--- conflicted
+++ resolved
@@ -205,43 +205,32 @@
         "resources": [],
     }
 
-<<<<<<< HEAD
     for i in range(args.count):
-
-        containers = [
-            make_dev_container_template(
-                i,
-                args.deployment_name,
-                args.aci_image,
-                make_dev_container_command(args),
-                args.ports,
-                args.aci_file_share_name is not None,
-=======
-    if not args.attestation_container_e2e:
-        deployment_name = args.deployment_name
-        container_name = args.deployment_name
-        container_image = args.aci_image
-        command = make_dev_container_command(args)
-        with_volume = args.aci_file_share_name is not None
-        containers = [
-            make_dev_container(
-                i, container_name, container_image, command, args.ports, with_volume
-            )
-            for i in range(args.count)
-        ]
-    else:
-        container_image = f"attestationcontainerregistry.azurecr.io/attestation-container:{args.deployment_name}"
-        deployment_name = f"{args.deployment_name}-business-logic"
-        container_name = f"{args.deployment_name}-attestation-container"
-        command = make_attestation_container_command(args)
-        args.ports.append(ATTESTATION_CONTAINER_PORT)
-        with_volume = False
-        containers = [
-            make_attestation_container(
-                container_name, container_image, command, args.ports
->>>>>>> 314b0d88
-            )
-        ]
+    
+        if not args.attestation_container_e2e:
+            deployment_name = args.deployment_name
+            container_name = args.deployment_name
+            container_image = args.aci_image
+            command = make_dev_container_command(args)
+            with_volume = args.aci_file_share_name is not None
+            containers = [
+                make_dev_container(
+                    i, container_name, container_image, command, args.ports, with_volume
+                )
+                for i in range(args.count)
+            ]
+        else:
+            container_image = f"attestationcontainerregistry.azurecr.io/attestation-container:{args.deployment_name}"
+            deployment_name = f"{args.deployment_name}-business-logic"
+            container_name = f"{args.deployment_name}-attestation-container"
+            command = make_attestation_container_command(args)
+            args.ports.append(ATTESTATION_CONTAINER_PORT)
+            with_volume = False
+            containers = [
+                make_attestation_container(
+                    container_name, container_image, command, args.ports
+              )
+          ]
 
         container_group_properties = {
             "sku": "Standard",
@@ -254,8 +243,15 @@
             },
             "osType": "Linux",
         }
-
-<<<<<<< HEAD
+        
+        container_group = {
+            "type": "Microsoft.ContainerInstance/containerGroups",
+            "apiVersion": "2022-04-01-preview",
+            "name": f"{deployment_name}-{i}",
+            "location": args.region,
+            "properties": container_group_properties,
+        }
+
         if args.aci_file_share_name is not None:
             container_group_properties["volumes"] = [
                 {
@@ -266,39 +262,6 @@
                         "storageAccountKey": args.aci_storage_account_key,
                     },
                 }
-            ]
-
-        if not args.non_confidential:
-            if args.security_policy_file is not None:
-                with open(args.security_policy_file, "r") as f:
-                    security_policy = f.read()
-            else:
-                # Otherwise, default to most permissive policy
-                security_policy = DEFAULT_REGO_SECURITY_POLICY
-
-            container_group_properties["confidentialComputeProperties"] = {
-                "isolationType": "SevSnp",
-                "ccePolicy": base64.b64encode(security_policy.encode()).decode(),
-=======
-    container_group = {
-        "type": "Microsoft.ContainerInstance/containerGroups",
-        "apiVersion": "2022-04-01-preview",
-        "name": deployment_name,
-        "location": args.region,
-        "properties": container_group_properties,
-    }
-
-    if args.aci_file_share_name is not None:
-        container_group_properties["volumes"] = [
-            {
-                "name": "ccfcivolume",
-                "azureFile": {
-                    "shareName": args.aci_file_share_name,
-                    "storageAccountName": args.aci_file_share_account_name,
-                    "storageAccountKey": args.aci_storage_account_key,
-                },
->>>>>>> 314b0d88
-            }
 
         container_group = {
             "type": "Microsoft.ContainerInstance/containerGroups",
@@ -308,13 +271,7 @@
             "properties": container_group_properties,
         }
 
-<<<<<<< HEAD
         arm_template["resources"].append(container_group)
-
-    print(arm_template)
-=======
-    arm_template["resources"].append(container_group)
->>>>>>> 314b0d88
 
     return Deployment(
         properties=DeploymentProperties(
