# Copyright (c) Microsoft Corporation. All rights reserved.
# Licensed under the Apache 2.0 License.

import json
import os
import subprocess
import time
from argparse import ArgumentParser, Namespace
import base64
import tempfile

from azure.identity import DefaultAzureCredential
from azure.mgmt.resource.resources.models import (
    Deployment,
    DeploymentProperties,
    DeploymentMode,
    DeploymentPropertiesExtended,
)
from azure.mgmt.containerinstance import ContainerInstanceManagementClient

# Required API version to access Confidential ACI public preview
ACI_SEV_SNP_API_VERSION = "2022-10-01-preview"

WELL_KNOWN_ACI_ENVIRONMENT_FILE_PATH = "/aci_env"


def get_pubkey():
    pubkey_path = os.path.expanduser("~/.ssh/id_rsa.pub")
    return (
        open(pubkey_path, "r").read().replace("\n", "")
        if os.path.exists(pubkey_path)
        else ""
    )


def setup_environment_command():
    # ACI SEV-SNP environment variables are only set for PID 1 (i.e. container's command)
    # so record these in a file accessible to the Python infra
    def append_envvar_to_well_known_file(envvar):
        return f"echo {envvar}=${envvar} >> {WELL_KNOWN_ACI_ENVIRONMENT_FILE_PATH}"

    return [
        append_envvar_to_well_known_file("UVM_SECURITY_POLICY"),
        append_envvar_to_well_known_file("UVM_REFERENCE_INFO"),
        append_envvar_to_well_known_file("UVM_HOST_AMD_CERTIFICATE"),
    ]


STARTUP_COMMANDS = {
    "dynamic-agent": lambda args, ssh_port=22: [
        "apt-get update",
        "apt-get install -y openssh-server rsync sudo",
        "sed -i 's/PubkeyAuthentication no/PubkeyAuthentication yes/g' /etc/ssh/sshd_config",
        "sed -i 's/PasswordAuthentication yes/PasswordAuthentication no/g' /etc/ssh/sshd_config",
        f"sed -i 's/#\s*Port 22/Port {ssh_port}/g' /etc/ssh/sshd_config",
        "useradd -m agent",
        'echo "agent ALL=(ALL) NOPASSWD: ALL" >> /etc/sudoers',
        "service ssh restart",
        "mkdir /home/agent/.ssh",
        *[
            f"echo {ssh_key} >> /home/agent/.ssh/authorized_keys"
            for ssh_key in [get_pubkey(), *args.aci_ssh_keys]
            if ssh_key
        ],
        *(
            [
                f"echo {args.aci_private_key_b64} | base64 -d > /home/agent/.ssh/id_rsa",
                "chmod 600 /home/agent/.ssh/id_rsa",
                "ssh-keygen -y -f /home/agent/.ssh/id_rsa > /home/agent/.ssh/id_rsa.pub",
                "chmod 600 /home/agent/.ssh/id_rsa.pub",
            ]
            if args.aci_private_key_b64 is not None
            else []
        ),
        "chown -R agent:agent /home/agent/.ssh",
        *setup_environment_command(),
    ],
}

DEFAULT_JSON_SECURITY_POLICY = (
    '{"allow_all":true,"containers":{"length":0,"elements":null}}'
)

DEFAULT_REGO_SECURITY_POLICY = """package policy

api_svn := "0.10.0"
framework_svn := "0.1.0"

mount_device := {"allowed": true}
mount_overlay := {"allowed": true}
create_container := {"allowed": true, "allow_stdio_access": true}
unmount_device := {"allowed": true}
unmount_overlay := {"allowed": true}
exec_in_container := {"allowed": true}
exec_external := {"allowed": true, "allow_stdio_access": true}
shutdown_container := {"allowed": true}
signal_container_process := {"allowed": true}
plan9_mount := {"allowed": true}
plan9_unmount := {"allowed": true}
get_properties := {"allowed": true}
dump_stacks := {"allowed": true}
runtime_logging := {"allowed": true}
load_fragment := {"allowed": true}
scratch_mount := {"allowed": true}
scratch_unmount := {"allowed": true}
"""


def make_dev_container_command(args):
    return [
        "/bin/sh",
        "-c",
        " && ".join([*STARTUP_COMMANDS["dynamic-agent"](args), "tail -f /dev/null"]),
    ]


def make_attestation_container_command():
    return ["app", "-socket-address", "/mnt/uds/sock"]


def make_dummy_business_logic_container_command():
    # Convenient way to to keep dummy business logic container up
    # as it uses the same image as the attestation container
    return ["app", "-socket-address", "/tmp/unused.sock"]


def make_dev_container(id, name, image, command, ports, with_volume):
    t = {
        "name": f"{name}-{id}",
        "properties": {
            "image": image,
            "command": command,
            "ports": [{"protocol": "TCP", "port": p} for p in ports],
            "environmentVariables": [],
            "resources": {"requests": {"memoryInGB": 16, "cpu": 4}},
        },
    }
    if with_volume:
        t["properties"]["volumeMounts"] = [
            {"name": "ccfcivolume", "mountPath": "/ccfci"}
        ]
    return t


def make_attestation_container(name, image, command, ports, with_volume):
    t = {
        "name": name,
        "properties": {
            "image": image,
            "command": command,
            "ports": [{"protocol": "TCP", "port": p} for p in ports],
            "environmentVariables": [],
            "resources": {"requests": {"memoryInGB": 8, "cpu": 2}},
        },
    }
    if with_volume:
        t["properties"]["volumeMounts"] = [
            {"name": "ccfcivolume", "mountPath": "/acci"},
            {"name": "udsemptydir", "mountPath": "/mnt/uds"},
        ]
    return t


def make_dummy_business_logic_container(name, image, command, ports, with_volume):
    t = {
        "name": name,
        "properties": {
            "image": image,
            "command": command,
            "ports": [{"protocol": "TCP", "port": p} for p in ports],
            "environmentVariables": [],
            "resources": {"requests": {"memoryInGB": 8, "cpu": 2}},
        },
    }
    if with_volume:
        t["properties"]["volumeMounts"] = [
            {"name": "ccfcivolume", "mountPath": "/acci"},
            {"name": "udsemptydir", "mountPath": "/mnt/uds"},
        ]
    return t


def parse_aci_args(parser: ArgumentParser) -> Namespace:
    # Generic options
    parser.add_argument(
        "--aci-image",
        help="The name of the image to deploy in the ACI",
        type=str,
        default="ccfmsrc.azurecr.io/ccf/ci:02-02-2023-snp",
    )
    parser.add_argument(
        "--aci-type",
        help="The type of ACI to deploy",
        type=str,
        choices=STARTUP_COMMANDS.keys(),
    )
    parser.add_argument(
        "--aci-ssh-keys",
        help="The ssh keys to add to the dev box",
        default="",
        type=lambda comma_sep_str: comma_sep_str.split(","),
    )
    parser.add_argument(
        "--aci-private-key-b64",
        help="The base 64 representation of the private ssh key to use on the container instance",
        default=None,
        type=str,
    )
    parser.add_argument(
        "--region",
        help="Region to deploy to",
        type=str,
        default="eastus2euap",
    )
    parser.add_argument(
        "--ports",
        help="List of TCP ports to expose publicly on each container",
        action="extend",
        nargs="*",
        type=int,
        default=[22],
    )

    # SEV-SNP options
    parser.add_argument(
        "--non-confidential",
        help="If set, disable confidential SEV-SNP (insecure!)",
        action="store_true",
        default=False,
    )
    parser.add_argument(
        "--security-policy-file",
        help="Path to security path file policy. If unset, defaults to most permissive policy",
        type=str,
        default=None,
    )
    parser.add_argument(
        "--generate-security-policy",
        help="Use security policy generated by `az confcom acipolicygen` if this flag is true.",
        action="store_true",
        default=False,
    )
    parser.add_argument(
        "--default-security-policy-format",
        help="Default security policy format (only if --security-policy-file is not set)",
        type=str,
        choices=["json", "rego"],
        default="rego",
    )

    # File share options
    parser.add_argument(
        "--aci-file-share-name",
        help="Name of file share. If none is set, no file share is mounted to containers",
        type=str,
        default=None,
    )
    parser.add_argument(
        "--aci-file-share-account-name",
        help="Name of file share account",
        type=str,
        default=None,
    )
    parser.add_argument(
        "--attestation-container-e2e",
        help="Deploy attestation container for its E2E test if this flag is true. Default=False",
        default=False,
        action="store_true",
    )

    parser.add_argument(
        "--aci-storage-account-key",
        help="The storage account key used to authorise access to the file share",
        type=str,
    )

    parser.add_argument(
        "--aci-setup-timeout",
        help="The amount of time in seconds to wait for the ACI to be ready",
        type=int,
        default=3 * 60,  # 3 minutes
    )

    return parser.parse_args()


def make_aci_deployment(args: Namespace) -> Deployment:
    if len(args.ports) > 1:
        # Remove default value when ports are explicitly specified.
        # For example parser.parse_args() returns [22, 22, 2252] for '--ports 22 2252'.
        # This if block removes the first 22 because this behavior is not intuitive.
        args.ports = args.ports[1:]

    # Note: Using ARM templates rather than Python SDK as ConfidentialComputeProperties does not work yet
    # with Python SDK (it should but isolationType cannot be specified - bug has been reported!)
    arm_template = {
        "$schema": "https://schema.management.azure.com/schemas/2019-04-01/deploymentTemplate.json#",
        "contentVersion": "1.0.0.0",
        "parameters": {},
        "variables": {},
        "resources": [],
    }

    for i in range(args.count):
        if not args.attestation_container_e2e:
            deployment_name = args.deployment_name
            container_name = args.deployment_name
            container_image = args.aci_image
            command = make_dev_container_command(args)
            with_volume = args.aci_file_share_name is not None
            containers = [
                make_dev_container(
                    i, container_name, container_image, command, args.ports, with_volume
                )
            ]
        else:
            # TODO: Remove ssh ports for both
            # Attestation container E2E test requires two ports as `args.ports`: [<ssh for attestation container>, <ssh for dummy business logic container>]
            container_image = f"attestationcontainerregistry.azurecr.io/attestation-container:{args.deployment_name}"
            deployment_name = f"{args.deployment_name}-business-logic"
            container_name = f"{args.deployment_name}-attestation-container"
            command = make_attestation_container_command()
            container_name_dummy_blc = (
                f"{args.deployment_name}-dummy-business-logic-container"
            )
            command_dummy_blc = make_dummy_business_logic_container_command()
            with_volume = args.aci_file_share_name is not None
            containers = [
                make_attestation_container(
                    container_name,
                    container_image,
                    command,
                    args.ports[:1],
                    with_volume,
                ),
                make_dummy_business_logic_container(
                    container_name_dummy_blc,
                    container_image,  # Same image for now to run existing end-to-end test
                    command_dummy_blc,
                    args.ports[1:],
                    with_volume,
                ),
            ]

        container_group_properties = {
            "sku": "Confidential",
            "containers": containers,
            "initContainers": [],
            "restartPolicy": "Never",
            "ipAddress": {
                "ports": [{"protocol": "TCP", "port": p} for p in args.ports],
                "type": "Public",
            },
            "osType": "Linux",
        }

        if args.aci_file_share_name is not None:
            container_group_properties["volumes"] = [
                {
                    "name": "ccfcivolume",
                    "azureFile": {
                        "shareName": args.aci_file_share_name,
                        "storageAccountName": args.aci_file_share_account_name,
                        "storageAccountKey": args.aci_storage_account_key,
                    },
                },
                {"name": "udsemptydir", "emptyDir": {}},
            ]

        if args.generate_security_policy:
            # Empty ccePolicy is required by acipolicygen tool
            container_group_properties["confidentialComputeProperties"] = {
                "ccePolicy": ""
            }
        elif not args.non_confidential:
            if args.security_policy_file is not None:
                with open(args.security_policy_file, "r") as f:
                    security_policy = f.read()
            else:
                # Otherwise, default to most permissive policy
                if args.default_security_policy_format == "rego":
                    security_policy = DEFAULT_REGO_SECURITY_POLICY
                else:
                    security_policy = DEFAULT_JSON_SECURITY_POLICY

            container_group_properties["confidentialComputeProperties"] = {
                "ccePolicy": base64.b64encode(security_policy.encode()).decode(),
            }

        container_group = {
            "type": "Microsoft.ContainerInstance/containerGroups",
            "apiVersion": ACI_SEV_SNP_API_VERSION,
            "name": f"{deployment_name}-{i}",
            "location": args.region,
            "properties": container_group_properties,
        }

        arm_template["resources"].append(container_group)

        if args.generate_security_policy:
            with tempfile.TemporaryDirectory() as tmpdirname:
                arm_template_path = f"{tmpdirname}/arm_template.json"
                output_policy_path = f"{tmpdirname}/security_policy"
<<<<<<< HEAD
=======
                modified_policy_path = f"{tmpdirname}/modified_security_policy"
>>>>>>> d00f882c
                with open(arm_template_path, "w") as f:
                    json.dump(arm_template, f)
                # sudo is necessary for docker to avoid error "The current user does not have permission".
                # The recommended solution is 'sudo usermod -aG docker', but it requires re-login.
                # https://docs.docker.com/engine/install/linux-postinstall/
                # We use sudo instead as a workaround.
                completed_process = subprocess.run(
                    [
                        "sudo",
                        "az",
                        "confcom",
                        "acipolicygen",
                        "-a",
                        arm_template_path,
<<<<<<< HEAD
                        "--pretty-print",
=======
                        "--print-policy",
>>>>>>> d00f882c
                        "--outraw-pretty-print",
                        "--save-to-file",
                        output_policy_path,
                    ],
                    stdout=subprocess.PIPE,
                    stderr=subprocess.STDOUT,
                    text=True,
                )
                if completed_process.returncode != 0:
                    arm_template_string = json.dumps(arm_template, indent=4)
                    raise RuntimeError(
                        f"Generating security policy failed with status code {completed_process.returncode}: {completed_process.stdout}, arm_template: {arm_template_string}"
                    )

                # Allow execution of commands post-creation
                with open(output_policy_path, "r") as f:
                    lines = f.readlines()
                    for line in lines:
                        if line.startswith("exec_in_container"):
                            line = "exec_in_container := true"

<<<<<<< HEAD
                with open(output_policy_path, "w") as f:
                    f.writelines(lines)

                # Set security policy
                with open(output_policy_path, "r") as f:
                    arm_template["resources"][0]["properties"][
                        "confidentialComputeProperties"
                    ]["ccePolicy"] = base64.b64encode(f.read().encode()).decode()
=======
                with open(modified_policy_path, "w") as f:
                    f.writelines(lines)

                # Set security policy
                with open(modified_policy_path, "r") as f:
                    arm_template["resources"][0]["properties"][
                        "confidentialComputeProperties"
                    ]["ccePolicy"] = base64.b64encode(f.read().encode()).decode()

                print(arm_template)
>>>>>>> d00f882c

    return Deployment(
        properties=DeploymentProperties(
            mode=DeploymentMode.INCREMENTAL, parameters={}, template=arm_template
        )
    )


def remove_aci_deployment(args: Namespace, deployment: Deployment):
    container_client = ContainerInstanceManagementClient(
        DefaultAzureCredential(), args.subscription_id
    )

    for resource in deployment.properties.output_resources:
        container_name = resource.id.split("/")[-1]
        container_client.container_groups.begin_delete(
            args.resource_group, container_name
        ).wait()


def check_aci_deployment(
    args: Namespace, deployment: DeploymentPropertiesExtended
) -> str:
    """
    Outputs the list of container group deployed to stdout.
    The format of each line is `<container group name> <IP address>`.

    example output:
    container_group_a 10.10.10.10
    container_group_b 10.10.10.11
    """

    container_client = ContainerInstanceManagementClient(
        DefaultAzureCredential(), args.subscription_id
    )

    for resource in deployment.properties.output_resources:
        container_group_name = resource.id.split("/")[-1]
        container_group = container_client.container_groups.get(
            args.resource_group, container_group_name
        )

        if not args.attestation_container_e2e:
            # Check that container commands have been completed
            start_time = time.time()
            end_time = start_time + args.aci_setup_timeout
            current_time = start_time

            while current_time < end_time:
                try:
                    assert (
                        subprocess.check_output(
                            [
                                "ssh",
                                f"agent@{container_group.ip_address.ip}",
                                "-o",
                                "StrictHostKeyChecking no",
                                "-o",
                                "ConnectTimeout=100",
                                "echo test",
                            ]
                        )
                        == b"test\n"
                    )
                    print(container_group_name, container_group.ip_address.ip)
                    break
                except Exception:
                    time.sleep(5)
                    current_time = time.time()

            assert (
                current_time < end_time
            ), "Timed out waiting for container commands to run"<|MERGE_RESOLUTION|>--- conflicted
+++ resolved
@@ -401,10 +401,7 @@
             with tempfile.TemporaryDirectory() as tmpdirname:
                 arm_template_path = f"{tmpdirname}/arm_template.json"
                 output_policy_path = f"{tmpdirname}/security_policy"
-<<<<<<< HEAD
-=======
                 modified_policy_path = f"{tmpdirname}/modified_security_policy"
->>>>>>> d00f882c
                 with open(arm_template_path, "w") as f:
                     json.dump(arm_template, f)
                 # sudo is necessary for docker to avoid error "The current user does not have permission".
@@ -419,11 +416,7 @@
                         "acipolicygen",
                         "-a",
                         arm_template_path,
-<<<<<<< HEAD
-                        "--pretty-print",
-=======
                         "--print-policy",
->>>>>>> d00f882c
                         "--outraw-pretty-print",
                         "--save-to-file",
                         output_policy_path,
@@ -445,16 +438,6 @@
                         if line.startswith("exec_in_container"):
                             line = "exec_in_container := true"
 
-<<<<<<< HEAD
-                with open(output_policy_path, "w") as f:
-                    f.writelines(lines)
-
-                # Set security policy
-                with open(output_policy_path, "r") as f:
-                    arm_template["resources"][0]["properties"][
-                        "confidentialComputeProperties"
-                    ]["ccePolicy"] = base64.b64encode(f.read().encode()).decode()
-=======
                 with open(modified_policy_path, "w") as f:
                     f.writelines(lines)
 
@@ -465,7 +448,6 @@
                     ]["ccePolicy"] = base64.b64encode(f.read().encode()).decode()
 
                 print(arm_template)
->>>>>>> d00f882c
 
     return Deployment(
         properties=DeploymentProperties(
