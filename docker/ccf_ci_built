--- conflicted
+++ resolved
@@ -4,11 +4,7 @@
 
 # Latest image as of this change
 ARG platform=sgx
-<<<<<<< HEAD
-ARG base=ccfmsrc.azurecr.io/ccf/ci:2023-04-24-snp-clang-15
-=======
 ARG base=ccfmsrc.azurecr.io/ccf/ci:26-04-2023-snp-clang-15
->>>>>>> 520af810
 FROM ${base}
 
 # SSH. Note that this could (should) be done in the base ccf_ci image instead
