--- conflicted
+++ resolved
@@ -9,11 +9,8 @@
 
 ### Changed
 
-<<<<<<< HEAD
+- `ccf::RpcContext::set_response()` has been renamed to `ccf::RpcContext::set_response_json()` (#4813).
 - The built-in authentication policies for JWTs and certs will now enforce expiry times, based on the current time received from the host. JWTs must contain "nbf" and "exp" claims, and if those are outside the current time then the request will get an authentication error (#4786).
-=======
-- `ccf::RpcContext::set_response()` has been renamed to `ccf::RpcContext::set_response_json()` (#4813).
->>>>>>> 2fd112fb
 
 ## [4.0.0-dev3]
 
