--- conflicted
+++ resolved
@@ -16,11 +16,8 @@
 ### Fixed
 
 - CA certificate bundles used for JWT refresh and containing more than one certificate are now handled correctly (#6817).
-<<<<<<< HEAD
 - Memory leak during EC key creation is fixed (#6845).
-=======
 - Fixed thread-safety issues when CCF nodes attempted to contact non-TLS servers. This previously could cause errors when running SNP builds with multiple worker threads (#6836).
->>>>>>> b231961f
 
 ## [6.0.0-dev19]
 
