# Changelog

All notable changes to this project will be documented in this file.

The format is based on [Keep a Changelog](http://keepachangelog.com/en/1.0.0/)
and this project adheres to [Semantic Versioning](http://semver.org/spec/v2.0.0.html).

## [4.0.3]

[4.0.3]: https://github.com/microsoft/CCF/releases/tag/ccf-4.0.3

<<<<<<< HEAD
- User can now pass a `--config-timeout` option to `cchost` on startup. For example, a user wanting to start a `cchost` that may need to wait up 10 seconds for a valid config to appear under `/cfg/path` can invoke `./cchost --config-timeout 10s --config /path/cfg`.
=======
- If a pid file path is configured, `cchost` will no longer start if a file is present at that path.
>>>>>>> f5feb7e5

## [4.0.2]

[4.0.2]: https://github.com/microsoft/CCF/releases/tag/ccf-4.0.2

- Added `ccf::UserCOSESign1AuthnPolicy` (C++) and `user_cose_sign1` (JavaScript) authentication policies.

## [4.0.1]

[4.0.1]: https://github.com/microsoft/CCF/releases/tag/ccf-4.0.1

- The `set_js_runtime_options` action now accepts `return_exception_details` and `log_exception_details` boolean options, which set the corresponding keys in the `public:ccf.gov.js_runtime_options` KV map. When enabled, a stack trace is respectively returned to the caller, and emitted to the log, on uncaught JS exceptions in application code.

## Changed

- For security reasons, OpenSSL `>=1.1.1f` must be first installed on the system (Ubuntu) before installing the CCF Debian package (#5227).

## Added

- Added `ccf::historical::populate_service_endorsements` to public C++ API, allowing custom historical endpoints to do the same work as adapters.

## [4.0.0]

In order to upgrade an existing 3.x service to 4.x, CCF must be on the latest 3.x version (at least 3.0.10). For more information, see [our documentation](https://microsoft.github.io/CCF/main/operations/code_upgrade.html)

[4.0.0]: https://github.com/microsoft/CCF/releases/tag/ccf-4.0.0

### Developer API

#### C++

- When starting a host subprocess, applications may now pass data to its standard input. Additionally, the process' output is captured and logged by CCF (#5056).
- Add new constructors to cryptography C++ API to generate EC/RSA/EdDSA keys from Json Web Key (#4876).
- Added `BaseEndpointRegistry::get_view_history_v1` function to get the view history since a given revision (#4580)
- Renamed `ccf::CodeDigest` to `ccf:pal::PlatformAttestationMeasurement` and `get_code_id()` to `get_measurement()` (#5063).
- `ccf::RpcContext::set_response()` has been renamed to `ccf::RpcContext::set_response_json()` (#4813).

#### JavaScript

- Added logging of JS execution time for all requests. This can be disabled in confidential scenarios with the new `ccf.enableMetricsLogging` function in the JS API. After calling `ccf.enableMetricsLogging(false)`, this logging will not be emitted.
- Added `ccf.enableUntrustedDateTime` to JS API. After calling `ccf.enableUntrustedDateTime(true)`, the `Date` global object will use the untrusted host time to retrieve the current time.
- Add new `ccf.crypto.jwkToPem`, `ccf.crypto.pubJwkToPem`, `ccf.crypto.rsaJwkToPem`, `ccf.crypto.pubRsaJwkToPem`, `ccf.crypto.eddsaJwkToPem`, `ccf.crypto.pubEddsaJwkToPem` to JavaScript/TypesScript API to convert EC/RSA/EdDSA keys from PEM to Json Web Key (#4876).
- `ccf.crypto.sign()` previously returned DER-encoded ECDSA signatures and now returns IEEE P1363 encoded signatures, aligning with the behavior of the Web Crypto API and `ccf.crypto.verifySignature()` (#4829).
- Increased default NumHeapPages (heap size) for js_generic from 131072 (500MB) to 524288 (2GB).

---

### Governance

- The `submit_recovery_share.sh` script now takes a `--cert` argument.
- Added missing `ccf.gov.msg.type` value `encrypted_recovery_share` to `ccf_cose_sign1*` scripts.
- Proposals authenticated with COSE Sign1 must now contain a `ccf.gov.msg.created_at` header parameter, set to a positive integer number of seconds since epoch. This timestamp is used to detect potential proposal replay. The `ccf_cose_sign1*` scripts have been updated accordingly and require a `--ccf-gov-msg-created_at`.
- The [ccf Python package](https://pypi.org/project/ccf/) now includes a `ccf_cose_sign1` CLI tool, to facilitate the creation of [COSE Sign1](https://www.rfc-editor.org/rfc/rfc8152#page-18) requests for governance purposes. It also includes `ccf_cose_sign1_prepare` and `ccf_cose_sign1_finish` CLI tools, to facilitate the creation of [COSE Sign1](https://www.rfc-editor.org/rfc/rfc8152#page-18) requests for governance purposes, signed with external key management systems such as AKV. See [documentation](https://microsoft.github.io/CCF/main/governance/hsm_keys.html#cose-signing) for details.

---

### Operations

- `ignore_first_sigterm` config option. When set, will cause a node to ignore the first `SIGTERM` it receives, but the `/node/state` endpoint expose `"stop_notice": true`. A second `SIGTERM` will cause the process to shut down as normal. This can be useful in orchestration settings where nodes receive unsollicited signals that the operator wishes to react to.
- Endorsement certificates for SEV-SNP attestation report can now be retrieved via an environment variable, as specified by `attestation.environment.report_endorsements` configuration entry (#4940).
- Additional logging of historical query flow in `UNSAFE` builds.
- `enclave.type` configuration entry now only supports `Debug` or `Release`. Trusted Execution Environment platform should be specified via new `enclave.platform` configuration entry (`SGX`, `SNP` or `Virtual`) (#4569).
- `consensus.type` has been removed from cchost configuration.
- Nodes running in confidential ACI (SEV-SNP) can now read the security context from a directory, as specified by `attestation.environment.security_context_directory` configuration entry (#5175).
- SEV-SNP ACI: Remove support for reading security policy, report and UVM endorsements from environment variables. The `environment.security_context_directory` environment variable should be set instead (#5217).
- Added a `[gov]` tag to logs emitted during governance operations. All logging from the constitution will have this tag added, and all error responses from `/gov` endpoints will now be logged with this tag.
- Improved ledger durability when a node joins from an old snapshot (#5151).
- Removed experimental 2tx reconfiguration mode, and the associated "reconfiguration_type" config option (#5179).

---

### Client API

- `GET /gov/recovery_share` is deprecated in favour of the unauthenticated `GET /gov/encrypted_recovery_share/{member_id}`.
- New `/node/index/strategies` endpoint, which will list all indexing strategies currently installed alongside a description of how far each has progressed.
- Added `view_history` and `view_history_since` query parameters to `/app/commit` endpoint for retrieving the full view history and the view history since a certain view (#4580)
- `/gov/members` endpoint is deprecated. It is replaced by `/gov/kv/members/certs`, `/gov/kv/members/encryption_public_keys`, `/gov/kv/members/info`.
- `/gov/code` endpoint is deprecated. It is replaced by `/gov/kv/nodes/code_ids`.
- `/gov/jwt_keys/all` endpoint is deprecated. It is replaced by `/gov/kv/jwt/public_signing_keys`, `/gov/kv/jwt/public_signing_key_issue`, and `/gov/kv/jwt/issuers`
- The built-in authentication policies for JWTs and certs will now enforce expiry times, based on the current time received from the host. JWTs must contain "nbf" and "exp" claims, and if those are outside the current time then the request will get an authentication error (#4786).
- `TCP_NODELAY` is now set for all incoming and outgoing TCP connections (#4717).
- Builtin governance tables now have endpoints for accessing their content directly from the KV, under `/gov/kv`. For instance, `/gov/kv/constitution` will read the current constitution.
- Support for HTTP request signing has been removed (#5137). Governance requests must use COSE Sign1 signing instead, see [documentation](https://microsoft.github.io/CCF/main/use_apps/issue_commands.html#cose-sign1) for details.

---

### Dependencies

- Updated Clang version requirement to >= 11 in cmake.
- Updated Open Enclave to [0.19.0 final](https://github.com/openenclave/openenclave/releases/tag/v0.19.0).
- Upgraded t_cose from [v1.1 to v1.1.1](https://github.com/laurencelundblade/t_cose/compare/v1.1...v1.1.1). v1.1.1 can optionally allow unknown critical header parameters in COSE_Sign1 envelopes which is desirable for CCF C++ applications.
- Updated snmalloc to 0.6.0. This may result in a slight increase in the reported memory usage (~2MB), with improved latency for small memory allocations, especially in multi-threaded scenarios (#5165).
- Update to `clang-11` for SGX builds (#5165).

---

### Bug Fixes

- Historical query system will re-request entries if the host fails to provide them within a fixed time.
- Node-to-node channels no longer check certificate expiry times. This previously caused "Peer certificate verification failed" error messages when node or service certs expired. (#4733)
- `node_data_json_file` configuration option is now correctly applied in `Start` and `Recover` modes (#4761).
- Session consistency is now provided even across elections. If session consistency would be broken, the inconsistent request will return an error and the TLS session will be terminated.
- Fixed issue where invalid snapshots could be generated depending on the pattern of additions/removals of keys in a given key-value map (#4730).
- Fix issue with large snapshots that may cause node crash on startup (join/recover) if configured stack size was too low (#4566).

## [4.0.0-rc2]

[4.0.0-rc2]: https://github.com/microsoft/CCF/releases/tag/ccf-4.0.0-rc2

### Added

- Nodes running in confidential ACI (SEV-SNP) can now read the security context from a directory, as specified by `attestation.environment.security_context_directory` configuration entry (#5175).

### Changed

- Updated Open Enclave to 0.19.0 (#5165).
- Updated snmalloc to 0.6.0. This may result in a slight increase in the reported memory usage (~2MB), with improved latency for small memory allocations, especially in multi-threaded scenarios (#5165).
- Update to `clang-11` for SGX builds (#5165).

### Removed

- Support for HTTP request signing has been removed (#5137). Governance requests must use COSE Sign1 signing instead, see [documentation](https://microsoft.github.io/CCF/main/use_apps/issue_commands.html#cose-sign1) for details.
- Removed experimental 2tx reconfiguration mode, and the associated "reconfiguration_type" config option (#5179).

## [4.0.0-rc1]

[4.0.0-rc1]: https://github.com/microsoft/CCF/releases/tag/ccf-4.0.0-rc1

### Changed

- Added a `[gov]` tag to logs emitted during governance operations. All logging from the constitution will have this tag added, and all error responses from `/gov` endpoints will now be logged with this tag.
- Improved ledger durability when a node joins from an old snapshot (#5151).

## [4.0.0-rc0]

In order to upgrade an existing 3.x service to 4.x, CCF must be on the latest 3.x version (at least 3.0.10). For more information, see [our documentation](https://microsoft.github.io/CCF/main/operations/code_upgrade.html)

[4.0.0-rc0]: https://github.com/microsoft/CCF/releases/tag/ccf-4.0.0-rc0

### Developer API

#### C++

- When starting a host subprocess, applications may now pass data to its standard input. Additionally, the process' output is captured and logged by CCF (#5056).
- Add new constructors to cryptography C++ API to generate EC/RSA/EdDSA keys from Json Web Key (#4876).
- Added `BaseEndpointRegistry::get_view_history_v1` function to get the view history since a given revision (#4580)
- Renamed `ccf::CodeDigest` to `ccf:pal::PlatformAttestationMeasurement` and `get_code_id()` to `get_measurement()` (#5063).
- `ccf::RpcContext::set_response()` has been renamed to `ccf::RpcContext::set_response_json()` (#4813).

#### JavaScript

- Added logging of JS execution time for all requests. This can be disabled in confidential scenarios with the new `ccf.enableMetricsLogging` function in the JS API. After calling `ccf.enableMetricsLogging(false)`, this logging will not be emitted.
- Added `ccf.enableUntrustedDateTime` to JS API. After calling `ccf.enableUntrustedDateTime(true)`, the `Date` global object will use the untrusted host time to retrieve the current time.
- Add new `ccf.crypto.jwkToPem`, `ccf.crypto.pubJwkToPem`, `ccf.crypto.rsaJwkToPem`, `ccf.crypto.pubRsaJwkToPem`, `ccf.crypto.eddsaJwkToPem`, `ccf.crypto.pubEddsaJwkToPem` to JavaScript/TypesScript API to convert EC/RSA/EdDSA keys from PEM to Json Web Key (#4876).
- `ccf.crypto.sign()` previously returned DER-encoded ECDSA signatures and now returns IEEE P1363 encoded signatures, aligning with the behavior of the Web Crypto API and `ccf.crypto.verifySignature()` (#4829).
- Increased default NumHeapPages (heap size) for js_generic from 131072 (500MB) to 524288 (2GB).

---

### Governance

- The `submit_recovery_share.sh` script now takes a `--cert` argument.
- Added missing `ccf.gov.msg.type` value `encrypted_recovery_share` to `ccf_cose_sign1*` scripts.
- Proposals authenticated with COSE Sign1 must now contain a `ccf.gov.msg.created_at` header parameter, set to a positive integer number of seconds since epoch. This timestamp is used to detect potential proposal replay. The `ccf_cose_sign1*` scripts have been updated accordingly and require a `--ccf-gov-msg-created_at`.
- The [ccf Python package](https://pypi.org/project/ccf/) now includes a `ccf_cose_sign1` CLI tool, to facilitate the creation of [COSE Sign1](https://www.rfc-editor.org/rfc/rfc8152#page-18) requests for governance purposes. It also includes `ccf_cose_sign1_prepare` and `ccf_cose_sign1_finish` CLI tools, to facilitate the creation of [COSE Sign1](https://www.rfc-editor.org/rfc/rfc8152#page-18) requests for governance purposes, signed with external key management systems such as AKV. See [documentation](https://microsoft.github.io/CCF/main/governance/hsm_keys.html#cose-signing) for details.

---

### Operations

- `ignore_first_sigterm` config option. When set, will cause a node to ignore the first `SIGTERM` it receives, but the `/node/state` endpoint expose `"stop_notice": true`. A second `SIGTERM` will cause the process to shut down as normal. This can be useful in orchestration settings where nodes receive unsollicited signals that the operator wishes to react to.
- Endorsement certificates for SEV-SNP attestation report can now be retrieved via an environment variable, as specified by `attestation.environment.report_endorsements` configuration entry (#4940).
- Additional logging of historical query flow in `UNSAFE` builds.
- `enclave.type` configuration entry now only supports `Debug` or `Release`. Trusted Execution Environment platform should be specified via new `enclave.platform` configuration entry (`SGX`, `SNP` or `Virtual`) (#4569).

---

### Client API

- `GET /gov/recovery_share` is deprecated in favour of the unauthenticated `GET /gov/encrypted_recovery_share/{member_id}`.
- New `/node/index/strategies` endpoint, which will list all indexing strategies currently installed alongside a description of how far each has progressed.
- Added `view_history` and `view_history_since` query parameters to `/app/commit` endpoint for retrieving the full view history and the view history since a certain view (#4580)
- `/gov/members` endpoint is deprecated. It is replaced by `/gov/kv/members/certs`, `/gov/kv/members/encryption_public_keys`, `/gov/kv/members/info`.
- `/gov/code` endpoint is deprecated. It is replaced by `/gov/kv/nodes/code_ids`.
- `/gov/jwt_keys/all` endpoint is deprecated. It is replaced by `/gov/kv/jwt/public_signing_keys`, `/gov/kv/jwt/public_signing_key_issue`, and `/gov/kv/jwt/issuers`
- The built-in authentication policies for JWTs and certs will now enforce expiry times, based on the current time received from the host. JWTs must contain "nbf" and "exp" claims, and if those are outside the current time then the request will get an authentication error (#4786).
- `TCP_NODELAY` is now set for all incoming and outgoing TCP connections (#4717).
- Builtin governance tables now have endpoints for accessing their content directly from the KV, under `/gov/kv`. For instance, `/gov/kv/constitution` will read the current constitution.

---

### Dependencies

- Updated Clang version requirement to >= 10 in cmake.
- Upgraded OpenEnclave to [0.18.5](https://github.com/openenclave/openenclave/releases/tag/v0.18.5).
- Upgraded t_cose from [v1.1 to v1.1.1](https://github.com/laurencelundblade/t_cose/compare/v1.1...v1.1.1). v1.1.1 can optionally allow unknown critical header parameters in COSE_Sign1 envelopes which is desirable for CCF C++ applications.

---

### Bug Fixes

- Historical query system will re-request entries if the host fails to provide them within a fixed time.
- Node-to-node channels no longer check certificate expiry times. This previously caused "Peer certificate verification failed" error messages when node or service certs expired. (#4733)
- `node_data_json_file` configuration option is now correctly applied in `Start` and `Recover` modes (#4761).
- Session consistency is now provided even across elections. If session consistency would be broken, the inconsistent request will return an error and the TLS session will be terminated.
- Fixed issue where invalid snapshots could be generated depending on the pattern of additions/removals of keys in a given key-value map (#4730).
- Fix issue with large snapshots that may cause node crash on startup (join/recover) if configured stack size was too low (#4566).

## [4.0.0-dev6]

[4.0.0-dev6]: https://github.com/microsoft/CCF/releases/tag/ccf-4.0.0-dev6

### Added

- Added logging of JS execution time for all requests. This can be disabled in confidential scenarios with the new `ccf.enableMetricsLogging` function in the JS API. After calling `ccf.enableMetricsLogging(false)`, this logging will not be emitted.

## [4.0.0-dev5]

[4.0.0-dev5]: https://github.com/microsoft/CCF/releases/tag/ccf-4.0.0-dev5

### Changed

- Additional logging of historical query flow in `UNSAFE` builds.
- Historical query system will re-request entries if the host fails to provide them within a fixed time.
- Renamed `ccf::CodeDigest` to `ccf:pal::PlatformAttestationMeasurement` and `get_code_id()` to `get_measurement()` (#5063).

### Dependencies

- Upgraded OpenEnclave to [0.18.5](https://github.com/openenclave/openenclave/releases/tag/v0.18.5).
- Upgraded t_cose from [v1.1 to v1.1.1](https://github.com/laurencelundblade/t_cose/compare/v1.1...v1.1.1). v1.1.1 can optionally allow unknown critical header parameters in COSE_Sign1 envelopes which is desirable for CCF C++ applications.

### Added

- New `/node/index/strategies` endpoint, which will list all indexing strategies currently installed alongside a description of how far each has progressed.
- When starting a host subprocess, applications may now pass data to its standard input. Additionally, the process' output is captured and logged by CCF (#5056).
- `ignore_first_sigterm` config option. When set, will cause a node to ignore the first `SIGTERM` it receives, but the `/node/state` endpoint expose `"stop_notice": true`. A second `SIGTERM` will cause the process to shut down as normal. This can be useful in orchestration settings where nodes receive unsollicited signals that the operator wishes to react to.

## [4.0.0-dev4]

[4.0.0-dev4]: https://github.com/microsoft/CCF/releases/tag/ccf-4.0.0-dev4

### Changed

- `/gov/members` endpoint is deprecated. It is replaced by `/gov/kv/members/certs`, `/gov/kv/members/encryption_public_keys`, `/gov/kv/members/info`.
- `/gov/code` endpoint is deprecated. It is replaced by `/gov/kv/nodes/code_ids`.
- `/gov/jwt_keys/all` endpoint is deprecated. It is replaced by `/gov/kv/jwt/public_signing_keys`, `/gov/kv/jwt/public_signing_key_issue`, and `/gov/kv/jwt/issuers`
- `ccf::RpcContext::set_response()` has been renamed to `ccf::RpcContext::set_response_json()` (#4813).
- The built-in authentication policies for JWTs and certs will now enforce expiry times, based on the current time received from the host. JWTs must contain "nbf" and "exp" claims, and if those are outside the current time then the request will get an authentication error (#4786).
- `ccf.crypto.sign()` previously returned DER-encoded ECDSA signatures and now returns IEEE P1363 encoded signatures, aligning with the behavior of the Web Crypto API and `ccf.crypto.verifySignature()` (#4829).
- Proposals authenticated with COSE Sign1 must now contain a `ccf.gov.msg.created_at` header parameter, set to a positive integer number of seconds since epoch. This timestamp is used to detect potential proposal replay. The `ccf_cose_sign1*` scripts have been updated accordingly and require a `--ccf-gov-msg-created_at`.
- Updated Clang version requirement to >= 10 in cmake.

### Added

- Added `ccf.enableUntrustedDateTime` to JS API. After calling `ccf.enableUntrustedDateTime(true)`, the `Date` global object will use the untrusted host time to retrieve the current time.
- Add new `ccf.crypto.jwkToPem`, `ccf.crypto.pubJwkToPem`, `ccf.crypto.rsaJwkToPem`, `ccf.crypto.pubRsaJwkToPem`, `ccf.crypto.eddsaJwkToPem`, `ccf.crypto.pubEddsaJwkToPem` to JavaScript/TypesScript API to convert EC/RSA/EdDSA keys from PEM to Json Web Key (#4876).
- Add new constructors to cryptography C++ API to generate EC/RSA/EdDSA keys from Json Web Key (#4876).
- Endorsement certificates for SEV-SNP attestation report can now be retrieved via an environment variable, as specified by `attestation.environment.report_endorsements` configuration entry (#4940).

## [4.0.0-dev3]

[4.0.0-dev3]: https://github.com/microsoft/CCF/releases/tag/ccf-4.0.0-dev3

### Fixed

- Node-to-node channels no longer check certificate expiry times. This previously caused "Peer certificate verification failed" error messages when node or service certs expired. (#4733)
- `node_data_json_file` configuration option is now correctly applied in `Start` and `Recover` modes (#4761).

### Changed

- Increased default NumHeapPages (heap size) for js_generic from 131072 (500MB) to 524288 (2GB).
- `TCP_NODELAY` is now set for all incoming and outgoing TCP connections (#4717).

## [4.0.0-dev2]

[4.0.0-dev2]: https://github.com/microsoft/CCF/releases/tag/ccf-4.0.0-dev2

### Added

- The [ccf Python package](https://pypi.org/project/ccf/) now includes a `ccf_cose_sign1` CLI tool, to facilitate the creation of [COSE Sign1](https://www.rfc-editor.org/rfc/rfc8152#page-18) requests for governance purposes. It also includes `ccf_cose_sign1_prepare` and `ccf_cose_sign1_finish` CLI tools, to facilitate the creation of [COSE Sign1](https://www.rfc-editor.org/rfc/rfc8152#page-18) requests for governance purposes, signed with external key management systems such as AKV. See [documentation](https://microsoft.github.io/CCF/main/governance/hsm_keys.html#cose-signing) for details.
- Builtin governance tables now have endpoints for accessing their content directly from the KV, under `/gov/kv`. For instance, `/gov/kv/constitution` will read the current constitution.

### Fixed

- Session consistency is now provided even across elections. If session consistency would be broken, the inconsistent request will return an error and the TLS session will be terminated.
- Fixed issue where invalid snapshots could be generated depending on the pattern of additions/removals of keys in a given key-value map (#4730).

## [4.0.0-dev0]

[4.0.0-dev0]: https://github.com/microsoft/CCF/releases/tag/ccf-4.0.0-dev0

### Added

- Added `view_history` and `view_history_since` query parameters to `/app/commit` endpoint for retrieving the full view history and the view history since a certain view (#4580)
- Added `BaseEndpointRegistry::get_view_history_v1` function to get the view history since a given revision (#4580)

### Changed

- `enclave.type` configuration entry now only supports `Debug` or `Release`. Trusted Execution Environment platform should be specified via new `enclave.platform` configuration entry (`SGX`, `SNP` or `Virtual`) (#4569).

### Fixed

- Fix issue with large snapshots that may cause node crash on startup (join/recover) if configured stack size was too low (#4566).

## [3.0.0-rc2]

### Dependencies

- Upgraded OpenEnclave to 0.18.4.

### Added

- Added new `ccf.crypto.eddsaPemToJwk`, `ccf.crypto.pubEddsaPemToJwk` to JavaScript/TypesScript API to convert EdDSA keys from PEM to JWK (#4524).

### Changed

## [3.0.0-rc1]

[3.0.0-rc1]: https://github.com/microsoft/CCF/releases/tag/ccf-3.0.0-rc1

### Added

- `sandbox.sh` now accepts a `--consensus-update-timeout-ms` to modify the `consensus.message_timeout` value in each node's configuration. This can be used to alter multi-node commit latency.
- Add `ccf.crypto.sign()` API in the JavaScript runtime (#4454).

### Changed

- CCF is now a separate CMake project and Debian package per platform (sgx, snp and virtual), rather than the same project and package with a decorated version, to prevent accidental misuse and narrow down dependencies. (#4421).
  - C++ applications should find the appropriate CCF package in CMake with `find_package("ccf_<platform>" REQUIRED)`.
  - CCF Debian packages are now installed at `/opt/ccf_<platform>` rather than `/opt/ccf`.
- We now support QuickJS runtime caps such as `max_heap_bytes`, `max_stack_bytes` and `max_execution_time_ms`. These can be set via a governance proposal. They can also be fetched via the `GET /node/js_metrics` endpoint (#4396).

## [3.0.0-rc0]

### Developer API

### C++

- Removed deprecated `set_execute_outside_consensus()` API (#3886, #3673).
- Application code should now use the `CCF_APP_*` macros rather than `LOG_*_FMT` (eg - `CCF_APP_INFO` replacing `LOG_INFO_FMT`). The new macros will add an `[app]` tag to all lines so they can be easily filtered from framework code (#4024).
- The previous logging macros (`LOG_INFO_FMT`, `LOG_DEBUG_FMT` etc) have been deprecated, and should no longer be used by application code. Replace with the `CCF_APP_*` equivalent.
- Added a new method `get_decoded_request_path_param`s that returns a map of decoded path parameters (#4126).
- New `crypto::hmac` API (#4204).
- The `ccf::RpcContext` now contains functionality for storing user data with `set_user_data` and retrieving it with `get_user_data` (#4291).
- There are now `make_endpoint_with_local_commit_handler` and `make_read_only_endpoint_with_local_commit_handler` functions to install endpoints with post local-commit logic (#4296).
- `ccf::historical::adapter`, `ccf::historical::adapter_v1`, `ccf::historical::is_tx_committed` and `ccf::historical::is_tx_committed_v1` have been removed. Application code should upgrade to `ccf::historical::adapter_v3` and `ccf::historical::is_tx_committed_v2`.
- `ccf::EnclaveAttestationProvider` is deprecated and will be removed in a future release. It should be replaced by `ccf::AttestationProvider`.
- The functions `starts_with`, `ends_with`, `remove_prefix`, and `remove_suffix`, and the type `remove_cvref` have been removed from `nonstd::`. The C++20 equivalents should be used instead.

### JavaScript

- Add `ccf.generateEcdsaKeyPair` API in the JavaScript runtime (#4271).
- Add `secp256k1` support to `ccf.crypto.generateEcdsaKeyPair()` and `ccf.crypto.verifySignature()` (#4347).
- Add `ccf.crypto.generateEddsaKeyPair()` API with `Curve25519` support in the JavaScript runtime (#4391).
- Add new `ccf.crypto.pemToJwk`, `ccf.crypto.pubPemToJwk`, `ccf.crypto.rsaPemToJwk`, `ccf.crypto.pubRsaPemToJwk` to JavaScript/TypesScript API to convert EC/RSA keys from PEM to JWK (#4359).

---

### Governance

- `set_user` action in sample constitutions correctly handles user_data (#4229).
- Governance endpoints now support [COSE Sign1](https://www.rfc-editor.org/rfc/rfc8152#page-18) input, as well as signed HTTP requests (#4392).

---

### Operations

- The node-to-node interface configuration now supports a `published_address` to enable networks with nodes running in different (virtual) subnets (#3867).
- Primary node now automatically steps down as backup (in the same view) if it has not heard back from a majority of backup nodes for an election timeout (#3685).
- New nodes automatically shutdown if the target service certificate is misconfigured (#3895).
- New per-interface configuration entries (`network.rpc_interfaces.http_configuration`) are added to let operators cap the maximum size of body, header value size and number of headers in client HTTP requests. The client session is automatically closed if the HTTP request exceeds one of these limits (#3941).
- Added new `read_only_directory` snapshots directory node configuration so that committed snapshots can be shared between nodes (#3973).
- Fixed issue with recovery of large ledger entries (#3986).
- New `GET /node/network/removable_nodes` and `DELETE /node/network/nodes/{node_id}` exposed to allow operator to decide which nodes can be safely shut down after retirement, and clear their state from the Key-Value Store.
- Fixed issue where two primary nodes could be elected if an election occurred while a reconfiguration transaction was still pending (#4018).
- New `snpinfo.sh` script (#4196).
- New `"attestation"` section in node JSON configuration to specify remote endpoint required to retrieve the endorsement certificates for SEV-SNP attestation report (#4277, #4302).

#### Release artefacts

- `ccf_unsafe` is now a separate project and package, rather than the same project and package with a decorated version, to prevent accidental misuse.
- Release assets now include variants per TEE platform: `ccf_sgx_<version>_amd64.deb`, `ccf_snp_<version>_amd64.deb` and `ccf_virtual_<version>_amd64.deb`.
- Docker images now include variants per TEE platform, identified via image tag: `:<version>-sgx`, `:<version>-snp` and `:<version>-virtual`.

---

### Auditor

- Node and service PEM certificates no longer contain a trailing null byte (#3885).

---

### Client API

- Added a `GET /node/service/previous_identity` endpoint, which can be used during a recovery to look up the identity of the service before the catastrophic failure (#3880).
- `GET /node/version` now contains an `unsafe` flag reflecting the status of the build.
- Added new recovery_count field to `GET /node/network` endpoint to track the number of disaster recovery procedures undergone by the service (#3982).
- Added new `service_data_json_file` configuration entry to `cchost` to point to free-form JSON file to set arbitrary data to service (#3997).
- Added new `current_service_create_txid` field to `GET /node/network` endpoint to indicate `TxID` at which current service was created (#3996).
- Experimental support for HTTP/2 (#4010).
- Generated OpenAPI now describes whether each endpoint is forwarded (#3935).
- When running with `curve-id` set to `secp256r1`, we now correctly support temporary ECDH keys on curve `secp256r1` for TLS 1.2 clients.
- Application-defined endpoints are now accessible with both `/app` prefix and un-prefixed, e.g. `GET /app/log/private` and `GET /log/private` (#4147).

---

### Dependencies

- Updated PSW in images to 2.16.100.
- Upgraded Open Enclave to 0.18.1 (#4023).

---

### Documentation

- The "Node Output" page has been relabelled as "Troubleshooting" in the documentation and CLI commands for troubleshooting have been added to it.

## [3.0.0-dev7]

### Added

- Added new `ccf.crypto.pemToJwk`, `ccf.crypto.pubPemToJwk`, `ccf.crypto.rsaPemToJwk`, `ccf.crypto.pubRsaPemToJwk` to JavaScript/TypesScript API to convert EC/RSA keys from PEM to JWK (#4359).

### Changed

- JavaScript crypto API (e.g. `generateAesKey` and `wrapKey`) are now included as part of the `ccf.crypto` package (#4372).

## [3.0.0-dev6]

### Added

- Experimental `ccf::MemberCOSESign1AuthnPolicy` (#3875)
- Add secp256k1 support to `ccf.crypto.generateEcdsaKeyPair()` and `ccf.crypto.verifySignature()` (#4347).

### Deprecated

- `ccf::EnclaveAttestationProvider` is deprecated and will be removed in a future release. It should be replaced by `ccf::AttestationProvider`

## [3.0.0-dev5]

### Added

- Added a new proposal action `set_js_runtime_options` that accepts `max_heap_bytes` and `max_stack_bytes` for QuickJS runtime.
- Experimental support for AMD SEV-SNP nodes (#4106, #4235)
- New "attestation" section in node JSON configuration to specify remote endpoint required to retrieve the endorsement certificates for SEV-SNP attestation report (#4277, #4302).
- The `ccf::RpcContext` now contains functionality for storing user data with `set_user_data` and retrieving it with `get_user_data` (#4291).
- There are now `make_endpoint_with_local_commit_handler` and `make_read_only_endpoint_with_local_commit_handler` functions to install endpoints with post local-commit logic (#4296).

### Changed

- The endpoint `GET /node/js_metrics` now also returns the QuickJS runtime memory options.

### Fixed

- Also install `*.inc` files for third-party dependencies (#4266).
- Add `ccf.generateEcdsaKeyPair` API in the JavaScript runtime (#4271).

### Removed

- `ccf::historical::adapter`, `ccf::historical::adapter_v1`, `ccf::historical::is_tx_committed` and `ccf::historical::is_tx_committed_v1` have been removed. Application code should upgrade to `ccf::historical::adapter_v3` and `ccf::historical::is_tx_committed_v2`.

## [3.0.0-dev4]

### Fixed

- `set_user` action in sample constitutions correctly handles `user_data` (#4229).

### Removed

- Snapshots generated by 1.x services can no longer be used to join from or recover a new service, i.e. 1.x services should first upgrade to 2.x before upgrading to 3.x when making use of existing snapshots (#4255).

## [3.0.0-dev3]

### Added

- New `snpinfo.sh` script (#4196).
- New `crypto::hmac` API (#4204).

### Changed

- Application-defined endpoints are now accessible with both `/app` prefix and un-prefixed, e.g. `GET /app/log/private` and `GET /log/private` (#4147).
- The method `EndpointRegistry::get_metrics_for_endpoint(const EndpointDefinitionPtr&)` has been replaced with `EndpointRegistry::get_metrics_for_endpoint(const std::string& method, const std::string& verb)`.

## [3.0.0-dev2]

### Dependencies

- Upgraded OpenEnclave to 0.18.2 (#4132).

### Added

- New `GET /node/network/removable_nodes` and `DELETE /node/network/nodes/{node_id}` exposed to allow operator to decide which nodes can be safely shut down after retirement, and clear their state from the Key-Value Store.
- Added a new method `get_decoded_request_path_params` that returns a map of decoded path parameters (#4126)

### Changed

- Calling `remove(K)` on a KV handle no longer returns a bool indicating if the key was previously present. This can be simulated by calling `has(K)` beforehand. This avoids introducing a read-dependency with every call to `remove()`.

### Fixed

- Fixed issue where two primary nodes could be elected if an election occurred while a reconfiguration transaction was still pending (#4018).
- When running with `--curve-id secp256r1`, we now correctly support temporary ECDH keys on curve secp256r1 for TLS 1.2 clients.

### Deprecated

- The previous logging macros (`LOG_INFO_FMT`, `LOG_DEBUG_FMT` etc) have been deprecated, and should no longer be used by application code. Replace with the `CCF_APP_*` equivalent.

## [3.0.0-dev1]

### Added

- `/node/version` now contains an `unsafe` flag reflecting the status of the build.
- New per-interface configuration entries (`network.rpc_interfaces.http_configuration`) are added to let operators cap the maximum size of body, header value size and number of headers in client HTTP requests. The client session is automatically closed if the HTTP request exceeds one of these limits (#3941).
- Added new `recovery_count` field to `GET /node/network` endpoint to track the number of disaster recovery procedures undergone by the service (#3982).
- Added new `service_data_json_file` configuration entry to `cchost` to point to free-form JSON file to set arbitrary data to service (#3997).
- Added new `current_service_create_txid` field to `GET /node/network` endpoint to indicate `TxID` at which current service was created (#3996).
- Added new `read_only_directory` snapshots directory node configuration so that committed snapshots can be shared between nodes (#3973).
- Experimental support for HTTP/2 (#4010).

### Changed

- Generated OpenAPI now describes whether each endpoint is forwarded (#3935).
- Application code should now use the `CCF_APP_*` macros rather than `LOG_*_FMT` (eg - `CCF_APP_INFO` replacing `LOG_INFO_FMT`). The new macros will add an `[app]` tag to all lines so they can be easily filtered from framework code (#4024).

### Fixed

- Fixed issue with recovery of large ledger entries (#3986).

### Documentation

- The "Node Output" page has been relabelled as "Troubleshooting" in the documentation and CLI commands for troubleshooting have been added to it.

### Dependencies

- Upgraded Open Enclave to 0.18.1 (#4023).

## [3.0.0-dev0]

### Added

- The node-to-node interface configuration now supports a `published_address` to enable networks with nodes running in different (virtual) subnets (#3867).
- Added a `GET /node/service/previous_identity` endpoint, which can be used during a recovery to look up the identity of the service before the catastrophic failure (#3880).
- Added an automatic certificate management environment (ACME) client to automatically manage TLS certificates that are globally endorsed by an external authority, e.g. Let's Encrypt (#3877).

### Changed

- Primary node now automatically steps down as backup (in the same view) if it has not heard back from a majority of backup nodes for an election timeout (#3685).
- Node and service PEM certificates no longer contain a trailing null byte (#3885).
- New nodes automatically shutdown if the target service certificate is misconfigured (#3895).
- Updated PSW in images to 2.16.100.
- `ccf_unsafe` is now a separate project and package, rather than the same project and package with a decorated version, to prevent accidental misuse.

### Removed

- Removed deprecated `set_execute_outside_consensus()` API (#3886, #3673).

## [2.0.0]

See [documentation for code upgrade 1.x to 2.0](https://microsoft.github.io/CCF/main/operations/code_upgrade_1x.html) to upgrade an existing 1.x CCF service to 2.0

### Developer API

#### C++

- CCF is now built with Clang 10. It is strongly recommended that C++ applications upgrade to Clang 10 as well.
- Raised the minimum supported CMake version for building CCF to 3.16 (#2946).
- Removed `mbedtls` as cryptography and TLS library.

- The CCF public API is now under `include/ccf`, and all application includes of framework code should use only these files.
- Private headers have been moved to `ccf/include/ccf/_private` so they cannot be accidentally included from existing paths. Any applications relying on private headers should remove this dependency, or raise an issue to request the dependency be moved to the public API. In a future release private headers will be removed entirely from the installed package.

- The `enclave::` namespace has been removed, and all types which were under it are now under `ccf::`. This will affect any apps using `enclave::RpcContext`, which should be replaced with `ccf::RpcContext` (#3664).
- The `kv::Store` type is no longer visible to application code, and is replaced by a simpler `kv::ReadOnlyStore`. This is the interface given to historical queries to access historical state and enforces read-only access, without exposing internal implementation details of the store. This should have no impact on JS apps, but C++ apps will need to replace calls to `store->current_txid()` with calls to `store->get_txid()`, and `store->create_tx()` to `store->create_read_only_tx()`.
- The C++ types used to define public governance tables are now exposed in public headers. Any C++ applications reading these tables should update their include paths (ie - `#include "service/tables/nodes.h"` => `#include "ccf/service/tables/nodes.h"`) (#3608).
- `TxReceipt::describe()` has been replaced with `ccf::describe_receipt_v2()`. Note that the previous JSON format is still available, but must be retrieved as a JSON object from `describe_receipt_v1()`. Includes of the private `node/tx_receipt.h` from C++ applications should be removed (#3610).
- The entry point for creation of C++ apps is now `make_user_endpoints()`. The old entry point `get_rpc_handler()` has been removed (#3562). For an example of the necessary change, see [this diff](https://github.com/microsoft/CCF/commit/5b40ba7b42d5664d787cc7e3cfc9cbe18c01e5a1#diff-78fa25442e77145040265646434b9582d491928819e58be03c5693c01417c6c6) of the logging sample app (#3562).

- Added `get_untrusted_host_time_v1` API. This can be used to retrieve a timestamp during endpoint execution, accurate to within a few milliseconds. Note that this timestamp comes directly from the host so is not trusted, and should not be used to make sensitive decisions within a transaction (#2550).
- Added `get_quotes_for_all_trusted_nodes_v1` API. This returns the ID and quote for all nodes which are currently trusted and participating in the service, for live audit (#2511).
- Added `get_metrics_v1` API to `BaseEndpointRegistry` for applications that do not make use of builtins and want to version or customise metrics output.
- Added `set_claims_digest()` API to `RpcContext`, see [documentation](https://microsoft.github.io/CCF/main/build_apps/logging_cpp.html#user-defined-claims-in-receipts) on how to use it to attach application-defined claims to transaction receipts.
- Added [indexing system](https://microsoft.github.io/CCF/main/architecture/indexing.html) to speed up historical queries (#3280, #3444).
- Removed `get_node_state()` from `AbstractNodeContext`. The local node's ID is still available to endpoints as `get_node_id()`, and other subsystems which are app-visible can be fetched directly (#3552).

- Receipts now come with service endorsements of previous service identities after recoveries (#3679). See `verify_receipt` in `e2e_logging.py` for an example of how to verify the resulting certificate chain. This functionality is introduced in `ccf::historical::adapter_v3`.
- `ccf::historical::adapter_v2`, and its successor `ccf::historical::adapter_v3` now return 404, with either `TransactionPendingOrUnknown` or `TransactionInvalid`, rather than 400 when a user performs a historical query for a transaction id that is not committed.
- `ccf::historical::AbstractStateCache::drop_requests()` renamed to `drop_cached_states()` (#3187).

Key-Value Store

- Added `kv::Value` and `kv::Set`, as a more error-proof alternative to `kv::Map`s which had a single key or meaningless values (#2599).
- Added `foreach_key` and `foreach_value` to C++ KV API, to iterate without deserializing both entries when only one is used (#2918).

#### JavaScript

- Added JavaScript bytecode caching to avoid repeated compilation overhead. See the [documentation](https://microsoft.github.io/CCF/main/build_apps/js_app_bundle.html#deployment) for more information (#2643).
- Added `ccf.crypto.verifySignature()` for verifying digital signatures to the JavaScript API (#2661).
- Added experimental JavaScript API `ccf.host.triggerSubprocess()` (#2461).

- `ccf.crypto.verifySignature()` previously required DER-encoded ECDSA signatures and now requires IEEE P1363 encoded signatures, aligning with the behavior of the Web Crypto API (#2735).
- `ccf.historical.getStateRange` / `ccf.historical.dropCachedStates` JavaScript APIs to manually retrieve historical state in endpoints declared as `"mode": "readonly"` (#3033).
- JavaScript endpoints with `"mode": "historical"` now expose the historical KV at `ccf.historicalState.kv` while `ccf.kv` always refers to the current KV state. Applications relying on the old behaviour should make their code forward-compatible before upgrading to 2.x with `const kv = ccf.historicalState.kv || ccf.kv`.
- Receipts accessible through JavaScript no longer contain the redundant `root` hash field. Applications should be changed to not rely on this field anymore before upgrading to 2.x.
- Add request details with additional URL components to JS + TS API: `request.url`, `request.route`, `request.method`, `request.hostname` (#3498).

---

### Governance

- Updated `actions.js` constitution fragment to record service-endorsed node certificate on the `transition_node_to_trusted` action. The constitution must be updated using the existing `set_constitution` proposal (#2844).
- The existing `transition_node_to_trusted` proposal action now requires a new `valid_from` argument (and optional `validity_period_days`, which defaults to the value of `maximum_node_certificate_validity_days`).
- The `proposal_generator` has been removed from the `ccf` Python package. The majority of proposals can be trivially constructed in existing client tooling, without needing to invoke Python. This also introduces parity between the default constitution and custom constitution actions - all should be constructed and called from the same governance client code. Some jinja templates are included in `samples/templates` for constructing careful ballots from existing proposals.
- A new governance action `trigger_ledger_chunk` to request the creation of a ledger chunk at the next signature (#3519).
- A new governance action `trigger_snapshot` to request the creation of a snapshot at the next signature (#3544).
- Configurations and proposals now accept more date/time formats, including the Python-default ISO 8601 format (#3739).
- The `transition_service_to_open` governance proposal now requires the service identity as an argument to ensure the correct service is started. During recovery, it further requires the previous service identity to ensure the right service is recovered (#3624).

---

### Operations

#### `cchost` Configuration

- **Breaking change**: Configuration for CCF node is now a JSON configuration file passed in to `cchost` via `--config /path/to/config/file/` CLI argument. Existing CLI arguments have been removed. The `migrate_1_x_config.py` script (included in `ccf` Python package) should be used to migrate existing `.ini` configuration files to `.json` format (#3209).
- Added support for listening on multiple interfaces for incoming client RPCs, with individual session caps (#2628).
- The per-node session cap behaviour has changed. The `network.rpc_interfaces.<interface_name>.max_open_sessions_soft` is now a soft cap on the number of sessions. Beyond this, new sessions will receive a HTTP 503 error immediately after completing the TLS handshake. The existing hard cap (where sessions are closed immediately, before the TLS handshake) is still available, under the new argument `network.rpc_interfaces.<interface_name>.max_open_sessions_hard` (#2583).
- Snapshot files now include receipt of evidence transaction. Nodes can now join or recover a service from a standalone snapshot file. 2.x nodes can still make use of snapshots created by a 1.x node, as long as the ledger suffix containing the proof of evidence is also specified at start-up (#2998).
- If no `node_certificate.subject_alt_names` is specified at node start-up, the node certificate _Subject Alternative Name_ extension now defaults to the value of `published_address` of the first RPC interface (#2902).
- Primary node now also reports time at which the ack from each backup node was last received (`GET /node/consensus` endpoint). This can be used by operators to detect one-way partitions between the primary and backup nodes (#3769).
- Added new `GET /node/self_signed_certificate` endpoint to retrieve the self-signed certificate of the target node (#3767).
- New `GET /gov/members` endpoint which returns details of all members from the KV (#3615).
- The new `endorsement` configuration entry lets operators set the desired TLS certificate endorsement, either service-endorsed or node-endorsed (self-signed), for each network RPC interface of a node, defaulting to service-endorsed (#2875).

#### Certificate(s) Validity Period

- Nodes certificates validity period is no longer hardcoded and must instead be set by operators and renewed by members (#2924):

  - The new `node_certificate.initial_validity_days` (defaults to 1 day) configuration entry lets operators set the initial validity period for the node certificate (valid from the current system time).
  - The new `command.start.service_configuration.maximum_node_certificate_validity_days` (defaults to 365 days) configuration entry sets the maximum validity period allowed for node certificates.
  - The new `set_node_certificate_validity` proposal action allows members to renew a node certificate (or `set_all_nodes_certificate_validity` equivalent action to renew _all_ trusted nodes certificates).

- Service certificate validity period is no longer hardcoded and must instead be set by operators and renewed by members (#3363):

  - The new `service_certificate_initial_validity_days` (defaults to 1 day) configuration entry lets operators set the initial validity period for the service certificate (valid from the current system time).
  - The new `maximum_service_certificate_validity_days` (defaults to 365 days) configuration entry sets the maximum validity period allowed for service certificate.
  - The new `set_service_certificate_validity` proposal action allows members to renew the service certificate.

#### Misc

- The service certificate output by first node default name is now `service_cert.pem` rather than `networkcert.pem` (#3363).
- Log more detailed errors on early startup (#3116).
- Format of node output RPC and node-to-node addresses files is now JSON (#3300).
- Joining nodes now present service-endorsed certificate in client TLS sessions _after_ they have observed their own addition to the store, rather than as soon as they have joined the service. Operators should monitor the initial progress of a new node using its self-signed certificate as TLS session certificate authority (#2844).

- Slow ledger IO operations will now be logged at level FAIL. The threshold over which logging will activate can be adjusted by the `slow_io_logging_threshold` configuration entry to cchost (#3067).
- Added a new `client_connection_timeout` configuration entry to specify the maximum time a node should wait before re-establishing failed client connections. This should be set to a significantly lower value than `consensus.election_timeout` (#2618).
- Nodes code digests are now extracted and cached at network join time in `public:ccf.gov.nodes.info`, and the `GET /node/quotes` and `GET /node/quotes/self` endpoints will use this cached value whenever possible (#2651).
- DNS resolution of client connections is now asynchronous (#3140).
- The curve-id selected for the identity of joining nodes no longer needs to match that of the network (#2525).
- Removed long-deprecated `--domain` argument from `cchost`. Node certificate Subject Alternative Names should be passed in via existing `node_certificate.subject_alt_names` configuration entry (#2798).
- Added experimental support for 2-transaction reconfiguration with CFT consensus, see [documentation](https://microsoft.github.io/CCF/main/overview/consensus/bft.html#two-transaction-reconfiguration). Note that mixing 1tx and 2tx nodes in the same network is unsupported and unsafe at this stage (#3097).
- Aside from regular release packages, CCF now also provides `unsafe` packages with verbose logging, helpful for troubleshooting. The extent of the logging in these builds make them fundamentally UNSAFE to use for production purposes, hence the name.
- Nodes no longer crash at start-up if the ledger in the read-only ledger directories (`ledger.read_only_directories`) is ahead of the ledger in the main ledger directory (`ledger.directory`) (#3597).
- Nodes now have a free-form `node_data` field, to match users and members. This can be set when the node is launched, or modified by governance. It is intended to store correlation IDs describing the node's deployment, such as a VM name or Pod identifier (#3662).
- New `GET /node/consensus` endpoint now also returns primary node ID and current view (#3666).
- HTTP parsing errors are now recorded per-interface and returned by `GET /node/metrics` (#3671).
- Failed recovery procedures no longer block subsequent recoveries: `.recovery` ledger files are now created while the recovery is in progress and ignored or deleted by nodes on startup (#3563).
- Corrupted or incomplete ledger files are now recovered gracefully, until the last valid entry (#3585).

#### Fixed

- Fixed issue with ledger inconsistency when starting a new joiner node without a snapshot but with an existing ledger prefix (#3064).
- Fixed issue with join nodes which could get stuck if an election was triggered while catching up (#3169).
- Nodes joining must have a snapshot at least as recent as the primary's (#3573).

### Release artefacts

- `cchost` can now run both SGX and virtual enclave libraries. `cchost.virtual` is no longer needed, and has been removed (#3476).
- CCF Docker images are now available through Azure Container Registry rather than Docker Hub (#3839, #3821).
  - The `ccfmsrc.azurecr.io/ccf-sgx-app-run` image is now available at `ccfmsrc.azurecr.io/public/ccf/app/run:<tag>-sgx`.
  - The `ccfmsrc.azurecr.io/ccf-sgx-app-dev` image is now available at `ccfmsrc.azurecr.io/public/ccf/app/dev:<tag>-sgx`.
  - New `ccfmsrc.azurecr.io/public/ccf/app/run-js` JavaScript application runtime image (including `libjs_generic` application under `/usr/lib/ccf`) (#3845).

---

### Auditor

- Receipts now include the endorsed certificate of the node, as well as its node id, for convenience (#2991).
- Retired nodes are now removed from the store/ledger as soon as their retirement is committed (#3409).
- Service-endorsed node certificates are now recorded in a new `public:ccf.gov.nodes.endorsed_certificates` table, while the existing `cert` field in the `public:ccf.gov.nodes.info` table is now deprecated (#2844).
- New `split_ledger.py` utility to split existing ledger files (#3129).
- Python `ccf.read_ledger` module now accepts custom formatting rules for the key and value based on the key-value store table name (#2791).
- [Ledger entries](https://microsoft.github.io/CCF/main/architecture/ledger.html#transaction-format) now contain a `commit_evidence_digest`, as well as a `claims_digest`, which can be set with `set_claims_digest()`. The digest of the write set was previously the per-transaction leaf in the Merkle Tree, but is now combined with the digest of the commit evidence and the user claims. [Receipt verification instructions](https://microsoft.github.io/CCF/main/audit/receipts.html) have been amended accordingly. The presence of `commit_evidence` in receipts serves two purposes: giving the user access to the TxID without having to parse the write set, and proving that a transaction has been committed by the service. Transactions are flushed to disk eagerly by the primary to keep in-enclave memory use to a minimum, so the existence of a ledger suffix is not on its own indicative of its commit status. The digest of the commit evidence is in the ledger to allow audit and recovery, but only the disclosure of the commit evidence indicates that a transaction has been committed by the service
- Add `--insecure-skip-verification` to `ledger_viz` utility, to allow visualisation of unverified ledger chunks (#3618).
- Add `--split-services` to `ledger_viz` utility, to easily find out at which TxID new services were created (#3621).
- Python `ccf.read_ledger` and `ccf.ledger_viz` tools now accept paths to individual ledger chunks, to avoid parsing the entire ledger.

---

### Client API

- Added support for TLS 1.3 (now used by default).

- Added `GET /gov/jwt_keys/all` endpoint (#2519).
- Added new operator RPC `GET /node/js_metrics` returning the JavaScript bytecode size and whether the bytecode is used (#2643).
- Added a new `GET /node/metrics` endpoint which includes the count of active and peak concurrent sessions handled by the node (#2596).
- Added endpoint to obtain service configuration via `GET /node/service/configuration` (#3251).
- Added QuickJS version to RPC `GET /node/version` (#2643).
- Added a `GET /node/jwt_metrics` endpoint to monitor attempts and successes of key refresh for each issuer. See [documentation](https://microsoft.github.io/CCF/main/build_apps/auth/jwt.html#extracting-jwt-metrics) on how to use it.

- Schema of `GET /network/nodes/{node_id}` and `GET /network/nodes` endpoints has been modified to include all RPC interfaces (#3300).
- Improved performance for lookup of path-templated endpoints (#2918).
- CCF now responds to HTTP requests that could not be parsed with a 400 response including error details (#2652).
- Node RPC interfaces do not transition anymore from node-endorsed to service-endorsed TLS certificates but are fixed to a single configured type. While a given endorsement is not available yet (typically at start-up for service-endorsed certificates) the interface rejects TLS sessions instead of defaulting to a node-endorsed certificate (#2875).

- Websockets endpoints are no longer supported. Usage is insufficient to justify ongoing maintenance.
- The `ccf` Python package no longer provides utilities to issue requests to a running CCF service. This is because CCF supports widely-used client-server protocols (TLS, HTTP) that should already be provided by libraries for all programming languages. The `ccf` Python package can still be used to audit the ledger and snapshot files (#3386).

---

### Dependencies

- Upgraded Open Enclave to 0.17.7 (#3815).

---

### Misc Fixes

- When using the `sandbox.sh` script, always wait for `/app` frontend to be open on all nodes before marking the service as open (#3779).
- Snapshot generation no longer causes a node crash if the snapshot is larger than the ring buffer message size (`memory.max_msg_size`). Instead, the generation of the large snapshot is skipped (#3603).

---

## [2.0.0-rc9]

### Fixed

- Fixed an issue where new node started without a snapshot would be able to join from a node that started with a snapshot (#3573).
- Fixed consensus issue where a node would grant its vote even though it already knew about the current primary (#3810).
- Fixed issue with JSON configuration for `cchost` where extra fields were silently ignored rather than being rejected at startup (#3816).

### Changed

- Upgraded Open Enclave to 0.17.7 (#3815).
- CCF Docker images are now available through Azure Container Registry rather than Docker Hub (#3821).
  - The `ccfciteam/ccf-app-run` image is now available at `ccfmsrc.azurecr.io/ccf-sgx-app-run`.
  - The `ccfciteam/ccf-app-ci` image is now available at `ccfmsrc.azurecr.io/ccf-sgx-app-dev`.
- Added support for ciphers 'ECDHE-RSA-AES256-GCM-SHA384' and 'ECDHE-RSA-AES128-GCM-SHA256' when using TLS 1.2 (#3822).

## [2.0.0-rc8]

### Fixed

- When using the `sandbox.sh` script, always wait for `/app` frontend to be open on all nodes before marking the service as open (#3779).

### Changed

- Every leaf in the Merkle Tree, and every receipt now includes a claims digest (#3606).

### Added

- Primary node now also reports time at which the ack from each backup node was last received (`GET /node/consensus` endpoint). This can be used by operators to detect one-way partitions between the primary and backup nodes (#3769).
- Current receipt format is now exposed to C++ applications as `ccf::Receipt`, retrieved from `describe_receipt_v2`. Note that the previous JSON format is still available, but must be retrieved as a JSON object from `describe_receipt_v1`.

## [2.0.0-rc7]

### Fixed

- Fixed issue with incorrect node and service certificate validity period when starting node in non-GMT timezone (#3732).
- Fixed issue with self-signed node certificates that are now renewed when the `set_node_certificate_validity` proposal is applied (#3767).

## Changed

- Configurations and proposals now accept more date/time formats, including the Python-default ISO 8601 format (#3739).

## Added

- Added new `GET /node/self_signed_certificate` endpoint to retrieve the self-signed certificate of the target node (#3767).

## [2.0.0-rc6]

### Changed

- `host_processes_interface.h` is now a public header, accessible under `ccf/node/host_processes_interface.h`.

## [2.0.0-rc5]

### Changed

- Nodes now have a free-form `node_data` field, to match users and members. This can be set when the node is launched, or modified by governance. It is intended to store correlation IDs describing the node's deployment, such as a VM name or Pod identifier (#3662).
- New `GET /node/consensus` endpoint now also returns primary node ID and current view (#3666).
- The `enclave::` namespace has been removed, and all types which were under it are now under `ccf::`. This will affect any apps using `enclave::RpcContext`, which should be replaced with `ccf::RpcContext` (#3664).
- HTTP parsing errors are now recorded per-interface and returned by `GET /node/metrics` (#3671).
- The `kv::Store` type is no longer visible to application code, and is replaced by a simpler `kv::ReadOnlyStore`. This is the interface given to historical queries to access historical state and enforces read-only access, without exposing internal implementation details of the store. This should have no impact on JS apps, but C++ apps will need to replace calls to `store->current_txid()` with calls to `store->get_txid()`, and `store->create_tx()` to `store->create_read_only_tx()`.
- Receipts now come with service endorsements of previous service identities after recoveries (#3679). See `verify_receipt` in `e2e_logging.py` for an example of how to verify the resulting certificate chain. This functionality is introduced in `ccf::historical::adapter_v3`.
- Private headers have been moved to `ccf/include/ccf/_private` so they cannot be accidentally included from existing paths. Any applications relying on private headers should remove this dependence, or raise an issue to request the dependency be moved to the public API. In a future release private headers will be removed entirely from the installed package.

## [2.0.0-rc4]

### Added

- Aside from regular release packages, CCF now also provides `unsafe` packages with verbose logging, helpful for troubleshooting. The extent of the logging in these builds make them fundamentally UNSAFE to use for production purposes, hence the name.

### Changed

- The `transition_service_to_open` governance proposal now requires the service identity as an argument to ensure the correct service is started. During recovery, it further requires the previous service identity to ensure the right service is recovered (#3624).

## [2.0.0-rc3]

### Fixed

- Snapshot generation no longer causes a node crash if the snapshot is larger than the ring buffer message size (`memory.max_msg_size`). Instead, the generation of the large snapshot is skipped (#3603).

### Changed

- The C++ types used to define public governance tables are now exposed in public headers. Any C++ applications reading these tables should update their include paths (ie - `#include "service/tables/nodes.h"` => `#include "ccf/service/tables/nodes.h"`) (#3608).
- `TxReceipt::describe()` has been replaced with `ccf::describe_receipt()`. Includes of the private `node/tx_receipt.h` from C++ applications should be removed (#3610).
- Python `ccf.read_ledger` and `ccf.ledger_viz` tools now accept paths to individual ledger chunks, to avoid parsing the entire ledger.

### Added

- New `GET /gov/members` endpoint which returns details of all members from the KV (#3615).
- Add `--insecure-skip-verification` to `ledger_viz` utility, to allow visualisation of unverified ledger chunks (#3618).
- Add `--split-services` to `ledger_viz` utility, to easily find out at which TxID new services were created (#3621).

## [2.0.0-rc2]

### Changed

- The entry point for creation of C++ apps is now `make_user_endpoints()`. The old entry point `get_rpc_handler()` has been removed (#3562). For an example of the necessary change, see [this diff](https://github.com/microsoft/CCF/commit/5b40ba7b42d5664d787cc7e3cfc9cbe18c01e5a1#diff-78fa25442e77145040265646434b9582d491928819e58be03c5693c01417c6c6) of the logging sample app (#3562).
- Failed recovery procedures no longer block subsequent recoveries: `.recovery` ledger files are now created while the recovery is in progress and ignored or deleted by nodes on startup (#3563).
- Corrupted or incomplete ledger files are now recovered gracefully, until the last valid entry (#3585).
- The CCF public API is now under `include/ccf`, and all application includes of framework code should use only these files.

### Removed

- `get_node_state()` is removed from `AbstractNodeContext`. The local node's ID is still available to endpoints as `get_node_id()`, and other subsystems which are app-visible can be fetched directly (#3552).

### Fixed

- Nodes no longer crash at start-up if the ledger in the read-only ledger directories (`ledger.read_only_directories`) is ahead of the ledger in the main ledger directory (`ledger.directory`) (#3597).

## [2.0.0-rc1]

### Added

- The new `endorsement` configuration entry lets operators set the desired TLS certificate endorsement, either service-endorsed or node-endorsed (self-signed), for each network RPC interface of a node, defaulting to service-endorsed (#2875).
- A new governance action `trigger_ledger_chunk` to request the creation of a ledger chunk at the next signature (#3519).
- A new governance action `trigger_snapshot` to request the creation of a snapshot at the next signature (#3544).

### Changed

- Node RPC interfaces do not transition anymore from node-endorsed to service-endorsed TLS certificates but are fixed to a single configured type. While a given endorsement is not available yet (typically at start-up for service-endorsed certificates) the interface rejects TLS sessions instead of defaulting to a node-endorsed certificate (#2875).
- Add request details with additional URL components to JS + TS API: `request.url`, `request.route`, `request.method`, `request.hostname` (#3498).
- `cchost` can now run both SGX and virtual enclave libraries. `cchost.virtual` is no longer needed, and has been removed (#3476).

### Dependencies

- Upgraded Open Enclave to 0.17.6.

## [2.0.0-rc0]

See [documentation for code upgrade 1.x to 2.0](https://microsoft.github.io/CCF/main/operations/code_upgrade_1x.html) to upgrade an existing 1.x CCF service to 2.0

---

### Developer API

#### C++

- CCF is now built with Clang 10. It is strongly recommended that C++ applications upgrade to Clang 10 as well.
- Raised the minimum supported CMake version for building CCF to 3.16 (#2946).
- Removed `mbedtls` as cryptography and TLS library.

- Added `get_untrusted_host_time_v1` API. This can be used to retrieve a timestamp during endpoint execution, accurate to within a few milliseconds. Note that this timestamp comes directly from the host so is not trusted, and should not be used to make sensitive decisions within a transaction (#2550).
- Added `get_quotes_for_all_trusted_nodes_v1` API. This returns the ID and quote for all nodes which are currently trusted and participating in the service, for live audit (#2511).
- Added `get_metrics_v1` API to `BaseEndpointRegistry` for applications that do not make use of builtins and want to version or customise metrics output.
- Added `set_claims_digest()` API to `RpcContext`, see [documentation](https://microsoft.github.io/CCF/main/build_apps/logging_cpp.html#user-defined-claims-in-receipts) on how to use it to attach application-defined claims to transaction receipts.
- Added [indexing system](https://microsoft.github.io/CCF/main/architecture/indexing.html) to speed up historical queries (#3280, #3444).

- `ccf::historical::adapter_v2` now returns 404, with either `TransactionPendingOrUnknown` or `TransactionInvalid`, rather than 400 when a user performs a historical query for a transaction id that is not committed.
- `ccf::historical::AbstractStateCache::drop_requests()` renamed to `drop_cached_states()` (#3187).
- `get_state_at()` now returns receipts for signature transactions (#2785), see [documentation](https://microsoft.github.io/CCF/main/use_apps/verify_tx.html#transaction-receipts) for details.

Key-Value Store

- Added `kv::Value` and `kv::Set`, as a more error-proof alternative to `kv::Map`s which had a single key or meaningless values (#2599).
- Added `foreach_key` and `foreach_value` to C++ KV API, to iterate without deserializing both entries when only one is used (#2918).

#### JavaScript

- Added JavaScript bytecode caching to avoid repeated compilation overhead. See the [documentation](https://microsoft.github.io/CCF/main/build_apps/js_app_bundle.html#deployment) for more information (#2643).
- Added `ccf.crypto.verifySignature()` for verifying digital signatures to the JavaScript API (#2661).
- Added experimental JavaScript API `ccf.host.triggerSubprocess()` (#2461).

- `ccf.crypto.verifySignature()` previously required DER-encoded ECDSA signatures and now requires IEEE P1363 encoded signatures, aligning with the behavior of the Web Crypto API (#2735).
- `ccf.historical.getStateRange` / `ccf.historical.dropCachedStates` JavaScript APIs to manually retrieve historical state in endpoints declared as `"mode": "readonly"` (#3033).
- JavaScript endpoints with `"mode": "historical"` now expose the historical KV at `ccf.historicalState.kv` while `ccf.kv` always refers to the current KV state. Applications relying on the old behaviour should make their code forward-compatible before upgrading to 2.x with `const kv = ccf.historicalState.kv || ccf.kv`.
- Receipts accessible through JavaScript no longer contain the redundant `root` hash field. Applications should be changed to not rely on this field anymore before upgrading to 2.x.

---

### Governance

- Updated `actions.js` constitution fragment to record service-endorsed node certificate on the `transition_node_to_trusted` action. The constitution must be updated using the existing `set_constitution` proposal (#2844).
- The existing `transition_node_to_trusted` proposal action now requires a new `valid_from` argument (and optional `validity_period_days`, which defaults to the value of `maximum_node_certificate_validity_days`).
- The `proposal_generator` has been removed from the `ccf` Python package. The majority of proposals can be trivially constructed in existing client tooling, without needing to invoke Python. This also introduces parity between the default constitution and custom constitution actions - all should be constructed and called from the same governance client code. Some jinja templates are included in `samples/templates` for constructing careful ballots from existing proposals.

---

### Operations

#### `cchost` Configuration

- **Breaking change**: Configuration for CCF node is now a JSON configuration file passed in to `cchost` via `--config /path/to/config/file/` CLI argument. Existing CLI arguments have been removed. The `migrate_1_x_config.py` script (included in `ccf` Python package) should be used to migrate existing `.ini` configuration files to `.json` format (#3209).
- Added support for listening on multiple interfaces for incoming client RPCs, with individual session caps (#2628).
- The per-node session cap behaviour has changed. The `network.rpc_interfaces.<interface_name>.max_open_sessions_soft` is now a soft cap on the number of sessions. Beyond this, new sessions will receive a HTTP 503 error immediately after completing the TLS handshake. The existing hard cap (where sessions are closed immediately, before the TLS handshake) is still available, under the new argument `network.rpc_interfaces.<interface_name>.max_open_sessions_hard` (#2583).
- Snapshot files now include receipt of evidence transaction. Nodes can now join or recover a service from a standalone snapshot file. 2.x nodes can still make use of snapshots created by a 1.x node, as long as the ledger suffix containing the proof of evidence is also specified at start-up (#2998).
- If no `node_certificate.subject_alt_names` is specified at node start-up, the node certificate _Subject Alternative Name_ extension now defaults to the value of `published_address` of the first RPC interface (#2902).

#### Certificate(s) Validity Period

- Nodes certificates validity period is no longer hardcoded and must instead be set by operators and renewed by members (#2924):

  - The new `node_certificate.initial_validity_days` (defaults to 1 day) configuration entry lets operators set the initial validity period for the node certificate (valid from the current system time).
  - The new `command.start.service_configuration.maximum_node_certificate_validity_days` (defaults to 365 days) configuration entry sets the maximum validity period allowed for node certificates.
  - The new `set_node_certificate_validity` proposal action allows members to renew a node certificate (or `set_all_nodes_certificate_validity` equivalent action to renew _all_ trusted nodes certificates).

- Service certificate validity period is no longer hardcoded and must instead be set by operators and renewed by members (#3363):

  - The new `service_certificate_initial_validity_days` (defaults to 1 day) configuration entry lets operators set the initial validity period for the service certificate (valid from the current system time).
  - The new `maximum_service_certificate_validity_days` (defaults to 365 days) configuration entry sets the maximum validity period allowed for service certificate.
  - The new `set_service_certificate_validity` proposal action allows members to renew the service certificate.

#### Misc

- The service certificate output by first node default name is now `service_cert.pem` rather than `networkcert.pem` (#3363).
- Log more detailed errors on early startup (#3116).
- Format of node output RPC and node-to-node addresses files is now JSON (#3300).
- Joining nodes now present service-endorsed certificate in client TLS sessions _after_ they have observed their own addition to the store, rather than as soon as they have joined the service. Operators should monitor the initial progress of a new node using its self-signed certificate as TLS session certificate authority (#2844).

- Slow ledger IO operations will now be logged at level FAIL. The threshold over which logging will activate can be adjusted by the `slow_io_logging_threshold` configuration entry to cchost (#3067).
- Added a new `client_connection_timeout` configuration entry to specify the maximum time a node should wait before re-establishing failed client connections. This should be set to a significantly lower value than `consensus.election_timeout` (#2618).
- Nodes code digests are now extracted and cached at network join time in `public:ccf.gov.nodes.info`, and the `GET /node/quotes` and `GET /node/quotes/self` endpoints will use this cached value whenever possible (#2651).
- DNS resolution of client connections is now asynchronous (#3140).
- The curve-id selected for the identity of joining nodes no longer needs to match that of the network (#2525).
- Removed long-deprecated `--domain` argument from `cchost`. Node certificate Subject Alternative Names should be passed in via existing `node_certificate.subject_alt_names` configuration entry (#2798).
- Added experimental support for 2-transaction reconfiguration with CFT consensus, see [documentation](https://microsoft.github.io/CCF/main/overview/consensus/bft.html#two-transaction-reconfiguration). Note that mixing 1tx and 2tx nodes in the same network is unsupported and unsafe at this stage (#3097).

#### Fixed

- Fixed issue with ledger inconsistency when starting a new joiner node without a snapshot but with an existing ledger prefix (#3064).
- Fixed issue with join nodes which could get stuck if an election was triggered while catching up (#3169).

---

### Auditor

- Receipts now include the endorsed certificate of the node, as well as its node id, for convenience (#2991).
- Retired nodes are now removed from the store/ledger as soon as their retirement is committed (#3409).
- Service-endorsed node certificates are now recorded in a new `public:ccf.gov.nodes.endorsed_certificates` table, while the existing `cert` field in the `public:ccf.gov.nodes.info` table is now deprecated (#2844).
- New `split_ledger.py` utility to split existing ledger files (#3129).
- Python `ccf.read_ledger` module now accepts custom formatting rules for the key and value based on the key-value store table name (#2791).
- [Ledger entries](https://microsoft.github.io/CCF/main/architecture/ledger.html#transaction-format) now contain a `commit_evidence_digest`, as well as an optional `claims_digest` when `set_claims_digest()` is used. The digest of the write set was previously the per-transaction leaf in the Merkle Tree, but is now combined with the digest of the commit evidence and optionally the user claims when present. [Receipt verification instructions](https://microsoft.github.io/CCF/main/audit/receipts.html) have been amended accordingly. The presence of `commit_evidence` in receipts serves two purposes: giving the user access to the TxID without having to parse the write set, and proving that a transaction has been committed by the service. Transactions are flushed to disk eagerly by the primary to keep in-enclave memory use to a minimum, so the existence of a ledger suffix is not on its own indicative of its commit status. The digest of the commit evidence is in the ledger to allow audit and recovery, but only the disclosure of the commit evidence indicates that a transaction has been committed by the service

---

### Client API

- Added support for TLS 1.3 (now used by default).

- Added `GET /gov/jwt_keys/all` endpoint (#2519).
- Added new operator RPC `GET /node/js_metrics` returning the JavaScript bytecode size and whether the bytecode is used (#2643).
- Added a new `GET /node/metrics` endpoint which includes the count of active and peak concurrent sessions handled by the node (#2596).
- Added endpoint to obtain service configuration via `GET /node/service/configuration` (#3251).
- Added QuickJS version to RPC `GET /node/version` (#2643).
- Added a `GET /node/jwt_metrics` endpoint to monitor attempts and successes of key refresh for each issuer. See [documentation](https://microsoft.github.io/CCF/main/build_apps/auth/jwt.html#extracting-jwt-metrics) on how to use it.

- Schema of `GET /network/nodes/{node_id}` and `GET /network/nodes` endpoints has been modified to include all RPC interfaces (#3300).
- Improved performance for lookup of path-templated endpoints (#2918).
- CCF now responds to HTTP requests that could not be parsed with a 400 response including error details (#2652).

- Websockets endpoints are no longer supported. Usage is insufficient to justify ongoing maintenance.
- The `ccf` Python package no longer provides utilities to issue requests to a running CCF service. This is because CCF supports widely-used client-server protocols (TLS, HTTP) that should already be provided by libraries for all programming languages. The `ccf` Python package can still be used to audit the ledger and snapshot files (#3386).

---

### Dependencies

- Upgraded Open Enclave to 0.17.5.

## [2.0.0-dev8]

### Added

- Added `set_claims_digest()` API to `RpcContext`, see [documentation](https://microsoft.github.io/CCF/main/build_apps/logging_cpp.html#user-defined-claims-in-receipts) on how to use it to attach application-defined claims to transaction receipts.
- Added a `GET /jwt_metrics` endpoint to monitor attempts and successes of key refresh for each issuer. See [documentation](https://microsoft.github.io/CCF/main/build_apps/auth/jwt.html#extracting-jwt-metrics) on how to use it.

### Changed

- Service certificate validity period is no longer hardcoded and can instead be set by operators and renewed by members (#3363):
  - The new `service_certificate_initial_validity_days` (defaults to 1 day) configuration entry lets operators set the initial validity period for the service certificate (valid from the current system time).
  - The new `maximum_service_certificate_validity_days` (defaults to 365 days) configuration entry sets the maximum validity period allowed for service certificate.
  - The new `set_service_certificate_validity` proposal action allows members to renew the service certificate.
- Service certificate output by first node default name is now `service_cert.pem` rather than `networkcert.pem` (#3363).
- Retired nodes are now removed from the store/ledger as soon as their retirement is committed (#3409).

### Removed

- The `ccf` Python package no longer provides utilities to issue requests to a running CCF service. This is because CCF supports widely-used client-server protocols (TLS, HTTP) that should already be provided by libraries for all programming languages. The `ccf` Python package can still be used to audit the ledger and snapshot files (#3386).
- The `proposal_generator` has been removed from the `ccf` Python package. The majority of proposals can be trivially constructed in existing client tooling, without needing to invoke Python. This also introduces parity between the default constitution and custom constitution actions - all should be constructed and called from the same governance client code. Some jinja templates are included in `samples/templates` for constructing careful ballots from existing proposals.

## [2.0.0-dev7]

### Added

- Added endpoint to obtain service configuration via `/node/service/configuration` (#3251)

### Changed

- Breaking change: Configuration for CCF node is now a JSON configuration file passed in to `cchost` via `--config /path/to/config/file/` CLI argument. Existing CLI arguments have been removed. The `migrate_1_x_config.py` script (included in `ccf` Python package) should be used to migrate existing `.ini` configuration files to `.json` format (#3209).
- Format of node output RPC and node-to-node addresses files is now JSON (#3300).
- Schema of `GET /network/nodes/{node_id}` and `GET /network/nodes` endpoints has been modified to include all RPC interfaces (#3300).

### Renamed

- `ccf::historical::AbstractStateCache::drop_requests()` renamed to `drop_cached_states()` (#3187).

### Dependency

- Upgrade OpenEnclave from 0.17.2 to 0.17.5

## [2.0.0-dev6]

### Added

- Added experimental support for 2-transaction reconfiguration with CFT consensus (#3097), see [documentation](https://microsoft.github.io/CCF/main/overview/consensus/bft.html#two-transaction-reconfiguration). Note that mixing 1tx and 2tx nodes in the same network is unsupported and unsafe at this stage.

### Changed

- DNS resolution of client connections is now asynchronous.

### Fixed

- Fixed issue with join nodes which could get stuck if an election was triggered while catching up (#3169).

## [2.0.0-dev5]

### Added

- Receipts now include the endorsed certificate of the node, as well as its node id, for convenience (#2991).
- `get_metrics_v1` API to `BaseEndpointRegistry` for applications that do not make use of builtins and want to version or customise metrics output.
- Slow ledger IO operations will now be logged at level FAIL. The threshold over which logging will activate can be adjusted by the `--io-logging-threshold` CLI argument to cchost (#3067).
- Snapshot files now include receipt of evidence transaction. Nodes can now join or recover a service from a standalone snapshot file. 2.x nodes can still make use of snapshots created by a 1.x node, as long as the ledger suffix containing the proof of evidence is also specified at start-up (#2998).
- Nodes certificates validity period is no longer hardcoded and can instead be set by operators and renewed by members (#2924):
  - The new `--initial-node-cert-validity-days` (defaults to 1 day) CLI argument to cchost lets operators set the initial validity period for the node certificate (valid from the current system time).
  - The new `--max-allowed-node-cert-validity-days` (defaults to 365 days) CLI argument to cchost sets the maximum validity period allowed for node certificates.
  - The new `set_node_certificate_validity` proposal action allows members to renew a node certificate (or `set_all_nodes_certificate_validity` equivalent action to renew _all_ trusted nodes certificates).
  - The existing `transition_node_to_trusted` proposal action now requires a new `valid_from` argument (and optional `validity_period_days`, which defaults to the value of ``--max-allowed-node-cert-validity-days`).
- `ccf.historical.getStateRange` / `ccf.historical.dropCachedStates` JavaScript APIs to manually retrieve historical state in endpoints declared as `"mode": "readonly"` (#3033).
- Log more detailed errors on early startup (#3116).
- New `split_ledger.py` utility to split existing ledger files (#3129).

### Changed

- JavaScript endpoints with `"mode": "historical"` now expose the historical KV at `ccf.historicalState.kv` while `ccf.kv` always refers to the current KV state. Applications relying on the old behaviour should make their code forward-compatible before upgrading to 2.x with `const kv = ccf.historicalState.kv || ccf.kv`.

### Removed

- Receipts accessible through JavaScript no longer contain the redundant `root` hash field. Applications should be changed to not rely on this field anymore before upgrading to 2.x.

### Fixed

- Fixed issue with ledger inconsistency when starting a new joiner node without a snapshot but with an existing ledger prefix (#3064).

## [2.0.0-dev4]

### Added

- Added `foreach_key` and `foreach_value` to C++ KV API, to iterate without deserializing both entries when only one is used (#2918).
- `ccf::historical::adapter_v2` now returns 404, with either `TransactionPendingOrUnknown` or `TransactionInvalid`, rather than 400 when a user performs a historical query for a transaction id that is not committed.

### Changed

- Service-endorsed node certificates are now recorded in a new `public:ccf.gov.nodes.endorsed_certificates` table, while the existing `cert` field in the `public:ccf.gov.nodes.info` table is now deprecated (#2844).
- Joining nodes now present service-endorsed certificate in client TLS sessions _after_ they have observed their own addition to the store, rather than as soon as they have joined the service. Operators should monitor the initial progress of a new node using its self-signed certificate as TLS session certificate authority (#2844).
- Updated `actions.js` constitution fragment to record service-endorsed node certificate on the `transition_node_to_trusted` action. The constitution should be updated using the existing `set_constitution` proposal (#2844).
- Improved performance for lookup of path-templated endpoints (#2918).
- Raised the minimum supported CMake version for building CCF to 3.16 (#2946).

### Dependency

- Upgrade OpenEnclave from 0.17.1 to 0.17.2 (#2992)

## [2.0.0-dev3]

### Added

- Added support for listening on multiple interfaces for incoming client RPCs, with individual session caps (#2628).

### Changed

- Upgrade OpenEnclave from 0.17.0 to 0.17.1.
- `get_state_at()` now returns receipts for signature transactions (#2785), see [documentation](https://microsoft.github.io/CCF/main/use_apps/verify_tx.html#transaction-receipts) for details.
- Upgrade playbooks and base CI image to Ubuntu 20.04. CCF is now primarily developed and tested against Ubuntu 20.04.
- Python `ccf.read_ledger` module now accepts custom formatting rules for the key and value based on the key-value store table name (#2791).
- CCF is now built with Clang 10. It is recommended that C++ applications upgrade to Clang 10 as well.
- Internal `/gov/jwt_keys/refresh` endpoint has been moved to `/node/jwt_keys/refresh` (#2885).
- If no `--san` is specified at node start-up, the node certificate _Subject Alternative Name_ extension now defaults to the value of `--public-rpc-address` (#2902).

### Removed

- Remove long-deprecated `--domain` argument from `cchost`. Node certificate Subject Alternative Names should be passed in via existing `--san` argument (#2798).
- Removed Forum sample app.

## [2.0.0-dev2]

### Changed

- `ccf.crypto.verifySignature()` previously required DER-encoded ECDSA signatures and now requires IEEE P1363 encoded signatures, aligning with the behavior of the Web Crypto API (#2735).
- Upgrade OpenEnclave from 0.16.1 to 0.17.0.

### Added

- Nodes code digests are now extracted and cached at network join time in `public:ccf.gov.nodes.info`, and the `/node/quotes` and `/node/quotes/self` endpoints will use this cached value whenever possible (#2651).

### Removed

- Websockets endpoints are no longer supported. Usage is insufficient to justify ongoing maintenance.

### Bugfix

- Fixed incorrect transaction view returned in `x-ms-ccf-transaction-id` HTTP response header after primary change (i.e. new view) (#2755).

## [2.0.0-dev1]

### Added

- Added a new `--client-connection-timeout-ms` command line argument to `cchost` to specify the maximum time a node should wait before re-establishing failed client connections. This should be set to a significantly lower value than `--raft-election-timeout-ms` (#2618).
- Add `kv::Value` and `kv::Set`, as a more error-proof alternative to `kv::Map`s which had a single key or meaningless values (#2599).
- Added JavaScript bytecode caching to avoid repeated compilation overhead. See the [documentation](https://microsoft.github.io/CCF/main/build_apps/js_app_bundle.html#deployment) for more information (#2643).
- Added new operator RPC `/node/js_metrics` returning the JavaScript bytecode size and whether the bytecode is used (#2643).
- Added QuickJS version to RPC `/node/version` (#2643).
- Added `GET /gov/jwt_keys/all` endpoint (#2519).
- Added `ccf.crypto.verifySignature()` for verifying digital signatures to the JavaScript API (#2661).

### Changed

- CCF now responds to HTTP requests that could not be parsed with a 400 response including error details (#2652).

## [2.0.0-dev0]

### Added

- Added `get_untrusted_host_time_v1` API. This can be used to retrieve a timestamp during endpoint execution, accurate to within a few milliseconds. Note that this timestamp comes directly from the host so is not trusted, and should not be used to make sensitive decisions within a transaction (#2550).
- Added `get_quotes_for_all_trusted_nodes_v1` API. This returns the ID and quote for all nodes which are currently trusted and participating in the service, for live audit (#2511).
- Added node start-up check for `cchost` and enclave compatibility, which should both always be from the same release for a single node (#2532).
- Added a new `/node/version` endpoint to return the CCF version of a node (#2582).
- Added a new `/node/metrics` endpoint which includes the count of active and peak concurrent sessions handled by the node (#2596).
- Added experimental JavaScript API `ccf.host.triggerSubprocess()` (#2461).

### Changed

- The curve-id selected for the identity of joining nodes no longer needs to match that of the network (#2525).
- The per-node session cap behaviour has changed. The `--max-open-sessions` is now a soft cap on the number of sessions. Beyond this, new sessions will receive a HTTP 503 error immediately after completing the TLS handshake. The existing hard cap (where sessions are closed immediately, before the TLS handshake) is still available, under the new argument `--max-open-sessions-hard` (#2583).
- Requests with a url-encoded query string are now forwarded correctly from backups to the primary (#2587).
- Signed requests with a url-encoded query string are now handled correctly rather than rejected (#2592).
- Fixed consistency issue between ledger files on different nodes when snapshotting is active (#2607).

### Dependency

- Upgrade OpenEnclave from 0.15.0 to 0.16.1 (#2609)

## [1.0.4]

### Changed

- CCF now responds to HTTP requests that could not be parsed with a 400 response including error details (#2652).

## [1.0.3]

### Dependency

- Upgrade OpenEnclave from 0.15.0 to 0.16.1 (#2609)

## [1.0.2]

### Bugfix

- Fixed consistency issue between ledger files on different nodes when snapshotting is active (#2607).

## [1.0.1]

### Bugfix

- Requests with a url-encoded query string are now forwarded correctly from backups to the primary (#2587).
- Signed requests with a url-encoded query string are now handled correctly rather than rejected (#2592).

## [1.0.0]

The Confidential Consortium Framework CCF is an open-source framework for building a new category of secure, highly available, and performant applications that focus on multi-party compute and data.

This is the first long term support release for CCF. The 1.0 branch will only receive security and critical bug fixes, please see our [release policy](https://microsoft.github.io/CCF/main/build_apps/release_policy.html) for more detail.

Active development will continue on the `main` branch, and regular development snapshots including new features will continue to be published.

Browse our [documentation](https://microsoft.github.io/CCF/main/index.html) to get started with CCF, or [open a discussion on GitHub](https://github.com/microsoft/CCF/discussions) if you have any questions.

## [1.0.0-rc3]

### Changed

- Rename `Store::commit_version()` to the more accurate `Store::compacted_version()` (#1355).

## [1.0.0-rc2]

### Changed

- Adjust release pipeline to cope with GitHub renaming debian packages containing tildes.

## [1.0.0-rc1]

### Changed

- By default, CCF is now installed under `/opt/ccf` rather than `/opt/ccf-x.y.z`.

## [0.99.4]

### Fixed

- Fixed use of `--curve-id` argument to `cchost`, which can now start a network with both node and service identities using curve `secp256r1` (#2516).

## [0.99.3]

### Added

- `kv::MapHandle::size()` can be used to get the number of entries in a given map.
- `kv::MapHandle::clear()` can be used to remove all entries from a map.

## [0.99.2]

### Changed

- The default constitution no longer contains `set_service_principal` or `remove_service_principal` since they are not used by the core framework. Instead any apps which wish to use these tables should add them to their own constitution. A [sample implementation](https://github.com/microsoft/CCF/tree/main/samples/constitutions/test/service_principals/actions.js) is available, and used in the CI tests.
- Proposal status now includes a `final_votes` and `vote_failures` map, recording the outcome of each vote per member. `failure_reason` and `failure_trace` have been consolidated into a single `failure` object, which is also used for `vote_failures`.

## [0.99.1]

### Added

- The service certificate is now returned as part of the `/node/network/` endpoint response (#2442).

### Changed

- `kv::Map` is now an alias to `kv::JsonSerialisedMap`, which means all existing applications using `kv::Map`s will now require `DECLARE_JSON...` macros for custom key and value types. `msgpack-c` is no longer available to apps and `MSGPACK_DEFINE` macros should be removed. Note that this change may affect throughput of existing applications, in which case an app-defined serialiser (or `kv::RawCopySerialisedMap`) should be used (#2449).
- `/node/state` endpoint also returns the `seqno` at which a node was started (i.e. `seqno` of the snapshot a node started from or `0` otherwise) (#2422).

### Removed

- `/gov/query` and `/gov/read` governance endpoints are removed (#2442).
- Lua governance is removed. `JS_GOVERNANCE` env var is no longer necessary, and JS constitution is the only governance script which must be provided and will be used by the service. `--gov-script` can no longer be passed to `cchost` or `sandbox.sh`.

## [0.99.0]

This is a bridging release to simplify the upgrade to 1.0. It includes the new JS constitution, but also supports the existing Lua governance so that users can upgrade in 2 steps - first implementing all of the changes below with their existing Lua governance, then upgrading to the JS governance. Lua governance will be removed in CCF 1.0. See [temporary docs](https://microsoft.github.io/CCF/ccf-0.99.0/governance/js_gov.html) for help with transitioning from Lua to JS.

The 1.0 release will require minimal changes from this release.

### Added

- A new `read_ledger.py` Python command line utility was added to parse and display the content of a ledger directory.
- `ccf-app` npm package to help with developing JavaScript and TypeScript CCF apps. See [docs](https://microsoft.github.io/CCF/main/build_apps/js_app.html) for further details (#2331).

### Changed

- Retired members are now deleted from the store, instead of being marked as `Retired` (#1401).
- `retire_member` proposal has been renamed to `remove_member` and is now idempotent (i.e. succeeds even if the member was already removed) (#1401).
- `accept_recovery` and `open_network` proposals have been merged into a single idempotent `transition_service_to_open` proposal (#1791).
- The `/tx` endpoint now takes a single `transaction_id` query parameter. For example, rather than calling `/node/tx?view=2&seqno=42`, call `/node/tx?transaction_id=2.42`.
- The `/commit` endpoint now returns a response with a single `transaction_id` rather than separate `view` and `seqno` fields.
- `UserRpcFrontend` has been removed, and the return value of `get_rpc_handler` which apps should construct is now simply a `ccf::RpcFrontend`.
- There is now a distinction between public and private headers. The public headers under `include/ccf` are those we expect apps to use, and others are implementation details which may change/be deprecated/be hidden in future. Most apps should now be including `"ccf/app_interface.h"` and `"ccf/common_endpoint_registry.h"`.
- Various endpoint-related types have moved under the `ccf::endpoints` namespace. Apps will need to rename these types where they are not using `auto`, for instance to `ccf::endpoints::EndpointContext` and `ccf::endpoints::ForwardingRequired`.
- Ledger entry frames are no longer serialised with `msgpack` (#2343).
- In JavaScript apps, the field `caller.jwt.key_issuer` in the `Request` object has been renamed `caller.jwt.keyIssuer` (#2362).
- The proposals `set_module`, `remove_module` and `set_js_app` have been removed and `deploy_js_app` renamed to `set_js_app` (#2391).

## [0.19.3]

### Changed

- The status filter passed to `/node/network/nodes` now takes the correct CamelCased values (#2238).

## [0.19.2]

### Added

- New `get_user_data_v1` and `get_member_data_v1` C++ API calls have been added to retrieve the data associated with users/members. The user/member data is no longer included in the `AuthnIdentity` caller struct (#2301).
- New `get_user_cert_v1` and `get_member_cert_v1` C++ API calls have been added to retrieve the PEM certificate of the users/members. The user/member certificate is no longer included in the `AuthnIdentity` caller struct (#2301).

### Changed

- String values in query parameters no longer need to be quoted. For instance, you should now call `/network/nodes?host=127.0.0.1` rather than `/network/nodes?host="127.0.0.1"` (#2309).
- Schema documentation for query parameters should now be added with `add_query_parameter`, rather than `set_auto_schema`. The `In` type of `set_auto_schema` should only be used to describe the request body (#2309).
- `json_adapter` will no longer try to convert query parameters to a JSON object. The JSON passed as an argument to these handlers will now be populated only by the request body. The query string should be parsed separately, and `http::parse_query(s)` is added as a starting point. This means strings in query parameters no longer need to be quoted (#2309).
- Enum values returned by built-in REST API endpoints are now PascalCase. Lua governance scripts that use enum values need to be updated as well, for example, `"ACTIVE"` becomes `"Active"` for member info. The same applies when using the `/gov/query` endpoint (#2152).
- Most service tables (e.g. for nodes and signatures) are now serialised as JSON instead of msgpack. Some tables (e.g. user and member certificates) are serialised as raw bytes for performance reasons (#2301).
- The users and members tables have been split into `public:ccf.gov.users.certs`/`public:ccf.gov.users.info` and `public:ccf.gov.members.certs`/`public:ccf.gov.members.encryption_public_keys`/`public:ccf.gov.members.info` respectively (#2301).
- TypeScript interface/class names have been renamed to PascalCase (#2325).

## [0.19.1]

### Added

- Historical point query support has been added to JavaScript endpoints (#2285).
- RSA key generation JavaScript endpoint (#2293).

### Changed

- `"readonly"` has been replaced by `"mode"` in `app.json` in JavaScript apps (#2285).

## [0.19.0]

### Changed

- `x-ccf-tx-view` and `x-ccf-tx-seqno` response headers have been removed, and replaced with `x-ms-ccf-transaction-id`. This includes both original fields, separated by a single `.`. Historical queries using `ccf::historical::adapter` should also pass a single combined `x-ms-ccf-transaction-id` header (#2257).
- Node unique identifier is now the hex-encoded string of the SHA-256 digest of the node's DER-encoded identity public key, which is also used as the node's quote report data. The `sandbox.sh` script still uses incrementing IDs to keep track of nodes and for their respective directories (#2241).
- Members and users unique identifier is now the hex-encoded string of the SHA-256 digest of their DER-encoded identity certificate (i.e. fingerprint), which has to be specified as the `keyId` field for signed HTTP requests (#2279).
- The receipt interface has changed, `/app/receipt?commit=23` is replaced by `/app/receipt?transaction_id=2.23`. Receipt fetching is now implemented as a historical query, which means that the first reponse(s) may be 202 with a Retry-After header. Receipts are now structured JSON, as opposed to a flat byte sequence, and `/app/receipt/verify` has been removed in favour of an [offline verification sample](https://microsoft.github.io/CCF/ccf-0.19.0/use_apps/verify_tx.html#transaction-receipts).
- `ccfapp::get_rpc_handler()` now takes a reference to a `ccf::AbstractNodeContext` rather than `ccf::AbstractNodeState`. The node state can be obtained from the context via `get_node_state()`.

### Removed

- `get_receipt_for_seqno_v1` has been removed. Handlers wanting to return receipts must now use the historical API, and can obtain a receipt via `ccf::historical::StatePtr`. See the [historical query with receipt sample](https://microsoft.github.io/CCF/ccf-0.19.0/build_apps/logging_cpp.html#receipts) for reference.
- `caller_id` endpoint has been removed. Members and users can now compute their unique identifier without interacting with CCF (#2279).
- `public:ccf.internal.members.certs_der`, `public:ccf.internal.users.certs_der`, `public:ccf.internal.members.digests` and `public:ccf.internal.users.digests` KV tables have been removed (#2279).
- `view_change_in_progress` field in `network/status` response has been removed (#2288).

## [0.18.5]

### Changed

- Historical query system now supports range queries.

## [0.18.4]

### Changed

- Governance proposals can be submitted successfully against secondaries (#2247)
- `set_ca_cert`/`remove_ca_cert` proposals have been renamed `set_ca_cert_bundle`/`remove_ca_cert_bundle` and now also accept a bundle of certificates encoded as concatenated PEM string (#2221). The `ca_cert_name` parameter to the `set_jwt_issuer` proposal has been renamed to `ca_cert_bundle_name`.

### Added

- Support for multiple key wrapping algorithms for C++ and JavaScript applications (#2246)

## [0.18.3]

### Changed

- Fixed format of `notBefore` and `notAfter` in node and network certificates (#2243).
- CCF now depends on [Open Enclave 0.14](https://github.com/openenclave/openenclave/releases/tag/v0.14.0).

## [0.18.2]

### Added

- Support for historical queries after ledger rekey and service recovery (#2200).

### Changed

- CCF now supports OpenSSL for many crypto tasks like hashing, signing, and signature verification (#2123).
- In progress ledger files no longer cause a node to crash when they are committed (#2209).

## [0.18.1]

### Changed

- `"id"` field in `state` endpoint response has been renamed to `"node_id"` (#2150).
- `user_id` endpoint is renamed `caller_id` (#2142).
- Nodes' quotes format updated to Open Enclave's `SGX_ECDSA`. Quote endorsements are also stored in CCF and can be retrieved via the `quotes/self` and `quotes` endpoints (#2161).
- `get_quote_for_this_node_v1()` takes a `QuoteInfo` structure (containing the format, raw quote and corresponding endorsements) as out parameter instead of the distinct format and raw quote as two out paramters (#2161).
- Several internal tables are renamed (#2166).
- `/node/network/nodes` correctly returns all nodes if no filter is specified (#2188).

## [0.18.0]

### Changed

- `endpoint_metrics` is renamed `api/metrics` and now returns an array of objects instead of nested path/method objects (#2068).
- Governance proposal ids are now digests of the proposal and store state observed during their creation, hex-encoded as strings. This makes votes entirely specific to an instance of a proposal without having to include a nonce. (#2104, #2135).
- `quote` endpoint has been renamed to `quotes/self` (#2149).
- `TxView`s have been renamed to `MapHandle`s, to clearly distinguish them from consensus views. Calls to `tx.get_view` must be replaced with `tx.rw`.
- `tx.rw` does not support retrieving multiple views in a single call. Instead of `auto [view1, view2] = tx.get_view(map1, map2);`, you must write `auto handle1 = tx.rw(map1); auto handle2 = tx.rw(map2);`.

### Added

- Added `get_version_of_previous_write(const K& k)` to `MapHandle`. If this entry was written to by a previous transaction, this returns the version at which that transaction was applied. See docs for more details.

### Removed

- The `x-ccf-global-commit` header is no longer sent with responses (#1586, #2144). This was a hint of global commit progress, but was known to be imprecise and unrelated to the executed transaction. Instead, clients should call `/commit` to monitor commit progress or `/tx` for a specific transaction.

## [0.17.2]

### Fixed

- Fixed incorrect ledger chunking on backup nodes when snapshotting is enabled (#2110).

## [0.17.1]

### Changed

- JS endpoints now list their auth policies by name, similar to C++ endpoints. The fields `require_client_identity`, `require_client_signature`, and `require_jwt_authentication` are removed, and should be replaced by `authn_policies`. For example, the previous default `"require_client_identity": true` should be replaced with `"authn_policies": ["user_cert"]`, an endpoint which would like to handle a JWT but will also accept unauthenticated requests would be `"authn_policies": ["jwt", "no_auth"]`, and a fully unauthenticated endpoint would be `"authn_policies": []`. See [docs](https://microsoft.github.io/CCF/main/build_apps/js_app_bundle.html#metadata) for further detail.

## [0.17.0]

### Added

- Versioned APIs for common CCF functionality: `get_status_for_txid_v1`, `get_last_committed_txid_v1`, `generate_openapi_document_v1`, `get_receipt_for_seqno_v1`, `get_quote_for_this_node_v1`. We will aim to support these function signatures long-term, and provide similar functionality with incremental version bumps when this is no longer possible. In particular, this enables building an app which does not expose the [default endpoints](https://microsoft.github.io/CCF/main/build_apps//logging_cpp.html#default-endpoints) but instead exposes similar functionality through its own API.

### Changed

- `/network`, `/network_info`, `/node/ids`, `/primary_info` have been restructured into `/network`, `/network/nodes`, `/network/nodes/{id}`, `/network/nodes/self`, `/network/nodes/primary` while also changing the response schemas (#1954).
- `/ack` responds with HTTP status `204` now instead of `200` and `true` as body (#2088).
- `/recovery_share` has new request and response schemas (#2089).

## [0.16.3]

### Changed

- To avoid accidentally unauthenticated endpoints, a vector of authentication policies must now be specified at construction (as a new argument to `make_endpoint`) rather than by calling `add_authentication`. The value `ccf::no_auth_required` must be used to explicitly indicate an unauthenticated endpoint.
- All `/gov` endpoints accept signature authentication alone correctly, regardless of session authentication.
- `ccf.CCFClient` now allows separate `session_auth` and `signing_auth` to be passed as construction time. `ccf.CCFClient.call()` no longer takes a `signed` argument, clients with a `signing_auth` always sign. Similarly, the `disable_session_auth` constructor argument is removed, the same effect can be achieved by setting `session_auth` to `None`.

## [0.16.2]

### Changed

- Snapshots are generated by default on the current primary node, every `10,000` committed transaction (#2029).
- Node information exposed in the API now correctly reports the public port when it differs from the local one. (#2001)
- All `/gov` endpoints accept signature authentication again. Read-only `/gov` endpoints had been incorrectly changed in [0.16.1] to accept session certification authentication only (#2033).

## [0.16.1]

### Added

- C++ endpoints can be omitted from OpenAPI with `set_openapi_hidden(true)` (#2008).
- JS endpoints can be omitted from OpenAPI if the `"openapi_hidden"` field in `app.json` is `true` (#2008).

### Changed

- Error responses of built-in endpoints are now JSON and follow the OData schema (#1919).
- Code ids are now deleted rather than marked as `RETIRED`. `ACTIVE` is replaced with the more precise `ALLOWED_TO_JOIN` (#1996).
- Authentication policies can be specified per-endpoint with `add_authentication`. Sample policies are implemented which check for a user TLS handshake, a member TLS handshake, a user HTTP signature, a member HTTP signature, and a valid JWT. This allows multiple policies per-endpoints, and decouples auth from frontends - apps can define member-only endpoints (#2010).
- By default, if no authentication policy is specified, endpoints are now unauthenticated and accessible to anyone (previously the default was user TLS handshakes, where the new default is equivalent to `set_require_client_identity(false)`).
- CCF now depends on [Open Enclave 0.13](https://github.com/openenclave/openenclave/releases/tag/v0.13.0).

### Removed

- The methods `Endpoint::set_require_client_signature`, `Endpoint::set_require_client_identity` and `Endpoint::set_require_jwt_authentication` are removed, and should be replaced by calls to `add_authentication`. For unauthenticated endpoints, either add no policies, or add the built-in `empty_auth` policy which accepts all requests.
  - `.set_require_client_signature(true)` must be replaced with `.add_authentication(user_signature_auth_policy)`
  - `.set_require_client_identity(true)` must be replaced with `.add_authentication(user_cert_auth_policy)`
  - `.set_require_jwt_authentication(true)` must be replaced with `.add_authentication(jwt_auth_policy)`

## [0.16.0]

### Added

- CLI options are printed on every node launch (#1923).
- JS logging sample app is included in CCF package (#1932).
- C++ apps can be built using cmake's `find_package(ccf REQUIRED)` (see [cmake sample](https://github.com/microsoft/CCF/blob/main/samples/apps/logging/CMakeLists.txt)) (#1947).

### Changed

- JWT signing keys are auto-refreshed immediately when adding a new issuer instead of waiting until the next auto-refresh event is due (#1978).
- Snapshots are only committed when proof of snapshot evidence is committed (#1972).
- Snapshot evidence must be validated before joining/recovering from snapshot (see [doc](https://microsoft.github.io/CCF/main/operations/ledger_snapshot.html#join-recover-from-snapshot)) (#1925).

### Fixed

- Ledger index is recovered correctly even if `--ledger-dir` directory is empty (#1953).
- Memory leak fixes (#1957, #1959, #1974, #1982).
- Consensus fixes (#1977, #1981).
- Enclave schedules messages in a fairer way (#1991).

### Security

- Hostname of TLS certificate is checked when auto-refreshing JWT signing keys (#1934).
- Evercrypt update to 0.3.0 (#1967).

## [0.15.2]

### Added

- JWT key auto-refresh (#1908), can be enabled by providing `"auto_refresh": true` and `"ca_cert_name": "..."` in `set_jwt_issuer` proposal.
  - Auto-refresh is currently only supported for providers following the OpenID Connect standard where keys are published under the `/.well-known/openid-configuration` path of the issuer URL.
  - `ca_cert_name` refers to a certificate stored with a `set_ca_cert` proposal and is used to validate the TLS connection to the provider endpoint.
- JWT signature validation (#1912), can be enabled with the `require_jwt_authentication` endpoint property.

### Changed

- Members can no longer vote multiple times on governance proposals (#1743).
- `update_ca_cert` proposal has been replaced by `set_ca_cert`/`remove_ca_cert` (#1917).

### Deprecated

- `set_js_app` proposal and `--js-app-script` argument are deprecated, and should be replaced by `deploy_js_app` and `--js-app-bundle`. See #1895 for an example of converting from the old style (JS embedded in a Lua script) to the new style (app bundle described by `app.json`).

### Removed

- `kv::Store::create` is removed.
- `luageneric` is removed.

## [0.15.1]

### Added

- [JWT documentation](https://microsoft.github.io/CCF/main/developers/auth/jwt.html#jwt-authentication) (#1875).
- [Member keys in HSM documentation](https://microsoft.github.io/CCF/main/members/hsm_keys.html) (#1884).

### Changed

- `/gov/ack/update_state_digest` and `/gov/ack` now only return/accept a hex string (#1873).
- `/node/quote` schema update (#1885).
- AFT consensus improvements (#1880, #1881).

## [0.15.0]

### Added

- Support for non-recovery members: only members with an associated public encryption key are handed recovery shares (#1866).
- AFT consensus verify entry validity (#1864).
- JWT validation in forum sample app (#1867).
- JavaScript endpoints OpenAPI definition is now included in `/api` (#1874).

### Changed

- The `keyId` field in the Authorization header must now be set to the hex-encoded SHA-256 digest of the corresponding member certificate encoded in PEM format. The `scurl.sh` script and Python client have been modified accordingly. `scurl.sh` can be run with `DISABLE_CLIENT_AUTH=1` (equivalent `disable_client_auth=False` argument to Python client) to issue signed requests without session-level client authentication (#1870).
- Governance endpoints no longer require session-level client authentication matching a member identity, the request signature now serves as authentication. The purpose of this change is to facilitate member key storage in systems such as HSMs (#1870).
- Support for [hs2019 scheme](https://tools.ietf.org/html/draft-cavage-http-signatures-12) for HTTP signatures (#1872).
  - `ecdsa-sha256` scheme will be deprecated in the next release.

## [0.14.3]

### Added

- Added support for storing JWT public signing keys (#1834).
  - The new proposals `set_jwt_issuer`, `remove_jwt_issuer`, and `set_jwt_public_signing_keys` can be generated with the latest version of the ccf Python package.
  - `sandbox.sh` has a new `--jwt-issuer <json-path>` argument to easily bootstrap with an initial set of signing keys using the `set_jwt_issuer` proposal.
  - See [`tests/npm-app/src/endpoints/jwt.ts`](https://github.com/microsoft/CCF/blob/70b09e53cfdc8cee946193319446f1e22aed948f/tests/npm-app/src/endpoints/jwt.ts#L23) for validating tokens received in the `Authorization` HTTP header in TypeScript.
  - Includes special support for SGX-attested signing keys as used in [MAA](https://docs.microsoft.com/en-us/azure/attestation/overview).

### Changed

- CCF now depends on [Open Enclave 0.12](https://github.com/openenclave/openenclave/releases/tag/v0.12.0) (#1830).
- `/app/user_id` now takes `{"cert": user_cert_as_pem_string}` rather than `{"cert": user_cert_as_der_list_of_bytes}` (#278).
- Members' recovery shares are now encrypted using [RSA-OAEP-256](https://docs.microsoft.com/en-gb/azure/key-vault/keys/about-keys#wrapkeyunwrapkey-encryptdecrypt) (#1841). This has the following implications:
  - Network's encryption key is no longer output by the first node of a CCF service is no longer required to decrypt recovery shares.
  - The latest version of the `submit_recovery_share.sh` script should be used.
  - The latest version of the `proposal_generator.py` should be used (please upgrade the [ccf Python package](https://microsoft.github.io/CCF/main/quickstart/install.html#python-package)).
- `submit_recovery_share.sh` script's `--rpc-address` argument has been removed. The node's address (e.g. `https://127.0.0.1:8000`) should be used directly as the first argument instead (#1841).
- The constitution's `pass` function now takes an extra argument: `proposer_id`, which contains the `member_id` of the member who submitted the proposal. To adjust for this change, replace `tables, calls, votes = ...` with `tables, calls, votes, proposer_id = ...` at the beginning of the `pass` definition.
- Bundled votes (ie. the `ballot` entry in `POST /proposals`) have been removed. Votes can either happen explicitly via `POST /proposals/{proposal_id}/votes`, or the constitution may choose to pass a proposal without separate votes by examining its contents and its proposer, as illustrated in the operating member constitution sample. The `--vote-against` flag in `proposal_generator.py`, has also been removed as a consequence.

### Fixed

- Added `tools.cmake` to the install, which `ccf_app.cmake` depends on and was missing from the previous release.

### Deprecated

- `kv::Store::create` is deprecated, and will be removed in a future release. It is no longer necessary to create a `kv::Map` from a `Store`, it can be constructed locally (`kv::Map<K, V> my_map("my_map_name");`) or accessed purely by name (`auto view = tx.get_view<K, V>("my_map_name");`) (#1847).

## [0.14.2]

### Changed

- The `start_test_network.sh` script has been replaced by [`sandbox.sh`](https://microsoft.github.io/CCF/main/quickstart/test_network.html). Users wishing to override the default network config (a single node on '127.0.0.1:8000') must now explictly specify if they should be started locally (eg. `-n 'local://127.4.4.5:7000'`) or on remote machine via password-less ssh (eg. `-n 'ssh://10.0.0.1:6000'`).
- `node/quote` endpoint now returns a single JSON object containing the node's quote (#1761).
- Calling `foreach` on a `TxView` now iterates over the entries which previously existed, ignoring any modifications made by the functor while iterating.
- JS: `ccf.kv.<map>.get(key)` returns `undefined` instead of throwing an exception if `key` does not exist.
- JS: `ccf.kv.<map>.delete(key)` returns `false` instead of throwing an exception if `key` does not exist, and `true` instead of `undefined` otherwise.
- JS: `ccf.kv.<map>.set(key, val)` returns the map object instead of `undefined`.

## [0.14.1]

### Added

- `/node/memory` endpoint exposing the maximum configured heap size, peak and current used sizes.

### Changed

- Public tables in the KV must now indicate this in their name (with a `public:` prefix), and internal tables have been renamed. Any governance or auditing scripts which operate over internal tables must use the new names (eg - `ccf.members` is now `public:ccf.gov.members`).
- `--member-info` on `cchost` can now take a third, optional file path to a JSON file containing additional member data (#1712).

### Removed

- `/api/schema` endpoints are removed, as the same information is now available in the OpenAPI document at `/api`.

### Deprecated

- Passing the `SecurityDomain` when creating a KV map is deprecated, and will be removed in a future release. This should be encoded in the table's name, with a `public:` prefix for public tables.

## [0.14.0]

### Added

- Nodes can recover rapidly from a snapshot, rather than needing to reprocess an entire ledger (#1656)
- Python client code wraps creation and replacement of an entire JS app bundle in a single operation (#1651)
- Snapshots are only usable when the corresponding evidence is committed (#1668).
- JSON data associated to each consortium member to facilitate flexible member roles (#1657).

### Changed

- `/api` endpoints return an OpenAPI document rather than a custom response (#1612, #1664)
- Python ledger types can process individual chunks as well as entire ledger (#1644)
- `POST recovery_share/submit` endpoint is renamed to `POST recovery_share` (#1660).

### Fixed

- Elections will not allow transactions which were reported as globally committed to be rolled back (#1641)

### Deprecated

- `lua_generic` app is deprecated and will be removed in a future release. Please migrate old Lua apps to JS

## [0.13.4]

### Changed

- Fixed infinite memory growth issue (#1639)
- Step CLI updated to 0.15.2 (#1636)

## [0.13.3]

### Added

- Sample TypeScript application (#1614, #1596)

### Changed

- Handlers can implement custom authorisation headers (#1203, #1563)
- Reduced CPU usage when nodes are idle (#1625, #1626)
- Upgrade to Open Enclave 0.11 (#1620, #1624)
- Snapshots now include view history, so nodes resuming from snapshots can accurately serve transaction status requests (#1616)
- Request is now passed as an argument to JavaScript handlers (#1604), which can return arbitrary content types (#1575)
- Quote RPC now returns an error when the quote cannot be found (#1594)
- Upgraded third party dependencies (#1589, #1588, #1576, #1572, #1573, #1570, #1569)
- Consensus types renamed from `raft` and `pbft` to `cft` and `bft` (#1591)

### Removed

- Notification server (#1582)

## [0.13.2]

### Added

- retire_node_code proposal (#1558)
- Ability to update a collection of JS modules in a single proposal (#1557)

## [0.13.1]

### Fixed

- Handle setting multiple subject alternative names correctly in node certificate (#1552)
- Fix host memory check on startup ecall (#1553)

## [0.13.0]

### Added

- Experimental

  - New CCF nodes can now join from a [snapshot](https://microsoft.github.io/CCF/ccf-0.13.0/operators/start_network.html#resuming-from-existing-snapshot) (#1500, #1532)
  - New KV maps can now be created dynamically in a transaction (#1507, #1528)

- CLI

  - Subject Name and Subject Alternative Names for the node certificates can now be passed to cchost using the --sn and --san CLI switches (#1537)
  - Signature and ledger splitting [flags](https://microsoft.github.io/CCF/ccf-0.13.0/operators/start_network.html#signature-interval) have been renamed more accurately (#1534)

- Governance

  - `user_data` can be set at user creation, as well as later (#1488)

- Javascript
  - `js_generic` endpoints are now modules with a single default call. Their dependencies can be stored in a separate table and loaded with `import`. (#1469, #1472, #1481, #1484)

### Fixed

- Retiring the primary from a network is now correctly handled (#1522)

### Deprecated

- CLI
  - `--domain=...` is superseded by `--san=dNSName:...` and will be removed in a future release

### Removed

- API
  - Removed redirection from legacy frontend names (`members` -> `gov`, `nodes` -> `node`, `users` -> `app`) (#1543)
  - Removed old `install()` API, replaced by `make_endpoint()` in [0.11.1](https://github.com/microsoft/CCF/releases/tag/ccf-0.11.1) (#1541)

## [0.12.2]

### Fixed

- Fix published containers

## [0.12.1]

### Changed

- Release tarball replaced by a .deb

### Fixed

- Fix LVI build for applications using CCF (#1466)

## [0.12.0]

### Added

- Tooling
  - New Python proposal and vote generator (#1370). See [docs](https://microsoft.github.io/CCF/ccf-0.12.0/members/proposals.html#creating-a-proposal).
  - New CCF tools Python package for client, ledger parsing and member proposal/vote generation (#1429, #1435). See [docs](https://microsoft.github.io/CCF/ccf-0.12.0/users/python_tutorial.html).
- HTTP endpoints
  - Templated URI for HTTP endpoints (#1384, #1393).
  - New `remove_user` proposal (#1379).
  - New node endpoints: `/node/state` and `/node/is_primary` (#1387, #1439)
  - New `metrics` endpoint (#1422).

### Changed

- Tooling
  - Updated version of Open Enclave (0.10) (#1424). Users should use the Intel PSW tested with Open Enclave 0.10, see Open Enclave releases notes: https://github.com/openenclave/openenclave/releases/tag/v0.10.0 for more details.
  - CCF releases no longer include a build of Open Enclave, instead the upstream binary release should be used. Playbooks and containers have been updated accordingly (#1437).
  - CCF is now built with LVI mitigations (#1427). CCF should now be built with a new LVI-enabled toolchain, available via CCF playbooks and containers.
  - Updated version of `snmalloc` (#1391).
- HTTP endpoints
  - Pass PEM certificates rather than byte-arrays (#1374).
  - Member `/ack` schema (#1395).
  - Authorisation HTTP request header now accepts unquoted values (#1411).
  - Fix double opening of `/app` on backups after recovery (#1445).
- Other
  - Merkle tree deserialisation fix (#1363).
  - Improve resilience of node-to-node channels (#1371).
  - First Raft election no longer fails (#1392).
  - Fix message leak (#1442).

### Removed

- `mkSign` endpoint (#1398).

## [0.11.7]

### Changed

1. Fix a bug that could cause signatures not to be recorded on transactions hitting conflicts (#1346)
2. Fix a bug that could allow transactions to be executed by members before a recovered network was fully opened (#1347)
3. Improve error reporting on transactions with invalid signatures (#1356)

### Added

1. All format and linting checks are now covered by `scripts/ci-checks.sh` (#1359)
2. `node/code` RPC returns all code versions and their status (#1351)

## [0.11.4]

### Changed

- Add clang-format to the application CI container, to facilitate application development (#1340)
- Websocket handlers are now distinct, and can be defined by passing `ws::Verb::WEBSOCKET` as a verb to `make_endpoint()` (#1333)
- Custom KV serialisation is [documented](https://microsoft.github.io/CCF/main/developers/kv/kv_serialisation.html#custom-key-and-value-types)

### Fixed

- Fix application runtime container, which had been missing a dependency in the previous release (#1340)

## [0.11.1]

### Added

- CLI tool for managing recovery shares (#1295). [usage](https://microsoft.github.io/CCF/main/members/accept_recovery.html#submitting-recovery-shares)
- New standard endpoint `node/ids` for retrieving node ID from IP address (#1319).
- Support for read-only transactions. Use `tx.get_read_only_view` to retrieve read-only views, and install with `make_read_only_endpoint` if all operations are read-only.
- Support for distinct handlers on the same URI. Each installed handler/endpoint is now associated with a single HTTP method, so you can install different operations on `POST /foo` and `GET /foo`.

### Changed

- The frontend names, used as a prefix on all URIs, have been changed. Calls to `/members/...` or `/users/...` should be replaced with `/gov/...` and `/app/...` respectively. The old paths will return HTTP redirects in this release, but may return 404 in a future release (#1325).
- App-handler installation API has changed. `install(URI, FN, READWRITE)` should be replaced with `make_endpoint(URI, VERB, FN).install()`. Existing apps should compile with deprecation warnings in this release, but the old API will be removed in a future release. See [this diff](https://github.com/microsoft/CCF/commit/7f131074027e3aeb5d469cf42e94acad5bf3e70a#diff-18609f46fab38755458a063d1079edaa) of logging.cpp for an example of the required changes.
- Improved quickstart documentation (#1298, #1316).
- Member ACKs are required, even when the service is opening (#1318).
- The naming scheme for releases has changed to be more consistent. The tags will now be in the form `ccf-X.Y.Z`.

## [0.11]

### Changed

- KV reorganisation to enable app-defined serialisation (#1179, #1216, #1234)

`kv.h` has been split into multiple headers so apps may need to add includes for `kv/store.h` and `kv/tx.h`. The typedefs `ccf::Store` and `ccf::Tx` have been removed; apps should now use `kv::Store` and `kv::Tx`.

CCF now deals internally only with serialised data in its tables, mapping byte-vectors to byte-vectors. By default all tables will convert their keys and values to msgpack, using the existing macros for user-defined types. Apps may define custom serialisers for their own types - see `kv/serialise_entry_json.h` for an example.

- Fixed issues that affected the accuracy of tx status reporting (#1157, #1150)
- All RPCs and external APIs now use `view` and `seqno` to describe the components of a transaction ID, regardless of the specific consensus implementation selected (#1187, #1227)
- Improved resiliency of recovery process (#1051)
- `foreach` early-exit semantics are now consistent (#1222)
- Third party dependency updates (#1144, #1148, #1149, #1151, #1155, #1255)
- All logging output now goes to stdout, and can be configured to be either JSON or plain text (#1258) [doc](https://microsoft.github.io/CCF/main/operators/node_output.html#json-formatting)
- Initial support for historical query handlers (#1207) [sample](https://github.com/microsoft/CCF/blob/main/src/apps/logging/logging.cpp#L262)
- Implement the equivalent of "log rolling" for the ledger (#1135) [doc](https://microsoft.github.io/CCF/main/operators/ledger.html)
- Internal RPCs renamed to follow more traditional REST conventions (#968) [doc](https://microsoft.github.io/CCF/main/operators/operator_rpc_api.html)

### Added

- Support for floating point types in default KV serialiser (#1174)
- The `start_test_network.sh` script now supports recovering an old network with the `--recover` flag (#1095) [doc](https://microsoft.github.io/CCF/main/users/deploy_app.html#recovering-a-service)
- Application CI and runtime containers are now available (#1178)
  1. `ccfciteam/ccf-app-ci:0.11` is recommended to build CCF applications
  2. `ccfciteam/ccf-app-run:0.11` is recommended to run CCF nodes, for example in k8s
- Initial websockets support (#629) [sample](https://github.com/microsoft/CCF/blob/main/tests/ws_scaffold.py#L21)

### Removed

- `ccf::Store` and `ccf::Tx` typdefs, in favour of `kv::Store` and `kv::Tx`.

## [0.10]

### Added

- Brand new versioned documentation: https://microsoft.github.io/CCF.
- New `/tx` endpoint to check that a transaction is committed (#1111). See [docs](https://microsoft.github.io/CCF/main/users/issue_commands.html#checking-for-commit).
- Disaster recovery is now performed with members key shares (#1101). See [docs](https://microsoft.github.io/CCF/main/members/accept_recovery.html).
- Open Enclave install is included in CCF install (#1125).
- New `sgxinfo.sh` script (#1081).
- New `--transaction-rate` flag to performance client (#1071).

### Changed

- CCF now uses Open Enclave 0.9 (#1098).
- `cchost`'s `--enclave-type` is `release` by default (#1083).
- `keygenerator.sh`'s `--gen-key-share` option renamed to `--gen-enc-key` to generate member encryption key (#1101).
- Enhanced view change support for PBFT (#1085, #1087, #1092).
- JavaScript demo logging app is now more generic (#1110).
- Updated method to retrieve time in enclave from host (#1100).
- Correct use of Everycrypt hashing (#1098).
- Maximum number of active members is 255 (#1107).
- Python infra: handle proposals correctly with single member (#1079).
- Dependencies updates (#1080, #1082).

### Removed

- `cchost` no longer outputs a sealed secrets file to be used for recovery (#1101).

## [0.9.3]

### Added

1. Install artifacts include `virtual` build (#1072)
2. `add_enclave_library_c` is exposed in `ccp_app.cmake` (#1073)

## [0.9.2]

### Added

- Handlers can decide if transaction writes are applied independently from error status (#1054)
- Scenario Perf Client is now part of the CCF install to facilitate performance tests (#1058)

### Changed

- Handle writes when host is reconnecting (#1038)
- Member tables are no longer whitelisted for raw_puts (#1041)
- Projects including CCF's CMake files now use the same build type default (#1057)

## [0.9.1]

### Added

- `cchost` now supports [file-based configuration](https://microsoft.github.io/CCF/operators/start_network.html#using-a-configuration-file), as well as command-line switches (#1013, #1019)

## [0.9]

This pre-release improves support for handling HTTP requests.

### Added

- Key shares will be accepted after multiple disaster recovery operations (#992).
- HTTP response headers and status can be set directly from handler (#921, #977).
- Handlers can be restricted to accept only specific HTTP verbs (#966).
- Handlers can accept requests without a matching client cert (#962).
- PBFT messages are authenticated by each receiving node (#947).
- snmalloc can be used as allocator (#943, #990).
- Performance optimisations (#946, #971).
- Install improvements (#983, #986).

### Changed

- HTTP request and responses no longer need to contain JSON-RPC objects (#930, #977).
- Files and binaries have been renamed to use a consistent `lower_snake_case` (#989). Most app includes should be unaffected, but users of the `luageneric` app should now look for `lua_generic`.
- Threading support relies on fixes from a recent build of OE (#990). Existing machines should re-run the ansible playbooks to install the current dependencies.
- Consensus is chosen at run-time, rather than build-time (#922).
- API for installing handlers has changed (#960). See the logging app or [documentation](https://microsoft.github.io/CCF/developers/logging_cpp.html#rpc-handler) for the current style.
- Several standard endpoints are now GET-only, and must be passed a URL query (ie `GET /users/getCommit?id=42`).

## [0.8.2]

### Changed

- CCF install can now be installed anywhere (#950).
- PBFT messages are now authenticated (#947).
- Miscellaneous performance improvements (#946).

## [0.8.1]

### Added

- PBFT timers can be set from`cchost` CLI (#929). See [docs](https://microsoft.github.io/CCF/developers/consensus.html#consensus-protocols).
- Nodes output their PID in a `cchost.pid` file on start-up (#927).
- (Experimental) Members can retrieve their decrypted recovery shares via `getEncryptedRecoveryShare` and submit the decrypted share via `submitRecoveryShare` (#932).

### Changed

- App handlers should set HTTP response fields instead of custom error codes (#921). See [docs](https://microsoft.github.io/CCF/developers/logging_cpp.html#rpc-handler).
- Single build for Raft and PBFT consensuses (#922, #929, #935).
- Members' proposals are forever rejected if they fail to execute (#930).
- Original consortium members can ACK (#933).
- PBFT performance improvements (#940, #942).
- PBFT ledger private tables are now encrypted (#939).

## [0.8]

This pre-release enables experimental support for running CCF with the PBFT consensus protocol. In providing an experimental release of CCF with PBFT we hope to get feedback from early adopters.

### Added

- Experimental PBFT support [docs](https://microsoft.github.io/CCF/developers/consensus.html)
- Increased threading support [docs](https://microsoft.github.io/CCF/developers/threading.html) (#831, #838)
- Governance proposals can now be rejected, which allows constitutions to implement veto power (#854)
- Support for non JSON-RPC payloads (#852)
- RPC to get the OE report (containing the SGX quote) of a specific node (#907)

### Changed

- Compatibility with msgpack 1.0.0
- Members now need to provide two public keys, an identity to sign their proposals and votes as before, and public key with which their recovery key share will be encrypted. `--member_cert` cli argument replaced with `--member-info` when starting up a network to allow this [docs](https://microsoft.github.io/CCF/operators/start_network.html)
- Member status is now a string, eg. `"ACTIVE"` rather than an integer (#827)
- User apps have access to standard user-cert lookup (#906)
- `get_rpc_handler()` now returns `UserRpcFrontend` instead of `RpcHandler` [docs](https://microsoft.github.io/CCF/developers/logging_cpp.html#rpc-handler) (#908)
- All governance RPC's must now be signed (#911)
- Test infra stores keys and certificates (e.g. `networkcert.pem`, `user0_privk.pem`) in new `workspace/<test_label>_common/` folder (#892)

### Removed

- FramedTCP support

## [0.7.1]

### Added

- Installed Python infrastructure can now be used to launch test networks of external builds (#809)
- Initial threading support, Raft nodes now execute transactions on multiple worker threads (#773, #822)

## [0.7]

This pre-release enables experimental support for Javascript as a CCF runtime, and switches the default transport to HTTP. FramedTCP is still supported in this release (`-DFTCP=ON`) but is deprecated and will be dropped in the next release.

### Changed

- Fixed node deadlock that could occur under heavy load (#628)
- Fixed vulnerability to possible replay attack (#419)
- CCF has an installable bundle (#742)
- HTTP is the default frame format (#744)

### Added

- Added support for re-keying the ledger (#50)
- Added QuickJS runtime and sample Javascript app (#668)

### Deprecated

- FramedTCP support. Please use the ccf_FTCP.tar.gz release bundle or build CCF with `-DFTCP=ON` if you require FTCP support.

## [0.6]

This pre-release enables support for HTTP in CCF

### Changed

- Quote format in `getQuotes` changed from string to vector of bytes (https://github.com/microsoft/CCF/pull/566)
- Improved error reporting and logging (https://github.com/microsoft/CCF/pull/572, https://github.com/microsoft/CCF/pull/577, https://github.com/microsoft/CCF/pull/620)
- Node certificates endorsed by the network (https://github.com/microsoft/CCF/pull/581)
- The [`keygenerator.sh`](https://github.com/microsoft/CCF/blob/v0.6/tests/keygenerator.sh) scripts replaces the `keygenerator` CLI utility to generate member and user identities.

### Added

- HTTP endpoint support when built with `-DHTTP=ON`, see https://microsoft.github.io/CCF/users/client.html for details.
- [Only when building with `-DHTTP=ON`] The new [`scurl.sh`](https://github.com/microsoft/CCF/blob/v0.6/tests/scurl.sh) script can be used to issue signed HTTP requests to CCF (e.g. for member votes). The script takes the same arguments as `curl`.
- `listMethods` RPC for luageneric app (https://github.com/microsoft/CCF/pull/570)
- `getReceipt`/`verifyReceipt` RPCs (https://github.com/microsoft/CCF/pull/567)
- Support for app-defined ACLs (https://github.com/microsoft/CCF/pull/590)

Binaries for `cchost` and `libluagenericenc.so` are attached to this release. Note that libluagenericenc.so should be signed before being deployed by CCF (see https://microsoft.github.io/CCF/developers/build_app.html#standalone-signing).

## [0.5]

This pre-release fixes minor issues and clarifies some of `cchost` command line options.

### Removed

- The `new_user` function in constitution scripts (e.g. `gov.lua`) should be deleted as it is now directly implemented inside CCF (https://github.com/microsoft/CCF/pull/550).
- `cmake -DTARGET=all` replaced with `cmake -DTARGET=sgx;virtual`. See https://microsoft.github.io/CCF/quickstart/build.html#build-switches for new values (https://github.com/microsoft/CCF/pull/513).

### Changed

- The members and users certificates can now be registered by the consortium using clients that are not the `memberclient` CLI (e.g. using the `tests/infra/jsonrpc.py` module) (https://github.com/microsoft/CCF/pull/550).
- Fix for Raft consensus to truncate the ledger whenever a rollback occurs and use `commit_idx` instead of `last_idx` in many places because of signatures (https://github.com/microsoft/CCF/pull/503).
- Join protocol over HTTP fix (https://github.com/microsoft/CCF/pull/550).
- Clearer error messages for when untrusted users/members issue transactions to CCF (https://github.com/microsoft/CCF/pull/530).
- `devcontainer.json` now points to right Dockerfile (https://github.com/microsoft/CCF/pull/543).
- `cchost --raft-election-timeout` CLI option default now set to 5000 ms (https://github.com/microsoft/CCF/pull/559).
- Better descriptions for `cchost` command line options (e.g. `--raft-election-timeout`) (https://github.com/microsoft/CCF/pull/559).

The `cchost`, `libluagenericenc.so`, `keygenerator` and `memberclient` are also attached to this release to start a CCF network with lua application.
Note that `libluagenericenc.so` should be signed before being deployed by CCF (see https://microsoft.github.io/CCF/developers/build_app.html#standalone-signing).

## [0.4]

In this preview release, it is possible to run CCF with the PBFT consensus algorithm, albeit with significant limitations.

The evercrypt submodule has been removed, the code is instead imported, to make release tarballs easier to use.

## [0.3]

This pre-release implements the genesis model described in the TR, with a distinct service opening phase. See https://microsoft.github.io/CCF/start_network.html for details.

Some discrepancies with the TR remain, and are being tracked under https://github.com/microsoft/CCF/milestone/2

## 0.2

Initial pre-release

[3.0.0-dev6]: https://github.com/microsoft/CCF/releases/tag/ccf-3.0.0-dev6
[3.0.0-dev5]: https://github.com/microsoft/CCF/releases/tag/ccf-3.0.0-dev5
[3.0.0-dev4]: https://github.com/microsoft/CCF/releases/tag/ccf-3.0.0-dev4
[3.0.0-dev3]: https://github.com/microsoft/CCF/releases/tag/ccf-3.0.0-dev3
[3.0.0-dev2]: https://github.com/microsoft/CCF/releases/tag/ccf-3.0.0-dev2
[3.0.0-dev1]: https://github.com/microsoft/CCF/releases/tag/ccf-3.0.0-dev1
[3.0.0-dev0]: https://github.com/microsoft/CCF/releases/tag/ccf-3.0.0-dev0
[2.0.0]: https://github.com/microsoft/CCF/releases/tag/ccf-2.0.0
[2.0.0-rc9]: https://github.com/microsoft/CCF/releases/tag/ccf-2.0.0-rc9
[2.0.0-rc8]: https://github.com/microsoft/CCF/releases/tag/ccf-2.0.0-rc8
[2.0.0-rc7]: https://github.com/microsoft/CCF/releases/tag/ccf-2.0.0-rc7
[2.0.0-rc6]: https://github.com/microsoft/CCF/releases/tag/ccf-2.0.0-rc6
[2.0.0-rc5]: https://github.com/microsoft/CCF/releases/tag/ccf-2.0.0-rc5
[2.0.0-rc4]: https://github.com/microsoft/CCF/releases/tag/ccf-2.0.0-rc4
[2.0.0-rc3]: https://github.com/microsoft/CCF/releases/tag/ccf-2.0.0-rc3
[2.0.0-rc2]: https://github.com/microsoft/CCF/releases/tag/ccf-2.0.0-rc2
[2.0.0-rc1]: https://github.com/microsoft/CCF/releases/tag/ccf-2.0.0-rc1
[2.0.0-rc0]: https://github.com/microsoft/CCF/releases/tag/ccf-2.0.0-rc0
[2.0.0-dev8]: https://github.com/microsoft/CCF/releases/tag/ccf-2.0.0-dev8
[2.0.0-dev7]: https://github.com/microsoft/CCF/releases/tag/ccf-2.0.0-dev7
[2.0.0-dev6]: https://github.com/microsoft/CCF/releases/tag/ccf-2.0.0-dev6
[2.0.0-dev5]: https://github.com/microsoft/CCF/releases/tag/ccf-2.0.0-dev5
[2.0.0-dev4]: https://github.com/microsoft/CCF/releases/tag/ccf-2.0.0-dev4
[2.0.0-dev3]: https://github.com/microsoft/CCF/releases/tag/ccf-2.0.0-dev3
[2.0.0-dev2]: https://github.com/microsoft/CCF/releases/tag/ccf-2.0.0-dev2
[2.0.0-dev1]: https://github.com/microsoft/CCF/releases/tag/ccf-2.0.0-dev1
[2.0.0-dev0]: https://github.com/microsoft/CCF/releases/tag/ccf-2.0.0-dev0
[1.0.4]: https://github.com/microsoft/CCF/releases/tag/ccf-1.0.4
[1.0.3]: https://github.com/microsoft/CCF/releases/tag/ccf-1.0.3
[1.0.2]: https://github.com/microsoft/CCF/releases/tag/ccf-1.0.2
[1.0.1]: https://github.com/microsoft/CCF/releases/tag/ccf-1.0.1
[1.0.0]: https://github.com/microsoft/CCF/releases/tag/ccf-1.0.0
[1.0.0-rc3]: https://github.com/microsoft/CCF/releases/tag/ccf-1.0.0-rc3
[1.0.0-rc2]: https://github.com/microsoft/CCF/releases/tag/ccf-1.0.0-rc2
[1.0.0-rc1]: https://github.com/microsoft/CCF/releases/tag/ccf-1.0.0-rc1
[0.99.4]: https://github.com/microsoft/CCF/releases/tag/ccf-0.99.4
[0.99.3]: https://github.com/microsoft/CCF/releases/tag/ccf-0.99.3
[0.99.2]: https://github.com/microsoft/CCF/releases/tag/ccf-0.99.2
[0.99.1]: https://github.com/microsoft/CCF/releases/tag/ccf-0.99.1
[0.99.0]: https://github.com/microsoft/CCF/releases/tag/ccf-0.99.0
[0.19.3]: https://github.com/microsoft/CCF/releases/tag/ccf-0.19.3
[0.19.2]: https://github.com/microsoft/CCF/releases/tag/ccf-0.19.2
[0.19.1]: https://github.com/microsoft/CCF/releases/tag/ccf-0.19.1
[0.19.0]: https://github.com/microsoft/CCF/releases/tag/ccf-0.19.0
[0.18.5]: https://github.com/microsoft/CCF/releases/tag/ccf-0.18.5
[0.18.4]: https://github.com/microsoft/CCF/releases/tag/ccf-0.18.4
[0.18.3]: https://github.com/microsoft/CCF/releases/tag/ccf-0.18.3
[0.18.2]: https://github.com/microsoft/CCF/releases/tag/ccf-0.18.2
[0.18.1]: https://github.com/microsoft/CCF/releases/tag/ccf-0.18.1
[0.18.0]: https://github.com/microsoft/CCF/releases/tag/ccf-0.18.0
[0.17.2]: https://github.com/microsoft/CCF/releases/tag/ccf-0.17.2
[0.17.1]: https://github.com/microsoft/CCF/releases/tag/ccf-0.17.1
[0.17.0]: https://github.com/microsoft/CCF/releases/tag/ccf-0.17.0
[0.16.3]: https://github.com/microsoft/CCF/releases/tag/ccf-0.16.3
[0.16.2]: https://github.com/microsoft/CCF/releases/tag/ccf-0.16.2
[0.16.1]: https://github.com/microsoft/CCF/releases/tag/ccf-0.16.1
[0.16.0]: https://github.com/microsoft/CCF/releases/tag/ccf-0.16.0
[0.15.2]: https://github.com/microsoft/CCF/releases/tag/ccf-0.15.2
[0.15.1]: https://github.com/microsoft/CCF/releases/tag/ccf-0.15.1
[0.15.0]: https://github.com/microsoft/CCF/releases/tag/ccf-0.15.0
[0.14.3]: https://github.com/microsoft/CCF/releases/tag/ccf-0.14.3
[0.14.2]: https://github.com/microsoft/CCF/releases/tag/ccf-0.14.2
[0.14.1]: https://github.com/microsoft/CCF/releases/tag/ccf-0.14.1
[0.14.0]: https://github.com/microsoft/CCF/releases/tag/ccf-0.14.0
[0.13.4]: https://github.com/microsoft/CCF/releases/tag/ccf-0.13.4
[0.13.3]: https://github.com/microsoft/CCF/releases/tag/ccf-0.13.3
[0.13.2]: https://github.com/microsoft/CCF/releases/tag/ccf-0.13.2
[0.13.1]: https://github.com/microsoft/CCF/releases/tag/ccf-0.13.1
[0.13.0]: https://github.com/microsoft/CCF/releases/tag/ccf-0.13.0
[0.12.2]: https://github.com/microsoft/CCF/releases/tag/ccf-0.12.2
[0.12.1]: https://github.com/microsoft/CCF/releases/tag/ccf-0.12.1
[0.12.0]: https://github.com/microsoft/CCF/releases/tag/ccf-0.12.0
[0.11.7]: https://github.com/microsoft/CCF/releases/tag/ccf-0.11.7
[0.11.4]: https://github.com/microsoft/CCF/releases/tag/ccf-0.11.4
[0.11.1]: https://github.com/microsoft/CCF/releases/tag/ccf-0.11.1
[0.11]: https://github.com/microsoft/CCF/releases/tag/0.11
[0.10]: https://github.com/microsoft/CCF/releases/tag/v0.10
[0.9.3]: https://github.com/microsoft/CCF/releases/tag/v0.9.3
[0.9.2]: https://github.com/microsoft/CCF/releases/tag/v0.9.2
[0.9.1]: https://github.com/microsoft/CCF/releases/tag/v0.9.1
[0.9]: https://github.com/microsoft/CCF/releases/tag/v0.9
[0.8.2]: https://github.com/microsoft/CCF/releases/tag/v0.8.2
[0.8.1]: https://github.com/microsoft/CCF/releases/tag/v0.8.1
[0.8]: https://github.com/microsoft/CCF/releases/tag/v0.8
[0.7.1]: https://github.com/microsoft/CCF/releases/tag/v0.7.1
[0.7]: https://github.com/microsoft/CCF/releases/tag/v0.7
[0.6]: https://github.com/microsoft/CCF/releases/tag/v0.6
[0.5]: https://github.com/microsoft/CCF/releases/tag/v0.5
[0.4]: https://github.com/microsoft/CCF/releases/tag/v0.4
[0.3]: https://github.com/microsoft/CCF/releases/tag/v0.3
[2.0.0-rc8]: https://github.com/microsoft/CCF/releases/tag/ccf-2.0.0-rc8
[unreleased]: https://github.com/microsoft/CCF/releases/tag/ccf-Unreleased
[3.0.0-dev4]: https://github.com/microsoft/CCF/releases/tag/ccf-3.0.0-dev4
[3.0.0-dev6]: https://github.com/microsoft/CCF/releases/tag/ccf-3.0.0-dev6
[3.0.0-dev7]: https://github.com/microsoft/CCF/releases/tag/ccf-3.0.0-dev7
[3.0.0-rc0]: https://github.com/microsoft/CCF/releases/tag/ccf-3.0.0-rc0
[3.0.0-rc2]: https://github.com/microsoft/CCF/releases/tag/ccf-3.0.0-rc2<|MERGE_RESOLUTION|>--- conflicted
+++ resolved
@@ -9,11 +9,8 @@
 
 [4.0.3]: https://github.com/microsoft/CCF/releases/tag/ccf-4.0.3
 
-<<<<<<< HEAD
 - User can now pass a `--config-timeout` option to `cchost` on startup. For example, a user wanting to start a `cchost` that may need to wait up 10 seconds for a valid config to appear under `/cfg/path` can invoke `./cchost --config-timeout 10s --config /path/cfg`.
-=======
 - If a pid file path is configured, `cchost` will no longer start if a file is present at that path.
->>>>>>> f5feb7e5
 
 ## [4.0.2]
 
