--- conflicted
+++ resolved
@@ -7,19 +7,15 @@
 
 ## [5.0.24]
 
-<<<<<<< HEAD
 [5.0.24]: https://github.com/microsoft/CCF/releases/tag/ccf-5.0.24
 
 ### Added
 
 - Accept UVM endorsements with SVNs encoded as integers, and use integer comparison for UVM (#7316)
-=======
-[5.0.24]: https://github.com/microsoft/CCF/releases/tag/5.0.24
 
 ### Changed
 
 - The `submit_recovery_share.sh` script will no longer try to create a virtual environment and install the CCF Python package on every call. Instead it will return an error if the package is not installed (specifically if the `ccf_cose_sign1` tool it relies on cannot be found) (#7306)
->>>>>>> e38675b7
 
 ## [5.0.23]
 
