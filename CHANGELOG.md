# Changelog

All notable changes to this project will be documented in this file.

The format is based on [Keep a Changelog](http://keepachangelog.com/en/1.0.0/)
and this project adheres to [Semantic Versioning](http://semver.org/spec/v2.0.0.html).

## [4.0.1]

[4.0.1]: https://github.com/microsoft/CCF/releases/tag/ccf-4.0.1

- The `set_js_runtime_options` action now accepts `return_exception_details` and `log_exception_details` boolean options, which set the corresponding keys in the `public:ccf.gov.js_runtime_options` KV map. When enabled, a stack trace is respectively returned to the caller, and emitted to the log, on uncaught JS exceptions in application code.

## Changed

- For security reasons, OpenSSL `>=1.1.1f` must be first installed on the system (Ubuntu) before installing the CCF Debian package (#5227).
<<<<<<< HEAD
=======

## Added

- Added `ccf::historical::populate_service_endorsements` to public C++ API, allowing custom historical endpoints to do the same work as adapters.
>>>>>>> 8e780c24

## [4.0.0]

In order to upgrade an existing 3.x service to 4.x, CCF must be on the latest 3.x version (at least 3.0.10). For more information, see [our documentation](https://microsoft.github.io/CCF/main/operations/code_upgrade.html)

[4.0.0]: https://github.com/microsoft/CCF/releases/tag/ccf-4.0.0

### Developer API

#### C++

- When starting a host subprocess, applications may now pass data to its standard input. Additionally, the process' output is captured and logged by CCF (#5056).
- Add new constructors to cryptography C++ API to generate EC/RSA/EdDSA keys from Json Web Key (#4876).
- Added `BaseEndpointRegistry::get_view_history_v1` function to get the view history since a given revision (#4580)
- Renamed `ccf::CodeDigest` to `ccf:pal::PlatformAttestationMeasurement` and `get_code_id()` to `get_measurement()` (#5063).
- `ccf::RpcContext::set_response()` has been renamed to `ccf::RpcContext::set_response_json()` (#4813).

#### JavaScript

- Added logging of JS execution time for all requests. This can be disabled in confidential scenarios with the new `ccf.enableMetricsLogging` function in the JS API. After calling `ccf.enableMetricsLogging(false)`, this logging will not be emitted.
- Added `ccf.enableUntrustedDateTime` to JS API. After calling `ccf.enableUntrustedDateTime(true)`, the `Date` global object will use the untrusted host time to retrieve the current time.
- Add new `ccf.crypto.jwkToPem`, `ccf.crypto.pubJwkToPem`, `ccf.crypto.rsaJwkToPem`, `ccf.crypto.pubRsaJwkToPem`, `ccf.crypto.eddsaJwkToPem`, `ccf.crypto.pubEddsaJwkToPem` to JavaScript/TypesScript API to convert EC/RSA/EdDSA keys from PEM to Json Web Key (#4876).
- `ccf.crypto.sign()` previously returned DER-encoded ECDSA signatures and now returns IEEE P1363 encoded signatures, aligning with the behavior of the Web Crypto API and `ccf.crypto.verifySignature()` (#4829).
- Increased default NumHeapPages (heap size) for js_generic from 131072 (500MB) to 524288 (2GB).

---

### Governance

- The `submit_recovery_share.sh` script now takes a `--cert` argument.
- Added missing `ccf.gov.msg.type` value `encrypted_recovery_share` to `ccf_cose_sign1*` scripts.
- Proposals authenticated with COSE Sign1 must now contain a `ccf.gov.msg.created_at` header parameter, set to a positive integer number of seconds since epoch. This timestamp is used to detect potential proposal replay. The `ccf_cose_sign1*` scripts have been updated accordingly and require a `--ccf-gov-msg-created_at`.
- The [ccf Python package](https://pypi.org/project/ccf/) now includes a `ccf_cose_sign1` CLI tool, to facilitate the creation of [COSE Sign1](https://www.rfc-editor.org/rfc/rfc8152#page-18) requests for governance purposes. It also includes `ccf_cose_sign1_prepare` and `ccf_cose_sign1_finish` CLI tools, to facilitate the creation of [COSE Sign1](https://www.rfc-editor.org/rfc/rfc8152#page-18) requests for governance purposes, signed with external key management systems such as AKV. See [documentation](https://microsoft.github.io/CCF/main/governance/hsm_keys.html#cose-signing) for details.

---

### Operations

- `ignore_first_sigterm` config option. When set, will cause a node to ignore the first `SIGTERM` it receives, but the `/node/state` endpoint expose `"stop_notice": true`. A second `SIGTERM` will cause the process to shut down as normal. This can be useful in orchestration settings where nodes receive unsollicited signals that the operator wishes to react to.
- Endorsement certificates for SEV-SNP attestation report can now be retrieved via an environment variable, as specified by `attestation.environment.report_endorsements` configuration entry (#4940).
- Additional logging of historical query flow in `UNSAFE` builds.
- `enclave.type` configuration entry now only supports `Debug` or `Release`. Trusted Execution Environment platform should be specified via new `enclave.platform` configuration entry (`SGX`, `SNP` or `Virtual`) (#4569).
- `consensus.type` has been removed from cchost configuration.
- Nodes running in confidential ACI (SEV-SNP) can now read the security context from a directory, as specified by `attestation.environment.security_context_directory` configuration entry (#5175).
- SEV-SNP ACI: Remove support for reading security policy, report and UVM endorsements from environment variables. The `environment.security_context_directory` environment variable should be set instead (#5217).
- Added a `[gov]` tag to logs emitted during governance operations. All logging from the constitution will have this tag added, and all error responses from `/gov` endpoints will now be logged with this tag.
- Improved ledger durability when a node joins from an old snapshot (#5151).
- Removed experimental 2tx reconfiguration mode, and the associated "reconfiguration_type" config option (#5179).

---

### Client API

- `GET /gov/recovery_share` is deprecated in favour of the unauthenticated `GET /gov/encrypted_recovery_share/{member_id}`.
- New `/node/index/strategies` endpoint, which will list all indexing strategies currently installed alongside a description of how far each has progressed.
- Added `view_history` and `view_history_since` query parameters to `/app/commit` endpoint for retrieving the full view history and the view history since a certain view (#4580)
- `/gov/members` endpoint is deprecated. It is replaced by `/gov/kv/members/certs`, `/gov/kv/members/encryption_public_keys`, `/gov/kv/members/info`.
- `/gov/code` endpoint is deprecated. It is replaced by `/gov/kv/nodes/code_ids`.
- `/gov/jwt_keys/all` endpoint is deprecated. It is replaced by `/gov/kv/jwt/public_signing_keys`, `/gov/kv/jwt/public_signing_key_issue`, and `/gov/kv/jwt/issuers`
- The built-in authentication policies for JWTs and certs will now enforce expiry times, based on the current time received from the host. JWTs must contain "nbf" and "exp" claims, and if those are outside the current time then the request will get an authentication error (#4786).
- `TCP_NODELAY` is now set for all incoming and outgoing TCP connections (#4717).
- Builtin governance tables now have endpoints for accessing their content directly from the KV, under `/gov/kv`. For instance, `/gov/kv/constitution` will read the current constitution.
- Support for HTTP request signing has been removed (#5137). Governance requests must use COSE Sign1 signing instead, see [documentation](https://microsoft.github.io/CCF/main/use_apps/issue_commands.html#cose-sign1) for details.

---

### Dependencies

- Updated Clang version requirement to >= 11 in cmake.
- Updated Open Enclave to [0.19.0 final](https://github.com/openenclave/openenclave/releases/tag/v0.19.0).
- Upgraded t_cose from [v1.1 to v1.1.1](https://github.com/laurencelundblade/t_cose/compare/v1.1...v1.1.1). v1.1.1 can optionally allow unknown critical header parameters in COSE_Sign1 envelopes which is desirable for CCF C++ applications.
- Updated snmalloc to 0.6.0. This may result in a slight increase in the reported memory usage (~2MB), with improved latency for small memory allocations, especially in multi-threaded scenarios (#5165).
- Update to `clang-11` for SGX builds (#5165).

---

### Bug Fixes

- Historical query system will re-request entries if the host fails to provide them within a fixed time.
- Node-to-node channels no longer check certificate expiry times. This previously caused "Peer certificate verification failed" error messages when node or service certs expired. (#4733)
- `node_data_json_file` configuration option is now correctly applied in `Start` and `Recover` modes (#4761).
- Session consistency is now provided even across elections. If session consistency would be broken, the inconsistent request will return an error and the TLS session will be terminated.
- Fixed issue where invalid snapshots could be generated depending on the pattern of additions/removals of keys in a given key-value map (#4730).
- Fix issue with large snapshots that may cause node crash on startup (join/recover) if configured stack size was too low (#4566).

## [4.0.0-rc2]

[4.0.0-rc2]: https://github.com/microsoft/CCF/releases/tag/ccf-4.0.0-rc2

### Added

- Nodes running in confidential ACI (SEV-SNP) can now read the security context from a directory, as specified by `attestation.environment.security_context_directory` configuration entry (#5175).

### Changed

- Updated Open Enclave to 0.19.0 (#5165).
- Updated snmalloc to 0.6.0. This may result in a slight increase in the reported memory usage (~2MB), with improved latency for small memory allocations, especially in multi-threaded scenarios (#5165).
- Update to `clang-11` for SGX builds (#5165).

### Removed

- Support for HTTP request signing has been removed (#5137). Governance requests must use COSE Sign1 signing instead, see [documentation](https://microsoft.github.io/CCF/main/use_apps/issue_commands.html#cose-sign1) for details.
- Removed experimental 2tx reconfiguration mode, and the associated "reconfiguration_type" config option (#5179).

## [4.0.0-rc1]

[4.0.0-rc1]: https://github.com/microsoft/CCF/releases/tag/ccf-4.0.0-rc1

### Changed

- Added a `[gov]` tag to logs emitted during governance operations. All logging from the constitution will have this tag added, and all error responses from `/gov` endpoints will now be logged with this tag.
- Improved ledger durability when a node joins from an old snapshot (#5151).

## [4.0.0-rc0]

In order to upgrade an existing 3.x service to 4.x, CCF must be on the latest 3.x version (at least 3.0.10). For more information, see [our documentation](https://microsoft.github.io/CCF/main/operations/code_upgrade.html)

[4.0.0-rc0]: https://github.com/microsoft/CCF/releases/tag/ccf-4.0.0-rc0

### Developer API

#### C++

- When starting a host subprocess, applications may now pass data to its standard input. Additionally, the process' output is captured and logged by CCF (#5056).
- Add new constructors to cryptography C++ API to generate EC/RSA/EdDSA keys from Json Web Key (#4876).
- Added `BaseEndpointRegistry::get_view_history_v1` function to get the view history since a given revision (#4580)
- Renamed `ccf::CodeDigest` to `ccf:pal::PlatformAttestationMeasurement` and `get_code_id()` to `get_measurement()` (#5063).
- `ccf::RpcContext::set_response()` has been renamed to `ccf::RpcContext::set_response_json()` (#4813).

#### JavaScript

- Added logging of JS execution time for all requests. This can be disabled in confidential scenarios with the new `ccf.enableMetricsLogging` function in the JS API. After calling `ccf.enableMetricsLogging(false)`, this logging will not be emitted.
- Added `ccf.enableUntrustedDateTime` to JS API. After calling `ccf.enableUntrustedDateTime(true)`, the `Date` global object will use the untrusted host time to retrieve the current time.
- Add new `ccf.crypto.jwkToPem`, `ccf.crypto.pubJwkToPem`, `ccf.crypto.rsaJwkToPem`, `ccf.crypto.pubRsaJwkToPem`, `ccf.crypto.eddsaJwkToPem`, `ccf.crypto.pubEddsaJwkToPem` to JavaScript/TypesScript API to convert EC/RSA/EdDSA keys from PEM to Json Web Key (#4876).
- `ccf.crypto.sign()` previously returned DER-encoded ECDSA signatures and now returns IEEE P1363 encoded signatures, aligning with the behavior of the Web Crypto API and `ccf.crypto.verifySignature()` (#4829).
- Increased default NumHeapPages (heap size) for js_generic from 131072 (500MB) to 524288 (2GB).

---

### Governance

- The `submit_recovery_share.sh` script now takes a `--cert` argument.
- Added missing `ccf.gov.msg.type` value `encrypted_recovery_share` to `ccf_cose_sign1*` scripts.
- Proposals authenticated with COSE Sign1 must now contain a `ccf.gov.msg.created_at` header parameter, set to a positive integer number of seconds since epoch. This timestamp is used to detect potential proposal replay. The `ccf_cose_sign1*` scripts have been updated accordingly and require a `--ccf-gov-msg-created_at`.
- The [ccf Python package](https://pypi.org/project/ccf/) now includes a `ccf_cose_sign1` CLI tool, to facilitate the creation of [COSE Sign1](https://www.rfc-editor.org/rfc/rfc8152#page-18) requests for governance purposes. It also includes `ccf_cose_sign1_prepare` and `ccf_cose_sign1_finish` CLI tools, to facilitate the creation of [COSE Sign1](https://www.rfc-editor.org/rfc/rfc8152#page-18) requests for governance purposes, signed with external key management systems such as AKV. See [documentation](https://microsoft.github.io/CCF/main/governance/hsm_keys.html#cose-signing) for details.

---

### Operations

- `ignore_first_sigterm` config option. When set, will cause a node to ignore the first `SIGTERM` it receives, but the `/node/state` endpoint expose `"stop_notice": true`. A second `SIGTERM` will cause the process to shut down as normal. This can be useful in orchestration settings where nodes receive unsollicited signals that the operator wishes to react to.
- Endorsement certificates for SEV-SNP attestation report can now be retrieved via an environment variable, as specified by `attestation.environment.report_endorsements` configuration entry (#4940).
- Additional logging of historical query flow in `UNSAFE` builds.
- `enclave.type` configuration entry now only supports `Debug` or `Release`. Trusted Execution Environment platform should be specified via new `enclave.platform` configuration entry (`SGX`, `SNP` or `Virtual`) (#4569).

---

### Client API

- `GET /gov/recovery_share` is deprecated in favour of the unauthenticated `GET /gov/encrypted_recovery_share/{member_id}`.
- New `/node/index/strategies` endpoint, which will list all indexing strategies currently installed alongside a description of how far each has progressed.
- Added `view_history` and `view_history_since` query parameters to `/app/commit` endpoint for retrieving the full view history and the view history since a certain view (#4580)
- `/gov/members` endpoint is deprecated. It is replaced by `/gov/kv/members/certs`, `/gov/kv/members/encryption_public_keys`, `/gov/kv/members/info`.
- `/gov/code` endpoint is deprecated. It is replaced by `/gov/kv/nodes/code_ids`.
- `/gov/jwt_keys/all` endpoint is deprecated. It is replaced by `/gov/kv/jwt/public_signing_keys`, `/gov/kv/jwt/public_signing_key_issue`, and `/gov/kv/jwt/issuers`
- The built-in authentication policies for JWTs and certs will now enforce expiry times, based on the current time received from the host. JWTs must contain "nbf" and "exp" claims, and if those are outside the current time then the request will get an authentication error (#4786).
- `TCP_NODELAY` is now set for all incoming and outgoing TCP connections (#4717).
- Builtin governance tables now have endpoints for accessing their content directly from the KV, under `/gov/kv`. For instance, `/gov/kv/constitution` will read the current constitution.

---

### Dependencies

- Updated Clang version requirement to >= 10 in cmake.
- Upgraded OpenEnclave to [0.18.5](https://github.com/openenclave/openenclave/releases/tag/v0.18.5).
- Upgraded t_cose from [v1.1 to v1.1.1](https://github.com/laurencelundblade/t_cose/compare/v1.1...v1.1.1). v1.1.1 can optionally allow unknown critical header parameters in COSE_Sign1 envelopes which is desirable for CCF C++ applications.

---

### Bug Fixes

- Historical query system will re-request entries if the host fails to provide them within a fixed time.
- Node-to-node channels no longer check certificate expiry times. This previously caused "Peer certificate verification failed" error messages when node or service certs expired. (#4733)
- `node_data_json_file` configuration option is now correctly applied in `Start` and `Recover` modes (#4761).
- Session consistency is now provided even across elections. If session consistency would be broken, the inconsistent request will return an error and the TLS session will be terminated.
- Fixed issue where invalid snapshots could be generated depending on the pattern of additions/removals of keys in a given key-value map (#4730).
- Fix issue with large snapshots that may cause node crash on startup (join/recover) if configured stack size was too low (#4566).

## [4.0.0-dev6]

[4.0.0-dev6]: https://github.com/microsoft/CCF/releases/tag/ccf-4.0.0-dev6

### Added

- Added logging of JS execution time for all requests. This can be disabled in confidential scenarios with the new `ccf.enableMetricsLogging` function in the JS API. After calling `ccf.enableMetricsLogging(false)`, this logging will not be emitted.

## [4.0.0-dev5]

[4.0.0-dev5]: https://github.com/microsoft/CCF/releases/tag/ccf-4.0.0-dev5

### Changed

- Additional logging of historical query flow in `UNSAFE` builds.
- Historical query system will re-request entries if the host fails to provide them within a fixed time.
- Renamed `ccf::CodeDigest` to `ccf:pal::PlatformAttestationMeasurement` and `get_code_id()` to `get_measurement()` (#5063).

### Dependencies

- Upgraded OpenEnclave to [0.18.5](https://github.com/openenclave/openenclave/releases/tag/v0.18.5).
- Upgraded t_cose from [v1.1 to v1.1.1](https://github.com/laurencelundblade/t_cose/compare/v1.1...v1.1.1). v1.1.1 can optionally allow unknown critical header parameters in COSE_Sign1 envelopes which is desirable for CCF C++ applications.

### Added

- New `/node/index/strategies` endpoint, which will list all indexing strategies currently installed alongside a description of how far each has progressed.
- When starting a host subprocess, applications may now pass data to its standard input. Additionally, the process' output is captured and logged by CCF (#5056).
- `ignore_first_sigterm` config option. When set, will cause a node to ignore the first `SIGTERM` it receives, but the `/node/state` endpoint expose `"stop_notice": true`. A second `SIGTERM` will cause the process to shut down as normal. This can be useful in orchestration settings where nodes receive unsollicited signals that the operator wishes to react to.

## [4.0.0-dev4]

[4.0.0-dev4]: https://github.com/microsoft/CCF/releases/tag/ccf-4.0.0-dev4

### Changed

- `/gov/members` endpoint is deprecated. It is replaced by `/gov/kv/members/certs`, `/gov/kv/members/encryption_public_keys`, `/gov/kv/members/info`.
- `/gov/code` endpoint is deprecated. It is replaced by `/gov/kv/nodes/code_ids`.
- `/gov/jwt_keys/all` endpoint is deprecated. It is replaced by `/gov/kv/jwt/public_signing_keys`, `/gov/kv/jwt/public_signing_key_issue`, and `/gov/kv/jwt/issuers`
- `ccf::RpcContext::set_response()` has been renamed to `ccf::RpcContext::set_response_json()` (#4813).
- The built-in authentication policies for JWTs and certs will now enforce expiry times, based on the current time received from the host. JWTs must contain "nbf" and "exp" claims, and if those are outside the current time then the request will get an authentication error (#4786).
- `ccf.crypto.sign()` previously returned DER-encoded ECDSA signatures and now returns IEEE P1363 encoded signatures, aligning with the behavior of the Web Crypto API and `ccf.crypto.verifySignature()` (#4829).
- Proposals authenticated with COSE Sign1 must now contain a `ccf.gov.msg.created_at` header parameter, set to a positive integer number of seconds since epoch. This timestamp is used to detect potential proposal replay. The `ccf_cose_sign1*` scripts have been updated accordingly and require a `--ccf-gov-msg-created_at`.
- Updated Clang version requirement to >= 10 in cmake.

### Added

- Added `ccf.enableUntrustedDateTime` to JS API. After calling `ccf.enableUntrustedDateTime(true)`, the `Date` global object will use the untrusted host time to retrieve the current time.
- Add new `ccf.crypto.jwkToPem`, `ccf.crypto.pubJwkToPem`, `ccf.crypto.rsaJwkToPem`, `ccf.crypto.pubRsaJwkToPem`, `ccf.crypto.eddsaJwkToPem`, `ccf.crypto.pubEddsaJwkToPem` to JavaScript/TypesScript API to convert EC/RSA/EdDSA keys from PEM to Json Web Key (#4876).
- Add new constructors to cryptography C++ API to generate EC/RSA/EdDSA keys from Json Web Key (#4876).
- Endorsement certificates for SEV-SNP attestation report can now be retrieved via an environment variable, as specified by `attestation.environment.report_endorsements` configuration entry (#4940).

## [4.0.0-dev3]

[4.0.0-dev3]: https://github.com/microsoft/CCF/releases/tag/ccf-4.0.0-dev3

### Fixed

- Node-to-node channels no longer check certificate expiry times. This previously caused "Peer certificate verification failed" error messages when node or service certs expired. (#4733)
- `node_data_json_file` configuration option is now correctly applied in `Start` and `Recover` modes (#4761).

### Changed

- Increased default NumHeapPages (heap size) for js_generic from 131072 (500MB) to 524288 (2GB).
- `TCP_NODELAY` is now set for all incoming and outgoing TCP connections (#4717).

## [4.0.0-dev2]

[4.0.0-dev2]: https://github.com/microsoft/CCF/releases/tag/ccf-4.0.0-dev2

### Added

- The [ccf Python package](https://pypi.org/project/ccf/) now includes a `ccf_cose_sign1` CLI tool, to facilitate the creation of [COSE Sign1](https://www.rfc-editor.org/rfc/rfc8152#page-18) requests for governance purposes. It also includes `ccf_cose_sign1_prepare` and `ccf_cose_sign1_finish` CLI tools, to facilitate the creation of [COSE Sign1](https://www.rfc-editor.org/rfc/rfc8152#page-18) requests for governance purposes, signed with external key management systems such as AKV. See [documentation](https://microsoft.github.io/CCF/main/governance/hsm_keys.html#cose-signing) for details.
- Builtin governance tables now have endpoints for accessing their content directly from the KV, under `/gov/kv`. For instance, `/gov/kv/constitution` will read the current constitution.

### Fixed

- Session consistency is now provided even across elections. If session consistency would be broken, the inconsistent request will return an error and the TLS session will be terminated.
- Fixed issue where invalid snapshots could be generated depending on the pattern of additions/removals of keys in a given key-value map (#4730).

## [4.0.0-dev0]

[4.0.0-dev0]: https://github.com/microsoft/CCF/releases/tag/ccf-4.0.0-dev0

### Added

- Added `view_history` and `view_history_since` query parameters to `/app/commit` endpoint for retrieving the full view history and the view history since a certain view (#4580)
- Added `BaseEndpointRegistry::get_view_history_v1` function to get the view history since a given revision (#4580)

### Changed

- `enclave.type` configuration entry now only supports `Debug` or `Release`. Trusted Execution Environment platform should be specified via new `enclave.platform` configuration entry (`SGX`, `SNP` or `Virtual`) (#4569).

### Fixed

- Fix issue with large snapshots that may cause node crash on startup (join/recover) if configured stack size was too low (#4566).

## [3.0.0-rc2]

### Dependencies

- Upgraded OpenEnclave to 0.18.4.

### Added

- Added new `ccf.crypto.eddsaPemToJwk`, `ccf.crypto.pubEddsaPemToJwk` to JavaScript/TypesScript API to convert EdDSA keys from PEM to JWK (#4524).

### Changed

## [3.0.0-rc1]

[3.0.0-rc1]: https://github.com/microsoft/CCF/releases/tag/ccf-3.0.0-rc1

### Added

- `sandbox.sh` now accepts a `--consensus-update-timeout-ms` to modify the `consensus.message_timeout` value in each node's configuration. This can be used to alter multi-node commit latency.
- Add `ccf.crypto.sign()` API in the JavaScript runtime (#4454).

### Changed

- CCF is now a separate CMake project and Debian package per platform (sgx, snp and virtual), rather than the same project and package with a decorated version, to prevent accidental misuse and narrow down dependencies. (#4421).
  - C++ applications should find the appropriate CCF package in CMake with `find_package("ccf_<platform>" REQUIRED)`.
  - CCF Debian packages are now installed at `/opt/ccf_<platform>` rather than `/opt/ccf`.
- We now support QuickJS runtime caps such as `max_heap_bytes`, `max_stack_bytes` and `max_execution_time_ms`. These can be set via a governance proposal. They can also be fetched via the `GET /node/js_metrics` endpoint (#4396).

## [3.0.0-rc0]

### Developer API

### C++

- Removed deprecated `set_execute_outside_consensus()` API (#3886, #3673).
- Application code should now use the `CCF_APP_*` macros rather than `LOG_*_FMT` (eg - `CCF_APP_INFO` replacing `LOG_INFO_FMT`). The new macros will add an `[app]` tag to all lines so they can be easily filtered from framework code (#4024).
- The previous logging macros (`LOG_INFO_FMT`, `LOG_DEBUG_FMT` etc) have been deprecated, and should no longer be used by application code. Replace with the `CCF_APP_*` equivalent.
- Added a new method `get_decoded_request_path_param`s that returns a map of decoded path parameters (#4126).
- New `crypto::hmac` API (#4204).
- The `ccf::RpcContext` now contains functionality for storing user data with `set_user_data` and retrieving it with `get_user_data` (#4291).
- There are now `make_endpoint_with_local_commit_handler` and `make_read_only_endpoint_with_local_commit_handler` functions to install endpoints with post local-commit logic (#4296).
- `ccf::historical::adapter`, `ccf::historical::adapter_v1`, `ccf::historical::is_tx_committed` and `ccf::historical::is_tx_committed_v1` have been removed. Application code should upgrade to `ccf::historical::adapter_v3` and `ccf::historical::is_tx_committed_v2`.
- `ccf::EnclaveAttestationProvider` is deprecated and will be removed in a future release. It should be replaced by `ccf::AttestationProvider`.
- The functions `starts_with`, `ends_with`, `remove_prefix`, and `remove_suffix`, and the type `remove_cvref` have been removed from `nonstd::`. The C++20 equivalents should be used instead.

### JavaScript

- Add `ccf.generateEcdsaKeyPair` API in the JavaScript runtime (#4271).
- Add `secp256k1` support to `ccf.crypto.generateEcdsaKeyPair()` and `ccf.crypto.verifySignature()` (#4347).
- Add `ccf.crypto.generateEddsaKeyPair()` API with `Curve25519` support in the JavaScript runtime (#4391).
- Add new `ccf.crypto.pemToJwk`, `ccf.crypto.pubPemToJwk`, `ccf.crypto.rsaPemToJwk`, `ccf.crypto.pubRsaPemToJwk` to JavaScript/TypesScript API to convert EC/RSA keys from PEM to JWK (#4359).

---

### Governance

- `set_user` action in sample constitutions correctly handles user_data (#4229).
- Governance endpoints now support [COSE Sign1](https://www.rfc-editor.org/rfc/rfc8152#page-18) input, as well as signed HTTP requests (#4392).

---

### Operations

- The node-to-node interface configuration now supports a `published_address` to enable networks with nodes running in different (virtual) subnets (#3867).
- Primary node now automatically steps down as backup (in the same view) if it has not heard back from a majority of backup nodes for an election timeout (#3685).
- New nodes automatically shutdown if the target service certificate is misconfigured (#3895).
- New per-interface configuration entries (`network.rpc_interfaces.http_configuration`) are added to let operators cap the maximum size of body, header value size and number of headers in client HTTP requests. The client session is automatically closed if the HTTP request exceeds one of these limits (#3941).
- Added new `read_only_directory` snapshots directory node configuration so that committed snapshots can be shared between nodes (#3973).
- Fixed issue with recovery of large ledger entries (#3986).
- New `GET /node/network/removable_nodes` and `DELETE /node/network/nodes/{node_id}` exposed to allow operator to decide which nodes can be safely shut down after retirement, and clear their state from the Key-Value Store.
- Fixed issue where two primary nodes could be elected if an election occurred while a reconfiguration transaction was still pending (#4018).
- New `snpinfo.sh` script (#4196).
- New `"attestation"` section in node JSON configuration to specify remote endpoint required to retrieve the endorsement certificates for SEV-SNP attestation report (#4277, #4302).

#### Release artefacts

- `ccf_unsafe` is now a separate project and package, rather than the same project and package with a decorated version, to prevent accidental misuse.
- Release assets now include variants per TEE platform: `ccf_sgx_<version>_amd64.deb`, `ccf_snp_<version>_amd64.deb` and `ccf_virtual_<version>_amd64.deb`.
- Docker images now include variants per TEE platform, identified via image tag: `:<version>-sgx`, `:<version>-snp` and `:<version>-virtual`.

---

### Auditor

- Node and service PEM certificates no longer contain a trailing null byte (#3885).

---

### Client API

- Added a `GET /node/service/previous_identity` endpoint, which can be used during a recovery to look up the identity of the service before the catastrophic failure (#3880).
- `GET /node/version` now contains an `unsafe` flag reflecting the status of the build.
- Added new recovery_count field to `GET /node/network` endpoint to track the number of disaster recovery procedures undergone by the service (#3982).
- Added new `service_data_json_file` configuration entry to `cchost` to point to free-form JSON file to set arbitrary data to service (#3997).
- Added new `current_service_create_txid` field to `GET /node/network` endpoint to indicate `TxID` at which current service was created (#3996).
- Experimental support for HTTP/2 (#4010).
- Generated OpenAPI now describes whether each endpoint is forwarded (#3935).
- When running with `curve-id` set to `secp256r1`, we now correctly support temporary ECDH keys on curve `secp256r1` for TLS 1.2 clients.
- Application-defined endpoints are now accessible with both `/app` prefix and un-prefixed, e.g. `GET /app/log/private` and `GET /log/private` (#4147).

---

### Dependencies

- Updated PSW in images to 2.16.100.
- Upgraded Open Enclave to 0.18.1 (#4023).

---

### Documentation

- The "Node Output" page has been relabelled as "Troubleshooting" in the documentation and CLI commands for troubleshooting have been added to it.

## [3.0.0-dev7]

### Added

- Added new `ccf.crypto.pemToJwk`, `ccf.crypto.pubPemToJwk`, `ccf.crypto.rsaPemToJwk`, `ccf.crypto.pubRsaPemToJwk` to JavaScript/TypesScript API to convert EC/RSA keys from PEM to JWK (#4359).

### Changed

- JavaScript crypto API (e.g. `generateAesKey` and `wrapKey`) are now included as part of the `ccf.crypto` package (#4372).

## [3.0.0-dev6]

### Added

- Experimental `ccf::MemberCOSESign1AuthnPolicy` (#3875)
- Add secp256k1 support to `ccf.crypto.generateEcdsaKeyPair()` and `ccf.crypto.verifySignature()` (#4347).

### Deprecated

- `ccf::EnclaveAttestationProvider` is deprecated and will be removed in a future release. It should be replaced by `ccf::AttestationProvider`

## [3.0.0-dev5]

### Added

- Added a new proposal action `set_js_runtime_options` that accepts `max_heap_bytes` and `max_stack_bytes` for QuickJS runtime.
- Experimental support for AMD SEV-SNP nodes (#4106, #4235)
- New "attestation" section in node JSON configuration to specify remote endpoint required to retrieve the endorsement certificates for SEV-SNP attestation report (#4277, #4302).
- The `ccf::RpcContext` now contains functionality for storing user data with `set_user_data` and retrieving it with `get_user_data` (#4291).
- There are now `make_endpoint_with_local_commit_handler` and `make_read_only_endpoint_with_local_commit_handler` functions to install endpoints with post local-commit logic (#4296).

### Changed

- The endpoint `GET /node/js_metrics` now also returns the QuickJS runtime memory options.

### Fixed

- Also install `*.inc` files for third-party dependencies (#4266).
- Add `ccf.generateEcdsaKeyPair` API in the JavaScript runtime (#4271).

### Removed

- `ccf::historical::adapter`, `ccf::historical::adapter_v1`, `ccf::historical::is_tx_committed` and `ccf::historical::is_tx_committed_v1` have been removed. Application code should upgrade to `ccf::historical::adapter_v3` and `ccf::historical::is_tx_committed_v2`.

## [3.0.0-dev4]

### Fixed

- `set_user` action in sample constitutions correctly handles `user_data` (#4229).

### Removed

- Snapshots generated by 1.x services can no longer be used to join from or recover a new service, i.e. 1.x services should first upgrade to 2.x before upgrading to 3.x when making use of existing snapshots (#4255).

## [3.0.0-dev3]

### Added

- New `snpinfo.sh` script (#4196).
- New `crypto::hmac` API (#4204).

### Changed

- Application-defined endpoints are now accessible with both `/app` prefix and un-prefixed, e.g. `GET /app/log/private` and `GET /log/private` (#4147).
- The method `EndpointRegistry::get_metrics_for_endpoint(const EndpointDefinitionPtr&)` has been replaced with `EndpointRegistry::get_metrics_for_endpoint(const std::string& method, const std::string& verb)`.

## [3.0.0-dev2]

### Dependencies

- Upgraded OpenEnclave to 0.18.2 (#4132).

### Added

- New `GET /node/network/removable_nodes` and `DELETE /node/network/nodes/{node_id}` exposed to allow operator to decide which nodes can be safely shut down after retirement, and clear their state from the Key-Value Store.
- Added a new method `get_decoded_request_path_params` that returns a map of decoded path parameters (#4126)

### Changed

- Calling `remove(K)` on a KV handle no longer returns a bool indicating if the key was previously present. This can be simulated by calling `has(K)` beforehand. This avoids introducing a read-dependency with every call to `remove()`.

### Fixed

- Fixed issue where two primary nodes could be elected if an election occurred while a reconfiguration transaction was still pending (#4018).
- When running with `--curve-id secp256r1`, we now correctly support temporary ECDH keys on curve secp256r1 for TLS 1.2 clients.

### Deprecated

- The previous logging macros (`LOG_INFO_FMT`, `LOG_DEBUG_FMT` etc) have been deprecated, and should no longer be used by application code. Replace with the `CCF_APP_*` equivalent.

## [3.0.0-dev1]

### Added

- `/node/version` now contains an `unsafe` flag reflecting the status of the build.
- New per-interface configuration entries (`network.rpc_interfaces.http_configuration`) are added to let operators cap the maximum size of body, header value size and number of headers in client HTTP requests. The client session is automatically closed if the HTTP request exceeds one of these limits (#3941).
- Added new `recovery_count` field to `GET /node/network` endpoint to track the number of disaster recovery procedures undergone by the service (#3982).
- Added new `service_data_json_file` configuration entry to `cchost` to point to free-form JSON file to set arbitrary data to service (#3997).
- Added new `current_service_create_txid` field to `GET /node/network` endpoint to indicate `TxID` at which current service was created (#3996).
- Added new `read_only_directory` snapshots directory node configuration so that committed snapshots can be shared between nodes (#3973).
- Experimental support for HTTP/2 (#4010).

### Changed

- Generated OpenAPI now describes whether each endpoint is forwarded (#3935).
- Application code should now use the `CCF_APP_*` macros rather than `LOG_*_FMT` (eg - `CCF_APP_INFO` replacing `LOG_INFO_FMT`). The new macros will add an `[app]` tag to all lines so they can be easily filtered from framework code (#4024).

### Fixed

- Fixed issue with recovery of large ledger entries (#3986).

### Documentation

- The "Node Output" page has been relabelled as "Troubleshooting" in the documentation and CLI commands for troubleshooting have been added to it.

### Dependencies

- Upgraded Open Enclave to 0.18.1 (#4023).

## [3.0.0-dev0]

### Added

- The node-to-node interface configuration now supports a `published_address` to enable networks with nodes running in different (virtual) subnets (#3867).
- Added a `GET /node/service/previous_identity` endpoint, which can be used during a recovery to look up the identity of the service before the catastrophic failure (#3880).
- Added an automatic certificate management environment (ACME) client to automatically manage TLS certificates that are globally endorsed by an external authority, e.g. Let's Encrypt (#3877).

### Changed

- Primary node now automatically steps down as backup (in the same view) if it has not heard back from a majority of backup nodes for an election timeout (#3685).
- Node and service PEM certificates no longer contain a trailing null byte (#3885).
- New nodes automatically shutdown if the target service certificate is misconfigured (#3895).
- Updated PSW in images to 2.16.100.
- `ccf_unsafe` is now a separate project and package, rather than the same project and package with a decorated version, to prevent accidental misuse.

### Removed

- Removed deprecated `set_execute_outside_consensus()` API (#3886, #3673).

## [2.0.0]

See [documentation for code upgrade 1.x to 2.0](https://microsoft.github.io/CCF/main/operations/code_upgrade_1x.html) to upgrade an existing 1.x CCF service to 2.0

### Developer API

#### C++

- CCF is now built with Clang 10. It is strongly recommended that C++ applications upgrade to Clang 10 as well.
- Raised the minimum supported CMake version for building CCF to 3.16 (#2946).
- Removed `mbedtls` as cryptography and TLS library.

- The CCF public API is now under `include/ccf`, and all application includes of framework code should use only these files.
- Private headers have been moved to `ccf/include/ccf/_private` so they cannot be accidentally included from existing paths. Any applications relying on private headers should remove this dependency, or raise an issue to request the dependency be moved to the public API. In a future release private headers will be removed entirely from the installed package.

- The `enclave::` namespace has been removed, and all types which were under it are now under `ccf::`. This will affect any apps using `enclave::RpcContext`, which should be replaced with `ccf::RpcContext` (#3664).
- The `kv::Store` type is no longer visible to application code, and is replaced by a simpler `kv::ReadOnlyStore`. This is the interface given to historical queries to access historical state and enforces read-only access, without exposing internal implementation details of the store. This should have no impact on JS apps, but C++ apps will need to replace calls to `store->current_txid()` with calls to `store->get_txid()`, and `store->create_tx()` to `store->create_read_only_tx()`.
- The C++ types used to define public governance tables are now exposed in public headers. Any C++ applications reading these tables should update their include paths (ie - `#include "service/tables/nodes.h"` => `#include "ccf/service/tables/nodes.h"`) (#3608).
- `TxReceipt::describe()` has been replaced with `ccf::describe_receipt_v2()`. Note that the previous JSON format is still available, but must be retrieved as a JSON object from `describe_receipt_v1()`. Includes of the private `node/tx_receipt.h` from C++ applications should be removed (#3610).
- The entry point for creation of C++ apps is now `make_user_endpoints()`. The old entry point `get_rpc_handler()` has been removed (#3562). For an example of the necessary change, see [this diff](https://github.com/microsoft/CCF/commit/5b40ba7b42d5664d787cc7e3cfc9cbe18c01e5a1#diff-78fa25442e77145040265646434b9582d491928819e58be03c5693c01417c6c6) of the logging sample app (#3562).

- Added `get_untrusted_host_time_v1` API. This can be used to retrieve a timestamp during endpoint execution, accurate to within a few milliseconds. Note that this timestamp comes directly from the host so is not trusted, and should not be used to make sensitive decisions within a transaction (#2550).
- Added `get_quotes_for_all_trusted_nodes_v1` API. This returns the ID and quote for all nodes which are currently trusted and participating in the service, for live audit (#2511).
- Added `get_metrics_v1` API to `BaseEndpointRegistry` for applications that do not make use of builtins and want to version or customise metrics output.
- Added `set_claims_digest()` API to `RpcContext`, see [documentation](https://microsoft.github.io/CCF/main/build_apps/logging_cpp.html#user-defined-claims-in-receipts) on how to use it to attach application-defined claims to transaction receipts.
- Added [indexing system](https://microsoft.github.io/CCF/main/architecture/indexing.html) to speed up historical queries (#3280, #3444).
- Removed `get_node_state()` from `AbstractNodeContext`. The local node's ID is still available to endpoints as `get_node_id()`, and other subsystems which are app-visible can be fetched directly (#3552).

- Receipts now come with service endorsements of previous service identities after recoveries (#3679). See `verify_receipt` in `e2e_logging.py` for an example of how to verify the resulting certificate chain. This functionality is introduced in `ccf::historical::adapter_v3`.
- `ccf::historical::adapter_v2`, and its successor `ccf::historical::adapter_v3` now return 404, with either `TransactionPendingOrUnknown` or `TransactionInvalid`, rather than 400 when a user performs a historical query for a transaction id that is not committed.
- `ccf::historical::AbstractStateCache::drop_requests()` renamed to `drop_cached_states()` (#3187).

Key-Value Store

- Added `kv::Value` and `kv::Set`, as a more error-proof alternative to `kv::Map`s which had a single key or meaningless values (#2599).
- Added `foreach_key` and `foreach_value` to C++ KV API, to iterate without deserializing both entries when only one is used (#2918).

#### JavaScript

- Added JavaScript bytecode caching to avoid repeated compilation overhead. See the [documentation](https://microsoft.github.io/CCF/main/build_apps/js_app_bundle.html#deployment) for more information (#2643).
- Added `ccf.crypto.verifySignature()` for verifying digital signatures to the JavaScript API (#2661).
- Added experimental JavaScript API `ccf.host.triggerSubprocess()` (#2461).

- `ccf.crypto.verifySignature()` previously required DER-encoded ECDSA signatures and now requires IEEE P1363 encoded signatures, aligning with the behavior of the Web Crypto API (#2735).
- `ccf.historical.getStateRange` / `ccf.historical.dropCachedStates` JavaScript APIs to manually retrieve historical state in endpoints declared as `"mode": "readonly"` (#3033).
- JavaScript endpoints with `"mode": "historical"` now expose the historical KV at `ccf.historicalState.kv` while `ccf.kv` always refers to the current KV state. Applications relying on the old behaviour should make their code forward-compatible before upgrading to 2.x with `const kv = ccf.historicalState.kv || ccf.kv`.
- Receipts accessible through JavaScript no longer contain the redundant `root` hash field. Applications should be changed to not rely on this field anymore before upgrading to 2.x.
- Add request details with additional URL components to JS + TS API: `request.url`, `request.route`, `request.method`, `request.hostname` (#3498).

---

### Governance

- Updated `actions.js` constitution fragment to record service-endorsed node certificate on the `transition_node_to_trusted` action. The constitution must be updated using the existing `set_constitution` proposal (#2844).
- The existing `transition_node_to_trusted` proposal action now requires a new `valid_from` argument (and optional `validity_period_days`, which defaults to the value of `maximum_node_certificate_validity_days`).
- The `proposal_generator` has been removed from the `ccf` Python package. The majority of proposals can be trivially constructed in existing client tooling, without needing to invoke Python. This also introduces parity between the default constitution and custom constitution actions - all should be constructed and called from the same governance client code. Some jinja templates are included in `samples/templates` for constructing careful ballots from existing proposals.
- A new governance action `trigger_ledger_chunk` to request the creation of a ledger chunk at the next signature (#3519).
- A new governance action `trigger_snapshot` to request the creation of a snapshot at the next signature (#3544).
- Configurations and proposals now accept more date/time formats, including the Python-default ISO 8601 format (#3739).
- The `transition_service_to_open` governance proposal now requires the service identity as an argument to ensure the correct service is started. During recovery, it further requires the previous service identity to ensure the right service is recovered (#3624).

---

### Operations

#### `cchost` Configuration

- **Breaking change**: Configuration for CCF node is now a JSON configuration file passed in to `cchost` via `--config /path/to/config/file/` CLI argument. Existing CLI arguments have been removed. The `migrate_1_x_config.py` script (included in `ccf` Python package) should be used to migrate existing `.ini` configuration files to `.json` format (#3209).
- Added support for listening on multiple interfaces for incoming client RPCs, with individual session caps (#2628).
- The per-node session cap behaviour has changed. The `network.rpc_interfaces.<interface_name>.max_open_sessions_soft` is now a soft cap on the number of sessions. Beyond this, new sessions will receive a HTTP 503 error immediately after completing the TLS handshake. The existing hard cap (where sessions are closed immediately, before the TLS handshake) is still available, under the new argument `network.rpc_interfaces.<interface_name>.max_open_sessions_hard` (#2583).
- Snapshot files now include receipt of evidence transaction. Nodes can now join or recover a service from a standalone snapshot file. 2.x nodes can still make use of snapshots created by a 1.x node, as long as the ledger suffix containing the proof of evidence is also specified at start-up (#2998).
- If no `node_certificate.subject_alt_names` is specified at node start-up, the node certificate _Subject Alternative Name_ extension now defaults to the value of `published_address` of the first RPC interface (#2902).
- Primary node now also reports time at which the ack from each backup node was last received (`GET /node/consensus` endpoint). This can be used by operators to detect one-way partitions between the primary and backup nodes (#3769).
- Added new `GET /node/self_signed_certificate` endpoint to retrieve the self-signed certificate of the target node (#3767).
- New `GET /gov/members` endpoint which returns details of all members from the KV (#3615).
- The new `endorsement` configuration entry lets operators set the desired TLS certificate endorsement, either service-endorsed or node-endorsed (self-signed), for each network RPC interface of a node, defaulting to service-endorsed (#2875).

#### Certificate(s) Validity Period

- Nodes certificates validity period is no longer hardcoded and must instead be set by operators and renewed by members (#2924):

  - The new `node_certificate.initial_validity_days` (defaults to 1 day) configuration entry lets operators set the initial validity period for the node certificate (valid from the current system time).
  - The new `command.start.service_configuration.maximum_node_certificate_validity_days` (defaults to 365 days) configuration entry sets the maximum validity period allowed for node certificates.
  - The new `set_node_certificate_validity` proposal action allows members to renew a node certificate (or `set_all_nodes_certificate_validity` equivalent action to renew _all_ trusted nodes certificates).

- Service certificate validity period is no longer hardcoded and must instead be set by operators and renewed by members (#3363):

  - The new `service_certificate_initial_validity_days` (defaults to 1 day) configuration entry lets operators set the initial validity period for the service certificate (valid from the current system time).
  - The new `maximum_service_certificate_validity_days` (defaults to 365 days) configuration entry sets the maximum validity period allowed for service certificate.
  - The new `set_service_certificate_validity` proposal action allows members to renew the service certificate.

#### Misc

- The service certificate output by first node default name is now `service_cert.pem` rather than `networkcert.pem` (#3363).
- Log more detailed errors on early startup (#3116).
- Format of node output RPC and node-to-node addresses files is now JSON (#3300).
- Joining nodes now present service-endorsed certificate in client TLS sessions _after_ they have observed their own addition to the store, rather than as soon as they have joined the service. Operators should monitor the initial progress of a new node using its self-signed certificate as TLS session certificate authority (#2844).

- Slow ledger IO operations will now be logged at level FAIL. The threshold over which logging will activate can be adjusted by the `slow_io_logging_threshold` configuration entry to cchost (#3067).
- Added a new `client_connection_timeout` configuration entry to specify the maximum time a node should wait before re-establishing failed client connections. This should be set to a significantly lower value than `consensus.election_timeout` (#2618).
- Nodes code digests are now extracted and cached at network join time in `public:ccf.gov.nodes.info`, and the `GET /node/quotes` and `GET /node/quotes/self` endpoints will use this cached value whenever possible (#2651).
- DNS resolution of client connections is now asynchronous (#3140).
- The curve-id selected for the identity of joining nodes no longer needs to match that of the network (#2525).
- Removed long-deprecated `--domain` argument from `cchost`. Node certificate Subject Alternative Names should be passed in via existing `node_certificate.subject_alt_names` configuration entry (#2798).
- Added experimental support for 2-transaction reconfiguration with CFT consensus, see [documentation](https://microsoft.github.io/CCF/main/overview/consensus/bft.html#two-transaction-reconfiguration). Note that mixing 1tx and 2tx nodes in the same network is unsupported and unsafe at this stage (#3097).
- Aside from regular release packages, CCF now also provides `unsafe` packages with verbose logging, helpful for troubleshooting. The extent of the logging in these builds make them fundamentally UNSAFE to use for production purposes, hence the name.
- Nodes no longer crash at start-up if the ledger in the read-only ledger directories (`ledger.read_only_directories`) is ahead of the ledger in the main ledger directory (`ledger.directory`) (#3597).
- Nodes now have a free-form `node_data` field, to match users and members. This can be set when the node is launched, or modified by governance. It is intended to store correlation IDs describing the node's deployment, such as a VM name or Pod identifier (#3662).
- New `GET /node/consensus` endpoint now also returns primary node ID and current view (#3666).
- HTTP parsing errors are now recorded per-interface and returned by `GET /node/metrics` (#3671).
- Failed recovery procedures no longer block subsequent recoveries: `.recovery` ledger files are now created while the recovery is in progress and ignored or deleted by nodes on startup (#3563).
- Corrupted or incomplete ledger files are now recovered gracefully, until the last valid entry (#3585).

#### Fixed

- Fixed issue with ledger inconsistency when starting a new joiner node without a snapshot but with an existing ledger prefix (#3064).
- Fixed issue with join nodes which could get stuck if an election was triggered while catching up (#3169).
- Nodes joining must have a snapshot at least as recent as the primary's (#3573).

### Release artefacts

- `cchost` can now run both SGX and virtual enclave libraries. `cchost.virtual` is no longer needed, and has been removed (#3476).
- CCF Docker images are now available through Azure Container Registry rather than Docker Hub (#3839, #3821).
  - The `ccfmsrc.azurecr.io/ccf-sgx-app-run` image is now available at `ccfmsrc.azurecr.io/public/ccf/app/run:<tag>-sgx`.
  - The `ccfmsrc.azurecr.io/ccf-sgx-app-dev` image is now available at `ccfmsrc.azurecr.io/public/ccf/app/dev:<tag>-sgx`.
  - New `ccfmsrc.azurecr.io/public/ccf/app/run-js` JavaScript application runtime image (including `libjs_generic` application under `/usr/lib/ccf`) (#3845).

---

### Auditor

- Receipts now include the endorsed certificate of the node, as well as its node id, for convenience (#2991).
- Retired nodes are now removed from the store/ledger as soon as their retirement is committed (#3409).
- Service-endorsed node certificates are now recorded in a new `public:ccf.gov.nodes.endorsed_certificates` table, while the existing `cert` field in the `public:ccf.gov.nodes.info` table is now deprecated (#2844).
- New `split_ledger.py` utility to split existing ledger files (#3129).
- Python `ccf.read_ledger` module now accepts custom formatting rules for the key and value based on the key-value store table name (#2791).
- [Ledger entries](https://microsoft.github.io/CCF/main/architecture/ledger.html#transaction-format) now contain a `commit_evidence_digest`, as well as a `claims_digest`, which can be set with `set_claims_digest()`. The digest of the write set was previously the per-transaction leaf in the Merkle Tree, but is now combined with the digest of the commit evidence and the user claims. [Receipt verification instructions](https://microsoft.github.io/CCF/main/audit/receipts.html) have been amended accordingly. The presence of `commit_evidence` in receipts serves two purposes: giving the user access to the TxID without having to parse the write set, and proving that a transaction has been committed by the service. Transactions are flushed to disk eagerly by the primary to keep in-enclave memory use to a minimum, so the existence of a ledger suffix is not on its own indicative of its commit status. The digest of the commit evidence is in the ledger to allow audit and recovery, but only the disclosure of the commit evidence indicates that a transaction has been committed by the service
- Add `--insecure-skip-verification` to `ledger_viz` utility, to allow visualisation of unverified ledger chunks (#3618).
- Add `--split-services` to `ledger_viz` utility, to easily find out at which TxID new services were created (#3621).
- Python `ccf.read_ledger` and `ccf.ledger_viz` tools now accept paths to individual ledger chunks, to avoid parsing the entire ledger.

---

### Client API

- Added support for TLS 1.3 (now used by default).

- Added `GET /gov/jwt_keys/all` endpoint (#2519).
- Added new operator RPC `GET /node/js_metrics` returning the JavaScript bytecode size and whether the bytecode is used (#2643).
- Added a new `GET /node/metrics` endpoint which includes the count of active and peak concurrent sessions handled by the node (#2596).
- Added endpoint to obtain service configuration via `GET /node/service/configuration` (#3251).
- Added QuickJS version to RPC `GET /node/version` (#2643).
- Added a `GET /node/jwt_metrics` endpoint to monitor attempts and successes of key refresh for each issuer. See [documentation](https://microsoft.github.io/CCF/main/build_apps/auth/jwt.html#extracting-jwt-metrics) on how to use it.

- Schema of `GET /network/nodes/{node_id}` and `GET /network/nodes` endpoints has been modified to include all RPC interfaces (#3300).
- Improved performance for lookup of path-templated endpoints (#2918).
- CCF now responds to HTTP requests that could not be parsed with a 400 response including error details (#2652).
- Node RPC interfaces do not transition anymore from node-endorsed to service-endorsed TLS certificates but are fixed to a single configured type. While a given endorsement is not available yet (typically at start-up for service-endorsed certificates) the interface rejects TLS sessions instead of defaulting to a node-endorsed certificate (#2875).

- Websockets endpoints are no longer supported. Usage is insufficient to justify ongoing maintenance.
- The `ccf` Python package no longer provides utilities to issue requests to a running CCF service. This is because CCF supports widely-used client-server protocols (TLS, HTTP) that should already be provided by libraries for all programming languages. The `ccf` Python package can still be used to audit the ledger and snapshot files (#3386).

---

### Dependencies

- Upgraded Open Enclave to 0.17.7 (#3815).

---

### Misc Fixes

- When using the `sandbox.sh` script, always wait for `/app` frontend to be open on all nodes before marking the service as open (#3779).
- Snapshot generation no longer causes a node crash if the snapshot is larger than the ring buffer message size (`memory.max_msg_size`). Instead, the generation of the large snapshot is skipped (#3603).

---

## [2.0.0-rc9]

### Fixed

- Fixed an issue where new node started without a snapshot would be able to join from a node that started with a snapshot (#3573).
- Fixed consensus issue where a node would grant its vote even though it already knew about the current primary (#3810).
- Fixed issue with JSON configuration for `cchost` where extra fields were silently ignored rather than being rejected at startup (#3816).

### Changed

- Upgraded Open Enclave to 0.17.7 (#3815).
- CCF Docker images are now available through Azure Container Registry rather than Docker Hub (#3821).
  - The `ccfciteam/ccf-app-run` image is now available at `ccfmsrc.azurecr.io/ccf-sgx-app-run`.
  - The `ccfciteam/ccf-app-ci` image is now available at `ccfmsrc.azurecr.io/ccf-sgx-app-dev`.
- Added support for ciphers 'ECDHE-RSA-AES256-GCM-SHA384' and 'ECDHE-RSA-AES128-GCM-SHA256' when using TLS 1.2 (#3822).

## [2.0.0-rc8]

### Fixed

- When using the `sandbox.sh` script, always wait for `/app` frontend to be open on all nodes before marking the service as open (#3779).

### Changed

- Every leaf in the Merkle Tree, and every receipt now includes a claims digest (#3606).

### Added

- Primary node now also reports time at which the ack from each backup node was last received (`GET /node/consensus` endpoint). This can be used by operators to detect one-way partitions between the primary and backup nodes (#3769).
- Current receipt format is now exposed to C++ applications as `ccf::Receipt`, retrieved from `describe_receipt_v2`. Note that the previous JSON format is still available, but must be retrieved as a JSON object from `describe_receipt_v1`.

## [2.0.0-rc7]

### Fixed

- Fixed issue with incorrect node and service certificate validity period when starting node in non-GMT timezone (#3732).
- Fixed issue with self-signed node certificates that are now renewed when the `set_node_certificate_validity` proposal is applied (#3767).

## Changed

- Configurations and proposals now accept more date/time formats, including the Python-default ISO 8601 format (#3739).

## Added

- Added new `GET /node/self_signed_certificate` endpoint to retrieve the self-signed certificate of the target node (#3767).

## [2.0.0-rc6]

### Changed

- `host_processes_interface.h` is now a public header, accessible under `ccf/node/host_processes_interface.h`.

## [2.0.0-rc5]

### Changed

- Nodes now have a free-form `node_data` field, to match users and members. This can be set when the node is launched, or modified by governance. It is intended to store correlation IDs describing the node's deployment, such as a VM name or Pod identifier (#3662).
- New `GET /node/consensus` endpoint now also returns primary node ID and current view (#3666).
- The `enclave::` namespace has been removed, and all types which were under it are now under `ccf::`. This will affect any apps using `enclave::RpcContext`, which should be replaced with `ccf::RpcContext` (#3664).
- HTTP parsing errors are now recorded per-interface and returned by `GET /node/metrics` (#3671).
- The `kv::Store` type is no longer visible to application code, and is replaced by a simpler `kv::ReadOnlyStore`. This is the interface given to historical queries to access historical state and enforces read-only access, without exposing internal implementation details of the store. This should have no impact on JS apps, but C++ apps will need to replace calls to `store->current_txid()` with calls to `store->get_txid()`, and `store->create_tx()` to `store->create_read_only_tx()`.
- Receipts now come with service endorsements of previous service identities after recoveries (#3679). See `verify_receipt` in `e2e_logging.py` for an example of how to verify the resulting certificate chain. This functionality is introduced in `ccf::historical::adapter_v3`.
- Private headers have been moved to `ccf/include/ccf/_private` so they cannot be accidentally included from existing paths. Any applications relying on private headers should remove this dependence, or raise an issue to request the dependency be moved to the public API. In a future release private headers will be removed entirely from the installed package.

## [2.0.0-rc4]

### Added

- Aside from regular release packages, CCF now also provides `unsafe` packages with verbose logging, helpful for troubleshooting. The extent of the logging in these builds make them fundamentally UNSAFE to use for production purposes, hence the name.

### Changed

- The `transition_service_to_open` governance proposal now requires the service identity as an argument to ensure the correct service is started. During recovery, it further requires the previous service identity to ensure the right service is recovered (#3624).

## [2.0.0-rc3]

### Fixed

- Snapshot generation no longer causes a node crash if the snapshot is larger than the ring buffer message size (`memory.max_msg_size`). Instead, the generation of the large snapshot is skipped (#3603).

### Changed

- The C++ types used to define public governance tables are now exposed in public headers. Any C++ applications reading these tables should update their include paths (ie - `#include "service/tables/nodes.h"` => `#include "ccf/service/tables/nodes.h"`) (#3608).
- `TxReceipt::describe()` has been replaced with `ccf::describe_receipt()`. Includes of the private `node/tx_receipt.h` from C++ applications should be removed (#3610).
- Python `ccf.read_ledger` and `ccf.ledger_viz` tools now accept paths to individual ledger chunks, to avoid parsing the entire ledger.

### Added

- New `GET /gov/members` endpoint which returns details of all members from the KV (#3615).
- Add `--insecure-skip-verification` to `ledger_viz` utility, to allow visualisation of unverified ledger chunks (#3618).
- Add `--split-services` to `ledger_viz` utility, to easily find out at which TxID new services were created (#3621).

## [2.0.0-rc2]

### Changed

- The entry point for creation of C++ apps is now `make_user_endpoints()`. The old entry point `get_rpc_handler()` has been removed (#3562). For an example of the necessary change, see [this diff](https://github.com/microsoft/CCF/commit/5b40ba7b42d5664d787cc7e3cfc9cbe18c01e5a1#diff-78fa25442e77145040265646434b9582d491928819e58be03c5693c01417c6c6) of the logging sample app (#3562).
- Failed recovery procedures no longer block subsequent recoveries: `.recovery` ledger files are now created while the recovery is in progress and ignored or deleted by nodes on startup (#3563).
- Corrupted or incomplete ledger files are now recovered gracefully, until the last valid entry (#3585).
- The CCF public API is now under `include/ccf`, and all application includes of framework code should use only these files.

### Removed

- `get_node_state()` is removed from `AbstractNodeContext`. The local node's ID is still available to endpoints as `get_node_id()`, and other subsystems which are app-visible can be fetched directly (#3552).

### Fixed

- Nodes no longer crash at start-up if the ledger in the read-only ledger directories (`ledger.read_only_directories`) is ahead of the ledger in the main ledger directory (`ledger.directory`) (#3597).

## [2.0.0-rc1]

### Added

- The new `endorsement` configuration entry lets operators set the desired TLS certificate endorsement, either service-endorsed or node-endorsed (self-signed), for each network RPC interface of a node, defaulting to service-endorsed (#2875).
- A new governance action `trigger_ledger_chunk` to request the creation of a ledger chunk at the next signature (#3519).
- A new governance action `trigger_snapshot` to request the creation of a snapshot at the next signature (#3544).

### Changed

- Node RPC interfaces do not transition anymore from node-endorsed to service-endorsed TLS certificates but are fixed to a single configured type. While a given endorsement is not available yet (typically at start-up for service-endorsed certificates) the interface rejects TLS sessions instead of defaulting to a node-endorsed certificate (#2875).
- Add request details with additional URL components to JS + TS API: `request.url`, `request.route`, `request.method`, `request.hostname` (#3498).
- `cchost` can now run both SGX and virtual enclave libraries. `cchost.virtual` is no longer needed, and has been removed (#3476).

### Dependencies

- Upgraded Open Enclave to 0.17.6.

## [2.0.0-rc0]

See [documentation for code upgrade 1.x to 2.0](https://microsoft.github.io/CCF/main/operations/code_upgrade_1x.html) to upgrade an existing 1.x CCF service to 2.0

---

### Developer API

#### C++

- CCF is now built with Clang 10. It is strongly recommended that C++ applications upgrade to Clang 10 as well.
- Raised the minimum supported CMake version for building CCF to 3.16 (#2946).
- Removed `mbedtls` as cryptography and TLS library.

- Added `get_untrusted_host_time_v1` API. This can be used to retrieve a timestamp during endpoint execution, accurate to within a few milliseconds. Note that this timestamp comes directly from the host so is not trusted, and should not be used to make sensitive decisions within a transaction (#2550).
- Added `get_quotes_for_all_trusted_nodes_v1` API. This returns the ID and quote for all nodes which are currently trusted and participating in the service, for live audit (#2511).
- Added `get_metrics_v1` API to `BaseEndpointRegistry` for applications that do not make use of builtins and want to version or customise metrics output.
- Added `set_claims_digest()` API to `RpcContext`, see [documentation](https://microsoft.github.io/CCF/main/build_apps/logging_cpp.html#user-defined-claims-in-receipts) on how to use it to attach application-defined claims to transaction receipts.
- Added [indexing system](https://microsoft.github.io/CCF/main/architecture/indexing.html) to speed up historical queries (#3280, #3444).

- `ccf::historical::adapter_v2` now returns 404, with either `TransactionPendingOrUnknown` or `TransactionInvalid`, rather than 400 when a user performs a historical query for a transaction id that is not committed.
- `ccf::historical::AbstractStateCache::drop_requests()` renamed to `drop_cached_states()` (#3187).
- `get_state_at()` now returns receipts for signature transactions (#2785), see [documentation](https://microsoft.github.io/CCF/main/use_apps/verify_tx.html#transaction-receipts) for details.

Key-Value Store

- Added `kv::Value` and `kv::Set`, as a more error-proof alternative to `kv::Map`s which had a single key or meaningless values (#2599).
- Added `foreach_key` and `foreach_value` to C++ KV API, to iterate without deserializing both entries when only one is used (#2918).

#### JavaScript

- Added JavaScript bytecode caching to avoid repeated compilation overhead. See the [documentation](https://microsoft.github.io/CCF/main/build_apps/js_app_bundle.html#deployment) for more information (#2643).
- Added `ccf.crypto.verifySignature()` for verifying digital signatures to the JavaScript API (#2661).
- Added experimental JavaScript API `ccf.host.triggerSubprocess()` (#2461).

- `ccf.crypto.verifySignature()` previously required DER-encoded ECDSA signatures and now requires IEEE P1363 encoded signatures, aligning with the behavior of the Web Crypto API (#2735).
- `ccf.historical.getStateRange` / `ccf.historical.dropCachedStates` JavaScript APIs to manually retrieve historical state in endpoints declared as `"mode": "readonly"` (#3033).
- JavaScript endpoints with `"mode": "historical"` now expose the historical KV at `ccf.historicalState.kv` while `ccf.kv` always refers to the current KV state. Applications relying on the old behaviour should make their code forward-compatible before upgrading to 2.x with `const kv = ccf.historicalState.kv || ccf.kv`.
- Receipts accessible through JavaScript no longer contain the redundant `root` hash field. Applications should be changed to not rely on this field anymore before upgrading to 2.x.

---

### Governance

- Updated `actions.js` constitution fragment to record service-endorsed node certificate on the `transition_node_to_trusted` action. The constitution must be updated using the existing `set_constitution` proposal (#2844).
- The existing `transition_node_to_trusted` proposal action now requires a new `valid_from` argument (and optional `validity_period_days`, which defaults to the value of `maximum_node_certificate_validity_days`).
- The `proposal_generator` has been removed from the `ccf` Python package. The majority of proposals can be trivially constructed in existing client tooling, without needing to invoke Python. This also introduces parity between the default constitution and custom constitution actions - all should be constructed and called from the same governance client code. Some jinja templates are included in `samples/templates` for constructing careful ballots from existing proposals.

---

### Operations

#### `cchost` Configuration

- **Breaking change**: Configuration for CCF node is now a JSON configuration file passed in to `cchost` via `--config /path/to/config/file/` CLI argument. Existing CLI arguments have been removed. The `migrate_1_x_config.py` script (included in `ccf` Python package) should be used to migrate existing `.ini` configuration files to `.json` format (#3209).
- Added support for listening on multiple interfaces for incoming client RPCs, with individual session caps (#2628).
- The per-node session cap behaviour has changed. The `network.rpc_interfaces.<interface_name>.max_open_sessions_soft` is now a soft cap on the number of sessions. Beyond this, new sessions will receive a HTTP 503 error immediately after completing the TLS handshake. The existing hard cap (where sessions are closed immediately, before the TLS handshake) is still available, under the new argument `network.rpc_interfaces.<interface_name>.max_open_sessions_hard` (#2583).
- Snapshot files now include receipt of evidence transaction. Nodes can now join or recover a service from a standalone snapshot file. 2.x nodes can still make use of snapshots created by a 1.x node, as long as the ledger suffix containing the proof of evidence is also specified at start-up (#2998).
- If no `node_certificate.subject_alt_names` is specified at node start-up, the node certificate _Subject Alternative Name_ extension now defaults to the value of `published_address` of the first RPC interface (#2902).

#### Certificate(s) Validity Period

- Nodes certificates validity period is no longer hardcoded and must instead be set by operators and renewed by members (#2924):

  - The new `node_certificate.initial_validity_days` (defaults to 1 day) configuration entry lets operators set the initial validity period for the node certificate (valid from the current system time).
  - The new `command.start.service_configuration.maximum_node_certificate_validity_days` (defaults to 365 days) configuration entry sets the maximum validity period allowed for node certificates.
  - The new `set_node_certificate_validity` proposal action allows members to renew a node certificate (or `set_all_nodes_certificate_validity` equivalent action to renew _all_ trusted nodes certificates).

- Service certificate validity period is no longer hardcoded and must instead be set by operators and renewed by members (#3363):

  - The new `service_certificate_initial_validity_days` (defaults to 1 day) configuration entry lets operators set the initial validity period for the service certificate (valid from the current system time).
  - The new `maximum_service_certificate_validity_days` (defaults to 365 days) configuration entry sets the maximum validity period allowed for service certificate.
  - The new `set_service_certificate_validity` proposal action allows members to renew the service certificate.

#### Misc

- The service certificate output by first node default name is now `service_cert.pem` rather than `networkcert.pem` (#3363).
- Log more detailed errors on early startup (#3116).
- Format of node output RPC and node-to-node addresses files is now JSON (#3300).
- Joining nodes now present service-endorsed certificate in client TLS sessions _after_ they have observed their own addition to the store, rather than as soon as they have joined the service. Operators should monitor the initial progress of a new node using its self-signed certificate as TLS session certificate authority (#2844).

- Slow ledger IO operations will now be logged at level FAIL. The threshold over which logging will activate can be adjusted by the `slow_io_logging_threshold` configuration entry to cchost (#3067).
- Added a new `client_connection_timeout` configuration entry to specify the maximum time a node should wait before re-establishing failed client connections. This should be set to a significantly lower value than `consensus.election_timeout` (#2618).
- Nodes code digests are now extracted and cached at network join time in `public:ccf.gov.nodes.info`, and the `GET /node/quotes` and `GET /node/quotes/self` endpoints will use this cached value whenever possible (#2651).
- DNS resolution of client connections is now asynchronous (#3140).
- The curve-id selected for the identity of joining nodes no longer needs to match that of the network (#2525).
- Removed long-deprecated `--domain` argument from `cchost`. Node certificate Subject Alternative Names should be passed in via existing `node_certificate.subject_alt_names` configuration entry (#2798).
- Added experimental support for 2-transaction reconfiguration with CFT consensus, see [documentation](https://microsoft.github.io/CCF/main/overview/consensus/bft.html#two-transaction-reconfiguration). Note that mixing 1tx and 2tx nodes in the same network is unsupported and unsafe at this stage (#3097).

#### Fixed

- Fixed issue with ledger inconsistency when starting a new joiner node without a snapshot but with an existing ledger prefix (#3064).
- Fixed issue with join nodes which could get stuck if an election was triggered while catching up (#3169).

---

### Auditor

- Receipts now include the endorsed certificate of the node, as well as its node id, for convenience (#2991).
- Retired nodes are now removed from the store/ledger as soon as their retirement is committed (#3409).
- Service-endorsed node certificates are now recorded in a new `public:ccf.gov.nodes.endorsed_certificates` table, while the existing `cert` field in the `public:ccf.gov.nodes.info` table is now deprecated (#2844).
- New `split_ledger.py` utility to split existing ledger files (#3129).
- Python `ccf.read_ledger` module now accepts custom formatting rules for the key and value based on the key-value store table name (#2791).
- [Ledger entries](https://microsoft.github.io/CCF/main/architecture/ledger.html#transaction-format) now contain a `commit_evidence_digest`, as well as an optional `claims_digest` when `set_claims_digest()` is used. The digest of the write set was previously the per-transaction leaf in the Merkle Tree, but is now combined with the digest of the commit evidence and optionally the user claims when present. [Receipt verification instructions](https://microsoft.github.io/CCF/main/audit/receipts.html) have been amended accordingly. The presence of `commit_evidence` in receipts serves two purposes: giving the user access to the TxID without having to parse the write set, and proving that a transaction has been committed by the service. Transactions are flushed to disk eagerly by the primary to keep in-enclave memory use to a minimum, so the existence of a ledger suffix is not on its own indicative of its commit status. The digest of the commit evidence is in the ledger to allow audit and recovery, but only the disclosure of the commit evidence indicates that a transaction has been committed by the service

---

### Client API

- Added support for TLS 1.3 (now used by default).

- Added `GET /gov/jwt_keys/all` endpoint (#2519).
- Added new operator RPC `GET /node/js_metrics` returning the JavaScript bytecode size and whether the bytecode is used (#2643).
- Added a new `GET /node/metrics` endpoint which includes the count of active and peak concurrent sessions handled by the node (#2596).
- Added endpoint to obtain service configuration via `GET /node/service/configuration` (#3251).
- Added QuickJS version to RPC `GET /node/version` (#2643).
- Added a `GET /node/jwt_metrics` endpoint to monitor attempts and successes of key refresh for each issuer. See [documentation](https://microsoft.github.io/CCF/main/build_apps/auth/jwt.html#extracting-jwt-metrics) on how to use it.

- Schema of `GET /network/nodes/{node_id}` and `GET /network/nodes` endpoints has been modified to include all RPC interfaces (#3300).
- Improved performance for lookup of path-templated endpoints (#2918).
- CCF now responds to HTTP requests that could not be parsed with a 400 response including error details (#2652).

- Websockets endpoints are no longer supported. Usage is insufficient to justify ongoing maintenance.
- The `ccf` Python package no longer provides utilities to issue requests to a running CCF service. This is because CCF supports widely-used client-server protocols (TLS, HTTP) that should already be provided by libraries for all programming languages. The `ccf` Python package can still be used to audit the ledger and snapshot files (#3386).

---

### Dependencies

- Upgraded Open Enclave to 0.17.5.

## [2.0.0-dev8]

### Added

- Added `set_claims_digest()` API to `RpcContext`, see [documentation](https://microsoft.github.io/CCF/main/build_apps/logging_cpp.html#user-defined-claims-in-receipts) on how to use it to attach application-defined claims to transaction receipts.
- Added a `GET /jwt_metrics` endpoint to monitor attempts and successes of key refresh for each issuer. See [documentation](https://microsoft.github.io/CCF/main/build_apps/auth/jwt.html#extracting-jwt-metrics) on how to use it.

### Changed

- Service certificate validity period is no longer hardcoded and can instead be set by operators and renewed by members (#3363):
  - The new `service_certificate_initial_validity_days` (defaults to 1 day) configuration entry lets operators set the initial validity period for the service certificate (valid from the current system time).
  - The new `maximum_service_certificate_validity_days` (defaults to 365 days) configuration entry sets the maximum validity period allowed for service certificate.
  - The new `set_service_certificate_validity` proposal action allows members to renew the service certificate.
- Service certificate output by first node default name is now `service_cert.pem` rather than `networkcert.pem` (#3363).
- Retired nodes are now removed from the store/ledger as soon as their retirement is committed (#3409).

### Removed

- The `ccf` Python package no longer provides utilities to issue requests to a running CCF service. This is because CCF supports widely-used client-server protocols (TLS, HTTP) that should already be provided by libraries for all programming languages. The `ccf` Python package can still be used to audit the ledger and snapshot files (#3386).
- The `proposal_generator` has been removed from the `ccf` Python package. The majority of proposals can be trivially constructed in existing client tooling, without needing to invoke Python. This also introduces parity between the default constitution and custom constitution actions - all should be constructed and called from the same governance client code. Some jinja templates are included in `samples/templates` for constructing careful ballots from existing proposals.

## [2.0.0-dev7]

### Added

- Added endpoint to obtain service configuration via `/node/service/configuration` (#3251)

### Changed

- Breaking change: Configuration for CCF node is now a JSON configuration file passed in to `cchost` via `--config /path/to/config/file/` CLI argument. Existing CLI arguments have been removed. The `migrate_1_x_config.py` script (included in `ccf` Python package) should be used to migrate existing `.ini` configuration files to `.json` format (#3209).
- Format of node output RPC and node-to-node addresses files is now JSON (#3300).
- Schema of `GET /network/nodes/{node_id}` and `GET /network/nodes` endpoints has been modified to include all RPC interfaces (#3300).

### Renamed

- `ccf::historical::AbstractStateCache::drop_requests()` renamed to `drop_cached_states()` (#3187).

### Dependency

- Upgrade OpenEnclave from 0.17.2 to 0.17.5

## [2.0.0-dev6]

### Added

- Added experimental support for 2-transaction reconfiguration with CFT consensus (#3097), see [documentation](https://microsoft.github.io/CCF/main/overview/consensus/bft.html#two-transaction-reconfiguration). Note that mixing 1tx and 2tx nodes in the same network is unsupported and unsafe at this stage.

### Changed

- DNS resolution of client connections is now asynchronous.

### Fixed

- Fixed issue with join nodes which could get stuck if an election was triggered while catching up (#3169).

## [2.0.0-dev5]

### Added

- Receipts now include the endorsed certificate of the node, as well as its node id, for convenience (#2991).
- `get_metrics_v1` API to `BaseEndpointRegistry` for applications that do not make use of builtins and want to version or customise metrics output.
- Slow ledger IO operations will now be logged at level FAIL. The threshold over which logging will activate can be adjusted by the `--io-logging-threshold` CLI argument to cchost (#3067).
- Snapshot files now include receipt of evidence transaction. Nodes can now join or recover a service from a standalone snapshot file. 2.x nodes can still make use of snapshots created by a 1.x node, as long as the ledger suffix containing the proof of evidence is also specified at start-up (#2998).
- Nodes certificates validity period is no longer hardcoded and can instead be set by operators and renewed by members (#2924):
  - The new `--initial-node-cert-validity-days` (defaults to 1 day) CLI argument to cchost lets operators set the initial validity period for the node certificate (valid from the current system time).
  - The new `--max-allowed-node-cert-validity-days` (defaults to 365 days) CLI argument to cchost sets the maximum validity period allowed for node certificates.
  - The new `set_node_certificate_validity` proposal action allows members to renew a node certificate (or `set_all_nodes_certificate_validity` equivalent action to renew _all_ trusted nodes certificates).
  - The existing `transition_node_to_trusted` proposal action now requires a new `valid_from` argument (and optional `validity_period_days`, which defaults to the value of ``--max-allowed-node-cert-validity-days`).
- `ccf.historical.getStateRange` / `ccf.historical.dropCachedStates` JavaScript APIs to manually retrieve historical state in endpoints declared as `"mode": "readonly"` (#3033).
- Log more detailed errors on early startup (#3116).
- New `split_ledger.py` utility to split existing ledger files (#3129).

### Changed

- JavaScript endpoints with `"mode": "historical"` now expose the historical KV at `ccf.historicalState.kv` while `ccf.kv` always refers to the current KV state. Applications relying on the old behaviour should make their code forward-compatible before upgrading to 2.x with `const kv = ccf.historicalState.kv || ccf.kv`.

### Removed

- Receipts accessible through JavaScript no longer contain the redundant `root` hash field. Applications should be changed to not rely on this field anymore before upgrading to 2.x.

### Fixed

- Fixed issue with ledger inconsistency when starting a new joiner node without a snapshot but with an existing ledger prefix (#3064).

## [2.0.0-dev4]

### Added

- Added `foreach_key` and `foreach_value` to C++ KV API, to iterate without deserializing both entries when only one is used (#2918).
- `ccf::historical::adapter_v2` now returns 404, with either `TransactionPendingOrUnknown` or `TransactionInvalid`, rather than 400 when a user performs a historical query for a transaction id that is not committed.

### Changed

- Service-endorsed node certificates are now recorded in a new `public:ccf.gov.nodes.endorsed_certificates` table, while the existing `cert` field in the `public:ccf.gov.nodes.info` table is now deprecated (#2844).
- Joining nodes now present service-endorsed certificate in client TLS sessions _after_ they have observed their own addition to the store, rather than as soon as they have joined the service. Operators should monitor the initial progress of a new node using its self-signed certificate as TLS session certificate authority (#2844).
- Updated `actions.js` constitution fragment to record service-endorsed node certificate on the `transition_node_to_trusted` action. The constitution should be updated using the existing `set_constitution` proposal (#2844).
- Improved performance for lookup of path-templated endpoints (#2918).
- Raised the minimum supported CMake version for building CCF to 3.16 (#2946).

### Dependency

- Upgrade OpenEnclave from 0.17.1 to 0.17.2 (#2992)

## [2.0.0-dev3]

### Added

- Added support for listening on multiple interfaces for incoming client RPCs, with individual session caps (#2628).

### Changed

- Upgrade OpenEnclave from 0.17.0 to 0.17.1.
- `get_state_at()` now returns receipts for signature transactions (#2785), see [documentation](https://microsoft.github.io/CCF/main/use_apps/verify_tx.html#transaction-receipts) for details.
- Upgrade playbooks and base CI image to Ubuntu 20.04. CCF is now primarily developed and tested against Ubuntu 20.04.
- Python `ccf.read_ledger` module now accepts custom formatting rules for the key and value based on the key-value store table name (#2791).
- CCF is now built with Clang 10. It is recommended that C++ applications upgrade to Clang 10 as well.
- Internal `/gov/jwt_keys/refresh` endpoint has been moved to `/node/jwt_keys/refresh` (#2885).
- If no `--san` is specified at node start-up, the node certificate _Subject Alternative Name_ extension now defaults to the value of `--public-rpc-address` (#2902).

### Removed

- Remove long-deprecated `--domain` argument from `cchost`. Node certificate Subject Alternative Names should be passed in via existing `--san` argument (#2798).
- Removed Forum sample app.

## [2.0.0-dev2]

### Changed

- `ccf.crypto.verifySignature()` previously required DER-encoded ECDSA signatures and now requires IEEE P1363 encoded signatures, aligning with the behavior of the Web Crypto API (#2735).
- Upgrade OpenEnclave from 0.16.1 to 0.17.0.

### Added

- Nodes code digests are now extracted and cached at network join time in `public:ccf.gov.nodes.info`, and the `/node/quotes` and `/node/quotes/self` endpoints will use this cached value whenever possible (#2651).

### Removed

- Websockets endpoints are no longer supported. Usage is insufficient to justify ongoing maintenance.

### Bugfix

- Fixed incorrect transaction view returned in `x-ms-ccf-transaction-id` HTTP response header after primary change (i.e. new view) (#2755).

## [2.0.0-dev1]

### Added

- Added a new `--client-connection-timeout-ms` command line argument to `cchost` to specify the maximum time a node should wait before re-establishing failed client connections. This should be set to a significantly lower value than `--raft-election-timeout-ms` (#2618).
- Add `kv::Value` and `kv::Set`, as a more error-proof alternative to `kv::Map`s which had a single key or meaningless values (#2599).
- Added JavaScript bytecode caching to avoid repeated compilation overhead. See the [documentation](https://microsoft.github.io/CCF/main/build_apps/js_app_bundle.html#deployment) for more information (#2643).
- Added new operator RPC `/node/js_metrics` returning the JavaScript bytecode size and whether the bytecode is used (#2643).
- Added QuickJS version to RPC `/node/version` (#2643).
- Added `GET /gov/jwt_keys/all` endpoint (#2519).
- Added `ccf.crypto.verifySignature()` for verifying digital signatures to the JavaScript API (#2661).

### Changed

- CCF now responds to HTTP requests that could not be parsed with a 400 response including error details (#2652).

## [2.0.0-dev0]

### Added

- Added `get_untrusted_host_time_v1` API. This can be used to retrieve a timestamp during endpoint execution, accurate to within a few milliseconds. Note that this timestamp comes directly from the host so is not trusted, and should not be used to make sensitive decisions within a transaction (#2550).
- Added `get_quotes_for_all_trusted_nodes_v1` API. This returns the ID and quote for all nodes which are currently trusted and participating in the service, for live audit (#2511).
- Added node start-up check for `cchost` and enclave compatibility, which should both always be from the same release for a single node (#2532).
- Added a new `/node/version` endpoint to return the CCF version of a node (#2582).
- Added a new `/node/metrics` endpoint which includes the count of active and peak concurrent sessions handled by the node (#2596).
- Added experimental JavaScript API `ccf.host.triggerSubprocess()` (#2461).

### Changed

- The curve-id selected for the identity of joining nodes no longer needs to match that of the network (#2525).
- The per-node session cap behaviour has changed. The `--max-open-sessions` is now a soft cap on the number of sessions. Beyond this, new sessions will receive a HTTP 503 error immediately after completing the TLS handshake. The existing hard cap (where sessions are closed immediately, before the TLS handshake) is still available, under the new argument `--max-open-sessions-hard` (#2583).
- Requests with a url-encoded query string are now forwarded correctly from backups to the primary (#2587).
- Signed requests with a url-encoded query string are now handled correctly rather than rejected (#2592).
- Fixed consistency issue between ledger files on different nodes when snapshotting is active (#2607).

### Dependency

- Upgrade OpenEnclave from 0.15.0 to 0.16.1 (#2609)

## [1.0.4]

### Changed

- CCF now responds to HTTP requests that could not be parsed with a 400 response including error details (#2652).

## [1.0.3]

### Dependency

- Upgrade OpenEnclave from 0.15.0 to 0.16.1 (#2609)

## [1.0.2]

### Bugfix

- Fixed consistency issue between ledger files on different nodes when snapshotting is active (#2607).

## [1.0.1]

### Bugfix

- Requests with a url-encoded query string are now forwarded correctly from backups to the primary (#2587).
- Signed requests with a url-encoded query string are now handled correctly rather than rejected (#2592).

## [1.0.0]

The Confidential Consortium Framework CCF is an open-source framework for building a new category of secure, highly available, and performant applications that focus on multi-party compute and data.

This is the first long term support release for CCF. The 1.0 branch will only receive security and critical bug fixes, please see our [release policy](https://microsoft.github.io/CCF/main/build_apps/release_policy.html) for more detail.

Active development will continue on the `main` branch, and regular development snapshots including new features will continue to be published.

Browse our [documentation](https://microsoft.github.io/CCF/main/index.html) to get started with CCF, or [open a discussion on GitHub](https://github.com/microsoft/CCF/discussions) if you have any questions.

## [1.0.0-rc3]

### Changed

- Rename `Store::commit_version()` to the more accurate `Store::compacted_version()` (#1355).

## [1.0.0-rc2]

### Changed

- Adjust release pipeline to cope with GitHub renaming debian packages containing tildes.

## [1.0.0-rc1]

### Changed

- By default, CCF is now installed under `/opt/ccf` rather than `/opt/ccf-x.y.z`.

## [0.99.4]

### Fixed

- Fixed use of `--curve-id` argument to `cchost`, which can now start a network with both node and service identities using curve `secp256r1` (#2516).

## [0.99.3]

### Added

- `kv::MapHandle::size()` can be used to get the number of entries in a given map.
- `kv::MapHandle::clear()` can be used to remove all entries from a map.

## [0.99.2]

### Changed

- The default constitution no longer contains `set_service_principal` or `remove_service_principal` since they are not used by the core framework. Instead any apps which wish to use these tables should add them to their own constitution. A [sample implementation](https://github.com/microsoft/CCF/tree/main/samples/constitutions/test/service_principals/actions.js) is available, and used in the CI tests.
- Proposal status now includes a `final_votes` and `vote_failures` map, recording the outcome of each vote per member. `failure_reason` and `failure_trace` have been consolidated into a single `failure` object, which is also used for `vote_failures`.

## [0.99.1]

### Added

- The service certificate is now returned as part of the `/node/network/` endpoint response (#2442).

### Changed

- `kv::Map` is now an alias to `kv::JsonSerialisedMap`, which means all existing applications using `kv::Map`s will now require `DECLARE_JSON...` macros for custom key and value types. `msgpack-c` is no longer available to apps and `MSGPACK_DEFINE` macros should be removed. Note that this change may affect throughput of existing applications, in which case an app-defined serialiser (or `kv::RawCopySerialisedMap`) should be used (#2449).
- `/node/state` endpoint also returns the `seqno` at which a node was started (i.e. `seqno` of the snapshot a node started from or `0` otherwise) (#2422).

### Removed

- `/gov/query` and `/gov/read` governance endpoints are removed (#2442).
- Lua governance is removed. `JS_GOVERNANCE` env var is no longer necessary, and JS constitution is the only governance script which must be provided and will be used by the service. `--gov-script` can no longer be passed to `cchost` or `sandbox.sh`.

## [0.99.0]

This is a bridging release to simplify the upgrade to 1.0. It includes the new JS constitution, but also supports the existing Lua governance so that users can upgrade in 2 steps - first implementing all of the changes below with their existing Lua governance, then upgrading to the JS governance. Lua governance will be removed in CCF 1.0. See [temporary docs](https://microsoft.github.io/CCF/ccf-0.99.0/governance/js_gov.html) for help with transitioning from Lua to JS.

The 1.0 release will require minimal changes from this release.

### Added

- A new `read_ledger.py` Python command line utility was added to parse and display the content of a ledger directory.
- `ccf-app` npm package to help with developing JavaScript and TypeScript CCF apps. See [docs](https://microsoft.github.io/CCF/main/build_apps/js_app.html) for further details (#2331).

### Changed

- Retired members are now deleted from the store, instead of being marked as `Retired` (#1401).
- `retire_member` proposal has been renamed to `remove_member` and is now idempotent (i.e. succeeds even if the member was already removed) (#1401).
- `accept_recovery` and `open_network` proposals have been merged into a single idempotent `transition_service_to_open` proposal (#1791).
- The `/tx` endpoint now takes a single `transaction_id` query parameter. For example, rather than calling `/node/tx?view=2&seqno=42`, call `/node/tx?transaction_id=2.42`.
- The `/commit` endpoint now returns a response with a single `transaction_id` rather than separate `view` and `seqno` fields.
- `UserRpcFrontend` has been removed, and the return value of `get_rpc_handler` which apps should construct is now simply a `ccf::RpcFrontend`.
- There is now a distinction between public and private headers. The public headers under `include/ccf` are those we expect apps to use, and others are implementation details which may change/be deprecated/be hidden in future. Most apps should now be including `"ccf/app_interface.h"` and `"ccf/common_endpoint_registry.h"`.
- Various endpoint-related types have moved under the `ccf::endpoints` namespace. Apps will need to rename these types where they are not using `auto`, for instance to `ccf::endpoints::EndpointContext` and `ccf::endpoints::ForwardingRequired`.
- Ledger entry frames are no longer serialised with `msgpack` (#2343).
- In JavaScript apps, the field `caller.jwt.key_issuer` in the `Request` object has been renamed `caller.jwt.keyIssuer` (#2362).
- The proposals `set_module`, `remove_module` and `set_js_app` have been removed and `deploy_js_app` renamed to `set_js_app` (#2391).

## [0.19.3]

### Changed

- The status filter passed to `/node/network/nodes` now takes the correct CamelCased values (#2238).

## [0.19.2]

### Added

- New `get_user_data_v1` and `get_member_data_v1` C++ API calls have been added to retrieve the data associated with users/members. The user/member data is no longer included in the `AuthnIdentity` caller struct (#2301).
- New `get_user_cert_v1` and `get_member_cert_v1` C++ API calls have been added to retrieve the PEM certificate of the users/members. The user/member certificate is no longer included in the `AuthnIdentity` caller struct (#2301).

### Changed

- String values in query parameters no longer need to be quoted. For instance, you should now call `/network/nodes?host=127.0.0.1` rather than `/network/nodes?host="127.0.0.1"` (#2309).
- Schema documentation for query parameters should now be added with `add_query_parameter`, rather than `set_auto_schema`. The `In` type of `set_auto_schema` should only be used to describe the request body (#2309).
- `json_adapter` will no longer try to convert query parameters to a JSON object. The JSON passed as an argument to these handlers will now be populated only by the request body. The query string should be parsed separately, and `http::parse_query(s)` is added as a starting point. This means strings in query parameters no longer need to be quoted (#2309).
- Enum values returned by built-in REST API endpoints are now PascalCase. Lua governance scripts that use enum values need to be updated as well, for example, `"ACTIVE"` becomes `"Active"` for member info. The same applies when using the `/gov/query` endpoint (#2152).
- Most service tables (e.g. for nodes and signatures) are now serialised as JSON instead of msgpack. Some tables (e.g. user and member certificates) are serialised as raw bytes for performance reasons (#2301).
- The users and members tables have been split into `public:ccf.gov.users.certs`/`public:ccf.gov.users.info` and `public:ccf.gov.members.certs`/`public:ccf.gov.members.encryption_public_keys`/`public:ccf.gov.members.info` respectively (#2301).
- TypeScript interface/class names have been renamed to PascalCase (#2325).

## [0.19.1]

### Added

- Historical point query support has been added to JavaScript endpoints (#2285).
- RSA key generation JavaScript endpoint (#2293).

### Changed

- `"readonly"` has been replaced by `"mode"` in `app.json` in JavaScript apps (#2285).

## [0.19.0]

### Changed

- `x-ccf-tx-view` and `x-ccf-tx-seqno` response headers have been removed, and replaced with `x-ms-ccf-transaction-id`. This includes both original fields, separated by a single `.`. Historical queries using `ccf::historical::adapter` should also pass a single combined `x-ms-ccf-transaction-id` header (#2257).
- Node unique identifier is now the hex-encoded string of the SHA-256 digest of the node's DER-encoded identity public key, which is also used as the node's quote report data. The `sandbox.sh` script still uses incrementing IDs to keep track of nodes and for their respective directories (#2241).
- Members and users unique identifier is now the hex-encoded string of the SHA-256 digest of their DER-encoded identity certificate (i.e. fingerprint), which has to be specified as the `keyId` field for signed HTTP requests (#2279).
- The receipt interface has changed, `/app/receipt?commit=23` is replaced by `/app/receipt?transaction_id=2.23`. Receipt fetching is now implemented as a historical query, which means that the first reponse(s) may be 202 with a Retry-After header. Receipts are now structured JSON, as opposed to a flat byte sequence, and `/app/receipt/verify` has been removed in favour of an [offline verification sample](https://microsoft.github.io/CCF/ccf-0.19.0/use_apps/verify_tx.html#transaction-receipts).
- `ccfapp::get_rpc_handler()` now takes a reference to a `ccf::AbstractNodeContext` rather than `ccf::AbstractNodeState`. The node state can be obtained from the context via `get_node_state()`.

### Removed

- `get_receipt_for_seqno_v1` has been removed. Handlers wanting to return receipts must now use the historical API, and can obtain a receipt via `ccf::historical::StatePtr`. See the [historical query with receipt sample](https://microsoft.github.io/CCF/ccf-0.19.0/build_apps/logging_cpp.html#receipts) for reference.
- `caller_id` endpoint has been removed. Members and users can now compute their unique identifier without interacting with CCF (#2279).
- `public:ccf.internal.members.certs_der`, `public:ccf.internal.users.certs_der`, `public:ccf.internal.members.digests` and `public:ccf.internal.users.digests` KV tables have been removed (#2279).
- `view_change_in_progress` field in `network/status` response has been removed (#2288).

## [0.18.5]

### Changed

- Historical query system now supports range queries.

## [0.18.4]

### Changed

- Governance proposals can be submitted successfully against secondaries (#2247)
- `set_ca_cert`/`remove_ca_cert` proposals have been renamed `set_ca_cert_bundle`/`remove_ca_cert_bundle` and now also accept a bundle of certificates encoded as concatenated PEM string (#2221). The `ca_cert_name` parameter to the `set_jwt_issuer` proposal has been renamed to `ca_cert_bundle_name`.

### Added

- Support for multiple key wrapping algorithms for C++ and JavaScript applications (#2246)

## [0.18.3]

### Changed

- Fixed format of `notBefore` and `notAfter` in node and network certificates (#2243).
- CCF now depends on [Open Enclave 0.14](https://github.com/openenclave/openenclave/releases/tag/v0.14.0).

## [0.18.2]

### Added

- Support for historical queries after ledger rekey and service recovery (#2200).

### Changed

- CCF now supports OpenSSL for many crypto tasks like hashing, signing, and signature verification (#2123).
- In progress ledger files no longer cause a node to crash when they are committed (#2209).

## [0.18.1]

### Changed

- `"id"` field in `state` endpoint response has been renamed to `"node_id"` (#2150).
- `user_id` endpoint is renamed `caller_id` (#2142).
- Nodes' quotes format updated to Open Enclave's `SGX_ECDSA`. Quote endorsements are also stored in CCF and can be retrieved via the `quotes/self` and `quotes` endpoints (#2161).
- `get_quote_for_this_node_v1()` takes a `QuoteInfo` structure (containing the format, raw quote and corresponding endorsements) as out parameter instead of the distinct format and raw quote as two out paramters (#2161).
- Several internal tables are renamed (#2166).
- `/node/network/nodes` correctly returns all nodes if no filter is specified (#2188).

## [0.18.0]

### Changed

- `endpoint_metrics` is renamed `api/metrics` and now returns an array of objects instead of nested path/method objects (#2068).
- Governance proposal ids are now digests of the proposal and store state observed during their creation, hex-encoded as strings. This makes votes entirely specific to an instance of a proposal without having to include a nonce. (#2104, #2135).
- `quote` endpoint has been renamed to `quotes/self` (#2149).
- `TxView`s have been renamed to `MapHandle`s, to clearly distinguish them from consensus views. Calls to `tx.get_view` must be replaced with `tx.rw`.
- `tx.rw` does not support retrieving multiple views in a single call. Instead of `auto [view1, view2] = tx.get_view(map1, map2);`, you must write `auto handle1 = tx.rw(map1); auto handle2 = tx.rw(map2);`.

### Added

- Added `get_version_of_previous_write(const K& k)` to `MapHandle`. If this entry was written to by a previous transaction, this returns the version at which that transaction was applied. See docs for more details.

### Removed

- The `x-ccf-global-commit` header is no longer sent with responses (#1586, #2144). This was a hint of global commit progress, but was known to be imprecise and unrelated to the executed transaction. Instead, clients should call `/commit` to monitor commit progress or `/tx` for a specific transaction.

## [0.17.2]

### Fixed

- Fixed incorrect ledger chunking on backup nodes when snapshotting is enabled (#2110).

## [0.17.1]

### Changed

- JS endpoints now list their auth policies by name, similar to C++ endpoints. The fields `require_client_identity`, `require_client_signature`, and `require_jwt_authentication` are removed, and should be replaced by `authn_policies`. For example, the previous default `"require_client_identity": true` should be replaced with `"authn_policies": ["user_cert"]`, an endpoint which would like to handle a JWT but will also accept unauthenticated requests would be `"authn_policies": ["jwt", "no_auth"]`, and a fully unauthenticated endpoint would be `"authn_policies": []`. See [docs](https://microsoft.github.io/CCF/main/build_apps/js_app_bundle.html#metadata) for further detail.

## [0.17.0]

### Added

- Versioned APIs for common CCF functionality: `get_status_for_txid_v1`, `get_last_committed_txid_v1`, `generate_openapi_document_v1`, `get_receipt_for_seqno_v1`, `get_quote_for_this_node_v1`. We will aim to support these function signatures long-term, and provide similar functionality with incremental version bumps when this is no longer possible. In particular, this enables building an app which does not expose the [default endpoints](https://microsoft.github.io/CCF/main/build_apps//logging_cpp.html#default-endpoints) but instead exposes similar functionality through its own API.

### Changed

- `/network`, `/network_info`, `/node/ids`, `/primary_info` have been restructured into `/network`, `/network/nodes`, `/network/nodes/{id}`, `/network/nodes/self`, `/network/nodes/primary` while also changing the response schemas (#1954).
- `/ack` responds with HTTP status `204` now instead of `200` and `true` as body (#2088).
- `/recovery_share` has new request and response schemas (#2089).

## [0.16.3]

### Changed

- To avoid accidentally unauthenticated endpoints, a vector of authentication policies must now be specified at construction (as a new argument to `make_endpoint`) rather than by calling `add_authentication`. The value `ccf::no_auth_required` must be used to explicitly indicate an unauthenticated endpoint.
- All `/gov` endpoints accept signature authentication alone correctly, regardless of session authentication.
- `ccf.CCFClient` now allows separate `session_auth` and `signing_auth` to be passed as construction time. `ccf.CCFClient.call()` no longer takes a `signed` argument, clients with a `signing_auth` always sign. Similarly, the `disable_session_auth` constructor argument is removed, the same effect can be achieved by setting `session_auth` to `None`.

## [0.16.2]

### Changed

- Snapshots are generated by default on the current primary node, every `10,000` committed transaction (#2029).
- Node information exposed in the API now correctly reports the public port when it differs from the local one. (#2001)
- All `/gov` endpoints accept signature authentication again. Read-only `/gov` endpoints had been incorrectly changed in [0.16.1] to accept session certification authentication only (#2033).

## [0.16.1]

### Added

- C++ endpoints can be omitted from OpenAPI with `set_openapi_hidden(true)` (#2008).
- JS endpoints can be omitted from OpenAPI if the `"openapi_hidden"` field in `app.json` is `true` (#2008).

### Changed

- Error responses of built-in endpoints are now JSON and follow the OData schema (#1919).
- Code ids are now deleted rather than marked as `RETIRED`. `ACTIVE` is replaced with the more precise `ALLOWED_TO_JOIN` (#1996).
- Authentication policies can be specified per-endpoint with `add_authentication`. Sample policies are implemented which check for a user TLS handshake, a member TLS handshake, a user HTTP signature, a member HTTP signature, and a valid JWT. This allows multiple policies per-endpoints, and decouples auth from frontends - apps can define member-only endpoints (#2010).
- By default, if no authentication policy is specified, endpoints are now unauthenticated and accessible to anyone (previously the default was user TLS handshakes, where the new default is equivalent to `set_require_client_identity(false)`).
- CCF now depends on [Open Enclave 0.13](https://github.com/openenclave/openenclave/releases/tag/v0.13.0).

### Removed

- The methods `Endpoint::set_require_client_signature`, `Endpoint::set_require_client_identity` and `Endpoint::set_require_jwt_authentication` are removed, and should be replaced by calls to `add_authentication`. For unauthenticated endpoints, either add no policies, or add the built-in `empty_auth` policy which accepts all requests.
  - `.set_require_client_signature(true)` must be replaced with `.add_authentication(user_signature_auth_policy)`
  - `.set_require_client_identity(true)` must be replaced with `.add_authentication(user_cert_auth_policy)`
  - `.set_require_jwt_authentication(true)` must be replaced with `.add_authentication(jwt_auth_policy)`

## [0.16.0]

### Added

- CLI options are printed on every node launch (#1923).
- JS logging sample app is included in CCF package (#1932).
- C++ apps can be built using cmake's `find_package(ccf REQUIRED)` (see [cmake sample](https://github.com/microsoft/CCF/blob/main/samples/apps/logging/CMakeLists.txt)) (#1947).

### Changed

- JWT signing keys are auto-refreshed immediately when adding a new issuer instead of waiting until the next auto-refresh event is due (#1978).
- Snapshots are only committed when proof of snapshot evidence is committed (#1972).
- Snapshot evidence must be validated before joining/recovering from snapshot (see [doc](https://microsoft.github.io/CCF/main/operations/ledger_snapshot.html#join-recover-from-snapshot)) (#1925).

### Fixed

- Ledger index is recovered correctly even if `--ledger-dir` directory is empty (#1953).
- Memory leak fixes (#1957, #1959, #1974, #1982).
- Consensus fixes (#1977, #1981).
- Enclave schedules messages in a fairer way (#1991).

### Security

- Hostname of TLS certificate is checked when auto-refreshing JWT signing keys (#1934).
- Evercrypt update to 0.3.0 (#1967).

## [0.15.2]

### Added

- JWT key auto-refresh (#1908), can be enabled by providing `"auto_refresh": true` and `"ca_cert_name": "..."` in `set_jwt_issuer` proposal.
  - Auto-refresh is currently only supported for providers following the OpenID Connect standard where keys are published under the `/.well-known/openid-configuration` path of the issuer URL.
  - `ca_cert_name` refers to a certificate stored with a `set_ca_cert` proposal and is used to validate the TLS connection to the provider endpoint.
- JWT signature validation (#1912), can be enabled with the `require_jwt_authentication` endpoint property.

### Changed

- Members can no longer vote multiple times on governance proposals (#1743).
- `update_ca_cert` proposal has been replaced by `set_ca_cert`/`remove_ca_cert` (#1917).

### Deprecated

- `set_js_app` proposal and `--js-app-script` argument are deprecated, and should be replaced by `deploy_js_app` and `--js-app-bundle`. See #1895 for an example of converting from the old style (JS embedded in a Lua script) to the new style (app bundle described by `app.json`).

### Removed

- `kv::Store::create` is removed.
- `luageneric` is removed.

## [0.15.1]

### Added

- [JWT documentation](https://microsoft.github.io/CCF/main/developers/auth/jwt.html#jwt-authentication) (#1875).
- [Member keys in HSM documentation](https://microsoft.github.io/CCF/main/members/hsm_keys.html) (#1884).

### Changed

- `/gov/ack/update_state_digest` and `/gov/ack` now only return/accept a hex string (#1873).
- `/node/quote` schema update (#1885).
- AFT consensus improvements (#1880, #1881).

## [0.15.0]

### Added

- Support for non-recovery members: only members with an associated public encryption key are handed recovery shares (#1866).
- AFT consensus verify entry validity (#1864).
- JWT validation in forum sample app (#1867).
- JavaScript endpoints OpenAPI definition is now included in `/api` (#1874).

### Changed

- The `keyId` field in the Authorization header must now be set to the hex-encoded SHA-256 digest of the corresponding member certificate encoded in PEM format. The `scurl.sh` script and Python client have been modified accordingly. `scurl.sh` can be run with `DISABLE_CLIENT_AUTH=1` (equivalent `disable_client_auth=False` argument to Python client) to issue signed requests without session-level client authentication (#1870).
- Governance endpoints no longer require session-level client authentication matching a member identity, the request signature now serves as authentication. The purpose of this change is to facilitate member key storage in systems such as HSMs (#1870).
- Support for [hs2019 scheme](https://tools.ietf.org/html/draft-cavage-http-signatures-12) for HTTP signatures (#1872).
  - `ecdsa-sha256` scheme will be deprecated in the next release.

## [0.14.3]

### Added

- Added support for storing JWT public signing keys (#1834).
  - The new proposals `set_jwt_issuer`, `remove_jwt_issuer`, and `set_jwt_public_signing_keys` can be generated with the latest version of the ccf Python package.
  - `sandbox.sh` has a new `--jwt-issuer <json-path>` argument to easily bootstrap with an initial set of signing keys using the `set_jwt_issuer` proposal.
  - See [`tests/npm-app/src/endpoints/jwt.ts`](https://github.com/microsoft/CCF/blob/70b09e53cfdc8cee946193319446f1e22aed948f/tests/npm-app/src/endpoints/jwt.ts#L23) for validating tokens received in the `Authorization` HTTP header in TypeScript.
  - Includes special support for SGX-attested signing keys as used in [MAA](https://docs.microsoft.com/en-us/azure/attestation/overview).

### Changed

- CCF now depends on [Open Enclave 0.12](https://github.com/openenclave/openenclave/releases/tag/v0.12.0) (#1830).
- `/app/user_id` now takes `{"cert": user_cert_as_pem_string}` rather than `{"cert": user_cert_as_der_list_of_bytes}` (#278).
- Members' recovery shares are now encrypted using [RSA-OAEP-256](https://docs.microsoft.com/en-gb/azure/key-vault/keys/about-keys#wrapkeyunwrapkey-encryptdecrypt) (#1841). This has the following implications:
  - Network's encryption key is no longer output by the first node of a CCF service is no longer required to decrypt recovery shares.
  - The latest version of the `submit_recovery_share.sh` script should be used.
  - The latest version of the `proposal_generator.py` should be used (please upgrade the [ccf Python package](https://microsoft.github.io/CCF/main/quickstart/install.html#python-package)).
- `submit_recovery_share.sh` script's `--rpc-address` argument has been removed. The node's address (e.g. `https://127.0.0.1:8000`) should be used directly as the first argument instead (#1841).
- The constitution's `pass` function now takes an extra argument: `proposer_id`, which contains the `member_id` of the member who submitted the proposal. To adjust for this change, replace `tables, calls, votes = ...` with `tables, calls, votes, proposer_id = ...` at the beginning of the `pass` definition.
- Bundled votes (ie. the `ballot` entry in `POST /proposals`) have been removed. Votes can either happen explicitly via `POST /proposals/{proposal_id}/votes`, or the constitution may choose to pass a proposal without separate votes by examining its contents and its proposer, as illustrated in the operating member constitution sample. The `--vote-against` flag in `proposal_generator.py`, has also been removed as a consequence.

### Fixed

- Added `tools.cmake` to the install, which `ccf_app.cmake` depends on and was missing from the previous release.

### Deprecated

- `kv::Store::create` is deprecated, and will be removed in a future release. It is no longer necessary to create a `kv::Map` from a `Store`, it can be constructed locally (`kv::Map<K, V> my_map("my_map_name");`) or accessed purely by name (`auto view = tx.get_view<K, V>("my_map_name");`) (#1847).

## [0.14.2]

### Changed

- The `start_test_network.sh` script has been replaced by [`sandbox.sh`](https://microsoft.github.io/CCF/main/quickstart/test_network.html). Users wishing to override the default network config (a single node on '127.0.0.1:8000') must now explictly specify if they should be started locally (eg. `-n 'local://127.4.4.5:7000'`) or on remote machine via password-less ssh (eg. `-n 'ssh://10.0.0.1:6000'`).
- `node/quote` endpoint now returns a single JSON object containing the node's quote (#1761).
- Calling `foreach` on a `TxView` now iterates over the entries which previously existed, ignoring any modifications made by the functor while iterating.
- JS: `ccf.kv.<map>.get(key)` returns `undefined` instead of throwing an exception if `key` does not exist.
- JS: `ccf.kv.<map>.delete(key)` returns `false` instead of throwing an exception if `key` does not exist, and `true` instead of `undefined` otherwise.
- JS: `ccf.kv.<map>.set(key, val)` returns the map object instead of `undefined`.

## [0.14.1]

### Added

- `/node/memory` endpoint exposing the maximum configured heap size, peak and current used sizes.

### Changed

- Public tables in the KV must now indicate this in their name (with a `public:` prefix), and internal tables have been renamed. Any governance or auditing scripts which operate over internal tables must use the new names (eg - `ccf.members` is now `public:ccf.gov.members`).
- `--member-info` on `cchost` can now take a third, optional file path to a JSON file containing additional member data (#1712).

### Removed

- `/api/schema` endpoints are removed, as the same information is now available in the OpenAPI document at `/api`.

### Deprecated

- Passing the `SecurityDomain` when creating a KV map is deprecated, and will be removed in a future release. This should be encoded in the table's name, with a `public:` prefix for public tables.

## [0.14.0]

### Added

- Nodes can recover rapidly from a snapshot, rather than needing to reprocess an entire ledger (#1656)
- Python client code wraps creation and replacement of an entire JS app bundle in a single operation (#1651)
- Snapshots are only usable when the corresponding evidence is committed (#1668).
- JSON data associated to each consortium member to facilitate flexible member roles (#1657).

### Changed

- `/api` endpoints return an OpenAPI document rather than a custom response (#1612, #1664)
- Python ledger types can process individual chunks as well as entire ledger (#1644)
- `POST recovery_share/submit` endpoint is renamed to `POST recovery_share` (#1660).

### Fixed

- Elections will not allow transactions which were reported as globally committed to be rolled back (#1641)

### Deprecated

- `lua_generic` app is deprecated and will be removed in a future release. Please migrate old Lua apps to JS

## [0.13.4]

### Changed

- Fixed infinite memory growth issue (#1639)
- Step CLI updated to 0.15.2 (#1636)

## [0.13.3]

### Added

- Sample TypeScript application (#1614, #1596)

### Changed

- Handlers can implement custom authorisation headers (#1203, #1563)
- Reduced CPU usage when nodes are idle (#1625, #1626)
- Upgrade to Open Enclave 0.11 (#1620, #1624)
- Snapshots now include view history, so nodes resuming from snapshots can accurately serve transaction status requests (#1616)
- Request is now passed as an argument to JavaScript handlers (#1604), which can return arbitrary content types (#1575)
- Quote RPC now returns an error when the quote cannot be found (#1594)
- Upgraded third party dependencies (#1589, #1588, #1576, #1572, #1573, #1570, #1569)
- Consensus types renamed from `raft` and `pbft` to `cft` and `bft` (#1591)

### Removed

- Notification server (#1582)

## [0.13.2]

### Added

- retire_node_code proposal (#1558)
- Ability to update a collection of JS modules in a single proposal (#1557)

## [0.13.1]

### Fixed

- Handle setting multiple subject alternative names correctly in node certificate (#1552)
- Fix host memory check on startup ecall (#1553)

## [0.13.0]

### Added

- Experimental

  - New CCF nodes can now join from a [snapshot](https://microsoft.github.io/CCF/ccf-0.13.0/operators/start_network.html#resuming-from-existing-snapshot) (#1500, #1532)
  - New KV maps can now be created dynamically in a transaction (#1507, #1528)

- CLI

  - Subject Name and Subject Alternative Names for the node certificates can now be passed to cchost using the --sn and --san CLI switches (#1537)
  - Signature and ledger splitting [flags](https://microsoft.github.io/CCF/ccf-0.13.0/operators/start_network.html#signature-interval) have been renamed more accurately (#1534)

- Governance

  - `user_data` can be set at user creation, as well as later (#1488)

- Javascript
  - `js_generic` endpoints are now modules with a single default call. Their dependencies can be stored in a separate table and loaded with `import`. (#1469, #1472, #1481, #1484)

### Fixed

- Retiring the primary from a network is now correctly handled (#1522)

### Deprecated

- CLI
  - `--domain=...` is superseded by `--san=dNSName:...` and will be removed in a future release

### Removed

- API
  - Removed redirection from legacy frontend names (`members` -> `gov`, `nodes` -> `node`, `users` -> `app`) (#1543)
  - Removed old `install()` API, replaced by `make_endpoint()` in [0.11.1](https://github.com/microsoft/CCF/releases/tag/ccf-0.11.1) (#1541)

## [0.12.2]

### Fixed

- Fix published containers

## [0.12.1]

### Changed

- Release tarball replaced by a .deb

### Fixed

- Fix LVI build for applications using CCF (#1466)

## [0.12.0]

### Added

- Tooling
  - New Python proposal and vote generator (#1370). See [docs](https://microsoft.github.io/CCF/ccf-0.12.0/members/proposals.html#creating-a-proposal).
  - New CCF tools Python package for client, ledger parsing and member proposal/vote generation (#1429, #1435). See [docs](https://microsoft.github.io/CCF/ccf-0.12.0/users/python_tutorial.html).
- HTTP endpoints
  - Templated URI for HTTP endpoints (#1384, #1393).
  - New `remove_user` proposal (#1379).
  - New node endpoints: `/node/state` and `/node/is_primary` (#1387, #1439)
  - New `metrics` endpoint (#1422).

### Changed

- Tooling
  - Updated version of Open Enclave (0.10) (#1424). Users should use the Intel PSW tested with Open Enclave 0.10, see Open Enclave releases notes: https://github.com/openenclave/openenclave/releases/tag/v0.10.0 for more details.
  - CCF releases no longer include a build of Open Enclave, instead the upstream binary release should be used. Playbooks and containers have been updated accordingly (#1437).
  - CCF is now built with LVI mitigations (#1427). CCF should now be built with a new LVI-enabled toolchain, available via CCF playbooks and containers.
  - Updated version of `snmalloc` (#1391).
- HTTP endpoints
  - Pass PEM certificates rather than byte-arrays (#1374).
  - Member `/ack` schema (#1395).
  - Authorisation HTTP request header now accepts unquoted values (#1411).
  - Fix double opening of `/app` on backups after recovery (#1445).
- Other
  - Merkle tree deserialisation fix (#1363).
  - Improve resilience of node-to-node channels (#1371).
  - First Raft election no longer fails (#1392).
  - Fix message leak (#1442).

### Removed

- `mkSign` endpoint (#1398).

## [0.11.7]

### Changed

1. Fix a bug that could cause signatures not to be recorded on transactions hitting conflicts (#1346)
2. Fix a bug that could allow transactions to be executed by members before a recovered network was fully opened (#1347)
3. Improve error reporting on transactions with invalid signatures (#1356)

### Added

1. All format and linting checks are now covered by `scripts/ci-checks.sh` (#1359)
2. `node/code` RPC returns all code versions and their status (#1351)

## [0.11.4]

### Changed

- Add clang-format to the application CI container, to facilitate application development (#1340)
- Websocket handlers are now distinct, and can be defined by passing `ws::Verb::WEBSOCKET` as a verb to `make_endpoint()` (#1333)
- Custom KV serialisation is [documented](https://microsoft.github.io/CCF/main/developers/kv/kv_serialisation.html#custom-key-and-value-types)

### Fixed

- Fix application runtime container, which had been missing a dependency in the previous release (#1340)

## [0.11.1]

### Added

- CLI tool for managing recovery shares (#1295). [usage](https://microsoft.github.io/CCF/main/members/accept_recovery.html#submitting-recovery-shares)
- New standard endpoint `node/ids` for retrieving node ID from IP address (#1319).
- Support for read-only transactions. Use `tx.get_read_only_view` to retrieve read-only views, and install with `make_read_only_endpoint` if all operations are read-only.
- Support for distinct handlers on the same URI. Each installed handler/endpoint is now associated with a single HTTP method, so you can install different operations on `POST /foo` and `GET /foo`.

### Changed

- The frontend names, used as a prefix on all URIs, have been changed. Calls to `/members/...` or `/users/...` should be replaced with `/gov/...` and `/app/...` respectively. The old paths will return HTTP redirects in this release, but may return 404 in a future release (#1325).
- App-handler installation API has changed. `install(URI, FN, READWRITE)` should be replaced with `make_endpoint(URI, VERB, FN).install()`. Existing apps should compile with deprecation warnings in this release, but the old API will be removed in a future release. See [this diff](https://github.com/microsoft/CCF/commit/7f131074027e3aeb5d469cf42e94acad5bf3e70a#diff-18609f46fab38755458a063d1079edaa) of logging.cpp for an example of the required changes.
- Improved quickstart documentation (#1298, #1316).
- Member ACKs are required, even when the service is opening (#1318).
- The naming scheme for releases has changed to be more consistent. The tags will now be in the form `ccf-X.Y.Z`.

## [0.11]

### Changed

- KV reorganisation to enable app-defined serialisation (#1179, #1216, #1234)

`kv.h` has been split into multiple headers so apps may need to add includes for `kv/store.h` and `kv/tx.h`. The typedefs `ccf::Store` and `ccf::Tx` have been removed; apps should now use `kv::Store` and `kv::Tx`.

CCF now deals internally only with serialised data in its tables, mapping byte-vectors to byte-vectors. By default all tables will convert their keys and values to msgpack, using the existing macros for user-defined types. Apps may define custom serialisers for their own types - see `kv/serialise_entry_json.h` for an example.

- Fixed issues that affected the accuracy of tx status reporting (#1157, #1150)
- All RPCs and external APIs now use `view` and `seqno` to describe the components of a transaction ID, regardless of the specific consensus implementation selected (#1187, #1227)
- Improved resiliency of recovery process (#1051)
- `foreach` early-exit semantics are now consistent (#1222)
- Third party dependency updates (#1144, #1148, #1149, #1151, #1155, #1255)
- All logging output now goes to stdout, and can be configured to be either JSON or plain text (#1258) [doc](https://microsoft.github.io/CCF/main/operators/node_output.html#json-formatting)
- Initial support for historical query handlers (#1207) [sample](https://github.com/microsoft/CCF/blob/main/src/apps/logging/logging.cpp#L262)
- Implement the equivalent of "log rolling" for the ledger (#1135) [doc](https://microsoft.github.io/CCF/main/operators/ledger.html)
- Internal RPCs renamed to follow more traditional REST conventions (#968) [doc](https://microsoft.github.io/CCF/main/operators/operator_rpc_api.html)

### Added

- Support for floating point types in default KV serialiser (#1174)
- The `start_test_network.sh` script now supports recovering an old network with the `--recover` flag (#1095) [doc](https://microsoft.github.io/CCF/main/users/deploy_app.html#recovering-a-service)
- Application CI and runtime containers are now available (#1178)
  1. `ccfciteam/ccf-app-ci:0.11` is recommended to build CCF applications
  2. `ccfciteam/ccf-app-run:0.11` is recommended to run CCF nodes, for example in k8s
- Initial websockets support (#629) [sample](https://github.com/microsoft/CCF/blob/main/tests/ws_scaffold.py#L21)

### Removed

- `ccf::Store` and `ccf::Tx` typdefs, in favour of `kv::Store` and `kv::Tx`.

## [0.10]

### Added

- Brand new versioned documentation: https://microsoft.github.io/CCF.
- New `/tx` endpoint to check that a transaction is committed (#1111). See [docs](https://microsoft.github.io/CCF/main/users/issue_commands.html#checking-for-commit).
- Disaster recovery is now performed with members key shares (#1101). See [docs](https://microsoft.github.io/CCF/main/members/accept_recovery.html).
- Open Enclave install is included in CCF install (#1125).
- New `sgxinfo.sh` script (#1081).
- New `--transaction-rate` flag to performance client (#1071).

### Changed

- CCF now uses Open Enclave 0.9 (#1098).
- `cchost`'s `--enclave-type` is `release` by default (#1083).
- `keygenerator.sh`'s `--gen-key-share` option renamed to `--gen-enc-key` to generate member encryption key (#1101).
- Enhanced view change support for PBFT (#1085, #1087, #1092).
- JavaScript demo logging app is now more generic (#1110).
- Updated method to retrieve time in enclave from host (#1100).
- Correct use of Everycrypt hashing (#1098).
- Maximum number of active members is 255 (#1107).
- Python infra: handle proposals correctly with single member (#1079).
- Dependencies updates (#1080, #1082).

### Removed

- `cchost` no longer outputs a sealed secrets file to be used for recovery (#1101).

## [0.9.3]

### Added

1. Install artifacts include `virtual` build (#1072)
2. `add_enclave_library_c` is exposed in `ccp_app.cmake` (#1073)

## [0.9.2]

### Added

- Handlers can decide if transaction writes are applied independently from error status (#1054)
- Scenario Perf Client is now part of the CCF install to facilitate performance tests (#1058)

### Changed

- Handle writes when host is reconnecting (#1038)
- Member tables are no longer whitelisted for raw_puts (#1041)
- Projects including CCF's CMake files now use the same build type default (#1057)

## [0.9.1]

### Added

- `cchost` now supports [file-based configuration](https://microsoft.github.io/CCF/operators/start_network.html#using-a-configuration-file), as well as command-line switches (#1013, #1019)

## [0.9]

This pre-release improves support for handling HTTP requests.

### Added

- Key shares will be accepted after multiple disaster recovery operations (#992).
- HTTP response headers and status can be set directly from handler (#921, #977).
- Handlers can be restricted to accept only specific HTTP verbs (#966).
- Handlers can accept requests without a matching client cert (#962).
- PBFT messages are authenticated by each receiving node (#947).
- snmalloc can be used as allocator (#943, #990).
- Performance optimisations (#946, #971).
- Install improvements (#983, #986).

### Changed

- HTTP request and responses no longer need to contain JSON-RPC objects (#930, #977).
- Files and binaries have been renamed to use a consistent `lower_snake_case` (#989). Most app includes should be unaffected, but users of the `luageneric` app should now look for `lua_generic`.
- Threading support relies on fixes from a recent build of OE (#990). Existing machines should re-run the ansible playbooks to install the current dependencies.
- Consensus is chosen at run-time, rather than build-time (#922).
- API for installing handlers has changed (#960). See the logging app or [documentation](https://microsoft.github.io/CCF/developers/logging_cpp.html#rpc-handler) for the current style.
- Several standard endpoints are now GET-only, and must be passed a URL query (ie `GET /users/getCommit?id=42`).

## [0.8.2]

### Changed

- CCF install can now be installed anywhere (#950).
- PBFT messages are now authenticated (#947).
- Miscellaneous performance improvements (#946).

## [0.8.1]

### Added

- PBFT timers can be set from`cchost` CLI (#929). See [docs](https://microsoft.github.io/CCF/developers/consensus.html#consensus-protocols).
- Nodes output their PID in a `cchost.pid` file on start-up (#927).
- (Experimental) Members can retrieve their decrypted recovery shares via `getEncryptedRecoveryShare` and submit the decrypted share via `submitRecoveryShare` (#932).

### Changed

- App handlers should set HTTP response fields instead of custom error codes (#921). See [docs](https://microsoft.github.io/CCF/developers/logging_cpp.html#rpc-handler).
- Single build for Raft and PBFT consensuses (#922, #929, #935).
- Members' proposals are forever rejected if they fail to execute (#930).
- Original consortium members can ACK (#933).
- PBFT performance improvements (#940, #942).
- PBFT ledger private tables are now encrypted (#939).

## [0.8]

This pre-release enables experimental support for running CCF with the PBFT consensus protocol. In providing an experimental release of CCF with PBFT we hope to get feedback from early adopters.

### Added

- Experimental PBFT support [docs](https://microsoft.github.io/CCF/developers/consensus.html)
- Increased threading support [docs](https://microsoft.github.io/CCF/developers/threading.html) (#831, #838)
- Governance proposals can now be rejected, which allows constitutions to implement veto power (#854)
- Support for non JSON-RPC payloads (#852)
- RPC to get the OE report (containing the SGX quote) of a specific node (#907)

### Changed

- Compatibility with msgpack 1.0.0
- Members now need to provide two public keys, an identity to sign their proposals and votes as before, and public key with which their recovery key share will be encrypted. `--member_cert` cli argument replaced with `--member-info` when starting up a network to allow this [docs](https://microsoft.github.io/CCF/operators/start_network.html)
- Member status is now a string, eg. `"ACTIVE"` rather than an integer (#827)
- User apps have access to standard user-cert lookup (#906)
- `get_rpc_handler()` now returns `UserRpcFrontend` instead of `RpcHandler` [docs](https://microsoft.github.io/CCF/developers/logging_cpp.html#rpc-handler) (#908)
- All governance RPC's must now be signed (#911)
- Test infra stores keys and certificates (e.g. `networkcert.pem`, `user0_privk.pem`) in new `workspace/<test_label>_common/` folder (#892)

### Removed

- FramedTCP support

## [0.7.1]

### Added

- Installed Python infrastructure can now be used to launch test networks of external builds (#809)
- Initial threading support, Raft nodes now execute transactions on multiple worker threads (#773, #822)

## [0.7]

This pre-release enables experimental support for Javascript as a CCF runtime, and switches the default transport to HTTP. FramedTCP is still supported in this release (`-DFTCP=ON`) but is deprecated and will be dropped in the next release.

### Changed

- Fixed node deadlock that could occur under heavy load (#628)
- Fixed vulnerability to possible replay attack (#419)
- CCF has an installable bundle (#742)
- HTTP is the default frame format (#744)

### Added

- Added support for re-keying the ledger (#50)
- Added QuickJS runtime and sample Javascript app (#668)

### Deprecated

- FramedTCP support. Please use the ccf_FTCP.tar.gz release bundle or build CCF with `-DFTCP=ON` if you require FTCP support.

## [0.6]

This pre-release enables support for HTTP in CCF

### Changed

- Quote format in `getQuotes` changed from string to vector of bytes (https://github.com/microsoft/CCF/pull/566)
- Improved error reporting and logging (https://github.com/microsoft/CCF/pull/572, https://github.com/microsoft/CCF/pull/577, https://github.com/microsoft/CCF/pull/620)
- Node certificates endorsed by the network (https://github.com/microsoft/CCF/pull/581)
- The [`keygenerator.sh`](https://github.com/microsoft/CCF/blob/v0.6/tests/keygenerator.sh) scripts replaces the `keygenerator` CLI utility to generate member and user identities.

### Added

- HTTP endpoint support when built with `-DHTTP=ON`, see https://microsoft.github.io/CCF/users/client.html for details.
- [Only when building with `-DHTTP=ON`] The new [`scurl.sh`](https://github.com/microsoft/CCF/blob/v0.6/tests/scurl.sh) script can be used to issue signed HTTP requests to CCF (e.g. for member votes). The script takes the same arguments as `curl`.
- `listMethods` RPC for luageneric app (https://github.com/microsoft/CCF/pull/570)
- `getReceipt`/`verifyReceipt` RPCs (https://github.com/microsoft/CCF/pull/567)
- Support for app-defined ACLs (https://github.com/microsoft/CCF/pull/590)

Binaries for `cchost` and `libluagenericenc.so` are attached to this release. Note that libluagenericenc.so should be signed before being deployed by CCF (see https://microsoft.github.io/CCF/developers/build_app.html#standalone-signing).

## [0.5]

This pre-release fixes minor issues and clarifies some of `cchost` command line options.

### Removed

- The `new_user` function in constitution scripts (e.g. `gov.lua`) should be deleted as it is now directly implemented inside CCF (https://github.com/microsoft/CCF/pull/550).
- `cmake -DTARGET=all` replaced with `cmake -DTARGET=sgx;virtual`. See https://microsoft.github.io/CCF/quickstart/build.html#build-switches for new values (https://github.com/microsoft/CCF/pull/513).

### Changed

- The members and users certificates can now be registered by the consortium using clients that are not the `memberclient` CLI (e.g. using the `tests/infra/jsonrpc.py` module) (https://github.com/microsoft/CCF/pull/550).
- Fix for Raft consensus to truncate the ledger whenever a rollback occurs and use `commit_idx` instead of `last_idx` in many places because of signatures (https://github.com/microsoft/CCF/pull/503).
- Join protocol over HTTP fix (https://github.com/microsoft/CCF/pull/550).
- Clearer error messages for when untrusted users/members issue transactions to CCF (https://github.com/microsoft/CCF/pull/530).
- `devcontainer.json` now points to right Dockerfile (https://github.com/microsoft/CCF/pull/543).
- `cchost --raft-election-timeout` CLI option default now set to 5000 ms (https://github.com/microsoft/CCF/pull/559).
- Better descriptions for `cchost` command line options (e.g. `--raft-election-timeout`) (https://github.com/microsoft/CCF/pull/559).

The `cchost`, `libluagenericenc.so`, `keygenerator` and `memberclient` are also attached to this release to start a CCF network with lua application.
Note that `libluagenericenc.so` should be signed before being deployed by CCF (see https://microsoft.github.io/CCF/developers/build_app.html#standalone-signing).

## [0.4]

In this preview release, it is possible to run CCF with the PBFT consensus algorithm, albeit with significant limitations.

The evercrypt submodule has been removed, the code is instead imported, to make release tarballs easier to use.

## [0.3]

This pre-release implements the genesis model described in the TR, with a distinct service opening phase. See https://microsoft.github.io/CCF/start_network.html for details.

Some discrepancies with the TR remain, and are being tracked under https://github.com/microsoft/CCF/milestone/2

## 0.2

Initial pre-release

[3.0.0-dev6]: https://github.com/microsoft/CCF/releases/tag/ccf-3.0.0-dev6
[3.0.0-dev5]: https://github.com/microsoft/CCF/releases/tag/ccf-3.0.0-dev5
[3.0.0-dev4]: https://github.com/microsoft/CCF/releases/tag/ccf-3.0.0-dev4
[3.0.0-dev3]: https://github.com/microsoft/CCF/releases/tag/ccf-3.0.0-dev3
[3.0.0-dev2]: https://github.com/microsoft/CCF/releases/tag/ccf-3.0.0-dev2
[3.0.0-dev1]: https://github.com/microsoft/CCF/releases/tag/ccf-3.0.0-dev1
[3.0.0-dev0]: https://github.com/microsoft/CCF/releases/tag/ccf-3.0.0-dev0
[2.0.0]: https://github.com/microsoft/CCF/releases/tag/ccf-2.0.0
[2.0.0-rc9]: https://github.com/microsoft/CCF/releases/tag/ccf-2.0.0-rc9
[2.0.0-rc8]: https://github.com/microsoft/CCF/releases/tag/ccf-2.0.0-rc8
[2.0.0-rc7]: https://github.com/microsoft/CCF/releases/tag/ccf-2.0.0-rc7
[2.0.0-rc6]: https://github.com/microsoft/CCF/releases/tag/ccf-2.0.0-rc6
[2.0.0-rc5]: https://github.com/microsoft/CCF/releases/tag/ccf-2.0.0-rc5
[2.0.0-rc4]: https://github.com/microsoft/CCF/releases/tag/ccf-2.0.0-rc4
[2.0.0-rc3]: https://github.com/microsoft/CCF/releases/tag/ccf-2.0.0-rc3
[2.0.0-rc2]: https://github.com/microsoft/CCF/releases/tag/ccf-2.0.0-rc2
[2.0.0-rc1]: https://github.com/microsoft/CCF/releases/tag/ccf-2.0.0-rc1
[2.0.0-rc0]: https://github.com/microsoft/CCF/releases/tag/ccf-2.0.0-rc0
[2.0.0-dev8]: https://github.com/microsoft/CCF/releases/tag/ccf-2.0.0-dev8
[2.0.0-dev7]: https://github.com/microsoft/CCF/releases/tag/ccf-2.0.0-dev7
[2.0.0-dev6]: https://github.com/microsoft/CCF/releases/tag/ccf-2.0.0-dev6
[2.0.0-dev5]: https://github.com/microsoft/CCF/releases/tag/ccf-2.0.0-dev5
[2.0.0-dev4]: https://github.com/microsoft/CCF/releases/tag/ccf-2.0.0-dev4
[2.0.0-dev3]: https://github.com/microsoft/CCF/releases/tag/ccf-2.0.0-dev3
[2.0.0-dev2]: https://github.com/microsoft/CCF/releases/tag/ccf-2.0.0-dev2
[2.0.0-dev1]: https://github.com/microsoft/CCF/releases/tag/ccf-2.0.0-dev1
[2.0.0-dev0]: https://github.com/microsoft/CCF/releases/tag/ccf-2.0.0-dev0
[1.0.4]: https://github.com/microsoft/CCF/releases/tag/ccf-1.0.4
[1.0.3]: https://github.com/microsoft/CCF/releases/tag/ccf-1.0.3
[1.0.2]: https://github.com/microsoft/CCF/releases/tag/ccf-1.0.2
[1.0.1]: https://github.com/microsoft/CCF/releases/tag/ccf-1.0.1
[1.0.0]: https://github.com/microsoft/CCF/releases/tag/ccf-1.0.0
[1.0.0-rc3]: https://github.com/microsoft/CCF/releases/tag/ccf-1.0.0-rc3
[1.0.0-rc2]: https://github.com/microsoft/CCF/releases/tag/ccf-1.0.0-rc2
[1.0.0-rc1]: https://github.com/microsoft/CCF/releases/tag/ccf-1.0.0-rc1
[0.99.4]: https://github.com/microsoft/CCF/releases/tag/ccf-0.99.4
[0.99.3]: https://github.com/microsoft/CCF/releases/tag/ccf-0.99.3
[0.99.2]: https://github.com/microsoft/CCF/releases/tag/ccf-0.99.2
[0.99.1]: https://github.com/microsoft/CCF/releases/tag/ccf-0.99.1
[0.99.0]: https://github.com/microsoft/CCF/releases/tag/ccf-0.99.0
[0.19.3]: https://github.com/microsoft/CCF/releases/tag/ccf-0.19.3
[0.19.2]: https://github.com/microsoft/CCF/releases/tag/ccf-0.19.2
[0.19.1]: https://github.com/microsoft/CCF/releases/tag/ccf-0.19.1
[0.19.0]: https://github.com/microsoft/CCF/releases/tag/ccf-0.19.0
[0.18.5]: https://github.com/microsoft/CCF/releases/tag/ccf-0.18.5
[0.18.4]: https://github.com/microsoft/CCF/releases/tag/ccf-0.18.4
[0.18.3]: https://github.com/microsoft/CCF/releases/tag/ccf-0.18.3
[0.18.2]: https://github.com/microsoft/CCF/releases/tag/ccf-0.18.2
[0.18.1]: https://github.com/microsoft/CCF/releases/tag/ccf-0.18.1
[0.18.0]: https://github.com/microsoft/CCF/releases/tag/ccf-0.18.0
[0.17.2]: https://github.com/microsoft/CCF/releases/tag/ccf-0.17.2
[0.17.1]: https://github.com/microsoft/CCF/releases/tag/ccf-0.17.1
[0.17.0]: https://github.com/microsoft/CCF/releases/tag/ccf-0.17.0
[0.16.3]: https://github.com/microsoft/CCF/releases/tag/ccf-0.16.3
[0.16.2]: https://github.com/microsoft/CCF/releases/tag/ccf-0.16.2
[0.16.1]: https://github.com/microsoft/CCF/releases/tag/ccf-0.16.1
[0.16.0]: https://github.com/microsoft/CCF/releases/tag/ccf-0.16.0
[0.15.2]: https://github.com/microsoft/CCF/releases/tag/ccf-0.15.2
[0.15.1]: https://github.com/microsoft/CCF/releases/tag/ccf-0.15.1
[0.15.0]: https://github.com/microsoft/CCF/releases/tag/ccf-0.15.0
[0.14.3]: https://github.com/microsoft/CCF/releases/tag/ccf-0.14.3
[0.14.2]: https://github.com/microsoft/CCF/releases/tag/ccf-0.14.2
[0.14.1]: https://github.com/microsoft/CCF/releases/tag/ccf-0.14.1
[0.14.0]: https://github.com/microsoft/CCF/releases/tag/ccf-0.14.0
[0.13.4]: https://github.com/microsoft/CCF/releases/tag/ccf-0.13.4
[0.13.3]: https://github.com/microsoft/CCF/releases/tag/ccf-0.13.3
[0.13.2]: https://github.com/microsoft/CCF/releases/tag/ccf-0.13.2
[0.13.1]: https://github.com/microsoft/CCF/releases/tag/ccf-0.13.1
[0.13.0]: https://github.com/microsoft/CCF/releases/tag/ccf-0.13.0
[0.12.2]: https://github.com/microsoft/CCF/releases/tag/ccf-0.12.2
[0.12.1]: https://github.com/microsoft/CCF/releases/tag/ccf-0.12.1
[0.12.0]: https://github.com/microsoft/CCF/releases/tag/ccf-0.12.0
[0.11.7]: https://github.com/microsoft/CCF/releases/tag/ccf-0.11.7
[0.11.4]: https://github.com/microsoft/CCF/releases/tag/ccf-0.11.4
[0.11.1]: https://github.com/microsoft/CCF/releases/tag/ccf-0.11.1
[0.11]: https://github.com/microsoft/CCF/releases/tag/0.11
[0.10]: https://github.com/microsoft/CCF/releases/tag/v0.10
[0.9.3]: https://github.com/microsoft/CCF/releases/tag/v0.9.3
[0.9.2]: https://github.com/microsoft/CCF/releases/tag/v0.9.2
[0.9.1]: https://github.com/microsoft/CCF/releases/tag/v0.9.1
[0.9]: https://github.com/microsoft/CCF/releases/tag/v0.9
[0.8.2]: https://github.com/microsoft/CCF/releases/tag/v0.8.2
[0.8.1]: https://github.com/microsoft/CCF/releases/tag/v0.8.1
[0.8]: https://github.com/microsoft/CCF/releases/tag/v0.8
[0.7.1]: https://github.com/microsoft/CCF/releases/tag/v0.7.1
[0.7]: https://github.com/microsoft/CCF/releases/tag/v0.7
[0.6]: https://github.com/microsoft/CCF/releases/tag/v0.6
[0.5]: https://github.com/microsoft/CCF/releases/tag/v0.5
[0.4]: https://github.com/microsoft/CCF/releases/tag/v0.4
[0.3]: https://github.com/microsoft/CCF/releases/tag/v0.3
[2.0.0-rc8]: https://github.com/microsoft/CCF/releases/tag/ccf-2.0.0-rc8
[unreleased]: https://github.com/microsoft/CCF/releases/tag/ccf-Unreleased
[3.0.0-dev4]: https://github.com/microsoft/CCF/releases/tag/ccf-3.0.0-dev4
[3.0.0-dev6]: https://github.com/microsoft/CCF/releases/tag/ccf-3.0.0-dev6
[3.0.0-dev7]: https://github.com/microsoft/CCF/releases/tag/ccf-3.0.0-dev7
[3.0.0-rc0]: https://github.com/microsoft/CCF/releases/tag/ccf-3.0.0-rc0
[3.0.0-rc2]: https://github.com/microsoft/CCF/releases/tag/ccf-3.0.0-rc2<|MERGE_RESOLUTION|>--- conflicted
+++ resolved
@@ -14,13 +14,10 @@
 ## Changed
 
 - For security reasons, OpenSSL `>=1.1.1f` must be first installed on the system (Ubuntu) before installing the CCF Debian package (#5227).
-<<<<<<< HEAD
-=======
 
 ## Added
 
 - Added `ccf::historical::populate_service_endorsements` to public C++ API, allowing custom historical endpoints to do the same work as adapters.
->>>>>>> 8e780c24
 
 ## [4.0.0]
 
