# Changelog

All notable changes to this project will be documented in this file.

The format is based on [Keep a Changelog](http://keepachangelog.com/en/1.0.0/)
and this project adheres to [Semantic Versioning](http://semver.org/spec/v2.0.0.html).

## [5.0.0-dev2]

[5.0.0-dev2]: https://github.com/microsoft/CCF/releases/tag/ccf-5.0.0-dev2

- Updated `llhttp` from `6.0.9` to `9.0.1`.
- Updated `fmt` library from `9.1.0` to `10.1.1`.
- Updated QCBOR from `1.1` to `1.2`.
- Updated `nghttp2` from `1.51.0` to `1.55.1`.
- Converted SNP attestation UVM endorsements from integer to arbitrary string.
- Updated Intel SGX PSW from 2.17 to 2.20 (#5616)
<<<<<<< HEAD
- Added `/app/verifySnpAttestation` endpoint which verifies SNP Attestations. (#5653)
=======
- Path to the enclave file should now be passed as `--enclave-file` CLI argument to `cchost`, rather than `enclave.file` entry within configuration file. This is to ensure the path to the application file is attested on Confidential Containers/SNP, even if the configuration itself is provided from un-attested storage. The configuration entry is deprecated, and will be removed in a future release.
>>>>>>> a9be7eac

## [5.0.0-dev1]

[5.0.0-dev1]: https://github.com/microsoft/CCF/releases/tag/ccf-5.0.0-dev1

- Added support for reusing JS interpreters, persisting global state. See [docs](https://microsoft.github.io/CCF/main/build_apps/js_app_bundle.html#reusing-interpreters) for more detail.

## [5.0.0-dev0]

[5.0.0-dev0]: https://github.com/microsoft/CCF/releases/tag/ccf-5.0.0-dev0

- Add HMAC support to JS API. Call with `ccf.crypto.sign({"name": "HMAC", "hash": "SHA-256"}, key, data)`.
- Add `/node/ready/app` and `/node/ready/gov` endpoints for the use of load balancers wanting to check if a node is ready to accept application or governance transactions. See [Operator RPC API](https://microsoft.github.io/CCF/main/operations/operator_rpc_api.html) for details.
- SGX builds now use OpenSSL 3.1.1 inside the enclave by default (#5481).
- JWT verifiers are now automatically cached, for increased performance (#5575).
- `GET /api/metrics` now correctly returns templated endpoint paths (#5539).
- Fix TLS bug that could cause TLS handshakes to fail (#5482).

## [4.0.7]

[4.0.7]: https://github.com/microsoft/CCF/releases/tag/ccf-4.0.7

- Expose COSESign1 `content` for `user_cose_sign1` authenticated endpoints in JavaScript/TypeScript apps (#5465).

## [4.0.6]

[4.0.6]: https://github.com/microsoft/CCF/releases/tag/ccf-4.0.6

- Updated Open Enclave to [0.19.3](https://github.com/openenclave/openenclave/releases/tag/v0.19.3).

## [4.0.5]

[4.0.5]: https://github.com/microsoft/CCF/releases/tag/ccf-4.0.5

- Debug logging is now available in non-SGX builds by default, and controlled by a run-time CLI argument (`--enclave-log-level`). On SGX this remains a build-time decision (#5375).
- Supporting intermediate cert chain included in TLS handshake, where previously only server leaf certificate was present (#5453).
- Added `getVersionOfPreviousWrite` to TypeScript `TypedKvMap` interface (#5451).

## [4.0.4]

[4.0.4]: https://github.com/microsoft/CCF/releases/tag/ccf-4.0.4

- Added TypeScript interfaces `UserCOSESign1AuthnIdentity` and `MemberCOSESign1AuthnIdentity`, to be used with `user_cose_sign1` and `member_cose_sign1` authentication policies.

## [4.0.3]

[4.0.3]: https://github.com/microsoft/CCF/releases/tag/ccf-4.0.3

- User can now pass a `--config-timeout` option to `cchost` on startup. For example, a user wanting to start a `cchost` that may need to wait up 10 seconds for a valid config to appear under `/cfg/path` can invoke `./cchost --config-timeout 10s --config /path/cfg`.
- If a pid file path is configured, `cchost` will no longer start if a file is present at that path.

## [4.0.2]

[4.0.2]: https://github.com/microsoft/CCF/releases/tag/ccf-4.0.2

- Added `ccf::UserCOSESign1AuthnPolicy` (C++) and `user_cose_sign1` (JavaScript) authentication policies.

## [4.0.1]

[4.0.1]: https://github.com/microsoft/CCF/releases/tag/ccf-4.0.1

- The `set_js_runtime_options` action now accepts `return_exception_details` and `log_exception_details` boolean options, which set the corresponding keys in the `public:ccf.gov.js_runtime_options` KV map. When enabled, a stack trace is respectively returned to the caller, and emitted to the log, on uncaught JS exceptions in application code.

## Changed

- For security reasons, OpenSSL `>=1.1.1f` must be first installed on the system (Ubuntu) before installing the CCF Debian package (#5227).

## Added

- Added `ccf::historical::populate_service_endorsements` to public C++ API, allowing custom historical endpoints to do the same work as adapters.

## [4.0.0]

In order to upgrade an existing 3.x service to 4.x, CCF must be on the latest 3.x version (at least 3.0.10). For more information, see [our documentation](https://microsoft.github.io/CCF/main/operations/code_upgrade.html)

[4.0.0]: https://github.com/microsoft/CCF/releases/tag/ccf-4.0.0

### Developer API

#### C++

- When starting a host subprocess, applications may now pass data to its standard input. Additionally, the process' output is captured and logged by CCF (#5056).
- Add new constructors to cryptography C++ API to generate EC/RSA/EdDSA keys from Json Web Key (#4876).
- Added `BaseEndpointRegistry::get_view_history_v1` function to get the view history since a given revision (#4580)
- Renamed `ccf::CodeDigest` to `ccf:pal::PlatformAttestationMeasurement` and `get_code_id()` to `get_measurement()` (#5063).
- `ccf::RpcContext::set_response()` has been renamed to `ccf::RpcContext::set_response_json()` (#4813).

#### JavaScript

- Added logging of JS execution time for all requests. This can be disabled in confidential scenarios with the new `ccf.enableMetricsLogging` function in the JS API. After calling `ccf.enableMetricsLogging(false)`, this logging will not be emitted.
- Added `ccf.enableUntrustedDateTime` to JS API. After calling `ccf.enableUntrustedDateTime(true)`, the `Date` global object will use the untrusted host time to retrieve the current time.
- Add new `ccf.crypto.jwkToPem`, `ccf.crypto.pubJwkToPem`, `ccf.crypto.rsaJwkToPem`, `ccf.crypto.pubRsaJwkToPem`, `ccf.crypto.eddsaJwkToPem`, `ccf.crypto.pubEddsaJwkToPem` to JavaScript/TypesScript API to convert EC/RSA/EdDSA keys from PEM to Json Web Key (#4876).
- `ccf.crypto.sign()` previously returned DER-encoded ECDSA signatures and now returns IEEE P1363 encoded signatures, aligning with the behavior of the Web Crypto API and `ccf.crypto.verifySignature()` (#4829).
- Increased default NumHeapPages (heap size) for js_generic from 131072 (500MB) to 524288 (2GB).

---

### Governance

- The `submit_recovery_share.sh` script now takes a `--cert` argument.
- Added missing `ccf.gov.msg.type` value `encrypted_recovery_share` to `ccf_cose_sign1*` scripts.
- Proposals authenticated with COSE Sign1 must now contain a `ccf.gov.msg.created_at` header parameter, set to a positive integer number of seconds since epoch. This timestamp is used to detect potential proposal replay. The `ccf_cose_sign1*` scripts have been updated accordingly and require a `--ccf-gov-msg-created_at`.
- The [ccf Python package](https://pypi.org/project/ccf/) now includes a `ccf_cose_sign1` CLI tool, to facilitate the creation of [COSE Sign1](https://www.rfc-editor.org/rfc/rfc8152#page-18) requests for governance purposes. It also includes `ccf_cose_sign1_prepare` and `ccf_cose_sign1_finish` CLI tools, to facilitate the creation of [COSE Sign1](https://www.rfc-editor.org/rfc/rfc8152#page-18) requests for governance purposes, signed with external key management systems such as AKV. See [documentation](https://microsoft.github.io/CCF/main/governance/hsm_keys.html#cose-signing) for details.

---

### Operations

- `ignore_first_sigterm` config option. When set, will cause a node to ignore the first `SIGTERM` it receives, but the `/node/state` endpoint expose `"stop_notice": true`. A second `SIGTERM` will cause the process to shut down as normal. This can be useful in orchestration settings where nodes receive unsollicited signals that the operator wishes to react to.
- Endorsement certificates for SEV-SNP attestation report can now be retrieved via an environment variable, as specified by `attestation.environment.report_endorsements` configuration entry (#4940).
- Additional logging of historical query flow in `UNSAFE` builds.
- `enclave.type` configuration entry now only supports `Debug` or `Release`. Trusted Execution Environment platform should be specified via new `enclave.platform` configuration entry (`SGX`, `SNP` or `Virtual`) (#4569).
- `consensus.type` has been removed from cchost configuration.
- Nodes running in confidential ACI (SEV-SNP) can now read the security context from a directory, as specified by `attestation.environment.security_context_directory` configuration entry (#5175).
- SEV-SNP ACI: Remove support for reading security policy, report and UVM endorsements from environment variables. The `environment.security_context_directory` environment variable should be set instead (#5217).
- Added a `[gov]` tag to logs emitted during governance operations. All logging from the constitution will have this tag added, and all error responses from `/gov` endpoints will now be logged with this tag.
- Improved ledger durability when a node joins from an old snapshot (#5151).
- Removed experimental 2tx reconfiguration mode, and the associated "reconfiguration_type" config option (#5179).

---

### Client API

- `GET /gov/recovery_share` is deprecated in favour of the unauthenticated `GET /gov/encrypted_recovery_share/{member_id}`.
- New `/node/index/strategies` endpoint, which will list all indexing strategies currently installed alongside a description of how far each has progressed.
- Added `view_history` and `view_history_since` query parameters to `/app/commit` endpoint for retrieving the full view history and the view history since a certain view (#4580)
- `/gov/members` endpoint is deprecated. It is replaced by `/gov/kv/members/certs`, `/gov/kv/members/encryption_public_keys`, `/gov/kv/members/info`.
- `/gov/code` endpoint is deprecated. It is replaced by `/gov/kv/nodes/code_ids`.
- `/gov/jwt_keys/all` endpoint is deprecated. It is replaced by `/gov/kv/jwt/public_signing_keys`, `/gov/kv/jwt/public_signing_key_issue`, and `/gov/kv/jwt/issuers`
- The built-in authentication policies for JWTs and certs will now enforce expiry times, based on the current time received from the host. JWTs must contain "nbf" and "exp" claims, and if those are outside the current time then the request will get an authentication error (#4786).
- `TCP_NODELAY` is now set for all incoming and outgoing TCP connections (#4717).
- Builtin governance tables now have endpoints for accessing their content directly from the KV, under `/gov/kv`. For instance, `/gov/kv/constitution` will read the current constitution.
- Support for HTTP request signing has been removed (#5137). Governance requests must use COSE Sign1 signing instead, see [documentation](https://microsoft.github.io/CCF/main/use_apps/issue_commands.html#cose-sign1) for details.

---

### Dependencies

- Updated Clang version requirement to >= 11 in cmake.
- Updated Open Enclave to [0.19.0 final](https://github.com/openenclave/openenclave/releases/tag/v0.19.0).
- Upgraded t_cose from [v1.1 to v1.1.1](https://github.com/laurencelundblade/t_cose/compare/v1.1...v1.1.1). v1.1.1 can optionally allow unknown critical header parameters in COSE_Sign1 envelopes which is desirable for CCF C++ applications.
- Updated snmalloc to 0.6.0. This may result in a slight increase in the reported memory usage (~2MB), with improved latency for small memory allocations, especially in multi-threaded scenarios (#5165).
- Update to `clang-11` for SGX builds (#5165).

---

### Bug Fixes

- Historical query system will re-request entries if the host fails to provide them within a fixed time.
- Node-to-node channels no longer check certificate expiry times. This previously caused "Peer certificate verification failed" error messages when node or service certs expired. (#4733)
- `node_data_json_file` configuration option is now correctly applied in `Start` and `Recover` modes (#4761).
- Session consistency is now provided even across elections. If session consistency would be broken, the inconsistent request will return an error and the TLS session will be terminated.
- Fixed issue where invalid snapshots could be generated depending on the pattern of additions/removals of keys in a given key-value map (#4730).
- Fix issue with large snapshots that may cause node crash on startup (join/recover) if configured stack size was too low (#4566).

## [4.0.0-rc2]

[4.0.0-rc2]: https://github.com/microsoft/CCF/releases/tag/ccf-4.0.0-rc2

### Added

- Nodes running in confidential ACI (SEV-SNP) can now read the security context from a directory, as specified by `attestation.environment.security_context_directory` configuration entry (#5175).

### Changed

- Updated Open Enclave to 0.19.0 (#5165).
- Updated snmalloc to 0.6.0. This may result in a slight increase in the reported memory usage (~2MB), with improved latency for small memory allocations, especially in multi-threaded scenarios (#5165).
- Update to `clang-11` for SGX builds (#5165).

### Removed

- Support for HTTP request signing has been removed (#5137). Governance requests must use COSE Sign1 signing instead, see [documentation](https://microsoft.github.io/CCF/main/use_apps/issue_commands.html#cose-sign1) for details.
- Removed experimental 2tx reconfiguration mode, and the associated "reconfiguration_type" config option (#5179).

## [4.0.0-rc1]

[4.0.0-rc1]: https://github.com/microsoft/CCF/releases/tag/ccf-4.0.0-rc1

### Changed

- Added a `[gov]` tag to logs emitted during governance operations. All logging from the constitution will have this tag added, and all error responses from `/gov` endpoints will now be logged with this tag.
- Improved ledger durability when a node joins from an old snapshot (#5151).

## [4.0.0-rc0]

In order to upgrade an existing 3.x service to 4.x, CCF must be on the latest 3.x version (at least 3.0.10). For more information, see [our documentation](https://microsoft.github.io/CCF/main/operations/code_upgrade.html)

[4.0.0-rc0]: https://github.com/microsoft/CCF/releases/tag/ccf-4.0.0-rc0

### Developer API

#### C++

- When starting a host subprocess, applications may now pass data to its standard input. Additionally, the process' output is captured and logged by CCF (#5056).
- Add new constructors to cryptography C++ API to generate EC/RSA/EdDSA keys from Json Web Key (#4876).
- Added `BaseEndpointRegistry::get_view_history_v1` function to get the view history since a given revision (#4580)
- Renamed `ccf::CodeDigest` to `ccf:pal::PlatformAttestationMeasurement` and `get_code_id()` to `get_measurement()` (#5063).
- `ccf::RpcContext::set_response()` has been renamed to `ccf::RpcContext::set_response_json()` (#4813).

#### JavaScript

- Added logging of JS execution time for all requests. This can be disabled in confidential scenarios with the new `ccf.enableMetricsLogging` function in the JS API. After calling `ccf.enableMetricsLogging(false)`, this logging will not be emitted.
- Added `ccf.enableUntrustedDateTime` to JS API. After calling `ccf.enableUntrustedDateTime(true)`, the `Date` global object will use the untrusted host time to retrieve the current time.
- Add new `ccf.crypto.jwkToPem`, `ccf.crypto.pubJwkToPem`, `ccf.crypto.rsaJwkToPem`, `ccf.crypto.pubRsaJwkToPem`, `ccf.crypto.eddsaJwkToPem`, `ccf.crypto.pubEddsaJwkToPem` to JavaScript/TypesScript API to convert EC/RSA/EdDSA keys from PEM to Json Web Key (#4876).
- `ccf.crypto.sign()` previously returned DER-encoded ECDSA signatures and now returns IEEE P1363 encoded signatures, aligning with the behavior of the Web Crypto API and `ccf.crypto.verifySignature()` (#4829).
- Increased default NumHeapPages (heap size) for js_generic from 131072 (500MB) to 524288 (2GB).

---

### Governance

- The `submit_recovery_share.sh` script now takes a `--cert` argument.
- Added missing `ccf.gov.msg.type` value `encrypted_recovery_share` to `ccf_cose_sign1*` scripts.
- Proposals authenticated with COSE Sign1 must now contain a `ccf.gov.msg.created_at` header parameter, set to a positive integer number of seconds since epoch. This timestamp is used to detect potential proposal replay. The `ccf_cose_sign1*` scripts have been updated accordingly and require a `--ccf-gov-msg-created_at`.
- The [ccf Python package](https://pypi.org/project/ccf/) now includes a `ccf_cose_sign1` CLI tool, to facilitate the creation of [COSE Sign1](https://www.rfc-editor.org/rfc/rfc8152#page-18) requests for governance purposes. It also includes `ccf_cose_sign1_prepare` and `ccf_cose_sign1_finish` CLI tools, to facilitate the creation of [COSE Sign1](https://www.rfc-editor.org/rfc/rfc8152#page-18) requests for governance purposes, signed with external key management systems such as AKV. See [documentation](https://microsoft.github.io/CCF/main/governance/hsm_keys.html#cose-signing) for details.

---

### Operations

- `ignore_first_sigterm` config option. When set, will cause a node to ignore the first `SIGTERM` it receives, but the `/node/state` endpoint expose `"stop_notice": true`. A second `SIGTERM` will cause the process to shut down as normal. This can be useful in orchestration settings where nodes receive unsollicited signals that the operator wishes to react to.
- Endorsement certificates for SEV-SNP attestation report can now be retrieved via an environment variable, as specified by `attestation.environment.report_endorsements` configuration entry (#4940).
- Additional logging of historical query flow in `UNSAFE` builds.
- `enclave.type` configuration entry now only supports `Debug` or `Release`. Trusted Execution Environment platform should be specified via new `enclave.platform` configuration entry (`SGX`, `SNP` or `Virtual`) (#4569).

---

### Client API

- `GET /gov/recovery_share` is deprecated in favour of the unauthenticated `GET /gov/encrypted_recovery_share/{member_id}`.
- New `/node/index/strategies` endpoint, which will list all indexing strategies currently installed alongside a description of how far each has progressed.
- Added `view_history` and `view_history_since` query parameters to `/app/commit` endpoint for retrieving the full view history and the view history since a certain view (#4580)
- `/gov/members` endpoint is deprecated. It is replaced by `/gov/kv/members/certs`, `/gov/kv/members/encryption_public_keys`, `/gov/kv/members/info`.
- `/gov/code` endpoint is deprecated. It is replaced by `/gov/kv/nodes/code_ids`.
- `/gov/jwt_keys/all` endpoint is deprecated. It is replaced by `/gov/kv/jwt/public_signing_keys`, `/gov/kv/jwt/public_signing_key_issue`, and `/gov/kv/jwt/issuers`
- The built-in authentication policies for JWTs and certs will now enforce expiry times, based on the current time received from the host. JWTs must contain "nbf" and "exp" claims, and if those are outside the current time then the request will get an authentication error (#4786).
- `TCP_NODELAY` is now set for all incoming and outgoing TCP connections (#4717).
- Builtin governance tables now have endpoints for accessing their content directly from the KV, under `/gov/kv`. For instance, `/gov/kv/constitution` will read the current constitution.

---

### Dependencies

- Updated Clang version requirement to >= 10 in cmake.
- Upgraded OpenEnclave to [0.18.5](https://github.com/openenclave/openenclave/releases/tag/v0.18.5).
- Upgraded t_cose from [v1.1 to v1.1.1](https://github.com/laurencelundblade/t_cose/compare/v1.1...v1.1.1). v1.1.1 can optionally allow unknown critical header parameters in COSE_Sign1 envelopes which is desirable for CCF C++ applications.

---

### Bug Fixes

- Historical query system will re-request entries if the host fails to provide them within a fixed time.
- Node-to-node channels no longer check certificate expiry times. This previously caused "Peer certificate verification failed" error messages when node or service certs expired. (#4733)
- `node_data_json_file` configuration option is now correctly applied in `Start` and `Recover` modes (#4761).
- Session consistency is now provided even across elections. If session consistency would be broken, the inconsistent request will return an error and the TLS session will be terminated.
- Fixed issue where invalid snapshots could be generated depending on the pattern of additions/removals of keys in a given key-value map (#4730).
- Fix issue with large snapshots that may cause node crash on startup (join/recover) if configured stack size was too low (#4566).

## [4.0.0-dev6]

[4.0.0-dev6]: https://github.com/microsoft/CCF/releases/tag/ccf-4.0.0-dev6

### Added

- Added logging of JS execution time for all requests. This can be disabled in confidential scenarios with the new `ccf.enableMetricsLogging` function in the JS API. After calling `ccf.enableMetricsLogging(false)`, this logging will not be emitted.

## [4.0.0-dev5]

[4.0.0-dev5]: https://github.com/microsoft/CCF/releases/tag/ccf-4.0.0-dev5

### Changed

- Additional logging of historical query flow in `UNSAFE` builds.
- Historical query system will re-request entries if the host fails to provide them within a fixed time.
- Renamed `ccf::CodeDigest` to `ccf:pal::PlatformAttestationMeasurement` and `get_code_id()` to `get_measurement()` (#5063).

### Dependencies

- Upgraded OpenEnclave to [0.18.5](https://github.com/openenclave/openenclave/releases/tag/v0.18.5).
- Upgraded t_cose from [v1.1 to v1.1.1](https://github.com/laurencelundblade/t_cose/compare/v1.1...v1.1.1). v1.1.1 can optionally allow unknown critical header parameters in COSE_Sign1 envelopes which is desirable for CCF C++ applications.

### Added

- New `/node/index/strategies` endpoint, which will list all indexing strategies currently installed alongside a description of how far each has progressed.
- When starting a host subprocess, applications may now pass data to its standard input. Additionally, the process' output is captured and logged by CCF (#5056).
- `ignore_first_sigterm` config option. When set, will cause a node to ignore the first `SIGTERM` it receives, but the `/node/state` endpoint expose `"stop_notice": true`. A second `SIGTERM` will cause the process to shut down as normal. This can be useful in orchestration settings where nodes receive unsollicited signals that the operator wishes to react to.

## [4.0.0-dev4]

[4.0.0-dev4]: https://github.com/microsoft/CCF/releases/tag/ccf-4.0.0-dev4

### Changed

- `/gov/members` endpoint is deprecated. It is replaced by `/gov/kv/members/certs`, `/gov/kv/members/encryption_public_keys`, `/gov/kv/members/info`.
- `/gov/code` endpoint is deprecated. It is replaced by `/gov/kv/nodes/code_ids`.
- `/gov/jwt_keys/all` endpoint is deprecated. It is replaced by `/gov/kv/jwt/public_signing_keys`, `/gov/kv/jwt/public_signing_key_issue`, and `/gov/kv/jwt/issuers`
- `ccf::RpcContext::set_response()` has been renamed to `ccf::RpcContext::set_response_json()` (#4813).
- The built-in authentication policies for JWTs and certs will now enforce expiry times, based on the current time received from the host. JWTs must contain "nbf" and "exp" claims, and if those are outside the current time then the request will get an authentication error (#4786).
- `ccf.crypto.sign()` previously returned DER-encoded ECDSA signatures and now returns IEEE P1363 encoded signatures, aligning with the behavior of the Web Crypto API and `ccf.crypto.verifySignature()` (#4829).
- Proposals authenticated with COSE Sign1 must now contain a `ccf.gov.msg.created_at` header parameter, set to a positive integer number of seconds since epoch. This timestamp is used to detect potential proposal replay. The `ccf_cose_sign1*` scripts have been updated accordingly and require a `--ccf-gov-msg-created_at`.
- Updated Clang version requirement to >= 10 in cmake.

### Added

- Added `ccf.enableUntrustedDateTime` to JS API. After calling `ccf.enableUntrustedDateTime(true)`, the `Date` global object will use the untrusted host time to retrieve the current time.
- Add new `ccf.crypto.jwkToPem`, `ccf.crypto.pubJwkToPem`, `ccf.crypto.rsaJwkToPem`, `ccf.crypto.pubRsaJwkToPem`, `ccf.crypto.eddsaJwkToPem`, `ccf.crypto.pubEddsaJwkToPem` to JavaScript/TypesScript API to convert EC/RSA/EdDSA keys from PEM to Json Web Key (#4876).
- Add new constructors to cryptography C++ API to generate EC/RSA/EdDSA keys from Json Web Key (#4876).
- Endorsement certificates for SEV-SNP attestation report can now be retrieved via an environment variable, as specified by `attestation.environment.report_endorsements` configuration entry (#4940).

## [4.0.0-dev3]

[4.0.0-dev3]: https://github.com/microsoft/CCF/releases/tag/ccf-4.0.0-dev3

### Fixed

- Node-to-node channels no longer check certificate expiry times. This previously caused "Peer certificate verification failed" error messages when node or service certs expired. (#4733)
- `node_data_json_file` configuration option is now correctly applied in `Start` and `Recover` modes (#4761).

### Changed

- Increased default NumHeapPages (heap size) for js_generic from 131072 (500MB) to 524288 (2GB).
- `TCP_NODELAY` is now set for all incoming and outgoing TCP connections (#4717).

## [4.0.0-dev2]

[4.0.0-dev2]: https://github.com/microsoft/CCF/releases/tag/ccf-4.0.0-dev2

### Added

- The [ccf Python package](https://pypi.org/project/ccf/) now includes a `ccf_cose_sign1` CLI tool, to facilitate the creation of [COSE Sign1](https://www.rfc-editor.org/rfc/rfc8152#page-18) requests for governance purposes. It also includes `ccf_cose_sign1_prepare` and `ccf_cose_sign1_finish` CLI tools, to facilitate the creation of [COSE Sign1](https://www.rfc-editor.org/rfc/rfc8152#page-18) requests for governance purposes, signed with external key management systems such as AKV. See [documentation](https://microsoft.github.io/CCF/main/governance/hsm_keys.html#cose-signing) for details.
- Builtin governance tables now have endpoints for accessing their content directly from the KV, under `/gov/kv`. For instance, `/gov/kv/constitution` will read the current constitution.

### Fixed

- Session consistency is now provided even across elections. If session consistency would be broken, the inconsistent request will return an error and the TLS session will be terminated.
- Fixed issue where invalid snapshots could be generated depending on the pattern of additions/removals of keys in a given key-value map (#4730).

## [4.0.0-dev0]

[4.0.0-dev0]: https://github.com/microsoft/CCF/releases/tag/ccf-4.0.0-dev0

### Added

- Added `view_history` and `view_history_since` query parameters to `/app/commit` endpoint for retrieving the full view history and the view history since a certain view (#4580)
- Added `BaseEndpointRegistry::get_view_history_v1` function to get the view history since a given revision (#4580)

### Changed

- `enclave.type` configuration entry now only supports `Debug` or `Release`. Trusted Execution Environment platform should be specified via new `enclave.platform` configuration entry (`SGX`, `SNP` or `Virtual`) (#4569).

### Fixed

- Fix issue with large snapshots that may cause node crash on startup (join/recover) if configured stack size was too low (#4566).

## [3.0.0-rc2]

### Dependencies

- Upgraded OpenEnclave to 0.18.4.

### Added

- Added new `ccf.crypto.eddsaPemToJwk`, `ccf.crypto.pubEddsaPemToJwk` to JavaScript/TypesScript API to convert EdDSA keys from PEM to JWK (#4524).

### Changed

## [3.0.0-rc1]

[3.0.0-rc1]: https://github.com/microsoft/CCF/releases/tag/ccf-3.0.0-rc1

### Added

- `sandbox.sh` now accepts a `--consensus-update-timeout-ms` to modify the `consensus.message_timeout` value in each node's configuration. This can be used to alter multi-node commit latency.
- Add `ccf.crypto.sign()` API in the JavaScript runtime (#4454).

### Changed

- CCF is now a separate CMake project and Debian package per platform (sgx, snp and virtual), rather than the same project and package with a decorated version, to prevent accidental misuse and narrow down dependencies. (#4421).
  - C++ applications should find the appropriate CCF package in CMake with `find_package("ccf_<platform>" REQUIRED)`.
  - CCF Debian packages are now installed at `/opt/ccf_<platform>` rather than `/opt/ccf`.
- We now support QuickJS runtime caps such as `max_heap_bytes`, `max_stack_bytes` and `max_execution_time_ms`. These can be set via a governance proposal. They can also be fetched via the `GET /node/js_metrics` endpoint (#4396).

## [3.0.0-rc0]

### Developer API

### C++

- Removed deprecated `set_execute_outside_consensus()` API (#3886, #3673).
- Application code should now use the `CCF_APP_*` macros rather than `LOG_*_FMT` (eg - `CCF_APP_INFO` replacing `LOG_INFO_FMT`). The new macros will add an `[app]` tag to all lines so they can be easily filtered from framework code (#4024).
- The previous logging macros (`LOG_INFO_FMT`, `LOG_DEBUG_FMT` etc) have been deprecated, and should no longer be used by application code. Replace with the `CCF_APP_*` equivalent.
- Added a new method `get_decoded_request_path_param`s that returns a map of decoded path parameters (#4126).
- New `crypto::hmac` API (#4204).
- The `ccf::RpcContext` now contains functionality for storing user data with `set_user_data` and retrieving it with `get_user_data` (#4291).
- There are now `make_endpoint_with_local_commit_handler` and `make_read_only_endpoint_with_local_commit_handler` functions to install endpoints with post local-commit logic (#4296).
- `ccf::historical::adapter`, `ccf::historical::adapter_v1`, `ccf::historical::is_tx_committed` and `ccf::historical::is_tx_committed_v1` have been removed. Application code should upgrade to `ccf::historical::adapter_v3` and `ccf::historical::is_tx_committed_v2`.
- `ccf::EnclaveAttestationProvider` is deprecated and will be removed in a future release. It should be replaced by `ccf::AttestationProvider`.
- The functions `starts_with`, `ends_with`, `remove_prefix`, and `remove_suffix`, and the type `remove_cvref` have been removed from `nonstd::`. The C++20 equivalents should be used instead.

### JavaScript

- Add `ccf.generateEcdsaKeyPair` API in the JavaScript runtime (#4271).
- Add `secp256k1` support to `ccf.crypto.generateEcdsaKeyPair()` and `ccf.crypto.verifySignature()` (#4347).
- Add `ccf.crypto.generateEddsaKeyPair()` API with `Curve25519` support in the JavaScript runtime (#4391).
- Add new `ccf.crypto.pemToJwk`, `ccf.crypto.pubPemToJwk`, `ccf.crypto.rsaPemToJwk`, `ccf.crypto.pubRsaPemToJwk` to JavaScript/TypesScript API to convert EC/RSA keys from PEM to JWK (#4359).

---

### Governance

- `set_user` action in sample constitutions correctly handles user_data (#4229).
- Governance endpoints now support [COSE Sign1](https://www.rfc-editor.org/rfc/rfc8152#page-18) input, as well as signed HTTP requests (#4392).

---

### Operations

- The node-to-node interface configuration now supports a `published_address` to enable networks with nodes running in different (virtual) subnets (#3867).
- Primary node now automatically steps down as backup (in the same view) if it has not heard back from a majority of backup nodes for an election timeout (#3685).
- New nodes automatically shutdown if the target service certificate is misconfigured (#3895).
- New per-interface configuration entries (`network.rpc_interfaces.http_configuration`) are added to let operators cap the maximum size of body, header value size and number of headers in client HTTP requests. The client session is automatically closed if the HTTP request exceeds one of these limits (#3941).
- Added new `read_only_directory` snapshots directory node configuration so that committed snapshots can be shared between nodes (#3973).
- Fixed issue with recovery of large ledger entries (#3986).
- New `GET /node/network/removable_nodes` and `DELETE /node/network/nodes/{node_id}` exposed to allow operator to decide which nodes can be safely shut down after retirement, and clear their state from the Key-Value Store.
- Fixed issue where two primary nodes could be elected if an election occurred while a reconfiguration transaction was still pending (#4018).
- New `snpinfo.sh` script (#4196).
- New `"attestation"` section in node JSON configuration to specify remote endpoint required to retrieve the endorsement certificates for SEV-SNP attestation report (#4277, #4302).

#### Release artefacts

- `ccf_unsafe` is now a separate project and package, rather than the same project and package with a decorated version, to prevent accidental misuse.
- Release assets now include variants per TEE platform: `ccf_sgx_<version>_amd64.deb`, `ccf_snp_<version>_amd64.deb` and `ccf_virtual_<version>_amd64.deb`.
- Docker images now include variants per TEE platform, identified via image tag: `:<version>-sgx`, `:<version>-snp` and `:<version>-virtual`.

---

### Auditor

- Node and service PEM certificates no longer contain a trailing null byte (#3885).

---

### Client API

- Added a `GET /node/service/previous_identity` endpoint, which can be used during a recovery to look up the identity of the service before the catastrophic failure (#3880).
- `GET /node/version` now contains an `unsafe` flag reflecting the status of the build.
- Added new recovery_count field to `GET /node/network` endpoint to track the number of disaster recovery procedures undergone by the service (#3982).
- Added new `service_data_json_file` configuration entry to `cchost` to point to free-form JSON file to set arbitrary data to service (#3997).
- Added new `current_service_create_txid` field to `GET /node/network` endpoint to indicate `TxID` at which current service was created (#3996).
- Experimental support for HTTP/2 (#4010).
- Generated OpenAPI now describes whether each endpoint is forwarded (#3935).
- When running with `curve-id` set to `secp256r1`, we now correctly support temporary ECDH keys on curve `secp256r1` for TLS 1.2 clients.
- Application-defined endpoints are now accessible with both `/app` prefix and un-prefixed, e.g. `GET /app/log/private` and `GET /log/private` (#4147).

---

### Dependencies

- Updated PSW in images to 2.16.100.
- Upgraded Open Enclave to 0.18.1 (#4023).

---

### Documentation

- The "Node Output" page has been relabelled as "Troubleshooting" in the documentation and CLI commands for troubleshooting have been added to it.

## [3.0.0-dev7]

### Added

- Added new `ccf.crypto.pemToJwk`, `ccf.crypto.pubPemToJwk`, `ccf.crypto.rsaPemToJwk`, `ccf.crypto.pubRsaPemToJwk` to JavaScript/TypesScript API to convert EC/RSA keys from PEM to JWK (#4359).

### Changed

- JavaScript crypto API (e.g. `generateAesKey` and `wrapKey`) are now included as part of the `ccf.crypto` package (#4372).

## [3.0.0-dev6]

### Added

- Experimental `ccf::MemberCOSESign1AuthnPolicy` (#3875)
- Add secp256k1 support to `ccf.crypto.generateEcdsaKeyPair()` and `ccf.crypto.verifySignature()` (#4347).

### Deprecated

- `ccf::EnclaveAttestationProvider` is deprecated and will be removed in a future release. It should be replaced by `ccf::AttestationProvider`

## [3.0.0-dev5]

### Added

- Added a new proposal action `set_js_runtime_options` that accepts `max_heap_bytes` and `max_stack_bytes` for QuickJS runtime.
- Experimental support for AMD SEV-SNP nodes (#4106, #4235)
- New "attestation" section in node JSON configuration to specify remote endpoint required to retrieve the endorsement certificates for SEV-SNP attestation report (#4277, #4302).
- The `ccf::RpcContext` now contains functionality for storing user data with `set_user_data` and retrieving it with `get_user_data` (#4291).
- There are now `make_endpoint_with_local_commit_handler` and `make_read_only_endpoint_with_local_commit_handler` functions to install endpoints with post local-commit logic (#4296).

### Changed

- The endpoint `GET /node/js_metrics` now also returns the QuickJS runtime memory options.

### Fixed

- Also install `*.inc` files for third-party dependencies (#4266).
- Add `ccf.generateEcdsaKeyPair` API in the JavaScript runtime (#4271).

### Removed

- `ccf::historical::adapter`, `ccf::historical::adapter_v1`, `ccf::historical::is_tx_committed` and `ccf::historical::is_tx_committed_v1` have been removed. Application code should upgrade to `ccf::historical::adapter_v3` and `ccf::historical::is_tx_committed_v2`.

## [3.0.0-dev4]

### Fixed

- `set_user` action in sample constitutions correctly handles `user_data` (#4229).

### Removed

- Snapshots generated by 1.x services can no longer be used to join from or recover a new service, i.e. 1.x services should first upgrade to 2.x before upgrading to 3.x when making use of existing snapshots (#4255).

## [3.0.0-dev3]

### Added

- New `snpinfo.sh` script (#4196).
- New `crypto::hmac` API (#4204).

### Changed

- Application-defined endpoints are now accessible with both `/app` prefix and un-prefixed, e.g. `GET /app/log/private` and `GET /log/private` (#4147).
- The method `EndpointRegistry::get_metrics_for_endpoint(const EndpointDefinitionPtr&)` has been replaced with `EndpointRegistry::get_metrics_for_endpoint(const std::string& method, const std::string& verb)`.

## [3.0.0-dev2]

### Dependencies

- Upgraded OpenEnclave to 0.18.2 (#4132).

### Added

- New `GET /node/network/removable_nodes` and `DELETE /node/network/nodes/{node_id}` exposed to allow operator to decide which nodes can be safely shut down after retirement, and clear their state from the Key-Value Store.
- Added a new method `get_decoded_request_path_params` that returns a map of decoded path parameters (#4126)

### Changed

- Calling `remove(K)` on a KV handle no longer returns a bool indicating if the key was previously present. This can be simulated by calling `has(K)` beforehand. This avoids introducing a read-dependency with every call to `remove()`.

### Fixed

- Fixed issue where two primary nodes could be elected if an election occurred while a reconfiguration transaction was still pending (#4018).
- When running with `--curve-id secp256r1`, we now correctly support temporary ECDH keys on curve secp256r1 for TLS 1.2 clients.

### Deprecated

- The previous logging macros (`LOG_INFO_FMT`, `LOG_DEBUG_FMT` etc) have been deprecated, and should no longer be used by application code. Replace with the `CCF_APP_*` equivalent.

## [3.0.0-dev1]

### Added

- `/node/version` now contains an `unsafe` flag reflecting the status of the build.
- New per-interface configuration entries (`network.rpc_interfaces.http_configuration`) are added to let operators cap the maximum size of body, header value size and number of headers in client HTTP requests. The client session is automatically closed if the HTTP request exceeds one of these limits (#3941).
- Added new `recovery_count` field to `GET /node/network` endpoint to track the number of disaster recovery procedures undergone by the service (#3982).
- Added new `service_data_json_file` configuration entry to `cchost` to point to free-form JSON file to set arbitrary data to service (#3997).
- Added new `current_service_create_txid` field to `GET /node/network` endpoint to indicate `TxID` at which current service was created (#3996).
- Added new `read_only_directory` snapshots directory node configuration so that committed snapshots can be shared between nodes (#3973).
- Experimental support for HTTP/2 (#4010).

### Changed

- Generated OpenAPI now describes whether each endpoint is forwarded (#3935).
- Application code should now use the `CCF_APP_*` macros rather than `LOG_*_FMT` (eg - `CCF_APP_INFO` replacing `LOG_INFO_FMT`). The new macros will add an `[app]` tag to all lines so they can be easily filtered from framework code (#4024).

### Fixed

- Fixed issue with recovery of large ledger entries (#3986).

### Documentation

- The "Node Output" page has been relabelled as "Troubleshooting" in the documentation and CLI commands for troubleshooting have been added to it.

### Dependencies

- Upgraded Open Enclave to 0.18.1 (#4023).

## [3.0.0-dev0]

### Added

- The node-to-node interface configuration now supports a `published_address` to enable networks with nodes running in different (virtual) subnets (#3867).
- Added a `GET /node/service/previous_identity` endpoint, which can be used during a recovery to look up the identity of the service before the catastrophic failure (#3880).
- Added an automatic certificate management environment (ACME) client to automatically manage TLS certificates that are globally endorsed by an external authority, e.g. Let's Encrypt (#3877).

### Changed

- Primary node now automatically steps down as backup (in the same view) if it has not heard back from a majority of backup nodes for an election timeout (#3685).
- Node and service PEM certificates no longer contain a trailing null byte (#3885).
- New nodes automatically shutdown if the target service certificate is misconfigured (#3895).
- Updated PSW in images to 2.16.100.
- `ccf_unsafe` is now a separate project and package, rather than the same project and package with a decorated version, to prevent accidental misuse.

### Removed

- Removed deprecated `set_execute_outside_consensus()` API (#3886, #3673).

## [2.0.0]

See [documentation for code upgrade 1.x to 2.0](https://microsoft.github.io/CCF/main/operations/code_upgrade_1x.html) to upgrade an existing 1.x CCF service to 2.0

### Developer API

#### C++

- CCF is now built with Clang 10. It is strongly recommended that C++ applications upgrade to Clang 10 as well.
- Raised the minimum supported CMake version for building CCF to 3.16 (#2946).
- Removed `mbedtls` as cryptography and TLS library.

- The CCF public API is now under `include/ccf`, and all application includes of framework code should use only these files.
- Private headers have been moved to `ccf/include/ccf/_private` so they cannot be accidentally included from existing paths. Any applications relying on private headers should remove this dependency, or raise an issue to request the dependency be moved to the public API. In a future release private headers will be removed entirely from the installed package.

- The `enclave::` namespace has been removed, and all types which were under it are now under `ccf::`. This will affect any apps using `enclave::RpcContext`, which should be replaced with `ccf::RpcContext` (#3664).
- The `kv::Store` type is no longer visible to application code, and is replaced by a simpler `kv::ReadOnlyStore`. This is the interface given to historical queries to access historical state and enforces read-only access, without exposing internal implementation details of the store. This should have no impact on JS apps, but C++ apps will need to replace calls to `store->current_txid()` with calls to `store->get_txid()`, and `store->create_tx()` to `store->create_read_only_tx()`.
- The C++ types used to define public governance tables are now exposed in public headers. Any C++ applications reading these tables should update their include paths (ie - `#include "service/tables/nodes.h"` => `#include "ccf/service/tables/nodes.h"`) (#3608).
- `TxReceipt::describe()` has been replaced with `ccf::describe_receipt_v2()`. Note that the previous JSON format is still available, but must be retrieved as a JSON object from `describe_receipt_v1()`. Includes of the private `node/tx_receipt.h` from C++ applications should be removed (#3610).
- The entry point for creation of C++ apps is now `make_user_endpoints()`. The old entry point `get_rpc_handler()` has been removed (#3562). For an example of the necessary change, see [this diff](https://github.com/microsoft/CCF/commit/5b40ba7b42d5664d787cc7e3cfc9cbe18c01e5a1#diff-78fa25442e77145040265646434b9582d491928819e58be03c5693c01417c6c6) of the logging sample app (#3562).

- Added `get_untrusted_host_time_v1` API. This can be used to retrieve a timestamp during endpoint execution, accurate to within a few milliseconds. Note that this timestamp comes directly from the host so is not trusted, and should not be used to make sensitive decisions within a transaction (#2550).
- Added `get_quotes_for_all_trusted_nodes_v1` API. This returns the ID and quote for all nodes which are currently trusted and participating in the service, for live audit (#2511).
- Added `get_metrics_v1` API to `BaseEndpointRegistry` for applications that do not make use of builtins and want to version or customise metrics output.
- Added `set_claims_digest()` API to `RpcContext`, see [documentation](https://microsoft.github.io/CCF/main/build_apps/logging_cpp.html#user-defined-claims-in-receipts) on how to use it to attach application-defined claims to transaction receipts.
- Added [indexing system](https://microsoft.github.io/CCF/main/architecture/indexing.html) to speed up historical queries (#3280, #3444).
- Removed `get_node_state()` from `AbstractNodeContext`. The local node's ID is still available to endpoints as `get_node_id()`, and other subsystems which are app-visible can be fetched directly (#3552).

- Receipts now come with service endorsements of previous service identities after recoveries (#3679). See `verify_receipt` in `e2e_logging.py` for an example of how to verify the resulting certificate chain. This functionality is introduced in `ccf::historical::adapter_v3`.
- `ccf::historical::adapter_v2`, and its successor `ccf::historical::adapter_v3` now return 404, with either `TransactionPendingOrUnknown` or `TransactionInvalid`, rather than 400 when a user performs a historical query for a transaction id that is not committed.
- `ccf::historical::AbstractStateCache::drop_requests()` renamed to `drop_cached_states()` (#3187).

Key-Value Store

- Added `kv::Value` and `kv::Set`, as a more error-proof alternative to `kv::Map`s which had a single key or meaningless values (#2599).
- Added `foreach_key` and `foreach_value` to C++ KV API, to iterate without deserializing both entries when only one is used (#2918).

#### JavaScript

- Added JavaScript bytecode caching to avoid repeated compilation overhead. See the [documentation](https://microsoft.github.io/CCF/main/build_apps/js_app_bundle.html#deployment) for more information (#2643).
- Added `ccf.crypto.verifySignature()` for verifying digital signatures to the JavaScript API (#2661).
- Added experimental JavaScript API `ccf.host.triggerSubprocess()` (#2461).

- `ccf.crypto.verifySignature()` previously required DER-encoded ECDSA signatures and now requires IEEE P1363 encoded signatures, aligning with the behavior of the Web Crypto API (#2735).
- `ccf.historical.getStateRange` / `ccf.historical.dropCachedStates` JavaScript APIs to manually retrieve historical state in endpoints declared as `"mode": "readonly"` (#3033).
- JavaScript endpoints with `"mode": "historical"` now expose the historical KV at `ccf.historicalState.kv` while `ccf.kv` always refers to the current KV state. Applications relying on the old behaviour should make their code forward-compatible before upgrading to 2.x with `const kv = ccf.historicalState.kv || ccf.kv`.
- Receipts accessible through JavaScript no longer contain the redundant `root` hash field. Applications should be changed to not rely on this field anymore before upgrading to 2.x.
- Add request details with additional URL components to JS + TS API: `request.url`, `request.route`, `request.method`, `request.hostname` (#3498).

---

### Governance

- Updated `actions.js` constitution fragment to record service-endorsed node certificate on the `transition_node_to_trusted` action. The constitution must be updated using the existing `set_constitution` proposal (#2844).
- The existing `transition_node_to_trusted` proposal action now requires a new `valid_from` argument (and optional `validity_period_days`, which defaults to the value of `maximum_node_certificate_validity_days`).
- The `proposal_generator` has been removed from the `ccf` Python package. The majority of proposals can be trivially constructed in existing client tooling, without needing to invoke Python. This also introduces parity between the default constitution and custom constitution actions - all should be constructed and called from the same governance client code. Some jinja templates are included in `samples/templates` for constructing careful ballots from existing proposals.
- A new governance action `trigger_ledger_chunk` to request the creation of a ledger chunk at the next signature (#3519).
- A new governance action `trigger_snapshot` to request the creation of a snapshot at the next signature (#3544).
- Configurations and proposals now accept more date/time formats, including the Python-default ISO 8601 format (#3739).
- The `transition_service_to_open` governance proposal now requires the service identity as an argument to ensure the correct service is started. During recovery, it further requires the previous service identity to ensure the right service is recovered (#3624).

---

### Operations

#### `cchost` Configuration

- **Breaking change**: Configuration for CCF node is now a JSON configuration file passed in to `cchost` via `--config /path/to/config/file/` CLI argument. Existing CLI arguments have been removed. The `migrate_1_x_config.py` script (included in `ccf` Python package) should be used to migrate existing `.ini` configuration files to `.json` format (#3209).
- Added support for listening on multiple interfaces for incoming client RPCs, with individual session caps (#2628).
- The per-node session cap behaviour has changed. The `network.rpc_interfaces.<interface_name>.max_open_sessions_soft` is now a soft cap on the number of sessions. Beyond this, new sessions will receive a HTTP 503 error immediately after completing the TLS handshake. The existing hard cap (where sessions are closed immediately, before the TLS handshake) is still available, under the new argument `network.rpc_interfaces.<interface_name>.max_open_sessions_hard` (#2583).
- Snapshot files now include receipt of evidence transaction. Nodes can now join or recover a service from a standalone snapshot file. 2.x nodes can still make use of snapshots created by a 1.x node, as long as the ledger suffix containing the proof of evidence is also specified at start-up (#2998).
- If no `node_certificate.subject_alt_names` is specified at node start-up, the node certificate _Subject Alternative Name_ extension now defaults to the value of `published_address` of the first RPC interface (#2902).
- Primary node now also reports time at which the ack from each backup node was last received (`GET /node/consensus` endpoint). This can be used by operators to detect one-way partitions between the primary and backup nodes (#3769).
- Added new `GET /node/self_signed_certificate` endpoint to retrieve the self-signed certificate of the target node (#3767).
- New `GET /gov/members` endpoint which returns details of all members from the KV (#3615).
- The new `endorsement` configuration entry lets operators set the desired TLS certificate endorsement, either service-endorsed or node-endorsed (self-signed), for each network RPC interface of a node, defaulting to service-endorsed (#2875).

#### Certificate(s) Validity Period

- Nodes certificates validity period is no longer hardcoded and must instead be set by operators and renewed by members (#2924):

  - The new `node_certificate.initial_validity_days` (defaults to 1 day) configuration entry lets operators set the initial validity period for the node certificate (valid from the current system time).
  - The new `command.start.service_configuration.maximum_node_certificate_validity_days` (defaults to 365 days) configuration entry sets the maximum validity period allowed for node certificates.
  - The new `set_node_certificate_validity` proposal action allows members to renew a node certificate (or `set_all_nodes_certificate_validity` equivalent action to renew _all_ trusted nodes certificates).

- Service certificate validity period is no longer hardcoded and must instead be set by operators and renewed by members (#3363):

  - The new `service_certificate_initial_validity_days` (defaults to 1 day) configuration entry lets operators set the initial validity period for the service certificate (valid from the current system time).
  - The new `maximum_service_certificate_validity_days` (defaults to 365 days) configuration entry sets the maximum validity period allowed for service certificate.
  - The new `set_service_certificate_validity` proposal action allows members to renew the service certificate.

#### Misc

- The service certificate output by first node default name is now `service_cert.pem` rather than `networkcert.pem` (#3363).
- Log more detailed errors on early startup (#3116).
- Format of node output RPC and node-to-node addresses files is now JSON (#3300).
- Joining nodes now present service-endorsed certificate in client TLS sessions _after_ they have observed their own addition to the store, rather than as soon as they have joined the service. Operators should monitor the initial progress of a new node using its self-signed certificate as TLS session certificate authority (#2844).

- Slow ledger IO operations will now be logged at level FAIL. The threshold over which logging will activate can be adjusted by the `slow_io_logging_threshold` configuration entry to cchost (#3067).
- Added a new `client_connection_timeout` configuration entry to specify the maximum time a node should wait before re-establishing failed client connections. This should be set to a significantly lower value than `consensus.election_timeout` (#2618).
- Nodes code digests are now extracted and cached at network join time in `public:ccf.gov.nodes.info`, and the `GET /node/quotes` and `GET /node/quotes/self` endpoints will use this cached value whenever possible (#2651).
- DNS resolution of client connections is now asynchronous (#3140).
- The curve-id selected for the identity of joining nodes no longer needs to match that of the network (#2525).
- Removed long-deprecated `--domain` argument from `cchost`. Node certificate Subject Alternative Names should be passed in via existing `node_certificate.subject_alt_names` configuration entry (#2798).
- Added experimental support for 2-transaction reconfiguration with CFT consensus, see [documentation](https://microsoft.github.io/CCF/main/overview/consensus/bft.html#two-transaction-reconfiguration). Note that mixing 1tx and 2tx nodes in the same network is unsupported and unsafe at this stage (#3097).
- Aside from regular release packages, CCF now also provides `unsafe` packages with verbose logging, helpful for troubleshooting. The extent of the logging in these builds make them fundamentally UNSAFE to use for production purposes, hence the name.
- Nodes no longer crash at start-up if the ledger in the read-only ledger directories (`ledger.read_only_directories`) is ahead of the ledger in the main ledger directory (`ledger.directory`) (#3597).
- Nodes now have a free-form `node_data` field, to match users and members. This can be set when the node is launched, or modified by governance. It is intended to store correlation IDs describing the node's deployment, such as a VM name or Pod identifier (#3662).
- New `GET /node/consensus` endpoint now also returns primary node ID and current view (#3666).
- HTTP parsing errors are now recorded per-interface and returned by `GET /node/metrics` (#3671).
- Failed recovery procedures no longer block subsequent recoveries: `.recovery` ledger files are now created while the recovery is in progress and ignored or deleted by nodes on startup (#3563).
- Corrupted or incomplete ledger files are now recovered gracefully, until the last valid entry (#3585).

#### Fixed

- Fixed issue with ledger inconsistency when starting a new joiner node without a snapshot but with an existing ledger prefix (#3064).
- Fixed issue with join nodes which could get stuck if an election was triggered while catching up (#3169).
- Nodes joining must have a snapshot at least as recent as the primary's (#3573).

### Release artefacts

- `cchost` can now run both SGX and virtual enclave libraries. `cchost.virtual` is no longer needed, and has been removed (#3476).
- CCF Docker images are now available through Azure Container Registry rather than Docker Hub (#3839, #3821).
  - The `ccfmsrc.azurecr.io/ccf-sgx-app-run` image is now available at `ccfmsrc.azurecr.io/public/ccf/app/run:<tag>-sgx`.
  - The `ccfmsrc.azurecr.io/ccf-sgx-app-dev` image is now available at `ccfmsrc.azurecr.io/public/ccf/app/dev:<tag>-sgx`.
  - New `ccfmsrc.azurecr.io/public/ccf/app/run-js` JavaScript application runtime image (including `libjs_generic` application under `/usr/lib/ccf`) (#3845).

---

### Auditor

- Receipts now include the endorsed certificate of the node, as well as its node id, for convenience (#2991).
- Retired nodes are now removed from the store/ledger as soon as their retirement is committed (#3409).
- Service-endorsed node certificates are now recorded in a new `public:ccf.gov.nodes.endorsed_certificates` table, while the existing `cert` field in the `public:ccf.gov.nodes.info` table is now deprecated (#2844).
- New `split_ledger.py` utility to split existing ledger files (#3129).
- Python `ccf.read_ledger` module now accepts custom formatting rules for the key and value based on the key-value store table name (#2791).
- [Ledger entries](https://microsoft.github.io/CCF/main/architecture/ledger.html#transaction-format) now contain a `commit_evidence_digest`, as well as a `claims_digest`, which can be set with `set_claims_digest()`. The digest of the write set was previously the per-transaction leaf in the Merkle Tree, but is now combined with the digest of the commit evidence and the user claims. [Receipt verification instructions](https://microsoft.github.io/CCF/main/audit/receipts.html) have been amended accordingly. The presence of `commit_evidence` in receipts serves two purposes: giving the user access to the TxID without having to parse the write set, and proving that a transaction has been committed by the service. Transactions are flushed to disk eagerly by the primary to keep in-enclave memory use to a minimum, so the existence of a ledger suffix is not on its own indicative of its commit status. The digest of the commit evidence is in the ledger to allow audit and recovery, but only the disclosure of the commit evidence indicates that a transaction has been committed by the service
- Add `--insecure-skip-verification` to `ledger_viz` utility, to allow visualisation of unverified ledger chunks (#3618).
- Add `--split-services` to `ledger_viz` utility, to easily find out at which TxID new services were created (#3621).
- Python `ccf.read_ledger` and `ccf.ledger_viz` tools now accept paths to individual ledger chunks, to avoid parsing the entire ledger.

---

### Client API

- Added support for TLS 1.3 (now used by default).

- Added `GET /gov/jwt_keys/all` endpoint (#2519).
- Added new operator RPC `GET /node/js_metrics` returning the JavaScript bytecode size and whether the bytecode is used (#2643).
- Added a new `GET /node/metrics` endpoint which includes the count of active and peak concurrent sessions handled by the node (#2596).
- Added endpoint to obtain service configuration via `GET /node/service/configuration` (#3251).
- Added QuickJS version to RPC `GET /node/version` (#2643).
- Added a `GET /node/jwt_metrics` endpoint to monitor attempts and successes of key refresh for each issuer. See [documentation](https://microsoft.github.io/CCF/main/build_apps/auth/jwt.html#extracting-jwt-metrics) on how to use it.

- Schema of `GET /network/nodes/{node_id}` and `GET /network/nodes` endpoints has been modified to include all RPC interfaces (#3300).
- Improved performance for lookup of path-templated endpoints (#2918).
- CCF now responds to HTTP requests that could not be parsed with a 400 response including error details (#2652).
- Node RPC interfaces do not transition anymore from node-endorsed to service-endorsed TLS certificates but are fixed to a single configured type. While a given endorsement is not available yet (typically at start-up for service-endorsed certificates) the interface rejects TLS sessions instead of defaulting to a node-endorsed certificate (#2875).

- Websockets endpoints are no longer supported. Usage is insufficient to justify ongoing maintenance.
- The `ccf` Python package no longer provides utilities to issue requests to a running CCF service. This is because CCF supports widely-used client-server protocols (TLS, HTTP) that should already be provided by libraries for all programming languages. The `ccf` Python package can still be used to audit the ledger and snapshot files (#3386).

---

### Dependencies

- Upgraded Open Enclave to 0.17.7 (#3815).

---

### Misc Fixes

- When using the `sandbox.sh` script, always wait for `/app` frontend to be open on all nodes before marking the service as open (#3779).
- Snapshot generation no longer causes a node crash if the snapshot is larger than the ring buffer message size (`memory.max_msg_size`). Instead, the generation of the large snapshot is skipped (#3603).

---

## [2.0.0-rc9]

### Fixed

- Fixed an issue where new node started without a snapshot would be able to join from a node that started with a snapshot (#3573).
- Fixed consensus issue where a node would grant its vote even though it already knew about the current primary (#3810).
- Fixed issue with JSON configuration for `cchost` where extra fields were silently ignored rather than being rejected at startup (#3816).

### Changed

- Upgraded Open Enclave to 0.17.7 (#3815).
- CCF Docker images are now available through Azure Container Registry rather than Docker Hub (#3821).
  - The `ccfciteam/ccf-app-run` image is now available at `ccfmsrc.azurecr.io/ccf-sgx-app-run`.
  - The `ccfciteam/ccf-app-ci` image is now available at `ccfmsrc.azurecr.io/ccf-sgx-app-dev`.
- Added support for ciphers 'ECDHE-RSA-AES256-GCM-SHA384' and 'ECDHE-RSA-AES128-GCM-SHA256' when using TLS 1.2 (#3822).

## [2.0.0-rc8]

### Fixed

- When using the `sandbox.sh` script, always wait for `/app` frontend to be open on all nodes before marking the service as open (#3779).

### Changed

- Every leaf in the Merkle Tree, and every receipt now includes a claims digest (#3606).

### Added

- Primary node now also reports time at which the ack from each backup node was last received (`GET /node/consensus` endpoint). This can be used by operators to detect one-way partitions between the primary and backup nodes (#3769).
- Current receipt format is now exposed to C++ applications as `ccf::Receipt`, retrieved from `describe_receipt_v2`. Note that the previous JSON format is still available, but must be retrieved as a JSON object from `describe_receipt_v1`.

## [2.0.0-rc7]

### Fixed

- Fixed issue with incorrect node and service certificate validity period when starting node in non-GMT timezone (#3732).
- Fixed issue with self-signed node certificates that are now renewed when the `set_node_certificate_validity` proposal is applied (#3767).

## Changed

- Configurations and proposals now accept more date/time formats, including the Python-default ISO 8601 format (#3739).

## Added

- Added new `GET /node/self_signed_certificate` endpoint to retrieve the self-signed certificate of the target node (#3767).

## [2.0.0-rc6]

### Changed

- `host_processes_interface.h` is now a public header, accessible under `ccf/node/host_processes_interface.h`.

## [2.0.0-rc5]

### Changed

- Nodes now have a free-form `node_data` field, to match users and members. This can be set when the node is launched, or modified by governance. It is intended to store correlation IDs describing the node's deployment, such as a VM name or Pod identifier (#3662).
- New `GET /node/consensus` endpoint now also returns primary node ID and current view (#3666).
- The `enclave::` namespace has been removed, and all types which were under it are now under `ccf::`. This will affect any apps using `enclave::RpcContext`, which should be replaced with `ccf::RpcContext` (#3664).
- HTTP parsing errors are now recorded per-interface and returned by `GET /node/metrics` (#3671).
- The `kv::Store` type is no longer visible to application code, and is replaced by a simpler `kv::ReadOnlyStore`. This is the interface given to historical queries to access historical state and enforces read-only access, without exposing internal implementation details of the store. This should have no impact on JS apps, but C++ apps will need to replace calls to `store->current_txid()` with calls to `store->get_txid()`, and `store->create_tx()` to `store->create_read_only_tx()`.
- Receipts now come with service endorsements of previous service identities after recoveries (#3679). See `verify_receipt` in `e2e_logging.py` for an example of how to verify the resulting certificate chain. This functionality is introduced in `ccf::historical::adapter_v3`.
- Private headers have been moved to `ccf/include/ccf/_private` so they cannot be accidentally included from existing paths. Any applications relying on private headers should remove this dependence, or raise an issue to request the dependency be moved to the public API. In a future release private headers will be removed entirely from the installed package.

## [2.0.0-rc4]

### Added

- Aside from regular release packages, CCF now also provides `unsafe` packages with verbose logging, helpful for troubleshooting. The extent of the logging in these builds make them fundamentally UNSAFE to use for production purposes, hence the name.

### Changed

- The `transition_service_to_open` governance proposal now requires the service identity as an argument to ensure the correct service is started. During recovery, it further requires the previous service identity to ensure the right service is recovered (#3624).

## [2.0.0-rc3]

### Fixed

- Snapshot generation no longer causes a node crash if the snapshot is larger than the ring buffer message size (`memory.max_msg_size`). Instead, the generation of the large snapshot is skipped (#3603).

### Changed

- The C++ types used to define public governance tables are now exposed in public headers. Any C++ applications reading these tables should update their include paths (ie - `#include "service/tables/nodes.h"` => `#include "ccf/service/tables/nodes.h"`) (#3608).
- `TxReceipt::describe()` has been replaced with `ccf::describe_receipt()`. Includes of the private `node/tx_receipt.h` from C++ applications should be removed (#3610).
- Python `ccf.read_ledger` and `ccf.ledger_viz` tools now accept paths to individual ledger chunks, to avoid parsing the entire ledger.

### Added

- New `GET /gov/members` endpoint which returns details of all members from the KV (#3615).
- Add `--insecure-skip-verification` to `ledger_viz` utility, to allow visualisation of unverified ledger chunks (#3618).
- Add `--split-services` to `ledger_viz` utility, to easily find out at which TxID new services were created (#3621).

## [2.0.0-rc2]

### Changed

- The entry point for creation of C++ apps is now `make_user_endpoints()`. The old entry point `get_rpc_handler()` has been removed (#3562). For an example of the necessary change, see [this diff](https://github.com/microsoft/CCF/commit/5b40ba7b42d5664d787cc7e3cfc9cbe18c01e5a1#diff-78fa25442e77145040265646434b9582d491928819e58be03c5693c01417c6c6) of the logging sample app (#3562).
- Failed recovery procedures no longer block subsequent recoveries: `.recovery` ledger files are now created while the recovery is in progress and ignored or deleted by nodes on startup (#3563).
- Corrupted or incomplete ledger files are now recovered gracefully, until the last valid entry (#3585).
- The CCF public API is now under `include/ccf`, and all application includes of framework code should use only these files.

### Removed

- `get_node_state()` is removed from `AbstractNodeContext`. The local node's ID is still available to endpoints as `get_node_id()`, and other subsystems which are app-visible can be fetched directly (#3552).

### Fixed

- Nodes no longer crash at start-up if the ledger in the read-only ledger directories (`ledger.read_only_directories`) is ahead of the ledger in the main ledger directory (`ledger.directory`) (#3597).

## [2.0.0-rc1]

### Added

- The new `endorsement` configuration entry lets operators set the desired TLS certificate endorsement, either service-endorsed or node-endorsed (self-signed), for each network RPC interface of a node, defaulting to service-endorsed (#2875).
- A new governance action `trigger_ledger_chunk` to request the creation of a ledger chunk at the next signature (#3519).
- A new governance action `trigger_snapshot` to request the creation of a snapshot at the next signature (#3544).

### Changed

- Node RPC interfaces do not transition anymore from node-endorsed to service-endorsed TLS certificates but are fixed to a single configured type. While a given endorsement is not available yet (typically at start-up for service-endorsed certificates) the interface rejects TLS sessions instead of defaulting to a node-endorsed certificate (#2875).
- Add request details with additional URL components to JS + TS API: `request.url`, `request.route`, `request.method`, `request.hostname` (#3498).
- `cchost` can now run both SGX and virtual enclave libraries. `cchost.virtual` is no longer needed, and has been removed (#3476).

### Dependencies

- Upgraded Open Enclave to 0.17.6.

## [2.0.0-rc0]

See [documentation for code upgrade 1.x to 2.0](https://microsoft.github.io/CCF/main/operations/code_upgrade_1x.html) to upgrade an existing 1.x CCF service to 2.0

---

### Developer API

#### C++

- CCF is now built with Clang 10. It is strongly recommended that C++ applications upgrade to Clang 10 as well.
- Raised the minimum supported CMake version for building CCF to 3.16 (#2946).
- Removed `mbedtls` as cryptography and TLS library.

- Added `get_untrusted_host_time_v1` API. This can be used to retrieve a timestamp during endpoint execution, accurate to within a few milliseconds. Note that this timestamp comes directly from the host so is not trusted, and should not be used to make sensitive decisions within a transaction (#2550).
- Added `get_quotes_for_all_trusted_nodes_v1` API. This returns the ID and quote for all nodes which are currently trusted and participating in the service, for live audit (#2511).
- Added `get_metrics_v1` API to `BaseEndpointRegistry` for applications that do not make use of builtins and want to version or customise metrics output.
- Added `set_claims_digest()` API to `RpcContext`, see [documentation](https://microsoft.github.io/CCF/main/build_apps/logging_cpp.html#user-defined-claims-in-receipts) on how to use it to attach application-defined claims to transaction receipts.
- Added [indexing system](https://microsoft.github.io/CCF/main/architecture/indexing.html) to speed up historical queries (#3280, #3444).

- `ccf::historical::adapter_v2` now returns 404, with either `TransactionPendingOrUnknown` or `TransactionInvalid`, rather than 400 when a user performs a historical query for a transaction id that is not committed.
- `ccf::historical::AbstractStateCache::drop_requests()` renamed to `drop_cached_states()` (#3187).
- `get_state_at()` now returns receipts for signature transactions (#2785), see [documentation](https://microsoft.github.io/CCF/main/use_apps/verify_tx.html#transaction-receipts) for details.

Key-Value Store

- Added `kv::Value` and `kv::Set`, as a more error-proof alternative to `kv::Map`s which had a single key or meaningless values (#2599).
- Added `foreach_key` and `foreach_value` to C++ KV API, to iterate without deserializing both entries when only one is used (#2918).

#### JavaScript

- Added JavaScript bytecode caching to avoid repeated compilation overhead. See the [documentation](https://microsoft.github.io/CCF/main/build_apps/js_app_bundle.html#deployment) for more information (#2643).
- Added `ccf.crypto.verifySignature()` for verifying digital signatures to the JavaScript API (#2661).
- Added experimental JavaScript API `ccf.host.triggerSubprocess()` (#2461).

- `ccf.crypto.verifySignature()` previously required DER-encoded ECDSA signatures and now requires IEEE P1363 encoded signatures, aligning with the behavior of the Web Crypto API (#2735).
- `ccf.historical.getStateRange` / `ccf.historical.dropCachedStates` JavaScript APIs to manually retrieve historical state in endpoints declared as `"mode": "readonly"` (#3033).
- JavaScript endpoints with `"mode": "historical"` now expose the historical KV at `ccf.historicalState.kv` while `ccf.kv` always refers to the current KV state. Applications relying on the old behaviour should make their code forward-compatible before upgrading to 2.x with `const kv = ccf.historicalState.kv || ccf.kv`.
- Receipts accessible through JavaScript no longer contain the redundant `root` hash field. Applications should be changed to not rely on this field anymore before upgrading to 2.x.

---

### Governance

- Updated `actions.js` constitution fragment to record service-endorsed node certificate on the `transition_node_to_trusted` action. The constitution must be updated using the existing `set_constitution` proposal (#2844).
- The existing `transition_node_to_trusted` proposal action now requires a new `valid_from` argument (and optional `validity_period_days`, which defaults to the value of `maximum_node_certificate_validity_days`).
- The `proposal_generator` has been removed from the `ccf` Python package. The majority of proposals can be trivially constructed in existing client tooling, without needing to invoke Python. This also introduces parity between the default constitution and custom constitution actions - all should be constructed and called from the same governance client code. Some jinja templates are included in `samples/templates` for constructing careful ballots from existing proposals.

---

### Operations

#### `cchost` Configuration

- **Breaking change**: Configuration for CCF node is now a JSON configuration file passed in to `cchost` via `--config /path/to/config/file/` CLI argument. Existing CLI arguments have been removed. The `migrate_1_x_config.py` script (included in `ccf` Python package) should be used to migrate existing `.ini` configuration files to `.json` format (#3209).
- Added support for listening on multiple interfaces for incoming client RPCs, with individual session caps (#2628).
- The per-node session cap behaviour has changed. The `network.rpc_interfaces.<interface_name>.max_open_sessions_soft` is now a soft cap on the number of sessions. Beyond this, new sessions will receive a HTTP 503 error immediately after completing the TLS handshake. The existing hard cap (where sessions are closed immediately, before the TLS handshake) is still available, under the new argument `network.rpc_interfaces.<interface_name>.max_open_sessions_hard` (#2583).
- Snapshot files now include receipt of evidence transaction. Nodes can now join or recover a service from a standalone snapshot file. 2.x nodes can still make use of snapshots created by a 1.x node, as long as the ledger suffix containing the proof of evidence is also specified at start-up (#2998).
- If no `node_certificate.subject_alt_names` is specified at node start-up, the node certificate _Subject Alternative Name_ extension now defaults to the value of `published_address` of the first RPC interface (#2902).

#### Certificate(s) Validity Period

- Nodes certificates validity period is no longer hardcoded and must instead be set by operators and renewed by members (#2924):

  - The new `node_certificate.initial_validity_days` (defaults to 1 day) configuration entry lets operators set the initial validity period for the node certificate (valid from the current system time).
  - The new `command.start.service_configuration.maximum_node_certificate_validity_days` (defaults to 365 days) configuration entry sets the maximum validity period allowed for node certificates.
  - The new `set_node_certificate_validity` proposal action allows members to renew a node certificate (or `set_all_nodes_certificate_validity` equivalent action to renew _all_ trusted nodes certificates).

- Service certificate validity period is no longer hardcoded and must instead be set by operators and renewed by members (#3363):

  - The new `service_certificate_initial_validity_days` (defaults to 1 day) configuration entry lets operators set the initial validity period for the service certificate (valid from the current system time).
  - The new `maximum_service_certificate_validity_days` (defaults to 365 days) configuration entry sets the maximum validity period allowed for service certificate.
  - The new `set_service_certificate_validity` proposal action allows members to renew the service certificate.

#### Misc

- The service certificate output by first node default name is now `service_cert.pem` rather than `networkcert.pem` (#3363).
- Log more detailed errors on early startup (#3116).
- Format of node output RPC and node-to-node addresses files is now JSON (#3300).
- Joining nodes now present service-endorsed certificate in client TLS sessions _after_ they have observed their own addition to the store, rather than as soon as they have joined the service. Operators should monitor the initial progress of a new node using its self-signed certificate as TLS session certificate authority (#2844).

- Slow ledger IO operations will now be logged at level FAIL. The threshold over which logging will activate can be adjusted by the `slow_io_logging_threshold` configuration entry to cchost (#3067).
- Added a new `client_connection_timeout` configuration entry to specify the maximum time a node should wait before re-establishing failed client connections. This should be set to a significantly lower value than `consensus.election_timeout` (#2618).
- Nodes code digests are now extracted and cached at network join time in `public:ccf.gov.nodes.info`, and the `GET /node/quotes` and `GET /node/quotes/self` endpoints will use this cached value whenever possible (#2651).
- DNS resolution of client connections is now asynchronous (#3140).
- The curve-id selected for the identity of joining nodes no longer needs to match that of the network (#2525).
- Removed long-deprecated `--domain` argument from `cchost`. Node certificate Subject Alternative Names should be passed in via existing `node_certificate.subject_alt_names` configuration entry (#2798).
- Added experimental support for 2-transaction reconfiguration with CFT consensus, see [documentation](https://microsoft.github.io/CCF/main/overview/consensus/bft.html#two-transaction-reconfiguration). Note that mixing 1tx and 2tx nodes in the same network is unsupported and unsafe at this stage (#3097).

#### Fixed

- Fixed issue with ledger inconsistency when starting a new joiner node without a snapshot but with an existing ledger prefix (#3064).
- Fixed issue with join nodes which could get stuck if an election was triggered while catching up (#3169).

---

### Auditor

- Receipts now include the endorsed certificate of the node, as well as its node id, for convenience (#2991).
- Retired nodes are now removed from the store/ledger as soon as their retirement is committed (#3409).
- Service-endorsed node certificates are now recorded in a new `public:ccf.gov.nodes.endorsed_certificates` table, while the existing `cert` field in the `public:ccf.gov.nodes.info` table is now deprecated (#2844).
- New `split_ledger.py` utility to split existing ledger files (#3129).
- Python `ccf.read_ledger` module now accepts custom formatting rules for the key and value based on the key-value store table name (#2791).
- [Ledger entries](https://microsoft.github.io/CCF/main/architecture/ledger.html#transaction-format) now contain a `commit_evidence_digest`, as well as an optional `claims_digest` when `set_claims_digest()` is used. The digest of the write set was previously the per-transaction leaf in the Merkle Tree, but is now combined with the digest of the commit evidence and optionally the user claims when present. [Receipt verification instructions](https://microsoft.github.io/CCF/main/audit/receipts.html) have been amended accordingly. The presence of `commit_evidence` in receipts serves two purposes: giving the user access to the TxID without having to parse the write set, and proving that a transaction has been committed by the service. Transactions are flushed to disk eagerly by the primary to keep in-enclave memory use to a minimum, so the existence of a ledger suffix is not on its own indicative of its commit status. The digest of the commit evidence is in the ledger to allow audit and recovery, but only the disclosure of the commit evidence indicates that a transaction has been committed by the service

---

### Client API

- Added support for TLS 1.3 (now used by default).

- Added `GET /gov/jwt_keys/all` endpoint (#2519).
- Added new operator RPC `GET /node/js_metrics` returning the JavaScript bytecode size and whether the bytecode is used (#2643).
- Added a new `GET /node/metrics` endpoint which includes the count of active and peak concurrent sessions handled by the node (#2596).
- Added endpoint to obtain service configuration via `GET /node/service/configuration` (#3251).
- Added QuickJS version to RPC `GET /node/version` (#2643).
- Added a `GET /node/jwt_metrics` endpoint to monitor attempts and successes of key refresh for each issuer. See [documentation](https://microsoft.github.io/CCF/main/build_apps/auth/jwt.html#extracting-jwt-metrics) on how to use it.

- Schema of `GET /network/nodes/{node_id}` and `GET /network/nodes` endpoints has been modified to include all RPC interfaces (#3300).
- Improved performance for lookup of path-templated endpoints (#2918).
- CCF now responds to HTTP requests that could not be parsed with a 400 response including error details (#2652).

- Websockets endpoints are no longer supported. Usage is insufficient to justify ongoing maintenance.
- The `ccf` Python package no longer provides utilities to issue requests to a running CCF service. This is because CCF supports widely-used client-server protocols (TLS, HTTP) that should already be provided by libraries for all programming languages. The `ccf` Python package can still be used to audit the ledger and snapshot files (#3386).

---

### Dependencies

- Upgraded Open Enclave to 0.17.5.

## [2.0.0-dev8]

### Added

- Added `set_claims_digest()` API to `RpcContext`, see [documentation](https://microsoft.github.io/CCF/main/build_apps/logging_cpp.html#user-defined-claims-in-receipts) on how to use it to attach application-defined claims to transaction receipts.
- Added a `GET /jwt_metrics` endpoint to monitor attempts and successes of key refresh for each issuer. See [documentation](https://microsoft.github.io/CCF/main/build_apps/auth/jwt.html#extracting-jwt-metrics) on how to use it.

### Changed

- Service certificate validity period is no longer hardcoded and can instead be set by operators and renewed by members (#3363):
  - The new `service_certificate_initial_validity_days` (defaults to 1 day) configuration entry lets operators set the initial validity period for the service certificate (valid from the current system time).
  - The new `maximum_service_certificate_validity_days` (defaults to 365 days) configuration entry sets the maximum validity period allowed for service certificate.
  - The new `set_service_certificate_validity` proposal action allows members to renew the service certificate.
- Service certificate output by first node default name is now `service_cert.pem` rather than `networkcert.pem` (#3363).
- Retired nodes are now removed from the store/ledger as soon as their retirement is committed (#3409).

### Removed

- The `ccf` Python package no longer provides utilities to issue requests to a running CCF service. This is because CCF supports widely-used client-server protocols (TLS, HTTP) that should already be provided by libraries for all programming languages. The `ccf` Python package can still be used to audit the ledger and snapshot files (#3386).
- The `proposal_generator` has been removed from the `ccf` Python package. The majority of proposals can be trivially constructed in existing client tooling, without needing to invoke Python. This also introduces parity between the default constitution and custom constitution actions - all should be constructed and called from the same governance client code. Some jinja templates are included in `samples/templates` for constructing careful ballots from existing proposals.

## [2.0.0-dev7]

### Added

- Added endpoint to obtain service configuration via `/node/service/configuration` (#3251)

### Changed

- Breaking change: Configuration for CCF node is now a JSON configuration file passed in to `cchost` via `--config /path/to/config/file/` CLI argument. Existing CLI arguments have been removed. The `migrate_1_x_config.py` script (included in `ccf` Python package) should be used to migrate existing `.ini` configuration files to `.json` format (#3209).
- Format of node output RPC and node-to-node addresses files is now JSON (#3300).
- Schema of `GET /network/nodes/{node_id}` and `GET /network/nodes` endpoints has been modified to include all RPC interfaces (#3300).

### Renamed

- `ccf::historical::AbstractStateCache::drop_requests()` renamed to `drop_cached_states()` (#3187).

### Dependency

- Upgrade OpenEnclave from 0.17.2 to 0.17.5

## [2.0.0-dev6]

### Added

- Added experimental support for 2-transaction reconfiguration with CFT consensus (#3097), see [documentation](https://microsoft.github.io/CCF/main/overview/consensus/bft.html#two-transaction-reconfiguration). Note that mixing 1tx and 2tx nodes in the same network is unsupported and unsafe at this stage.

### Changed

- DNS resolution of client connections is now asynchronous.

### Fixed

- Fixed issue with join nodes which could get stuck if an election was triggered while catching up (#3169).

## [2.0.0-dev5]

### Added

- Receipts now include the endorsed certificate of the node, as well as its node id, for convenience (#2991).
- `get_metrics_v1` API to `BaseEndpointRegistry` for applications that do not make use of builtins and want to version or customise metrics output.
- Slow ledger IO operations will now be logged at level FAIL. The threshold over which logging will activate can be adjusted by the `--io-logging-threshold` CLI argument to cchost (#3067).
- Snapshot files now include receipt of evidence transaction. Nodes can now join or recover a service from a standalone snapshot file. 2.x nodes can still make use of snapshots created by a 1.x node, as long as the ledger suffix containing the proof of evidence is also specified at start-up (#2998).
- Nodes certificates validity period is no longer hardcoded and can instead be set by operators and renewed by members (#2924):
  - The new `--initial-node-cert-validity-days` (defaults to 1 day) CLI argument to cchost lets operators set the initial validity period for the node certificate (valid from the current system time).
  - The new `--max-allowed-node-cert-validity-days` (defaults to 365 days) CLI argument to cchost sets the maximum validity period allowed for node certificates.
  - The new `set_node_certificate_validity` proposal action allows members to renew a node certificate (or `set_all_nodes_certificate_validity` equivalent action to renew _all_ trusted nodes certificates).
  - The existing `transition_node_to_trusted` proposal action now requires a new `valid_from` argument (and optional `validity_period_days`, which defaults to the value of ``--max-allowed-node-cert-validity-days`).
- `ccf.historical.getStateRange` / `ccf.historical.dropCachedStates` JavaScript APIs to manually retrieve historical state in endpoints declared as `"mode": "readonly"` (#3033).
- Log more detailed errors on early startup (#3116).
- New `split_ledger.py` utility to split existing ledger files (#3129).

### Changed

- JavaScript endpoints with `"mode": "historical"` now expose the historical KV at `ccf.historicalState.kv` while `ccf.kv` always refers to the current KV state. Applications relying on the old behaviour should make their code forward-compatible before upgrading to 2.x with `const kv = ccf.historicalState.kv || ccf.kv`.

### Removed

- Receipts accessible through JavaScript no longer contain the redundant `root` hash field. Applications should be changed to not rely on this field anymore before upgrading to 2.x.

### Fixed

- Fixed issue with ledger inconsistency when starting a new joiner node without a snapshot but with an existing ledger prefix (#3064).

## [2.0.0-dev4]

### Added

- Added `foreach_key` and `foreach_value` to C++ KV API, to iterate without deserializing both entries when only one is used (#2918).
- `ccf::historical::adapter_v2` now returns 404, with either `TransactionPendingOrUnknown` or `TransactionInvalid`, rather than 400 when a user performs a historical query for a transaction id that is not committed.

### Changed

- Service-endorsed node certificates are now recorded in a new `public:ccf.gov.nodes.endorsed_certificates` table, while the existing `cert` field in the `public:ccf.gov.nodes.info` table is now deprecated (#2844).
- Joining nodes now present service-endorsed certificate in client TLS sessions _after_ they have observed their own addition to the store, rather than as soon as they have joined the service. Operators should monitor the initial progress of a new node using its self-signed certificate as TLS session certificate authority (#2844).
- Updated `actions.js` constitution fragment to record service-endorsed node certificate on the `transition_node_to_trusted` action. The constitution should be updated using the existing `set_constitution` proposal (#2844).
- Improved performance for lookup of path-templated endpoints (#2918).
- Raised the minimum supported CMake version for building CCF to 3.16 (#2946).

### Dependency

- Upgrade OpenEnclave from 0.17.1 to 0.17.2 (#2992)

## [2.0.0-dev3]

### Added

- Added support for listening on multiple interfaces for incoming client RPCs, with individual session caps (#2628).

### Changed

- Upgrade OpenEnclave from 0.17.0 to 0.17.1.
- `get_state_at()` now returns receipts for signature transactions (#2785), see [documentation](https://microsoft.github.io/CCF/main/use_apps/verify_tx.html#transaction-receipts) for details.
- Upgrade playbooks and base CI image to Ubuntu 20.04. CCF is now primarily developed and tested against Ubuntu 20.04.
- Python `ccf.read_ledger` module now accepts custom formatting rules for the key and value based on the key-value store table name (#2791).
- CCF is now built with Clang 10. It is recommended that C++ applications upgrade to Clang 10 as well.
- Internal `/gov/jwt_keys/refresh` endpoint has been moved to `/node/jwt_keys/refresh` (#2885).
- If no `--san` is specified at node start-up, the node certificate _Subject Alternative Name_ extension now defaults to the value of `--public-rpc-address` (#2902).

### Removed

- Remove long-deprecated `--domain` argument from `cchost`. Node certificate Subject Alternative Names should be passed in via existing `--san` argument (#2798).
- Removed Forum sample app.

## [2.0.0-dev2]

### Changed

- `ccf.crypto.verifySignature()` previously required DER-encoded ECDSA signatures and now requires IEEE P1363 encoded signatures, aligning with the behavior of the Web Crypto API (#2735).
- Upgrade OpenEnclave from 0.16.1 to 0.17.0.

### Added

- Nodes code digests are now extracted and cached at network join time in `public:ccf.gov.nodes.info`, and the `/node/quotes` and `/node/quotes/self` endpoints will use this cached value whenever possible (#2651).

### Removed

- Websockets endpoints are no longer supported. Usage is insufficient to justify ongoing maintenance.

### Bugfix

- Fixed incorrect transaction view returned in `x-ms-ccf-transaction-id` HTTP response header after primary change (i.e. new view) (#2755).

## [2.0.0-dev1]

### Added

- Added a new `--client-connection-timeout-ms` command line argument to `cchost` to specify the maximum time a node should wait before re-establishing failed client connections. This should be set to a significantly lower value than `--raft-election-timeout-ms` (#2618).
- Add `kv::Value` and `kv::Set`, as a more error-proof alternative to `kv::Map`s which had a single key or meaningless values (#2599).
- Added JavaScript bytecode caching to avoid repeated compilation overhead. See the [documentation](https://microsoft.github.io/CCF/main/build_apps/js_app_bundle.html#deployment) for more information (#2643).
- Added new operator RPC `/node/js_metrics` returning the JavaScript bytecode size and whether the bytecode is used (#2643).
- Added QuickJS version to RPC `/node/version` (#2643).
- Added `GET /gov/jwt_keys/all` endpoint (#2519).
- Added `ccf.crypto.verifySignature()` for verifying digital signatures to the JavaScript API (#2661).

### Changed

- CCF now responds to HTTP requests that could not be parsed with a 400 response including error details (#2652).

## [2.0.0-dev0]

### Added

- Added `get_untrusted_host_time_v1` API. This can be used to retrieve a timestamp during endpoint execution, accurate to within a few milliseconds. Note that this timestamp comes directly from the host so is not trusted, and should not be used to make sensitive decisions within a transaction (#2550).
- Added `get_quotes_for_all_trusted_nodes_v1` API. This returns the ID and quote for all nodes which are currently trusted and participating in the service, for live audit (#2511).
- Added node start-up check for `cchost` and enclave compatibility, which should both always be from the same release for a single node (#2532).
- Added a new `/node/version` endpoint to return the CCF version of a node (#2582).
- Added a new `/node/metrics` endpoint which includes the count of active and peak concurrent sessions handled by the node (#2596).
- Added experimental JavaScript API `ccf.host.triggerSubprocess()` (#2461).

### Changed

- The curve-id selected for the identity of joining nodes no longer needs to match that of the network (#2525).
- The per-node session cap behaviour has changed. The `--max-open-sessions` is now a soft cap on the number of sessions. Beyond this, new sessions will receive a HTTP 503 error immediately after completing the TLS handshake. The existing hard cap (where sessions are closed immediately, before the TLS handshake) is still available, under the new argument `--max-open-sessions-hard` (#2583).
- Requests with a url-encoded query string are now forwarded correctly from backups to the primary (#2587).
- Signed requests with a url-encoded query string are now handled correctly rather than rejected (#2592).
- Fixed consistency issue between ledger files on different nodes when snapshotting is active (#2607).

### Dependency

- Upgrade OpenEnclave from 0.15.0 to 0.16.1 (#2609)

## [1.0.4]

### Changed

- CCF now responds to HTTP requests that could not be parsed with a 400 response including error details (#2652).

## [1.0.3]

### Dependency

- Upgrade OpenEnclave from 0.15.0 to 0.16.1 (#2609)

## [1.0.2]

### Bugfix

- Fixed consistency issue between ledger files on different nodes when snapshotting is active (#2607).

## [1.0.1]

### Bugfix

- Requests with a url-encoded query string are now forwarded correctly from backups to the primary (#2587).
- Signed requests with a url-encoded query string are now handled correctly rather than rejected (#2592).

## [1.0.0]

The Confidential Consortium Framework CCF is an open-source framework for building a new category of secure, highly available, and performant applications that focus on multi-party compute and data.

This is the first long term support release for CCF. The 1.0 branch will only receive security and critical bug fixes, please see our [release policy](https://microsoft.github.io/CCF/main/build_apps/release_policy.html) for more detail.

Active development will continue on the `main` branch, and regular development snapshots including new features will continue to be published.

Browse our [documentation](https://microsoft.github.io/CCF/main/index.html) to get started with CCF, or [open a discussion on GitHub](https://github.com/microsoft/CCF/discussions) if you have any questions.

## [1.0.0-rc3]

### Changed

- Rename `Store::commit_version()` to the more accurate `Store::compacted_version()` (#1355).

## [1.0.0-rc2]

### Changed

- Adjust release pipeline to cope with GitHub renaming debian packages containing tildes.

## [1.0.0-rc1]

### Changed

- By default, CCF is now installed under `/opt/ccf` rather than `/opt/ccf-x.y.z`.

## [0.99.4]

### Fixed

- Fixed use of `--curve-id` argument to `cchost`, which can now start a network with both node and service identities using curve `secp256r1` (#2516).

## [0.99.3]

### Added

- `kv::MapHandle::size()` can be used to get the number of entries in a given map.
- `kv::MapHandle::clear()` can be used to remove all entries from a map.

## [0.99.2]

### Changed

- The default constitution no longer contains `set_service_principal` or `remove_service_principal` since they are not used by the core framework. Instead any apps which wish to use these tables should add them to their own constitution. A [sample implementation](https://github.com/microsoft/CCF/tree/main/samples/constitutions/test/service_principals/actions.js) is available, and used in the CI tests.
- Proposal status now includes a `final_votes` and `vote_failures` map, recording the outcome of each vote per member. `failure_reason` and `failure_trace` have been consolidated into a single `failure` object, which is also used for `vote_failures`.

## [0.99.1]

### Added

- The service certificate is now returned as part of the `/node/network/` endpoint response (#2442).

### Changed

- `kv::Map` is now an alias to `kv::JsonSerialisedMap`, which means all existing applications using `kv::Map`s will now require `DECLARE_JSON...` macros for custom key and value types. `msgpack-c` is no longer available to apps and `MSGPACK_DEFINE` macros should be removed. Note that this change may affect throughput of existing applications, in which case an app-defined serialiser (or `kv::RawCopySerialisedMap`) should be used (#2449).
- `/node/state` endpoint also returns the `seqno` at which a node was started (i.e. `seqno` of the snapshot a node started from or `0` otherwise) (#2422).

### Removed

- `/gov/query` and `/gov/read` governance endpoints are removed (#2442).
- Lua governance is removed. `JS_GOVERNANCE` env var is no longer necessary, and JS constitution is the only governance script which must be provided and will be used by the service. `--gov-script` can no longer be passed to `cchost` or `sandbox.sh`.

## [0.99.0]

This is a bridging release to simplify the upgrade to 1.0. It includes the new JS constitution, but also supports the existing Lua governance so that users can upgrade in 2 steps - first implementing all of the changes below with their existing Lua governance, then upgrading to the JS governance. Lua governance will be removed in CCF 1.0. See [temporary docs](https://microsoft.github.io/CCF/ccf-0.99.0/governance/js_gov.html) for help with transitioning from Lua to JS.

The 1.0 release will require minimal changes from this release.

### Added

- A new `read_ledger.py` Python command line utility was added to parse and display the content of a ledger directory.
- `ccf-app` npm package to help with developing JavaScript and TypeScript CCF apps. See [docs](https://microsoft.github.io/CCF/main/build_apps/js_app.html) for further details (#2331).

### Changed

- Retired members are now deleted from the store, instead of being marked as `Retired` (#1401).
- `retire_member` proposal has been renamed to `remove_member` and is now idempotent (i.e. succeeds even if the member was already removed) (#1401).
- `accept_recovery` and `open_network` proposals have been merged into a single idempotent `transition_service_to_open` proposal (#1791).
- The `/tx` endpoint now takes a single `transaction_id` query parameter. For example, rather than calling `/node/tx?view=2&seqno=42`, call `/node/tx?transaction_id=2.42`.
- The `/commit` endpoint now returns a response with a single `transaction_id` rather than separate `view` and `seqno` fields.
- `UserRpcFrontend` has been removed, and the return value of `get_rpc_handler` which apps should construct is now simply a `ccf::RpcFrontend`.
- There is now a distinction between public and private headers. The public headers under `include/ccf` are those we expect apps to use, and others are implementation details which may change/be deprecated/be hidden in future. Most apps should now be including `"ccf/app_interface.h"` and `"ccf/common_endpoint_registry.h"`.
- Various endpoint-related types have moved under the `ccf::endpoints` namespace. Apps will need to rename these types where they are not using `auto`, for instance to `ccf::endpoints::EndpointContext` and `ccf::endpoints::ForwardingRequired`.
- Ledger entry frames are no longer serialised with `msgpack` (#2343).
- In JavaScript apps, the field `caller.jwt.key_issuer` in the `Request` object has been renamed `caller.jwt.keyIssuer` (#2362).
- The proposals `set_module`, `remove_module` and `set_js_app` have been removed and `deploy_js_app` renamed to `set_js_app` (#2391).

## [0.19.3]

### Changed

- The status filter passed to `/node/network/nodes` now takes the correct CamelCased values (#2238).

## [0.19.2]

### Added

- New `get_user_data_v1` and `get_member_data_v1` C++ API calls have been added to retrieve the data associated with users/members. The user/member data is no longer included in the `AuthnIdentity` caller struct (#2301).
- New `get_user_cert_v1` and `get_member_cert_v1` C++ API calls have been added to retrieve the PEM certificate of the users/members. The user/member certificate is no longer included in the `AuthnIdentity` caller struct (#2301).

### Changed

- String values in query parameters no longer need to be quoted. For instance, you should now call `/network/nodes?host=127.0.0.1` rather than `/network/nodes?host="127.0.0.1"` (#2309).
- Schema documentation for query parameters should now be added with `add_query_parameter`, rather than `set_auto_schema`. The `In` type of `set_auto_schema` should only be used to describe the request body (#2309).
- `json_adapter` will no longer try to convert query parameters to a JSON object. The JSON passed as an argument to these handlers will now be populated only by the request body. The query string should be parsed separately, and `http::parse_query(s)` is added as a starting point. This means strings in query parameters no longer need to be quoted (#2309).
- Enum values returned by built-in REST API endpoints are now PascalCase. Lua governance scripts that use enum values need to be updated as well, for example, `"ACTIVE"` becomes `"Active"` for member info. The same applies when using the `/gov/query` endpoint (#2152).
- Most service tables (e.g. for nodes and signatures) are now serialised as JSON instead of msgpack. Some tables (e.g. user and member certificates) are serialised as raw bytes for performance reasons (#2301).
- The users and members tables have been split into `public:ccf.gov.users.certs`/`public:ccf.gov.users.info` and `public:ccf.gov.members.certs`/`public:ccf.gov.members.encryption_public_keys`/`public:ccf.gov.members.info` respectively (#2301).
- TypeScript interface/class names have been renamed to PascalCase (#2325).

## [0.19.1]

### Added

- Historical point query support has been added to JavaScript endpoints (#2285).
- RSA key generation JavaScript endpoint (#2293).

### Changed

- `"readonly"` has been replaced by `"mode"` in `app.json` in JavaScript apps (#2285).

## [0.19.0]

### Changed

- `x-ccf-tx-view` and `x-ccf-tx-seqno` response headers have been removed, and replaced with `x-ms-ccf-transaction-id`. This includes both original fields, separated by a single `.`. Historical queries using `ccf::historical::adapter` should also pass a single combined `x-ms-ccf-transaction-id` header (#2257).
- Node unique identifier is now the hex-encoded string of the SHA-256 digest of the node's DER-encoded identity public key, which is also used as the node's quote report data. The `sandbox.sh` script still uses incrementing IDs to keep track of nodes and for their respective directories (#2241).
- Members and users unique identifier is now the hex-encoded string of the SHA-256 digest of their DER-encoded identity certificate (i.e. fingerprint), which has to be specified as the `keyId` field for signed HTTP requests (#2279).
- The receipt interface has changed, `/app/receipt?commit=23` is replaced by `/app/receipt?transaction_id=2.23`. Receipt fetching is now implemented as a historical query, which means that the first reponse(s) may be 202 with a Retry-After header. Receipts are now structured JSON, as opposed to a flat byte sequence, and `/app/receipt/verify` has been removed in favour of an [offline verification sample](https://microsoft.github.io/CCF/ccf-0.19.0/use_apps/verify_tx.html#transaction-receipts).
- `ccfapp::get_rpc_handler()` now takes a reference to a `ccf::AbstractNodeContext` rather than `ccf::AbstractNodeState`. The node state can be obtained from the context via `get_node_state()`.

### Removed

- `get_receipt_for_seqno_v1` has been removed. Handlers wanting to return receipts must now use the historical API, and can obtain a receipt via `ccf::historical::StatePtr`. See the [historical query with receipt sample](https://microsoft.github.io/CCF/ccf-0.19.0/build_apps/logging_cpp.html#receipts) for reference.
- `caller_id` endpoint has been removed. Members and users can now compute their unique identifier without interacting with CCF (#2279).
- `public:ccf.internal.members.certs_der`, `public:ccf.internal.users.certs_der`, `public:ccf.internal.members.digests` and `public:ccf.internal.users.digests` KV tables have been removed (#2279).
- `view_change_in_progress` field in `network/status` response has been removed (#2288).

## [0.18.5]

### Changed

- Historical query system now supports range queries.

## [0.18.4]

### Changed

- Governance proposals can be submitted successfully against secondaries (#2247)
- `set_ca_cert`/`remove_ca_cert` proposals have been renamed `set_ca_cert_bundle`/`remove_ca_cert_bundle` and now also accept a bundle of certificates encoded as concatenated PEM string (#2221). The `ca_cert_name` parameter to the `set_jwt_issuer` proposal has been renamed to `ca_cert_bundle_name`.

### Added

- Support for multiple key wrapping algorithms for C++ and JavaScript applications (#2246)

## [0.18.3]

### Changed

- Fixed format of `notBefore` and `notAfter` in node and network certificates (#2243).
- CCF now depends on [Open Enclave 0.14](https://github.com/openenclave/openenclave/releases/tag/v0.14.0).

## [0.18.2]

### Added

- Support for historical queries after ledger rekey and service recovery (#2200).

### Changed

- CCF now supports OpenSSL for many crypto tasks like hashing, signing, and signature verification (#2123).
- In progress ledger files no longer cause a node to crash when they are committed (#2209).

## [0.18.1]

### Changed

- `"id"` field in `state` endpoint response has been renamed to `"node_id"` (#2150).
- `user_id` endpoint is renamed `caller_id` (#2142).
- Nodes' quotes format updated to Open Enclave's `SGX_ECDSA`. Quote endorsements are also stored in CCF and can be retrieved via the `quotes/self` and `quotes` endpoints (#2161).
- `get_quote_for_this_node_v1()` takes a `QuoteInfo` structure (containing the format, raw quote and corresponding endorsements) as out parameter instead of the distinct format and raw quote as two out paramters (#2161).
- Several internal tables are renamed (#2166).
- `/node/network/nodes` correctly returns all nodes if no filter is specified (#2188).

## [0.18.0]

### Changed

- `endpoint_metrics` is renamed `api/metrics` and now returns an array of objects instead of nested path/method objects (#2068).
- Governance proposal ids are now digests of the proposal and store state observed during their creation, hex-encoded as strings. This makes votes entirely specific to an instance of a proposal without having to include a nonce. (#2104, #2135).
- `quote` endpoint has been renamed to `quotes/self` (#2149).
- `TxView`s have been renamed to `MapHandle`s, to clearly distinguish them from consensus views. Calls to `tx.get_view` must be replaced with `tx.rw`.
- `tx.rw` does not support retrieving multiple views in a single call. Instead of `auto [view1, view2] = tx.get_view(map1, map2);`, you must write `auto handle1 = tx.rw(map1); auto handle2 = tx.rw(map2);`.

### Added

- Added `get_version_of_previous_write(const K& k)` to `MapHandle`. If this entry was written to by a previous transaction, this returns the version at which that transaction was applied. See docs for more details.

### Removed

- The `x-ccf-global-commit` header is no longer sent with responses (#1586, #2144). This was a hint of global commit progress, but was known to be imprecise and unrelated to the executed transaction. Instead, clients should call `/commit` to monitor commit progress or `/tx` for a specific transaction.

## [0.17.2]

### Fixed

- Fixed incorrect ledger chunking on backup nodes when snapshotting is enabled (#2110).

## [0.17.1]

### Changed

- JS endpoints now list their auth policies by name, similar to C++ endpoints. The fields `require_client_identity`, `require_client_signature`, and `require_jwt_authentication` are removed, and should be replaced by `authn_policies`. For example, the previous default `"require_client_identity": true` should be replaced with `"authn_policies": ["user_cert"]`, an endpoint which would like to handle a JWT but will also accept unauthenticated requests would be `"authn_policies": ["jwt", "no_auth"]`, and a fully unauthenticated endpoint would be `"authn_policies": []`. See [docs](https://microsoft.github.io/CCF/main/build_apps/js_app_bundle.html#metadata) for further detail.

## [0.17.0]

### Added

- Versioned APIs for common CCF functionality: `get_status_for_txid_v1`, `get_last_committed_txid_v1`, `generate_openapi_document_v1`, `get_receipt_for_seqno_v1`, `get_quote_for_this_node_v1`. We will aim to support these function signatures long-term, and provide similar functionality with incremental version bumps when this is no longer possible. In particular, this enables building an app which does not expose the [default endpoints](https://microsoft.github.io/CCF/main/build_apps//logging_cpp.html#default-endpoints) but instead exposes similar functionality through its own API.

### Changed

- `/network`, `/network_info`, `/node/ids`, `/primary_info` have been restructured into `/network`, `/network/nodes`, `/network/nodes/{id}`, `/network/nodes/self`, `/network/nodes/primary` while also changing the response schemas (#1954).
- `/ack` responds with HTTP status `204` now instead of `200` and `true` as body (#2088).
- `/recovery_share` has new request and response schemas (#2089).

## [0.16.3]

### Changed

- To avoid accidentally unauthenticated endpoints, a vector of authentication policies must now be specified at construction (as a new argument to `make_endpoint`) rather than by calling `add_authentication`. The value `ccf::no_auth_required` must be used to explicitly indicate an unauthenticated endpoint.
- All `/gov` endpoints accept signature authentication alone correctly, regardless of session authentication.
- `ccf.CCFClient` now allows separate `session_auth` and `signing_auth` to be passed as construction time. `ccf.CCFClient.call()` no longer takes a `signed` argument, clients with a `signing_auth` always sign. Similarly, the `disable_session_auth` constructor argument is removed, the same effect can be achieved by setting `session_auth` to `None`.

## [0.16.2]

### Changed

- Snapshots are generated by default on the current primary node, every `10,000` committed transaction (#2029).
- Node information exposed in the API now correctly reports the public port when it differs from the local one. (#2001)
- All `/gov` endpoints accept signature authentication again. Read-only `/gov` endpoints had been incorrectly changed in [0.16.1] to accept session certification authentication only (#2033).

## [0.16.1]

### Added

- C++ endpoints can be omitted from OpenAPI with `set_openapi_hidden(true)` (#2008).
- JS endpoints can be omitted from OpenAPI if the `"openapi_hidden"` field in `app.json` is `true` (#2008).

### Changed

- Error responses of built-in endpoints are now JSON and follow the OData schema (#1919).
- Code ids are now deleted rather than marked as `RETIRED`. `ACTIVE` is replaced with the more precise `ALLOWED_TO_JOIN` (#1996).
- Authentication policies can be specified per-endpoint with `add_authentication`. Sample policies are implemented which check for a user TLS handshake, a member TLS handshake, a user HTTP signature, a member HTTP signature, and a valid JWT. This allows multiple policies per-endpoints, and decouples auth from frontends - apps can define member-only endpoints (#2010).
- By default, if no authentication policy is specified, endpoints are now unauthenticated and accessible to anyone (previously the default was user TLS handshakes, where the new default is equivalent to `set_require_client_identity(false)`).
- CCF now depends on [Open Enclave 0.13](https://github.com/openenclave/openenclave/releases/tag/v0.13.0).

### Removed

- The methods `Endpoint::set_require_client_signature`, `Endpoint::set_require_client_identity` and `Endpoint::set_require_jwt_authentication` are removed, and should be replaced by calls to `add_authentication`. For unauthenticated endpoints, either add no policies, or add the built-in `empty_auth` policy which accepts all requests.
  - `.set_require_client_signature(true)` must be replaced with `.add_authentication(user_signature_auth_policy)`
  - `.set_require_client_identity(true)` must be replaced with `.add_authentication(user_cert_auth_policy)`
  - `.set_require_jwt_authentication(true)` must be replaced with `.add_authentication(jwt_auth_policy)`

## [0.16.0]

### Added

- CLI options are printed on every node launch (#1923).
- JS logging sample app is included in CCF package (#1932).
- C++ apps can be built using cmake's `find_package(ccf REQUIRED)` (see [cmake sample](https://github.com/microsoft/CCF/blob/main/samples/apps/logging/CMakeLists.txt)) (#1947).

### Changed

- JWT signing keys are auto-refreshed immediately when adding a new issuer instead of waiting until the next auto-refresh event is due (#1978).
- Snapshots are only committed when proof of snapshot evidence is committed (#1972).
- Snapshot evidence must be validated before joining/recovering from snapshot (see [doc](https://microsoft.github.io/CCF/main/operations/ledger_snapshot.html#join-recover-from-snapshot)) (#1925).

### Fixed

- Ledger index is recovered correctly even if `--ledger-dir` directory is empty (#1953).
- Memory leak fixes (#1957, #1959, #1974, #1982).
- Consensus fixes (#1977, #1981).
- Enclave schedules messages in a fairer way (#1991).

### Security

- Hostname of TLS certificate is checked when auto-refreshing JWT signing keys (#1934).
- Evercrypt update to 0.3.0 (#1967).

## [0.15.2]

### Added

- JWT key auto-refresh (#1908), can be enabled by providing `"auto_refresh": true` and `"ca_cert_name": "..."` in `set_jwt_issuer` proposal.
  - Auto-refresh is currently only supported for providers following the OpenID Connect standard where keys are published under the `/.well-known/openid-configuration` path of the issuer URL.
  - `ca_cert_name` refers to a certificate stored with a `set_ca_cert` proposal and is used to validate the TLS connection to the provider endpoint.
- JWT signature validation (#1912), can be enabled with the `require_jwt_authentication` endpoint property.

### Changed

- Members can no longer vote multiple times on governance proposals (#1743).
- `update_ca_cert` proposal has been replaced by `set_ca_cert`/`remove_ca_cert` (#1917).

### Deprecated

- `set_js_app` proposal and `--js-app-script` argument are deprecated, and should be replaced by `deploy_js_app` and `--js-app-bundle`. See #1895 for an example of converting from the old style (JS embedded in a Lua script) to the new style (app bundle described by `app.json`).

### Removed

- `kv::Store::create` is removed.
- `luageneric` is removed.

## [0.15.1]

### Added

- [JWT documentation](https://microsoft.github.io/CCF/main/developers/auth/jwt.html#jwt-authentication) (#1875).
- [Member keys in HSM documentation](https://microsoft.github.io/CCF/main/members/hsm_keys.html) (#1884).

### Changed

- `/gov/ack/update_state_digest` and `/gov/ack` now only return/accept a hex string (#1873).
- `/node/quote` schema update (#1885).
- AFT consensus improvements (#1880, #1881).

## [0.15.0]

### Added

- Support for non-recovery members: only members with an associated public encryption key are handed recovery shares (#1866).
- AFT consensus verify entry validity (#1864).
- JWT validation in forum sample app (#1867).
- JavaScript endpoints OpenAPI definition is now included in `/api` (#1874).

### Changed

- The `keyId` field in the Authorization header must now be set to the hex-encoded SHA-256 digest of the corresponding member certificate encoded in PEM format. The `scurl.sh` script and Python client have been modified accordingly. `scurl.sh` can be run with `DISABLE_CLIENT_AUTH=1` (equivalent `disable_client_auth=False` argument to Python client) to issue signed requests without session-level client authentication (#1870).
- Governance endpoints no longer require session-level client authentication matching a member identity, the request signature now serves as authentication. The purpose of this change is to facilitate member key storage in systems such as HSMs (#1870).
- Support for [hs2019 scheme](https://tools.ietf.org/html/draft-cavage-http-signatures-12) for HTTP signatures (#1872).
  - `ecdsa-sha256` scheme will be deprecated in the next release.

## [0.14.3]

### Added

- Added support for storing JWT public signing keys (#1834).
  - The new proposals `set_jwt_issuer`, `remove_jwt_issuer`, and `set_jwt_public_signing_keys` can be generated with the latest version of the ccf Python package.
  - `sandbox.sh` has a new `--jwt-issuer <json-path>` argument to easily bootstrap with an initial set of signing keys using the `set_jwt_issuer` proposal.
  - See [`tests/npm-app/src/endpoints/jwt.ts`](https://github.com/microsoft/CCF/blob/70b09e53cfdc8cee946193319446f1e22aed948f/tests/npm-app/src/endpoints/jwt.ts#L23) for validating tokens received in the `Authorization` HTTP header in TypeScript.
  - Includes special support for SGX-attested signing keys as used in [MAA](https://docs.microsoft.com/en-us/azure/attestation/overview).

### Changed

- CCF now depends on [Open Enclave 0.12](https://github.com/openenclave/openenclave/releases/tag/v0.12.0) (#1830).
- `/app/user_id` now takes `{"cert": user_cert_as_pem_string}` rather than `{"cert": user_cert_as_der_list_of_bytes}` (#278).
- Members' recovery shares are now encrypted using [RSA-OAEP-256](https://docs.microsoft.com/en-gb/azure/key-vault/keys/about-keys#wrapkeyunwrapkey-encryptdecrypt) (#1841). This has the following implications:
  - Network's encryption key is no longer output by the first node of a CCF service is no longer required to decrypt recovery shares.
  - The latest version of the `submit_recovery_share.sh` script should be used.
  - The latest version of the `proposal_generator.py` should be used (please upgrade the [ccf Python package](https://microsoft.github.io/CCF/main/quickstart/install.html#python-package)).
- `submit_recovery_share.sh` script's `--rpc-address` argument has been removed. The node's address (e.g. `https://127.0.0.1:8000`) should be used directly as the first argument instead (#1841).
- The constitution's `pass` function now takes an extra argument: `proposer_id`, which contains the `member_id` of the member who submitted the proposal. To adjust for this change, replace `tables, calls, votes = ...` with `tables, calls, votes, proposer_id = ...` at the beginning of the `pass` definition.
- Bundled votes (ie. the `ballot` entry in `POST /proposals`) have been removed. Votes can either happen explicitly via `POST /proposals/{proposal_id}/votes`, or the constitution may choose to pass a proposal without separate votes by examining its contents and its proposer, as illustrated in the operating member constitution sample. The `--vote-against` flag in `proposal_generator.py`, has also been removed as a consequence.

### Fixed

- Added `tools.cmake` to the install, which `ccf_app.cmake` depends on and was missing from the previous release.

### Deprecated

- `kv::Store::create` is deprecated, and will be removed in a future release. It is no longer necessary to create a `kv::Map` from a `Store`, it can be constructed locally (`kv::Map<K, V> my_map("my_map_name");`) or accessed purely by name (`auto view = tx.get_view<K, V>("my_map_name");`) (#1847).

## [0.14.2]

### Changed

- The `start_test_network.sh` script has been replaced by [`sandbox.sh`](https://microsoft.github.io/CCF/main/quickstart/test_network.html). Users wishing to override the default network config (a single node on '127.0.0.1:8000') must now explictly specify if they should be started locally (eg. `-n 'local://127.4.4.5:7000'`) or on remote machine via password-less ssh (eg. `-n 'ssh://10.0.0.1:6000'`).
- `node/quote` endpoint now returns a single JSON object containing the node's quote (#1761).
- Calling `foreach` on a `TxView` now iterates over the entries which previously existed, ignoring any modifications made by the functor while iterating.
- JS: `ccf.kv.<map>.get(key)` returns `undefined` instead of throwing an exception if `key` does not exist.
- JS: `ccf.kv.<map>.delete(key)` returns `false` instead of throwing an exception if `key` does not exist, and `true` instead of `undefined` otherwise.
- JS: `ccf.kv.<map>.set(key, val)` returns the map object instead of `undefined`.

## [0.14.1]

### Added

- `/node/memory` endpoint exposing the maximum configured heap size, peak and current used sizes.

### Changed

- Public tables in the KV must now indicate this in their name (with a `public:` prefix), and internal tables have been renamed. Any governance or auditing scripts which operate over internal tables must use the new names (eg - `ccf.members` is now `public:ccf.gov.members`).
- `--member-info` on `cchost` can now take a third, optional file path to a JSON file containing additional member data (#1712).

### Removed

- `/api/schema` endpoints are removed, as the same information is now available in the OpenAPI document at `/api`.

### Deprecated

- Passing the `SecurityDomain` when creating a KV map is deprecated, and will be removed in a future release. This should be encoded in the table's name, with a `public:` prefix for public tables.

## [0.14.0]

### Added

- Nodes can recover rapidly from a snapshot, rather than needing to reprocess an entire ledger (#1656)
- Python client code wraps creation and replacement of an entire JS app bundle in a single operation (#1651)
- Snapshots are only usable when the corresponding evidence is committed (#1668).
- JSON data associated to each consortium member to facilitate flexible member roles (#1657).

### Changed

- `/api` endpoints return an OpenAPI document rather than a custom response (#1612, #1664)
- Python ledger types can process individual chunks as well as entire ledger (#1644)
- `POST recovery_share/submit` endpoint is renamed to `POST recovery_share` (#1660).

### Fixed

- Elections will not allow transactions which were reported as globally committed to be rolled back (#1641)

### Deprecated

- `lua_generic` app is deprecated and will be removed in a future release. Please migrate old Lua apps to JS

## [0.13.4]

### Changed

- Fixed infinite memory growth issue (#1639)
- Step CLI updated to 0.15.2 (#1636)

## [0.13.3]

### Added

- Sample TypeScript application (#1614, #1596)

### Changed

- Handlers can implement custom authorisation headers (#1203, #1563)
- Reduced CPU usage when nodes are idle (#1625, #1626)
- Upgrade to Open Enclave 0.11 (#1620, #1624)
- Snapshots now include view history, so nodes resuming from snapshots can accurately serve transaction status requests (#1616)
- Request is now passed as an argument to JavaScript handlers (#1604), which can return arbitrary content types (#1575)
- Quote RPC now returns an error when the quote cannot be found (#1594)
- Upgraded third party dependencies (#1589, #1588, #1576, #1572, #1573, #1570, #1569)
- Consensus types renamed from `raft` and `pbft` to `cft` and `bft` (#1591)

### Removed

- Notification server (#1582)

## [0.13.2]

### Added

- retire_node_code proposal (#1558)
- Ability to update a collection of JS modules in a single proposal (#1557)

## [0.13.1]

### Fixed

- Handle setting multiple subject alternative names correctly in node certificate (#1552)
- Fix host memory check on startup ecall (#1553)

## [0.13.0]

### Added

- Experimental

  - New CCF nodes can now join from a [snapshot](https://microsoft.github.io/CCF/ccf-0.13.0/operators/start_network.html#resuming-from-existing-snapshot) (#1500, #1532)
  - New KV maps can now be created dynamically in a transaction (#1507, #1528)

- CLI

  - Subject Name and Subject Alternative Names for the node certificates can now be passed to cchost using the --sn and --san CLI switches (#1537)
  - Signature and ledger splitting [flags](https://microsoft.github.io/CCF/ccf-0.13.0/operators/start_network.html#signature-interval) have been renamed more accurately (#1534)

- Governance

  - `user_data` can be set at user creation, as well as later (#1488)

- Javascript
  - `js_generic` endpoints are now modules with a single default call. Their dependencies can be stored in a separate table and loaded with `import`. (#1469, #1472, #1481, #1484)

### Fixed

- Retiring the primary from a network is now correctly handled (#1522)

### Deprecated

- CLI
  - `--domain=...` is superseded by `--san=dNSName:...` and will be removed in a future release

### Removed

- API
  - Removed redirection from legacy frontend names (`members` -> `gov`, `nodes` -> `node`, `users` -> `app`) (#1543)
  - Removed old `install()` API, replaced by `make_endpoint()` in [0.11.1](https://github.com/microsoft/CCF/releases/tag/ccf-0.11.1) (#1541)

## [0.12.2]

### Fixed

- Fix published containers

## [0.12.1]

### Changed

- Release tarball replaced by a .deb

### Fixed

- Fix LVI build for applications using CCF (#1466)

## [0.12.0]

### Added

- Tooling
  - New Python proposal and vote generator (#1370). See [docs](https://microsoft.github.io/CCF/ccf-0.12.0/members/proposals.html#creating-a-proposal).
  - New CCF tools Python package for client, ledger parsing and member proposal/vote generation (#1429, #1435). See [docs](https://microsoft.github.io/CCF/ccf-0.12.0/users/python_tutorial.html).
- HTTP endpoints
  - Templated URI for HTTP endpoints (#1384, #1393).
  - New `remove_user` proposal (#1379).
  - New node endpoints: `/node/state` and `/node/is_primary` (#1387, #1439)
  - New `metrics` endpoint (#1422).

### Changed

- Tooling
  - Updated version of Open Enclave (0.10) (#1424). Users should use the Intel PSW tested with Open Enclave 0.10, see Open Enclave releases notes: https://github.com/openenclave/openenclave/releases/tag/v0.10.0 for more details.
  - CCF releases no longer include a build of Open Enclave, instead the upstream binary release should be used. Playbooks and containers have been updated accordingly (#1437).
  - CCF is now built with LVI mitigations (#1427). CCF should now be built with a new LVI-enabled toolchain, available via CCF playbooks and containers.
  - Updated version of `snmalloc` (#1391).
- HTTP endpoints
  - Pass PEM certificates rather than byte-arrays (#1374).
  - Member `/ack` schema (#1395).
  - Authorisation HTTP request header now accepts unquoted values (#1411).
  - Fix double opening of `/app` on backups after recovery (#1445).
- Other
  - Merkle tree deserialisation fix (#1363).
  - Improve resilience of node-to-node channels (#1371).
  - First Raft election no longer fails (#1392).
  - Fix message leak (#1442).

### Removed

- `mkSign` endpoint (#1398).

## [0.11.7]

### Changed

1. Fix a bug that could cause signatures not to be recorded on transactions hitting conflicts (#1346)
2. Fix a bug that could allow transactions to be executed by members before a recovered network was fully opened (#1347)
3. Improve error reporting on transactions with invalid signatures (#1356)

### Added

1. All format and linting checks are now covered by `scripts/ci-checks.sh` (#1359)
2. `node/code` RPC returns all code versions and their status (#1351)

## [0.11.4]

### Changed

- Add clang-format to the application CI container, to facilitate application development (#1340)
- Websocket handlers are now distinct, and can be defined by passing `ws::Verb::WEBSOCKET` as a verb to `make_endpoint()` (#1333)
- Custom KV serialisation is [documented](https://microsoft.github.io/CCF/main/developers/kv/kv_serialisation.html#custom-key-and-value-types)

### Fixed

- Fix application runtime container, which had been missing a dependency in the previous release (#1340)

## [0.11.1]

### Added

- CLI tool for managing recovery shares (#1295). [usage](https://microsoft.github.io/CCF/main/members/accept_recovery.html#submitting-recovery-shares)
- New standard endpoint `node/ids` for retrieving node ID from IP address (#1319).
- Support for read-only transactions. Use `tx.get_read_only_view` to retrieve read-only views, and install with `make_read_only_endpoint` if all operations are read-only.
- Support for distinct handlers on the same URI. Each installed handler/endpoint is now associated with a single HTTP method, so you can install different operations on `POST /foo` and `GET /foo`.

### Changed

- The frontend names, used as a prefix on all URIs, have been changed. Calls to `/members/...` or `/users/...` should be replaced with `/gov/...` and `/app/...` respectively. The old paths will return HTTP redirects in this release, but may return 404 in a future release (#1325).
- App-handler installation API has changed. `install(URI, FN, READWRITE)` should be replaced with `make_endpoint(URI, VERB, FN).install()`. Existing apps should compile with deprecation warnings in this release, but the old API will be removed in a future release. See [this diff](https://github.com/microsoft/CCF/commit/7f131074027e3aeb5d469cf42e94acad5bf3e70a#diff-18609f46fab38755458a063d1079edaa) of logging.cpp for an example of the required changes.
- Improved quickstart documentation (#1298, #1316).
- Member ACKs are required, even when the service is opening (#1318).
- The naming scheme for releases has changed to be more consistent. The tags will now be in the form `ccf-X.Y.Z`.

## [0.11]

### Changed

- KV reorganisation to enable app-defined serialisation (#1179, #1216, #1234)

`kv.h` has been split into multiple headers so apps may need to add includes for `kv/store.h` and `kv/tx.h`. The typedefs `ccf::Store` and `ccf::Tx` have been removed; apps should now use `kv::Store` and `kv::Tx`.

CCF now deals internally only with serialised data in its tables, mapping byte-vectors to byte-vectors. By default all tables will convert their keys and values to msgpack, using the existing macros for user-defined types. Apps may define custom serialisers for their own types - see `kv/serialise_entry_json.h` for an example.

- Fixed issues that affected the accuracy of tx status reporting (#1157, #1150)
- All RPCs and external APIs now use `view` and `seqno` to describe the components of a transaction ID, regardless of the specific consensus implementation selected (#1187, #1227)
- Improved resiliency of recovery process (#1051)
- `foreach` early-exit semantics are now consistent (#1222)
- Third party dependency updates (#1144, #1148, #1149, #1151, #1155, #1255)
- All logging output now goes to stdout, and can be configured to be either JSON or plain text (#1258) [doc](https://microsoft.github.io/CCF/main/operators/node_output.html#json-formatting)
- Initial support for historical query handlers (#1207) [sample](https://github.com/microsoft/CCF/blob/main/src/apps/logging/logging.cpp#L262)
- Implement the equivalent of "log rolling" for the ledger (#1135) [doc](https://microsoft.github.io/CCF/main/operators/ledger.html)
- Internal RPCs renamed to follow more traditional REST conventions (#968) [doc](https://microsoft.github.io/CCF/main/operators/operator_rpc_api.html)

### Added

- Support for floating point types in default KV serialiser (#1174)
- The `start_test_network.sh` script now supports recovering an old network with the `--recover` flag (#1095) [doc](https://microsoft.github.io/CCF/main/users/deploy_app.html#recovering-a-service)
- Application CI and runtime containers are now available (#1178)
  1. `ccfciteam/ccf-app-ci:0.11` is recommended to build CCF applications
  2. `ccfciteam/ccf-app-run:0.11` is recommended to run CCF nodes, for example in k8s
- Initial websockets support (#629) [sample](https://github.com/microsoft/CCF/blob/main/tests/ws_scaffold.py#L21)

### Removed

- `ccf::Store` and `ccf::Tx` typdefs, in favour of `kv::Store` and `kv::Tx`.

## [0.10]

### Added

- Brand new versioned documentation: https://microsoft.github.io/CCF.
- New `/tx` endpoint to check that a transaction is committed (#1111). See [docs](https://microsoft.github.io/CCF/main/users/issue_commands.html#checking-for-commit).
- Disaster recovery is now performed with members key shares (#1101). See [docs](https://microsoft.github.io/CCF/main/members/accept_recovery.html).
- Open Enclave install is included in CCF install (#1125).
- New `sgxinfo.sh` script (#1081).
- New `--transaction-rate` flag to performance client (#1071).

### Changed

- CCF now uses Open Enclave 0.9 (#1098).
- `cchost`'s `--enclave-type` is `release` by default (#1083).
- `keygenerator.sh`'s `--gen-key-share` option renamed to `--gen-enc-key` to generate member encryption key (#1101).
- Enhanced view change support for PBFT (#1085, #1087, #1092).
- JavaScript demo logging app is now more generic (#1110).
- Updated method to retrieve time in enclave from host (#1100).
- Correct use of Everycrypt hashing (#1098).
- Maximum number of active members is 255 (#1107).
- Python infra: handle proposals correctly with single member (#1079).
- Dependencies updates (#1080, #1082).

### Removed

- `cchost` no longer outputs a sealed secrets file to be used for recovery (#1101).

## [0.9.3]

### Added

1. Install artifacts include `virtual` build (#1072)
2. `add_enclave_library_c` is exposed in `ccp_app.cmake` (#1073)

## [0.9.2]

### Added

- Handlers can decide if transaction writes are applied independently from error status (#1054)
- Scenario Perf Client is now part of the CCF install to facilitate performance tests (#1058)

### Changed

- Handle writes when host is reconnecting (#1038)
- Member tables are no longer whitelisted for raw_puts (#1041)
- Projects including CCF's CMake files now use the same build type default (#1057)

## [0.9.1]

### Added

- `cchost` now supports [file-based configuration](https://microsoft.github.io/CCF/operators/start_network.html#using-a-configuration-file), as well as command-line switches (#1013, #1019)

## [0.9]

This pre-release improves support for handling HTTP requests.

### Added

- Key shares will be accepted after multiple disaster recovery operations (#992).
- HTTP response headers and status can be set directly from handler (#921, #977).
- Handlers can be restricted to accept only specific HTTP verbs (#966).
- Handlers can accept requests without a matching client cert (#962).
- PBFT messages are authenticated by each receiving node (#947).
- snmalloc can be used as allocator (#943, #990).
- Performance optimisations (#946, #971).
- Install improvements (#983, #986).

### Changed

- HTTP request and responses no longer need to contain JSON-RPC objects (#930, #977).
- Files and binaries have been renamed to use a consistent `lower_snake_case` (#989). Most app includes should be unaffected, but users of the `luageneric` app should now look for `lua_generic`.
- Threading support relies on fixes from a recent build of OE (#990). Existing machines should re-run the ansible playbooks to install the current dependencies.
- Consensus is chosen at run-time, rather than build-time (#922).
- API for installing handlers has changed (#960). See the logging app or [documentation](https://microsoft.github.io/CCF/developers/logging_cpp.html#rpc-handler) for the current style.
- Several standard endpoints are now GET-only, and must be passed a URL query (ie `GET /users/getCommit?id=42`).

## [0.8.2]

### Changed

- CCF install can now be installed anywhere (#950).
- PBFT messages are now authenticated (#947).
- Miscellaneous performance improvements (#946).

## [0.8.1]

### Added

- PBFT timers can be set from`cchost` CLI (#929). See [docs](https://microsoft.github.io/CCF/developers/consensus.html#consensus-protocols).
- Nodes output their PID in a `cchost.pid` file on start-up (#927).
- (Experimental) Members can retrieve their decrypted recovery shares via `getEncryptedRecoveryShare` and submit the decrypted share via `submitRecoveryShare` (#932).

### Changed

- App handlers should set HTTP response fields instead of custom error codes (#921). See [docs](https://microsoft.github.io/CCF/developers/logging_cpp.html#rpc-handler).
- Single build for Raft and PBFT consensuses (#922, #929, #935).
- Members' proposals are forever rejected if they fail to execute (#930).
- Original consortium members can ACK (#933).
- PBFT performance improvements (#940, #942).
- PBFT ledger private tables are now encrypted (#939).

## [0.8]

This pre-release enables experimental support for running CCF with the PBFT consensus protocol. In providing an experimental release of CCF with PBFT we hope to get feedback from early adopters.

### Added

- Experimental PBFT support [docs](https://microsoft.github.io/CCF/developers/consensus.html)
- Increased threading support [docs](https://microsoft.github.io/CCF/developers/threading.html) (#831, #838)
- Governance proposals can now be rejected, which allows constitutions to implement veto power (#854)
- Support for non JSON-RPC payloads (#852)
- RPC to get the OE report (containing the SGX quote) of a specific node (#907)

### Changed

- Compatibility with msgpack 1.0.0
- Members now need to provide two public keys, an identity to sign their proposals and votes as before, and public key with which their recovery key share will be encrypted. `--member_cert` cli argument replaced with `--member-info` when starting up a network to allow this [docs](https://microsoft.github.io/CCF/operators/start_network.html)
- Member status is now a string, eg. `"ACTIVE"` rather than an integer (#827)
- User apps have access to standard user-cert lookup (#906)
- `get_rpc_handler()` now returns `UserRpcFrontend` instead of `RpcHandler` [docs](https://microsoft.github.io/CCF/developers/logging_cpp.html#rpc-handler) (#908)
- All governance RPC's must now be signed (#911)
- Test infra stores keys and certificates (e.g. `networkcert.pem`, `user0_privk.pem`) in new `workspace/<test_label>_common/` folder (#892)

### Removed

- FramedTCP support

## [0.7.1]

### Added

- Installed Python infrastructure can now be used to launch test networks of external builds (#809)
- Initial threading support, Raft nodes now execute transactions on multiple worker threads (#773, #822)

## [0.7]

This pre-release enables experimental support for Javascript as a CCF runtime, and switches the default transport to HTTP. FramedTCP is still supported in this release (`-DFTCP=ON`) but is deprecated and will be dropped in the next release.

### Changed

- Fixed node deadlock that could occur under heavy load (#628)
- Fixed vulnerability to possible replay attack (#419)
- CCF has an installable bundle (#742)
- HTTP is the default frame format (#744)

### Added

- Added support for re-keying the ledger (#50)
- Added QuickJS runtime and sample Javascript app (#668)

### Deprecated

- FramedTCP support. Please use the ccf_FTCP.tar.gz release bundle or build CCF with `-DFTCP=ON` if you require FTCP support.

## [0.6]

This pre-release enables support for HTTP in CCF

### Changed

- Quote format in `getQuotes` changed from string to vector of bytes (https://github.com/microsoft/CCF/pull/566)
- Improved error reporting and logging (https://github.com/microsoft/CCF/pull/572, https://github.com/microsoft/CCF/pull/577, https://github.com/microsoft/CCF/pull/620)
- Node certificates endorsed by the network (https://github.com/microsoft/CCF/pull/581)
- The [`keygenerator.sh`](https://github.com/microsoft/CCF/blob/v0.6/tests/keygenerator.sh) scripts replaces the `keygenerator` CLI utility to generate member and user identities.

### Added

- HTTP endpoint support when built with `-DHTTP=ON`, see https://microsoft.github.io/CCF/users/client.html for details.
- [Only when building with `-DHTTP=ON`] The new [`scurl.sh`](https://github.com/microsoft/CCF/blob/v0.6/tests/scurl.sh) script can be used to issue signed HTTP requests to CCF (e.g. for member votes). The script takes the same arguments as `curl`.
- `listMethods` RPC for luageneric app (https://github.com/microsoft/CCF/pull/570)
- `getReceipt`/`verifyReceipt` RPCs (https://github.com/microsoft/CCF/pull/567)
- Support for app-defined ACLs (https://github.com/microsoft/CCF/pull/590)

Binaries for `cchost` and `libluagenericenc.so` are attached to this release. Note that libluagenericenc.so should be signed before being deployed by CCF (see https://microsoft.github.io/CCF/developers/build_app.html#standalone-signing).

## [0.5]

This pre-release fixes minor issues and clarifies some of `cchost` command line options.

### Removed

- The `new_user` function in constitution scripts (e.g. `gov.lua`) should be deleted as it is now directly implemented inside CCF (https://github.com/microsoft/CCF/pull/550).
- `cmake -DTARGET=all` replaced with `cmake -DTARGET=sgx;virtual`. See https://microsoft.github.io/CCF/quickstart/build.html#build-switches for new values (https://github.com/microsoft/CCF/pull/513).

### Changed

- The members and users certificates can now be registered by the consortium using clients that are not the `memberclient` CLI (e.g. using the `tests/infra/jsonrpc.py` module) (https://github.com/microsoft/CCF/pull/550).
- Fix for Raft consensus to truncate the ledger whenever a rollback occurs and use `commit_idx` instead of `last_idx` in many places because of signatures (https://github.com/microsoft/CCF/pull/503).
- Join protocol over HTTP fix (https://github.com/microsoft/CCF/pull/550).
- Clearer error messages for when untrusted users/members issue transactions to CCF (https://github.com/microsoft/CCF/pull/530).
- `devcontainer.json` now points to right Dockerfile (https://github.com/microsoft/CCF/pull/543).
- `cchost --raft-election-timeout` CLI option default now set to 5000 ms (https://github.com/microsoft/CCF/pull/559).
- Better descriptions for `cchost` command line options (e.g. `--raft-election-timeout`) (https://github.com/microsoft/CCF/pull/559).

The `cchost`, `libluagenericenc.so`, `keygenerator` and `memberclient` are also attached to this release to start a CCF network with lua application.
Note that `libluagenericenc.so` should be signed before being deployed by CCF (see https://microsoft.github.io/CCF/developers/build_app.html#standalone-signing).

## [0.4]

In this preview release, it is possible to run CCF with the PBFT consensus algorithm, albeit with significant limitations.

The evercrypt submodule has been removed, the code is instead imported, to make release tarballs easier to use.

## [0.3]

This pre-release implements the genesis model described in the TR, with a distinct service opening phase. See https://microsoft.github.io/CCF/start_network.html for details.

Some discrepancies with the TR remain, and are being tracked under https://github.com/microsoft/CCF/milestone/2

## 0.2

Initial pre-release

[3.0.0-dev6]: https://github.com/microsoft/CCF/releases/tag/ccf-3.0.0-dev6
[3.0.0-dev5]: https://github.com/microsoft/CCF/releases/tag/ccf-3.0.0-dev5
[3.0.0-dev4]: https://github.com/microsoft/CCF/releases/tag/ccf-3.0.0-dev4
[3.0.0-dev3]: https://github.com/microsoft/CCF/releases/tag/ccf-3.0.0-dev3
[3.0.0-dev2]: https://github.com/microsoft/CCF/releases/tag/ccf-3.0.0-dev2
[3.0.0-dev1]: https://github.com/microsoft/CCF/releases/tag/ccf-3.0.0-dev1
[3.0.0-dev0]: https://github.com/microsoft/CCF/releases/tag/ccf-3.0.0-dev0
[2.0.0]: https://github.com/microsoft/CCF/releases/tag/ccf-2.0.0
[2.0.0-rc9]: https://github.com/microsoft/CCF/releases/tag/ccf-2.0.0-rc9
[2.0.0-rc8]: https://github.com/microsoft/CCF/releases/tag/ccf-2.0.0-rc8
[2.0.0-rc7]: https://github.com/microsoft/CCF/releases/tag/ccf-2.0.0-rc7
[2.0.0-rc6]: https://github.com/microsoft/CCF/releases/tag/ccf-2.0.0-rc6
[2.0.0-rc5]: https://github.com/microsoft/CCF/releases/tag/ccf-2.0.0-rc5
[2.0.0-rc4]: https://github.com/microsoft/CCF/releases/tag/ccf-2.0.0-rc4
[2.0.0-rc3]: https://github.com/microsoft/CCF/releases/tag/ccf-2.0.0-rc3
[2.0.0-rc2]: https://github.com/microsoft/CCF/releases/tag/ccf-2.0.0-rc2
[2.0.0-rc1]: https://github.com/microsoft/CCF/releases/tag/ccf-2.0.0-rc1
[2.0.0-rc0]: https://github.com/microsoft/CCF/releases/tag/ccf-2.0.0-rc0
[2.0.0-dev8]: https://github.com/microsoft/CCF/releases/tag/ccf-2.0.0-dev8
[2.0.0-dev7]: https://github.com/microsoft/CCF/releases/tag/ccf-2.0.0-dev7
[2.0.0-dev6]: https://github.com/microsoft/CCF/releases/tag/ccf-2.0.0-dev6
[2.0.0-dev5]: https://github.com/microsoft/CCF/releases/tag/ccf-2.0.0-dev5
[2.0.0-dev4]: https://github.com/microsoft/CCF/releases/tag/ccf-2.0.0-dev4
[2.0.0-dev3]: https://github.com/microsoft/CCF/releases/tag/ccf-2.0.0-dev3
[2.0.0-dev2]: https://github.com/microsoft/CCF/releases/tag/ccf-2.0.0-dev2
[2.0.0-dev1]: https://github.com/microsoft/CCF/releases/tag/ccf-2.0.0-dev1
[2.0.0-dev0]: https://github.com/microsoft/CCF/releases/tag/ccf-2.0.0-dev0
[1.0.4]: https://github.com/microsoft/CCF/releases/tag/ccf-1.0.4
[1.0.3]: https://github.com/microsoft/CCF/releases/tag/ccf-1.0.3
[1.0.2]: https://github.com/microsoft/CCF/releases/tag/ccf-1.0.2
[1.0.1]: https://github.com/microsoft/CCF/releases/tag/ccf-1.0.1
[1.0.0]: https://github.com/microsoft/CCF/releases/tag/ccf-1.0.0
[1.0.0-rc3]: https://github.com/microsoft/CCF/releases/tag/ccf-1.0.0-rc3
[1.0.0-rc2]: https://github.com/microsoft/CCF/releases/tag/ccf-1.0.0-rc2
[1.0.0-rc1]: https://github.com/microsoft/CCF/releases/tag/ccf-1.0.0-rc1
[0.99.4]: https://github.com/microsoft/CCF/releases/tag/ccf-0.99.4
[0.99.3]: https://github.com/microsoft/CCF/releases/tag/ccf-0.99.3
[0.99.2]: https://github.com/microsoft/CCF/releases/tag/ccf-0.99.2
[0.99.1]: https://github.com/microsoft/CCF/releases/tag/ccf-0.99.1
[0.99.0]: https://github.com/microsoft/CCF/releases/tag/ccf-0.99.0
[0.19.3]: https://github.com/microsoft/CCF/releases/tag/ccf-0.19.3
[0.19.2]: https://github.com/microsoft/CCF/releases/tag/ccf-0.19.2
[0.19.1]: https://github.com/microsoft/CCF/releases/tag/ccf-0.19.1
[0.19.0]: https://github.com/microsoft/CCF/releases/tag/ccf-0.19.0
[0.18.5]: https://github.com/microsoft/CCF/releases/tag/ccf-0.18.5
[0.18.4]: https://github.com/microsoft/CCF/releases/tag/ccf-0.18.4
[0.18.3]: https://github.com/microsoft/CCF/releases/tag/ccf-0.18.3
[0.18.2]: https://github.com/microsoft/CCF/releases/tag/ccf-0.18.2
[0.18.1]: https://github.com/microsoft/CCF/releases/tag/ccf-0.18.1
[0.18.0]: https://github.com/microsoft/CCF/releases/tag/ccf-0.18.0
[0.17.2]: https://github.com/microsoft/CCF/releases/tag/ccf-0.17.2
[0.17.1]: https://github.com/microsoft/CCF/releases/tag/ccf-0.17.1
[0.17.0]: https://github.com/microsoft/CCF/releases/tag/ccf-0.17.0
[0.16.3]: https://github.com/microsoft/CCF/releases/tag/ccf-0.16.3
[0.16.2]: https://github.com/microsoft/CCF/releases/tag/ccf-0.16.2
[0.16.1]: https://github.com/microsoft/CCF/releases/tag/ccf-0.16.1
[0.16.0]: https://github.com/microsoft/CCF/releases/tag/ccf-0.16.0
[0.15.2]: https://github.com/microsoft/CCF/releases/tag/ccf-0.15.2
[0.15.1]: https://github.com/microsoft/CCF/releases/tag/ccf-0.15.1
[0.15.0]: https://github.com/microsoft/CCF/releases/tag/ccf-0.15.0
[0.14.3]: https://github.com/microsoft/CCF/releases/tag/ccf-0.14.3
[0.14.2]: https://github.com/microsoft/CCF/releases/tag/ccf-0.14.2
[0.14.1]: https://github.com/microsoft/CCF/releases/tag/ccf-0.14.1
[0.14.0]: https://github.com/microsoft/CCF/releases/tag/ccf-0.14.0
[0.13.4]: https://github.com/microsoft/CCF/releases/tag/ccf-0.13.4
[0.13.3]: https://github.com/microsoft/CCF/releases/tag/ccf-0.13.3
[0.13.2]: https://github.com/microsoft/CCF/releases/tag/ccf-0.13.2
[0.13.1]: https://github.com/microsoft/CCF/releases/tag/ccf-0.13.1
[0.13.0]: https://github.com/microsoft/CCF/releases/tag/ccf-0.13.0
[0.12.2]: https://github.com/microsoft/CCF/releases/tag/ccf-0.12.2
[0.12.1]: https://github.com/microsoft/CCF/releases/tag/ccf-0.12.1
[0.12.0]: https://github.com/microsoft/CCF/releases/tag/ccf-0.12.0
[0.11.7]: https://github.com/microsoft/CCF/releases/tag/ccf-0.11.7
[0.11.4]: https://github.com/microsoft/CCF/releases/tag/ccf-0.11.4
[0.11.1]: https://github.com/microsoft/CCF/releases/tag/ccf-0.11.1
[0.11]: https://github.com/microsoft/CCF/releases/tag/0.11
[0.10]: https://github.com/microsoft/CCF/releases/tag/v0.10
[0.9.3]: https://github.com/microsoft/CCF/releases/tag/v0.9.3
[0.9.2]: https://github.com/microsoft/CCF/releases/tag/v0.9.2
[0.9.1]: https://github.com/microsoft/CCF/releases/tag/v0.9.1
[0.9]: https://github.com/microsoft/CCF/releases/tag/v0.9
[0.8.2]: https://github.com/microsoft/CCF/releases/tag/v0.8.2
[0.8.1]: https://github.com/microsoft/CCF/releases/tag/v0.8.1
[0.8]: https://github.com/microsoft/CCF/releases/tag/v0.8
[0.7.1]: https://github.com/microsoft/CCF/releases/tag/v0.7.1
[0.7]: https://github.com/microsoft/CCF/releases/tag/v0.7
[0.6]: https://github.com/microsoft/CCF/releases/tag/v0.6
[0.5]: https://github.com/microsoft/CCF/releases/tag/v0.5
[0.4]: https://github.com/microsoft/CCF/releases/tag/v0.4
[0.3]: https://github.com/microsoft/CCF/releases/tag/v0.3
[2.0.0-rc8]: https://github.com/microsoft/CCF/releases/tag/ccf-2.0.0-rc8
[unreleased]: https://github.com/microsoft/CCF/releases/tag/ccf-Unreleased
[3.0.0-dev4]: https://github.com/microsoft/CCF/releases/tag/ccf-3.0.0-dev4
[3.0.0-dev6]: https://github.com/microsoft/CCF/releases/tag/ccf-3.0.0-dev6
[3.0.0-dev7]: https://github.com/microsoft/CCF/releases/tag/ccf-3.0.0-dev7
[3.0.0-rc0]: https://github.com/microsoft/CCF/releases/tag/ccf-3.0.0-rc0
[3.0.0-rc2]: https://github.com/microsoft/CCF/releases/tag/ccf-3.0.0-rc2<|MERGE_RESOLUTION|>--- conflicted
+++ resolved
@@ -15,11 +15,8 @@
 - Updated `nghttp2` from `1.51.0` to `1.55.1`.
 - Converted SNP attestation UVM endorsements from integer to arbitrary string.
 - Updated Intel SGX PSW from 2.17 to 2.20 (#5616)
-<<<<<<< HEAD
+- Path to the enclave file should now be passed as `--enclave-file` CLI argument to `cchost`, rather than `enclave.file` entry within configuration file. This is to ensure the path to the application file is attested on Confidential Containers/SNP, even if the configuration itself is provided from un-attested storage. The configuration entry is deprecated, and will be removed in a future release.
 - Added `/app/verifySnpAttestation` endpoint which verifies SNP Attestations. (#5653)
-=======
-- Path to the enclave file should now be passed as `--enclave-file` CLI argument to `cchost`, rather than `enclave.file` entry within configuration file. This is to ensure the path to the application file is attested on Confidential Containers/SNP, even if the configuration itself is provided from un-attested storage. The configuration entry is deprecated, and will be removed in a future release.
->>>>>>> a9be7eac
 
 ## [5.0.0-dev1]
 
