# Changelog

All notable changes to this project will be documented in this file.

The format is based on [Keep a Changelog](http://keepachangelog.com/en/1.0.0/)
and this project adheres to [Semantic Versioning](http://semver.org/spec/v2.0.0.html).

## Unreleased

- Add HMAC support to JS API. Call with `ccf.crypto.sign({"name": "HMAC", "hash": "SHA-256"}, key, data)`.
<<<<<<< HEAD
- Added support for reusing JS interpreters, persisting global state. See [docs](https://microsoft.github.io/CCF/main/build_apps/js_app_bundle.html#reusing-interpreters) for more detail.
=======
- Add `/node/ready/app` and `/node/ready/gov` endpoints for the use of load balancers wanting to check if a node is ready to accept application or governance transactions. See [Operator RPC API](https://microsoft.github.io/CCF/main/operations/operator_rpc_api.html) for details.
- SGX builds now use OpenSSL 3.1.1 inside the enclave by default (#5481).

## [4.0.7]

[4.0.7]: https://github.com/microsoft/CCF/releases/tag/ccf-4.0.7

- Expose COSESign1 `content` for `user_cose_sign1` authenticated endpoints in JavaScript/TypeScript apps (#5465).

## [4.0.6]

[4.0.6]: https://github.com/microsoft/CCF/releases/tag/ccf-4.0.6

- Updated Open Enclave to [0.19.3](https://github.com/openenclave/openenclave/releases/tag/v0.19.3).
>>>>>>> faf163a5

## [4.0.5]

[4.0.5]: https://github.com/microsoft/CCF/releases/tag/ccf-4.0.5

- Debug logging is now available in non-SGX builds by default, and controlled by a run-time CLI argument (`--enclave-log-level`). On SGX this remains a build-time decision (#5375).
- Supporting intermediate cert chain included in TLS handshake, where previously only server leaf certificate was present (#5453).
- Added `getVersionOfPreviousWrite` to TypeScript `TypedKvMap` interface (#5451).

## [4.0.4]

[4.0.4]: https://github.com/microsoft/CCF/releases/tag/ccf-4.0.4

- Added TypeScript interfaces `UserCOSESign1AuthnIdentity` and `MemberCOSESign1AuthnIdentity`, to be used with `user_cose_sign1` and `member_cose_sign1` authentication policies.

## [4.0.3]

[4.0.3]: https://github.com/microsoft/CCF/releases/tag/ccf-4.0.3

- User can now pass a `--config-timeout` option to `cchost` on startup. For example, a user wanting to start a `cchost` that may need to wait up 10 seconds for a valid config to appear under `/cfg/path` can invoke `./cchost --config-timeout 10s --config /path/cfg`.
- If a pid file path is configured, `cchost` will no longer start if a file is present at that path.

## [4.0.2]

[4.0.2]: https://github.com/microsoft/CCF/releases/tag/ccf-4.0.2

- Added `ccf::UserCOSESign1AuthnPolicy` (C++) and `user_cose_sign1` (JavaScript) authentication policies.

## [4.0.1]

[4.0.1]: https://github.com/microsoft/CCF/releases/tag/ccf-4.0.1

- The `set_js_runtime_options` action now accepts `return_exception_details` and `log_exception_details` boolean options, which set the corresponding keys in the `public:ccf.gov.js_runtime_options` KV map. When enabled, a stack trace is respectively returned to the caller, and emitted to the log, on uncaught JS exceptions in application code.

## Changed

- For security reasons, OpenSSL `>=1.1.1f` must be first installed on the system (Ubuntu) before installing the CCF Debian package (#5227).

## Added

- Added `ccf::historical::populate_service_endorsements` to public C++ API, allowing custom historical endpoints to do the same work as adapters.

## [4.0.0]

In order to upgrade an existing 3.x service to 4.x, CCF must be on the latest 3.x version (at least 3.0.10). For more information, see [our documentation](https://microsoft.github.io/CCF/main/operations/code_upgrade.html)

[4.0.0]: https://github.com/microsoft/CCF/releases/tag/ccf-4.0.0

### Developer API

#### C++

- When starting a host subprocess, applications may now pass data to its standard input. Additionally, the process' output is captured and logged by CCF (#5056).
- Add new constructors to cryptography C++ API to generate EC/RSA/EdDSA keys from Json Web Key (#4876).
- Added `BaseEndpointRegistry::get_view_history_v1` function to get the view history since a given revision (#4580)
- Renamed `ccf::CodeDigest` to `ccf:pal::PlatformAttestationMeasurement` and `get_code_id()` to `get_measurement()` (#5063).
- `ccf::RpcContext::set_response()` has been renamed to `ccf::RpcContext::set_response_json()` (#4813).

#### JavaScript

- Added logging of JS execution time for all requests. This can be disabled in confidential scenarios with the new `ccf.enableMetricsLogging` function in the JS API. After calling `ccf.enableMetricsLogging(false)`, this logging will not be emitted.
- Added `ccf.enableUntrustedDateTime` to JS API. After calling `ccf.enableUntrustedDateTime(true)`, the `Date` global object will use the untrusted host time to retrieve the current time.
- Add new `ccf.crypto.jwkToPem`, `ccf.crypto.pubJwkToPem`, `ccf.crypto.rsaJwkToPem`, `ccf.crypto.pubRsaJwkToPem`, `ccf.crypto.eddsaJwkToPem`, `ccf.crypto.pubEddsaJwkToPem` to JavaScript/TypesScript API to convert EC/RSA/EdDSA keys from PEM to Json Web Key (#4876).
- `ccf.crypto.sign()` previously returned DER-encoded ECDSA signatures and now returns IEEE P1363 encoded signatures, aligning with the behavior of the Web Crypto API and `ccf.crypto.verifySignature()` (#4829).
- Increased default NumHeapPages (heap size) for js_generic from 131072 (500MB) to 524288 (2GB).

---

### Governance

- The `submit_recovery_share.sh` script now takes a `--cert` argument.
- Added missing `ccf.gov.msg.type` value `encrypted_recovery_share` to `ccf_cose_sign1*` scripts.
- Proposals authenticated with COSE Sign1 must now contain a `ccf.gov.msg.created_at` header parameter, set to a positive integer number of seconds since epoch. This timestamp is used to detect potential proposal replay. The `ccf_cose_sign1*` scripts have been updated accordingly and require a `--ccf-gov-msg-created_at`.
- The [ccf Python package](https://pypi.org/project/ccf/) now includes a `ccf_cose_sign1` CLI tool, to facilitate the creation of [COSE Sign1](https://www.rfc-editor.org/rfc/rfc8152#page-18) requests for governance purposes. It also includes `ccf_cose_sign1_prepare` and `ccf_cose_sign1_finish` CLI tools, to facilitate the creation of [COSE Sign1](https://www.rfc-editor.org/rfc/rfc8152#page-18) requests for governance purposes, signed with external key management systems such as AKV. See [documentation](https://microsoft.github.io/CCF/main/governance/hsm_keys.html#cose-signing) for details.

---

### Operations

- `ignore_first_sigterm` config option. When set, will cause a node to ignore the first `SIGTERM` it receives, but the `/node/state` endpoint expose `"stop_notice": true`. A second `SIGTERM` will cause the process to shut down as normal. This can be useful in orchestration settings where nodes receive unsollicited signals that the operator wishes to react to.
- Endorsement certificates for SEV-SNP attestation report can now be retrieved via an environment variable, as specified by `attestation.environment.report_endorsements` configuration entry (#4940).
- Additional logging of historical query flow in `UNSAFE` builds.
- `enclave.type` configuration entry now only supports `Debug` or `Release`. Trusted Execution Environment platform should be specified via new `enclave.platform` configuration entry (`SGX`, `SNP` or `Virtual`) (#4569).
- `consensus.type` has been removed from cchost configuration.
- Nodes running in confidential ACI (SEV-SNP) can now read the security context from a directory, as specified by `attestation.environment.security_context_directory` configuration entry (#5175).
- SEV-SNP ACI: Remove support for reading security policy, report and UVM endorsements from environment variables. The `environment.security_context_directory` environment variable should be set instead (#5217).
- Added a `[gov]` tag to logs emitted during governance operations. All logging from the constitution will have this tag added, and all error responses from `/gov` endpoints will now be logged with this tag.
- Improved ledger durability when a node joins from an old snapshot (#5151).
- Removed experimental 2tx reconfiguration mode, and the associated "reconfiguration_type" config option (#5179).

---

### Client API

- `GET /gov/recovery_share` is deprecated in favour of the unauthenticated `GET /gov/encrypted_recovery_share/{member_id}`.
- New `/node/index/strategies` endpoint, which will list all indexing strategies currently installed alongside a description of how far each has progressed.
- Added `view_history` and `view_history_since` query parameters to `/app/commit` endpoint for retrieving the full view history and the view history since a certain view (#4580)
- `/gov/members` endpoint is deprecated. It is replaced by `/gov/kv/members/certs`, `/gov/kv/members/encryption_public_keys`, `/gov/kv/members/info`.
- `/gov/code` endpoint is deprecated. It is replaced by `/gov/kv/nodes/code_ids`.
- `/gov/jwt_keys/all` endpoint is deprecated. It is replaced by `/gov/kv/jwt/public_signing_keys`, `/gov/kv/jwt/public_signing_key_issue`, and `/gov/kv/jwt/issuers`
- The built-in authentication policies for JWTs and certs will now enforce expiry times, based on the current time received from the host. JWTs must contain "nbf" and "exp" claims, and if those are outside the current time then the request will get an authentication error (#4786).
- `TCP_NODELAY` is now set for all incoming and outgoing TCP connections (#4717).
- Builtin governance tables now have endpoints for accessing their content directly from the KV, under `/gov/kv`. For instance, `/gov/kv/constitution` will read the current constitution.
- Support for HTTP request signing has been removed (#5137). Governance requests must use COSE Sign1 signing instead, see [documentation](https://microsoft.github.io/CCF/main/use_apps/issue_commands.html#cose-sign1) for details.

---

### Dependencies

- Updated Clang version requirement to >= 11 in cmake.
- Updated Open Enclave to [0.19.0 final](https://github.com/openenclave/openenclave/releases/tag/v0.19.0).
- Upgraded t_cose from [v1.1 to v1.1.1](https://github.com/laurencelundblade/t_cose/compare/v1.1...v1.1.1). v1.1.1 can optionally allow unknown critical header parameters in COSE_Sign1 envelopes which is desirable for CCF C++ applications.
- Updated snmalloc to 0.6.0. This may result in a slight increase in the reported memory usage (~2MB), with improved latency for small memory allocations, especially in multi-threaded scenarios (#5165).
- Update to `clang-11` for SGX builds (#5165).

---

### Bug Fixes

- Historical query system will re-request entries if the host fails to provide them within a fixed time.
- Node-to-node channels no longer check certificate expiry times. This previously caused "Peer certificate verification failed" error messages when node or service certs expired. (#4733)
- `node_data_json_file` configuration option is now correctly applied in `Start` and `Recover` modes (#4761).
- Session consistency is now provided even across elections. If session consistency would be broken, the inconsistent request will return an error and the TLS session will be terminated.
- Fixed issue where invalid snapshots could be generated depending on the pattern of additions/removals of keys in a given key-value map (#4730).
- Fix issue with large snapshots that may cause node crash on startup (join/recover) if configured stack size was too low (#4566).

## [4.0.0-rc2]

[4.0.0-rc2]: https://github.com/microsoft/CCF/releases/tag/ccf-4.0.0-rc2

### Added

- Nodes running in confidential ACI (SEV-SNP) can now read the security context from a directory, as specified by `attestation.environment.security_context_directory` configuration entry (#5175).

### Changed

- Updated Open Enclave to 0.19.0 (#5165).
- Updated snmalloc to 0.6.0. This may result in a slight increase in the reported memory usage (~2MB), with improved latency for small memory allocations, especially in multi-threaded scenarios (#5165).
- Update to `clang-11` for SGX builds (#5165).

### Removed

- Support for HTTP request signing has been removed (#5137). Governance requests must use COSE Sign1 signing instead, see [documentation](https://microsoft.github.io/CCF/main/use_apps/issue_commands.html#cose-sign1) for details.
- Removed experimental 2tx reconfiguration mode, and the associated "reconfiguration_type" config option (#5179).

## [4.0.0-rc1]

[4.0.0-rc1]: https://github.com/microsoft/CCF/releases/tag/ccf-4.0.0-rc1

### Changed

- Added a `[gov]` tag to logs emitted during governance operations. All logging from the constitution will have this tag added, and all error responses from `/gov` endpoints will now be logged with this tag.
- Improved ledger durability when a node joins from an old snapshot (#5151).

## [4.0.0-rc0]

In order to upgrade an existing 3.x service to 4.x, CCF must be on the latest 3.x version (at least 3.0.10). For more information, see [our documentation](https://microsoft.github.io/CCF/main/operations/code_upgrade.html)

[4.0.0-rc0]: https://github.com/microsoft/CCF/releases/tag/ccf-4.0.0-rc0

### Developer API

#### C++

- When starting a host subprocess, applications may now pass data to its standard input. Additionally, the process' output is captured and logged by CCF (#5056).
- Add new constructors to cryptography C++ API to generate EC/RSA/EdDSA keys from Json Web Key (#4876).
- Added `BaseEndpointRegistry::get_view_history_v1` function to get the view history since a given revision (#4580)
- Renamed `ccf::CodeDigest` to `ccf:pal::PlatformAttestationMeasurement` and `get_code_id()` to `get_measurement()` (#5063).
- `ccf::RpcContext::set_response()` has been renamed to `ccf::RpcContext::set_response_json()` (#4813).

#### JavaScript

- Added logging of JS execution time for all requests. This can be disabled in confidential scenarios with the new `ccf.enableMetricsLogging` function in the JS API. After calling `ccf.enableMetricsLogging(false)`, this logging will not be emitted.
- Added `ccf.enableUntrustedDateTime` to JS API. After calling `ccf.enableUntrustedDateTime(true)`, the `Date` global object will use the untrusted host time to retrieve the current time.
- Add new `ccf.crypto.jwkToPem`, `ccf.crypto.pubJwkToPem`, `ccf.crypto.rsaJwkToPem`, `ccf.crypto.pubRsaJwkToPem`, `ccf.crypto.eddsaJwkToPem`, `ccf.crypto.pubEddsaJwkToPem` to JavaScript/TypesScript API to convert EC/RSA/EdDSA keys from PEM to Json Web Key (#4876).
- `ccf.crypto.sign()` previously returned DER-encoded ECDSA signatures and now returns IEEE P1363 encoded signatures, aligning with the behavior of the Web Crypto API and `ccf.crypto.verifySignature()` (#4829).
- Increased default NumHeapPages (heap size) for js_generic from 131072 (500MB) to 524288 (2GB).

---

### Governance

- The `submit_recovery_share.sh` script now takes a `--cert` argument.
- Added missing `ccf.gov.msg.type` value `encrypted_recovery_share` to `ccf_cose_sign1*` scripts.
- Proposals authenticated with COSE Sign1 must now contain a `ccf.gov.msg.created_at` header parameter, set to a positive integer number of seconds since epoch. This timestamp is used to detect potential proposal replay. The `ccf_cose_sign1*` scripts have been updated accordingly and require a `--ccf-gov-msg-created_at`.
- The [ccf Python package](https://pypi.org/project/ccf/) now includes a `ccf_cose_sign1` CLI tool, to facilitate the creation of [COSE Sign1](https://www.rfc-editor.org/rfc/rfc8152#page-18) requests for governance purposes. It also includes `ccf_cose_sign1_prepare` and `ccf_cose_sign1_finish` CLI tools, to facilitate the creation of [COSE Sign1](https://www.rfc-editor.org/rfc/rfc8152#page-18) requests for governance purposes, signed with external key management systems such as AKV. See [documentation](https://microsoft.github.io/CCF/main/governance/hsm_keys.html#cose-signing) for details.

---

### Operations

- `ignore_first_sigterm` config option. When set, will cause a node to ignore the first `SIGTERM` it receives, but the `/node/state` endpoint expose `"stop_notice": true`. A second `SIGTERM` will cause the process to shut down as normal. This can be useful in orchestration settings where nodes receive unsollicited signals that the operator wishes to react to.
- Endorsement certificates for SEV-SNP attestation report can now be retrieved via an environment variable, as specified by `attestation.environment.report_endorsements` configuration entry (#4940).
- Additional logging of historical query flow in `UNSAFE` builds.
- `enclave.type` configuration entry now only supports `Debug` or `Release`. Trusted Execution Environment platform should be specified via new `enclave.platform` configuration entry (`SGX`, `SNP` or `Virtual`) (#4569).

---

### Client API

- `GET /gov/recovery_share` is deprecated in favour of the unauthenticated `GET /gov/encrypted_recovery_share/{member_id}`.
- New `/node/index/strategies` endpoint, which will list all indexing strategies currently installed alongside a description of how far each has progressed.
- Added `view_history` and `view_history_since` query parameters to `/app/commit` endpoint for retrieving the full view history and the view history since a certain view (#4580)
- `/gov/members` endpoint is deprecated. It is replaced by `/gov/kv/members/certs`, `/gov/kv/members/encryption_public_keys`, `/gov/kv/members/info`.
- `/gov/code` endpoint is deprecated. It is replaced by `/gov/kv/nodes/code_ids`.
- `/gov/jwt_keys/all` endpoint is deprecated. It is replaced by `/gov/kv/jwt/public_signing_keys`, `/gov/kv/jwt/public_signing_key_issue`, and `/gov/kv/jwt/issuers`
- The built-in authentication policies for JWTs and certs will now enforce expiry times, based on the current time received from the host. JWTs must contain "nbf" and "exp" claims, and if those are outside the current time then the request will get an authentication error (#4786).
- `TCP_NODELAY` is now set for all incoming and outgoing TCP connections (#4717).
- Builtin governance tables now have endpoints for accessing their content directly from the KV, under `/gov/kv`. For instance, `/gov/kv/constitution` will read the current constitution.

---

### Dependencies

- Updated Clang version requirement to >= 10 in cmake.
- Upgraded OpenEnclave to [0.18.5](https://github.com/openenclave/openenclave/releases/tag/v0.18.5).
- Upgraded t_cose from [v1.1 to v1.1.1](https://github.com/laurencelundblade/t_cose/compare/v1.1...v1.1.1). v1.1.1 can optionally allow unknown critical header parameters in COSE_Sign1 envelopes which is desirable for CCF C++ applications.

---

### Bug Fixes

- Historical query system will re-request entries if the host fails to provide them within a fixed time.
- Node-to-node channels no longer check certificate expiry times. This previously caused "Peer certificate verification failed" error messages when node or service certs expired. (#4733)
- `node_data_json_file` configuration option is now correctly applied in `Start` and `Recover` modes (#4761).
- Session consistency is now provided even across elections. If session consistency would be broken, the inconsistent request will return an error and the TLS session will be terminated.
- Fixed issue where invalid snapshots could be generated depending on the pattern of additions/removals of keys in a given key-value map (#4730).
- Fix issue with large snapshots that may cause node crash on startup (join/recover) if configured stack size was too low (#4566).

## [4.0.0-dev6]

[4.0.0-dev6]: https://github.com/microsoft/CCF/releases/tag/ccf-4.0.0-dev6

### Added

- Added logging of JS execution time for all requests. This can be disabled in confidential scenarios with the new `ccf.enableMetricsLogging` function in the JS API. After calling `ccf.enableMetricsLogging(false)`, this logging will not be emitted.

## [4.0.0-dev5]

[4.0.0-dev5]: https://github.com/microsoft/CCF/releases/tag/ccf-4.0.0-dev5

### Changed

- Additional logging of historical query flow in `UNSAFE` builds.
- Historical query system will re-request entries if the host fails to provide them within a fixed time.
- Renamed `ccf::CodeDigest` to `ccf:pal::PlatformAttestationMeasurement` and `get_code_id()` to `get_measurement()` (#5063).

### Dependencies

- Upgraded OpenEnclave to [0.18.5](https://github.com/openenclave/openenclave/releases/tag/v0.18.5).
- Upgraded t_cose from [v1.1 to v1.1.1](https://github.com/laurencelundblade/t_cose/compare/v1.1...v1.1.1). v1.1.1 can optionally allow unknown critical header parameters in COSE_Sign1 envelopes which is desirable for CCF C++ applications.

### Added

- New `/node/index/strategies` endpoint, which will list all indexing strategies currently installed alongside a description of how far each has progressed.
- When starting a host subprocess, applications may now pass data to its standard input. Additionally, the process' output is captured and logged by CCF (#5056).
- `ignore_first_sigterm` config option. When set, will cause a node to ignore the first `SIGTERM` it receives, but the `/node/state` endpoint expose `"stop_notice": true`. A second `SIGTERM` will cause the process to shut down as normal. This can be useful in orchestration settings where nodes receive unsollicited signals that the operator wishes to react to.

## [4.0.0-dev4]

[4.0.0-dev4]: https://github.com/microsoft/CCF/releases/tag/ccf-4.0.0-dev4

### Changed

- `/gov/members` endpoint is deprecated. It is replaced by `/gov/kv/members/certs`, `/gov/kv/members/encryption_public_keys`, `/gov/kv/members/info`.
- `/gov/code` endpoint is deprecated. It is replaced by `/gov/kv/nodes/code_ids`.
- `/gov/jwt_keys/all` endpoint is deprecated. It is replaced by `/gov/kv/jwt/public_signing_keys`, `/gov/kv/jwt/public_signing_key_issue`, and `/gov/kv/jwt/issuers`
- `ccf::RpcContext::set_response()` has been renamed to `ccf::RpcContext::set_response_json()` (#4813).
- The built-in authentication policies for JWTs and certs will now enforce expiry times, based on the current time received from the host. JWTs must contain "nbf" and "exp" claims, and if those are outside the current time then the request will get an authentication error (#4786).
- `ccf.crypto.sign()` previously returned DER-encoded ECDSA signatures and now returns IEEE P1363 encoded signatures, aligning with the behavior of the Web Crypto API and `ccf.crypto.verifySignature()` (#4829).
- Proposals authenticated with COSE Sign1 must now contain a `ccf.gov.msg.created_at` header parameter, set to a positive integer number of seconds since epoch. This timestamp is used to detect potential proposal replay. The `ccf_cose_sign1*` scripts have been updated accordingly and require a `--ccf-gov-msg-created_at`.
- Updated Clang version requirement to >= 10 in cmake.

### Added

- Added `ccf.enableUntrustedDateTime` to JS API. After calling `ccf.enableUntrustedDateTime(true)`, the `Date` global object will use the untrusted host time to retrieve the current time.
- Add new `ccf.crypto.jwkToPem`, `ccf.crypto.pubJwkToPem`, `ccf.crypto.rsaJwkToPem`, `ccf.crypto.pubRsaJwkToPem`, `ccf.crypto.eddsaJwkToPem`, `ccf.crypto.pubEddsaJwkToPem` to JavaScript/TypesScript API to convert EC/RSA/EdDSA keys from PEM to Json Web Key (#4876).
- Add new constructors to cryptography C++ API to generate EC/RSA/EdDSA keys from Json Web Key (#4876).
- Endorsement certificates for SEV-SNP attestation report can now be retrieved via an environment variable, as specified by `attestation.environment.report_endorsements` configuration entry (#4940).

## [4.0.0-dev3]

[4.0.0-dev3]: https://github.com/microsoft/CCF/releases/tag/ccf-4.0.0-dev3

### Fixed

- Node-to-node channels no longer check certificate expiry times. This previously caused "Peer certificate verification failed" error messages when node or service certs expired. (#4733)
- `node_data_json_file` configuration option is now correctly applied in `Start` and `Recover` modes (#4761).

### Changed

- Increased default NumHeapPages (heap size) for js_generic from 131072 (500MB) to 524288 (2GB).
- `TCP_NODELAY` is now set for all incoming and outgoing TCP connections (#4717).

## [4.0.0-dev2]

[4.0.0-dev2]: https://github.com/microsoft/CCF/releases/tag/ccf-4.0.0-dev2

### Added

- The [ccf Python package](https://pypi.org/project/ccf/) now includes a `ccf_cose_sign1` CLI tool, to facilitate the creation of [COSE Sign1](https://www.rfc-editor.org/rfc/rfc8152#page-18) requests for governance purposes. It also includes `ccf_cose_sign1_prepare` and `ccf_cose_sign1_finish` CLI tools, to facilitate the creation of [COSE Sign1](https://www.rfc-editor.org/rfc/rfc8152#page-18) requests for governance purposes, signed with external key management systems such as AKV. See [documentation](https://microsoft.github.io/CCF/main/governance/hsm_keys.html#cose-signing) for details.
- Builtin governance tables now have endpoints for accessing their content directly from the KV, under `/gov/kv`. For instance, `/gov/kv/constitution` will read the current constitution.

### Fixed

- Session consistency is now provided even across elections. If session consistency would be broken, the inconsistent request will return an error and the TLS session will be terminated.
- Fixed issue where invalid snapshots could be generated depending on the pattern of additions/removals of keys in a given key-value map (#4730).

## [4.0.0-dev0]

[4.0.0-dev0]: https://github.com/microsoft/CCF/releases/tag/ccf-4.0.0-dev0

### Added

- Added `view_history` and `view_history_since` query parameters to `/app/commit` endpoint for retrieving the full view history and the view history since a certain view (#4580)
- Added `BaseEndpointRegistry::get_view_history_v1` function to get the view history since a given revision (#4580)

### Changed

- `enclave.type` configuration entry now only supports `Debug` or `Release`. Trusted Execution Environment platform should be specified via new `enclave.platform` configuration entry (`SGX`, `SNP` or `Virtual`) (#4569).

### Fixed

- Fix issue with large snapshots that may cause node crash on startup (join/recover) if configured stack size was too low (#4566).

## [3.0.0-rc2]

### Dependencies

- Upgraded OpenEnclave to 0.18.4.

### Added

- Added new `ccf.crypto.eddsaPemToJwk`, `ccf.crypto.pubEddsaPemToJwk` to JavaScript/TypesScript API to convert EdDSA keys from PEM to JWK (#4524).

### Changed

## [3.0.0-rc1]

[3.0.0-rc1]: https://github.com/microsoft/CCF/releases/tag/ccf-3.0.0-rc1

### Added

- `sandbox.sh` now accepts a `--consensus-update-timeout-ms` to modify the `consensus.message_timeout` value in each node's configuration. This can be used to alter multi-node commit latency.
- Add `ccf.crypto.sign()` API in the JavaScript runtime (#4454).

### Changed

- CCF is now a separate CMake project and Debian package per platform (sgx, snp and virtual), rather than the same project and package with a decorated version, to prevent accidental misuse and narrow down dependencies. (#4421).
  - C++ applications should find the appropriate CCF package in CMake with `find_package("ccf_<platform>" REQUIRED)`.
  - CCF Debian packages are now installed at `/opt/ccf_<platform>` rather than `/opt/ccf`.
- We now support QuickJS runtime caps such as `max_heap_bytes`, `max_stack_bytes` and `max_execution_time_ms`. These can be set via a governance proposal. They can also be fetched via the `GET /node/js_metrics` endpoint (#4396).

## [3.0.0-rc0]

### Developer API

### C++

- Removed deprecated `set_execute_outside_consensus()` API (#3886, #3673).
- Application code should now use the `CCF_APP_*` macros rather than `LOG_*_FMT` (eg - `CCF_APP_INFO` replacing `LOG_INFO_FMT`). The new macros will add an `[app]` tag to all lines so they can be easily filtered from framework code (#4024).
- The previous logging macros (`LOG_INFO_FMT`, `LOG_DEBUG_FMT` etc) have been deprecated, and should no longer be used by application code. Replace with the `CCF_APP_*` equivalent.
- Added a new method `get_decoded_request_path_param`s that returns a map of decoded path parameters (#4126).
- New `crypto::hmac` API (#4204).
- The `ccf::RpcContext` now contains functionality for storing user data with `set_user_data` and retrieving it with `get_user_data` (#4291).
- There are now `make_endpoint_with_local_commit_handler` and `make_read_only_endpoint_with_local_commit_handler` functions to install endpoints with post local-commit logic (#4296).
- `ccf::historical::adapter`, `ccf::historical::adapter_v1`, `ccf::historical::is_tx_committed` and `ccf::historical::is_tx_committed_v1` have been removed. Application code should upgrade to `ccf::historical::adapter_v3` and `ccf::historical::is_tx_committed_v2`.
- `ccf::EnclaveAttestationProvider` is deprecated and will be removed in a future release. It should be replaced by `ccf::AttestationProvider`.
- The functions `starts_with`, `ends_with`, `remove_prefix`, and `remove_suffix`, and the type `remove_cvref` have been removed from `nonstd::`. The C++20 equivalents should be used instead.

### JavaScript

- Add `ccf.generateEcdsaKeyPair` API in the JavaScript runtime (#4271).
- Add `secp256k1` support to `ccf.crypto.generateEcdsaKeyPair()` and `ccf.crypto.verifySignature()` (#4347).
- Add `ccf.crypto.generateEddsaKeyPair()` API with `Curve25519` support in the JavaScript runtime (#4391).
- Add new `ccf.crypto.pemToJwk`, `ccf.crypto.pubPemToJwk`, `ccf.crypto.rsaPemToJwk`, `ccf.crypto.pubRsaPemToJwk` to JavaScript/TypesScript API to convert EC/RSA keys from PEM to JWK (#4359).

---

### Governance

- `set_user` action in sample constitutions correctly handles user_data (#4229).
- Governance endpoints now support [COSE Sign1](https://www.rfc-editor.org/rfc/rfc8152#page-18) input, as well as signed HTTP requests (#4392).

---

### Operations

- The node-to-node interface configuration now supports a `published_address` to enable networks with nodes running in different (virtual) subnets (#3867).
- Primary node now automatically steps down as backup (in the same view) if it has not heard back from a majority of backup nodes for an election timeout (#3685).
- New nodes automatically shutdown if the target service certificate is misconfigured (#3895).
- New per-interface configuration entries (`network.rpc_interfaces.http_configuration`) are added to let operators cap the maximum size of body, header value size and number of headers in client HTTP requests. The client session is automatically closed if the HTTP request exceeds one of these limits (#3941).
- Added new `read_only_directory` snapshots directory node configuration so that committed snapshots can be shared between nodes (#3973).
- Fixed issue with recovery of large ledger entries (#3986).
- New `GET /node/network/removable_nodes` and `DELETE /node/network/nodes/{node_id}` exposed to allow operator to decide which nodes can be safely shut down after retirement, and clear their state from the Key-Value Store.
- Fixed issue where two primary nodes could be elected if an election occurred while a reconfiguration transaction was still pending (#4018).
- New `snpinfo.sh` script (#4196).
- New `"attestation"` section in node JSON configuration to specify remote endpoint required to retrieve the endorsement certificates for SEV-SNP attestation report (#4277, #4302).

#### Release artefacts

- `ccf_unsafe` is now a separate project and package, rather than the same project and package with a decorated version, to prevent accidental misuse.
- Release assets now include variants per TEE platform: `ccf_sgx_<version>_amd64.deb`, `ccf_snp_<version>_amd64.deb` and `ccf_virtual_<version>_amd64.deb`.
- Docker images now include variants per TEE platform, identified via image tag: `:<version>-sgx`, `:<version>-snp` and `:<version>-virtual`.

---

### Auditor

- Node and service PEM certificates no longer contain a trailing null byte (#3885).

---

### Client API

- Added a `GET /node/service/previous_identity` endpoint, which can be used during a recovery to look up the identity of the service before the catastrophic failure (#3880).
- `GET /node/version` now contains an `unsafe` flag reflecting the status of the build.
- Added new recovery_count field to `GET /node/network` endpoint to track the number of disaster recovery procedures undergone by the service (#3982).
- Added new `service_data_json_file` configuration entry to `cchost` to point to free-form JSON file to set arbitrary data to service (#3997).
- Added new `current_service_create_txid` field to `GET /node/network` endpoint to indicate `TxID` at which current service was created (#3996).
- Experimental support for HTTP/2 (#4010).
- Generated OpenAPI now describes whether each endpoint is forwarded (#3935).
- When running with `curve-id` set to `secp256r1`, we now correctly support temporary ECDH keys on curve `secp256r1` for TLS 1.2 clients.
- Application-defined endpoints are now accessible with both `/app` prefix and un-prefixed, e.g. `GET /app/log/private` and `GET /log/private` (#4147).

---

### Dependencies

- Updated PSW in images to 2.16.100.
- Upgraded Open Enclave to 0.18.1 (#4023).

---

### Documentation

- The "Node Output" page has been relabelled as "Troubleshooting" in the documentation and CLI commands for troubleshooting have been added to it.

## [3.0.0-dev7]

### Added

- Added new `ccf.crypto.pemToJwk`, `ccf.crypto.pubPemToJwk`, `ccf.crypto.rsaPemToJwk`, `ccf.crypto.pubRsaPemToJwk` to JavaScript/TypesScript API to convert EC/RSA keys from PEM to JWK (#4359).

### Changed

- JavaScript crypto API (e.g. `generateAesKey` and `wrapKey`) are now included as part of the `ccf.crypto` package (#4372).

## [3.0.0-dev6]

### Added

- Experimental `ccf::MemberCOSESign1AuthnPolicy` (#3875)
- Add secp256k1 support to `ccf.crypto.generateEcdsaKeyPair()` and `ccf.crypto.verifySignature()` (#4347).

### Deprecated

- `ccf::EnclaveAttestationProvider` is deprecated and will be removed in a future release. It should be replaced by `ccf::AttestationProvider`

## [3.0.0-dev5]

### Added

- Added a new proposal action `set_js_runtime_options` that accepts `max_heap_bytes` and `max_stack_bytes` for QuickJS runtime.
- Experimental support for AMD SEV-SNP nodes (#4106, #4235)
- New "attestation" section in node JSON configuration to specify remote endpoint required to retrieve the endorsement certificates for SEV-SNP attestation report (#4277, #4302).
- The `ccf::RpcContext` now contains functionality for storing user data with `set_user_data` and retrieving it with `get_user_data` (#4291).
- There are now `make_endpoint_with_local_commit_handler` and `make_read_only_endpoint_with_local_commit_handler` functions to install endpoints with post local-commit logic (#4296).

### Changed

- The endpoint `GET /node/js_metrics` now also returns the QuickJS runtime memory options.

### Fixed

- Also install `*.inc` files for third-party dependencies (#4266).
- Add `ccf.generateEcdsaKeyPair` API in the JavaScript runtime (#4271).

### Removed

- `ccf::historical::adapter`, `ccf::historical::adapter_v1`, `ccf::historical::is_tx_committed` and `ccf::historical::is_tx_committed_v1` have been removed. Application code should upgrade to `ccf::historical::adapter_v3` and `ccf::historical::is_tx_committed_v2`.

## [3.0.0-dev4]

### Fixed

- `set_user` action in sample constitutions correctly handles `user_data` (#4229).

### Removed

- Snapshots generated by 1.x services can no longer be used to join from or recover a new service, i.e. 1.x services should first upgrade to 2.x before upgrading to 3.x when making use of existing snapshots (#4255).

## [3.0.0-dev3]

### Added

- New `snpinfo.sh` script (#4196).
- New `crypto::hmac` API (#4204).

### Changed

- Application-defined endpoints are now accessible with both `/app` prefix and un-prefixed, e.g. `GET /app/log/private` and `GET /log/private` (#4147).
- The method `EndpointRegistry::get_metrics_for_endpoint(const EndpointDefinitionPtr&)` has been replaced with `EndpointRegistry::get_metrics_for_endpoint(const std::string& method, const std::string& verb)`.

## [3.0.0-dev2]

### Dependencies

- Upgraded OpenEnclave to 0.18.2 (#4132).

### Added

- New `GET /node/network/removable_nodes` and `DELETE /node/network/nodes/{node_id}` exposed to allow operator to decide which nodes can be safely shut down after retirement, and clear their state from the Key-Value Store.
- Added a new method `get_decoded_request_path_params` that returns a map of decoded path parameters (#4126)

### Changed

- Calling `remove(K)` on a KV handle no longer returns a bool indicating if the key was previously present. This can be simulated by calling `has(K)` beforehand. This avoids introducing a read-dependency with every call to `remove()`.

### Fixed

- Fixed issue where two primary nodes could be elected if an election occurred while a reconfiguration transaction was still pending (#4018).
- When running with `--curve-id secp256r1`, we now correctly support temporary ECDH keys on curve secp256r1 for TLS 1.2 clients.

### Deprecated

- The previous logging macros (`LOG_INFO_FMT`, `LOG_DEBUG_FMT` etc) have been deprecated, and should no longer be used by application code. Replace with the `CCF_APP_*` equivalent.

## [3.0.0-dev1]

### Added

- `/node/version` now contains an `unsafe` flag reflecting the status of the build.
- New per-interface configuration entries (`network.rpc_interfaces.http_configuration`) are added to let operators cap the maximum size of body, header value size and number of headers in client HTTP requests. The client session is automatically closed if the HTTP request exceeds one of these limits (#3941).
- Added new `recovery_count` field to `GET /node/network` endpoint to track the number of disaster recovery procedures undergone by the service (#3982).
- Added new `service_data_json_file` configuration entry to `cchost` to point to free-form JSON file to set arbitrary data to service (#3997).
- Added new `current_service_create_txid` field to `GET /node/network` endpoint to indicate `TxID` at which current service was created (#3996).
- Added new `read_only_directory` snapshots directory node configuration so that committed snapshots can be shared between nodes (#3973).
- Experimental support for HTTP/2 (#4010).

### Changed

- Generated OpenAPI now describes whether each endpoint is forwarded (#3935).
- Application code should now use the `CCF_APP_*` macros rather than `LOG_*_FMT` (eg - `CCF_APP_INFO` replacing `LOG_INFO_FMT`). The new macros will add an `[app]` tag to all lines so they can be easily filtered from framework code (#4024).

### Fixed

- Fixed issue with recovery of large ledger entries (#3986).

### Documentation

- The "Node Output" page has been relabelled as "Troubleshooting" in the documentation and CLI commands for troubleshooting have been added to it.

### Dependencies

- Upgraded Open Enclave to 0.18.1 (#4023).

## [3.0.0-dev0]

### Added

- The node-to-node interface configuration now supports a `published_address` to enable networks with nodes running in different (virtual) subnets (#3867).
- Added a `GET /node/service/previous_identity` endpoint, which can be used during a recovery to look up the identity of the service before the catastrophic failure (#3880).
- Added an automatic certificate management environment (ACME) client to automatically manage TLS certificates that are globally endorsed by an external authority, e.g. Let's Encrypt (#3877).

### Changed

- Primary node now automatically steps down as backup (in the same view) if it has not heard back from a majority of backup nodes for an election timeout (#3685).
- Node and service PEM certificates no longer contain a trailing null byte (#3885).
- New nodes automatically shutdown if the target service certificate is misconfigured (#3895).
- Updated PSW in images to 2.16.100.
- `ccf_unsafe` is now a separate project and package, rather than the same project and package with a decorated version, to prevent accidental misuse.

### Removed

- Removed deprecated `set_execute_outside_consensus()` API (#3886, #3673).

## [2.0.0]

See [documentation for code upgrade 1.x to 2.0](https://microsoft.github.io/CCF/main/operations/code_upgrade_1x.html) to upgrade an existing 1.x CCF service to 2.0

### Developer API

#### C++

- CCF is now built with Clang 10. It is strongly recommended that C++ applications upgrade to Clang 10 as well.
- Raised the minimum supported CMake version for building CCF to 3.16 (#2946).
- Removed `mbedtls` as cryptography and TLS library.

- The CCF public API is now under `include/ccf`, and all application includes of framework code should use only these files.
- Private headers have been moved to `ccf/include/ccf/_private` so they cannot be accidentally included from existing paths. Any applications relying on private headers should remove this dependency, or raise an issue to request the dependency be moved to the public API. In a future release private headers will be removed entirely from the installed package.

- The `enclave::` namespace has been removed, and all types which were under it are now under `ccf::`. This will affect any apps using `enclave::RpcContext`, which should be replaced with `ccf::RpcContext` (#3664).
- The `kv::Store` type is no longer visible to application code, and is replaced by a simpler `kv::ReadOnlyStore`. This is the interface given to historical queries to access historical state and enforces read-only access, without exposing internal implementation details of the store. This should have no impact on JS apps, but C++ apps will need to replace calls to `store->current_txid()` with calls to `store->get_txid()`, and `store->create_tx()` to `store->create_read_only_tx()`.
- The C++ types used to define public governance tables are now exposed in public headers. Any C++ applications reading these tables should update their include paths (ie - `#include "service/tables/nodes.h"` => `#include "ccf/service/tables/nodes.h"`) (#3608).
- `TxReceipt::describe()` has been replaced with `ccf::describe_receipt_v2()`. Note that the previous JSON format is still available, but must be retrieved as a JSON object from `describe_receipt_v1()`. Includes of the private `node/tx_receipt.h` from C++ applications should be removed (#3610).
- The entry point for creation of C++ apps is now `make_user_endpoints()`. The old entry point `get_rpc_handler()` has been removed (#3562). For an example of the necessary change, see [this diff](https://github.com/microsoft/CCF/commit/5b40ba7b42d5664d787cc7e3cfc9cbe18c01e5a1#diff-78fa25442e77145040265646434b9582d491928819e58be03c5693c01417c6c6) of the logging sample app (#3562).

- Added `get_untrusted_host_time_v1` API. This can be used to retrieve a timestamp during endpoint execution, accurate to within a few milliseconds. Note that this timestamp comes directly from the host so is not trusted, and should not be used to make sensitive decisions within a transaction (#2550).
- Added `get_quotes_for_all_trusted_nodes_v1` API. This returns the ID and quote for all nodes which are currently trusted and participating in the service, for live audit (#2511).
- Added `get_metrics_v1` API to `BaseEndpointRegistry` for applications that do not make use of builtins and want to version or customise metrics output.
- Added `set_claims_digest()` API to `RpcContext`, see [documentation](https://microsoft.github.io/CCF/main/build_apps/logging_cpp.html#user-defined-claims-in-receipts) on how to use it to attach application-defined claims to transaction receipts.
- Added [indexing system](https://microsoft.github.io/CCF/main/architecture/indexing.html) to speed up historical queries (#3280, #3444).
- Removed `get_node_state()` from `AbstractNodeContext`. The local node's ID is still available to endpoints as `get_node_id()`, and other subsystems which are app-visible can be fetched directly (#3552).

- Receipts now come with service endorsements of previous service identities after recoveries (#3679). See `verify_receipt` in `e2e_logging.py` for an example of how to verify the resulting certificate chain. This functionality is introduced in `ccf::historical::adapter_v3`.
- `ccf::historical::adapter_v2`, and its successor `ccf::historical::adapter_v3` now return 404, with either `TransactionPendingOrUnknown` or `TransactionInvalid`, rather than 400 when a user performs a historical query for a transaction id that is not committed.
- `ccf::historical::AbstractStateCache::drop_requests()` renamed to `drop_cached_states()` (#3187).

Key-Value Store

- Added `kv::Value` and `kv::Set`, as a more error-proof alternative to `kv::Map`s which had a single key or meaningless values (#2599).
- Added `foreach_key` and `foreach_value` to C++ KV API, to iterate without deserializing both entries when only one is used (#2918).

#### JavaScript

- Added JavaScript bytecode caching to avoid repeated compilation overhead. See the [documentation](https://microsoft.github.io/CCF/main/build_apps/js_app_bundle.html#deployment) for more information (#2643).
- Added `ccf.crypto.verifySignature()` for verifying digital signatures to the JavaScript API (#2661).
- Added experimental JavaScript API `ccf.host.triggerSubprocess()` (#2461).

- `ccf.crypto.verifySignature()` previously required DER-encoded ECDSA signatures and now requires IEEE P1363 encoded signatures, aligning with the behavior of the Web Crypto API (#2735).
- `ccf.historical.getStateRange` / `ccf.historical.dropCachedStates` JavaScript APIs to manually retrieve historical state in endpoints declared as `"mode": "readonly"` (#3033).
- JavaScript endpoints with `"mode": "historical"` now expose the historical KV at `ccf.historicalState.kv` while `ccf.kv` always refers to the current KV state. Applications relying on the old behaviour should make their code forward-compatible before upgrading to 2.x with `const kv = ccf.historicalState.kv || ccf.kv`.
- Receipts accessible through JavaScript no longer contain the redundant `root` hash field. Applications should be changed to not rely on this field anymore before upgrading to 2.x.
- Add request details with additional URL components to JS + TS API: `request.url`, `request.route`, `request.method`, `request.hostname` (#3498).

---

### Governance

- Updated `actions.js` constitution fragment to record service-endorsed node certificate on the `transition_node_to_trusted` action. The constitution must be updated using the existing `set_constitution` proposal (#2844).
- The existing `transition_node_to_trusted` proposal action now requires a new `valid_from` argument (and optional `validity_period_days`, which defaults to the value of `maximum_node_certificate_validity_days`).
- The `proposal_generator` has been removed from the `ccf` Python package. The majority of proposals can be trivially constructed in existing client tooling, without needing to invoke Python. This also introduces parity between the default constitution and custom constitution actions - all should be constructed and called from the same governance client code. Some jinja templates are included in `samples/templates` for constructing careful ballots from existing proposals.
- A new governance action `trigger_ledger_chunk` to request the creation of a ledger chunk at the next signature (#3519).
- A new governance action `trigger_snapshot` to request the creation of a snapshot at the next signature (#3544).
- Configurations and proposals now accept more date/time formats, including the Python-default ISO 8601 format (#3739).
- The `transition_service_to_open` governance proposal now requires the service identity as an argument to ensure the correct service is started. During recovery, it further requires the previous service identity to ensure the right service is recovered (#3624).

---

### Operations

#### `cchost` Configuration

- **Breaking change**: Configuration for CCF node is now a JSON configuration file passed in to `cchost` via `--config /path/to/config/file/` CLI argument. Existing CLI arguments have been removed. The `migrate_1_x_config.py` script (included in `ccf` Python package) should be used to migrate existing `.ini` configuration files to `.json` format (#3209).
- Added support for listening on multiple interfaces for incoming client RPCs, with individual session caps (#2628).
- The per-node session cap behaviour has changed. The `network.rpc_interfaces.<interface_name>.max_open_sessions_soft` is now a soft cap on the number of sessions. Beyond this, new sessions will receive a HTTP 503 error immediately after completing the TLS handshake. The existing hard cap (where sessions are closed immediately, before the TLS handshake) is still available, under the new argument `network.rpc_interfaces.<interface_name>.max_open_sessions_hard` (#2583).
- Snapshot files now include receipt of evidence transaction. Nodes can now join or recover a service from a standalone snapshot file. 2.x nodes can still make use of snapshots created by a 1.x node, as long as the ledger suffix containing the proof of evidence is also specified at start-up (#2998).
- If no `node_certificate.subject_alt_names` is specified at node start-up, the node certificate _Subject Alternative Name_ extension now defaults to the value of `published_address` of the first RPC interface (#2902).
- Primary node now also reports time at which the ack from each backup node was last received (`GET /node/consensus` endpoint). This can be used by operators to detect one-way partitions between the primary and backup nodes (#3769).
- Added new `GET /node/self_signed_certificate` endpoint to retrieve the self-signed certificate of the target node (#3767).
- New `GET /gov/members` endpoint which returns details of all members from the KV (#3615).
- The new `endorsement` configuration entry lets operators set the desired TLS certificate endorsement, either service-endorsed or node-endorsed (self-signed), for each network RPC interface of a node, defaulting to service-endorsed (#2875).

#### Certificate(s) Validity Period

- Nodes certificates validity period is no longer hardcoded and must instead be set by operators and renewed by members (#2924):

  - The new `node_certificate.initial_validity_days` (defaults to 1 day) configuration entry lets operators set the initial validity period for the node certificate (valid from the current system time).
  - The new `command.start.service_configuration.maximum_node_certificate_validity_days` (defaults to 365 days) configuration entry sets the maximum validity period allowed for node certificates.
  - The new `set_node_certificate_validity` proposal action allows members to renew a node certificate (or `set_all_nodes_certificate_validity` equivalent action to renew _all_ trusted nodes certificates).

- Service certificate validity period is no longer hardcoded and must instead be set by operators and renewed by members (#3363):

  - The new `service_certificate_initial_validity_days` (defaults to 1 day) configuration entry lets operators set the initial validity period for the service certificate (valid from the current system time).
  - The new `maximum_service_certificate_validity_days` (defaults to 365 days) configuration entry sets the maximum validity period allowed for service certificate.
  - The new `set_service_certificate_validity` proposal action allows members to renew the service certificate.

#### Misc

- The service certificate output by first node default name is now `service_cert.pem` rather than `networkcert.pem` (#3363).
- Log more detailed errors on early startup (#3116).
- Format of node output RPC and node-to-node addresses files is now JSON (#3300).
- Joining nodes now present service-endorsed certificate in client TLS sessions _after_ they have observed their own addition to the store, rather than as soon as they have joined the service. Operators should monitor the initial progress of a new node using its self-signed certificate as TLS session certificate authority (#2844).

- Slow ledger IO operations will now be logged at level FAIL. The threshold over which logging will activate can be adjusted by the `slow_io_logging_threshold` configuration entry to cchost (#3067).
- Added a new `client_connection_timeout` configuration entry to specify the maximum time a node should wait before re-establishing failed client connections. This should be set to a significantly lower value than `consensus.election_timeout` (#2618).
- Nodes code digests are now extracted and cached at network join time in `public:ccf.gov.nodes.info`, and the `GET /node/quotes` and `GET /node/quotes/self` endpoints will use this cached value whenever possible (#2651).
- DNS resolution of client connections is now asynchronous (#3140).
- The curve-id selected for the identity of joining nodes no longer needs to match that of the network (#2525).
- Removed long-deprecated `--domain` argument from `cchost`. Node certificate Subject Alternative Names should be passed in via existing `node_certificate.subject_alt_names` configuration entry (#2798).
- Added experimental support for 2-transaction reconfiguration with CFT consensus, see [documentation](https://microsoft.github.io/CCF/main/overview/consensus/bft.html#two-transaction-reconfiguration). Note that mixing 1tx and 2tx nodes in the same network is unsupported and unsafe at this stage (#3097).
- Aside from regular release packages, CCF now also provides `unsafe` packages with verbose logging, helpful for troubleshooting. The extent of the logging in these builds make them fundamentally UNSAFE to use for production purposes, hence the name.
- Nodes no longer crash at start-up if the ledger in the read-only ledger directories (`ledger.read_only_directories`) is ahead of the ledger in the main ledger directory (`ledger.directory`) (#3597).
- Nodes now have a free-form `node_data` field, to match users and members. This can be set when the node is launched, or modified by governance. It is intended to store correlation IDs describing the node's deployment, such as a VM name or Pod identifier (#3662).
- New `GET /node/consensus` endpoint now also returns primary node ID and current view (#3666).
- HTTP parsing errors are now recorded per-interface and returned by `GET /node/metrics` (#3671).
- Failed recovery procedures no longer block subsequent recoveries: `.recovery` ledger files are now created while the recovery is in progress and ignored or deleted by nodes on startup (#3563).
- Corrupted or incomplete ledger files are now recovered gracefully, until the last valid entry (#3585).

#### Fixed

- Fixed issue with ledger inconsistency when starting a new joiner node without a snapshot but with an existing ledger prefix (#3064).
- Fixed issue with join nodes which could get stuck if an election was triggered while catching up (#3169).
- Nodes joining must have a snapshot at least as recent as the primary's (#3573).

### Release artefacts

- `cchost` can now run both SGX and virtual enclave libraries. `cchost.virtual` is no longer needed, and has been removed (#3476).
- CCF Docker images are now available through Azure Container Registry rather than Docker Hub (#3839, #3821).
  - The `ccfmsrc.azurecr.io/ccf-sgx-app-run` image is now available at `ccfmsrc.azurecr.io/public/ccf/app/run:<tag>-sgx`.
  - The `ccfmsrc.azurecr.io/ccf-sgx-app-dev` image is now available at `ccfmsrc.azurecr.io/public/ccf/app/dev:<tag>-sgx`.
  - New `ccfmsrc.azurecr.io/public/ccf/app/run-js` JavaScript application runtime image (including `libjs_generic` application under `/usr/lib/ccf`) (#3845).

---

### Auditor

- Receipts now include the endorsed certificate of the node, as well as its node id, for convenience (#2991).
- Retired nodes are now removed from the store/ledger as soon as their retirement is committed (#3409).
- Service-endorsed node certificates are now recorded in a new `public:ccf.gov.nodes.endorsed_certificates` table, while the existing `cert` field in the `public:ccf.gov.nodes.info` table is now deprecated (#2844).
- New `split_ledger.py` utility to split existing ledger files (#3129).
- Python `ccf.read_ledger` module now accepts custom formatting rules for the key and value based on the key-value store table name (#2791).
- [Ledger entries](https://microsoft.github.io/CCF/main/architecture/ledger.html#transaction-format) now contain a `commit_evidence_digest`, as well as a `claims_digest`, which can be set with `set_claims_digest()`. The digest of the write set was previously the per-transaction leaf in the Merkle Tree, but is now combined with the digest of the commit evidence and the user claims. [Receipt verification instructions](https://microsoft.github.io/CCF/main/audit/receipts.html) have been amended accordingly. The presence of `commit_evidence` in receipts serves two purposes: giving the user access to the TxID without having to parse the write set, and proving that a transaction has been committed by the service. Transactions are flushed to disk eagerly by the primary to keep in-enclave memory use to a minimum, so the existence of a ledger suffix is not on its own indicative of its commit status. The digest of the commit evidence is in the ledger to allow audit and recovery, but only the disclosure of the commit evidence indicates that a transaction has been committed by the service
- Add `--insecure-skip-verification` to `ledger_viz` utility, to allow visualisation of unverified ledger chunks (#3618).
- Add `--split-services` to `ledger_viz` utility, to easily find out at which TxID new services were created (#3621).
- Python `ccf.read_ledger` and `ccf.ledger_viz` tools now accept paths to individual ledger chunks, to avoid parsing the entire ledger.

---

### Client API

- Added support for TLS 1.3 (now used by default).

- Added `GET /gov/jwt_keys/all` endpoint (#2519).
- Added new operator RPC `GET /node/js_metrics` returning the JavaScript bytecode size and whether the bytecode is used (#2643).
- Added a new `GET /node/metrics` endpoint which includes the count of active and peak concurrent sessions handled by the node (#2596).
- Added endpoint to obtain service configuration via `GET /node/service/configuration` (#3251).
- Added QuickJS version to RPC `GET /node/version` (#2643).
- Added a `GET /node/jwt_metrics` endpoint to monitor attempts and successes of key refresh for each issuer. See [documentation](https://microsoft.github.io/CCF/main/build_apps/auth/jwt.html#extracting-jwt-metrics) on how to use it.

- Schema of `GET /network/nodes/{node_id}` and `GET /network/nodes` endpoints has been modified to include all RPC interfaces (#3300).
- Improved performance for lookup of path-templated endpoints (#2918).
- CCF now responds to HTTP requests that could not be parsed with a 400 response including error details (#2652).
- Node RPC interfaces do not transition anymore from node-endorsed to service-endorsed TLS certificates but are fixed to a single configured type. While a given endorsement is not available yet (typically at start-up for service-endorsed certificates) the interface rejects TLS sessions instead of defaulting to a node-endorsed certificate (#2875).

- Websockets endpoints are no longer supported. Usage is insufficient to justify ongoing maintenance.
- The `ccf` Python package no longer provides utilities to issue requests to a running CCF service. This is because CCF supports widely-used client-server protocols (TLS, HTTP) that should already be provided by libraries for all programming languages. The `ccf` Python package can still be used to audit the ledger and snapshot files (#3386).

---

### Dependencies

- Upgraded Open Enclave to 0.17.7 (#3815).

---

### Misc Fixes

- When using the `sandbox.sh` script, always wait for `/app` frontend to be open on all nodes before marking the service as open (#3779).
- Snapshot generation no longer causes a node crash if the snapshot is larger than the ring buffer message size (`memory.max_msg_size`). Instead, the generation of the large snapshot is skipped (#3603).

---

## [2.0.0-rc9]

### Fixed

- Fixed an issue where new node started without a snapshot would be able to join from a node that started with a snapshot (#3573).
- Fixed consensus issue where a node would grant its vote even though it already knew about the current primary (#3810).
- Fixed issue with JSON configuration for `cchost` where extra fields were silently ignored rather than being rejected at startup (#3816).

### Changed

- Upgraded Open Enclave to 0.17.7 (#3815).
- CCF Docker images are now available through Azure Container Registry rather than Docker Hub (#3821).
  - The `ccfciteam/ccf-app-run` image is now available at `ccfmsrc.azurecr.io/ccf-sgx-app-run`.
  - The `ccfciteam/ccf-app-ci` image is now available at `ccfmsrc.azurecr.io/ccf-sgx-app-dev`.
- Added support for ciphers 'ECDHE-RSA-AES256-GCM-SHA384' and 'ECDHE-RSA-AES128-GCM-SHA256' when using TLS 1.2 (#3822).

## [2.0.0-rc8]

### Fixed

- When using the `sandbox.sh` script, always wait for `/app` frontend to be open on all nodes before marking the service as open (#3779).

### Changed

- Every leaf in the Merkle Tree, and every receipt now includes a claims digest (#3606).

### Added

- Primary node now also reports time at which the ack from each backup node was last received (`GET /node/consensus` endpoint). This can be used by operators to detect one-way partitions between the primary and backup nodes (#3769).
- Current receipt format is now exposed to C++ applications as `ccf::Receipt`, retrieved from `describe_receipt_v2`. Note that the previous JSON format is still available, but must be retrieved as a JSON object from `describe_receipt_v1`.

## [2.0.0-rc7]

### Fixed

- Fixed issue with incorrect node and service certificate validity period when starting node in non-GMT timezone (#3732).
- Fixed issue with self-signed node certificates that are now renewed when the `set_node_certificate_validity` proposal is applied (#3767).

## Changed

- Configurations and proposals now accept more date/time formats, including the Python-default ISO 8601 format (#3739).

## Added

- Added new `GET /node/self_signed_certificate` endpoint to retrieve the self-signed certificate of the target node (#3767).

## [2.0.0-rc6]

### Changed

- `host_processes_interface.h` is now a public header, accessible under `ccf/node/host_processes_interface.h`.

## [2.0.0-rc5]

### Changed

- Nodes now have a free-form `node_data` field, to match users and members. This can be set when the node is launched, or modified by governance. It is intended to store correlation IDs describing the node's deployment, such as a VM name or Pod identifier (#3662).
- New `GET /node/consensus` endpoint now also returns primary node ID and current view (#3666).
- The `enclave::` namespace has been removed, and all types which were under it are now under `ccf::`. This will affect any apps using `enclave::RpcContext`, which should be replaced with `ccf::RpcContext` (#3664).
- HTTP parsing errors are now recorded per-interface and returned by `GET /node/metrics` (#3671).
- The `kv::Store` type is no longer visible to application code, and is replaced by a simpler `kv::ReadOnlyStore`. This is the interface given to historical queries to access historical state and enforces read-only access, without exposing internal implementation details of the store. This should have no impact on JS apps, but C++ apps will need to replace calls to `store->current_txid()` with calls to `store->get_txid()`, and `store->create_tx()` to `store->create_read_only_tx()`.
- Receipts now come with service endorsements of previous service identities after recoveries (#3679). See `verify_receipt` in `e2e_logging.py` for an example of how to verify the resulting certificate chain. This functionality is introduced in `ccf::historical::adapter_v3`.
- Private headers have been moved to `ccf/include/ccf/_private` so they cannot be accidentally included from existing paths. Any applications relying on private headers should remove this dependence, or raise an issue to request the dependency be moved to the public API. In a future release private headers will be removed entirely from the installed package.

## [2.0.0-rc4]

### Added

- Aside from regular release packages, CCF now also provides `unsafe` packages with verbose logging, helpful for troubleshooting. The extent of the logging in these builds make them fundamentally UNSAFE to use for production purposes, hence the name.

### Changed

- The `transition_service_to_open` governance proposal now requires the service identity as an argument to ensure the correct service is started. During recovery, it further requires the previous service identity to ensure the right service is recovered (#3624).

## [2.0.0-rc3]

### Fixed

- Snapshot generation no longer causes a node crash if the snapshot is larger than the ring buffer message size (`memory.max_msg_size`). Instead, the generation of the large snapshot is skipped (#3603).

### Changed

- The C++ types used to define public governance tables are now exposed in public headers. Any C++ applications reading these tables should update their include paths (ie - `#include "service/tables/nodes.h"` => `#include "ccf/service/tables/nodes.h"`) (#3608).
- `TxReceipt::describe()` has been replaced with `ccf::describe_receipt()`. Includes of the private `node/tx_receipt.h` from C++ applications should be removed (#3610).
- Python `ccf.read_ledger` and `ccf.ledger_viz` tools now accept paths to individual ledger chunks, to avoid parsing the entire ledger.

### Added

- New `GET /gov/members` endpoint which returns details of all members from the KV (#3615).
- Add `--insecure-skip-verification` to `ledger_viz` utility, to allow visualisation of unverified ledger chunks (#3618).
- Add `--split-services` to `ledger_viz` utility, to easily find out at which TxID new services were created (#3621).

## [2.0.0-rc2]

### Changed

- The entry point for creation of C++ apps is now `make_user_endpoints()`. The old entry point `get_rpc_handler()` has been removed (#3562). For an example of the necessary change, see [this diff](https://github.com/microsoft/CCF/commit/5b40ba7b42d5664d787cc7e3cfc9cbe18c01e5a1#diff-78fa25442e77145040265646434b9582d491928819e58be03c5693c01417c6c6) of the logging sample app (#3562).
- Failed recovery procedures no longer block subsequent recoveries: `.recovery` ledger files are now created while the recovery is in progress and ignored or deleted by nodes on startup (#3563).
- Corrupted or incomplete ledger files are now recovered gracefully, until the last valid entry (#3585).
- The CCF public API is now under `include/ccf`, and all application includes of framework code should use only these files.

### Removed

- `get_node_state()` is removed from `AbstractNodeContext`. The local node's ID is still available to endpoints as `get_node_id()`, and other subsystems which are app-visible can be fetched directly (#3552).

### Fixed

- Nodes no longer crash at start-up if the ledger in the read-only ledger directories (`ledger.read_only_directories`) is ahead of the ledger in the main ledger directory (`ledger.directory`) (#3597).

## [2.0.0-rc1]

### Added

- The new `endorsement` configuration entry lets operators set the desired TLS certificate endorsement, either service-endorsed or node-endorsed (self-signed), for each network RPC interface of a node, defaulting to service-endorsed (#2875).
- A new governance action `trigger_ledger_chunk` to request the creation of a ledger chunk at the next signature (#3519).
- A new governance action `trigger_snapshot` to request the creation of a snapshot at the next signature (#3544).

### Changed

- Node RPC interfaces do not transition anymore from node-endorsed to service-endorsed TLS certificates but are fixed to a single configured type. While a given endorsement is not available yet (typically at start-up for service-endorsed certificates) the interface rejects TLS sessions instead of defaulting to a node-endorsed certificate (#2875).
- Add request details with additional URL components to JS + TS API: `request.url`, `request.route`, `request.method`, `request.hostname` (#3498).
- `cchost` can now run both SGX and virtual enclave libraries. `cchost.virtual` is no longer needed, and has been removed (#3476).

### Dependencies

- Upgraded Open Enclave to 0.17.6.

## [2.0.0-rc0]

See [documentation for code upgrade 1.x to 2.0](https://microsoft.github.io/CCF/main/operations/code_upgrade_1x.html) to upgrade an existing 1.x CCF service to 2.0

---

### Developer API

#### C++

- CCF is now built with Clang 10. It is strongly recommended that C++ applications upgrade to Clang 10 as well.
- Raised the minimum supported CMake version for building CCF to 3.16 (#2946).
- Removed `mbedtls` as cryptography and TLS library.

- Added `get_untrusted_host_time_v1` API. This can be used to retrieve a timestamp during endpoint execution, accurate to within a few milliseconds. Note that this timestamp comes directly from the host so is not trusted, and should not be used to make sensitive decisions within a transaction (#2550).
- Added `get_quotes_for_all_trusted_nodes_v1` API. This returns the ID and quote for all nodes which are currently trusted and participating in the service, for live audit (#2511).
- Added `get_metrics_v1` API to `BaseEndpointRegistry` for applications that do not make use of builtins and want to version or customise metrics output.
- Added `set_claims_digest()` API to `RpcContext`, see [documentation](https://microsoft.github.io/CCF/main/build_apps/logging_cpp.html#user-defined-claims-in-receipts) on how to use it to attach application-defined claims to transaction receipts.
- Added [indexing system](https://microsoft.github.io/CCF/main/architecture/indexing.html) to speed up historical queries (#3280, #3444).

- `ccf::historical::adapter_v2` now returns 404, with either `TransactionPendingOrUnknown` or `TransactionInvalid`, rather than 400 when a user performs a historical query for a transaction id that is not committed.
- `ccf::historical::AbstractStateCache::drop_requests()` renamed to `drop_cached_states()` (#3187).
- `get_state_at()` now returns receipts for signature transactions (#2785), see [documentation](https://microsoft.github.io/CCF/main/use_apps/verify_tx.html#transaction-receipts) for details.

Key-Value Store

- Added `kv::Value` and `kv::Set`, as a more error-proof alternative to `kv::Map`s which had a single key or meaningless values (#2599).
- Added `foreach_key` and `foreach_value` to C++ KV API, to iterate without deserializing both entries when only one is used (#2918).

#### JavaScript

- Added JavaScript bytecode caching to avoid repeated compilation overhead. See the [documentation](https://microsoft.github.io/CCF/main/build_apps/js_app_bundle.html#deployment) for more information (#2643).
- Added `ccf.crypto.verifySignature()` for verifying digital signatures to the JavaScript API (#2661).
- Added experimental JavaScript API `ccf.host.triggerSubprocess()` (#2461).

- `ccf.crypto.verifySignature()` previously required DER-encoded ECDSA signatures and now requires IEEE P1363 encoded signatures, aligning with the behavior of the Web Crypto API (#2735).
- `ccf.historical.getStateRange` / `ccf.historical.dropCachedStates` JavaScript APIs to manually retrieve historical state in endpoints declared as `"mode": "readonly"` (#3033).
- JavaScript endpoints with `"mode": "historical"` now expose the historical KV at `ccf.historicalState.kv` while `ccf.kv` always refers to the current KV state. Applications relying on the old behaviour should make their code forward-compatible before upgrading to 2.x with `const kv = ccf.historicalState.kv || ccf.kv`.
- Receipts accessible through JavaScript no longer contain the redundant `root` hash field. Applications should be changed to not rely on this field anymore before upgrading to 2.x.

---

### Governance

- Updated `actions.js` constitution fragment to record service-endorsed node certificate on the `transition_node_to_trusted` action. The constitution must be updated using the existing `set_constitution` proposal (#2844).
- The existing `transition_node_to_trusted` proposal action now requires a new `valid_from` argument (and optional `validity_period_days`, which defaults to the value of `maximum_node_certificate_validity_days`).
- The `proposal_generator` has been removed from the `ccf` Python package. The majority of proposals can be trivially constructed in existing client tooling, without needing to invoke Python. This also introduces parity between the default constitution and custom constitution actions - all should be constructed and called from the same governance client code. Some jinja templates are included in `samples/templates` for constructing careful ballots from existing proposals.

---

### Operations

#### `cchost` Configuration

- **Breaking change**: Configuration for CCF node is now a JSON configuration file passed in to `cchost` via `--config /path/to/config/file/` CLI argument. Existing CLI arguments have been removed. The `migrate_1_x_config.py` script (included in `ccf` Python package) should be used to migrate existing `.ini` configuration files to `.json` format (#3209).
- Added support for listening on multiple interfaces for incoming client RPCs, with individual session caps (#2628).
- The per-node session cap behaviour has changed. The `network.rpc_interfaces.<interface_name>.max_open_sessions_soft` is now a soft cap on the number of sessions. Beyond this, new sessions will receive a HTTP 503 error immediately after completing the TLS handshake. The existing hard cap (where sessions are closed immediately, before the TLS handshake) is still available, under the new argument `network.rpc_interfaces.<interface_name>.max_open_sessions_hard` (#2583).
- Snapshot files now include receipt of evidence transaction. Nodes can now join or recover a service from a standalone snapshot file. 2.x nodes can still make use of snapshots created by a 1.x node, as long as the ledger suffix containing the proof of evidence is also specified at start-up (#2998).
- If no `node_certificate.subject_alt_names` is specified at node start-up, the node certificate _Subject Alternative Name_ extension now defaults to the value of `published_address` of the first RPC interface (#2902).

#### Certificate(s) Validity Period

- Nodes certificates validity period is no longer hardcoded and must instead be set by operators and renewed by members (#2924):

  - The new `node_certificate.initial_validity_days` (defaults to 1 day) configuration entry lets operators set the initial validity period for the node certificate (valid from the current system time).
  - The new `command.start.service_configuration.maximum_node_certificate_validity_days` (defaults to 365 days) configuration entry sets the maximum validity period allowed for node certificates.
  - The new `set_node_certificate_validity` proposal action allows members to renew a node certificate (or `set_all_nodes_certificate_validity` equivalent action to renew _all_ trusted nodes certificates).

- Service certificate validity period is no longer hardcoded and must instead be set by operators and renewed by members (#3363):

  - The new `service_certificate_initial_validity_days` (defaults to 1 day) configuration entry lets operators set the initial validity period for the service certificate (valid from the current system time).
  - The new `maximum_service_certificate_validity_days` (defaults to 365 days) configuration entry sets the maximum validity period allowed for service certificate.
  - The new `set_service_certificate_validity` proposal action allows members to renew the service certificate.

#### Misc

- The service certificate output by first node default name is now `service_cert.pem` rather than `networkcert.pem` (#3363).
- Log more detailed errors on early startup (#3116).
- Format of node output RPC and node-to-node addresses files is now JSON (#3300).
- Joining nodes now present service-endorsed certificate in client TLS sessions _after_ they have observed their own addition to the store, rather than as soon as they have joined the service. Operators should monitor the initial progress of a new node using its self-signed certificate as TLS session certificate authority (#2844).

- Slow ledger IO operations will now be logged at level FAIL. The threshold over which logging will activate can be adjusted by the `slow_io_logging_threshold` configuration entry to cchost (#3067).
- Added a new `client_connection_timeout` configuration entry to specify the maximum time a node should wait before re-establishing failed client connections. This should be set to a significantly lower value than `consensus.election_timeout` (#2618).
- Nodes code digests are now extracted and cached at network join time in `public:ccf.gov.nodes.info`, and the `GET /node/quotes` and `GET /node/quotes/self` endpoints will use this cached value whenever possible (#2651).
- DNS resolution of client connections is now asynchronous (#3140).
- The curve-id selected for the identity of joining nodes no longer needs to match that of the network (#2525).
- Removed long-deprecated `--domain` argument from `cchost`. Node certificate Subject Alternative Names should be passed in via existing `node_certificate.subject_alt_names` configuration entry (#2798).
- Added experimental support for 2-transaction reconfiguration with CFT consensus, see [documentation](https://microsoft.github.io/CCF/main/overview/consensus/bft.html#two-transaction-reconfiguration). Note that mixing 1tx and 2tx nodes in the same network is unsupported and unsafe at this stage (#3097).

#### Fixed

- Fixed issue with ledger inconsistency when starting a new joiner node without a snapshot but with an existing ledger prefix (#3064).
- Fixed issue with join nodes which could get stuck if an election was triggered while catching up (#3169).

---

### Auditor

- Receipts now include the endorsed certificate of the node, as well as its node id, for convenience (#2991).
- Retired nodes are now removed from the store/ledger as soon as their retirement is committed (#3409).
- Service-endorsed node certificates are now recorded in a new `public:ccf.gov.nodes.endorsed_certificates` table, while the existing `cert` field in the `public:ccf.gov.nodes.info` table is now deprecated (#2844).
- New `split_ledger.py` utility to split existing ledger files (#3129).
- Python `ccf.read_ledger` module now accepts custom formatting rules for the key and value based on the key-value store table name (#2791).
- [Ledger entries](https://microsoft.github.io/CCF/main/architecture/ledger.html#transaction-format) now contain a `commit_evidence_digest`, as well as an optional `claims_digest` when `set_claims_digest()` is used. The digest of the write set was previously the per-transaction leaf in the Merkle Tree, but is now combined with the digest of the commit evidence and optionally the user claims when present. [Receipt verification instructions](https://microsoft.github.io/CCF/main/audit/receipts.html) have been amended accordingly. The presence of `commit_evidence` in receipts serves two purposes: giving the user access to the TxID without having to parse the write set, and proving that a transaction has been committed by the service. Transactions are flushed to disk eagerly by the primary to keep in-enclave memory use to a minimum, so the existence of a ledger suffix is not on its own indicative of its commit status. The digest of the commit evidence is in the ledger to allow audit and recovery, but only the disclosure of the commit evidence indicates that a transaction has been committed by the service

---

### Client API

- Added support for TLS 1.3 (now used by default).

- Added `GET /gov/jwt_keys/all` endpoint (#2519).
- Added new operator RPC `GET /node/js_metrics` returning the JavaScript bytecode size and whether the bytecode is used (#2643).
- Added a new `GET /node/metrics` endpoint which includes the count of active and peak concurrent sessions handled by the node (#2596).
- Added endpoint to obtain service configuration via `GET /node/service/configuration` (#3251).
- Added QuickJS version to RPC `GET /node/version` (#2643).
- Added a `GET /node/jwt_metrics` endpoint to monitor attempts and successes of key refresh for each issuer. See [documentation](https://microsoft.github.io/CCF/main/build_apps/auth/jwt.html#extracting-jwt-metrics) on how to use it.

- Schema of `GET /network/nodes/{node_id}` and `GET /network/nodes` endpoints has been modified to include all RPC interfaces (#3300).
- Improved performance for lookup of path-templated endpoints (#2918).
- CCF now responds to HTTP requests that could not be parsed with a 400 response including error details (#2652).

- Websockets endpoints are no longer supported. Usage is insufficient to justify ongoing maintenance.
- The `ccf` Python package no longer provides utilities to issue requests to a running CCF service. This is because CCF supports widely-used client-server protocols (TLS, HTTP) that should already be provided by libraries for all programming languages. The `ccf` Python package can still be used to audit the ledger and snapshot files (#3386).

---

### Dependencies

- Upgraded Open Enclave to 0.17.5.

## [2.0.0-dev8]

### Added

- Added `set_claims_digest()` API to `RpcContext`, see [documentation](https://microsoft.github.io/CCF/main/build_apps/logging_cpp.html#user-defined-claims-in-receipts) on how to use it to attach application-defined claims to transaction receipts.
- Added a `GET /jwt_metrics` endpoint to monitor attempts and successes of key refresh for each issuer. See [documentation](https://microsoft.github.io/CCF/main/build_apps/auth/jwt.html#extracting-jwt-metrics) on how to use it.

### Changed

- Service certificate validity period is no longer hardcoded and can instead be set by operators and renewed by members (#3363):
  - The new `service_certificate_initial_validity_days` (defaults to 1 day) configuration entry lets operators set the initial validity period for the service certificate (valid from the current system time).
  - The new `maximum_service_certificate_validity_days` (defaults to 365 days) configuration entry sets the maximum validity period allowed for service certificate.
  - The new `set_service_certificate_validity` proposal action allows members to renew the service certificate.
- Service certificate output by first node default name is now `service_cert.pem` rather than `networkcert.pem` (#3363).
- Retired nodes are now removed from the store/ledger as soon as their retirement is committed (#3409).

### Removed

- The `ccf` Python package no longer provides utilities to issue requests to a running CCF service. This is because CCF supports widely-used client-server protocols (TLS, HTTP) that should already be provided by libraries for all programming languages. The `ccf` Python package can still be used to audit the ledger and snapshot files (#3386).
- The `proposal_generator` has been removed from the `ccf` Python package. The majority of proposals can be trivially constructed in existing client tooling, without needing to invoke Python. This also introduces parity between the default constitution and custom constitution actions - all should be constructed and called from the same governance client code. Some jinja templates are included in `samples/templates` for constructing careful ballots from existing proposals.

## [2.0.0-dev7]

### Added

- Added endpoint to obtain service configuration via `/node/service/configuration` (#3251)

### Changed

- Breaking change: Configuration for CCF node is now a JSON configuration file passed in to `cchost` via `--config /path/to/config/file/` CLI argument. Existing CLI arguments have been removed. The `migrate_1_x_config.py` script (included in `ccf` Python package) should be used to migrate existing `.ini` configuration files to `.json` format (#3209).
- Format of node output RPC and node-to-node addresses files is now JSON (#3300).
- Schema of `GET /network/nodes/{node_id}` and `GET /network/nodes` endpoints has been modified to include all RPC interfaces (#3300).

### Renamed

- `ccf::historical::AbstractStateCache::drop_requests()` renamed to `drop_cached_states()` (#3187).

### Dependency

- Upgrade OpenEnclave from 0.17.2 to 0.17.5

## [2.0.0-dev6]

### Added

- Added experimental support for 2-transaction reconfiguration with CFT consensus (#3097), see [documentation](https://microsoft.github.io/CCF/main/overview/consensus/bft.html#two-transaction-reconfiguration). Note that mixing 1tx and 2tx nodes in the same network is unsupported and unsafe at this stage.

### Changed

- DNS resolution of client connections is now asynchronous.

### Fixed

- Fixed issue with join nodes which could get stuck if an election was triggered while catching up (#3169).

## [2.0.0-dev5]

### Added

- Receipts now include the endorsed certificate of the node, as well as its node id, for convenience (#2991).
- `get_metrics_v1` API to `BaseEndpointRegistry` for applications that do not make use of builtins and want to version or customise metrics output.
- Slow ledger IO operations will now be logged at level FAIL. The threshold over which logging will activate can be adjusted by the `--io-logging-threshold` CLI argument to cchost (#3067).
- Snapshot files now include receipt of evidence transaction. Nodes can now join or recover a service from a standalone snapshot file. 2.x nodes can still make use of snapshots created by a 1.x node, as long as the ledger suffix containing the proof of evidence is also specified at start-up (#2998).
- Nodes certificates validity period is no longer hardcoded and can instead be set by operators and renewed by members (#2924):
  - The new `--initial-node-cert-validity-days` (defaults to 1 day) CLI argument to cchost lets operators set the initial validity period for the node certificate (valid from the current system time).
  - The new `--max-allowed-node-cert-validity-days` (defaults to 365 days) CLI argument to cchost sets the maximum validity period allowed for node certificates.
  - The new `set_node_certificate_validity` proposal action allows members to renew a node certificate (or `set_all_nodes_certificate_validity` equivalent action to renew _all_ trusted nodes certificates).
  - The existing `transition_node_to_trusted` proposal action now requires a new `valid_from` argument (and optional `validity_period_days`, which defaults to the value of ``--max-allowed-node-cert-validity-days`).
- `ccf.historical.getStateRange` / `ccf.historical.dropCachedStates` JavaScript APIs to manually retrieve historical state in endpoints declared as `"mode": "readonly"` (#3033).
- Log more detailed errors on early startup (#3116).
- New `split_ledger.py` utility to split existing ledger files (#3129).

### Changed

- JavaScript endpoints with `"mode": "historical"` now expose the historical KV at `ccf.historicalState.kv` while `ccf.kv` always refers to the current KV state. Applications relying on the old behaviour should make their code forward-compatible before upgrading to 2.x with `const kv = ccf.historicalState.kv || ccf.kv`.

### Removed

- Receipts accessible through JavaScript no longer contain the redundant `root` hash field. Applications should be changed to not rely on this field anymore before upgrading to 2.x.

### Fixed

- Fixed issue with ledger inconsistency when starting a new joiner node without a snapshot but with an existing ledger prefix (#3064).

## [2.0.0-dev4]

### Added

- Added `foreach_key` and `foreach_value` to C++ KV API, to iterate without deserializing both entries when only one is used (#2918).
- `ccf::historical::adapter_v2` now returns 404, with either `TransactionPendingOrUnknown` or `TransactionInvalid`, rather than 400 when a user performs a historical query for a transaction id that is not committed.

### Changed

- Service-endorsed node certificates are now recorded in a new `public:ccf.gov.nodes.endorsed_certificates` table, while the existing `cert` field in the `public:ccf.gov.nodes.info` table is now deprecated (#2844).
- Joining nodes now present service-endorsed certificate in client TLS sessions _after_ they have observed their own addition to the store, rather than as soon as they have joined the service. Operators should monitor the initial progress of a new node using its self-signed certificate as TLS session certificate authority (#2844).
- Updated `actions.js` constitution fragment to record service-endorsed node certificate on the `transition_node_to_trusted` action. The constitution should be updated using the existing `set_constitution` proposal (#2844).
- Improved performance for lookup of path-templated endpoints (#2918).
- Raised the minimum supported CMake version for building CCF to 3.16 (#2946).

### Dependency

- Upgrade OpenEnclave from 0.17.1 to 0.17.2 (#2992)

## [2.0.0-dev3]

### Added

- Added support for listening on multiple interfaces for incoming client RPCs, with individual session caps (#2628).

### Changed

- Upgrade OpenEnclave from 0.17.0 to 0.17.1.
- `get_state_at()` now returns receipts for signature transactions (#2785), see [documentation](https://microsoft.github.io/CCF/main/use_apps/verify_tx.html#transaction-receipts) for details.
- Upgrade playbooks and base CI image to Ubuntu 20.04. CCF is now primarily developed and tested against Ubuntu 20.04.
- Python `ccf.read_ledger` module now accepts custom formatting rules for the key and value based on the key-value store table name (#2791).
- CCF is now built with Clang 10. It is recommended that C++ applications upgrade to Clang 10 as well.
- Internal `/gov/jwt_keys/refresh` endpoint has been moved to `/node/jwt_keys/refresh` (#2885).
- If no `--san` is specified at node start-up, the node certificate _Subject Alternative Name_ extension now defaults to the value of `--public-rpc-address` (#2902).

### Removed

- Remove long-deprecated `--domain` argument from `cchost`. Node certificate Subject Alternative Names should be passed in via existing `--san` argument (#2798).
- Removed Forum sample app.

## [2.0.0-dev2]

### Changed

- `ccf.crypto.verifySignature()` previously required DER-encoded ECDSA signatures and now requires IEEE P1363 encoded signatures, aligning with the behavior of the Web Crypto API (#2735).
- Upgrade OpenEnclave from 0.16.1 to 0.17.0.

### Added

- Nodes code digests are now extracted and cached at network join time in `public:ccf.gov.nodes.info`, and the `/node/quotes` and `/node/quotes/self` endpoints will use this cached value whenever possible (#2651).

### Removed

- Websockets endpoints are no longer supported. Usage is insufficient to justify ongoing maintenance.

### Bugfix

- Fixed incorrect transaction view returned in `x-ms-ccf-transaction-id` HTTP response header after primary change (i.e. new view) (#2755).

## [2.0.0-dev1]

### Added

- Added a new `--client-connection-timeout-ms` command line argument to `cchost` to specify the maximum time a node should wait before re-establishing failed client connections. This should be set to a significantly lower value than `--raft-election-timeout-ms` (#2618).
- Add `kv::Value` and `kv::Set`, as a more error-proof alternative to `kv::Map`s which had a single key or meaningless values (#2599).
- Added JavaScript bytecode caching to avoid repeated compilation overhead. See the [documentation](https://microsoft.github.io/CCF/main/build_apps/js_app_bundle.html#deployment) for more information (#2643).
- Added new operator RPC `/node/js_metrics` returning the JavaScript bytecode size and whether the bytecode is used (#2643).
- Added QuickJS version to RPC `/node/version` (#2643).
- Added `GET /gov/jwt_keys/all` endpoint (#2519).
- Added `ccf.crypto.verifySignature()` for verifying digital signatures to the JavaScript API (#2661).

### Changed

- CCF now responds to HTTP requests that could not be parsed with a 400 response including error details (#2652).

## [2.0.0-dev0]

### Added

- Added `get_untrusted_host_time_v1` API. This can be used to retrieve a timestamp during endpoint execution, accurate to within a few milliseconds. Note that this timestamp comes directly from the host so is not trusted, and should not be used to make sensitive decisions within a transaction (#2550).
- Added `get_quotes_for_all_trusted_nodes_v1` API. This returns the ID and quote for all nodes which are currently trusted and participating in the service, for live audit (#2511).
- Added node start-up check for `cchost` and enclave compatibility, which should both always be from the same release for a single node (#2532).
- Added a new `/node/version` endpoint to return the CCF version of a node (#2582).
- Added a new `/node/metrics` endpoint which includes the count of active and peak concurrent sessions handled by the node (#2596).
- Added experimental JavaScript API `ccf.host.triggerSubprocess()` (#2461).

### Changed

- The curve-id selected for the identity of joining nodes no longer needs to match that of the network (#2525).
- The per-node session cap behaviour has changed. The `--max-open-sessions` is now a soft cap on the number of sessions. Beyond this, new sessions will receive a HTTP 503 error immediately after completing the TLS handshake. The existing hard cap (where sessions are closed immediately, before the TLS handshake) is still available, under the new argument `--max-open-sessions-hard` (#2583).
- Requests with a url-encoded query string are now forwarded correctly from backups to the primary (#2587).
- Signed requests with a url-encoded query string are now handled correctly rather than rejected (#2592).
- Fixed consistency issue between ledger files on different nodes when snapshotting is active (#2607).

### Dependency

- Upgrade OpenEnclave from 0.15.0 to 0.16.1 (#2609)

## [1.0.4]

### Changed

- CCF now responds to HTTP requests that could not be parsed with a 400 response including error details (#2652).

## [1.0.3]

### Dependency

- Upgrade OpenEnclave from 0.15.0 to 0.16.1 (#2609)

## [1.0.2]

### Bugfix

- Fixed consistency issue between ledger files on different nodes when snapshotting is active (#2607).

## [1.0.1]

### Bugfix

- Requests with a url-encoded query string are now forwarded correctly from backups to the primary (#2587).
- Signed requests with a url-encoded query string are now handled correctly rather than rejected (#2592).

## [1.0.0]

The Confidential Consortium Framework CCF is an open-source framework for building a new category of secure, highly available, and performant applications that focus on multi-party compute and data.

This is the first long term support release for CCF. The 1.0 branch will only receive security and critical bug fixes, please see our [release policy](https://microsoft.github.io/CCF/main/build_apps/release_policy.html) for more detail.

Active development will continue on the `main` branch, and regular development snapshots including new features will continue to be published.

Browse our [documentation](https://microsoft.github.io/CCF/main/index.html) to get started with CCF, or [open a discussion on GitHub](https://github.com/microsoft/CCF/discussions) if you have any questions.

## [1.0.0-rc3]

### Changed

- Rename `Store::commit_version()` to the more accurate `Store::compacted_version()` (#1355).

## [1.0.0-rc2]

### Changed

- Adjust release pipeline to cope with GitHub renaming debian packages containing tildes.

## [1.0.0-rc1]

### Changed

- By default, CCF is now installed under `/opt/ccf` rather than `/opt/ccf-x.y.z`.

## [0.99.4]

### Fixed

- Fixed use of `--curve-id` argument to `cchost`, which can now start a network with both node and service identities using curve `secp256r1` (#2516).

## [0.99.3]

### Added

- `kv::MapHandle::size()` can be used to get the number of entries in a given map.
- `kv::MapHandle::clear()` can be used to remove all entries from a map.

## [0.99.2]

### Changed

- The default constitution no longer contains `set_service_principal` or `remove_service_principal` since they are not used by the core framework. Instead any apps which wish to use these tables should add them to their own constitution. A [sample implementation](https://github.com/microsoft/CCF/tree/main/samples/constitutions/test/service_principals/actions.js) is available, and used in the CI tests.
- Proposal status now includes a `final_votes` and `vote_failures` map, recording the outcome of each vote per member. `failure_reason` and `failure_trace` have been consolidated into a single `failure` object, which is also used for `vote_failures`.

## [0.99.1]

### Added

- The service certificate is now returned as part of the `/node/network/` endpoint response (#2442).

### Changed

- `kv::Map` is now an alias to `kv::JsonSerialisedMap`, which means all existing applications using `kv::Map`s will now require `DECLARE_JSON...` macros for custom key and value types. `msgpack-c` is no longer available to apps and `MSGPACK_DEFINE` macros should be removed. Note that this change may affect throughput of existing applications, in which case an app-defined serialiser (or `kv::RawCopySerialisedMap`) should be used (#2449).
- `/node/state` endpoint also returns the `seqno` at which a node was started (i.e. `seqno` of the snapshot a node started from or `0` otherwise) (#2422).

### Removed

- `/gov/query` and `/gov/read` governance endpoints are removed (#2442).
- Lua governance is removed. `JS_GOVERNANCE` env var is no longer necessary, and JS constitution is the only governance script which must be provided and will be used by the service. `--gov-script` can no longer be passed to `cchost` or `sandbox.sh`.

## [0.99.0]

This is a bridging release to simplify the upgrade to 1.0. It includes the new JS constitution, but also supports the existing Lua governance so that users can upgrade in 2 steps - first implementing all of the changes below with their existing Lua governance, then upgrading to the JS governance. Lua governance will be removed in CCF 1.0. See [temporary docs](https://microsoft.github.io/CCF/ccf-0.99.0/governance/js_gov.html) for help with transitioning from Lua to JS.

The 1.0 release will require minimal changes from this release.

### Added

- A new `read_ledger.py` Python command line utility was added to parse and display the content of a ledger directory.
- `ccf-app` npm package to help with developing JavaScript and TypeScript CCF apps. See [docs](https://microsoft.github.io/CCF/main/build_apps/js_app.html) for further details (#2331).

### Changed

- Retired members are now deleted from the store, instead of being marked as `Retired` (#1401).
- `retire_member` proposal has been renamed to `remove_member` and is now idempotent (i.e. succeeds even if the member was already removed) (#1401).
- `accept_recovery` and `open_network` proposals have been merged into a single idempotent `transition_service_to_open` proposal (#1791).
- The `/tx` endpoint now takes a single `transaction_id` query parameter. For example, rather than calling `/node/tx?view=2&seqno=42`, call `/node/tx?transaction_id=2.42`.
- The `/commit` endpoint now returns a response with a single `transaction_id` rather than separate `view` and `seqno` fields.
- `UserRpcFrontend` has been removed, and the return value of `get_rpc_handler` which apps should construct is now simply a `ccf::RpcFrontend`.
- There is now a distinction between public and private headers. The public headers under `include/ccf` are those we expect apps to use, and others are implementation details which may change/be deprecated/be hidden in future. Most apps should now be including `"ccf/app_interface.h"` and `"ccf/common_endpoint_registry.h"`.
- Various endpoint-related types have moved under the `ccf::endpoints` namespace. Apps will need to rename these types where they are not using `auto`, for instance to `ccf::endpoints::EndpointContext` and `ccf::endpoints::ForwardingRequired`.
- Ledger entry frames are no longer serialised with `msgpack` (#2343).
- In JavaScript apps, the field `caller.jwt.key_issuer` in the `Request` object has been renamed `caller.jwt.keyIssuer` (#2362).
- The proposals `set_module`, `remove_module` and `set_js_app` have been removed and `deploy_js_app` renamed to `set_js_app` (#2391).

## [0.19.3]

### Changed

- The status filter passed to `/node/network/nodes` now takes the correct CamelCased values (#2238).

## [0.19.2]

### Added

- New `get_user_data_v1` and `get_member_data_v1` C++ API calls have been added to retrieve the data associated with users/members. The user/member data is no longer included in the `AuthnIdentity` caller struct (#2301).
- New `get_user_cert_v1` and `get_member_cert_v1` C++ API calls have been added to retrieve the PEM certificate of the users/members. The user/member certificate is no longer included in the `AuthnIdentity` caller struct (#2301).

### Changed

- String values in query parameters no longer need to be quoted. For instance, you should now call `/network/nodes?host=127.0.0.1` rather than `/network/nodes?host="127.0.0.1"` (#2309).
- Schema documentation for query parameters should now be added with `add_query_parameter`, rather than `set_auto_schema`. The `In` type of `set_auto_schema` should only be used to describe the request body (#2309).
- `json_adapter` will no longer try to convert query parameters to a JSON object. The JSON passed as an argument to these handlers will now be populated only by the request body. The query string should be parsed separately, and `http::parse_query(s)` is added as a starting point. This means strings in query parameters no longer need to be quoted (#2309).
- Enum values returned by built-in REST API endpoints are now PascalCase. Lua governance scripts that use enum values need to be updated as well, for example, `"ACTIVE"` becomes `"Active"` for member info. The same applies when using the `/gov/query` endpoint (#2152).
- Most service tables (e.g. for nodes and signatures) are now serialised as JSON instead of msgpack. Some tables (e.g. user and member certificates) are serialised as raw bytes for performance reasons (#2301).
- The users and members tables have been split into `public:ccf.gov.users.certs`/`public:ccf.gov.users.info` and `public:ccf.gov.members.certs`/`public:ccf.gov.members.encryption_public_keys`/`public:ccf.gov.members.info` respectively (#2301).
- TypeScript interface/class names have been renamed to PascalCase (#2325).

## [0.19.1]

### Added

- Historical point query support has been added to JavaScript endpoints (#2285).
- RSA key generation JavaScript endpoint (#2293).

### Changed

- `"readonly"` has been replaced by `"mode"` in `app.json` in JavaScript apps (#2285).

## [0.19.0]

### Changed

- `x-ccf-tx-view` and `x-ccf-tx-seqno` response headers have been removed, and replaced with `x-ms-ccf-transaction-id`. This includes both original fields, separated by a single `.`. Historical queries using `ccf::historical::adapter` should also pass a single combined `x-ms-ccf-transaction-id` header (#2257).
- Node unique identifier is now the hex-encoded string of the SHA-256 digest of the node's DER-encoded identity public key, which is also used as the node's quote report data. The `sandbox.sh` script still uses incrementing IDs to keep track of nodes and for their respective directories (#2241).
- Members and users unique identifier is now the hex-encoded string of the SHA-256 digest of their DER-encoded identity certificate (i.e. fingerprint), which has to be specified as the `keyId` field for signed HTTP requests (#2279).
- The receipt interface has changed, `/app/receipt?commit=23` is replaced by `/app/receipt?transaction_id=2.23`. Receipt fetching is now implemented as a historical query, which means that the first reponse(s) may be 202 with a Retry-After header. Receipts are now structured JSON, as opposed to a flat byte sequence, and `/app/receipt/verify` has been removed in favour of an [offline verification sample](https://microsoft.github.io/CCF/ccf-0.19.0/use_apps/verify_tx.html#transaction-receipts).
- `ccfapp::get_rpc_handler()` now takes a reference to a `ccf::AbstractNodeContext` rather than `ccf::AbstractNodeState`. The node state can be obtained from the context via `get_node_state()`.

### Removed

- `get_receipt_for_seqno_v1` has been removed. Handlers wanting to return receipts must now use the historical API, and can obtain a receipt via `ccf::historical::StatePtr`. See the [historical query with receipt sample](https://microsoft.github.io/CCF/ccf-0.19.0/build_apps/logging_cpp.html#receipts) for reference.
- `caller_id` endpoint has been removed. Members and users can now compute their unique identifier without interacting with CCF (#2279).
- `public:ccf.internal.members.certs_der`, `public:ccf.internal.users.certs_der`, `public:ccf.internal.members.digests` and `public:ccf.internal.users.digests` KV tables have been removed (#2279).
- `view_change_in_progress` field in `network/status` response has been removed (#2288).

## [0.18.5]

### Changed

- Historical query system now supports range queries.

## [0.18.4]

### Changed

- Governance proposals can be submitted successfully against secondaries (#2247)
- `set_ca_cert`/`remove_ca_cert` proposals have been renamed `set_ca_cert_bundle`/`remove_ca_cert_bundle` and now also accept a bundle of certificates encoded as concatenated PEM string (#2221). The `ca_cert_name` parameter to the `set_jwt_issuer` proposal has been renamed to `ca_cert_bundle_name`.

### Added

- Support for multiple key wrapping algorithms for C++ and JavaScript applications (#2246)

## [0.18.3]

### Changed

- Fixed format of `notBefore` and `notAfter` in node and network certificates (#2243).
- CCF now depends on [Open Enclave 0.14](https://github.com/openenclave/openenclave/releases/tag/v0.14.0).

## [0.18.2]

### Added

- Support for historical queries after ledger rekey and service recovery (#2200).

### Changed

- CCF now supports OpenSSL for many crypto tasks like hashing, signing, and signature verification (#2123).
- In progress ledger files no longer cause a node to crash when they are committed (#2209).

## [0.18.1]

### Changed

- `"id"` field in `state` endpoint response has been renamed to `"node_id"` (#2150).
- `user_id` endpoint is renamed `caller_id` (#2142).
- Nodes' quotes format updated to Open Enclave's `SGX_ECDSA`. Quote endorsements are also stored in CCF and can be retrieved via the `quotes/self` and `quotes` endpoints (#2161).
- `get_quote_for_this_node_v1()` takes a `QuoteInfo` structure (containing the format, raw quote and corresponding endorsements) as out parameter instead of the distinct format and raw quote as two out paramters (#2161).
- Several internal tables are renamed (#2166).
- `/node/network/nodes` correctly returns all nodes if no filter is specified (#2188).

## [0.18.0]

### Changed

- `endpoint_metrics` is renamed `api/metrics` and now returns an array of objects instead of nested path/method objects (#2068).
- Governance proposal ids are now digests of the proposal and store state observed during their creation, hex-encoded as strings. This makes votes entirely specific to an instance of a proposal without having to include a nonce. (#2104, #2135).
- `quote` endpoint has been renamed to `quotes/self` (#2149).
- `TxView`s have been renamed to `MapHandle`s, to clearly distinguish them from consensus views. Calls to `tx.get_view` must be replaced with `tx.rw`.
- `tx.rw` does not support retrieving multiple views in a single call. Instead of `auto [view1, view2] = tx.get_view(map1, map2);`, you must write `auto handle1 = tx.rw(map1); auto handle2 = tx.rw(map2);`.

### Added

- Added `get_version_of_previous_write(const K& k)` to `MapHandle`. If this entry was written to by a previous transaction, this returns the version at which that transaction was applied. See docs for more details.

### Removed

- The `x-ccf-global-commit` header is no longer sent with responses (#1586, #2144). This was a hint of global commit progress, but was known to be imprecise and unrelated to the executed transaction. Instead, clients should call `/commit` to monitor commit progress or `/tx` for a specific transaction.

## [0.17.2]

### Fixed

- Fixed incorrect ledger chunking on backup nodes when snapshotting is enabled (#2110).

## [0.17.1]

### Changed

- JS endpoints now list their auth policies by name, similar to C++ endpoints. The fields `require_client_identity`, `require_client_signature`, and `require_jwt_authentication` are removed, and should be replaced by `authn_policies`. For example, the previous default `"require_client_identity": true` should be replaced with `"authn_policies": ["user_cert"]`, an endpoint which would like to handle a JWT but will also accept unauthenticated requests would be `"authn_policies": ["jwt", "no_auth"]`, and a fully unauthenticated endpoint would be `"authn_policies": []`. See [docs](https://microsoft.github.io/CCF/main/build_apps/js_app_bundle.html#metadata) for further detail.

## [0.17.0]

### Added

- Versioned APIs for common CCF functionality: `get_status_for_txid_v1`, `get_last_committed_txid_v1`, `generate_openapi_document_v1`, `get_receipt_for_seqno_v1`, `get_quote_for_this_node_v1`. We will aim to support these function signatures long-term, and provide similar functionality with incremental version bumps when this is no longer possible. In particular, this enables building an app which does not expose the [default endpoints](https://microsoft.github.io/CCF/main/build_apps//logging_cpp.html#default-endpoints) but instead exposes similar functionality through its own API.

### Changed

- `/network`, `/network_info`, `/node/ids`, `/primary_info` have been restructured into `/network`, `/network/nodes`, `/network/nodes/{id}`, `/network/nodes/self`, `/network/nodes/primary` while also changing the response schemas (#1954).
- `/ack` responds with HTTP status `204` now instead of `200` and `true` as body (#2088).
- `/recovery_share` has new request and response schemas (#2089).

## [0.16.3]

### Changed

- To avoid accidentally unauthenticated endpoints, a vector of authentication policies must now be specified at construction (as a new argument to `make_endpoint`) rather than by calling `add_authentication`. The value `ccf::no_auth_required` must be used to explicitly indicate an unauthenticated endpoint.
- All `/gov` endpoints accept signature authentication alone correctly, regardless of session authentication.
- `ccf.CCFClient` now allows separate `session_auth` and `signing_auth` to be passed as construction time. `ccf.CCFClient.call()` no longer takes a `signed` argument, clients with a `signing_auth` always sign. Similarly, the `disable_session_auth` constructor argument is removed, the same effect can be achieved by setting `session_auth` to `None`.

## [0.16.2]

### Changed

- Snapshots are generated by default on the current primary node, every `10,000` committed transaction (#2029).
- Node information exposed in the API now correctly reports the public port when it differs from the local one. (#2001)
- All `/gov` endpoints accept signature authentication again. Read-only `/gov` endpoints had been incorrectly changed in [0.16.1] to accept session certification authentication only (#2033).

## [0.16.1]

### Added

- C++ endpoints can be omitted from OpenAPI with `set_openapi_hidden(true)` (#2008).
- JS endpoints can be omitted from OpenAPI if the `"openapi_hidden"` field in `app.json` is `true` (#2008).

### Changed

- Error responses of built-in endpoints are now JSON and follow the OData schema (#1919).
- Code ids are now deleted rather than marked as `RETIRED`. `ACTIVE` is replaced with the more precise `ALLOWED_TO_JOIN` (#1996).
- Authentication policies can be specified per-endpoint with `add_authentication`. Sample policies are implemented which check for a user TLS handshake, a member TLS handshake, a user HTTP signature, a member HTTP signature, and a valid JWT. This allows multiple policies per-endpoints, and decouples auth from frontends - apps can define member-only endpoints (#2010).
- By default, if no authentication policy is specified, endpoints are now unauthenticated and accessible to anyone (previously the default was user TLS handshakes, where the new default is equivalent to `set_require_client_identity(false)`).
- CCF now depends on [Open Enclave 0.13](https://github.com/openenclave/openenclave/releases/tag/v0.13.0).

### Removed

- The methods `Endpoint::set_require_client_signature`, `Endpoint::set_require_client_identity` and `Endpoint::set_require_jwt_authentication` are removed, and should be replaced by calls to `add_authentication`. For unauthenticated endpoints, either add no policies, or add the built-in `empty_auth` policy which accepts all requests.
  - `.set_require_client_signature(true)` must be replaced with `.add_authentication(user_signature_auth_policy)`
  - `.set_require_client_identity(true)` must be replaced with `.add_authentication(user_cert_auth_policy)`
  - `.set_require_jwt_authentication(true)` must be replaced with `.add_authentication(jwt_auth_policy)`

## [0.16.0]

### Added

- CLI options are printed on every node launch (#1923).
- JS logging sample app is included in CCF package (#1932).
- C++ apps can be built using cmake's `find_package(ccf REQUIRED)` (see [cmake sample](https://github.com/microsoft/CCF/blob/main/samples/apps/logging/CMakeLists.txt)) (#1947).

### Changed

- JWT signing keys are auto-refreshed immediately when adding a new issuer instead of waiting until the next auto-refresh event is due (#1978).
- Snapshots are only committed when proof of snapshot evidence is committed (#1972).
- Snapshot evidence must be validated before joining/recovering from snapshot (see [doc](https://microsoft.github.io/CCF/main/operations/ledger_snapshot.html#join-recover-from-snapshot)) (#1925).

### Fixed

- Ledger index is recovered correctly even if `--ledger-dir` directory is empty (#1953).
- Memory leak fixes (#1957, #1959, #1974, #1982).
- Consensus fixes (#1977, #1981).
- Enclave schedules messages in a fairer way (#1991).

### Security

- Hostname of TLS certificate is checked when auto-refreshing JWT signing keys (#1934).
- Evercrypt update to 0.3.0 (#1967).

## [0.15.2]

### Added

- JWT key auto-refresh (#1908), can be enabled by providing `"auto_refresh": true` and `"ca_cert_name": "..."` in `set_jwt_issuer` proposal.
  - Auto-refresh is currently only supported for providers following the OpenID Connect standard where keys are published under the `/.well-known/openid-configuration` path of the issuer URL.
  - `ca_cert_name` refers to a certificate stored with a `set_ca_cert` proposal and is used to validate the TLS connection to the provider endpoint.
- JWT signature validation (#1912), can be enabled with the `require_jwt_authentication` endpoint property.

### Changed

- Members can no longer vote multiple times on governance proposals (#1743).
- `update_ca_cert` proposal has been replaced by `set_ca_cert`/`remove_ca_cert` (#1917).

### Deprecated

- `set_js_app` proposal and `--js-app-script` argument are deprecated, and should be replaced by `deploy_js_app` and `--js-app-bundle`. See #1895 for an example of converting from the old style (JS embedded in a Lua script) to the new style (app bundle described by `app.json`).

### Removed

- `kv::Store::create` is removed.
- `luageneric` is removed.

## [0.15.1]

### Added

- [JWT documentation](https://microsoft.github.io/CCF/main/developers/auth/jwt.html#jwt-authentication) (#1875).
- [Member keys in HSM documentation](https://microsoft.github.io/CCF/main/members/hsm_keys.html) (#1884).

### Changed

- `/gov/ack/update_state_digest` and `/gov/ack` now only return/accept a hex string (#1873).
- `/node/quote` schema update (#1885).
- AFT consensus improvements (#1880, #1881).

## [0.15.0]

### Added

- Support for non-recovery members: only members with an associated public encryption key are handed recovery shares (#1866).
- AFT consensus verify entry validity (#1864).
- JWT validation in forum sample app (#1867).
- JavaScript endpoints OpenAPI definition is now included in `/api` (#1874).

### Changed

- The `keyId` field in the Authorization header must now be set to the hex-encoded SHA-256 digest of the corresponding member certificate encoded in PEM format. The `scurl.sh` script and Python client have been modified accordingly. `scurl.sh` can be run with `DISABLE_CLIENT_AUTH=1` (equivalent `disable_client_auth=False` argument to Python client) to issue signed requests without session-level client authentication (#1870).
- Governance endpoints no longer require session-level client authentication matching a member identity, the request signature now serves as authentication. The purpose of this change is to facilitate member key storage in systems such as HSMs (#1870).
- Support for [hs2019 scheme](https://tools.ietf.org/html/draft-cavage-http-signatures-12) for HTTP signatures (#1872).
  - `ecdsa-sha256` scheme will be deprecated in the next release.

## [0.14.3]

### Added

- Added support for storing JWT public signing keys (#1834).
  - The new proposals `set_jwt_issuer`, `remove_jwt_issuer`, and `set_jwt_public_signing_keys` can be generated with the latest version of the ccf Python package.
  - `sandbox.sh` has a new `--jwt-issuer <json-path>` argument to easily bootstrap with an initial set of signing keys using the `set_jwt_issuer` proposal.
  - See [`tests/npm-app/src/endpoints/jwt.ts`](https://github.com/microsoft/CCF/blob/70b09e53cfdc8cee946193319446f1e22aed948f/tests/npm-app/src/endpoints/jwt.ts#L23) for validating tokens received in the `Authorization` HTTP header in TypeScript.
  - Includes special support for SGX-attested signing keys as used in [MAA](https://docs.microsoft.com/en-us/azure/attestation/overview).

### Changed

- CCF now depends on [Open Enclave 0.12](https://github.com/openenclave/openenclave/releases/tag/v0.12.0) (#1830).
- `/app/user_id` now takes `{"cert": user_cert_as_pem_string}` rather than `{"cert": user_cert_as_der_list_of_bytes}` (#278).
- Members' recovery shares are now encrypted using [RSA-OAEP-256](https://docs.microsoft.com/en-gb/azure/key-vault/keys/about-keys#wrapkeyunwrapkey-encryptdecrypt) (#1841). This has the following implications:
  - Network's encryption key is no longer output by the first node of a CCF service is no longer required to decrypt recovery shares.
  - The latest version of the `submit_recovery_share.sh` script should be used.
  - The latest version of the `proposal_generator.py` should be used (please upgrade the [ccf Python package](https://microsoft.github.io/CCF/main/quickstart/install.html#python-package)).
- `submit_recovery_share.sh` script's `--rpc-address` argument has been removed. The node's address (e.g. `https://127.0.0.1:8000`) should be used directly as the first argument instead (#1841).
- The constitution's `pass` function now takes an extra argument: `proposer_id`, which contains the `member_id` of the member who submitted the proposal. To adjust for this change, replace `tables, calls, votes = ...` with `tables, calls, votes, proposer_id = ...` at the beginning of the `pass` definition.
- Bundled votes (ie. the `ballot` entry in `POST /proposals`) have been removed. Votes can either happen explicitly via `POST /proposals/{proposal_id}/votes`, or the constitution may choose to pass a proposal without separate votes by examining its contents and its proposer, as illustrated in the operating member constitution sample. The `--vote-against` flag in `proposal_generator.py`, has also been removed as a consequence.

### Fixed

- Added `tools.cmake` to the install, which `ccf_app.cmake` depends on and was missing from the previous release.

### Deprecated

- `kv::Store::create` is deprecated, and will be removed in a future release. It is no longer necessary to create a `kv::Map` from a `Store`, it can be constructed locally (`kv::Map<K, V> my_map("my_map_name");`) or accessed purely by name (`auto view = tx.get_view<K, V>("my_map_name");`) (#1847).

## [0.14.2]

### Changed

- The `start_test_network.sh` script has been replaced by [`sandbox.sh`](https://microsoft.github.io/CCF/main/quickstart/test_network.html). Users wishing to override the default network config (a single node on '127.0.0.1:8000') must now explictly specify if they should be started locally (eg. `-n 'local://127.4.4.5:7000'`) or on remote machine via password-less ssh (eg. `-n 'ssh://10.0.0.1:6000'`).
- `node/quote` endpoint now returns a single JSON object containing the node's quote (#1761).
- Calling `foreach` on a `TxView` now iterates over the entries which previously existed, ignoring any modifications made by the functor while iterating.
- JS: `ccf.kv.<map>.get(key)` returns `undefined` instead of throwing an exception if `key` does not exist.
- JS: `ccf.kv.<map>.delete(key)` returns `false` instead of throwing an exception if `key` does not exist, and `true` instead of `undefined` otherwise.
- JS: `ccf.kv.<map>.set(key, val)` returns the map object instead of `undefined`.

## [0.14.1]

### Added

- `/node/memory` endpoint exposing the maximum configured heap size, peak and current used sizes.

### Changed

- Public tables in the KV must now indicate this in their name (with a `public:` prefix), and internal tables have been renamed. Any governance or auditing scripts which operate over internal tables must use the new names (eg - `ccf.members` is now `public:ccf.gov.members`).
- `--member-info` on `cchost` can now take a third, optional file path to a JSON file containing additional member data (#1712).

### Removed

- `/api/schema` endpoints are removed, as the same information is now available in the OpenAPI document at `/api`.

### Deprecated

- Passing the `SecurityDomain` when creating a KV map is deprecated, and will be removed in a future release. This should be encoded in the table's name, with a `public:` prefix for public tables.

## [0.14.0]

### Added

- Nodes can recover rapidly from a snapshot, rather than needing to reprocess an entire ledger (#1656)
- Python client code wraps creation and replacement of an entire JS app bundle in a single operation (#1651)
- Snapshots are only usable when the corresponding evidence is committed (#1668).
- JSON data associated to each consortium member to facilitate flexible member roles (#1657).

### Changed

- `/api` endpoints return an OpenAPI document rather than a custom response (#1612, #1664)
- Python ledger types can process individual chunks as well as entire ledger (#1644)
- `POST recovery_share/submit` endpoint is renamed to `POST recovery_share` (#1660).

### Fixed

- Elections will not allow transactions which were reported as globally committed to be rolled back (#1641)

### Deprecated

- `lua_generic` app is deprecated and will be removed in a future release. Please migrate old Lua apps to JS

## [0.13.4]

### Changed

- Fixed infinite memory growth issue (#1639)
- Step CLI updated to 0.15.2 (#1636)

## [0.13.3]

### Added

- Sample TypeScript application (#1614, #1596)

### Changed

- Handlers can implement custom authorisation headers (#1203, #1563)
- Reduced CPU usage when nodes are idle (#1625, #1626)
- Upgrade to Open Enclave 0.11 (#1620, #1624)
- Snapshots now include view history, so nodes resuming from snapshots can accurately serve transaction status requests (#1616)
- Request is now passed as an argument to JavaScript handlers (#1604), which can return arbitrary content types (#1575)
- Quote RPC now returns an error when the quote cannot be found (#1594)
- Upgraded third party dependencies (#1589, #1588, #1576, #1572, #1573, #1570, #1569)
- Consensus types renamed from `raft` and `pbft` to `cft` and `bft` (#1591)

### Removed

- Notification server (#1582)

## [0.13.2]

### Added

- retire_node_code proposal (#1558)
- Ability to update a collection of JS modules in a single proposal (#1557)

## [0.13.1]

### Fixed

- Handle setting multiple subject alternative names correctly in node certificate (#1552)
- Fix host memory check on startup ecall (#1553)

## [0.13.0]

### Added

- Experimental

  - New CCF nodes can now join from a [snapshot](https://microsoft.github.io/CCF/ccf-0.13.0/operators/start_network.html#resuming-from-existing-snapshot) (#1500, #1532)
  - New KV maps can now be created dynamically in a transaction (#1507, #1528)

- CLI

  - Subject Name and Subject Alternative Names for the node certificates can now be passed to cchost using the --sn and --san CLI switches (#1537)
  - Signature and ledger splitting [flags](https://microsoft.github.io/CCF/ccf-0.13.0/operators/start_network.html#signature-interval) have been renamed more accurately (#1534)

- Governance

  - `user_data` can be set at user creation, as well as later (#1488)

- Javascript
  - `js_generic` endpoints are now modules with a single default call. Their dependencies can be stored in a separate table and loaded with `import`. (#1469, #1472, #1481, #1484)

### Fixed

- Retiring the primary from a network is now correctly handled (#1522)

### Deprecated

- CLI
  - `--domain=...` is superseded by `--san=dNSName:...` and will be removed in a future release

### Removed

- API
  - Removed redirection from legacy frontend names (`members` -> `gov`, `nodes` -> `node`, `users` -> `app`) (#1543)
  - Removed old `install()` API, replaced by `make_endpoint()` in [0.11.1](https://github.com/microsoft/CCF/releases/tag/ccf-0.11.1) (#1541)

## [0.12.2]

### Fixed

- Fix published containers

## [0.12.1]

### Changed

- Release tarball replaced by a .deb

### Fixed

- Fix LVI build for applications using CCF (#1466)

## [0.12.0]

### Added

- Tooling
  - New Python proposal and vote generator (#1370). See [docs](https://microsoft.github.io/CCF/ccf-0.12.0/members/proposals.html#creating-a-proposal).
  - New CCF tools Python package for client, ledger parsing and member proposal/vote generation (#1429, #1435). See [docs](https://microsoft.github.io/CCF/ccf-0.12.0/users/python_tutorial.html).
- HTTP endpoints
  - Templated URI for HTTP endpoints (#1384, #1393).
  - New `remove_user` proposal (#1379).
  - New node endpoints: `/node/state` and `/node/is_primary` (#1387, #1439)
  - New `metrics` endpoint (#1422).

### Changed

- Tooling
  - Updated version of Open Enclave (0.10) (#1424). Users should use the Intel PSW tested with Open Enclave 0.10, see Open Enclave releases notes: https://github.com/openenclave/openenclave/releases/tag/v0.10.0 for more details.
  - CCF releases no longer include a build of Open Enclave, instead the upstream binary release should be used. Playbooks and containers have been updated accordingly (#1437).
  - CCF is now built with LVI mitigations (#1427). CCF should now be built with a new LVI-enabled toolchain, available via CCF playbooks and containers.
  - Updated version of `snmalloc` (#1391).
- HTTP endpoints
  - Pass PEM certificates rather than byte-arrays (#1374).
  - Member `/ack` schema (#1395).
  - Authorisation HTTP request header now accepts unquoted values (#1411).
  - Fix double opening of `/app` on backups after recovery (#1445).
- Other
  - Merkle tree deserialisation fix (#1363).
  - Improve resilience of node-to-node channels (#1371).
  - First Raft election no longer fails (#1392).
  - Fix message leak (#1442).

### Removed

- `mkSign` endpoint (#1398).

## [0.11.7]

### Changed

1. Fix a bug that could cause signatures not to be recorded on transactions hitting conflicts (#1346)
2. Fix a bug that could allow transactions to be executed by members before a recovered network was fully opened (#1347)
3. Improve error reporting on transactions with invalid signatures (#1356)

### Added

1. All format and linting checks are now covered by `scripts/ci-checks.sh` (#1359)
2. `node/code` RPC returns all code versions and their status (#1351)

## [0.11.4]

### Changed

- Add clang-format to the application CI container, to facilitate application development (#1340)
- Websocket handlers are now distinct, and can be defined by passing `ws::Verb::WEBSOCKET` as a verb to `make_endpoint()` (#1333)
- Custom KV serialisation is [documented](https://microsoft.github.io/CCF/main/developers/kv/kv_serialisation.html#custom-key-and-value-types)

### Fixed

- Fix application runtime container, which had been missing a dependency in the previous release (#1340)

## [0.11.1]

### Added

- CLI tool for managing recovery shares (#1295). [usage](https://microsoft.github.io/CCF/main/members/accept_recovery.html#submitting-recovery-shares)
- New standard endpoint `node/ids` for retrieving node ID from IP address (#1319).
- Support for read-only transactions. Use `tx.get_read_only_view` to retrieve read-only views, and install with `make_read_only_endpoint` if all operations are read-only.
- Support for distinct handlers on the same URI. Each installed handler/endpoint is now associated with a single HTTP method, so you can install different operations on `POST /foo` and `GET /foo`.

### Changed

- The frontend names, used as a prefix on all URIs, have been changed. Calls to `/members/...` or `/users/...` should be replaced with `/gov/...` and `/app/...` respectively. The old paths will return HTTP redirects in this release, but may return 404 in a future release (#1325).
- App-handler installation API has changed. `install(URI, FN, READWRITE)` should be replaced with `make_endpoint(URI, VERB, FN).install()`. Existing apps should compile with deprecation warnings in this release, but the old API will be removed in a future release. See [this diff](https://github.com/microsoft/CCF/commit/7f131074027e3aeb5d469cf42e94acad5bf3e70a#diff-18609f46fab38755458a063d1079edaa) of logging.cpp for an example of the required changes.
- Improved quickstart documentation (#1298, #1316).
- Member ACKs are required, even when the service is opening (#1318).
- The naming scheme for releases has changed to be more consistent. The tags will now be in the form `ccf-X.Y.Z`.

## [0.11]

### Changed

- KV reorganisation to enable app-defined serialisation (#1179, #1216, #1234)

`kv.h` has been split into multiple headers so apps may need to add includes for `kv/store.h` and `kv/tx.h`. The typedefs `ccf::Store` and `ccf::Tx` have been removed; apps should now use `kv::Store` and `kv::Tx`.

CCF now deals internally only with serialised data in its tables, mapping byte-vectors to byte-vectors. By default all tables will convert their keys and values to msgpack, using the existing macros for user-defined types. Apps may define custom serialisers for their own types - see `kv/serialise_entry_json.h` for an example.

- Fixed issues that affected the accuracy of tx status reporting (#1157, #1150)
- All RPCs and external APIs now use `view` and `seqno` to describe the components of a transaction ID, regardless of the specific consensus implementation selected (#1187, #1227)
- Improved resiliency of recovery process (#1051)
- `foreach` early-exit semantics are now consistent (#1222)
- Third party dependency updates (#1144, #1148, #1149, #1151, #1155, #1255)
- All logging output now goes to stdout, and can be configured to be either JSON or plain text (#1258) [doc](https://microsoft.github.io/CCF/main/operators/node_output.html#json-formatting)
- Initial support for historical query handlers (#1207) [sample](https://github.com/microsoft/CCF/blob/main/src/apps/logging/logging.cpp#L262)
- Implement the equivalent of "log rolling" for the ledger (#1135) [doc](https://microsoft.github.io/CCF/main/operators/ledger.html)
- Internal RPCs renamed to follow more traditional REST conventions (#968) [doc](https://microsoft.github.io/CCF/main/operators/operator_rpc_api.html)

### Added

- Support for floating point types in default KV serialiser (#1174)
- The `start_test_network.sh` script now supports recovering an old network with the `--recover` flag (#1095) [doc](https://microsoft.github.io/CCF/main/users/deploy_app.html#recovering-a-service)
- Application CI and runtime containers are now available (#1178)
  1. `ccfciteam/ccf-app-ci:0.11` is recommended to build CCF applications
  2. `ccfciteam/ccf-app-run:0.11` is recommended to run CCF nodes, for example in k8s
- Initial websockets support (#629) [sample](https://github.com/microsoft/CCF/blob/main/tests/ws_scaffold.py#L21)

### Removed

- `ccf::Store` and `ccf::Tx` typdefs, in favour of `kv::Store` and `kv::Tx`.

## [0.10]

### Added

- Brand new versioned documentation: https://microsoft.github.io/CCF.
- New `/tx` endpoint to check that a transaction is committed (#1111). See [docs](https://microsoft.github.io/CCF/main/users/issue_commands.html#checking-for-commit).
- Disaster recovery is now performed with members key shares (#1101). See [docs](https://microsoft.github.io/CCF/main/members/accept_recovery.html).
- Open Enclave install is included in CCF install (#1125).
- New `sgxinfo.sh` script (#1081).
- New `--transaction-rate` flag to performance client (#1071).

### Changed

- CCF now uses Open Enclave 0.9 (#1098).
- `cchost`'s `--enclave-type` is `release` by default (#1083).
- `keygenerator.sh`'s `--gen-key-share` option renamed to `--gen-enc-key` to generate member encryption key (#1101).
- Enhanced view change support for PBFT (#1085, #1087, #1092).
- JavaScript demo logging app is now more generic (#1110).
- Updated method to retrieve time in enclave from host (#1100).
- Correct use of Everycrypt hashing (#1098).
- Maximum number of active members is 255 (#1107).
- Python infra: handle proposals correctly with single member (#1079).
- Dependencies updates (#1080, #1082).

### Removed

- `cchost` no longer outputs a sealed secrets file to be used for recovery (#1101).

## [0.9.3]

### Added

1. Install artifacts include `virtual` build (#1072)
2. `add_enclave_library_c` is exposed in `ccp_app.cmake` (#1073)

## [0.9.2]

### Added

- Handlers can decide if transaction writes are applied independently from error status (#1054)
- Scenario Perf Client is now part of the CCF install to facilitate performance tests (#1058)

### Changed

- Handle writes when host is reconnecting (#1038)
- Member tables are no longer whitelisted for raw_puts (#1041)
- Projects including CCF's CMake files now use the same build type default (#1057)

## [0.9.1]

### Added

- `cchost` now supports [file-based configuration](https://microsoft.github.io/CCF/operators/start_network.html#using-a-configuration-file), as well as command-line switches (#1013, #1019)

## [0.9]

This pre-release improves support for handling HTTP requests.

### Added

- Key shares will be accepted after multiple disaster recovery operations (#992).
- HTTP response headers and status can be set directly from handler (#921, #977).
- Handlers can be restricted to accept only specific HTTP verbs (#966).
- Handlers can accept requests without a matching client cert (#962).
- PBFT messages are authenticated by each receiving node (#947).
- snmalloc can be used as allocator (#943, #990).
- Performance optimisations (#946, #971).
- Install improvements (#983, #986).

### Changed

- HTTP request and responses no longer need to contain JSON-RPC objects (#930, #977).
- Files and binaries have been renamed to use a consistent `lower_snake_case` (#989). Most app includes should be unaffected, but users of the `luageneric` app should now look for `lua_generic`.
- Threading support relies on fixes from a recent build of OE (#990). Existing machines should re-run the ansible playbooks to install the current dependencies.
- Consensus is chosen at run-time, rather than build-time (#922).
- API for installing handlers has changed (#960). See the logging app or [documentation](https://microsoft.github.io/CCF/developers/logging_cpp.html#rpc-handler) for the current style.
- Several standard endpoints are now GET-only, and must be passed a URL query (ie `GET /users/getCommit?id=42`).

## [0.8.2]

### Changed

- CCF install can now be installed anywhere (#950).
- PBFT messages are now authenticated (#947).
- Miscellaneous performance improvements (#946).

## [0.8.1]

### Added

- PBFT timers can be set from`cchost` CLI (#929). See [docs](https://microsoft.github.io/CCF/developers/consensus.html#consensus-protocols).
- Nodes output their PID in a `cchost.pid` file on start-up (#927).
- (Experimental) Members can retrieve their decrypted recovery shares via `getEncryptedRecoveryShare` and submit the decrypted share via `submitRecoveryShare` (#932).

### Changed

- App handlers should set HTTP response fields instead of custom error codes (#921). See [docs](https://microsoft.github.io/CCF/developers/logging_cpp.html#rpc-handler).
- Single build for Raft and PBFT consensuses (#922, #929, #935).
- Members' proposals are forever rejected if they fail to execute (#930).
- Original consortium members can ACK (#933).
- PBFT performance improvements (#940, #942).
- PBFT ledger private tables are now encrypted (#939).

## [0.8]

This pre-release enables experimental support for running CCF with the PBFT consensus protocol. In providing an experimental release of CCF with PBFT we hope to get feedback from early adopters.

### Added

- Experimental PBFT support [docs](https://microsoft.github.io/CCF/developers/consensus.html)
- Increased threading support [docs](https://microsoft.github.io/CCF/developers/threading.html) (#831, #838)
- Governance proposals can now be rejected, which allows constitutions to implement veto power (#854)
- Support for non JSON-RPC payloads (#852)
- RPC to get the OE report (containing the SGX quote) of a specific node (#907)

### Changed

- Compatibility with msgpack 1.0.0
- Members now need to provide two public keys, an identity to sign their proposals and votes as before, and public key with which their recovery key share will be encrypted. `--member_cert` cli argument replaced with `--member-info` when starting up a network to allow this [docs](https://microsoft.github.io/CCF/operators/start_network.html)
- Member status is now a string, eg. `"ACTIVE"` rather than an integer (#827)
- User apps have access to standard user-cert lookup (#906)
- `get_rpc_handler()` now returns `UserRpcFrontend` instead of `RpcHandler` [docs](https://microsoft.github.io/CCF/developers/logging_cpp.html#rpc-handler) (#908)
- All governance RPC's must now be signed (#911)
- Test infra stores keys and certificates (e.g. `networkcert.pem`, `user0_privk.pem`) in new `workspace/<test_label>_common/` folder (#892)

### Removed

- FramedTCP support

## [0.7.1]

### Added

- Installed Python infrastructure can now be used to launch test networks of external builds (#809)
- Initial threading support, Raft nodes now execute transactions on multiple worker threads (#773, #822)

## [0.7]

This pre-release enables experimental support for Javascript as a CCF runtime, and switches the default transport to HTTP. FramedTCP is still supported in this release (`-DFTCP=ON`) but is deprecated and will be dropped in the next release.

### Changed

- Fixed node deadlock that could occur under heavy load (#628)
- Fixed vulnerability to possible replay attack (#419)
- CCF has an installable bundle (#742)
- HTTP is the default frame format (#744)

### Added

- Added support for re-keying the ledger (#50)
- Added QuickJS runtime and sample Javascript app (#668)

### Deprecated

- FramedTCP support. Please use the ccf_FTCP.tar.gz release bundle or build CCF with `-DFTCP=ON` if you require FTCP support.

## [0.6]

This pre-release enables support for HTTP in CCF

### Changed

- Quote format in `getQuotes` changed from string to vector of bytes (https://github.com/microsoft/CCF/pull/566)
- Improved error reporting and logging (https://github.com/microsoft/CCF/pull/572, https://github.com/microsoft/CCF/pull/577, https://github.com/microsoft/CCF/pull/620)
- Node certificates endorsed by the network (https://github.com/microsoft/CCF/pull/581)
- The [`keygenerator.sh`](https://github.com/microsoft/CCF/blob/v0.6/tests/keygenerator.sh) scripts replaces the `keygenerator` CLI utility to generate member and user identities.

### Added

- HTTP endpoint support when built with `-DHTTP=ON`, see https://microsoft.github.io/CCF/users/client.html for details.
- [Only when building with `-DHTTP=ON`] The new [`scurl.sh`](https://github.com/microsoft/CCF/blob/v0.6/tests/scurl.sh) script can be used to issue signed HTTP requests to CCF (e.g. for member votes). The script takes the same arguments as `curl`.
- `listMethods` RPC for luageneric app (https://github.com/microsoft/CCF/pull/570)
- `getReceipt`/`verifyReceipt` RPCs (https://github.com/microsoft/CCF/pull/567)
- Support for app-defined ACLs (https://github.com/microsoft/CCF/pull/590)

Binaries for `cchost` and `libluagenericenc.so` are attached to this release. Note that libluagenericenc.so should be signed before being deployed by CCF (see https://microsoft.github.io/CCF/developers/build_app.html#standalone-signing).

## [0.5]

This pre-release fixes minor issues and clarifies some of `cchost` command line options.

### Removed

- The `new_user` function in constitution scripts (e.g. `gov.lua`) should be deleted as it is now directly implemented inside CCF (https://github.com/microsoft/CCF/pull/550).
- `cmake -DTARGET=all` replaced with `cmake -DTARGET=sgx;virtual`. See https://microsoft.github.io/CCF/quickstart/build.html#build-switches for new values (https://github.com/microsoft/CCF/pull/513).

### Changed

- The members and users certificates can now be registered by the consortium using clients that are not the `memberclient` CLI (e.g. using the `tests/infra/jsonrpc.py` module) (https://github.com/microsoft/CCF/pull/550).
- Fix for Raft consensus to truncate the ledger whenever a rollback occurs and use `commit_idx` instead of `last_idx` in many places because of signatures (https://github.com/microsoft/CCF/pull/503).
- Join protocol over HTTP fix (https://github.com/microsoft/CCF/pull/550).
- Clearer error messages for when untrusted users/members issue transactions to CCF (https://github.com/microsoft/CCF/pull/530).
- `devcontainer.json` now points to right Dockerfile (https://github.com/microsoft/CCF/pull/543).
- `cchost --raft-election-timeout` CLI option default now set to 5000 ms (https://github.com/microsoft/CCF/pull/559).
- Better descriptions for `cchost` command line options (e.g. `--raft-election-timeout`) (https://github.com/microsoft/CCF/pull/559).

The `cchost`, `libluagenericenc.so`, `keygenerator` and `memberclient` are also attached to this release to start a CCF network with lua application.
Note that `libluagenericenc.so` should be signed before being deployed by CCF (see https://microsoft.github.io/CCF/developers/build_app.html#standalone-signing).

## [0.4]

In this preview release, it is possible to run CCF with the PBFT consensus algorithm, albeit with significant limitations.

The evercrypt submodule has been removed, the code is instead imported, to make release tarballs easier to use.

## [0.3]

This pre-release implements the genesis model described in the TR, with a distinct service opening phase. See https://microsoft.github.io/CCF/start_network.html for details.

Some discrepancies with the TR remain, and are being tracked under https://github.com/microsoft/CCF/milestone/2

## 0.2

Initial pre-release

[3.0.0-dev6]: https://github.com/microsoft/CCF/releases/tag/ccf-3.0.0-dev6
[3.0.0-dev5]: https://github.com/microsoft/CCF/releases/tag/ccf-3.0.0-dev5
[3.0.0-dev4]: https://github.com/microsoft/CCF/releases/tag/ccf-3.0.0-dev4
[3.0.0-dev3]: https://github.com/microsoft/CCF/releases/tag/ccf-3.0.0-dev3
[3.0.0-dev2]: https://github.com/microsoft/CCF/releases/tag/ccf-3.0.0-dev2
[3.0.0-dev1]: https://github.com/microsoft/CCF/releases/tag/ccf-3.0.0-dev1
[3.0.0-dev0]: https://github.com/microsoft/CCF/releases/tag/ccf-3.0.0-dev0
[2.0.0]: https://github.com/microsoft/CCF/releases/tag/ccf-2.0.0
[2.0.0-rc9]: https://github.com/microsoft/CCF/releases/tag/ccf-2.0.0-rc9
[2.0.0-rc8]: https://github.com/microsoft/CCF/releases/tag/ccf-2.0.0-rc8
[2.0.0-rc7]: https://github.com/microsoft/CCF/releases/tag/ccf-2.0.0-rc7
[2.0.0-rc6]: https://github.com/microsoft/CCF/releases/tag/ccf-2.0.0-rc6
[2.0.0-rc5]: https://github.com/microsoft/CCF/releases/tag/ccf-2.0.0-rc5
[2.0.0-rc4]: https://github.com/microsoft/CCF/releases/tag/ccf-2.0.0-rc4
[2.0.0-rc3]: https://github.com/microsoft/CCF/releases/tag/ccf-2.0.0-rc3
[2.0.0-rc2]: https://github.com/microsoft/CCF/releases/tag/ccf-2.0.0-rc2
[2.0.0-rc1]: https://github.com/microsoft/CCF/releases/tag/ccf-2.0.0-rc1
[2.0.0-rc0]: https://github.com/microsoft/CCF/releases/tag/ccf-2.0.0-rc0
[2.0.0-dev8]: https://github.com/microsoft/CCF/releases/tag/ccf-2.0.0-dev8
[2.0.0-dev7]: https://github.com/microsoft/CCF/releases/tag/ccf-2.0.0-dev7
[2.0.0-dev6]: https://github.com/microsoft/CCF/releases/tag/ccf-2.0.0-dev6
[2.0.0-dev5]: https://github.com/microsoft/CCF/releases/tag/ccf-2.0.0-dev5
[2.0.0-dev4]: https://github.com/microsoft/CCF/releases/tag/ccf-2.0.0-dev4
[2.0.0-dev3]: https://github.com/microsoft/CCF/releases/tag/ccf-2.0.0-dev3
[2.0.0-dev2]: https://github.com/microsoft/CCF/releases/tag/ccf-2.0.0-dev2
[2.0.0-dev1]: https://github.com/microsoft/CCF/releases/tag/ccf-2.0.0-dev1
[2.0.0-dev0]: https://github.com/microsoft/CCF/releases/tag/ccf-2.0.0-dev0
[1.0.4]: https://github.com/microsoft/CCF/releases/tag/ccf-1.0.4
[1.0.3]: https://github.com/microsoft/CCF/releases/tag/ccf-1.0.3
[1.0.2]: https://github.com/microsoft/CCF/releases/tag/ccf-1.0.2
[1.0.1]: https://github.com/microsoft/CCF/releases/tag/ccf-1.0.1
[1.0.0]: https://github.com/microsoft/CCF/releases/tag/ccf-1.0.0
[1.0.0-rc3]: https://github.com/microsoft/CCF/releases/tag/ccf-1.0.0-rc3
[1.0.0-rc2]: https://github.com/microsoft/CCF/releases/tag/ccf-1.0.0-rc2
[1.0.0-rc1]: https://github.com/microsoft/CCF/releases/tag/ccf-1.0.0-rc1
[0.99.4]: https://github.com/microsoft/CCF/releases/tag/ccf-0.99.4
[0.99.3]: https://github.com/microsoft/CCF/releases/tag/ccf-0.99.3
[0.99.2]: https://github.com/microsoft/CCF/releases/tag/ccf-0.99.2
[0.99.1]: https://github.com/microsoft/CCF/releases/tag/ccf-0.99.1
[0.99.0]: https://github.com/microsoft/CCF/releases/tag/ccf-0.99.0
[0.19.3]: https://github.com/microsoft/CCF/releases/tag/ccf-0.19.3
[0.19.2]: https://github.com/microsoft/CCF/releases/tag/ccf-0.19.2
[0.19.1]: https://github.com/microsoft/CCF/releases/tag/ccf-0.19.1
[0.19.0]: https://github.com/microsoft/CCF/releases/tag/ccf-0.19.0
[0.18.5]: https://github.com/microsoft/CCF/releases/tag/ccf-0.18.5
[0.18.4]: https://github.com/microsoft/CCF/releases/tag/ccf-0.18.4
[0.18.3]: https://github.com/microsoft/CCF/releases/tag/ccf-0.18.3
[0.18.2]: https://github.com/microsoft/CCF/releases/tag/ccf-0.18.2
[0.18.1]: https://github.com/microsoft/CCF/releases/tag/ccf-0.18.1
[0.18.0]: https://github.com/microsoft/CCF/releases/tag/ccf-0.18.0
[0.17.2]: https://github.com/microsoft/CCF/releases/tag/ccf-0.17.2
[0.17.1]: https://github.com/microsoft/CCF/releases/tag/ccf-0.17.1
[0.17.0]: https://github.com/microsoft/CCF/releases/tag/ccf-0.17.0
[0.16.3]: https://github.com/microsoft/CCF/releases/tag/ccf-0.16.3
[0.16.2]: https://github.com/microsoft/CCF/releases/tag/ccf-0.16.2
[0.16.1]: https://github.com/microsoft/CCF/releases/tag/ccf-0.16.1
[0.16.0]: https://github.com/microsoft/CCF/releases/tag/ccf-0.16.0
[0.15.2]: https://github.com/microsoft/CCF/releases/tag/ccf-0.15.2
[0.15.1]: https://github.com/microsoft/CCF/releases/tag/ccf-0.15.1
[0.15.0]: https://github.com/microsoft/CCF/releases/tag/ccf-0.15.0
[0.14.3]: https://github.com/microsoft/CCF/releases/tag/ccf-0.14.3
[0.14.2]: https://github.com/microsoft/CCF/releases/tag/ccf-0.14.2
[0.14.1]: https://github.com/microsoft/CCF/releases/tag/ccf-0.14.1
[0.14.0]: https://github.com/microsoft/CCF/releases/tag/ccf-0.14.0
[0.13.4]: https://github.com/microsoft/CCF/releases/tag/ccf-0.13.4
[0.13.3]: https://github.com/microsoft/CCF/releases/tag/ccf-0.13.3
[0.13.2]: https://github.com/microsoft/CCF/releases/tag/ccf-0.13.2
[0.13.1]: https://github.com/microsoft/CCF/releases/tag/ccf-0.13.1
[0.13.0]: https://github.com/microsoft/CCF/releases/tag/ccf-0.13.0
[0.12.2]: https://github.com/microsoft/CCF/releases/tag/ccf-0.12.2
[0.12.1]: https://github.com/microsoft/CCF/releases/tag/ccf-0.12.1
[0.12.0]: https://github.com/microsoft/CCF/releases/tag/ccf-0.12.0
[0.11.7]: https://github.com/microsoft/CCF/releases/tag/ccf-0.11.7
[0.11.4]: https://github.com/microsoft/CCF/releases/tag/ccf-0.11.4
[0.11.1]: https://github.com/microsoft/CCF/releases/tag/ccf-0.11.1
[0.11]: https://github.com/microsoft/CCF/releases/tag/0.11
[0.10]: https://github.com/microsoft/CCF/releases/tag/v0.10
[0.9.3]: https://github.com/microsoft/CCF/releases/tag/v0.9.3
[0.9.2]: https://github.com/microsoft/CCF/releases/tag/v0.9.2
[0.9.1]: https://github.com/microsoft/CCF/releases/tag/v0.9.1
[0.9]: https://github.com/microsoft/CCF/releases/tag/v0.9
[0.8.2]: https://github.com/microsoft/CCF/releases/tag/v0.8.2
[0.8.1]: https://github.com/microsoft/CCF/releases/tag/v0.8.1
[0.8]: https://github.com/microsoft/CCF/releases/tag/v0.8
[0.7.1]: https://github.com/microsoft/CCF/releases/tag/v0.7.1
[0.7]: https://github.com/microsoft/CCF/releases/tag/v0.7
[0.6]: https://github.com/microsoft/CCF/releases/tag/v0.6
[0.5]: https://github.com/microsoft/CCF/releases/tag/v0.5
[0.4]: https://github.com/microsoft/CCF/releases/tag/v0.4
[0.3]: https://github.com/microsoft/CCF/releases/tag/v0.3
[2.0.0-rc8]: https://github.com/microsoft/CCF/releases/tag/ccf-2.0.0-rc8
[unreleased]: https://github.com/microsoft/CCF/releases/tag/ccf-Unreleased
[3.0.0-dev4]: https://github.com/microsoft/CCF/releases/tag/ccf-3.0.0-dev4
[3.0.0-dev6]: https://github.com/microsoft/CCF/releases/tag/ccf-3.0.0-dev6
[3.0.0-dev7]: https://github.com/microsoft/CCF/releases/tag/ccf-3.0.0-dev7
[3.0.0-rc0]: https://github.com/microsoft/CCF/releases/tag/ccf-3.0.0-rc0
[3.0.0-rc2]: https://github.com/microsoft/CCF/releases/tag/ccf-3.0.0-rc2<|MERGE_RESOLUTION|>--- conflicted
+++ resolved
@@ -8,11 +8,9 @@
 ## Unreleased
 
 - Add HMAC support to JS API. Call with `ccf.crypto.sign({"name": "HMAC", "hash": "SHA-256"}, key, data)`.
-<<<<<<< HEAD
-- Added support for reusing JS interpreters, persisting global state. See [docs](https://microsoft.github.io/CCF/main/build_apps/js_app_bundle.html#reusing-interpreters) for more detail.
-=======
 - Add `/node/ready/app` and `/node/ready/gov` endpoints for the use of load balancers wanting to check if a node is ready to accept application or governance transactions. See [Operator RPC API](https://microsoft.github.io/CCF/main/operations/operator_rpc_api.html) for details.
 - SGX builds now use OpenSSL 3.1.1 inside the enclave by default (#5481).
+- Added support for reusing JS interpreters, persisting global state. See [docs](https://microsoft.github.io/CCF/main/build_apps/js_app_bundle.html#reusing-interpreters) for more detail.
 
 ## [4.0.7]
 
@@ -25,7 +23,6 @@
 [4.0.6]: https://github.com/microsoft/CCF/releases/tag/ccf-4.0.6
 
 - Updated Open Enclave to [0.19.3](https://github.com/openenclave/openenclave/releases/tag/v0.19.3).
->>>>>>> faf163a5
 
 ## [4.0.5]
 
