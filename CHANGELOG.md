--- conflicted
+++ resolved
@@ -7,15 +7,13 @@
 
 ## [0.15.2]
 
-<<<<<<< HEAD
+## Changed
+
+- Members can no longer vote multiple times on governance proposals (#1743).
+
 ## Deprecated
 
 - `set_js_app` proposal and `--js-app-script` argument are deprecated, and should be replaced by `deploy_js_app` and `--js-app-bundle`. See #1895 for an example of converting from the old style (JS embedded in a Lua script) to the new style (app bundle described by `app.json`).
-=======
-## Changed
-
-- Members can no longer vote multiple times on governance proposals (#1743).
->>>>>>> 271fca1c
 
 ## Removed
 
