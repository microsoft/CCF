--- conflicted
+++ resolved
@@ -9,15 +9,13 @@
 
 [4.0.0-dev0]: https://github.com/microsoft/CCF/releases/tag/ccf-4.0.0-dev0
 
-<<<<<<< HEAD
 ### Changed
 
 - `enclave.type` configuration entry now only supports `Debug` or `Release`. Trusted Execution Environment platform should be specified via new `enclave.platform` configuration entry (`SGX`, `SNP` or `Virtual`) (#4569).
-=======
+
 ### Fixed
 
 - Fix issue with large snapshots that may cause node crash on startup (join/recover) if configured stack size was too low (#4566).
->>>>>>> b2ce26fa
 
 ## [3.0.0-rc2]
 
