--- conflicted
+++ resolved
@@ -11,12 +11,9 @@
 
 ### Added
 
-<<<<<<< HEAD
 - Support for Turin attestations (#7499)
 - verify_attestation script to fetch endorsements from AMD and check the provided attestation against them (#7499)
-=======
 - PreVote optimistaion enabled. This requires that a follower checks that it could be elected before becoming a candidate. This optimisation improves the availablilty of Raft when there are omission faults like partial network partitions. (#7462)
->>>>>>> f3a6b342
 
 ### Changed
 
