--- conflicted
+++ resolved
@@ -9,11 +9,8 @@
 
 ### Added
 
-<<<<<<< HEAD
 - Added a new `--client-connection-timeout-ms` command line argument to `cchost` to specify the maximum time a node should wait before re-establishing failed client connections. This should be set to a significantly lower value than `--raft-election-timeout-ms` (#2618).
-=======
 - Add `kv::Value` and `kv::Set`, as a more error-proof alternative to `kv::Map`s which had a single key or meaningless values (#2599).
->>>>>>> 5fd33cc9
 
 ## [2.0.0-dev0]
 
