# Changelog

All notable changes to this project will be documented in this file.

The format is based on [Keep a Changelog](http://keepachangelog.com/en/1.0.0/)
and this project adheres to [Semantic Versioning](http://semver.org/spec/v2.0.0.html).

<<<<<<< HEAD
## [1.0.16]

### Dependency

- Upgrade OpenEnclave from 0.17.2 to 0.17.5
=======
## [Unreleased]

### Changed

- Internally, CCF now interprets the former `bool is_snapshot` field in ledger transactions as an `enum EntryType entry_type`. The values and their semantics remain identical for now, but will be extended in 2.0. This change is back-ported to provide a user-friendly error in the event that 1.x nodes attempt to read a ledger produced by 2.x nodes (#3275).
>>>>>>> c708d458

## [1.0.15]

### Changed

- Azure pipelines now launches Docker images with correct arguments to create SGX enclaves on the latest kernel.

### Fixed

- Fixed issue where a new joiner could attempt to call an election before observing itself in an active configuration.
- Removed erroneous "Start command should be start|join|recover" message on node startup.
- Fixed issue with join nodes which could get stuck if an election was triggered while catching up (#3169).
- Nodes will now correctly participate in elections with unknown nodes, since they may be in a future configuration.

## [1.0.14]

### Changed

- Log more detailed errors on early startup (#3116).

### Added

- Added node start-up check for `cchost` and enclave compatibility, which should both always be from the same release for a single node (#2532).
- Added more precise error codes for node startup failures (#2532).

### Fixed

- Fixed issue with ledger inconsistency when starting a new joiner node without a snapshot but with an existing ledger prefix (#3064).

## [1.0.13]

- Bug fix. If `get_store_at(handle, seqno)` was called before `get_state_at(handle, seqno)`, it was possible to reach a state where the receipt would never be retrieved (#3070).

## [1.0.12]

- Slow ledger IO operations will now be logged at level FAIL. The threshold over which logging will activate can be adjusted by the `--io-logging-threshold-ns` CLI argument to cchost (#3067).

## [1.0.11]

### Changed

- Improvements to the historical range query performance (#3041)

## [1.0.10]

### Dependency

- Upgrade OpenEnclave from 0.17.1 to 0.17.2 (#2992)

## [1.0.9]

### Added

- Added a new `/node/version` endpoint to return the CCF version of a node (#2582).
- Added `get_untrusted_host_time_v1` to the C++ API for CCF endpoints to call (#2915).

### Changed

- Errors in HTTP signature parsing are now reported to the client (#2911).

### Bugfix

- Fixed Raft issue where a partitioned node could fail to re-join a network successful on de-partitioning (#2835).
- Fixed incorrect transaction view returned in `x-ms-ccf-transaction-id` HTTP response header by backups nodes during public recovery (#2879).

## [1.0.8]

### Changed

- Upgrade playbooks and base CI image to Ubuntu 20.04

### Bugfix

- `get_state_at()` now returns receipts for signature transactions (#2785), see [documentation](https://microsoft.github.io/CCF/main/use_apps/verify_tx.html#transaction-receipts) for details.
- Fixed incorrect transaction view returned in `x-ms-ccf-transaction-id` HTTP response header after primary change (i.e. new view) (#2755).
- Fixed Raft issue where commit could become stuck due to an incorrectly reconstructed term history (#2825).

## [1.0.7]

### Changed

- Upgrade OpenEnclave from 0.17.0 to 0.17.1.

## [1.0.6]

### Changed

- Upgrade OpenEnclave from 0.15.1 to 0.17.0

## [1.0.5]

### Added

- Nodes code digests are now extracted and cached at network join time in `public:ccf.gov.nodes.info`, and the `/node/quotes` and `/node/quotes/self` endpoints will use this cached value whenever possible (#2651).
- Added `get_quotes_for_all_trusted_nodes_v1` API. This returns the ID and quote for all nodes which are currently trusted and participating in the service, for live audit (#2511).
- Downgrade OpenEnclave from 0.16.1 to 0.15.1

## [1.0.4]

### Changed

- CCF now responds to HTTP requests that could not be parsed with a 400 response including error details (#2652).

## [1.0.3]

### Dependency

- Upgrade OpenEnclave from 0.15.0 to 0.16.1 (#2609)

## [1.0.2]

### Bugfix

- Fixed consistency issue between ledger files on different nodes when snapshotting is active (#2607).

## [1.0.1]

### Bugfix

- Requests with a url-encoded query string are now forwarded correctly from backups to the primary (#2587).
- Signed requests with a url-encoded query string are now handled correctly rather than rejected (#2592).

## [1.0.0]

The Confidential Consortium Framework CCF is an open-source framework for building a new category of secure, highly available, and performant applications that focus on multi-party compute and data.

This is the first long term support release for CCF. The 1.0 branch will only receive security and critical bug fixes, please see our [release policy](https://microsoft.github.io/CCF/main/overview/release_policy.html) for more detail.

Active development will continue on the `main` branch, and regular development snapshots including new features will continue to be published.

Browse our [documentation](https://microsoft.github.io/CCF/main/index.html) to get started with CCF, or [open a discussion on GitHub](https://github.com/microsoft/CCF/discussions) if you have any questions.

## [1.0.0-rc3]

### Changed

- Rename `Store::commit_version()` to the more accurate `Store::compacted_version()` (#1355).

## [1.0.0-rc2]

### Changed

- Adjust release pipeline to cope with GitHub renaming debian packages containing tildes.

## [1.0.0-rc1]

### Changed

- By default, CCF is now installed under `/opt/ccf` rather than `/opt/ccf-x.y.z`.

## [0.99.4]

### Fixed

- Fixed use of `--curve-id` argument to `cchost`, which can now start a network with both node and service identities using curve `secp256r1` (#2516).

## [0.99.3]

### Added

- `kv::MapHandle::size()` can be used to get the number of entries in a given map.
- `kv::MapHandle::clear()` can be used to remove all entries from a map.

## [0.99.2]

### Changed

- The default constitution no longer contains `set_service_principal` or `remove_service_principal` since they are not used by the core framework. Instead any apps which wish to use these tables should add them to their own constitution. A [sample implementation](https://github.com/microsoft/CCF/tree/main/src/runtime_config/test/service_principals/actions.js) is available, and used in the CI tests.
- Proposal status now includes a `final_votes` and `vote_failures` map, recording the outcome of each vote per member. `failure_reason` and `failure_trace` have been consolidated into a single `failure` object, which is also used for `vote_failures`.

## [0.99.1]

### Added

- The service certificate is now returned as part of the `/node/network/` endpoint response (#2442).

### Changed

- `kv::Map` is now an alias to `kv::JsonSerialisedMap`, which means all existing applications using `kv::Map`s will now require `DECLARE_JSON...` macros for custom key and value types. `msgpack-c` is no longer available to apps and `MSGPACK_DEFINE` macros should be removed. Note that this change may affect throughput of existing applications, in which case an app-defined serialiser (or `kv::RawCopySerialisedMap`) should be used (#2449).
- `/node/state` endpoint also returns the `seqno` at which a node was started (i.e. `seqno` of the snapshot a node started from or `0` otherwise) (#2422).

### Removed

- `/gov/query` and `/gov/read` governance endpoints are removed (#2442).
- Lua governance is removed. `JS_GOVERNANCE` env var is no longer necessary, and JS constitution is the only governance script which must be provided and will be used by the service. `--gov-script` can no longer be passed to `cchost` or `sandbox.sh`.

## [0.99.0]

This is a bridging release to simplify the upgrade to 1.0. It includes the new JS constitution, but also supports the existing Lua governance so that users can upgrade in 2 steps - first implementing all of the changes below with their existing Lua governance, then upgrading to the JS governance. Lua governance will be removed in CCF 1.0. See [temporary docs](https://microsoft.github.io/CCF/ccf-0.99.0/governance/js_gov.html) for help with transitioning from Lua to JS.

The 1.0 release will require minimal changes from this release.

### Added

- A new `read_ledger.py` Python command line utility was added to parse and display the content of a ledger directory.
- `ccf-app` npm package to help with developing JavaScript and TypeScript CCF apps. See [docs](https://microsoft.github.io/CCF/main/build_apps/js_app.html) for further details (#2331).

### Changed

- Retired members are now deleted from the store, instead of being marked as `Retired` (#1401).
- `retire_member` proposal has been renamed to `remove_member` and is now idempotent (i.e. succeeds even if the member was already removed) (#1401).
- `accept_recovery` and `open_network` proposals have been merged into a single idempotent `transition_service_to_open` proposal (#1791).
- The `/tx` endpoint now takes a single `transaction_id` query parameter. For example, rather than calling `/node/tx?view=2&seqno=42`, call `/node/tx?transaction_id=2.42`.
- The `/commit` endpoint now returns a response with a single `transaction_id` rather than separate `view` and `seqno` fields.
- `UserRpcFrontend` has been removed, and the return value of `get_rpc_handler` which apps should construct is now simply a `ccf::RpcFrontend`.
- There is now a distinction between public and private headers. The public headers under `include/ccf` are those we expect apps to use, and others are implementation details which may change/be deprecated/be hidden in future. Most apps should now be including `"ccf/app_interface.h"` and `"ccf/common_endpoint_registry.h"`.
- Various endpoint-related types have moved under the `ccf::endpoints` namespace. Apps will need to rename these types where they are not using `auto`, for instance to `ccf::endpoints::EndpointContext` and `ccf::endpoints::ForwardingRequired`.
- Ledger entry frames are no longer serialised with `msgpack` (#2343).
- In JavaScript apps, the field `caller.jwt.key_issuer` in the `Request` object has been renamed `caller.jwt.keyIssuer` (#2362).
- The proposals `set_module`, `remove_module` and `set_js_app` have been removed and `deploy_js_app` renamed to `set_js_app` (#2391).

## [0.19.3]

### Changed

- The status filter passed to `/node/network/nodes` now takes the correct CamelCased values (#2238).

## [0.19.2]

### Added

- New `get_user_data_v1` and `get_member_data_v1` C++ API calls have been added to retrieve the data associated with users/members. The user/member data is no longer included in the `AuthnIdentity` caller struct (#2301).
- New `get_user_cert_v1` and `get_member_cert_v1` C++ API calls have been added to retrieve the PEM certificate of the users/members. The user/member certificate is no longer included in the `AuthnIdentity` caller struct (#2301).

### Changed

- String values in query parameters no longer need to be quoted. For instance, you should now call `/network/nodes?host=127.0.0.1` rather than `/network/nodes?host="127.0.0.1"` (#2309).
- Schema documentation for query parameters should now be added with `add_query_parameter`, rather than `set_auto_schema`. The `In` type of `set_auto_schema` should only be used to describe the request body (#2309).
- `json_adapter` will no longer try to convert query parameters to a JSON object. The JSON passed as an argument to these handlers will now be populated only by the request body. The query string should be parsed separately, and `http::parse_query(s)` is added as a starting point. This means strings in query parameters no longer need to be quoted (#2309).
- Enum values returned by built-in REST API endpoints are now PascalCase. Lua governance scripts that use enum values need to be updated as well, for example, `"ACTIVE"` becomes `"Active"` for member info. The same applies when using the `/gov/query` endpoint (#2152).
- Most service tables (e.g. for nodes and signatures) are now serialised as JSON instead of msgpack. Some tables (e.g. user and member certificates) are serialised as raw bytes for performance reasons (#2301).
- The users and members tables have been split into `public:ccf.gov.users.certs`/`public:ccf.gov.users.info` and `public:ccf.gov.members.certs`/`public:ccf.gov.members.encryption_public_keys`/`public:ccf.gov.members.info` respectively (#2301).
- TypeScript interface/class names have been renamed to PascalCase (#2325).

## [0.19.1]

### Added

- Historical point query support has been added to JavaScript endpoints (#2285).
- RSA key generation JavaScript endpoint (#2293).

### Changed

- `"readonly"` has been replaced by `"mode"` in `app.json` in JavaScript apps (#2285).

## [0.19.0]

### Changed

- `x-ccf-tx-view` and `x-ccf-tx-seqno` response headers have been removed, and replaced with `x-ms-ccf-transaction-id`. This includes both original fields, separated by a single `.`. Historical queries using `ccf::historical::adapter` should also pass a single combined `x-ms-ccf-transaction-id` header (#2257).
- Node unique identifier is now the hex-encoded string of the SHA-256 digest of the node's DER-encoded identity public key, which is also used as the node's quote report data. The `sandbox.sh` script still uses incrementing IDs to keep track of nodes and for their respective directories (#2241).
- Members and users unique identifier is now the hex-encoded string of the SHA-256 digest of their DER-encoded identity certificate (i.e. fingerprint), which has to be specified as the `keyId` field for signed HTTP requests (#2279).
- The receipt interface has changed, `/app/receipt?commit=23` is replaced by `/app/receipt?transaction_id=2.23`. Receipt fetching is now implemented as a historical query, which means that the first reponse(s) may be 202 with a Retry-After header. Receipts are now structured JSON, as opposed to a flat byte sequence, and `/app/receipt/verify` has been removed in favour of an [offline verification sample](https://microsoft.github.io/CCF/ccf-0.19.0/use_apps/verify_tx.html#transaction-receipts).
- `ccfapp::get_rpc_handler()` now takes a reference to a `ccf::AbstractNodeContext` rather than `ccf::AbstractNodeState`. The node state can be obtained from the context via `get_node_state()`.

### Removed

- `get_receipt_for_seqno_v1` has been removed. Handlers wanting to return receipts must now use the historical API, and can obtain a receipt via `ccf::historical::StatePtr`. See the [historical query with receipt sample](https://microsoft.github.io/CCF/ccf-0.19.0/build_apps/logging_cpp.html#receipts) for reference.
- `caller_id` endpoint has been removed. Members and users can now compute their unique identifier without interacting with CCF (#2279).
- `public:ccf.internal.members.certs_der`, `public:ccf.internal.users.certs_der`, `public:ccf.internal.members.digests` and `public:ccf.internal.users.digests` KV tables have been removed (#2279).
- `view_change_in_progress` field in `network/status` response has been removed (#2288).

## [0.18.5]

### Changed

- Historical query system now supports range queries.

## [0.18.4]

### Changed

- Governance proposals can be submitted successfully against secondaries (#2247)
- `set_ca_cert`/`remove_ca_cert` proposals have been renamed `set_ca_cert_bundle`/`remove_ca_cert_bundle` and now also accept a bundle of certificates encoded as concatenated PEM string (#2221). The `ca_cert_name` parameter to the `set_jwt_issuer` proposal has been renamed to `ca_cert_bundle_name`.

### Added

- Support for multiple key wrapping algorithms for C++ and JavaScript applications (#2246)

## [0.18.3]

### Changed

- Fixed format of `notBefore` and `notAfter` in node and network certificates (#2243).
- CCF now depends on [Open Enclave 0.14](https://github.com/openenclave/openenclave/releases/tag/v0.14.0).

## [0.18.2]

### Added

- Support for historical queries after ledger rekey and service recovery (#2200).

### Changed

- CCF now supports OpenSSL for many crypto tasks like hashing, signing, and signature verification (#2123).
- In progress ledger files no longer cause a node to crash when they are committed (#2209).

## [0.18.1]

### Changed

- `"id"` field in `state` endpoint response has been renamed to `"node_id"` (#2150).
- `user_id` endpoint is renamed `caller_id` (#2142).
- Nodes' quotes format updated to Open Enclave's `SGX_ECDSA`. Quote endorsements are also stored in CCF and can be retrieved via the `quotes/self` and `quotes` endpoints (#2161).
- `get_quote_for_this_node_v1()` takes a `QuoteInfo` structure (containing the format, raw quote and corresponding endorsements) as out parameter instead of the distinct format and raw quote as two out paramters (#2161).
- Several internal tables are renamed (#2166).
- `/node/network/nodes` correctly returns all nodes if no filter is specified (#2188).

## [0.18.0]

### Changed

- `endpoint_metrics` is renamed `api/metrics` and now returns an array of objects instead of nested path/method objects (#2068).
- Governance proposal ids are now digests of the proposal and store state observed during their creation, hex-encoded as strings. This makes votes entirely specific to an instance of a proposal without having to include a nonce. (#2104, #2135).
- `quote` endpoint has been renamed to `quotes/self` (#2149).
- `TxView`s have been renamed to `MapHandle`s, to clearly distinguish them from consensus views. Calls to `tx.get_view` must be replaced with `tx.rw`.
- `tx.rw` does not support retrieving multiple views in a single call. Instead of `auto [view1, view2] = tx.get_view(map1, map2);`, you must write `auto handle1 = tx.rw(map1); auto handle2 = tx.rw(map2);`.

### Added

- Added `get_version_of_previous_write(const K& k)` to `MapHandle`. If this entry was written to by a previous transaction, this returns the version at which that transaction was applied. See docs for more details.

### Removed

- The `x-ccf-global-commit` header is no longer sent with responses (#1586, #2144). This was a hint of global commit progress, but was known to be imprecise and unrelated to the executed transaction. Instead, clients should call `/commit` to monitor commit progress or `/tx` for a specific transaction.

## [0.17.2]

### Fixed

- Fixed incorrect ledger chunking on backup nodes when snapshotting is enabled (#2110).

## [0.17.1]

### Changed

- JS endpoints now list their auth policies by name, similar to C++ endpoints. The fields `require_client_identity`, `require_client_signature`, and `require_jwt_authentication` are removed, and should be replaced by `authn_policies`. For example, the previous default `"require_client_identity": true` should be replaced with `"authn_policies": ["user_cert"]`, an endpoint which would like to handle a JWT but will also accept unauthenticated requests would be `"authn_policies": ["jwt", "no_auth"]`, and a fully unauthenticated endpoint would be `"authn_policies": []`. See [docs](https://microsoft.github.io/CCF/main/build_apps/js_app_bundle.html#metadata) for further detail.

## [0.17.0]

### Added

- Versioned APIs for common CCF functionality: `get_status_for_txid_v1`, `get_last_committed_txid_v1`, `generate_openapi_document_v1`, `get_receipt_for_seqno_v1`, `get_quote_for_this_node_v1`. We will aim to support these function signatures long-term, and provide similar functionality with incremental version bumps when this is no longer possible. In particular, this enables building an app which does not expose the [default endpoints](https://microsoft.github.io/CCF/main/build_apps//logging_cpp.html#default-endpoints) but instead exposes similar functionality through its own API.

### Changed

- `/network`, `/network_info`, `/node/ids`, `/primary_info` have been restructured into `/network`, `/network/nodes`, `/network/nodes/{id}`, `/network/nodes/self`, `/network/nodes/primary` while also changing the response schemas (#1954).
- `/ack` responds with HTTP status `204` now instead of `200` and `true` as body (#2088).
- `/recovery_share` has new request and response schemas (#2089).

## [0.16.3]

### Changed

- To avoid accidentally unauthenticated endpoints, a vector of authentication policies must now be specified at construction (as a new argument to `make_endpoint`) rather than by calling `add_authentication`. The value `ccf::no_auth_required` must be used to explicitly indicate an unauthenticated endpoint.
- All `/gov` endpoints accept signature authentication alone correctly, regardless of session authentication.
- `ccf.CCFClient` now allows separate `session_auth` and `signing_auth` to be passed as construction time. `ccf.CCFClient.call()` no longer takes a `signed` argument, clients with a `signing_auth` always sign. Similarly, the `disable_session_auth` constructor argument is removed, the same effect can be achieved by setting `session_auth` to `None`.

## [0.16.2]

### Changed

- Snapshots are generated by default on the current primary node, every `10,000` committed transaction (#2029).
- Node information exposed in the API now correctly reports the public port when it differs from the local one. (#2001)
- All `/gov` endpoints accept signature authentication again. Read-only `/gov` endpoints had been incorrectly changed in [0.16.1] to accept session certification authentication only (#2033).

## [0.16.1]

### Added

- C++ endpoints can be omitted from OpenAPI with `set_openapi_hidden(true)` (#2008).
- JS endpoints can be omitted from OpenAPI if the `"openapi_hidden"` field in `app.json` is `true` (#2008).

### Changed

- Error responses of built-in endpoints are now JSON and follow the OData schema (#1919).
- Code ids are now deleted rather than marked as `RETIRED`. `ACTIVE` is replaced with the more precise `ALLOWED_TO_JOIN` (#1996).
- Authentication policies can be specified per-endpoint with `add_authentication`. Sample policies are implemented which check for a user TLS handshake, a member TLS handshake, a user HTTP signature, a member HTTP signature, and a valid JWT. This allows multiple policies per-endpoints, and decouples auth from frontends - apps can define member-only endpoints (#2010).
- By default, if no authentication policy is specified, endpoints are now unauthenticated and accessible to anyone (previously the default was user TLS handshakes, where the new default is equivalent to `set_require_client_identity(false)`).
- CCF now depends on [Open Enclave 0.13](https://github.com/openenclave/openenclave/releases/tag/v0.13.0).

### Removed

- The methods `Endpoint::set_require_client_signature`, `Endpoint::set_require_client_identity` and `Endpoint::set_require_jwt_authentication` are removed, and should be replaced by calls to `add_authentication`. For unauthenticated endpoints, either add no policies, or add the built-in `empty_auth` policy which accepts all requests.
  - `.set_require_client_signature(true)` must be replaced with `.add_authentication(user_signature_auth_policy)`
  - `.set_require_client_identity(true)` must be replaced with `.add_authentication(user_cert_auth_policy)`
  - `.set_require_jwt_authentication(true)` must be replaced with `.add_authentication(jwt_auth_policy)`

## [0.16.0]

### Added

- CLI options are printed on every node launch (#1923).
- JS logging sample app is included in CCF package (#1932).
- C++ apps can be built using cmake's `find_package(ccf REQUIRED)` (see [cmake sample](https://github.com/microsoft/CCF/blob/main/samples/apps/logging/CMakeLists.txt)) (#1947).

### Changed

- JWT signing keys are auto-refreshed immediately when adding a new issuer instead of waiting until the next auto-refresh event is due (#1978).
- Snapshots are only committed when proof of snapshot evidence is committed (#1972).
- Snapshot evidence must be validated before joining/recovering from snapshot (see [doc](https://microsoft.github.io/CCF/main/operations/ledger_snapshot.html#join-recover-from-snapshot)) (#1925).

### Fixed

- Ledger index is recovered correctly even if `--ledger-dir` directory is empty (#1953).
- Memory leak fixes (#1957, #1959, #1974, #1982).
- Consensus fixes (#1977, #1981).
- Enclave schedules messages in a fairer way (#1991).

### Security

- Hostname of TLS certificate is checked when auto-refreshing JWT signing keys (#1934).
- Evercrypt update to 0.3.0 (#1967).

## [0.15.2]

### Added

- JWT key auto-refresh (#1908), can be enabled by providing `"auto_refresh": true` and `"ca_cert_name": "..."` in `set_jwt_issuer` proposal.
  - Auto-refresh is currently only supported for providers following the OpenID Connect standard where keys are published under the `/.well-known/openid-configuration` path of the issuer URL.
  - `ca_cert_name` refers to a certificate stored with a `set_ca_cert` proposal and is used to validate the TLS connection to the provider endpoint.
- JWT signature validation (#1912), can be enabled with the `require_jwt_authentication` endpoint property.

### Changed

- Members can no longer vote multiple times on governance proposals (#1743).
- `update_ca_cert` proposal has been replaced by `set_ca_cert`/`remove_ca_cert` (#1917).

### Deprecated

- `set_js_app` proposal and `--js-app-script` argument are deprecated, and should be replaced by `deploy_js_app` and `--js-app-bundle`. See #1895 for an example of converting from the old style (JS embedded in a Lua script) to the new style (app bundle described by `app.json`).

### Removed

- `kv::Store::create` is removed.
- `luageneric` is removed.

## [0.15.1]

### Added

- [JWT documentation](https://microsoft.github.io/CCF/main/developers/auth/jwt.html#jwt-authentication) (#1875).
- [Member keys in HSM documentation](https://microsoft.github.io/CCF/main/members/hsm_keys.html) (#1884).

### Changed

- `/gov/ack/update_state_digest` and `/gov/ack` now only return/accept a hex string (#1873).
- `/node/quote` schema update (#1885).
- AFT consensus improvements (#1880, #1881).

## [0.15.0]

### Added

- Support for non-recovery members: only members with an associated public encryption key are handed recovery shares (#1866).
- AFT consensus verify entry validity (#1864).
- JWT validation in forum sample app (#1867).
- JavaScript endpoints OpenAPI definition is now included in `/api` (#1874).

### Changed

- The `keyId` field in the Authorization header must now be set to the hex-encoded SHA-256 digest of the corresponding member certificate encoded in PEM format. The `scurl.sh` script and Python client have been modified accordingly. `scurl.sh` can be run with `DISABLE_CLIENT_AUTH=1` (equivalent `disable_client_auth=False` argument to Python client) to issue signed requests without session-level client authentication (#1870).
- Governance endpoints no longer require session-level client authentication matching a member identity, the request signature now serves as authentication. The purpose of this change is to facilitate member key storage in systems such as HSMs (#1870).
- Support for [hs2019 scheme](https://tools.ietf.org/html/draft-cavage-http-signatures-12) for HTTP signatures (#1872).
  - `ecdsa-sha256` scheme will be deprecated in the next release.

## [0.14.3]

### Added

- Added support for storing JWT public signing keys (#1834).
  - The new proposals `set_jwt_issuer`, `remove_jwt_issuer`, and `set_jwt_public_signing_keys` can be generated with the latest version of the ccf Python package.
  - `sandbox.sh` has a new `--jwt-issuer <json-path>` argument to easily bootstrap with an initial set of signing keys using the `set_jwt_issuer` proposal.
  - See [`tests/npm-app/src/endpoints/jwt.ts`](https://github.com/microsoft/CCF/blob/70b09e53cfdc8cee946193319446f1e22aed948f/tests/npm-app/src/endpoints/jwt.ts#L23) for validating tokens received in the `Authorization` HTTP header in TypeScript.
  - Includes special support for SGX-attested signing keys as used in [MAA](https://docs.microsoft.com/en-us/azure/attestation/overview).

### Changed

- CCF now depends on [Open Enclave 0.12](https://github.com/openenclave/openenclave/releases/tag/v0.12.0) (#1830).
- `/app/user_id` now takes `{"cert": user_cert_as_pem_string}` rather than `{"cert": user_cert_as_der_list_of_bytes}` (#278).
- Members' recovery shares are now encrypted using [RSA-OAEP-256](https://docs.microsoft.com/en-gb/azure/key-vault/keys/about-keys#wrapkeyunwrapkey-encryptdecrypt) (#1841). This has the following implications:
  - Network's encryption key is no longer output by the first node of a CCF service is no longer required to decrypt recovery shares.
  - The latest version of the `submit_recovery_share.sh` script should be used.
  - The latest version of the `proposal_generator.py` should be used (please upgrade the [ccf Python package](https://microsoft.github.io/CCF/main/quickstart/install.html#python-package)).
- `submit_recovery_share.sh` script's `--rpc-address` argument has been removed. The node's address (e.g. `https://127.0.0.1:8000`) should be used directly as the first argument instead (#1841).
- The constitution's `pass` function now takes an extra argument: `proposer_id`, which contains the `member_id` of the member who submitted the proposal. To adjust for this change, replace `tables, calls, votes = ...` with `tables, calls, votes, proposer_id = ...` at the beginning of the `pass` definition.
- Bundled votes (ie. the `ballot` entry in `POST /proposals`) have been removed. Votes can either happen explicitly via `POST /proposals/{proposal_id}/votes`, or the constitution may choose to pass a proposal without separate votes by examining its contents and its proposer, as illustrated in the operating member constitution sample. The `--vote-against` flag in `proposal_generator.py`, has also been removed as a consequence.

### Fixed

- Added `tools.cmake` to the install, which `ccf_app.cmake` depends on and was missing from the previous release.

### Deprecated

- `kv::Store::create` is deprecated, and will be removed in a future release. It is no longer necessary to create a `kv::Map` from a `Store`, it can be constructed locally (`kv::Map<K, V> my_map("my_map_name");`) or accessed purely by name (`auto view = tx.get_view<K, V>("my_map_name");`) (#1847).

## [0.14.2]

### Changed

- The `start_test_network.sh` script has been replaced by [`sandbox.sh`](https://microsoft.github.io/CCF/main/quickstart/test_network.html). Users wishing to override the default network config (a single node on '127.0.0.1:8000') must now explictly specify if they should be started locally (eg. `-n 'local://127.4.4.5:7000'`) or on remote machine via password-less ssh (eg. `-n 'ssh://10.0.0.1:6000'`).
- `node/quote` endpoint now returns a single JSON object containing the node's quote (#1761).
- Calling `foreach` on a `TxView` now iterates over the entries which previously existed, ignoring any modifications made by the functor while iterating.
- JS: `ccf.kv.<map>.get(key)` returns `undefined` instead of throwing an exception if `key` does not exist.
- JS: `ccf.kv.<map>.delete(key)` returns `false` instead of throwing an exception if `key` does not exist, and `true` instead of `undefined` otherwise.
- JS: `ccf.kv.<map>.set(key, val)` returns the map object instead of `undefined`.

## [0.14.1]

### Added

- `/node/memory` endpoint exposing the maximum configured heap size, peak and current used sizes.

### Changed

- Public tables in the KV must now indicate this in their name (with a `public:` prefix), and internal tables have been renamed. Any governance or auditing scripts which operate over internal tables must use the new names (eg - `ccf.members` is now `public:ccf.gov.members`).
- `--member-info` on `cchost` can now take a third, optional file path to a JSON file containing additional member data (#1712).

### Removed

- `/api/schema` endpoints are removed, as the same information is now available in the OpenAPI document at `/api`.

### Deprecated

- Passing the `SecurityDomain` when creating a KV map is deprecated, and will be removed in a future release. This should be encoded in the table's name, with a `public:` prefix for public tables.

## [0.14.0]

### Added

- Nodes can recover rapidly from a snapshot, rather than needing to reprocess an entire ledger (#1656)
- Python client code wraps creation and replacement of an entire JS app bundle in a single operation (#1651)
- Snapshots are only usable when the corresponding evidence is committed (#1668).
- JSON data associated to each consortium member to facilitate flexible member roles (#1657).

### Changed

- `/api` endpoints return an OpenAPI document rather than a custom response (#1612, #1664)
- Python ledger types can process individual chunks as well as entire ledger (#1644)
- `POST recovery_share/submit` endpoint is renamed to `POST recovery_share` (#1660).

### Fixed

- Elections will not allow transactions which were reported as globally committed to be rolled back (#1641)

### Deprecated

- `lua_generic` app is deprecated and will be removed in a future release. Please migrate old Lua apps to JS

## [0.13.4]

### Changed

- Fixed infinite memory growth issue (#1639)
- Step CLI updated to 0.15.2 (#1636)

## [0.13.3]

### Added

- Sample TypeScript application (#1614, #1596)

### Changed

- Handlers can implement custom authorisation headers (#1203, #1563)
- Reduced CPU usage when nodes are idle (#1625, #1626)
- Upgrade to Open Enclave 0.11 (#1620, #1624)
- Snapshots now include view history, so nodes resuming from snapshots can accurately serve transaction status requests (#1616)
- Request is now passed as an argument to JavaScript handlers (#1604), which can return arbitrary content types (#1575)
- Quote RPC now returns an error when the quote cannot be found (#1594)
- Upgraded third party dependencies (#1589, #1588, #1576, #1572, #1573, #1570, #1569)
- Consensus types renamed from `raft` and `pbft` to `cft` and `bft` (#1591)

### Removed

- Notification server (#1582)

## [0.13.2]

### Added

- retire_node_code proposal (#1558)
- Ability to update a collection of JS modules in a single proposal (#1557)

## [0.13.1]

### Fixed

- Handle setting multiple subject alternative names correctly in node certificate (#1552)
- Fix host memory check on startup ecall (#1553)

## [0.13.0]

### Added

- Experimental

  - New CCF nodes can now join from a [snapshot](https://microsoft.github.io/CCF/ccf-0.13.0/operators/start_network.html#resuming-from-existing-snapshot) (#1500, #1532)
  - New KV maps can now be created dynamically in a transaction (#1507, #1528)

- CLI

  - Subject Name and Subject Alternative Names for the node certificates can now be passed to cchost using the --sn and --san CLI switches (#1537)
  - Signature and ledger splitting [flags](https://microsoft.github.io/CCF/ccf-0.13.0/operators/start_network.html#signature-interval) have been renamed more accurately (#1534)

- Governance

  - `user_data` can be set at user creation, as well as later (#1488)

- Javascript
  - `js_generic` endpoints are now modules with a single default call. Their dependencies can be stored in a separate table and loaded with `import`. (#1469, #1472, #1481, #1484)

### Fixed

- Retiring the primary from a network is now correctly handled (#1522)

### Deprecated

- CLI
  - `--domain=...` is superseded by `--san=dNSName:...` and will be removed in a future release

### Removed

- API
  - Removed redirection from legacy frontend names (`members` -> `gov`, `nodes` -> `node`, `users` -> `app`) (#1543)
  - Removed old `install()` API, replaced by `make_endpoint()` in [0.11.1](https://github.com/microsoft/CCF/releases/tag/ccf-0.11.1) (#1541)

## [0.12.2]

### Fixed

- Fix published containers

## [0.12.1]

### Changed

- Release tarball replaced by a .deb

### Fixed

- Fix LVI build for applications using CCF (#1466)

## [0.12.0]

### Added

- Tooling
  - New Python proposal and vote generator (#1370). See [docs](https://microsoft.github.io/CCF/ccf-0.12.0/members/proposals.html#creating-a-proposal).
  - New CCF tools Python package for client, ledger parsing and member proposal/vote generation (#1429, #1435). See [docs](https://microsoft.github.io/CCF/ccf-0.12.0/users/python_tutorial.html).
- HTTP endpoints
  - Templated URI for HTTP endpoints (#1384, #1393).
  - New `remove_user` proposal (#1379).
  - New node endpoints: `/node/state` and `/node/is_primary` (#1387, #1439)
  - New `metrics` endpoint (#1422).

### Changed

- Tooling
  - Updated version of Open Enclave (0.10) (#1424). Users should use the Intel PSW tested with Open Enclave 0.10, see Open Enclave releases notes: https://github.com/openenclave/openenclave/releases/tag/v0.10.0 for more details.
  - CCF releases no longer include a build of Open Enclave, instead the upstream binary release should be used. Playbooks and containers have been updated accordingly (#1437).
  - CCF is now built with LVI mitigations (#1427). CCF should now be built with a new LVI-enabled toolchain, available via CCF playbooks and containers.
  - Updated version of `snmalloc` (#1391).
- HTTP endpoints
  - Pass PEM certificates rather than byte-arrays (#1374).
  - Member `/ack` schema (#1395).
  - Authorisation HTTP request header now accepts unquoted values (#1411).
  - Fix double opening of `/app` on backups after recovery (#1445).
- Other
  - Merkle tree deserialisation fix (#1363).
  - Improve resilience of node-to-node channels (#1371).
  - First Raft election no longer fails (#1392).
  - Fix message leak (#1442).

### Removed

- `mkSign` endpoint (#1398).

## [0.11.7]

### Changed

1. Fix a bug that could cause signatures not to be recorded on transactions hitting conflicts (#1346)
2. Fix a bug that could allow transactions to be executed by members before a recovered network was fully opened (#1347)
3. Improve error reporting on transactions with invalid signatures (#1356)

### Added

1. All format and linting checks are now covered by `scripts/ci-checks.sh` (#1359)
2. `node/code` RPC returns all code versions and their status (#1351)

## [0.11.4]

### Changed

- Add clang-format to the application CI container, to facilitate application development (#1340)
- Websocket handlers are now distinct, and can be defined by passing `ws::Verb::WEBSOCKET` as a verb to `make_endpoint()` (#1333)
- Custom KV serialisation is [documented](https://microsoft.github.io/CCF/main/developers/kv/kv_serialisation.html#custom-key-and-value-types)

### Fixed

- Fix application runtime container, which had been missing a dependency in the previous release (#1340)

## [0.11.1]

### Added

- CLI tool for managing recovery shares (#1295). [usage](https://microsoft.github.io/CCF/main/members/accept_recovery.html#submitting-recovery-shares)
- New standard endpoint `node/ids` for retrieving node ID from IP address (#1319).
- Support for read-only transactions. Use `tx.get_read_only_view` to retrieve read-only views, and install with `make_read_only_endpoint` if all operations are read-only.
- Support for distinct handlers on the same URI. Each installed handler/endpoint is now associated with a single HTTP method, so you can install different operations on `POST /foo` and `GET /foo`.

### Changed

- The frontend names, used as a prefix on all URIs, have been changed. Calls to `/members/...` or `/users/...` should be replaced with `/gov/...` and `/app/...` respectively. The old paths will return HTTP redirects in this release, but may return 404 in a future release (#1325).
- App-handler installation API has changed. `install(URI, FN, READWRITE)` should be replaced with `make_endpoint(URI, VERB, FN).install()`. Existing apps should compile with deprecation warnings in this release, but the old API will be removed in a future release. See [this diff](https://github.com/microsoft/CCF/commit/7f131074027e3aeb5d469cf42e94acad5bf3e70a#diff-18609f46fab38755458a063d1079edaa) of logging.cpp for an example of the required changes.
- Improved quickstart documentation (#1298, #1316).
- Member ACKs are required, even when the service is opening (#1318).
- The naming scheme for releases has changed to be more consistent. The tags will now be in the form `ccf-X.Y.Z`.

## [0.11]

### Changed

- KV reorganisation to enable app-defined serialisation (#1179, #1216, #1234)

`kv.h` has been split into multiple headers so apps may need to add includes for `kv/store.h` and `kv/tx.h`. The typedefs `ccf::Store` and `ccf::Tx` have been removed; apps should now use `kv::Store` and `kv::Tx`.

CCF now deals internally only with serialised data in its tables, mapping byte-vectors to byte-vectors. By default all tables will convert their keys and values to msgpack, using the existing macros for user-defined types. Apps may define custom serialisers for their own types - see `kv/serialise_entry_json.h` for an example.

- Fixed issues that affected the accuracy of tx status reporting (#1157, #1150)
- All RPCs and external APIs now use `view` and `seqno` to describe the components of a transaction ID, regardless of the specific consensus implementation selected (#1187, #1227)
- Improved resiliency of recovery process (#1051)
- `foreach` early-exit semantics are now consistent (#1222)
- Third party dependency updates (#1144, #1148, #1149, #1151, #1155, #1255)
- All logging output now goes to stdout, and can be configured to be either JSON or plain text (#1258) [doc](https://microsoft.github.io/CCF/main/operators/node_output.html#json-formatting)
- Initial support for historical query handlers (#1207) [sample](https://github.com/microsoft/CCF/blob/main/src/apps/logging/logging.cpp#L262)
- Implement the equivalent of "log rolling" for the ledger (#1135) [doc](https://microsoft.github.io/CCF/main/operators/ledger.html)
- Internal RPCs renamed to follow more traditional REST conventions (#968) [doc](https://microsoft.github.io/CCF/main/operators/operator_rpc_api.html)

### Added

- Support for floating point types in default KV serialiser (#1174)
- The `start_test_network.sh` script now supports recovering an old network with the `--recover` flag (#1095) [doc](https://microsoft.github.io/CCF/main/users/deploy_app.html#recovering-a-service)
- Application CI and runtime containers are now available (#1178)
  1. `ccfciteam/ccf-app-ci:0.11` is recommended to build CCF applications
  2. `ccfciteam/ccf-app-run:0.11` is recommended to run CCF nodes, for example in k8s
- Initial websockets support (#629) [sample](https://github.com/microsoft/CCF/blob/main/tests/ws_scaffold.py#L21)

### Removed

- `ccf::Store` and `ccf::Tx` typdefs, in favour of `kv::Store` and `kv::Tx`.

## [0.10]

### Added

- Brand new versioned documentation: https://microsoft.github.io/CCF.
- New `/tx` endpoint to check that a transaction is committed (#1111). See [docs](https://microsoft.github.io/CCF/main/users/issue_commands.html#checking-for-commit).
- Disaster recovery is now performed with members key shares (#1101). See [docs](https://microsoft.github.io/CCF/main/members/accept_recovery.html).
- Open Enclave install is included in CCF install (#1125).
- New `sgxinfo.sh` script (#1081).
- New `--transaction-rate` flag to performance client (#1071).

### Changed

- CCF now uses Open Enclave 0.9 (#1098).
- `cchost`'s `--enclave-type` is `release` by default (#1083).
- `keygenerator.sh`'s `--gen-key-share` option renamed to `--gen-enc-key` to generate member encryption key (#1101).
- Enhanced view change support for PBFT (#1085, #1087, #1092).
- JavaScript demo logging app is now more generic (#1110).
- Updated method to retrieve time in enclave from host (#1100).
- Correct use of Everycrypt hashing (#1098).
- Maximum number of active members is 255 (#1107).
- Python infra: handle proposals correctly with single member (#1079).
- Dependencies updates (#1080, #1082).

### Removed

- `cchost` no longer outputs a sealed secrets file to be used for recovery (#1101).

## [0.9.3]

### Added

1. Install artifacts include `virtual` build (#1072)
2. `add_enclave_library_c` is exposed in `ccp_app.cmake` (#1073)

## [0.9.2]

### Added

- Handlers can decide if transaction writes are applied independently from error status (#1054)
- Scenario Perf Client is now part of the CCF install to facilitate performance tests (#1058)

### Changed

- Handle writes when host is reconnecting (#1038)
- Member tables are no longer whitelisted for raw_puts (#1041)
- Projects including CCF's CMake files now use the same build type default (#1057)

## [0.9.1]

### Added

- `cchost` now supports [file-based configuration](https://microsoft.github.io/CCF/operators/start_network.html#using-a-configuration-file), as well as command-line switches (#1013, #1019)

## [0.9]

This pre-release improves support for handling HTTP requests.

### Added

- Key shares will be accepted after multiple disaster recovery operations (#992).
- HTTP response headers and status can be set directly from handler (#921, #977).
- Handlers can be restricted to accept only specific HTTP verbs (#966).
- Handlers can accept requests without a matching client cert (#962).
- PBFT messages are authenticated by each receiving node (#947).
- snmalloc can be used as allocator (#943, #990).
- Performance optimisations (#946, #971).
- Install improvements (#983, #986).

### Changed

- HTTP request and responses no longer need to contain JSON-RPC objects (#930, #977).
- Files and binaries have been renamed to use a consistent `lower_snake_case` (#989). Most app includes should be unaffected, but users of the `luageneric` app should now look for `lua_generic`.
- Threading support relies on fixes from a recent build of OE (#990). Existing machines should re-run the ansible playbooks to install the current dependencies.
- Consensus is chosen at run-time, rather than build-time (#922).
- API for installing handlers has changed (#960). See the logging app or [documentation](https://microsoft.github.io/CCF/developers/logging_cpp.html#rpc-handler) for the current style.
- Several standard endpoints are now GET-only, and must be passed a URL query (ie `GET /users/getCommit?id=42`).

## [0.8.2]

### Changed

- CCF install can now be installed anywhere (#950).
- PBFT messages are now authenticated (#947).
- Miscellaneous performance improvements (#946).

## [0.8.1]

### Added

- PBFT timers can be set from`cchost` CLI (#929). See [docs](https://microsoft.github.io/CCF/developers/consensus.html#consensus-protocols).
- Nodes output their PID in a `cchost.pid` file on start-up (#927).
- (Experimental) Members can retrieve their decrypted recovery shares via `getEncryptedRecoveryShare` and submit the decrypted share via `submitRecoveryShare` (#932).

### Changed

- App handlers should set HTTP response fields instead of custom error codes (#921). See [docs](https://microsoft.github.io/CCF/developers/logging_cpp.html#rpc-handler).
- Single build for Raft and PBFT consensuses (#922, #929, #935).
- Members' proposals are forever rejected if they fail to execute (#930).
- Original consortium members can ACK (#933).
- PBFT performance improvements (#940, #942).
- PBFT ledger private tables are now encrypted (#939).

## [0.8]

This pre-release enables experimental support for running CCF with the PBFT consensus protocol. In providing an experimental release of CCF with PBFT we hope to get feedback from early adopters.

### Added

- Experimental PBFT support [docs](https://microsoft.github.io/CCF/developers/consensus.html)
- Increased threading support [docs](https://microsoft.github.io/CCF/developers/threading.html) (#831, #838)
- Governance proposals can now be rejected, which allows constitutions to implement veto power (#854)
- Support for non JSON-RPC payloads (#852)
- RPC to get the OE report (containing the SGX quote) of a specific node (#907)

### Changed

- Compatibility with msgpack 1.0.0
- Members now need to provide two public keys, an identity to sign their proposals and votes as before, and public key with which their recovery key share will be encrypted. `--member_cert` cli argument replaced with `--member-info` when starting up a network to allow this [docs](https://microsoft.github.io/CCF/operators/start_network.html)
- Member status is now a string, eg. `"ACTIVE"` rather than an integer (#827)
- User apps have access to standard user-cert lookup (#906)
- `get_rpc_handler()` now returns `UserRpcFrontend` instead of `RpcHandler` [docs](https://microsoft.github.io/CCF/developers/logging_cpp.html#rpc-handler) (#908)
- All governance RPC's must now be signed (#911)
- Test infra stores keys and certificates (e.g. `networkcert.pem`, `user0_privk.pem`) in new `workspace/<test_label>_common/` folder (#892)

### Removed

- FramedTCP support

## [0.7.1]

### Added

- Installed Python infrastructure can now be used to launch test networks of external builds (#809)
- Initial threading support, Raft nodes now execute transactions on multiple worker threads (#773, #822)

## [0.7]

This pre-release enables experimental support for Javascript as a CCF runtime, and switches the default transport to HTTP. FramedTCP is still supported in this release (`-DFTCP=ON`) but is deprecated and will be dropped in the next release.

### Changed

- Fixed node deadlock that could occur under heavy load (#628)
- Fixed vulnerability to possible replay attack (#419)
- CCF has an installable bundle (#742)
- HTTP is the default frame format (#744)

### Added

- Added support for re-keying the ledger (#50)
- Added QuickJS runtime and sample Javascript app (#668)

### Deprecated

- FramedTCP support. Please use the ccf_FTCP.tar.gz release bundle or build CCF with `-DFTCP=ON` if you require FTCP support.

## [0.6]

This pre-release enables support for HTTP in CCF

### Changed

- Quote format in `getQuotes` changed from string to vector of bytes (https://github.com/microsoft/CCF/pull/566)
- Improved error reporting and logging (https://github.com/microsoft/CCF/pull/572, https://github.com/microsoft/CCF/pull/577, https://github.com/microsoft/CCF/pull/620)
- Node certificates endorsed by the network (https://github.com/microsoft/CCF/pull/581)
- The [`keygenerator.sh`](https://github.com/microsoft/CCF/blob/v0.6/tests/keygenerator.sh) scripts replaces the `keygenerator` CLI utility to generate member and user identities.

### Added

- HTTP endpoint support when built with `-DHTTP=ON`, see https://microsoft.github.io/CCF/users/client.html for details.
- [Only when building with `-DHTTP=ON`] The new [`scurl.sh`](https://github.com/microsoft/CCF/blob/v0.6/tests/scurl.sh) script can be used to issue signed HTTP requests to CCF (e.g. for member votes). The script takes the same arguments as `curl`.
- `listMethods` RPC for luageneric app (https://github.com/microsoft/CCF/pull/570)
- `getReceipt`/`verifyReceipt` RPCs (https://github.com/microsoft/CCF/pull/567)
- Support for app-defined ACLs (https://github.com/microsoft/CCF/pull/590)

Binaries for `cchost` and `libluagenericenc.so` are attached to this release. Note that libluagenericenc.so should be signed before being deployed by CCF (see https://microsoft.github.io/CCF/developers/build_app.html#standalone-signing).

## [0.5]

This pre-release fixes minor issues and clarifies some of `cchost` command line options.

### Removed

- The `new_user` function in constitution scripts (e.g. `gov.lua`) should be deleted as it is now directly implemented inside CCF (https://github.com/microsoft/CCF/pull/550).
- `cmake -DTARGET=all` replaced with `cmake -DTARGET=sgx;virtual`. See https://microsoft.github.io/CCF/quickstart/build.html#build-switches for new values (https://github.com/microsoft/CCF/pull/513).

### Changed

- The members and users certificates can now be registered by the consortium using clients that are not the `memberclient` CLI (e.g. using the `tests/infra/jsonrpc.py` module) (https://github.com/microsoft/CCF/pull/550).
- Fix for Raft consensus to truncate the ledger whenever a rollback occurs and use `commit_idx` instead of `last_idx` in many places because of signatures (https://github.com/microsoft/CCF/pull/503).
- Join protocol over HTTP fix (https://github.com/microsoft/CCF/pull/550).
- Clearer error messages for when untrusted users/members issue transactions to CCF (https://github.com/microsoft/CCF/pull/530).
- `devcontainer.json` now points to right Dockerfile (https://github.com/microsoft/CCF/pull/543).
- `cchost --raft-election-timeout` CLI option default now set to 5000 ms (https://github.com/microsoft/CCF/pull/559).
- Better descriptions for `cchost` command line options (e.g. `--raft-election-timeout`) (https://github.com/microsoft/CCF/pull/559).

The `cchost`, `libluagenericenc.so`, `keygenerator` and `memberclient` are also attached to this release to start a CCF network with lua application.
Note that `libluagenericenc.so` should be signed before being deployed by CCF (see https://microsoft.github.io/CCF/developers/build_app.html#standalone-signing).

## [0.4]

In this preview release, it is possible to run CCF with the PBFT consensus algorithm, albeit with significant limitations.

The evercrypt submodule has been removed, the code is instead imported, to make release tarballs easier to use.

## [0.3]

This pre-release implements the genesis model described in the TR, with a distinct service opening phase. See https://microsoft.github.io/CCF/start_network.html for details.

Some discrepancies with the TR remain, and are being tracked under https://github.com/microsoft/CCF/milestone/2

## 0.2

Initial pre-release

[1.0.16]: https://github.com/microsoft/CCF/releases/tag/ccf-1.0.15
[1.0.15]: https://github.com/microsoft/CCF/releases/tag/ccf-1.0.15
[1.0.14]: https://github.com/microsoft/CCF/releases/tag/ccf-1.0.14
[1.0.13]: https://github.com/microsoft/CCF/releases/tag/ccf-1.0.13
[1.0.12]: https://github.com/microsoft/CCF/releases/tag/ccf-1.0.12
[1.0.11]: https://github.com/microsoft/CCF/releases/tag/ccf-1.0.11
[1.0.10]: https://github.com/microsoft/CCF/releases/tag/ccf-1.0.10
[1.0.9]: https://github.com/microsoft/CCF/releases/tag/ccf-1.0.9
[1.0.8]: https://github.com/microsoft/CCF/releases/tag/ccf-1.0.8
[1.0.7]: https://github.com/microsoft/CCF/releases/tag/ccf-1.0.7
[1.0.6]: https://github.com/microsoft/CCF/releases/tag/ccf-1.0.6
[1.0.5]: https://github.com/microsoft/CCF/releases/tag/ccf-1.0.5
[1.0.4]: https://github.com/microsoft/CCF/releases/tag/ccf-1.0.4
[1.0.3]: https://github.com/microsoft/CCF/releases/tag/ccf-1.0.3
[1.0.2]: https://github.com/microsoft/CCF/releases/tag/ccf-1.0.2
[1.0.1]: https://github.com/microsoft/CCF/releases/tag/ccf-1.0.1
[1.0.0]: https://github.com/microsoft/CCF/releases/tag/ccf-1.0.0
[1.0.0-rc3]: https://github.com/microsoft/CCF/releases/tag/ccf-1.0.0-rc3
[1.0.0-rc2]: https://github.com/microsoft/CCF/releases/tag/ccf-1.0.0-rc2
[1.0.0-rc1]: https://github.com/microsoft/CCF/releases/tag/ccf-1.0.0-rc1
[0.99.4]: https://github.com/microsoft/CCF/releases/tag/ccf-0.99.4
[0.99.3]: https://github.com/microsoft/CCF/releases/tag/ccf-0.99.3
[0.99.2]: https://github.com/microsoft/CCF/releases/tag/ccf-0.99.2
[0.99.1]: https://github.com/microsoft/CCF/releases/tag/ccf-0.99.1
[0.99.0]: https://github.com/microsoft/CCF/releases/tag/ccf-0.99.0
[0.19.3]: https://github.com/microsoft/CCF/releases/tag/ccf-0.19.3
[0.19.2]: https://github.com/microsoft/CCF/releases/tag/ccf-0.19.2
[0.19.1]: https://github.com/microsoft/CCF/releases/tag/ccf-0.19.1
[0.19.0]: https://github.com/microsoft/CCF/releases/tag/ccf-0.19.0
[0.18.5]: https://github.com/microsoft/CCF/releases/tag/ccf-0.18.5
[0.18.4]: https://github.com/microsoft/CCF/releases/tag/ccf-0.18.4
[0.18.3]: https://github.com/microsoft/CCF/releases/tag/ccf-0.18.3
[0.18.2]: https://github.com/microsoft/CCF/releases/tag/ccf-0.18.2
[0.18.1]: https://github.com/microsoft/CCF/releases/tag/ccf-0.18.1
[0.18.0]: https://github.com/microsoft/CCF/releases/tag/ccf-0.18.0
[0.17.2]: https://github.com/microsoft/CCF/releases/tag/ccf-0.17.2
[0.17.1]: https://github.com/microsoft/CCF/releases/tag/ccf-0.17.1
[0.17.0]: https://github.com/microsoft/CCF/releases/tag/ccf-0.17.0
[0.16.3]: https://github.com/microsoft/CCF/releases/tag/ccf-0.16.3
[0.16.2]: https://github.com/microsoft/CCF/releases/tag/ccf-0.16.2
[0.16.1]: https://github.com/microsoft/CCF/releases/tag/ccf-0.16.1
[0.16.0]: https://github.com/microsoft/CCF/releases/tag/ccf-0.16.0
[0.15.2]: https://github.com/microsoft/CCF/releases/tag/ccf-0.15.2
[0.15.1]: https://github.com/microsoft/CCF/releases/tag/ccf-0.15.1
[0.15.0]: https://github.com/microsoft/CCF/releases/tag/ccf-0.15.0
[0.14.3]: https://github.com/microsoft/CCF/releases/tag/ccf-0.14.3
[0.14.2]: https://github.com/microsoft/CCF/releases/tag/ccf-0.14.2
[0.14.1]: https://github.com/microsoft/CCF/releases/tag/ccf-0.14.1
[0.14.0]: https://github.com/microsoft/CCF/releases/tag/ccf-0.14.0
[0.13.4]: https://github.com/microsoft/CCF/releases/tag/ccf-0.13.4
[0.13.3]: https://github.com/microsoft/CCF/releases/tag/ccf-0.13.3
[0.13.2]: https://github.com/microsoft/CCF/releases/tag/ccf-0.13.2
[0.13.1]: https://github.com/microsoft/CCF/releases/tag/ccf-0.13.1
[0.13.0]: https://github.com/microsoft/CCF/releases/tag/ccf-0.13.0
[0.12.2]: https://github.com/microsoft/CCF/releases/tag/ccf-0.12.2
[0.12.1]: https://github.com/microsoft/CCF/releases/tag/ccf-0.12.1
[0.12.0]: https://github.com/microsoft/CCF/releases/tag/ccf-0.12.0
[0.11.7]: https://github.com/microsoft/CCF/releases/tag/ccf-0.11.7
[0.11.4]: https://github.com/microsoft/CCF/releases/tag/ccf-0.11.4
[0.11.1]: https://github.com/microsoft/CCF/releases/tag/ccf-0.11.1
[0.11]: https://github.com/microsoft/CCF/releases/tag/0.11
[0.10]: https://github.com/microsoft/CCF/releases/tag/v0.10
[0.9.3]: https://github.com/microsoft/CCF/releases/tag/v0.9.3
[0.9.2]: https://github.com/microsoft/CCF/releases/tag/v0.9.2
[0.9.1]: https://github.com/microsoft/CCF/releases/tag/v0.9.1
[0.9]: https://github.com/microsoft/CCF/releases/tag/v0.9
[0.8.2]: https://github.com/microsoft/CCF/releases/tag/v0.8.2
[0.8.1]: https://github.com/microsoft/CCF/releases/tag/v0.8.1
[0.8]: https://github.com/microsoft/CCF/releases/tag/v0.8
[0.7.1]: https://github.com/microsoft/CCF/releases/tag/v0.7.1
[0.7]: https://github.com/microsoft/CCF/releases/tag/v0.7
[0.6]: https://github.com/microsoft/CCF/releases/tag/v0.6
[0.5]: https://github.com/microsoft/CCF/releases/tag/v0.5
[0.4]: https://github.com/microsoft/CCF/releases/tag/v0.4
[0.3]: https://github.com/microsoft/CCF/releases/tag/v0.3<|MERGE_RESOLUTION|>--- conflicted
+++ resolved
@@ -5,19 +5,15 @@
 The format is based on [Keep a Changelog](http://keepachangelog.com/en/1.0.0/)
 and this project adheres to [Semantic Versioning](http://semver.org/spec/v2.0.0.html).
 
-<<<<<<< HEAD
 ## [1.0.16]
 
+### Changed
+
+- Internally, CCF now interprets the former `bool is_snapshot` field in ledger transactions as an `enum EntryType entry_type`. The values and their semantics remain identical for now, but will be extended in 2.0. This change is back-ported to provide a user-friendly error in the event that 1.x nodes attempt to read a ledger produced by 2.x nodes (#3275).
+
 ### Dependency
 
 - Upgrade OpenEnclave from 0.17.2 to 0.17.5
-=======
-## [Unreleased]
-
-### Changed
-
-- Internally, CCF now interprets the former `bool is_snapshot` field in ledger transactions as an `enum EntryType entry_type`. The values and their semantics remain identical for now, but will be extended in 2.0. This change is back-ported to provide a user-friendly error in the event that 1.x nodes attempt to read a ledger produced by 2.x nodes (#3275).
->>>>>>> c708d458
 
 ## [1.0.15]
 
