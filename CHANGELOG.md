--- conflicted
+++ resolved
@@ -10,6 +10,7 @@
 ### Added
 
 - The node-to-node interface configuration now supports a `published_address` to enable networks with nodes running in different (virtual) subnets (#3867).
+- Added a `/node/service/previous_identity` endpoint (#3880), which can be used during a recovery to look up the identity of the service before the catastrophic failure.
 
 ### Changed
 
@@ -18,12 +19,7 @@
 
 ### Removed
 
-<<<<<<< HEAD
-- The node-to-node interface configuration now supports a `published_address` to enable networks with nodes running in different (virtual) subnets (#3867).
-- Added a `/node/service/previous_identity` endpoint (#3880), which can be used during a recovery to look up the identity of the service before the catastrophic failure.
-=======
 - Removed deprecated `set_execute_outside_consensus()` API (#3886, #3673).
->>>>>>> f1439af6
 
 ## [2.0.0]
 
