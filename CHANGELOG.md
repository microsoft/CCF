# Changelog

All notable changes to this project will be documented in this file.

The format is based on [Keep a Changelog](http://keepachangelog.com/en/1.0.0/)
and this project adheres to [Semantic Versioning](http://semver.org/spec/v2.0.0.html).

## [Unreleased]

### Added

<<<<<<< HEAD
- Receipts now include the endorsed certificate of the node, as well as its node id, for convenience (#2991).
- Snapshot files now include receipt of evidence transaction. As such, nodes can now join or recover a service from a standalone snapshot file. 2.x nodes can still make use of snapshots created by a 1.x node, as long as the ledger suffix containing the proof of evidence is also specified at start-up (#2998).
=======
- Receipts now include the endorsed certificate of the node, as well as its node id, for convenience.
- `get_metrics_v1` API to `BaseEndpointRegistry` for applications that do not make use of builtins and want to version or customise metrics output.
>>>>>>> 41cadaf4

## [2.0.0-dev4]

### Added

- Added `foreach_key` and `foreach_value` to C++ KV API, to iterate without deserializing both entries when only one is used (#2918).
- `ccf::historical::adapter_v2` now returns 404, with either `TransactionPendingOrUnknown` or `TransactionInvalid`, rather than 400 when a user performs a historical query for a transaction id that is not committed.

### Changed

- Service-endorsed node certificates are now recorded in a new `public:ccf.gov.nodes.endorsed_certificates` table, while the existing `cert` field in the `public:ccf.gov.nodes.info` table is now deprecated (#2844).
- Joining nodes now present service-endorsed certificate in client TLS sessions _after_ they have observed their own addition to the store, rather than as soon as they have joined the service. Operators should monitor the initial progress of a new node using its self-signed certificate as TLS session certificate authority (#2844).
- Updated `actions.js` constitution fragment to record service-endorsed node certificate on the `transition_node_to_trusted` action. The constitution should be updated using the existing `set_constitution` proposal (#2844).
- Improved performance for lookup of path-templated endpoints (#2918).
- Raised the minimum supported CMake version for building CCF to 3.16 (#2946).

### Dependency

- Upgrade OpenEnclave from 0.17.1 to 0.17.2 (#2992)

## [2.0.0-dev3]

### Added

- Added support for listening on multiple interfaces for incoming client RPCs, with individual session caps (#2628).

### Changed

- Upgrade OpenEnclave from 0.17.0 to 0.17.1.
- `get_state_at()` now returns receipts for signature transactions (#2785), see [documentation](https://microsoft.github.io/CCF/main/use_apps/verify_tx.html#transaction-receipts) for details.
- Upgrade playbooks and base CI image to Ubuntu 20.04. CCF is now primarily developed and tested against Ubuntu 20.04.
- Python `ccf.read_ledger` module now accepts custom formatting rules for the key and value based on the key-value store table name (#2791).
- CCF is now built with Clang 10. It is recommended that C++ applications upgrade to Clang 10 as well.
- Internal `/gov/jwt_keys/refresh` endpoint has been moved to `/node/jwt_keys/refresh` (#2885).
- If no `--san` is specified at node start-up, the node certificate _Subject Alternative Name_ extension now defaults to the value of `--public-rpc-address` (#2902).

### Removed

- Remove long-deprecated `--domain` argument from `cchost`. Node certificate Subject Alternative Names should be passed in via existing `--san` argument (#2798).
- Removed Forum sample app.

## [2.0.0-dev2]

### Changed

- `ccf.crypto.verifySignature()` previously required DER-encoded ECDSA signatures and now requires IEEE P1363 encoded signatures, aligning with the behavior of the Web Crypto API (#2735).
- Upgrade OpenEnclave from 0.16.1 to 0.17.0.

### Added

- Nodes code digests are now extracted and cached at network join time in `public:ccf.gov.nodes.info`, and the `/node/quotes` and `/node/quotes/self` endpoints will use this cached value whenever possible (#2651).

### Removed

- Websockets endpoints are no longer supported. Usage is insufficient to justify ongoing maintenance.

### Bugfix

- Fixed incorrect transaction view returned in `x-ms-ccf-transaction-id` HTTP response header after primary change (i.e. new view) (#2755).

## [2.0.0-dev1]

### Added

- Added a new `--client-connection-timeout-ms` command line argument to `cchost` to specify the maximum time a node should wait before re-establishing failed client connections. This should be set to a significantly lower value than `--raft-election-timeout-ms` (#2618).
- Add `kv::Value` and `kv::Set`, as a more error-proof alternative to `kv::Map`s which had a single key or meaningless values (#2599).
- Added JavaScript bytecode caching to avoid repeated compilation overhead. See the [documentation](https://microsoft.github.io/CCF/main/build_apps/js_app_bundle.html#deployment) for more information (#2643).
- Added new operator RPC `/node/js_metrics` returning the JavaScript bytecode size and whether the bytecode is used (#2643).
- Added QuickJS version to RPC `/node/version` (#2643).
- Added `GET /gov/jwt_keys/all` endpoint (#2519).
- Added `ccf.crypto.verifySignature()` for verifying digital signatures to the JavaScript API (#2661).

### Changed

- CCF now responds to HTTP requests that could not be parsed with a 400 response including error details (#2652).

## [2.0.0-dev0]

### Added

- Added `get_untrusted_host_time_v1` API. This can be used to retrieve a timestamp during endpoint execution, accurate to within a few milliseconds. Note that this timestamp comes directly from the host so is not trusted, and should not be used to make sensitive decisions within a transaction (#2550).
- Added `get_quotes_for_all_trusted_nodes_v1` API. This returns the ID and quote for all nodes which are currently trusted and participating in the service, for live audit (#2511).
- Added node start-up check for `cchost` and enclave compatibility, which should both always be from the same release for a single node (#2532).
- Added a new `/node/version` endpoint to return the CCF version of a node (#2582).
- Added a new `/node/metrics` endpoint which includes the count of active and peak concurrent sessions handled by the node (#2596).
- Added experimental JavaScript API `ccf.host.triggerSubprocess()` (#2461).

### Changed

- The curve-id selected for the identity of joining nodes no longer needs to match that of the network (#2525).
- The per-node session cap behaviour has changed. The `--max-open-sessions` is now a soft cap on the number of sessions. Beyond this, new sessions will receive a HTTP 503 error immediately after completing the TLS handshake. The existing hard cap (where sessions are closed immediately, before the TLS handshake) is still available, under the new argument `--max-open-sessions-hard` (#2583).
- Requests with a url-encoded query string are now forwarded correctly from backups to the primary (#2587).
- Signed requests with a url-encoded query string are now handled correctly rather than rejected (#2592).
- Fixed consistency issue between ledger files on different nodes when snapshotting is active (#2607).

### Dependency

- Upgrade OpenEnclave from 0.15.0 to 0.16.1 (#2609)

## [1.0.4]

### Changed

- CCF now responds to HTTP requests that could not be parsed with a 400 response including error details (#2652).

## [1.0.3]

### Dependency

- Upgrade OpenEnclave from 0.15.0 to 0.16.1 (#2609)

## [1.0.2]

### Bugfix

- Fixed consistency issue between ledger files on different nodes when snapshotting is active (#2607).

## [1.0.1]

### Bugfix

- Requests with a url-encoded query string are now forwarded correctly from backups to the primary (#2587).
- Signed requests with a url-encoded query string are now handled correctly rather than rejected (#2592).

## [1.0.0]

The Confidential Consortium Framework CCF is an open-source framework for building a new category of secure, highly available, and performant applications that focus on multi-party compute and data.

This is the first long term support release for CCF. The 1.0 branch will only receive security and critical bug fixes, please see our [release policy](https://microsoft.github.io/CCF/main/overview/release_policy.html) for more detail.

Active development will continue on the `main` branch, and regular development snapshots including new features will continue to be published.

Browse our [documentation](https://microsoft.github.io/CCF/main/index.html) to get started with CCF, or [open a discussion on GitHub](https://github.com/microsoft/CCF/discussions) if you have any questions.

## [1.0.0-rc3]

### Changed

- Rename `Store::commit_version()` to the more accurate `Store::compacted_version()` (#1355).

## [1.0.0-rc2]

### Changed

- Adjust release pipeline to cope with GitHub renaming debian packages containing tildes.

## [1.0.0-rc1]

### Changed

- By default, CCF is now installed under `/opt/ccf` rather than `/opt/ccf-x.y.z`.

## [0.99.4]

### Fixed

- Fixed use of `--curve-id` argument to `cchost`, which can now start a network with both node and service identities using curve `secp256r1` (#2516).

## [0.99.3]

### Added

- `kv::MapHandle::size()` can be used to get the number of entries in a given map.
- `kv::MapHandle::clear()` can be used to remove all entries from a map.

## [0.99.2]

### Changed

- The default constitution no longer contains `set_service_principal` or `remove_service_principal` since they are not used by the core framework. Instead any apps which wish to use these tables should add them to their own constitution. A [sample implementation](https://github.com/microsoft/CCF/tree/main/src/runtime_config/test/service_principals/actions.js) is available, and used in the CI tests.
- Proposal status now includes a `final_votes` and `vote_failures` map, recording the outcome of each vote per member. `failure_reason` and `failure_trace` have been consolidated into a single `failure` object, which is also used for `vote_failures`.

## [0.99.1]

### Added

- The service certificate is now returned as part of the `/node/network/` endpoint response (#2442).

### Changed

- `kv::Map` is now an alias to `kv::JsonSerialisedMap`, which means all existing applications using `kv::Map`s will now require `DECLARE_JSON...` macros for custom key and value types. `msgpack-c` is no longer available to apps and `MSGPACK_DEFINE` macros should be removed. Note that this change may affect throughput of existing applications, in which case an app-defined serialiser (or `kv::RawCopySerialisedMap`) should be used (#2449).
- `/node/state` endpoint also returns the `seqno` at which a node was started (i.e. `seqno` of the snapshot a node started from or `0` otherwise) (#2422).

### Removed

- `/gov/query` and `/gov/read` governance endpoints are removed (#2442).
- Lua governance is removed. `JS_GOVERNANCE` env var is no longer necessary, and JS constitution is the only governance script which must be provided and will be used by the service. `--gov-script` can no longer be passed to `cchost` or `sandbox.sh`.

## [0.99.0]

This is a bridging release to simplify the upgrade to 1.0. It includes the new JS constitution, but also supports the existing Lua governance so that users can upgrade in 2 steps - first implementing all of the changes below with their existing Lua governance, then upgrading to the JS governance. Lua governance will be removed in CCF 1.0. See [temporary docs](https://microsoft.github.io/CCF/ccf-0.99.0/governance/js_gov.html) for help with transitioning from Lua to JS.

The 1.0 release will require minimal changes from this release.

### Added

- A new `read_ledger.py` Python command line utility was added to parse and display the content of a ledger directory.
- `ccf-app` npm package to help with developing JavaScript and TypeScript CCF apps. See [docs](https://microsoft.github.io/CCF/main/build_apps/js_app.html) for further details (#2331).

### Changed

- Retired members are now deleted from the store, instead of being marked as `Retired` (#1401).
- `retire_member` proposal has been renamed to `remove_member` and is now idempotent (i.e. succeeds even if the member was already removed) (#1401).
- `accept_recovery` and `open_network` proposals have been merged into a single idempotent `transition_service_to_open` proposal (#1791).
- The `/tx` endpoint now takes a single `transaction_id` query parameter. For example, rather than calling `/node/tx?view=2&seqno=42`, call `/node/tx?transaction_id=2.42`.
- The `/commit` endpoint now returns a response with a single `transaction_id` rather than separate `view` and `seqno` fields.
- `UserRpcFrontend` has been removed, and the return value of `get_rpc_handler` which apps should construct is now simply a `ccf::RpcFrontend`.
- There is now a distinction between public and private headers. The public headers under `include/ccf` are those we expect apps to use, and others are implementation details which may change/be deprecated/be hidden in future. Most apps should now be including `"ccf/app_interface.h"` and `"ccf/common_endpoint_registry.h"`.
- Various endpoint-related types have moved under the `ccf::endpoints` namespace. Apps will need to rename these types where they are not using `auto`, for instance to `ccf::endpoints::EndpointContext` and `ccf::endpoints::ForwardingRequired`.
- Ledger entry frames are no longer serialised with `msgpack` (#2343).
- In JavaScript apps, the field `caller.jwt.key_issuer` in the `Request` object has been renamed `caller.jwt.keyIssuer` (#2362).
- The proposals `set_module`, `remove_module` and `set_js_app` have been removed and `deploy_js_app` renamed to `set_js_app` (#2391).

## [0.19.3]

### Changed

- The status filter passed to `/node/network/nodes` now takes the correct CamelCased values (#2238).

## [0.19.2]

### Added

- New `get_user_data_v1` and `get_member_data_v1` C++ API calls have been added to retrieve the data associated with users/members. The user/member data is no longer included in the `AuthnIdentity` caller struct (#2301).
- New `get_user_cert_v1` and `get_member_cert_v1` C++ API calls have been added to retrieve the PEM certificate of the users/members. The user/member certificate is no longer included in the `AuthnIdentity` caller struct (#2301).

### Changed

- String values in query parameters no longer need to be quoted. For instance, you should now call `/network/nodes?host=127.0.0.1` rather than `/network/nodes?host="127.0.0.1"` (#2309).
- Schema documentation for query parameters should now be added with `add_query_parameter`, rather than `set_auto_schema`. The `In` type of `set_auto_schema` should only be used to describe the request body (#2309).
- `json_adapter` will no longer try to convert query parameters to a JSON object. The JSON passed as an argument to these handlers will now be populated only by the request body. The query string should be parsed separately, and `http::parse_query(s)` is added as a starting point. This means strings in query parameters no longer need to be quoted (#2309).
- Enum values returned by built-in REST API endpoints are now PascalCase. Lua governance scripts that use enum values need to be updated as well, for example, `"ACTIVE"` becomes `"Active"` for member info. The same applies when using the `/gov/query` endpoint (#2152).
- Most service tables (e.g. for nodes and signatures) are now serialised as JSON instead of msgpack. Some tables (e.g. user and member certificates) are serialised as raw bytes for performance reasons (#2301).
- The users and members tables have been split into `public:ccf.gov.users.certs`/`public:ccf.gov.users.info` and `public:ccf.gov.members.certs`/`public:ccf.gov.members.encryption_public_keys`/`public:ccf.gov.members.info` respectively (#2301).
- TypeScript interface/class names have been renamed to PascalCase (#2325).

## [0.19.1]

### Added

- Historical point query support has been added to JavaScript endpoints (#2285).
- RSA key generation JavaScript endpoint (#2293).

### Changed

- `"readonly"` has been replaced by `"mode"` in `app.json` in JavaScript apps (#2285).

## [0.19.0]

### Changed

- `x-ccf-tx-view` and `x-ccf-tx-seqno` response headers have been removed, and replaced with `x-ms-ccf-transaction-id`. This includes both original fields, separated by a single `.`. Historical queries using `ccf::historical::adapter` should also pass a single combined `x-ms-ccf-transaction-id` header (#2257).
- Node unique identifier is now the hex-encoded string of the SHA-256 digest of the node's DER-encoded identity public key, which is also used as the node's quote report data. The `sandbox.sh` script still uses incrementing IDs to keep track of nodes and for their respective directories (#2241).
- Members and users unique identifier is now the hex-encoded string of the SHA-256 digest of their DER-encoded identity certificate (i.e. fingerprint), which has to be specified as the `keyId` field for signed HTTP requests (#2279).
- The receipt interface has changed, `/app/receipt?commit=23` is replaced by `/app/receipt?transaction_id=2.23`. Receipt fetching is now implemented as a historical query, which means that the first reponse(s) may be 202 with a Retry-After header. Receipts are now structured JSON, as opposed to a flat byte sequence, and `/app/receipt/verify` has been removed in favour of an [offline verification sample](https://microsoft.github.io/CCF/ccf-0.19.0/use_apps/verify_tx.html#transaction-receipts).
- `ccfapp::get_rpc_handler()` now takes a reference to a `ccf::AbstractNodeContext` rather than `ccf::AbstractNodeState`. The node state can be obtained from the context via `get_node_state()`.

### Removed

- `get_receipt_for_seqno_v1` has been removed. Handlers wanting to return receipts must now use the historical API, and can obtain a receipt via `ccf::historical::StatePtr`. See the [historical query with receipt sample](https://microsoft.github.io/CCF/ccf-0.19.0/build_apps/logging_cpp.html#receipts) for reference.
- `caller_id` endpoint has been removed. Members and users can now compute their unique identifier without interacting with CCF (#2279).
- `public:ccf.internal.members.certs_der`, `public:ccf.internal.users.certs_der`, `public:ccf.internal.members.digests` and `public:ccf.internal.users.digests` KV tables have been removed (#2279).
- `view_change_in_progress` field in `network/status` response has been removed (#2288).

## [0.18.5]

### Changed

- Historical query system now supports range queries.

## [0.18.4]

### Changed

- Governance proposals can be submitted successfully against secondaries (#2247)
- `set_ca_cert`/`remove_ca_cert` proposals have been renamed `set_ca_cert_bundle`/`remove_ca_cert_bundle` and now also accept a bundle of certificates encoded as concatenated PEM string (#2221). The `ca_cert_name` parameter to the `set_jwt_issuer` proposal has been renamed to `ca_cert_bundle_name`.

### Added

- Support for multiple key wrapping algorithms for C++ and JavaScript applications (#2246)

## [0.18.3]

### Changed

- Fixed format of `notBefore` and `notAfter` in node and network certificates (#2243).
- CCF now depends on [Open Enclave 0.14](https://github.com/openenclave/openenclave/releases/tag/v0.14.0).

## [0.18.2]

### Added

- Support for historical queries after ledger rekey and service recovery (#2200).

### Changed

- CCF now supports OpenSSL for many crypto tasks like hashing, signing, and signature verification (#2123).
- In progress ledger files no longer cause a node to crash when they are committed (#2209).

## [0.18.1]

### Changed

- `"id"` field in `state` endpoint response has been renamed to `"node_id"` (#2150).
- `user_id` endpoint is renamed `caller_id` (#2142).
- Nodes' quotes format updated to Open Enclave's `SGX_ECDSA`. Quote endorsements are also stored in CCF and can be retrieved via the `quotes/self` and `quotes` endpoints (#2161).
- `get_quote_for_this_node_v1()` takes a `QuoteInfo` structure (containing the format, raw quote and corresponding endorsements) as out parameter instead of the distinct format and raw quote as two out paramters (#2161).
- Several internal tables are renamed (#2166).
- `/node/network/nodes` correctly returns all nodes if no filter is specified (#2188).

## [0.18.0]

### Changed

- `endpoint_metrics` is renamed `api/metrics` and now returns an array of objects instead of nested path/method objects (#2068).
- Governance proposal ids are now digests of the proposal and store state observed during their creation, hex-encoded as strings. This makes votes entirely specific to an instance of a proposal without having to include a nonce. (#2104, #2135).
- `quote` endpoint has been renamed to `quotes/self` (#2149).
- `TxView`s have been renamed to `MapHandle`s, to clearly distinguish them from consensus views. Calls to `tx.get_view` must be replaced with `tx.rw`.
- `tx.rw` does not support retrieving multiple views in a single call. Instead of `auto [view1, view2] = tx.get_view(map1, map2);`, you must write `auto handle1 = tx.rw(map1); auto handle2 = tx.rw(map2);`.

### Added

- Added `get_version_of_previous_write(const K& k)` to `MapHandle`. If this entry was written to by a previous transaction, this returns the version at which that transaction was applied. See docs for more details.

### Removed

- The `x-ccf-global-commit` header is no longer sent with responses (#1586, #2144). This was a hint of global commit progress, but was known to be imprecise and unrelated to the executed transaction. Instead, clients should call `/commit` to monitor commit progress or `/tx` for a specific transaction.

## [0.17.2]

### Fixed

- Fixed incorrect ledger chunking on backup nodes when snapshotting is enabled (#2110).

## [0.17.1]

### Changed

- JS endpoints now list their auth policies by name, similar to C++ endpoints. The fields `require_client_identity`, `require_client_signature`, and `require_jwt_authentication` are removed, and should be replaced by `authn_policies`. For example, the previous default `"require_client_identity": true` should be replaced with `"authn_policies": ["user_cert"]`, an endpoint which would like to handle a JWT but will also accept unauthenticated requests would be `"authn_policies": ["jwt", "no_auth"]`, and a fully unauthenticated endpoint would be `"authn_policies": []`. See [docs](https://microsoft.github.io/CCF/main/build_apps/js_app_bundle.html#metadata) for further detail.

## [0.17.0]

### Added

- Versioned APIs for common CCF functionality: `get_status_for_txid_v1`, `get_last_committed_txid_v1`, `generate_openapi_document_v1`, `get_receipt_for_seqno_v1`, `get_quote_for_this_node_v1`. We will aim to support these function signatures long-term, and provide similar functionality with incremental version bumps when this is no longer possible. In particular, this enables building an app which does not expose the [default endpoints](https://microsoft.github.io/CCF/main/build_apps//logging_cpp.html#default-endpoints) but instead exposes similar functionality through its own API.

### Changed

- `/network`, `/network_info`, `/node/ids`, `/primary_info` have been restructured into `/network`, `/network/nodes`, `/network/nodes/{id}`, `/network/nodes/self`, `/network/nodes/primary` while also changing the response schemas (#1954).
- `/ack` responds with HTTP status `204` now instead of `200` and `true` as body (#2088).
- `/recovery_share` has new request and response schemas (#2089).

## [0.16.3]

### Changed

- To avoid accidentally unauthenticated endpoints, a vector of authentication policies must now be specified at construction (as a new argument to `make_endpoint`) rather than by calling `add_authentication`. The value `ccf::no_auth_required` must be used to explicitly indicate an unauthenticated endpoint.
- All `/gov` endpoints accept signature authentication alone correctly, regardless of session authentication.
- `ccf.CCFClient` now allows separate `session_auth` and `signing_auth` to be passed as construction time. `ccf.CCFClient.call()` no longer takes a `signed` argument, clients with a `signing_auth` always sign. Similarly, the `disable_session_auth` constructor argument is removed, the same effect can be achieved by setting `session_auth` to `None`.

## [0.16.2]

### Changed

- Snapshots are generated by default on the current primary node, every `10,000` committed transaction (#2029).
- Node information exposed in the API now correctly reports the public port when it differs from the local one. (#2001)
- All `/gov` endpoints accept signature authentication again. Read-only `/gov` endpoints had been incorrectly changed in [0.16.1] to accept session certification authentication only (#2033).

## [0.16.1]

### Added

- C++ endpoints can be omitted from OpenAPI with `set_openapi_hidden(true)` (#2008).
- JS endpoints can be omitted from OpenAPI if the `"openapi_hidden"` field in `app.json` is `true` (#2008).

### Changed

- Error responses of built-in endpoints are now JSON and follow the OData schema (#1919).
- Code ids are now deleted rather than marked as `RETIRED`. `ACTIVE` is replaced with the more precise `ALLOWED_TO_JOIN` (#1996).
- Authentication policies can be specified per-endpoint with `add_authentication`. Sample policies are implemented which check for a user TLS handshake, a member TLS handshake, a user HTTP signature, a member HTTP signature, and a valid JWT. This allows multiple policies per-endpoints, and decouples auth from frontends - apps can define member-only endpoints (#2010).
- By default, if no authentication policy is specified, endpoints are now unauthenticated and accessible to anyone (previously the default was user TLS handshakes, where the new default is equivalent to `set_require_client_identity(false)`).
- CCF now depends on [Open Enclave 0.13](https://github.com/openenclave/openenclave/releases/tag/v0.13.0).

### Removed

- The methods `Endpoint::set_require_client_signature`, `Endpoint::set_require_client_identity` and `Endpoint::set_require_jwt_authentication` are removed, and should be replaced by calls to `add_authentication`. For unauthenticated endpoints, either add no policies, or add the built-in `empty_auth` policy which accepts all requests.
  - `.set_require_client_signature(true)` must be replaced with `.add_authentication(user_signature_auth_policy)`
  - `.set_require_client_identity(true)` must be replaced with `.add_authentication(user_cert_auth_policy)`
  - `.set_require_jwt_authentication(true)` must be replaced with `.add_authentication(jwt_auth_policy)`

## [0.16.0]

### Added

- CLI options are printed on every node launch (#1923).
- JS logging sample app is included in CCF package (#1932).
- C++ apps can be built using cmake's `find_package(ccf REQUIRED)` (see [cmake sample](https://github.com/microsoft/CCF/blob/main/samples/apps/logging/CMakeLists.txt)) (#1947).

### Changed

- JWT signing keys are auto-refreshed immediately when adding a new issuer instead of waiting until the next auto-refresh event is due (#1978).
- Snapshots are only committed when proof of snapshot evidence is committed (#1972).
- Snapshot evidence must be validated before joining/recovering from snapshot (see [doc](https://microsoft.github.io/CCF/main/operations/ledger_snapshot.html#join-recover-from-snapshot)) (#1925).

### Fixed

- Ledger index is recovered correctly even if `--ledger-dir` directory is empty (#1953).
- Memory leak fixes (#1957, #1959, #1974, #1982).
- Consensus fixes (#1977, #1981).
- Enclave schedules messages in a fairer way (#1991).

### Security

- Hostname of TLS certificate is checked when auto-refreshing JWT signing keys (#1934).
- Evercrypt update to 0.3.0 (#1967).

## [0.15.2]

### Added

- JWT key auto-refresh (#1908), can be enabled by providing `"auto_refresh": true` and `"ca_cert_name": "..."` in `set_jwt_issuer` proposal.
  - Auto-refresh is currently only supported for providers following the OpenID Connect standard where keys are published under the `/.well-known/openid-configuration` path of the issuer URL.
  - `ca_cert_name` refers to a certificate stored with a `set_ca_cert` proposal and is used to validate the TLS connection to the provider endpoint.
- JWT signature validation (#1912), can be enabled with the `require_jwt_authentication` endpoint property.

### Changed

- Members can no longer vote multiple times on governance proposals (#1743).
- `update_ca_cert` proposal has been replaced by `set_ca_cert`/`remove_ca_cert` (#1917).

### Deprecated

- `set_js_app` proposal and `--js-app-script` argument are deprecated, and should be replaced by `deploy_js_app` and `--js-app-bundle`. See #1895 for an example of converting from the old style (JS embedded in a Lua script) to the new style (app bundle described by `app.json`).

### Removed

- `kv::Store::create` is removed.
- `luageneric` is removed.

## [0.15.1]

### Added

- [JWT documentation](https://microsoft.github.io/CCF/main/developers/auth/jwt.html#jwt-authentication) (#1875).
- [Member keys in HSM documentation](https://microsoft.github.io/CCF/main/members/hsm_keys.html) (#1884).

### Changed

- `/gov/ack/update_state_digest` and `/gov/ack` now only return/accept a hex string (#1873).
- `/node/quote` schema update (#1885).
- AFT consensus improvements (#1880, #1881).

## [0.15.0]

### Added

- Support for non-recovery members: only members with an associated public encryption key are handed recovery shares (#1866).
- AFT consensus verify entry validity (#1864).
- JWT validation in forum sample app (#1867).
- JavaScript endpoints OpenAPI definition is now included in `/api` (#1874).

### Changed

- The `keyId` field in the Authorization header must now be set to the hex-encoded SHA-256 digest of the corresponding member certificate encoded in PEM format. The `scurl.sh` script and Python client have been modified accordingly. `scurl.sh` can be run with `DISABLE_CLIENT_AUTH=1` (equivalent `disable_client_auth=False` argument to Python client) to issue signed requests without session-level client authentication (#1870).
- Governance endpoints no longer require session-level client authentication matching a member identity, the request signature now serves as authentication. The purpose of this change is to facilitate member key storage in systems such as HSMs (#1870).
- Support for [hs2019 scheme](https://tools.ietf.org/html/draft-cavage-http-signatures-12) for HTTP signatures (#1872).
  - `ecdsa-sha256` scheme will be deprecated in the next release.

## [0.14.3]

### Added

- Added support for storing JWT public signing keys (#1834).
  - The new proposals `set_jwt_issuer`, `remove_jwt_issuer`, and `set_jwt_public_signing_keys` can be generated with the latest version of the ccf Python package.
  - `sandbox.sh` has a new `--jwt-issuer <json-path>` argument to easily bootstrap with an initial set of signing keys using the `set_jwt_issuer` proposal.
  - See [`tests/npm-app/src/endpoints/jwt.ts`](https://github.com/microsoft/CCF/blob/70b09e53cfdc8cee946193319446f1e22aed948f/tests/npm-app/src/endpoints/jwt.ts#L23) for validating tokens received in the `Authorization` HTTP header in TypeScript.
  - Includes special support for SGX-attested signing keys as used in [MAA](https://docs.microsoft.com/en-us/azure/attestation/overview).

### Changed

- CCF now depends on [Open Enclave 0.12](https://github.com/openenclave/openenclave/releases/tag/v0.12.0) (#1830).
- `/app/user_id` now takes `{"cert": user_cert_as_pem_string}` rather than `{"cert": user_cert_as_der_list_of_bytes}` (#278).
- Members' recovery shares are now encrypted using [RSA-OAEP-256](https://docs.microsoft.com/en-gb/azure/key-vault/keys/about-keys#wrapkeyunwrapkey-encryptdecrypt) (#1841). This has the following implications:
  - Network's encryption key is no longer output by the first node of a CCF service is no longer required to decrypt recovery shares.
  - The latest version of the `submit_recovery_share.sh` script should be used.
  - The latest version of the `proposal_generator.py` should be used (please upgrade the [ccf Python package](https://microsoft.github.io/CCF/main/quickstart/install.html#python-package)).
- `submit_recovery_share.sh` script's `--rpc-address` argument has been removed. The node's address (e.g. `https://127.0.0.1:8000`) should be used directly as the first argument instead (#1841).
- The constitution's `pass` function now takes an extra argument: `proposer_id`, which contains the `member_id` of the member who submitted the proposal. To adjust for this change, replace `tables, calls, votes = ...` with `tables, calls, votes, proposer_id = ...` at the beginning of the `pass` definition.
- Bundled votes (ie. the `ballot` entry in `POST /proposals`) have been removed. Votes can either happen explicitly via `POST /proposals/{proposal_id}/votes`, or the constitution may choose to pass a proposal without separate votes by examining its contents and its proposer, as illustrated in the operating member constitution sample. The `--vote-against` flag in `proposal_generator.py`, has also been removed as a consequence.

### Fixed

- Added `tools.cmake` to the install, which `ccf_app.cmake` depends on and was missing from the previous release.

### Deprecated

- `kv::Store::create` is deprecated, and will be removed in a future release. It is no longer necessary to create a `kv::Map` from a `Store`, it can be constructed locally (`kv::Map<K, V> my_map("my_map_name");`) or accessed purely by name (`auto view = tx.get_view<K, V>("my_map_name");`) (#1847).

## [0.14.2]

### Changed

- The `start_test_network.sh` script has been replaced by [`sandbox.sh`](https://microsoft.github.io/CCF/main/quickstart/test_network.html). Users wishing to override the default network config (a single node on '127.0.0.1:8000') must now explictly specify if they should be started locally (eg. `-n 'local://127.4.4.5:7000'`) or on remote machine via password-less ssh (eg. `-n 'ssh://10.0.0.1:6000'`).
- `node/quote` endpoint now returns a single JSON object containing the node's quote (#1761).
- Calling `foreach` on a `TxView` now iterates over the entries which previously existed, ignoring any modifications made by the functor while iterating.
- JS: `ccf.kv.<map>.get(key)` returns `undefined` instead of throwing an exception if `key` does not exist.
- JS: `ccf.kv.<map>.delete(key)` returns `false` instead of throwing an exception if `key` does not exist, and `true` instead of `undefined` otherwise.
- JS: `ccf.kv.<map>.set(key, val)` returns the map object instead of `undefined`.

## [0.14.1]

### Added

- `/node/memory` endpoint exposing the maximum configured heap size, peak and current used sizes.

### Changed

- Public tables in the KV must now indicate this in their name (with a `public:` prefix), and internal tables have been renamed. Any governance or auditing scripts which operate over internal tables must use the new names (eg - `ccf.members` is now `public:ccf.gov.members`).
- `--member-info` on `cchost` can now take a third, optional file path to a JSON file containing additional member data (#1712).

### Removed

- `/api/schema` endpoints are removed, as the same information is now available in the OpenAPI document at `/api`.

### Deprecated

- Passing the `SecurityDomain` when creating a KV map is deprecated, and will be removed in a future release. This should be encoded in the table's name, with a `public:` prefix for public tables.

## [0.14.0]

### Added

- Nodes can recover rapidly from a snapshot, rather than needing to reprocess an entire ledger (#1656)
- Python client code wraps creation and replacement of an entire JS app bundle in a single operation (#1651)
- Snapshots are only usable when the corresponding evidence is committed (#1668).
- JSON data associated to each consortium member to facilitate flexible member roles (#1657).

### Changed

- `/api` endpoints return an OpenAPI document rather than a custom response (#1612, #1664)
- Python ledger types can process individual chunks as well as entire ledger (#1644)
- `POST recovery_share/submit` endpoint is renamed to `POST recovery_share` (#1660).

### Fixed

- Elections will not allow transactions which were reported as globally committed to be rolled back (#1641)

### Deprecated

- `lua_generic` app is deprecated and will be removed in a future release. Please migrate old Lua apps to JS

## [0.13.4]

### Changed

- Fixed infinite memory growth issue (#1639)
- Step CLI updated to 0.15.2 (#1636)

## [0.13.3]

### Added

- Sample TypeScript application (#1614, #1596)

### Changed

- Handlers can implement custom authorisation headers (#1203, #1563)
- Reduced CPU usage when nodes are idle (#1625, #1626)
- Upgrade to Open Enclave 0.11 (#1620, #1624)
- Snapshots now include view history, so nodes resuming from snapshots can accurately serve transaction status requests (#1616)
- Request is now passed as an argument to JavaScript handlers (#1604), which can return arbitrary content types (#1575)
- Quote RPC now returns an error when the quote cannot be found (#1594)
- Upgraded third party dependencies (#1589, #1588, #1576, #1572, #1573, #1570, #1569)
- Consensus types renamed from `raft` and `pbft` to `cft` and `bft` (#1591)

### Removed

- Notification server (#1582)

## [0.13.2]

### Added

- retire_node_code proposal (#1558)
- Ability to update a collection of JS modules in a single proposal (#1557)

## [0.13.1]

### Fixed

- Handle setting multiple subject alternative names correctly in node certificate (#1552)
- Fix host memory check on startup ecall (#1553)

## [0.13.0]

### Added

- Experimental

  - New CCF nodes can now join from a [snapshot](https://microsoft.github.io/CCF/ccf-0.13.0/operators/start_network.html#resuming-from-existing-snapshot) (#1500, #1532)
  - New KV maps can now be created dynamically in a transaction (#1507, #1528)

- CLI

  - Subject Name and Subject Alternative Names for the node certificates can now be passed to cchost using the --sn and --san CLI switches (#1537)
  - Signature and ledger splitting [flags](https://microsoft.github.io/CCF/ccf-0.13.0/operators/start_network.html#signature-interval) have been renamed more accurately (#1534)

- Governance

  - `user_data` can be set at user creation, as well as later (#1488)

- Javascript
  - `js_generic` endpoints are now modules with a single default call. Their dependencies can be stored in a separate table and loaded with `import`. (#1469, #1472, #1481, #1484)

### Fixed

- Retiring the primary from a network is now correctly handled (#1522)

### Deprecated

- CLI
  - `--domain=...` is superseded by `--san=dNSName:...` and will be removed in a future release

### Removed

- API
  - Removed redirection from legacy frontend names (`members` -> `gov`, `nodes` -> `node`, `users` -> `app`) (#1543)
  - Removed old `install()` API, replaced by `make_endpoint()` in [0.11.1](https://github.com/microsoft/CCF/releases/tag/ccf-0.11.1) (#1541)

## [0.12.2]

### Fixed

- Fix published containers

## [0.12.1]

### Changed

- Release tarball replaced by a .deb

### Fixed

- Fix LVI build for applications using CCF (#1466)

## [0.12.0]

### Added

- Tooling
  - New Python proposal and vote generator (#1370). See [docs](https://microsoft.github.io/CCF/ccf-0.12.0/members/proposals.html#creating-a-proposal).
  - New CCF tools Python package for client, ledger parsing and member proposal/vote generation (#1429, #1435). See [docs](https://microsoft.github.io/CCF/ccf-0.12.0/users/python_tutorial.html).
- HTTP endpoints
  - Templated URI for HTTP endpoints (#1384, #1393).
  - New `remove_user` proposal (#1379).
  - New node endpoints: `/node/state` and `/node/is_primary` (#1387, #1439)
  - New `metrics` endpoint (#1422).

### Changed

- Tooling
  - Updated version of Open Enclave (0.10) (#1424). Users should use the Intel PSW tested with Open Enclave 0.10, see Open Enclave releases notes: https://github.com/openenclave/openenclave/releases/tag/v0.10.0 for more details.
  - CCF releases no longer include a build of Open Enclave, instead the upstream binary release should be used. Playbooks and containers have been updated accordingly (#1437).
  - CCF is now built with LVI mitigations (#1427). CCF should now be built with a new LVI-enabled toolchain, available via CCF playbooks and containers.
  - Updated version of `snmalloc` (#1391).
- HTTP endpoints
  - Pass PEM certificates rather than byte-arrays (#1374).
  - Member `/ack` schema (#1395).
  - Authorisation HTTP request header now accepts unquoted values (#1411).
  - Fix double opening of `/app` on backups after recovery (#1445).
- Other
  - Merkle tree deserialisation fix (#1363).
  - Improve resilience of node-to-node channels (#1371).
  - First Raft election no longer fails (#1392).
  - Fix message leak (#1442).

### Removed

- `mkSign` endpoint (#1398).

## [0.11.7]

### Changed

1. Fix a bug that could cause signatures not to be recorded on transactions hitting conflicts (#1346)
2. Fix a bug that could allow transactions to be executed by members before a recovered network was fully opened (#1347)
3. Improve error reporting on transactions with invalid signatures (#1356)

### Added

1. All format and linting checks are now covered by `scripts/ci-checks.sh` (#1359)
2. `node/code` RPC returns all code versions and their status (#1351)

## [0.11.4]

### Changed

- Add clang-format to the application CI container, to facilitate application development (#1340)
- Websocket handlers are now distinct, and can be defined by passing `ws::Verb::WEBSOCKET` as a verb to `make_endpoint()` (#1333)
- Custom KV serialisation is [documented](https://microsoft.github.io/CCF/main/developers/kv/kv_serialisation.html#custom-key-and-value-types)

### Fixed

- Fix application runtime container, which had been missing a dependency in the previous release (#1340)

## [0.11.1]

### Added

- CLI tool for managing recovery shares (#1295). [usage](https://microsoft.github.io/CCF/main/members/accept_recovery.html#submitting-recovery-shares)
- New standard endpoint `node/ids` for retrieving node ID from IP address (#1319).
- Support for read-only transactions. Use `tx.get_read_only_view` to retrieve read-only views, and install with `make_read_only_endpoint` if all operations are read-only.
- Support for distinct handlers on the same URI. Each installed handler/endpoint is now associated with a single HTTP method, so you can install different operations on `POST /foo` and `GET /foo`.

### Changed

- The frontend names, used as a prefix on all URIs, have been changed. Calls to `/members/...` or `/users/...` should be replaced with `/gov/...` and `/app/...` respectively. The old paths will return HTTP redirects in this release, but may return 404 in a future release (#1325).
- App-handler installation API has changed. `install(URI, FN, READWRITE)` should be replaced with `make_endpoint(URI, VERB, FN).install()`. Existing apps should compile with deprecation warnings in this release, but the old API will be removed in a future release. See [this diff](https://github.com/microsoft/CCF/commit/7f131074027e3aeb5d469cf42e94acad5bf3e70a#diff-18609f46fab38755458a063d1079edaa) of logging.cpp for an example of the required changes.
- Improved quickstart documentation (#1298, #1316).
- Member ACKs are required, even when the service is opening (#1318).
- The naming scheme for releases has changed to be more consistent. The tags will now be in the form `ccf-X.Y.Z`.

## [0.11]

### Changed

- KV reorganisation to enable app-defined serialisation (#1179, #1216, #1234)

`kv.h` has been split into multiple headers so apps may need to add includes for `kv/store.h` and `kv/tx.h`. The typedefs `ccf::Store` and `ccf::Tx` have been removed; apps should now use `kv::Store` and `kv::Tx`.

CCF now deals internally only with serialised data in its tables, mapping byte-vectors to byte-vectors. By default all tables will convert their keys and values to msgpack, using the existing macros for user-defined types. Apps may define custom serialisers for their own types - see `kv/serialise_entry_json.h` for an example.

- Fixed issues that affected the accuracy of tx status reporting (#1157, #1150)
- All RPCs and external APIs now use `view` and `seqno` to describe the components of a transaction ID, regardless of the specific consensus implementation selected (#1187, #1227)
- Improved resiliency of recovery process (#1051)
- `foreach` early-exit semantics are now consistent (#1222)
- Third party dependency updates (#1144, #1148, #1149, #1151, #1155, #1255)
- All logging output now goes to stdout, and can be configured to be either JSON or plain text (#1258) [doc](https://microsoft.github.io/CCF/main/operators/node_output.html#json-formatting)
- Initial support for historical query handlers (#1207) [sample](https://github.com/microsoft/CCF/blob/main/src/apps/logging/logging.cpp#L262)
- Implement the equivalent of "log rolling" for the ledger (#1135) [doc](https://microsoft.github.io/CCF/main/operators/ledger.html)
- Internal RPCs renamed to follow more traditional REST conventions (#968) [doc](https://microsoft.github.io/CCF/main/operators/operator_rpc_api.html)

### Added

- Support for floating point types in default KV serialiser (#1174)
- The `start_test_network.sh` script now supports recovering an old network with the `--recover` flag (#1095) [doc](https://microsoft.github.io/CCF/main/users/deploy_app.html#recovering-a-service)
- Application CI and runtime containers are now available (#1178)
  1. `ccfciteam/ccf-app-ci:0.11` is recommended to build CCF applications
  2. `ccfciteam/ccf-app-run:0.11` is recommended to run CCF nodes, for example in k8s
- Initial websockets support (#629) [sample](https://github.com/microsoft/CCF/blob/main/tests/ws_scaffold.py#L21)

### Removed

- `ccf::Store` and `ccf::Tx` typdefs, in favour of `kv::Store` and `kv::Tx`.

## [0.10]

### Added

- Brand new versioned documentation: https://microsoft.github.io/CCF.
- New `/tx` endpoint to check that a transaction is committed (#1111). See [docs](https://microsoft.github.io/CCF/main/users/issue_commands.html#checking-for-commit).
- Disaster recovery is now performed with members key shares (#1101). See [docs](https://microsoft.github.io/CCF/main/members/accept_recovery.html).
- Open Enclave install is included in CCF install (#1125).
- New `sgxinfo.sh` script (#1081).
- New `--transaction-rate` flag to performance client (#1071).

### Changed

- CCF now uses Open Enclave 0.9 (#1098).
- `cchost`'s `--enclave-type` is `release` by default (#1083).
- `keygenerator.sh`'s `--gen-key-share` option renamed to `--gen-enc-key` to generate member encryption key (#1101).
- Enhanced view change support for PBFT (#1085, #1087, #1092).
- JavaScript demo logging app is now more generic (#1110).
- Updated method to retrieve time in enclave from host (#1100).
- Correct use of Everycrypt hashing (#1098).
- Maximum number of active members is 255 (#1107).
- Python infra: handle proposals correctly with single member (#1079).
- Dependencies updates (#1080, #1082).

### Removed

- `cchost` no longer outputs a sealed secrets file to be used for recovery (#1101).

## [0.9.3]

### Added

1. Install artifacts include `virtual` build (#1072)
2. `add_enclave_library_c` is exposed in `ccp_app.cmake` (#1073)

## [0.9.2]

### Added

- Handlers can decide if transaction writes are applied independently from error status (#1054)
- Scenario Perf Client is now part of the CCF install to facilitate performance tests (#1058)

### Changed

- Handle writes when host is reconnecting (#1038)
- Member tables are no longer whitelisted for raw_puts (#1041)
- Projects including CCF's CMake files now use the same build type default (#1057)

## [0.9.1]

### Added

- `cchost` now supports [file-based configuration](https://microsoft.github.io/CCF/operators/start_network.html#using-a-configuration-file), as well as command-line switches (#1013, #1019)

## [0.9]

This pre-release improves support for handling HTTP requests.

### Added

- Key shares will be accepted after multiple disaster recovery operations (#992).
- HTTP response headers and status can be set directly from handler (#921, #977).
- Handlers can be restricted to accept only specific HTTP verbs (#966).
- Handlers can accept requests without a matching client cert (#962).
- PBFT messages are authenticated by each receiving node (#947).
- snmalloc can be used as allocator (#943, #990).
- Performance optimisations (#946, #971).
- Install improvements (#983, #986).

### Changed

- HTTP request and responses no longer need to contain JSON-RPC objects (#930, #977).
- Files and binaries have been renamed to use a consistent `lower_snake_case` (#989). Most app includes should be unaffected, but users of the `luageneric` app should now look for `lua_generic`.
- Threading support relies on fixes from a recent build of OE (#990). Existing machines should re-run the ansible playbooks to install the current dependencies.
- Consensus is chosen at run-time, rather than build-time (#922).
- API for installing handlers has changed (#960). See the logging app or [documentation](https://microsoft.github.io/CCF/developers/logging_cpp.html#rpc-handler) for the current style.
- Several standard endpoints are now GET-only, and must be passed a URL query (ie `GET /users/getCommit?id=42`).

## [0.8.2]

### Changed

- CCF install can now be installed anywhere (#950).
- PBFT messages are now authenticated (#947).
- Miscellaneous performance improvements (#946).

## [0.8.1]

### Added

- PBFT timers can be set from`cchost` CLI (#929). See [docs](https://microsoft.github.io/CCF/developers/consensus.html#consensus-protocols).
- Nodes output their PID in a `cchost.pid` file on start-up (#927).
- (Experimental) Members can retrieve their decrypted recovery shares via `getEncryptedRecoveryShare` and submit the decrypted share via `submitRecoveryShare` (#932).

### Changed

- App handlers should set HTTP response fields instead of custom error codes (#921). See [docs](https://microsoft.github.io/CCF/developers/logging_cpp.html#rpc-handler).
- Single build for Raft and PBFT consensuses (#922, #929, #935).
- Members' proposals are forever rejected if they fail to execute (#930).
- Original consortium members can ACK (#933).
- PBFT performance improvements (#940, #942).
- PBFT ledger private tables are now encrypted (#939).

## [0.8]

This pre-release enables experimental support for running CCF with the PBFT consensus protocol. In providing an experimental release of CCF with PBFT we hope to get feedback from early adopters.

### Added

- Experimental PBFT support [docs](https://microsoft.github.io/CCF/developers/consensus.html)
- Increased threading support [docs](https://microsoft.github.io/CCF/developers/threading.html) (#831, #838)
- Governance proposals can now be rejected, which allows constitutions to implement veto power (#854)
- Support for non JSON-RPC payloads (#852)
- RPC to get the OE report (containing the SGX quote) of a specific node (#907)

### Changed

- Compatibility with msgpack 1.0.0
- Members now need to provide two public keys, an identity to sign their proposals and votes as before, and public key with which their recovery key share will be encrypted. `--member_cert` cli argument replaced with `--member-info` when starting up a network to allow this [docs](https://microsoft.github.io/CCF/operators/start_network.html)
- Member status is now a string, eg. `"ACTIVE"` rather than an integer (#827)
- User apps have access to standard user-cert lookup (#906)
- `get_rpc_handler()` now returns `UserRpcFrontend` instead of `RpcHandler` [docs](https://microsoft.github.io/CCF/developers/logging_cpp.html#rpc-handler) (#908)
- All governance RPC's must now be signed (#911)
- Test infra stores keys and certificates (e.g. `networkcert.pem`, `user0_privk.pem`) in new `workspace/<test_label>_common/` folder (#892)

### Removed

- FramedTCP support

## [0.7.1]

### Added

- Installed Python infrastructure can now be used to launch test networks of external builds (#809)
- Initial threading support, Raft nodes now execute transactions on multiple worker threads (#773, #822)

## [0.7]

This pre-release enables experimental support for Javascript as a CCF runtime, and switches the default transport to HTTP. FramedTCP is still supported in this release (`-DFTCP=ON`) but is deprecated and will be dropped in the next release.

### Changed

- Fixed node deadlock that could occur under heavy load (#628)
- Fixed vulnerability to possible replay attack (#419)
- CCF has an installable bundle (#742)
- HTTP is the default frame format (#744)

### Added

- Added support for re-keying the ledger (#50)
- Added QuickJS runtime and sample Javascript app (#668)

### Deprecated

- FramedTCP support. Please use the ccf_FTCP.tar.gz release bundle or build CCF with `-DFTCP=ON` if you require FTCP support.

## [0.6]

This pre-release enables support for HTTP in CCF

### Changed

- Quote format in `getQuotes` changed from string to vector of bytes (https://github.com/microsoft/CCF/pull/566)
- Improved error reporting and logging (https://github.com/microsoft/CCF/pull/572, https://github.com/microsoft/CCF/pull/577, https://github.com/microsoft/CCF/pull/620)
- Node certificates endorsed by the network (https://github.com/microsoft/CCF/pull/581)
- The [`keygenerator.sh`](https://github.com/microsoft/CCF/blob/v0.6/tests/keygenerator.sh) scripts replaces the `keygenerator` CLI utility to generate member and user identities.

### Added

- HTTP endpoint support when built with `-DHTTP=ON`, see https://microsoft.github.io/CCF/users/client.html for details.
- [Only when building with `-DHTTP=ON`] The new [`scurl.sh`](https://github.com/microsoft/CCF/blob/v0.6/tests/scurl.sh) script can be used to issue signed HTTP requests to CCF (e.g. for member votes). The script takes the same arguments as `curl`.
- `listMethods` RPC for luageneric app (https://github.com/microsoft/CCF/pull/570)
- `getReceipt`/`verifyReceipt` RPCs (https://github.com/microsoft/CCF/pull/567)
- Support for app-defined ACLs (https://github.com/microsoft/CCF/pull/590)

Binaries for `cchost` and `libluagenericenc.so` are attached to this release. Note that libluagenericenc.so should be signed before being deployed by CCF (see https://microsoft.github.io/CCF/developers/build_app.html#standalone-signing).

## [0.5]

This pre-release fixes minor issues and clarifies some of `cchost` command line options.

### Removed

- The `new_user` function in constitution scripts (e.g. `gov.lua`) should be deleted as it is now directly implemented inside CCF (https://github.com/microsoft/CCF/pull/550).
- `cmake -DTARGET=all` replaced with `cmake -DTARGET=sgx;virtual`. See https://microsoft.github.io/CCF/quickstart/build.html#build-switches for new values (https://github.com/microsoft/CCF/pull/513).

### Changed

- The members and users certificates can now be registered by the consortium using clients that are not the `memberclient` CLI (e.g. using the `tests/infra/jsonrpc.py` module) (https://github.com/microsoft/CCF/pull/550).
- Fix for Raft consensus to truncate the ledger whenever a rollback occurs and use `commit_idx` instead of `last_idx` in many places because of signatures (https://github.com/microsoft/CCF/pull/503).
- Join protocol over HTTP fix (https://github.com/microsoft/CCF/pull/550).
- Clearer error messages for when untrusted users/members issue transactions to CCF (https://github.com/microsoft/CCF/pull/530).
- `devcontainer.json` now points to right Dockerfile (https://github.com/microsoft/CCF/pull/543).
- `cchost --raft-election-timeout` CLI option default now set to 5000 ms (https://github.com/microsoft/CCF/pull/559).
- Better descriptions for `cchost` command line options (e.g. `--raft-election-timeout`) (https://github.com/microsoft/CCF/pull/559).

The `cchost`, `libluagenericenc.so`, `keygenerator` and `memberclient` are also attached to this release to start a CCF network with lua application.
Note that `libluagenericenc.so` should be signed before being deployed by CCF (see https://microsoft.github.io/CCF/developers/build_app.html#standalone-signing).

## [0.4]

In this preview release, it is possible to run CCF with the PBFT consensus algorithm, albeit with significant limitations.

The evercrypt submodule has been removed, the code is instead imported, to make release tarballs easier to use.

## [0.3]

This pre-release implements the genesis model described in the TR, with a distinct service opening phase. See https://microsoft.github.io/CCF/start_network.html for details.

Some discrepancies with the TR remain, and are being tracked under https://github.com/microsoft/CCF/milestone/2

## 0.2

Initial pre-release

[ccf-2.0.0-dev4]: https://github.com/microsoft/CCF/releases/tag/ccf-2.0.0-dev4
[ccf-2.0.0-dev3]: https://github.com/microsoft/CCF/releases/tag/ccf-2.0.0-dev3
[ccf-2.0.0-dev2]: https://github.com/microsoft/CCF/releases/tag/ccf-2.0.0-dev2
[ccf-2.0.0-dev1]: https://github.com/microsoft/CCF/releases/tag/ccf-2.0.0-dev1
[ccf-2.0.0-dev0]: https://github.com/microsoft/CCF/releases/tag/ccf-2.0.0-dev0
[1.0.3]: https://github.com/microsoft/CCF/releases/tag/ccf-1.0.3
[1.0.2]: https://github.com/microsoft/CCF/releases/tag/ccf-1.0.2
[1.0.1]: https://github.com/microsoft/CCF/releases/tag/ccf-1.0.1
[1.0.0]: https://github.com/microsoft/CCF/releases/tag/ccf-1.0.0
[1.0.0-rc3]: https://github.com/microsoft/CCF/releases/tag/ccf-1.0.0-rc3
[1.0.0-rc2]: https://github.com/microsoft/CCF/releases/tag/ccf-1.0.0-rc2
[1.0.0-rc1]: https://github.com/microsoft/CCF/releases/tag/ccf-1.0.0-rc1
[0.99.4]: https://github.com/microsoft/CCF/releases/tag/ccf-0.99.4
[0.99.3]: https://github.com/microsoft/CCF/releases/tag/ccf-0.99.3
[0.99.2]: https://github.com/microsoft/CCF/releases/tag/ccf-0.99.2
[0.99.1]: https://github.com/microsoft/CCF/releases/tag/ccf-0.99.1
[0.99.0]: https://github.com/microsoft/CCF/releases/tag/ccf-0.99.0
[0.19.3]: https://github.com/microsoft/CCF/releases/tag/ccf-0.19.3
[0.19.2]: https://github.com/microsoft/CCF/releases/tag/ccf-0.19.2
[0.19.1]: https://github.com/microsoft/CCF/releases/tag/ccf-0.19.1
[0.19.0]: https://github.com/microsoft/CCF/releases/tag/ccf-0.19.0
[0.18.5]: https://github.com/microsoft/CCF/releases/tag/ccf-0.18.5
[0.18.4]: https://github.com/microsoft/CCF/releases/tag/ccf-0.18.4
[0.18.3]: https://github.com/microsoft/CCF/releases/tag/ccf-0.18.3
[0.18.2]: https://github.com/microsoft/CCF/releases/tag/ccf-0.18.2
[0.18.1]: https://github.com/microsoft/CCF/releases/tag/ccf-0.18.1
[0.18.0]: https://github.com/microsoft/CCF/releases/tag/ccf-0.18.0
[0.17.2]: https://github.com/microsoft/CCF/releases/tag/ccf-0.17.2
[0.17.1]: https://github.com/microsoft/CCF/releases/tag/ccf-0.17.1
[0.17.0]: https://github.com/microsoft/CCF/releases/tag/ccf-0.17.0
[0.16.3]: https://github.com/microsoft/CCF/releases/tag/ccf-0.16.3
[0.16.2]: https://github.com/microsoft/CCF/releases/tag/ccf-0.16.2
[0.16.1]: https://github.com/microsoft/CCF/releases/tag/ccf-0.16.1
[0.16.0]: https://github.com/microsoft/CCF/releases/tag/ccf-0.16.0
[0.15.2]: https://github.com/microsoft/CCF/releases/tag/ccf-0.15.2
[0.15.1]: https://github.com/microsoft/CCF/releases/tag/ccf-0.15.1
[0.15.0]: https://github.com/microsoft/CCF/releases/tag/ccf-0.15.0
[0.14.3]: https://github.com/microsoft/CCF/releases/tag/ccf-0.14.3
[0.14.2]: https://github.com/microsoft/CCF/releases/tag/ccf-0.14.2
[0.14.1]: https://github.com/microsoft/CCF/releases/tag/ccf-0.14.1
[0.14.0]: https://github.com/microsoft/CCF/releases/tag/ccf-0.14.0
[0.13.4]: https://github.com/microsoft/CCF/releases/tag/ccf-0.13.4
[0.13.3]: https://github.com/microsoft/CCF/releases/tag/ccf-0.13.3
[0.13.2]: https://github.com/microsoft/CCF/releases/tag/ccf-0.13.2
[0.13.1]: https://github.com/microsoft/CCF/releases/tag/ccf-0.13.1
[0.13.0]: https://github.com/microsoft/CCF/releases/tag/ccf-0.13.0
[0.12.2]: https://github.com/microsoft/CCF/releases/tag/ccf-0.12.2
[0.12.1]: https://github.com/microsoft/CCF/releases/tag/ccf-0.12.1
[0.12.0]: https://github.com/microsoft/CCF/releases/tag/ccf-0.12.0
[0.11.7]: https://github.com/microsoft/CCF/releases/tag/ccf-0.11.7
[0.11.4]: https://github.com/microsoft/CCF/releases/tag/ccf-0.11.4
[0.11.1]: https://github.com/microsoft/CCF/releases/tag/ccf-0.11.1
[0.11]: https://github.com/microsoft/CCF/releases/tag/0.11
[0.10]: https://github.com/microsoft/CCF/releases/tag/v0.10
[0.9.3]: https://github.com/microsoft/CCF/releases/tag/v0.9.3
[0.9.2]: https://github.com/microsoft/CCF/releases/tag/v0.9.2
[0.9.1]: https://github.com/microsoft/CCF/releases/tag/v0.9.1
[0.9]: https://github.com/microsoft/CCF/releases/tag/v0.9
[0.8.2]: https://github.com/microsoft/CCF/releases/tag/v0.8.2
[0.8.1]: https://github.com/microsoft/CCF/releases/tag/v0.8.1
[0.8]: https://github.com/microsoft/CCF/releases/tag/v0.8
[0.7.1]: https://github.com/microsoft/CCF/releases/tag/v0.7.1
[0.7]: https://github.com/microsoft/CCF/releases/tag/v0.7
[0.6]: https://github.com/microsoft/CCF/releases/tag/v0.6
[0.5]: https://github.com/microsoft/CCF/releases/tag/v0.5
[0.4]: https://github.com/microsoft/CCF/releases/tag/v0.4
[0.3]: https://github.com/microsoft/CCF/releases/tag/v0.3<|MERGE_RESOLUTION|>--- conflicted
+++ resolved
@@ -9,13 +9,9 @@
 
 ### Added
 
-<<<<<<< HEAD
 - Receipts now include the endorsed certificate of the node, as well as its node id, for convenience (#2991).
+- `get_metrics_v1` API to `BaseEndpointRegistry` for applications that do not make use of builtins and want to version or customise metrics output.
 - Snapshot files now include receipt of evidence transaction. As such, nodes can now join or recover a service from a standalone snapshot file. 2.x nodes can still make use of snapshots created by a 1.x node, as long as the ledger suffix containing the proof of evidence is also specified at start-up (#2998).
-=======
-- Receipts now include the endorsed certificate of the node, as well as its node id, for convenience.
-- `get_metrics_v1` API to `BaseEndpointRegistry` for applications that do not make use of builtins and want to version or customise metrics output.
->>>>>>> 41cadaf4
 
 ## [2.0.0-dev4]
 
