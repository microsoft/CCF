# Changelog

All notable changes to this project will be documented in this file.

The format is based on [Keep a Changelog](http://keepachangelog.com/en/1.0.0/)
and this project adheres to [Semantic Versioning](http://semver.org/spec/v2.0.0.html).

## Unreleased

<<<<<<< HEAD
### Added

- New `GET /node/network/removable_nodes` and `DELETE /node/network/nodes/{node_id}` exposed to allow operator to decide which nodes can be safely shut down after retirement, and clear their state from the Key-Value Store.
=======
### Fixed

- Fixed issue where two primary nodes could be elected if an election occurred while a reconfiguration transaction was still pending (#4018).
>>>>>>> 5c9a103e

### Deprecated

- The previous logging macros (`LOG_INFO_FMT`, `LOG_DEBUG_FMT` etc) have been deprecated, and should no longer be used by application code. Replace with the `CCF_APP_*` equivalent.

## [3.0.0-dev1]

### Added

- `/node/version` now contains an `unsafe` flag reflecting the status of the build.
- New per-interface configuration entries (`network.rpc_interfaces.http_configuration`) are added to let operators cap the maximum size of body, header value size and number of headers in client HTTP requests. The client session is automatically closed if the HTTP request exceeds one of these limits (#3941).
- Added new `recovery_count` field to `GET /node/network` endpoint to track the number of disaster recovery procedures undergone by the service (#3982).
- Added new `service_data_json_file` configuration entry to `cchost` to point to free-form JSON file to set arbitrary data to service (#3997).
- Added new `current_service_create_txid` field to `GET /node/network` endpoint to indicate `TxID` at which current service was created (#3996).
- Added new `read_only_directory` snapshots directory node configuration so that committed snapshots can be shared between nodes (#3973).
- Experimental support for HTTP/2 (#4010).

### Changed

- Generated OpenAPI now describes whether each endpoint is forwarded (#3935).
- Application code should now use the `CCF_APP_*` macros rather than `LOG_*_FMT` (eg - `CCF_APP_INFO` replacing `LOG_INFO_FMT`). The new macros will add an `[app]` tag to all lines so they can be easily filtered from framework code (#4024).

### Fixed

- Fixed issue with recovery of large ledger entries (#3986).

### Documentation

- The "Node Output" page has been relabelled as "Troubleshooting" in the documentation and CLI commands for troubleshooting have been added to it.

### Dependencies

- Upgraded Open Enclave to 0.18.1 (#4023).

## [3.0.0-dev0]

### Added

- The node-to-node interface configuration now supports a `published_address` to enable networks with nodes running in different (virtual) subnets (#3867).
- Added a `GET /node/service/previous_identity` endpoint, which can be used during a recovery to look up the identity of the service before the catastrophic failure (#3880).
- Added an automatic certificate management environment (ACME) client to automatically manage TLS certificates that are globally endorsed by an external authority, e.g. Let's Encrypt (#3877).

### Changed

- Primary node now automatically steps down as backup (in the same view) if it has not heard back from a majority of backup nodes for an election timeout (#3685).
- Node and service PEM certificates no longer contain a trailing null byte (#3885).
- New nodes automatically shutdown if the target service certificate is misconfigured (#3895).
- Updated PSW in images to 2.16.100.
- `ccf_unsafe` is now a separate project and package, rather than the same project and package with a decorated version, to prevent accidental misuse.

### Removed

- Removed deprecated `set_execute_outside_consensus()` API (#3886, #3673).

## [2.0.0]

See [documentation for code upgrade 1.x to 2.0](https://microsoft.github.io/CCF/main/operations/code_upgrade_1x.html) to upgrade an existing 1.x CCF service to 2.0

### Developer API

#### C++

- CCF is now built with Clang 10. It is strongly recommended that C++ applications upgrade to Clang 10 as well.
- Raised the minimum supported CMake version for building CCF to 3.16 (#2946).
- Removed `mbedtls` as cryptography and TLS library.

- The CCF public API is now under `include/ccf`, and all application includes of framework code should use only these files.
- Private headers have been moved to `ccf/include/ccf/_private` so they cannot be accidentally included from existing paths. Any applications relying on private headers should remove this dependency, or raise an issue to request the dependency be moved to the public API. In a future release private headers will be removed entirely from the installed package.

- The `enclave::` namespace has been removed, and all types which were under it are now under `ccf::`. This will affect any apps using `enclave::RpcContext`, which should be replaced with `ccf::RpcContext` (#3664).
- The `kv::Store` type is no longer visible to application code, and is replaced by a simpler `kv::ReadOnlyStore`. This is the interface given to historical queries to access historical state and enforces read-only access, without exposing internal implementation details of the store. This should have no impact on JS apps, but C++ apps will need to replace calls to `store->current_txid()` with calls to `store->get_txid()`, and `store->create_tx()` to `store->create_read_only_tx()`.
- The C++ types used to define public governance tables are now exposed in public headers. Any C++ applications reading these tables should update their include paths (ie - `#include "service/tables/nodes.h"` => `#include "ccf/service/tables/nodes.h"`) (#3608).
- `TxReceipt::describe()` has been replaced with `ccf::describe_receipt_v2()`. Note that the previous JSON format is still available, but must be retrieved as a JSON object from `describe_receipt_v1()`. Includes of the private `node/tx_receipt.h` from C++ applications should be removed (#3610).
- The entry point for creation of C++ apps is now `make_user_endpoints()`. The old entry point `get_rpc_handler()` has been removed (#3562). For an example of the necessary change, see [this diff](https://github.com/microsoft/CCF/commit/5b40ba7b42d5664d787cc7e3cfc9cbe18c01e5a1#diff-78fa25442e77145040265646434b9582d491928819e58be03c5693c01417c6c6) of the logging sample app (#3562).

- Added `get_untrusted_host_time_v1` API. This can be used to retrieve a timestamp during endpoint execution, accurate to within a few milliseconds. Note that this timestamp comes directly from the host so is not trusted, and should not be used to make sensitive decisions within a transaction (#2550).
- Added `get_quotes_for_all_trusted_nodes_v1` API. This returns the ID and quote for all nodes which are currently trusted and participating in the service, for live audit (#2511).
- Added `get_metrics_v1` API to `BaseEndpointRegistry` for applications that do not make use of builtins and want to version or customise metrics output.
- Added `set_claims_digest()` API to `RpcContext`, see [documentation](https://microsoft.github.io/CCF/main/build_apps/logging_cpp.html#user-defined-claims-in-receipts) on how to use it to attach application-defined claims to transaction receipts.
- Added [indexing system](https://microsoft.github.io/CCF/main/architecture/indexing.html) to speed up historical queries (#3280, #3444).
- Removed `get_node_state()` from `AbstractNodeContext`. The local node's ID is still available to endpoints as `get_node_id()`, and other subsystems which are app-visible can be fetched directly (#3552).

- Receipts now come with service endorsements of previous service identities after recoveries (#3679). See `verify_receipt` in `e2e_logging.py` for an example of how to verify the resulting certificate chain. This functionality is introduced in `ccf::historical::adapter_v3`.
- `ccf::historical::adapter_v2`, and its successor `ccf::historical::adapter_v3` now return 404, with either `TransactionPendingOrUnknown` or `TransactionInvalid`, rather than 400 when a user performs a historical query for a transaction id that is not committed.
- `ccf::historical::AbstractStateCache::drop_requests()` renamed to `drop_cached_states()` (#3187).

Key-Value Store

- Added `kv::Value` and `kv::Set`, as a more error-proof alternative to `kv::Map`s which had a single key or meaningless values (#2599).
- Added `foreach_key` and `foreach_value` to C++ KV API, to iterate without deserializing both entries when only one is used (#2918).

#### JavaScript

- Added JavaScript bytecode caching to avoid repeated compilation overhead. See the [documentation](https://microsoft.github.io/CCF/main/build_apps/js_app_bundle.html#deployment) for more information (#2643).
- Added `ccf.crypto.verifySignature()` for verifying digital signatures to the JavaScript API (#2661).
- Added experimental JavaScript API `ccf.host.triggerSubprocess()` (#2461).

- `ccf.crypto.verifySignature()` previously required DER-encoded ECDSA signatures and now requires IEEE P1363 encoded signatures, aligning with the behavior of the Web Crypto API (#2735).
- `ccf.historical.getStateRange` / `ccf.historical.dropCachedStates` JavaScript APIs to manually retrieve historical state in endpoints declared as `"mode": "readonly"` (#3033).
- JavaScript endpoints with `"mode": "historical"` now expose the historical KV at `ccf.historicalState.kv` while `ccf.kv` always refers to the current KV state. Applications relying on the old behaviour should make their code forward-compatible before upgrading to 2.x with `const kv = ccf.historicalState.kv || ccf.kv`.
- Receipts accessible through JavaScript no longer contain the redundant `root` hash field. Applications should be changed to not rely on this field anymore before upgrading to 2.x.
- Add request details with additional URL components to JS + TS API: `request.url`, `request.route`, `request.method`, `request.hostname` (#3498).

---

### Governance

- Updated `actions.js` constitution fragment to record service-endorsed node certificate on the `transition_node_to_trusted` action. The constitution must be updated using the existing `set_constitution` proposal (#2844).
- The existing `transition_node_to_trusted` proposal action now requires a new `valid_from` argument (and optional `validity_period_days`, which defaults to the value of `maximum_node_certificate_validity_days`).
- The `proposal_generator` has been removed from the `ccf` Python package. The majority of proposals can be trivially constructed in existing client tooling, without needing to invoke Python. This also introduces parity between the default constitution and custom constitution actions - all should be constructed and called from the same governance client code. Some jinja templates are included in `samples/templates` for constructing careful ballots from existing proposals.
- A new governance action `trigger_ledger_chunk` to request the creation of a ledger chunk at the next signature (#3519).
- A new governance action `trigger_snapshot` to request the creation of a snapshot at the next signature (#3544).
- Configurations and proposals now accept more date/time formats, including the Python-default ISO 8601 format (#3739).
- The `transition_service_to_open` governance proposal now requires the service identity as an argument to ensure the correct service is started. During recovery, it further requires the previous service identity to ensure the right service is recovered (#3624).

---

### Operations

#### `cchost` Configuration

- **Breaking change**: Configuration for CCF node is now a JSON configuration file passed in to `cchost` via `--config /path/to/config/file/` CLI argument. Existing CLI arguments have been removed. The `migrate_1_x_config.py` script (included in `ccf` Python package) should be used to migrate existing `.ini` configuration files to `.json` format (#3209).
- Added support for listening on multiple interfaces for incoming client RPCs, with individual session caps (#2628).
- The per-node session cap behaviour has changed. The `network.rpc_interfaces.<interface_name>.max_open_sessions_soft` is now a soft cap on the number of sessions. Beyond this, new sessions will receive a HTTP 503 error immediately after completing the TLS handshake. The existing hard cap (where sessions are closed immediately, before the TLS handshake) is still available, under the new argument `network.rpc_interfaces.<interface_name>.max_open_sessions_hard` (#2583).
- Snapshot files now include receipt of evidence transaction. Nodes can now join or recover a service from a standalone snapshot file. 2.x nodes can still make use of snapshots created by a 1.x node, as long as the ledger suffix containing the proof of evidence is also specified at start-up (#2998).
- If no `node_certificate.subject_alt_names` is specified at node start-up, the node certificate _Subject Alternative Name_ extension now defaults to the value of `published_address` of the first RPC interface (#2902).
- Primary node now also reports time at which the ack from each backup node was last received (`GET /node/consensus` endpoint). This can be used by operators to detect one-way partitions between the primary and backup nodes (#3769).
- Added new `GET /node/self_signed_certificate` endpoint to retrieve the self-signed certificate of the target node (#3767).
- New `GET /gov/members` endpoint which returns details of all members from the KV (#3615).
- The new `endorsement` configuration entry lets operators set the desired TLS certificate endorsement, either service-endorsed or node-endorsed (self-signed), for each network RPC interface of a node, defaulting to service-endorsed (#2875).

#### Certificate(s) Validity Period

- Nodes certificates validity period is no longer hardcoded and must instead be set by operators and renewed by members (#2924):

  - The new `node_certificate.initial_validity_days` (defaults to 1 day) configuration entry lets operators set the initial validity period for the node certificate (valid from the current system time).
  - The new `command.start.service_configuration.maximum_node_certificate_validity_days` (defaults to 365 days) configuration entry sets the maximum validity period allowed for node certificates.
  - The new `set_node_certificate_validity` proposal action allows members to renew a node certificate (or `set_all_nodes_certificate_validity` equivalent action to renew _all_ trusted nodes certificates).

- Service certificate validity period is no longer hardcoded and must instead be set by operators and renewed by members (#3363):

  - The new `service_certificate_initial_validity_days` (defaults to 1 day) configuration entry lets operators set the initial validity period for the service certificate (valid from the current system time).
  - The new `maximum_service_certificate_validity_days` (defaults to 365 days) configuration entry sets the maximum validity period allowed for service certificate.
  - The new `set_service_certificate_validity` proposal action allows members to renew the service certificate.

#### Misc

- The service certificate output by first node default name is now `service_cert.pem` rather than `networkcert.pem` (#3363).
- Log more detailed errors on early startup (#3116).
- Format of node output RPC and node-to-node addresses files is now JSON (#3300).
- Joining nodes now present service-endorsed certificate in client TLS sessions _after_ they have observed their own addition to the store, rather than as soon as they have joined the service. Operators should monitor the initial progress of a new node using its self-signed certificate as TLS session certificate authority (#2844).

- Slow ledger IO operations will now be logged at level FAIL. The threshold over which logging will activate can be adjusted by the `slow_io_logging_threshold` configuration entry to cchost (#3067).
- Added a new `client_connection_timeout` configuration entry to specify the maximum time a node should wait before re-establishing failed client connections. This should be set to a significantly lower value than `consensus.election_timeout` (#2618).
- Nodes code digests are now extracted and cached at network join time in `public:ccf.gov.nodes.info`, and the `GET /node/quotes` and `GET /node/quotes/self` endpoints will use this cached value whenever possible (#2651).
- DNS resolution of client connections is now asynchronous (#3140).
- The curve-id selected for the identity of joining nodes no longer needs to match that of the network (#2525).
- Removed long-deprecated `--domain` argument from `cchost`. Node certificate Subject Alternative Names should be passed in via existing `node_certificate.subject_alt_names` configuration entry (#2798).
- Added experimental support for 2-transaction reconfiguration with CFT consensus, see [documentation](https://microsoft.github.io/CCF/main/overview/consensus/bft.html#two-transaction-reconfiguration). Note that mixing 1tx and 2tx nodes in the same network is unsupported and unsafe at this stage (#3097).
- Aside from regular release packages, CCF now also provides `unsafe` packages with verbose logging, helpful for troubleshooting. The extent of the logging in these builds make them fundamentally UNSAFE to use for production purposes, hence the name.
- Nodes no longer crash at start-up if the ledger in the read-only ledger directories (`ledger.read_only_directories`) is ahead of the ledger in the main ledger directory (`ledger.directory`) (#3597).
- Nodes now have a free-form `node_data` field, to match users and members. This can be set when the node is launched, or modified by governance. It is intended to store correlation IDs describing the node's deployment, such as a VM name or Pod identifier (#3662).
- New `GET /node/consensus` endpoint now also returns primary node ID and current view (#3666).
- HTTP parsing errors are now recorded per-interface and returned by `GET /node/metrics` (#3671).
- Failed recovery procedures no longer block subsequent recoveries: `.recovery` ledger files are now created while the recovery is in progress and ignored or deleted by nodes on startup (#3563).
- Corrupted or incomplete ledger files are now recovered gracefully, until the last valid entry (#3585).

#### Fixed

- Fixed issue with ledger inconsistency when starting a new joiner node without a snapshot but with an existing ledger prefix (#3064).
- Fixed issue with join nodes which could get stuck if an election was triggered while catching up (#3169).
- Nodes joining must have a snapshot at least as recent as the primary's (#3573).

### Release artefacts

- `cchost` can now run both SGX and virtual enclave libraries. `cchost.virtual` is no longer needed, and has been removed (#3476).
- CCF Docker images are now available through Azure Container Registry rather than Docker Hub (#3839, #3821).
  - The `ccfmsrc.azurecr.io/ccf-sgx-app-run` image is now available at `ccfmsrc.azurecr.io/public/ccf/app/run:<tag>-sgx`.
  - The `ccfmsrc.azurecr.io/ccf-sgx-app-dev` image is now available at `ccfmsrc.azurecr.io/public/ccf/app/dev:<tag>-sgx`.
  - New `ccfmsrc.azurecr.io/public/ccf/app/run-js` JavaScript application runtime image (including `libjs_generic` application under `/usr/lib/ccf`) (#3845).

---

### Auditor

- Receipts now include the endorsed certificate of the node, as well as its node id, for convenience (#2991).
- Retired nodes are now removed from the store/ledger as soon as their retirement is committed (#3409).
- Service-endorsed node certificates are now recorded in a new `public:ccf.gov.nodes.endorsed_certificates` table, while the existing `cert` field in the `public:ccf.gov.nodes.info` table is now deprecated (#2844).
- New `split_ledger.py` utility to split existing ledger files (#3129).
- Python `ccf.read_ledger` module now accepts custom formatting rules for the key and value based on the key-value store table name (#2791).
- [Ledger entries](https://microsoft.github.io/CCF/main/architecture/ledger.html#transaction-format) now contain a `commit_evidence_digest`, as well as a `claims_digest`, which can be set with `set_claims_digest()`. The digest of the write set was previously the per-transaction leaf in the Merkle Tree, but is now combined with the digest of the commit evidence and the user claims. [Receipt verification instructions](https://microsoft.github.io/CCF/main/audit/receipts.html) have been amended accordingly. The presence of `commit_evidence` in receipts serves two purposes: giving the user access to the TxID without having to parse the write set, and proving that a transaction has been committed by the service. Transactions are flushed to disk eagerly by the primary to keep in-enclave memory use to a minimum, so the existence of a ledger suffix is not on its own indicative of its commit status. The digest of the commit evidence is in the ledger to allow audit and recovery, but only the disclosure of the commit evidence indicates that a transaction has been committed by the service
- Add `--insecure-skip-verification` to `ledger_viz` utility, to allow visualisation of unverified ledger chunks (#3618).
- Add `--split-services` to `ledger_viz` utility, to easily find out at which TxID new services were created (#3621).
- Python `ccf.read_ledger` and `ccf.ledger_viz` tools now accept paths to individual ledger chunks, to avoid parsing the entire ledger.

---

### Client API

- Added support for TLS 1.3 (now used by default).

- Added `GET /gov/jwt_keys/all` endpoint (#2519).
- Added new operator RPC `GET /node/js_metrics` returning the JavaScript bytecode size and whether the bytecode is used (#2643).
- Added a new `GET /node/metrics` endpoint which includes the count of active and peak concurrent sessions handled by the node (#2596).
- Added endpoint to obtain service configuration via `GET /node/service/configuration` (#3251).
- Added QuickJS version to RPC `GET /node/version` (#2643).
- Added a `GET /node/jwt_metrics` endpoint to monitor attempts and successes of key refresh for each issuer. See [documentation](https://microsoft.github.io/CCF/main/build_apps/auth/jwt.html#extracting-jwt-metrics) on how to use it.

- Schema of `GET /network/nodes/{node_id}` and `GET /network/nodes` endpoints has been modified to include all RPC interfaces (#3300).
- Improved performance for lookup of path-templated endpoints (#2918).
- CCF now responds to HTTP requests that could not be parsed with a 400 response including error details (#2652).
- Node RPC interfaces do not transition anymore from node-endorsed to service-endorsed TLS certificates but are fixed to a single configured type. While a given endorsement is not available yet (typically at start-up for service-endorsed certificates) the interface rejects TLS sessions instead of defaulting to a node-endorsed certificate (#2875).

- Websockets endpoints are no longer supported. Usage is insufficient to justify ongoing maintenance.
- The `ccf` Python package no longer provides utilities to issue requests to a running CCF service. This is because CCF supports widely-used client-server protocols (TLS, HTTP) that should already be provided by libraries for all programming languages. The `ccf` Python package can still be used to audit the ledger and snapshot files (#3386).

---

### Dependencies

- Upgraded Open Enclave to 0.17.7 (#3815).

---

### Misc Fixes

- When using the `sandbox.sh` script, always wait for `/app` frontend to be open on all nodes before marking the service as open (#3779).
- Snapshot generation no longer causes a node crash if the snapshot is larger than the ring buffer message size (`memory.max_msg_size`). Instead, the generation of the large snapshot is skipped (#3603).

---

## [2.0.0-rc9]

### Fixed

- Fixed an issue where new node started without a snapshot would be able to join from a node that started with a snapshot (#3573).
- Fixed consensus issue where a node would grant its vote even though it already knew about the current primary (#3810).
- Fixed issue with JSON configuration for `cchost` where extra fields were silently ignored rather than being rejected at startup (#3816).

### Changed

- Upgraded Open Enclave to 0.17.7 (#3815).
- CCF Docker images are now available through Azure Container Registry rather than Docker Hub (#3821).
  - The `ccfciteam/ccf-app-run` image is now available at `ccfmsrc.azurecr.io/ccf-sgx-app-run`.
  - The `ccfciteam/ccf-app-ci` image is now available at `ccfmsrc.azurecr.io/ccf-sgx-app-dev`.
- Added support for ciphers 'ECDHE-RSA-AES256-GCM-SHA384' and 'ECDHE-RSA-AES128-GCM-SHA256' when using TLS 1.2 (#3822).

## [2.0.0-rc8]

### Fixed

- When using the `sandbox.sh` script, always wait for `/app` frontend to be open on all nodes before marking the service as open (#3779).

### Changed

- Every leaf in the Merkle Tree, and every receipt now includes a claims digest (#3606).

### Added

- Primary node now also reports time at which the ack from each backup node was last received (`GET /node/consensus` endpoint). This can be used by operators to detect one-way partitions between the primary and backup nodes (#3769).
- Current receipt format is now exposed to C++ applications as `ccf::Receipt`, retrieved from `describe_receipt_v2`. Note that the previous JSON format is still available, but must be retrieved as a JSON object from `describe_receipt_v1`.

## [2.0.0-rc7]

### Fixed

- Fixed issue with incorrect node and service certificate validity period when starting node in non-GMT timezone (#3732).
- Fixed issue with self-signed node certificates that are now renewed when the `set_node_certificate_validity` proposal is applied (#3767).

## Changed

- Configurations and proposals now accept more date/time formats, including the Python-default ISO 8601 format (#3739).

## Added

- Added new `GET /node/self_signed_certificate` endpoint to retrieve the self-signed certificate of the target node (#3767).

## [2.0.0-rc6]

### Changed

- `host_processes_interface.h` is now a public header, accessible under `ccf/node/host_processes_interface.h`.

## [2.0.0-rc5]

### Changed

- Nodes now have a free-form `node_data` field, to match users and members. This can be set when the node is launched, or modified by governance. It is intended to store correlation IDs describing the node's deployment, such as a VM name or Pod identifier (#3662).
- New `GET /node/consensus` endpoint now also returns primary node ID and current view (#3666).
- The `enclave::` namespace has been removed, and all types which were under it are now under `ccf::`. This will affect any apps using `enclave::RpcContext`, which should be replaced with `ccf::RpcContext` (#3664).
- HTTP parsing errors are now recorded per-interface and returned by `GET /node/metrics` (#3671).
- The `kv::Store` type is no longer visible to application code, and is replaced by a simpler `kv::ReadOnlyStore`. This is the interface given to historical queries to access historical state and enforces read-only access, without exposing internal implementation details of the store. This should have no impact on JS apps, but C++ apps will need to replace calls to `store->current_txid()` with calls to `store->get_txid()`, and `store->create_tx()` to `store->create_read_only_tx()`.
- Receipts now come with service endorsements of previous service identities after recoveries (#3679). See `verify_receipt` in `e2e_logging.py` for an example of how to verify the resulting certificate chain. This functionality is introduced in `ccf::historical::adapter_v3`.
- Private headers have been moved to `ccf/include/ccf/_private` so they cannot be accidentally included from existing paths. Any applications relying on private headers should remove this dependence, or raise an issue to request the dependency be moved to the public API. In a future release private headers will be removed entirely from the installed package.

## [2.0.0-rc4]

### Added

- Aside from regular release packages, CCF now also provides `unsafe` packages with verbose logging, helpful for troubleshooting. The extent of the logging in these builds make them fundamentally UNSAFE to use for production purposes, hence the name.

### Changed

- The `transition_service_to_open` governance proposal now requires the service identity as an argument to ensure the correct service is started. During recovery, it further requires the previous service identity to ensure the right service is recovered (#3624).

## [2.0.0-rc3]

### Fixed

- Snapshot generation no longer causes a node crash if the snapshot is larger than the ring buffer message size (`memory.max_msg_size`). Instead, the generation of the large snapshot is skipped (#3603).

### Changed

- The C++ types used to define public governance tables are now exposed in public headers. Any C++ applications reading these tables should update their include paths (ie - `#include "service/tables/nodes.h"` => `#include "ccf/service/tables/nodes.h"`) (#3608).
- `TxReceipt::describe()` has been replaced with `ccf::describe_receipt()`. Includes of the private `node/tx_receipt.h` from C++ applications should be removed (#3610).
- Python `ccf.read_ledger` and `ccf.ledger_viz` tools now accept paths to individual ledger chunks, to avoid parsing the entire ledger.

### Added

- New `GET /gov/members` endpoint which returns details of all members from the KV (#3615).
- Add `--insecure-skip-verification` to `ledger_viz` utility, to allow visualisation of unverified ledger chunks (#3618).
- Add `--split-services` to `ledger_viz` utility, to easily find out at which TxID new services were created (#3621).

## [2.0.0-rc2]

### Changed

- The entry point for creation of C++ apps is now `make_user_endpoints()`. The old entry point `get_rpc_handler()` has been removed (#3562). For an example of the necessary change, see [this diff](https://github.com/microsoft/CCF/commit/5b40ba7b42d5664d787cc7e3cfc9cbe18c01e5a1#diff-78fa25442e77145040265646434b9582d491928819e58be03c5693c01417c6c6) of the logging sample app (#3562).
- Failed recovery procedures no longer block subsequent recoveries: `.recovery` ledger files are now created while the recovery is in progress and ignored or deleted by nodes on startup (#3563).
- Corrupted or incomplete ledger files are now recovered gracefully, until the last valid entry (#3585).
- The CCF public API is now under `include/ccf`, and all application includes of framework code should use only these files.

### Removed

- `get_node_state()` is removed from `AbstractNodeContext`. The local node's ID is still available to endpoints as `get_node_id()`, and other subsystems which are app-visible can be fetched directly (#3552).

### Fixed

- Nodes no longer crash at start-up if the ledger in the read-only ledger directories (`ledger.read_only_directories`) is ahead of the ledger in the main ledger directory (`ledger.directory`) (#3597).

## [2.0.0-rc1]

### Added

- The new `endorsement` configuration entry lets operators set the desired TLS certificate endorsement, either service-endorsed or node-endorsed (self-signed), for each network RPC interface of a node, defaulting to service-endorsed (#2875).
- A new governance action `trigger_ledger_chunk` to request the creation of a ledger chunk at the next signature (#3519).
- A new governance action `trigger_snapshot` to request the creation of a snapshot at the next signature (#3544).

### Changed

- Node RPC interfaces do not transition anymore from node-endorsed to service-endorsed TLS certificates but are fixed to a single configured type. While a given endorsement is not available yet (typically at start-up for service-endorsed certificates) the interface rejects TLS sessions instead of defaulting to a node-endorsed certificate (#2875).
- Add request details with additional URL components to JS + TS API: `request.url`, `request.route`, `request.method`, `request.hostname` (#3498).
- `cchost` can now run both SGX and virtual enclave libraries. `cchost.virtual` is no longer needed, and has been removed (#3476).

### Dependencies

- Upgraded Open Enclave to 0.17.6.

## [2.0.0-rc0]

See [documentation for code upgrade 1.x to 2.0](https://microsoft.github.io/CCF/main/operations/code_upgrade_1x.html) to upgrade an existing 1.x CCF service to 2.0

---

### Developer API

#### C++

- CCF is now built with Clang 10. It is strongly recommended that C++ applications upgrade to Clang 10 as well.
- Raised the minimum supported CMake version for building CCF to 3.16 (#2946).
- Removed `mbedtls` as cryptography and TLS library.

- Added `get_untrusted_host_time_v1` API. This can be used to retrieve a timestamp during endpoint execution, accurate to within a few milliseconds. Note that this timestamp comes directly from the host so is not trusted, and should not be used to make sensitive decisions within a transaction (#2550).
- Added `get_quotes_for_all_trusted_nodes_v1` API. This returns the ID and quote for all nodes which are currently trusted and participating in the service, for live audit (#2511).
- Added `get_metrics_v1` API to `BaseEndpointRegistry` for applications that do not make use of builtins and want to version or customise metrics output.
- Added `set_claims_digest()` API to `RpcContext`, see [documentation](https://microsoft.github.io/CCF/main/build_apps/logging_cpp.html#user-defined-claims-in-receipts) on how to use it to attach application-defined claims to transaction receipts.
- Added [indexing system](https://microsoft.github.io/CCF/main/architecture/indexing.html) to speed up historical queries (#3280, #3444).

- `ccf::historical::adapter_v2` now returns 404, with either `TransactionPendingOrUnknown` or `TransactionInvalid`, rather than 400 when a user performs a historical query for a transaction id that is not committed.
- `ccf::historical::AbstractStateCache::drop_requests()` renamed to `drop_cached_states()` (#3187).
- `get_state_at()` now returns receipts for signature transactions (#2785), see [documentation](https://microsoft.github.io/CCF/main/use_apps/verify_tx.html#transaction-receipts) for details.

Key-Value Store

- Added `kv::Value` and `kv::Set`, as a more error-proof alternative to `kv::Map`s which had a single key or meaningless values (#2599).
- Added `foreach_key` and `foreach_value` to C++ KV API, to iterate without deserializing both entries when only one is used (#2918).

#### JavaScript

- Added JavaScript bytecode caching to avoid repeated compilation overhead. See the [documentation](https://microsoft.github.io/CCF/main/build_apps/js_app_bundle.html#deployment) for more information (#2643).
- Added `ccf.crypto.verifySignature()` for verifying digital signatures to the JavaScript API (#2661).
- Added experimental JavaScript API `ccf.host.triggerSubprocess()` (#2461).

- `ccf.crypto.verifySignature()` previously required DER-encoded ECDSA signatures and now requires IEEE P1363 encoded signatures, aligning with the behavior of the Web Crypto API (#2735).
- `ccf.historical.getStateRange` / `ccf.historical.dropCachedStates` JavaScript APIs to manually retrieve historical state in endpoints declared as `"mode": "readonly"` (#3033).
- JavaScript endpoints with `"mode": "historical"` now expose the historical KV at `ccf.historicalState.kv` while `ccf.kv` always refers to the current KV state. Applications relying on the old behaviour should make their code forward-compatible before upgrading to 2.x with `const kv = ccf.historicalState.kv || ccf.kv`.
- Receipts accessible through JavaScript no longer contain the redundant `root` hash field. Applications should be changed to not rely on this field anymore before upgrading to 2.x.

---

### Governance

- Updated `actions.js` constitution fragment to record service-endorsed node certificate on the `transition_node_to_trusted` action. The constitution must be updated using the existing `set_constitution` proposal (#2844).
- The existing `transition_node_to_trusted` proposal action now requires a new `valid_from` argument (and optional `validity_period_days`, which defaults to the value of `maximum_node_certificate_validity_days`).
- The `proposal_generator` has been removed from the `ccf` Python package. The majority of proposals can be trivially constructed in existing client tooling, without needing to invoke Python. This also introduces parity between the default constitution and custom constitution actions - all should be constructed and called from the same governance client code. Some jinja templates are included in `samples/templates` for constructing careful ballots from existing proposals.

---

### Operations

#### `cchost` Configuration

- **Breaking change**: Configuration for CCF node is now a JSON configuration file passed in to `cchost` via `--config /path/to/config/file/` CLI argument. Existing CLI arguments have been removed. The `migrate_1_x_config.py` script (included in `ccf` Python package) should be used to migrate existing `.ini` configuration files to `.json` format (#3209).
- Added support for listening on multiple interfaces for incoming client RPCs, with individual session caps (#2628).
- The per-node session cap behaviour has changed. The `network.rpc_interfaces.<interface_name>.max_open_sessions_soft` is now a soft cap on the number of sessions. Beyond this, new sessions will receive a HTTP 503 error immediately after completing the TLS handshake. The existing hard cap (where sessions are closed immediately, before the TLS handshake) is still available, under the new argument `network.rpc_interfaces.<interface_name>.max_open_sessions_hard` (#2583).
- Snapshot files now include receipt of evidence transaction. Nodes can now join or recover a service from a standalone snapshot file. 2.x nodes can still make use of snapshots created by a 1.x node, as long as the ledger suffix containing the proof of evidence is also specified at start-up (#2998).
- If no `node_certificate.subject_alt_names` is specified at node start-up, the node certificate _Subject Alternative Name_ extension now defaults to the value of `published_address` of the first RPC interface (#2902).

#### Certificate(s) Validity Period

- Nodes certificates validity period is no longer hardcoded and must instead be set by operators and renewed by members (#2924):

  - The new `node_certificate.initial_validity_days` (defaults to 1 day) configuration entry lets operators set the initial validity period for the node certificate (valid from the current system time).
  - The new `command.start.service_configuration.maximum_node_certificate_validity_days` (defaults to 365 days) configuration entry sets the maximum validity period allowed for node certificates.
  - The new `set_node_certificate_validity` proposal action allows members to renew a node certificate (or `set_all_nodes_certificate_validity` equivalent action to renew _all_ trusted nodes certificates).

- Service certificate validity period is no longer hardcoded and must instead be set by operators and renewed by members (#3363):

  - The new `service_certificate_initial_validity_days` (defaults to 1 day) configuration entry lets operators set the initial validity period for the service certificate (valid from the current system time).
  - The new `maximum_service_certificate_validity_days` (defaults to 365 days) configuration entry sets the maximum validity period allowed for service certificate.
  - The new `set_service_certificate_validity` proposal action allows members to renew the service certificate.

#### Misc

- The service certificate output by first node default name is now `service_cert.pem` rather than `networkcert.pem` (#3363).
- Log more detailed errors on early startup (#3116).
- Format of node output RPC and node-to-node addresses files is now JSON (#3300).
- Joining nodes now present service-endorsed certificate in client TLS sessions _after_ they have observed their own addition to the store, rather than as soon as they have joined the service. Operators should monitor the initial progress of a new node using its self-signed certificate as TLS session certificate authority (#2844).

- Slow ledger IO operations will now be logged at level FAIL. The threshold over which logging will activate can be adjusted by the `slow_io_logging_threshold` configuration entry to cchost (#3067).
- Added a new `client_connection_timeout` configuration entry to specify the maximum time a node should wait before re-establishing failed client connections. This should be set to a significantly lower value than `consensus.election_timeout` (#2618).
- Nodes code digests are now extracted and cached at network join time in `public:ccf.gov.nodes.info`, and the `GET /node/quotes` and `GET /node/quotes/self` endpoints will use this cached value whenever possible (#2651).
- DNS resolution of client connections is now asynchronous (#3140).
- The curve-id selected for the identity of joining nodes no longer needs to match that of the network (#2525).
- Removed long-deprecated `--domain` argument from `cchost`. Node certificate Subject Alternative Names should be passed in via existing `node_certificate.subject_alt_names` configuration entry (#2798).
- Added experimental support for 2-transaction reconfiguration with CFT consensus, see [documentation](https://microsoft.github.io/CCF/main/overview/consensus/bft.html#two-transaction-reconfiguration). Note that mixing 1tx and 2tx nodes in the same network is unsupported and unsafe at this stage (#3097).

#### Fixed

- Fixed issue with ledger inconsistency when starting a new joiner node without a snapshot but with an existing ledger prefix (#3064).
- Fixed issue with join nodes which could get stuck if an election was triggered while catching up (#3169).

---

### Auditor

- Receipts now include the endorsed certificate of the node, as well as its node id, for convenience (#2991).
- Retired nodes are now removed from the store/ledger as soon as their retirement is committed (#3409).
- Service-endorsed node certificates are now recorded in a new `public:ccf.gov.nodes.endorsed_certificates` table, while the existing `cert` field in the `public:ccf.gov.nodes.info` table is now deprecated (#2844).
- New `split_ledger.py` utility to split existing ledger files (#3129).
- Python `ccf.read_ledger` module now accepts custom formatting rules for the key and value based on the key-value store table name (#2791).
- [Ledger entries](https://microsoft.github.io/CCF/main/architecture/ledger.html#transaction-format) now contain a `commit_evidence_digest`, as well as an optional `claims_digest` when `set_claims_digest()` is used. The digest of the write set was previously the per-transaction leaf in the Merkle Tree, but is now combined with the digest of the commit evidence and optionally the user claims when present. [Receipt verification instructions](https://microsoft.github.io/CCF/main/audit/receipts.html) have been amended accordingly. The presence of `commit_evidence` in receipts serves two purposes: giving the user access to the TxID without having to parse the write set, and proving that a transaction has been committed by the service. Transactions are flushed to disk eagerly by the primary to keep in-enclave memory use to a minimum, so the existence of a ledger suffix is not on its own indicative of its commit status. The digest of the commit evidence is in the ledger to allow audit and recovery, but only the disclosure of the commit evidence indicates that a transaction has been committed by the service

---

### Client API

- Added support for TLS 1.3 (now used by default).

- Added `GET /gov/jwt_keys/all` endpoint (#2519).
- Added new operator RPC `GET /node/js_metrics` returning the JavaScript bytecode size and whether the bytecode is used (#2643).
- Added a new `GET /node/metrics` endpoint which includes the count of active and peak concurrent sessions handled by the node (#2596).
- Added endpoint to obtain service configuration via `GET /node/service/configuration` (#3251).
- Added QuickJS version to RPC `GET /node/version` (#2643).
- Added a `GET /node/jwt_metrics` endpoint to monitor attempts and successes of key refresh for each issuer. See [documentation](https://microsoft.github.io/CCF/main/build_apps/auth/jwt.html#extracting-jwt-metrics) on how to use it.

- Schema of `GET /network/nodes/{node_id}` and `GET /network/nodes` endpoints has been modified to include all RPC interfaces (#3300).
- Improved performance for lookup of path-templated endpoints (#2918).
- CCF now responds to HTTP requests that could not be parsed with a 400 response including error details (#2652).

- Websockets endpoints are no longer supported. Usage is insufficient to justify ongoing maintenance.
- The `ccf` Python package no longer provides utilities to issue requests to a running CCF service. This is because CCF supports widely-used client-server protocols (TLS, HTTP) that should already be provided by libraries for all programming languages. The `ccf` Python package can still be used to audit the ledger and snapshot files (#3386).

---

### Dependencies

- Upgraded Open Enclave to 0.17.5.

## [2.0.0-dev8]

### Added

- Added `set_claims_digest()` API to `RpcContext`, see [documentation](https://microsoft.github.io/CCF/main/build_apps/logging_cpp.html#user-defined-claims-in-receipts) on how to use it to attach application-defined claims to transaction receipts.
- Added a `GET /jwt_metrics` endpoint to monitor attempts and successes of key refresh for each issuer. See [documentation](https://microsoft.github.io/CCF/main/build_apps/auth/jwt.html#extracting-jwt-metrics) on how to use it.

### Changed

- Service certificate validity period is no longer hardcoded and can instead be set by operators and renewed by members (#3363):
  - The new `service_certificate_initial_validity_days` (defaults to 1 day) configuration entry lets operators set the initial validity period for the service certificate (valid from the current system time).
  - The new `maximum_service_certificate_validity_days` (defaults to 365 days) configuration entry sets the maximum validity period allowed for service certificate.
  - The new `set_service_certificate_validity` proposal action allows members to renew the service certificate.
- Service certificate output by first node default name is now `service_cert.pem` rather than `networkcert.pem` (#3363).
- Retired nodes are now removed from the store/ledger as soon as their retirement is committed (#3409).

### Removed

- The `ccf` Python package no longer provides utilities to issue requests to a running CCF service. This is because CCF supports widely-used client-server protocols (TLS, HTTP) that should already be provided by libraries for all programming languages. The `ccf` Python package can still be used to audit the ledger and snapshot files (#3386).
- The `proposal_generator` has been removed from the `ccf` Python package. The majority of proposals can be trivially constructed in existing client tooling, without needing to invoke Python. This also introduces parity between the default constitution and custom constitution actions - all should be constructed and called from the same governance client code. Some jinja templates are included in `samples/templates` for constructing careful ballots from existing proposals.

## [2.0.0-dev7]

### Added

- Added endpoint to obtain service configuration via `/node/service/configuration` (#3251)

### Changed

- Breaking change: Configuration for CCF node is now a JSON configuration file passed in to `cchost` via `--config /path/to/config/file/` CLI argument. Existing CLI arguments have been removed. The `migrate_1_x_config.py` script (included in `ccf` Python package) should be used to migrate existing `.ini` configuration files to `.json` format (#3209).
- Format of node output RPC and node-to-node addresses files is now JSON (#3300).
- Schema of `GET /network/nodes/{node_id}` and `GET /network/nodes` endpoints has been modified to include all RPC interfaces (#3300).

### Renamed

- `ccf::historical::AbstractStateCache::drop_requests()` renamed to `drop_cached_states()` (#3187).

### Dependency

- Upgrade OpenEnclave from 0.17.2 to 0.17.5

## [2.0.0-dev6]

### Added

- Added experimental support for 2-transaction reconfiguration with CFT consensus (#3097), see [documentation](https://microsoft.github.io/CCF/main/overview/consensus/bft.html#two-transaction-reconfiguration). Note that mixing 1tx and 2tx nodes in the same network is unsupported and unsafe at this stage.

### Changed

- DNS resolution of client connections is now asynchronous.

### Fixed

- Fixed issue with join nodes which could get stuck if an election was triggered while catching up (#3169).

## [2.0.0-dev5]

### Added

- Receipts now include the endorsed certificate of the node, as well as its node id, for convenience (#2991).
- `get_metrics_v1` API to `BaseEndpointRegistry` for applications that do not make use of builtins and want to version or customise metrics output.
- Slow ledger IO operations will now be logged at level FAIL. The threshold over which logging will activate can be adjusted by the `--io-logging-threshold` CLI argument to cchost (#3067).
- Snapshot files now include receipt of evidence transaction. Nodes can now join or recover a service from a standalone snapshot file. 2.x nodes can still make use of snapshots created by a 1.x node, as long as the ledger suffix containing the proof of evidence is also specified at start-up (#2998).
- Nodes certificates validity period is no longer hardcoded and can instead be set by operators and renewed by members (#2924):
  - The new `--initial-node-cert-validity-days` (defaults to 1 day) CLI argument to cchost lets operators set the initial validity period for the node certificate (valid from the current system time).
  - The new `--max-allowed-node-cert-validity-days` (defaults to 365 days) CLI argument to cchost sets the maximum validity period allowed for node certificates.
  - The new `set_node_certificate_validity` proposal action allows members to renew a node certificate (or `set_all_nodes_certificate_validity` equivalent action to renew _all_ trusted nodes certificates).
  - The existing `transition_node_to_trusted` proposal action now requires a new `valid_from` argument (and optional `validity_period_days`, which defaults to the value of ``--max-allowed-node-cert-validity-days`).
- `ccf.historical.getStateRange` / `ccf.historical.dropCachedStates` JavaScript APIs to manually retrieve historical state in endpoints declared as `"mode": "readonly"` (#3033).
- Log more detailed errors on early startup (#3116).
- New `split_ledger.py` utility to split existing ledger files (#3129).

### Changed

- JavaScript endpoints with `"mode": "historical"` now expose the historical KV at `ccf.historicalState.kv` while `ccf.kv` always refers to the current KV state. Applications relying on the old behaviour should make their code forward-compatible before upgrading to 2.x with `const kv = ccf.historicalState.kv || ccf.kv`.

### Removed

- Receipts accessible through JavaScript no longer contain the redundant `root` hash field. Applications should be changed to not rely on this field anymore before upgrading to 2.x.

### Fixed

- Fixed issue with ledger inconsistency when starting a new joiner node without a snapshot but with an existing ledger prefix (#3064).

## [2.0.0-dev4]

### Added

- Added `foreach_key` and `foreach_value` to C++ KV API, to iterate without deserializing both entries when only one is used (#2918).
- `ccf::historical::adapter_v2` now returns 404, with either `TransactionPendingOrUnknown` or `TransactionInvalid`, rather than 400 when a user performs a historical query for a transaction id that is not committed.

### Changed

- Service-endorsed node certificates are now recorded in a new `public:ccf.gov.nodes.endorsed_certificates` table, while the existing `cert` field in the `public:ccf.gov.nodes.info` table is now deprecated (#2844).
- Joining nodes now present service-endorsed certificate in client TLS sessions _after_ they have observed their own addition to the store, rather than as soon as they have joined the service. Operators should monitor the initial progress of a new node using its self-signed certificate as TLS session certificate authority (#2844).
- Updated `actions.js` constitution fragment to record service-endorsed node certificate on the `transition_node_to_trusted` action. The constitution should be updated using the existing `set_constitution` proposal (#2844).
- Improved performance for lookup of path-templated endpoints (#2918).
- Raised the minimum supported CMake version for building CCF to 3.16 (#2946).

### Dependency

- Upgrade OpenEnclave from 0.17.1 to 0.17.2 (#2992)

## [2.0.0-dev3]

### Added

- Added support for listening on multiple interfaces for incoming client RPCs, with individual session caps (#2628).

### Changed

- Upgrade OpenEnclave from 0.17.0 to 0.17.1.
- `get_state_at()` now returns receipts for signature transactions (#2785), see [documentation](https://microsoft.github.io/CCF/main/use_apps/verify_tx.html#transaction-receipts) for details.
- Upgrade playbooks and base CI image to Ubuntu 20.04. CCF is now primarily developed and tested against Ubuntu 20.04.
- Python `ccf.read_ledger` module now accepts custom formatting rules for the key and value based on the key-value store table name (#2791).
- CCF is now built with Clang 10. It is recommended that C++ applications upgrade to Clang 10 as well.
- Internal `/gov/jwt_keys/refresh` endpoint has been moved to `/node/jwt_keys/refresh` (#2885).
- If no `--san` is specified at node start-up, the node certificate _Subject Alternative Name_ extension now defaults to the value of `--public-rpc-address` (#2902).

### Removed

- Remove long-deprecated `--domain` argument from `cchost`. Node certificate Subject Alternative Names should be passed in via existing `--san` argument (#2798).
- Removed Forum sample app.

## [2.0.0-dev2]

### Changed

- `ccf.crypto.verifySignature()` previously required DER-encoded ECDSA signatures and now requires IEEE P1363 encoded signatures, aligning with the behavior of the Web Crypto API (#2735).
- Upgrade OpenEnclave from 0.16.1 to 0.17.0.

### Added

- Nodes code digests are now extracted and cached at network join time in `public:ccf.gov.nodes.info`, and the `/node/quotes` and `/node/quotes/self` endpoints will use this cached value whenever possible (#2651).

### Removed

- Websockets endpoints are no longer supported. Usage is insufficient to justify ongoing maintenance.

### Bugfix

- Fixed incorrect transaction view returned in `x-ms-ccf-transaction-id` HTTP response header after primary change (i.e. new view) (#2755).

## [2.0.0-dev1]

### Added

- Added a new `--client-connection-timeout-ms` command line argument to `cchost` to specify the maximum time a node should wait before re-establishing failed client connections. This should be set to a significantly lower value than `--raft-election-timeout-ms` (#2618).
- Add `kv::Value` and `kv::Set`, as a more error-proof alternative to `kv::Map`s which had a single key or meaningless values (#2599).
- Added JavaScript bytecode caching to avoid repeated compilation overhead. See the [documentation](https://microsoft.github.io/CCF/main/build_apps/js_app_bundle.html#deployment) for more information (#2643).
- Added new operator RPC `/node/js_metrics` returning the JavaScript bytecode size and whether the bytecode is used (#2643).
- Added QuickJS version to RPC `/node/version` (#2643).
- Added `GET /gov/jwt_keys/all` endpoint (#2519).
- Added `ccf.crypto.verifySignature()` for verifying digital signatures to the JavaScript API (#2661).

### Changed

- CCF now responds to HTTP requests that could not be parsed with a 400 response including error details (#2652).

## [2.0.0-dev0]

### Added

- Added `get_untrusted_host_time_v1` API. This can be used to retrieve a timestamp during endpoint execution, accurate to within a few milliseconds. Note that this timestamp comes directly from the host so is not trusted, and should not be used to make sensitive decisions within a transaction (#2550).
- Added `get_quotes_for_all_trusted_nodes_v1` API. This returns the ID and quote for all nodes which are currently trusted and participating in the service, for live audit (#2511).
- Added node start-up check for `cchost` and enclave compatibility, which should both always be from the same release for a single node (#2532).
- Added a new `/node/version` endpoint to return the CCF version of a node (#2582).
- Added a new `/node/metrics` endpoint which includes the count of active and peak concurrent sessions handled by the node (#2596).
- Added experimental JavaScript API `ccf.host.triggerSubprocess()` (#2461).

### Changed

- The curve-id selected for the identity of joining nodes no longer needs to match that of the network (#2525).
- The per-node session cap behaviour has changed. The `--max-open-sessions` is now a soft cap on the number of sessions. Beyond this, new sessions will receive a HTTP 503 error immediately after completing the TLS handshake. The existing hard cap (where sessions are closed immediately, before the TLS handshake) is still available, under the new argument `--max-open-sessions-hard` (#2583).
- Requests with a url-encoded query string are now forwarded correctly from backups to the primary (#2587).
- Signed requests with a url-encoded query string are now handled correctly rather than rejected (#2592).
- Fixed consistency issue between ledger files on different nodes when snapshotting is active (#2607).

### Dependency

- Upgrade OpenEnclave from 0.15.0 to 0.16.1 (#2609)

## [1.0.4]

### Changed

- CCF now responds to HTTP requests that could not be parsed with a 400 response including error details (#2652).

## [1.0.3]

### Dependency

- Upgrade OpenEnclave from 0.15.0 to 0.16.1 (#2609)

## [1.0.2]

### Bugfix

- Fixed consistency issue between ledger files on different nodes when snapshotting is active (#2607).

## [1.0.1]

### Bugfix

- Requests with a url-encoded query string are now forwarded correctly from backups to the primary (#2587).
- Signed requests with a url-encoded query string are now handled correctly rather than rejected (#2592).

## [1.0.0]

The Confidential Consortium Framework CCF is an open-source framework for building a new category of secure, highly available, and performant applications that focus on multi-party compute and data.

This is the first long term support release for CCF. The 1.0 branch will only receive security and critical bug fixes, please see our [release policy](https://microsoft.github.io/CCF/main/build_apps/release_policy.html) for more detail.

Active development will continue on the `main` branch, and regular development snapshots including new features will continue to be published.

Browse our [documentation](https://microsoft.github.io/CCF/main/index.html) to get started with CCF, or [open a discussion on GitHub](https://github.com/microsoft/CCF/discussions) if you have any questions.

## [1.0.0-rc3]

### Changed

- Rename `Store::commit_version()` to the more accurate `Store::compacted_version()` (#1355).

## [1.0.0-rc2]

### Changed

- Adjust release pipeline to cope with GitHub renaming debian packages containing tildes.

## [1.0.0-rc1]

### Changed

- By default, CCF is now installed under `/opt/ccf` rather than `/opt/ccf-x.y.z`.

## [0.99.4]

### Fixed

- Fixed use of `--curve-id` argument to `cchost`, which can now start a network with both node and service identities using curve `secp256r1` (#2516).

## [0.99.3]

### Added

- `kv::MapHandle::size()` can be used to get the number of entries in a given map.
- `kv::MapHandle::clear()` can be used to remove all entries from a map.

## [0.99.2]

### Changed

- The default constitution no longer contains `set_service_principal` or `remove_service_principal` since they are not used by the core framework. Instead any apps which wish to use these tables should add them to their own constitution. A [sample implementation](https://github.com/microsoft/CCF/tree/main/samples/constitutions/test/service_principals/actions.js) is available, and used in the CI tests.
- Proposal status now includes a `final_votes` and `vote_failures` map, recording the outcome of each vote per member. `failure_reason` and `failure_trace` have been consolidated into a single `failure` object, which is also used for `vote_failures`.

## [0.99.1]

### Added

- The service certificate is now returned as part of the `/node/network/` endpoint response (#2442).

### Changed

- `kv::Map` is now an alias to `kv::JsonSerialisedMap`, which means all existing applications using `kv::Map`s will now require `DECLARE_JSON...` macros for custom key and value types. `msgpack-c` is no longer available to apps and `MSGPACK_DEFINE` macros should be removed. Note that this change may affect throughput of existing applications, in which case an app-defined serialiser (or `kv::RawCopySerialisedMap`) should be used (#2449).
- `/node/state` endpoint also returns the `seqno` at which a node was started (i.e. `seqno` of the snapshot a node started from or `0` otherwise) (#2422).

### Removed

- `/gov/query` and `/gov/read` governance endpoints are removed (#2442).
- Lua governance is removed. `JS_GOVERNANCE` env var is no longer necessary, and JS constitution is the only governance script which must be provided and will be used by the service. `--gov-script` can no longer be passed to `cchost` or `sandbox.sh`.

## [0.99.0]

This is a bridging release to simplify the upgrade to 1.0. It includes the new JS constitution, but also supports the existing Lua governance so that users can upgrade in 2 steps - first implementing all of the changes below with their existing Lua governance, then upgrading to the JS governance. Lua governance will be removed in CCF 1.0. See [temporary docs](https://microsoft.github.io/CCF/ccf-0.99.0/governance/js_gov.html) for help with transitioning from Lua to JS.

The 1.0 release will require minimal changes from this release.

### Added

- A new `read_ledger.py` Python command line utility was added to parse and display the content of a ledger directory.
- `ccf-app` npm package to help with developing JavaScript and TypeScript CCF apps. See [docs](https://microsoft.github.io/CCF/main/build_apps/js_app.html) for further details (#2331).

### Changed

- Retired members are now deleted from the store, instead of being marked as `Retired` (#1401).
- `retire_member` proposal has been renamed to `remove_member` and is now idempotent (i.e. succeeds even if the member was already removed) (#1401).
- `accept_recovery` and `open_network` proposals have been merged into a single idempotent `transition_service_to_open` proposal (#1791).
- The `/tx` endpoint now takes a single `transaction_id` query parameter. For example, rather than calling `/node/tx?view=2&seqno=42`, call `/node/tx?transaction_id=2.42`.
- The `/commit` endpoint now returns a response with a single `transaction_id` rather than separate `view` and `seqno` fields.
- `UserRpcFrontend` has been removed, and the return value of `get_rpc_handler` which apps should construct is now simply a `ccf::RpcFrontend`.
- There is now a distinction between public and private headers. The public headers under `include/ccf` are those we expect apps to use, and others are implementation details which may change/be deprecated/be hidden in future. Most apps should now be including `"ccf/app_interface.h"` and `"ccf/common_endpoint_registry.h"`.
- Various endpoint-related types have moved under the `ccf::endpoints` namespace. Apps will need to rename these types where they are not using `auto`, for instance to `ccf::endpoints::EndpointContext` and `ccf::endpoints::ForwardingRequired`.
- Ledger entry frames are no longer serialised with `msgpack` (#2343).
- In JavaScript apps, the field `caller.jwt.key_issuer` in the `Request` object has been renamed `caller.jwt.keyIssuer` (#2362).
- The proposals `set_module`, `remove_module` and `set_js_app` have been removed and `deploy_js_app` renamed to `set_js_app` (#2391).

## [0.19.3]

### Changed

- The status filter passed to `/node/network/nodes` now takes the correct CamelCased values (#2238).

## [0.19.2]

### Added

- New `get_user_data_v1` and `get_member_data_v1` C++ API calls have been added to retrieve the data associated with users/members. The user/member data is no longer included in the `AuthnIdentity` caller struct (#2301).
- New `get_user_cert_v1` and `get_member_cert_v1` C++ API calls have been added to retrieve the PEM certificate of the users/members. The user/member certificate is no longer included in the `AuthnIdentity` caller struct (#2301).

### Changed

- String values in query parameters no longer need to be quoted. For instance, you should now call `/network/nodes?host=127.0.0.1` rather than `/network/nodes?host="127.0.0.1"` (#2309).
- Schema documentation for query parameters should now be added with `add_query_parameter`, rather than `set_auto_schema`. The `In` type of `set_auto_schema` should only be used to describe the request body (#2309).
- `json_adapter` will no longer try to convert query parameters to a JSON object. The JSON passed as an argument to these handlers will now be populated only by the request body. The query string should be parsed separately, and `http::parse_query(s)` is added as a starting point. This means strings in query parameters no longer need to be quoted (#2309).
- Enum values returned by built-in REST API endpoints are now PascalCase. Lua governance scripts that use enum values need to be updated as well, for example, `"ACTIVE"` becomes `"Active"` for member info. The same applies when using the `/gov/query` endpoint (#2152).
- Most service tables (e.g. for nodes and signatures) are now serialised as JSON instead of msgpack. Some tables (e.g. user and member certificates) are serialised as raw bytes for performance reasons (#2301).
- The users and members tables have been split into `public:ccf.gov.users.certs`/`public:ccf.gov.users.info` and `public:ccf.gov.members.certs`/`public:ccf.gov.members.encryption_public_keys`/`public:ccf.gov.members.info` respectively (#2301).
- TypeScript interface/class names have been renamed to PascalCase (#2325).

## [0.19.1]

### Added

- Historical point query support has been added to JavaScript endpoints (#2285).
- RSA key generation JavaScript endpoint (#2293).

### Changed

- `"readonly"` has been replaced by `"mode"` in `app.json` in JavaScript apps (#2285).

## [0.19.0]

### Changed

- `x-ccf-tx-view` and `x-ccf-tx-seqno` response headers have been removed, and replaced with `x-ms-ccf-transaction-id`. This includes both original fields, separated by a single `.`. Historical queries using `ccf::historical::adapter` should also pass a single combined `x-ms-ccf-transaction-id` header (#2257).
- Node unique identifier is now the hex-encoded string of the SHA-256 digest of the node's DER-encoded identity public key, which is also used as the node's quote report data. The `sandbox.sh` script still uses incrementing IDs to keep track of nodes and for their respective directories (#2241).
- Members and users unique identifier is now the hex-encoded string of the SHA-256 digest of their DER-encoded identity certificate (i.e. fingerprint), which has to be specified as the `keyId` field for signed HTTP requests (#2279).
- The receipt interface has changed, `/app/receipt?commit=23` is replaced by `/app/receipt?transaction_id=2.23`. Receipt fetching is now implemented as a historical query, which means that the first reponse(s) may be 202 with a Retry-After header. Receipts are now structured JSON, as opposed to a flat byte sequence, and `/app/receipt/verify` has been removed in favour of an [offline verification sample](https://microsoft.github.io/CCF/ccf-0.19.0/use_apps/verify_tx.html#transaction-receipts).
- `ccfapp::get_rpc_handler()` now takes a reference to a `ccf::AbstractNodeContext` rather than `ccf::AbstractNodeState`. The node state can be obtained from the context via `get_node_state()`.

### Removed

- `get_receipt_for_seqno_v1` has been removed. Handlers wanting to return receipts must now use the historical API, and can obtain a receipt via `ccf::historical::StatePtr`. See the [historical query with receipt sample](https://microsoft.github.io/CCF/ccf-0.19.0/build_apps/logging_cpp.html#receipts) for reference.
- `caller_id` endpoint has been removed. Members and users can now compute their unique identifier without interacting with CCF (#2279).
- `public:ccf.internal.members.certs_der`, `public:ccf.internal.users.certs_der`, `public:ccf.internal.members.digests` and `public:ccf.internal.users.digests` KV tables have been removed (#2279).
- `view_change_in_progress` field in `network/status` response has been removed (#2288).

## [0.18.5]

### Changed

- Historical query system now supports range queries.

## [0.18.4]

### Changed

- Governance proposals can be submitted successfully against secondaries (#2247)
- `set_ca_cert`/`remove_ca_cert` proposals have been renamed `set_ca_cert_bundle`/`remove_ca_cert_bundle` and now also accept a bundle of certificates encoded as concatenated PEM string (#2221). The `ca_cert_name` parameter to the `set_jwt_issuer` proposal has been renamed to `ca_cert_bundle_name`.

### Added

- Support for multiple key wrapping algorithms for C++ and JavaScript applications (#2246)

## [0.18.3]

### Changed

- Fixed format of `notBefore` and `notAfter` in node and network certificates (#2243).
- CCF now depends on [Open Enclave 0.14](https://github.com/openenclave/openenclave/releases/tag/v0.14.0).

## [0.18.2]

### Added

- Support for historical queries after ledger rekey and service recovery (#2200).

### Changed

- CCF now supports OpenSSL for many crypto tasks like hashing, signing, and signature verification (#2123).
- In progress ledger files no longer cause a node to crash when they are committed (#2209).

## [0.18.1]

### Changed

- `"id"` field in `state` endpoint response has been renamed to `"node_id"` (#2150).
- `user_id` endpoint is renamed `caller_id` (#2142).
- Nodes' quotes format updated to Open Enclave's `SGX_ECDSA`. Quote endorsements are also stored in CCF and can be retrieved via the `quotes/self` and `quotes` endpoints (#2161).
- `get_quote_for_this_node_v1()` takes a `QuoteInfo` structure (containing the format, raw quote and corresponding endorsements) as out parameter instead of the distinct format and raw quote as two out paramters (#2161).
- Several internal tables are renamed (#2166).
- `/node/network/nodes` correctly returns all nodes if no filter is specified (#2188).

## [0.18.0]

### Changed

- `endpoint_metrics` is renamed `api/metrics` and now returns an array of objects instead of nested path/method objects (#2068).
- Governance proposal ids are now digests of the proposal and store state observed during their creation, hex-encoded as strings. This makes votes entirely specific to an instance of a proposal without having to include a nonce. (#2104, #2135).
- `quote` endpoint has been renamed to `quotes/self` (#2149).
- `TxView`s have been renamed to `MapHandle`s, to clearly distinguish them from consensus views. Calls to `tx.get_view` must be replaced with `tx.rw`.
- `tx.rw` does not support retrieving multiple views in a single call. Instead of `auto [view1, view2] = tx.get_view(map1, map2);`, you must write `auto handle1 = tx.rw(map1); auto handle2 = tx.rw(map2);`.

### Added

- Added `get_version_of_previous_write(const K& k)` to `MapHandle`. If this entry was written to by a previous transaction, this returns the version at which that transaction was applied. See docs for more details.

### Removed

- The `x-ccf-global-commit` header is no longer sent with responses (#1586, #2144). This was a hint of global commit progress, but was known to be imprecise and unrelated to the executed transaction. Instead, clients should call `/commit` to monitor commit progress or `/tx` for a specific transaction.

## [0.17.2]

### Fixed

- Fixed incorrect ledger chunking on backup nodes when snapshotting is enabled (#2110).

## [0.17.1]

### Changed

- JS endpoints now list their auth policies by name, similar to C++ endpoints. The fields `require_client_identity`, `require_client_signature`, and `require_jwt_authentication` are removed, and should be replaced by `authn_policies`. For example, the previous default `"require_client_identity": true` should be replaced with `"authn_policies": ["user_cert"]`, an endpoint which would like to handle a JWT but will also accept unauthenticated requests would be `"authn_policies": ["jwt", "no_auth"]`, and a fully unauthenticated endpoint would be `"authn_policies": []`. See [docs](https://microsoft.github.io/CCF/main/build_apps/js_app_bundle.html#metadata) for further detail.

## [0.17.0]

### Added

- Versioned APIs for common CCF functionality: `get_status_for_txid_v1`, `get_last_committed_txid_v1`, `generate_openapi_document_v1`, `get_receipt_for_seqno_v1`, `get_quote_for_this_node_v1`. We will aim to support these function signatures long-term, and provide similar functionality with incremental version bumps when this is no longer possible. In particular, this enables building an app which does not expose the [default endpoints](https://microsoft.github.io/CCF/main/build_apps//logging_cpp.html#default-endpoints) but instead exposes similar functionality through its own API.

### Changed

- `/network`, `/network_info`, `/node/ids`, `/primary_info` have been restructured into `/network`, `/network/nodes`, `/network/nodes/{id}`, `/network/nodes/self`, `/network/nodes/primary` while also changing the response schemas (#1954).
- `/ack` responds with HTTP status `204` now instead of `200` and `true` as body (#2088).
- `/recovery_share` has new request and response schemas (#2089).

## [0.16.3]

### Changed

- To avoid accidentally unauthenticated endpoints, a vector of authentication policies must now be specified at construction (as a new argument to `make_endpoint`) rather than by calling `add_authentication`. The value `ccf::no_auth_required` must be used to explicitly indicate an unauthenticated endpoint.
- All `/gov` endpoints accept signature authentication alone correctly, regardless of session authentication.
- `ccf.CCFClient` now allows separate `session_auth` and `signing_auth` to be passed as construction time. `ccf.CCFClient.call()` no longer takes a `signed` argument, clients with a `signing_auth` always sign. Similarly, the `disable_session_auth` constructor argument is removed, the same effect can be achieved by setting `session_auth` to `None`.

## [0.16.2]

### Changed

- Snapshots are generated by default on the current primary node, every `10,000` committed transaction (#2029).
- Node information exposed in the API now correctly reports the public port when it differs from the local one. (#2001)
- All `/gov` endpoints accept signature authentication again. Read-only `/gov` endpoints had been incorrectly changed in [0.16.1] to accept session certification authentication only (#2033).

## [0.16.1]

### Added

- C++ endpoints can be omitted from OpenAPI with `set_openapi_hidden(true)` (#2008).
- JS endpoints can be omitted from OpenAPI if the `"openapi_hidden"` field in `app.json` is `true` (#2008).

### Changed

- Error responses of built-in endpoints are now JSON and follow the OData schema (#1919).
- Code ids are now deleted rather than marked as `RETIRED`. `ACTIVE` is replaced with the more precise `ALLOWED_TO_JOIN` (#1996).
- Authentication policies can be specified per-endpoint with `add_authentication`. Sample policies are implemented which check for a user TLS handshake, a member TLS handshake, a user HTTP signature, a member HTTP signature, and a valid JWT. This allows multiple policies per-endpoints, and decouples auth from frontends - apps can define member-only endpoints (#2010).
- By default, if no authentication policy is specified, endpoints are now unauthenticated and accessible to anyone (previously the default was user TLS handshakes, where the new default is equivalent to `set_require_client_identity(false)`).
- CCF now depends on [Open Enclave 0.13](https://github.com/openenclave/openenclave/releases/tag/v0.13.0).

### Removed

- The methods `Endpoint::set_require_client_signature`, `Endpoint::set_require_client_identity` and `Endpoint::set_require_jwt_authentication` are removed, and should be replaced by calls to `add_authentication`. For unauthenticated endpoints, either add no policies, or add the built-in `empty_auth` policy which accepts all requests.
  - `.set_require_client_signature(true)` must be replaced with `.add_authentication(user_signature_auth_policy)`
  - `.set_require_client_identity(true)` must be replaced with `.add_authentication(user_cert_auth_policy)`
  - `.set_require_jwt_authentication(true)` must be replaced with `.add_authentication(jwt_auth_policy)`

## [0.16.0]

### Added

- CLI options are printed on every node launch (#1923).
- JS logging sample app is included in CCF package (#1932).
- C++ apps can be built using cmake's `find_package(ccf REQUIRED)` (see [cmake sample](https://github.com/microsoft/CCF/blob/main/samples/apps/logging/CMakeLists.txt)) (#1947).

### Changed

- JWT signing keys are auto-refreshed immediately when adding a new issuer instead of waiting until the next auto-refresh event is due (#1978).
- Snapshots are only committed when proof of snapshot evidence is committed (#1972).
- Snapshot evidence must be validated before joining/recovering from snapshot (see [doc](https://microsoft.github.io/CCF/main/operations/ledger_snapshot.html#join-recover-from-snapshot)) (#1925).

### Fixed

- Ledger index is recovered correctly even if `--ledger-dir` directory is empty (#1953).
- Memory leak fixes (#1957, #1959, #1974, #1982).
- Consensus fixes (#1977, #1981).
- Enclave schedules messages in a fairer way (#1991).

### Security

- Hostname of TLS certificate is checked when auto-refreshing JWT signing keys (#1934).
- Evercrypt update to 0.3.0 (#1967).

## [0.15.2]

### Added

- JWT key auto-refresh (#1908), can be enabled by providing `"auto_refresh": true` and `"ca_cert_name": "..."` in `set_jwt_issuer` proposal.
  - Auto-refresh is currently only supported for providers following the OpenID Connect standard where keys are published under the `/.well-known/openid-configuration` path of the issuer URL.
  - `ca_cert_name` refers to a certificate stored with a `set_ca_cert` proposal and is used to validate the TLS connection to the provider endpoint.
- JWT signature validation (#1912), can be enabled with the `require_jwt_authentication` endpoint property.

### Changed

- Members can no longer vote multiple times on governance proposals (#1743).
- `update_ca_cert` proposal has been replaced by `set_ca_cert`/`remove_ca_cert` (#1917).

### Deprecated

- `set_js_app` proposal and `--js-app-script` argument are deprecated, and should be replaced by `deploy_js_app` and `--js-app-bundle`. See #1895 for an example of converting from the old style (JS embedded in a Lua script) to the new style (app bundle described by `app.json`).

### Removed

- `kv::Store::create` is removed.
- `luageneric` is removed.

## [0.15.1]

### Added

- [JWT documentation](https://microsoft.github.io/CCF/main/developers/auth/jwt.html#jwt-authentication) (#1875).
- [Member keys in HSM documentation](https://microsoft.github.io/CCF/main/members/hsm_keys.html) (#1884).

### Changed

- `/gov/ack/update_state_digest` and `/gov/ack` now only return/accept a hex string (#1873).
- `/node/quote` schema update (#1885).
- AFT consensus improvements (#1880, #1881).

## [0.15.0]

### Added

- Support for non-recovery members: only members with an associated public encryption key are handed recovery shares (#1866).
- AFT consensus verify entry validity (#1864).
- JWT validation in forum sample app (#1867).
- JavaScript endpoints OpenAPI definition is now included in `/api` (#1874).

### Changed

- The `keyId` field in the Authorization header must now be set to the hex-encoded SHA-256 digest of the corresponding member certificate encoded in PEM format. The `scurl.sh` script and Python client have been modified accordingly. `scurl.sh` can be run with `DISABLE_CLIENT_AUTH=1` (equivalent `disable_client_auth=False` argument to Python client) to issue signed requests without session-level client authentication (#1870).
- Governance endpoints no longer require session-level client authentication matching a member identity, the request signature now serves as authentication. The purpose of this change is to facilitate member key storage in systems such as HSMs (#1870).
- Support for [hs2019 scheme](https://tools.ietf.org/html/draft-cavage-http-signatures-12) for HTTP signatures (#1872).
  - `ecdsa-sha256` scheme will be deprecated in the next release.

## [0.14.3]

### Added

- Added support for storing JWT public signing keys (#1834).
  - The new proposals `set_jwt_issuer`, `remove_jwt_issuer`, and `set_jwt_public_signing_keys` can be generated with the latest version of the ccf Python package.
  - `sandbox.sh` has a new `--jwt-issuer <json-path>` argument to easily bootstrap with an initial set of signing keys using the `set_jwt_issuer` proposal.
  - See [`tests/npm-app/src/endpoints/jwt.ts`](https://github.com/microsoft/CCF/blob/70b09e53cfdc8cee946193319446f1e22aed948f/tests/npm-app/src/endpoints/jwt.ts#L23) for validating tokens received in the `Authorization` HTTP header in TypeScript.
  - Includes special support for SGX-attested signing keys as used in [MAA](https://docs.microsoft.com/en-us/azure/attestation/overview).

### Changed

- CCF now depends on [Open Enclave 0.12](https://github.com/openenclave/openenclave/releases/tag/v0.12.0) (#1830).
- `/app/user_id` now takes `{"cert": user_cert_as_pem_string}` rather than `{"cert": user_cert_as_der_list_of_bytes}` (#278).
- Members' recovery shares are now encrypted using [RSA-OAEP-256](https://docs.microsoft.com/en-gb/azure/key-vault/keys/about-keys#wrapkeyunwrapkey-encryptdecrypt) (#1841). This has the following implications:
  - Network's encryption key is no longer output by the first node of a CCF service is no longer required to decrypt recovery shares.
  - The latest version of the `submit_recovery_share.sh` script should be used.
  - The latest version of the `proposal_generator.py` should be used (please upgrade the [ccf Python package](https://microsoft.github.io/CCF/main/quickstart/install.html#python-package)).
- `submit_recovery_share.sh` script's `--rpc-address` argument has been removed. The node's address (e.g. `https://127.0.0.1:8000`) should be used directly as the first argument instead (#1841).
- The constitution's `pass` function now takes an extra argument: `proposer_id`, which contains the `member_id` of the member who submitted the proposal. To adjust for this change, replace `tables, calls, votes = ...` with `tables, calls, votes, proposer_id = ...` at the beginning of the `pass` definition.
- Bundled votes (ie. the `ballot` entry in `POST /proposals`) have been removed. Votes can either happen explicitly via `POST /proposals/{proposal_id}/votes`, or the constitution may choose to pass a proposal without separate votes by examining its contents and its proposer, as illustrated in the operating member constitution sample. The `--vote-against` flag in `proposal_generator.py`, has also been removed as a consequence.

### Fixed

- Added `tools.cmake` to the install, which `ccf_app.cmake` depends on and was missing from the previous release.

### Deprecated

- `kv::Store::create` is deprecated, and will be removed in a future release. It is no longer necessary to create a `kv::Map` from a `Store`, it can be constructed locally (`kv::Map<K, V> my_map("my_map_name");`) or accessed purely by name (`auto view = tx.get_view<K, V>("my_map_name");`) (#1847).

## [0.14.2]

### Changed

- The `start_test_network.sh` script has been replaced by [`sandbox.sh`](https://microsoft.github.io/CCF/main/quickstart/test_network.html). Users wishing to override the default network config (a single node on '127.0.0.1:8000') must now explictly specify if they should be started locally (eg. `-n 'local://127.4.4.5:7000'`) or on remote machine via password-less ssh (eg. `-n 'ssh://10.0.0.1:6000'`).
- `node/quote` endpoint now returns a single JSON object containing the node's quote (#1761).
- Calling `foreach` on a `TxView` now iterates over the entries which previously existed, ignoring any modifications made by the functor while iterating.
- JS: `ccf.kv.<map>.get(key)` returns `undefined` instead of throwing an exception if `key` does not exist.
- JS: `ccf.kv.<map>.delete(key)` returns `false` instead of throwing an exception if `key` does not exist, and `true` instead of `undefined` otherwise.
- JS: `ccf.kv.<map>.set(key, val)` returns the map object instead of `undefined`.

## [0.14.1]

### Added

- `/node/memory` endpoint exposing the maximum configured heap size, peak and current used sizes.

### Changed

- Public tables in the KV must now indicate this in their name (with a `public:` prefix), and internal tables have been renamed. Any governance or auditing scripts which operate over internal tables must use the new names (eg - `ccf.members` is now `public:ccf.gov.members`).
- `--member-info` on `cchost` can now take a third, optional file path to a JSON file containing additional member data (#1712).

### Removed

- `/api/schema` endpoints are removed, as the same information is now available in the OpenAPI document at `/api`.

### Deprecated

- Passing the `SecurityDomain` when creating a KV map is deprecated, and will be removed in a future release. This should be encoded in the table's name, with a `public:` prefix for public tables.

## [0.14.0]

### Added

- Nodes can recover rapidly from a snapshot, rather than needing to reprocess an entire ledger (#1656)
- Python client code wraps creation and replacement of an entire JS app bundle in a single operation (#1651)
- Snapshots are only usable when the corresponding evidence is committed (#1668).
- JSON data associated to each consortium member to facilitate flexible member roles (#1657).

### Changed

- `/api` endpoints return an OpenAPI document rather than a custom response (#1612, #1664)
- Python ledger types can process individual chunks as well as entire ledger (#1644)
- `POST recovery_share/submit` endpoint is renamed to `POST recovery_share` (#1660).

### Fixed

- Elections will not allow transactions which were reported as globally committed to be rolled back (#1641)

### Deprecated

- `lua_generic` app is deprecated and will be removed in a future release. Please migrate old Lua apps to JS

## [0.13.4]

### Changed

- Fixed infinite memory growth issue (#1639)
- Step CLI updated to 0.15.2 (#1636)

## [0.13.3]

### Added

- Sample TypeScript application (#1614, #1596)

### Changed

- Handlers can implement custom authorisation headers (#1203, #1563)
- Reduced CPU usage when nodes are idle (#1625, #1626)
- Upgrade to Open Enclave 0.11 (#1620, #1624)
- Snapshots now include view history, so nodes resuming from snapshots can accurately serve transaction status requests (#1616)
- Request is now passed as an argument to JavaScript handlers (#1604), which can return arbitrary content types (#1575)
- Quote RPC now returns an error when the quote cannot be found (#1594)
- Upgraded third party dependencies (#1589, #1588, #1576, #1572, #1573, #1570, #1569)
- Consensus types renamed from `raft` and `pbft` to `cft` and `bft` (#1591)

### Removed

- Notification server (#1582)

## [0.13.2]

### Added

- retire_node_code proposal (#1558)
- Ability to update a collection of JS modules in a single proposal (#1557)

## [0.13.1]

### Fixed

- Handle setting multiple subject alternative names correctly in node certificate (#1552)
- Fix host memory check on startup ecall (#1553)

## [0.13.0]

### Added

- Experimental

  - New CCF nodes can now join from a [snapshot](https://microsoft.github.io/CCF/ccf-0.13.0/operators/start_network.html#resuming-from-existing-snapshot) (#1500, #1532)
  - New KV maps can now be created dynamically in a transaction (#1507, #1528)

- CLI

  - Subject Name and Subject Alternative Names for the node certificates can now be passed to cchost using the --sn and --san CLI switches (#1537)
  - Signature and ledger splitting [flags](https://microsoft.github.io/CCF/ccf-0.13.0/operators/start_network.html#signature-interval) have been renamed more accurately (#1534)

- Governance

  - `user_data` can be set at user creation, as well as later (#1488)

- Javascript
  - `js_generic` endpoints are now modules with a single default call. Their dependencies can be stored in a separate table and loaded with `import`. (#1469, #1472, #1481, #1484)

### Fixed

- Retiring the primary from a network is now correctly handled (#1522)

### Deprecated

- CLI
  - `--domain=...` is superseded by `--san=dNSName:...` and will be removed in a future release

### Removed

- API
  - Removed redirection from legacy frontend names (`members` -> `gov`, `nodes` -> `node`, `users` -> `app`) (#1543)
  - Removed old `install()` API, replaced by `make_endpoint()` in [0.11.1](https://github.com/microsoft/CCF/releases/tag/ccf-0.11.1) (#1541)

## [0.12.2]

### Fixed

- Fix published containers

## [0.12.1]

### Changed

- Release tarball replaced by a .deb

### Fixed

- Fix LVI build for applications using CCF (#1466)

## [0.12.0]

### Added

- Tooling
  - New Python proposal and vote generator (#1370). See [docs](https://microsoft.github.io/CCF/ccf-0.12.0/members/proposals.html#creating-a-proposal).
  - New CCF tools Python package for client, ledger parsing and member proposal/vote generation (#1429, #1435). See [docs](https://microsoft.github.io/CCF/ccf-0.12.0/users/python_tutorial.html).
- HTTP endpoints
  - Templated URI for HTTP endpoints (#1384, #1393).
  - New `remove_user` proposal (#1379).
  - New node endpoints: `/node/state` and `/node/is_primary` (#1387, #1439)
  - New `metrics` endpoint (#1422).

### Changed

- Tooling
  - Updated version of Open Enclave (0.10) (#1424). Users should use the Intel PSW tested with Open Enclave 0.10, see Open Enclave releases notes: https://github.com/openenclave/openenclave/releases/tag/v0.10.0 for more details.
  - CCF releases no longer include a build of Open Enclave, instead the upstream binary release should be used. Playbooks and containers have been updated accordingly (#1437).
  - CCF is now built with LVI mitigations (#1427). CCF should now be built with a new LVI-enabled toolchain, available via CCF playbooks and containers.
  - Updated version of `snmalloc` (#1391).
- HTTP endpoints
  - Pass PEM certificates rather than byte-arrays (#1374).
  - Member `/ack` schema (#1395).
  - Authorisation HTTP request header now accepts unquoted values (#1411).
  - Fix double opening of `/app` on backups after recovery (#1445).
- Other
  - Merkle tree deserialisation fix (#1363).
  - Improve resilience of node-to-node channels (#1371).
  - First Raft election no longer fails (#1392).
  - Fix message leak (#1442).

### Removed

- `mkSign` endpoint (#1398).

## [0.11.7]

### Changed

1. Fix a bug that could cause signatures not to be recorded on transactions hitting conflicts (#1346)
2. Fix a bug that could allow transactions to be executed by members before a recovered network was fully opened (#1347)
3. Improve error reporting on transactions with invalid signatures (#1356)

### Added

1. All format and linting checks are now covered by `scripts/ci-checks.sh` (#1359)
2. `node/code` RPC returns all code versions and their status (#1351)

## [0.11.4]

### Changed

- Add clang-format to the application CI container, to facilitate application development (#1340)
- Websocket handlers are now distinct, and can be defined by passing `ws::Verb::WEBSOCKET` as a verb to `make_endpoint()` (#1333)
- Custom KV serialisation is [documented](https://microsoft.github.io/CCF/main/developers/kv/kv_serialisation.html#custom-key-and-value-types)

### Fixed

- Fix application runtime container, which had been missing a dependency in the previous release (#1340)

## [0.11.1]

### Added

- CLI tool for managing recovery shares (#1295). [usage](https://microsoft.github.io/CCF/main/members/accept_recovery.html#submitting-recovery-shares)
- New standard endpoint `node/ids` for retrieving node ID from IP address (#1319).
- Support for read-only transactions. Use `tx.get_read_only_view` to retrieve read-only views, and install with `make_read_only_endpoint` if all operations are read-only.
- Support for distinct handlers on the same URI. Each installed handler/endpoint is now associated with a single HTTP method, so you can install different operations on `POST /foo` and `GET /foo`.

### Changed

- The frontend names, used as a prefix on all URIs, have been changed. Calls to `/members/...` or `/users/...` should be replaced with `/gov/...` and `/app/...` respectively. The old paths will return HTTP redirects in this release, but may return 404 in a future release (#1325).
- App-handler installation API has changed. `install(URI, FN, READWRITE)` should be replaced with `make_endpoint(URI, VERB, FN).install()`. Existing apps should compile with deprecation warnings in this release, but the old API will be removed in a future release. See [this diff](https://github.com/microsoft/CCF/commit/7f131074027e3aeb5d469cf42e94acad5bf3e70a#diff-18609f46fab38755458a063d1079edaa) of logging.cpp for an example of the required changes.
- Improved quickstart documentation (#1298, #1316).
- Member ACKs are required, even when the service is opening (#1318).
- The naming scheme for releases has changed to be more consistent. The tags will now be in the form `ccf-X.Y.Z`.

## [0.11]

### Changed

- KV reorganisation to enable app-defined serialisation (#1179, #1216, #1234)

`kv.h` has been split into multiple headers so apps may need to add includes for `kv/store.h` and `kv/tx.h`. The typedefs `ccf::Store` and `ccf::Tx` have been removed; apps should now use `kv::Store` and `kv::Tx`.

CCF now deals internally only with serialised data in its tables, mapping byte-vectors to byte-vectors. By default all tables will convert their keys and values to msgpack, using the existing macros for user-defined types. Apps may define custom serialisers for their own types - see `kv/serialise_entry_json.h` for an example.

- Fixed issues that affected the accuracy of tx status reporting (#1157, #1150)
- All RPCs and external APIs now use `view` and `seqno` to describe the components of a transaction ID, regardless of the specific consensus implementation selected (#1187, #1227)
- Improved resiliency of recovery process (#1051)
- `foreach` early-exit semantics are now consistent (#1222)
- Third party dependency updates (#1144, #1148, #1149, #1151, #1155, #1255)
- All logging output now goes to stdout, and can be configured to be either JSON or plain text (#1258) [doc](https://microsoft.github.io/CCF/main/operators/node_output.html#json-formatting)
- Initial support for historical query handlers (#1207) [sample](https://github.com/microsoft/CCF/blob/main/src/apps/logging/logging.cpp#L262)
- Implement the equivalent of "log rolling" for the ledger (#1135) [doc](https://microsoft.github.io/CCF/main/operators/ledger.html)
- Internal RPCs renamed to follow more traditional REST conventions (#968) [doc](https://microsoft.github.io/CCF/main/operators/operator_rpc_api.html)

### Added

- Support for floating point types in default KV serialiser (#1174)
- The `start_test_network.sh` script now supports recovering an old network with the `--recover` flag (#1095) [doc](https://microsoft.github.io/CCF/main/users/deploy_app.html#recovering-a-service)
- Application CI and runtime containers are now available (#1178)
  1. `ccfciteam/ccf-app-ci:0.11` is recommended to build CCF applications
  2. `ccfciteam/ccf-app-run:0.11` is recommended to run CCF nodes, for example in k8s
- Initial websockets support (#629) [sample](https://github.com/microsoft/CCF/blob/main/tests/ws_scaffold.py#L21)

### Removed

- `ccf::Store` and `ccf::Tx` typdefs, in favour of `kv::Store` and `kv::Tx`.

## [0.10]

### Added

- Brand new versioned documentation: https://microsoft.github.io/CCF.
- New `/tx` endpoint to check that a transaction is committed (#1111). See [docs](https://microsoft.github.io/CCF/main/users/issue_commands.html#checking-for-commit).
- Disaster recovery is now performed with members key shares (#1101). See [docs](https://microsoft.github.io/CCF/main/members/accept_recovery.html).
- Open Enclave install is included in CCF install (#1125).
- New `sgxinfo.sh` script (#1081).
- New `--transaction-rate` flag to performance client (#1071).

### Changed

- CCF now uses Open Enclave 0.9 (#1098).
- `cchost`'s `--enclave-type` is `release` by default (#1083).
- `keygenerator.sh`'s `--gen-key-share` option renamed to `--gen-enc-key` to generate member encryption key (#1101).
- Enhanced view change support for PBFT (#1085, #1087, #1092).
- JavaScript demo logging app is now more generic (#1110).
- Updated method to retrieve time in enclave from host (#1100).
- Correct use of Everycrypt hashing (#1098).
- Maximum number of active members is 255 (#1107).
- Python infra: handle proposals correctly with single member (#1079).
- Dependencies updates (#1080, #1082).

### Removed

- `cchost` no longer outputs a sealed secrets file to be used for recovery (#1101).

## [0.9.3]

### Added

1. Install artifacts include `virtual` build (#1072)
2. `add_enclave_library_c` is exposed in `ccp_app.cmake` (#1073)

## [0.9.2]

### Added

- Handlers can decide if transaction writes are applied independently from error status (#1054)
- Scenario Perf Client is now part of the CCF install to facilitate performance tests (#1058)

### Changed

- Handle writes when host is reconnecting (#1038)
- Member tables are no longer whitelisted for raw_puts (#1041)
- Projects including CCF's CMake files now use the same build type default (#1057)

## [0.9.1]

### Added

- `cchost` now supports [file-based configuration](https://microsoft.github.io/CCF/operators/start_network.html#using-a-configuration-file), as well as command-line switches (#1013, #1019)

## [0.9]

This pre-release improves support for handling HTTP requests.

### Added

- Key shares will be accepted after multiple disaster recovery operations (#992).
- HTTP response headers and status can be set directly from handler (#921, #977).
- Handlers can be restricted to accept only specific HTTP verbs (#966).
- Handlers can accept requests without a matching client cert (#962).
- PBFT messages are authenticated by each receiving node (#947).
- snmalloc can be used as allocator (#943, #990).
- Performance optimisations (#946, #971).
- Install improvements (#983, #986).

### Changed

- HTTP request and responses no longer need to contain JSON-RPC objects (#930, #977).
- Files and binaries have been renamed to use a consistent `lower_snake_case` (#989). Most app includes should be unaffected, but users of the `luageneric` app should now look for `lua_generic`.
- Threading support relies on fixes from a recent build of OE (#990). Existing machines should re-run the ansible playbooks to install the current dependencies.
- Consensus is chosen at run-time, rather than build-time (#922).
- API for installing handlers has changed (#960). See the logging app or [documentation](https://microsoft.github.io/CCF/developers/logging_cpp.html#rpc-handler) for the current style.
- Several standard endpoints are now GET-only, and must be passed a URL query (ie `GET /users/getCommit?id=42`).

## [0.8.2]

### Changed

- CCF install can now be installed anywhere (#950).
- PBFT messages are now authenticated (#947).
- Miscellaneous performance improvements (#946).

## [0.8.1]

### Added

- PBFT timers can be set from`cchost` CLI (#929). See [docs](https://microsoft.github.io/CCF/developers/consensus.html#consensus-protocols).
- Nodes output their PID in a `cchost.pid` file on start-up (#927).
- (Experimental) Members can retrieve their decrypted recovery shares via `getEncryptedRecoveryShare` and submit the decrypted share via `submitRecoveryShare` (#932).

### Changed

- App handlers should set HTTP response fields instead of custom error codes (#921). See [docs](https://microsoft.github.io/CCF/developers/logging_cpp.html#rpc-handler).
- Single build for Raft and PBFT consensuses (#922, #929, #935).
- Members' proposals are forever rejected if they fail to execute (#930).
- Original consortium members can ACK (#933).
- PBFT performance improvements (#940, #942).
- PBFT ledger private tables are now encrypted (#939).

## [0.8]

This pre-release enables experimental support for running CCF with the PBFT consensus protocol. In providing an experimental release of CCF with PBFT we hope to get feedback from early adopters.

### Added

- Experimental PBFT support [docs](https://microsoft.github.io/CCF/developers/consensus.html)
- Increased threading support [docs](https://microsoft.github.io/CCF/developers/threading.html) (#831, #838)
- Governance proposals can now be rejected, which allows constitutions to implement veto power (#854)
- Support for non JSON-RPC payloads (#852)
- RPC to get the OE report (containing the SGX quote) of a specific node (#907)

### Changed

- Compatibility with msgpack 1.0.0
- Members now need to provide two public keys, an identity to sign their proposals and votes as before, and public key with which their recovery key share will be encrypted. `--member_cert` cli argument replaced with `--member-info` when starting up a network to allow this [docs](https://microsoft.github.io/CCF/operators/start_network.html)
- Member status is now a string, eg. `"ACTIVE"` rather than an integer (#827)
- User apps have access to standard user-cert lookup (#906)
- `get_rpc_handler()` now returns `UserRpcFrontend` instead of `RpcHandler` [docs](https://microsoft.github.io/CCF/developers/logging_cpp.html#rpc-handler) (#908)
- All governance RPC's must now be signed (#911)
- Test infra stores keys and certificates (e.g. `networkcert.pem`, `user0_privk.pem`) in new `workspace/<test_label>_common/` folder (#892)

### Removed

- FramedTCP support

## [0.7.1]

### Added

- Installed Python infrastructure can now be used to launch test networks of external builds (#809)
- Initial threading support, Raft nodes now execute transactions on multiple worker threads (#773, #822)

## [0.7]

This pre-release enables experimental support for Javascript as a CCF runtime, and switches the default transport to HTTP. FramedTCP is still supported in this release (`-DFTCP=ON`) but is deprecated and will be dropped in the next release.

### Changed

- Fixed node deadlock that could occur under heavy load (#628)
- Fixed vulnerability to possible replay attack (#419)
- CCF has an installable bundle (#742)
- HTTP is the default frame format (#744)

### Added

- Added support for re-keying the ledger (#50)
- Added QuickJS runtime and sample Javascript app (#668)

### Deprecated

- FramedTCP support. Please use the ccf_FTCP.tar.gz release bundle or build CCF with `-DFTCP=ON` if you require FTCP support.

## [0.6]

This pre-release enables support for HTTP in CCF

### Changed

- Quote format in `getQuotes` changed from string to vector of bytes (https://github.com/microsoft/CCF/pull/566)
- Improved error reporting and logging (https://github.com/microsoft/CCF/pull/572, https://github.com/microsoft/CCF/pull/577, https://github.com/microsoft/CCF/pull/620)
- Node certificates endorsed by the network (https://github.com/microsoft/CCF/pull/581)
- The [`keygenerator.sh`](https://github.com/microsoft/CCF/blob/v0.6/tests/keygenerator.sh) scripts replaces the `keygenerator` CLI utility to generate member and user identities.

### Added

- HTTP endpoint support when built with `-DHTTP=ON`, see https://microsoft.github.io/CCF/users/client.html for details.
- [Only when building with `-DHTTP=ON`] The new [`scurl.sh`](https://github.com/microsoft/CCF/blob/v0.6/tests/scurl.sh) script can be used to issue signed HTTP requests to CCF (e.g. for member votes). The script takes the same arguments as `curl`.
- `listMethods` RPC for luageneric app (https://github.com/microsoft/CCF/pull/570)
- `getReceipt`/`verifyReceipt` RPCs (https://github.com/microsoft/CCF/pull/567)
- Support for app-defined ACLs (https://github.com/microsoft/CCF/pull/590)

Binaries for `cchost` and `libluagenericenc.so` are attached to this release. Note that libluagenericenc.so should be signed before being deployed by CCF (see https://microsoft.github.io/CCF/developers/build_app.html#standalone-signing).

## [0.5]

This pre-release fixes minor issues and clarifies some of `cchost` command line options.

### Removed

- The `new_user` function in constitution scripts (e.g. `gov.lua`) should be deleted as it is now directly implemented inside CCF (https://github.com/microsoft/CCF/pull/550).
- `cmake -DTARGET=all` replaced with `cmake -DTARGET=sgx;virtual`. See https://microsoft.github.io/CCF/quickstart/build.html#build-switches for new values (https://github.com/microsoft/CCF/pull/513).

### Changed

- The members and users certificates can now be registered by the consortium using clients that are not the `memberclient` CLI (e.g. using the `tests/infra/jsonrpc.py` module) (https://github.com/microsoft/CCF/pull/550).
- Fix for Raft consensus to truncate the ledger whenever a rollback occurs and use `commit_idx` instead of `last_idx` in many places because of signatures (https://github.com/microsoft/CCF/pull/503).
- Join protocol over HTTP fix (https://github.com/microsoft/CCF/pull/550).
- Clearer error messages for when untrusted users/members issue transactions to CCF (https://github.com/microsoft/CCF/pull/530).
- `devcontainer.json` now points to right Dockerfile (https://github.com/microsoft/CCF/pull/543).
- `cchost --raft-election-timeout` CLI option default now set to 5000 ms (https://github.com/microsoft/CCF/pull/559).
- Better descriptions for `cchost` command line options (e.g. `--raft-election-timeout`) (https://github.com/microsoft/CCF/pull/559).

The `cchost`, `libluagenericenc.so`, `keygenerator` and `memberclient` are also attached to this release to start a CCF network with lua application.
Note that `libluagenericenc.so` should be signed before being deployed by CCF (see https://microsoft.github.io/CCF/developers/build_app.html#standalone-signing).

## [0.4]

In this preview release, it is possible to run CCF with the PBFT consensus algorithm, albeit with significant limitations.

The evercrypt submodule has been removed, the code is instead imported, to make release tarballs easier to use.

## [0.3]

This pre-release implements the genesis model described in the TR, with a distinct service opening phase. See https://microsoft.github.io/CCF/start_network.html for details.

Some discrepancies with the TR remain, and are being tracked under https://github.com/microsoft/CCF/milestone/2

## 0.2

Initial pre-release

[3.0.0-dev1]: https://github.com/microsoft/CCF/releases/tag/ccf-3.0.0-dev1
[3.0.0-dev0]: https://github.com/microsoft/CCF/releases/tag/ccf-3.0.0-dev0
[2.0.0]: https://github.com/microsoft/CCF/releases/tag/ccf-2.0.0
[2.0.0-rc9]: https://github.com/microsoft/CCF/releases/tag/ccf-2.0.0-rc9
[2.0.0-rc8]: https://github.com/microsoft/CCF/releases/tag/ccf-2.0.0-rc8
[2.0.0-rc7]: https://github.com/microsoft/CCF/releases/tag/ccf-2.0.0-rc7
[2.0.0-rc6]: https://github.com/microsoft/CCF/releases/tag/ccf-2.0.0-rc6
[2.0.0-rc5]: https://github.com/microsoft/CCF/releases/tag/ccf-2.0.0-rc5
[2.0.0-rc4]: https://github.com/microsoft/CCF/releases/tag/ccf-2.0.0-rc4
[2.0.0-rc3]: https://github.com/microsoft/CCF/releases/tag/ccf-2.0.0-rc3
[2.0.0-rc2]: https://github.com/microsoft/CCF/releases/tag/ccf-2.0.0-rc2
[2.0.0-rc1]: https://github.com/microsoft/CCF/releases/tag/ccf-2.0.0-rc1
[2.0.0-rc0]: https://github.com/microsoft/CCF/releases/tag/ccf-2.0.0-rc0
[2.0.0-dev8]: https://github.com/microsoft/CCF/releases/tag/ccf-2.0.0-dev8
[2.0.0-dev7]: https://github.com/microsoft/CCF/releases/tag/ccf-2.0.0-dev7
[2.0.0-dev6]: https://github.com/microsoft/CCF/releases/tag/ccf-2.0.0-dev6
[2.0.0-dev5]: https://github.com/microsoft/CCF/releases/tag/ccf-2.0.0-dev5
[2.0.0-dev4]: https://github.com/microsoft/CCF/releases/tag/ccf-2.0.0-dev4
[2.0.0-dev3]: https://github.com/microsoft/CCF/releases/tag/ccf-2.0.0-dev3
[2.0.0-dev2]: https://github.com/microsoft/CCF/releases/tag/ccf-2.0.0-dev2
[2.0.0-dev1]: https://github.com/microsoft/CCF/releases/tag/ccf-2.0.0-dev1
[2.0.0-dev0]: https://github.com/microsoft/CCF/releases/tag/ccf-2.0.0-dev0
[1.0.4]: https://github.com/microsoft/CCF/releases/tag/ccf-1.0.4
[1.0.3]: https://github.com/microsoft/CCF/releases/tag/ccf-1.0.3
[1.0.2]: https://github.com/microsoft/CCF/releases/tag/ccf-1.0.2
[1.0.1]: https://github.com/microsoft/CCF/releases/tag/ccf-1.0.1
[1.0.0]: https://github.com/microsoft/CCF/releases/tag/ccf-1.0.0
[1.0.0-rc3]: https://github.com/microsoft/CCF/releases/tag/ccf-1.0.0-rc3
[1.0.0-rc2]: https://github.com/microsoft/CCF/releases/tag/ccf-1.0.0-rc2
[1.0.0-rc1]: https://github.com/microsoft/CCF/releases/tag/ccf-1.0.0-rc1
[0.99.4]: https://github.com/microsoft/CCF/releases/tag/ccf-0.99.4
[0.99.3]: https://github.com/microsoft/CCF/releases/tag/ccf-0.99.3
[0.99.2]: https://github.com/microsoft/CCF/releases/tag/ccf-0.99.2
[0.99.1]: https://github.com/microsoft/CCF/releases/tag/ccf-0.99.1
[0.99.0]: https://github.com/microsoft/CCF/releases/tag/ccf-0.99.0
[0.19.3]: https://github.com/microsoft/CCF/releases/tag/ccf-0.19.3
[0.19.2]: https://github.com/microsoft/CCF/releases/tag/ccf-0.19.2
[0.19.1]: https://github.com/microsoft/CCF/releases/tag/ccf-0.19.1
[0.19.0]: https://github.com/microsoft/CCF/releases/tag/ccf-0.19.0
[0.18.5]: https://github.com/microsoft/CCF/releases/tag/ccf-0.18.5
[0.18.4]: https://github.com/microsoft/CCF/releases/tag/ccf-0.18.4
[0.18.3]: https://github.com/microsoft/CCF/releases/tag/ccf-0.18.3
[0.18.2]: https://github.com/microsoft/CCF/releases/tag/ccf-0.18.2
[0.18.1]: https://github.com/microsoft/CCF/releases/tag/ccf-0.18.1
[0.18.0]: https://github.com/microsoft/CCF/releases/tag/ccf-0.18.0
[0.17.2]: https://github.com/microsoft/CCF/releases/tag/ccf-0.17.2
[0.17.1]: https://github.com/microsoft/CCF/releases/tag/ccf-0.17.1
[0.17.0]: https://github.com/microsoft/CCF/releases/tag/ccf-0.17.0
[0.16.3]: https://github.com/microsoft/CCF/releases/tag/ccf-0.16.3
[0.16.2]: https://github.com/microsoft/CCF/releases/tag/ccf-0.16.2
[0.16.1]: https://github.com/microsoft/CCF/releases/tag/ccf-0.16.1
[0.16.0]: https://github.com/microsoft/CCF/releases/tag/ccf-0.16.0
[0.15.2]: https://github.com/microsoft/CCF/releases/tag/ccf-0.15.2
[0.15.1]: https://github.com/microsoft/CCF/releases/tag/ccf-0.15.1
[0.15.0]: https://github.com/microsoft/CCF/releases/tag/ccf-0.15.0
[0.14.3]: https://github.com/microsoft/CCF/releases/tag/ccf-0.14.3
[0.14.2]: https://github.com/microsoft/CCF/releases/tag/ccf-0.14.2
[0.14.1]: https://github.com/microsoft/CCF/releases/tag/ccf-0.14.1
[0.14.0]: https://github.com/microsoft/CCF/releases/tag/ccf-0.14.0
[0.13.4]: https://github.com/microsoft/CCF/releases/tag/ccf-0.13.4
[0.13.3]: https://github.com/microsoft/CCF/releases/tag/ccf-0.13.3
[0.13.2]: https://github.com/microsoft/CCF/releases/tag/ccf-0.13.2
[0.13.1]: https://github.com/microsoft/CCF/releases/tag/ccf-0.13.1
[0.13.0]: https://github.com/microsoft/CCF/releases/tag/ccf-0.13.0
[0.12.2]: https://github.com/microsoft/CCF/releases/tag/ccf-0.12.2
[0.12.1]: https://github.com/microsoft/CCF/releases/tag/ccf-0.12.1
[0.12.0]: https://github.com/microsoft/CCF/releases/tag/ccf-0.12.0
[0.11.7]: https://github.com/microsoft/CCF/releases/tag/ccf-0.11.7
[0.11.4]: https://github.com/microsoft/CCF/releases/tag/ccf-0.11.4
[0.11.1]: https://github.com/microsoft/CCF/releases/tag/ccf-0.11.1
[0.11]: https://github.com/microsoft/CCF/releases/tag/0.11
[0.10]: https://github.com/microsoft/CCF/releases/tag/v0.10
[0.9.3]: https://github.com/microsoft/CCF/releases/tag/v0.9.3
[0.9.2]: https://github.com/microsoft/CCF/releases/tag/v0.9.2
[0.9.1]: https://github.com/microsoft/CCF/releases/tag/v0.9.1
[0.9]: https://github.com/microsoft/CCF/releases/tag/v0.9
[0.8.2]: https://github.com/microsoft/CCF/releases/tag/v0.8.2
[0.8.1]: https://github.com/microsoft/CCF/releases/tag/v0.8.1
[0.8]: https://github.com/microsoft/CCF/releases/tag/v0.8
[0.7.1]: https://github.com/microsoft/CCF/releases/tag/v0.7.1
[0.7]: https://github.com/microsoft/CCF/releases/tag/v0.7
[0.6]: https://github.com/microsoft/CCF/releases/tag/v0.6
[0.5]: https://github.com/microsoft/CCF/releases/tag/v0.5
[0.4]: https://github.com/microsoft/CCF/releases/tag/v0.4
[0.3]: https://github.com/microsoft/CCF/releases/tag/v0.3
[2.0.0-rc8]: https://github.com/microsoft/CCF/releases/tag/ccf-2.0.0-rc8
[unreleased]: https://github.com/microsoft/CCF/releases/tag/ccf-Unreleased<|MERGE_RESOLUTION|>--- conflicted
+++ resolved
@@ -7,15 +7,14 @@
 
 ## Unreleased
 
-<<<<<<< HEAD
 ### Added
 
 - New `GET /node/network/removable_nodes` and `DELETE /node/network/nodes/{node_id}` exposed to allow operator to decide which nodes can be safely shut down after retirement, and clear their state from the Key-Value Store.
-=======
+
 ### Fixed
 
 - Fixed issue where two primary nodes could be elected if an election occurred while a reconfiguration transaction was still pending (#4018).
->>>>>>> 5c9a103e
+
 
 ### Deprecated
 
