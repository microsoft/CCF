# Changelog

All notable changes to this project will be documented in this file.

The format is based on [Keep a Changelog](http://keepachangelog.com/en/1.0.0/)
and this project adheres to [Semantic Versioning](http://semver.org/spec/v2.0.0.html).

## [1.0.7]

<<<<<<< HEAD
- Fixed incorrect transaction view returned in `x-ms-ccf-transaction-id` HTTP response header after primary change (i.e. new view) (#2755).
=======
### Changed

- Upgrade OpenEnclave from 0.17.0 to 0.17.1.
>>>>>>> b1f2ed0e

## [1.0.6]

### Changed

- Upgrade OpenEnclave from 0.15.1 to 0.17.0

## [1.0.5]

### Added

- Nodes code digests are now extracted and cached at network join time in `public:ccf.gov.nodes.info`, and the `/node/quotes` and `/node/quotes/self` endpoints will use this cached value whenever possible (#2651).
- Added `get_quotes_for_all_trusted_nodes_v1` API. This returns the ID and quote for all nodes which are currently trusted and participating in the service, for live audit (#2511).
- Downgrade OpenEnclave from 0.16.1 to 0.15.1

## [1.0.4]

### Changed

- CCF now responds to HTTP requests that could not be parsed with a 400 response including error details (#2652).

## [1.0.3]

### Dependency

- Upgrade OpenEnclave from 0.15.0 to 0.16.1 (#2609)

## [1.0.2]

### Bugfix

- Fixed consistency issue between ledger files on different nodes when snapshotting is active (#2607).

## [1.0.1]

### Bugfix

- Requests with a url-encoded query string are now forwarded correctly from backups to the primary (#2587).
- Signed requests with a url-encoded query string are now handled correctly rather than rejected (#2592).

## [1.0.0]

The Confidential Consortium Framework CCF is an open-source framework for building a new category of secure, highly available, and performant applications that focus on multi-party compute and data.

This is the first long term support release for CCF. The 1.0 branch will only receive security and critical bug fixes, please see our [release policy](https://microsoft.github.io/CCF/main/overview/release_policy.html) for more detail.

Active development will continue on the `main` branch, and regular development snapshots including new features will continue to be published.

Browse our [documentation](https://microsoft.github.io/CCF/main/index.html) to get started with CCF, or [open a discussion on GitHub](https://github.com/microsoft/CCF/discussions) if you have any questions.

## [1.0.0-rc3]

### Changed

- Rename `Store::commit_version()` to the more accurate `Store::compacted_version()` (#1355).

## [1.0.0-rc2]

### Changed

- Adjust release pipeline to cope with GitHub renaming debian packages containing tildes.

## [1.0.0-rc1]

### Changed

- By default, CCF is now installed under `/opt/ccf` rather than `/opt/ccf-x.y.z`.

## [0.99.4]

### Fixed

- Fixed use of `--curve-id` argument to `cchost`, which can now start a network with both node and service identities using curve `secp256r1` (#2516).

## [0.99.3]

### Added

- `kv::MapHandle::size()` can be used to get the number of entries in a given map.
- `kv::MapHandle::clear()` can be used to remove all entries from a map.

## [0.99.2]

### Changed

- The default constitution no longer contains `set_service_principal` or `remove_service_principal` since they are not used by the core framework. Instead any apps which wish to use these tables should add them to their own constitution. A [sample implementation](https://github.com/microsoft/CCF/tree/main/src/runtime_config/test/service_principals/actions.js) is available, and used in the CI tests.
- Proposal status now includes a `final_votes` and `vote_failures` map, recording the outcome of each vote per member. `failure_reason` and `failure_trace` have been consolidated into a single `failure` object, which is also used for `vote_failures`.

## [0.99.1]

### Added

- The service certificate is now returned as part of the `/node/network/` endpoint response (#2442).

### Changed

- `kv::Map` is now an alias to `kv::JsonSerialisedMap`, which means all existing applications using `kv::Map`s will now require `DECLARE_JSON...` macros for custom key and value types. `msgpack-c` is no longer available to apps and `MSGPACK_DEFINE` macros should be removed. Note that this change may affect throughput of existing applications, in which case an app-defined serialiser (or `kv::RawCopySerialisedMap`) should be used (#2449).
- `/node/state` endpoint also returns the `seqno` at which a node was started (i.e. `seqno` of the snapshot a node started from or `0` otherwise) (#2422).

### Removed

- `/gov/query` and `/gov/read` governance endpoints are removed (#2442).
- Lua governance is removed. `JS_GOVERNANCE` env var is no longer necessary, and JS constitution is the only governance script which must be provided and will be used by the service. `--gov-script` can no longer be passed to `cchost` or `sandbox.sh`.

## [0.99.0]

This is a bridging release to simplify the upgrade to 1.0. It includes the new JS constitution, but also supports the existing Lua governance so that users can upgrade in 2 steps - first implementing all of the changes below with their existing Lua governance, then upgrading to the JS governance. Lua governance will be removed in CCF 1.0. See [temporary docs](https://microsoft.github.io/CCF/ccf-0.99.0/governance/js_gov.html) for help with transitioning from Lua to JS.

The 1.0 release will require minimal changes from this release.

### Added

- A new `read_ledger.py` Python command line utility was added to parse and display the content of a ledger directory.
- `ccf-app` npm package to help with developing JavaScript and TypeScript CCF apps. See [docs](https://microsoft.github.io/CCF/main/build_apps/js_app.html) for further details (#2331).

### Changed

- Retired members are now deleted from the store, instead of being marked as `Retired` (#1401).
- `retire_member` proposal has been renamed to `remove_member` and is now idempotent (i.e. succeeds even if the member was already removed) (#1401).
- `accept_recovery` and `open_network` proposals have been merged into a single idempotent `transition_service_to_open` proposal (#1791).
- The `/tx` endpoint now takes a single `transaction_id` query parameter. For example, rather than calling `/node/tx?view=2&seqno=42`, call `/node/tx?transaction_id=2.42`.
- The `/commit` endpoint now returns a response with a single `transaction_id` rather than separate `view` and `seqno` fields.
- `UserRpcFrontend` has been removed, and the return value of `get_rpc_handler` which apps should construct is now simply a `ccf::RpcFrontend`.
- There is now a distinction between public and private headers. The public headers under `include/ccf` are those we expect apps to use, and others are implementation details which may change/be deprecated/be hidden in future. Most apps should now be including `"ccf/app_interface.h"` and `"ccf/common_endpoint_registry.h"`.
- Various endpoint-related types have moved under the `ccf::endpoints` namespace. Apps will need to rename these types where they are not using `auto`, for instance to `ccf::endpoints::EndpointContext` and `ccf::endpoints::ForwardingRequired`.
- Ledger entry frames are no longer serialised with `msgpack` (#2343).
- In JavaScript apps, the field `caller.jwt.key_issuer` in the `Request` object has been renamed `caller.jwt.keyIssuer` (#2362).
- The proposals `set_module`, `remove_module` and `set_js_app` have been removed and `deploy_js_app` renamed to `set_js_app` (#2391).

## [0.19.3]

### Changed

- The status filter passed to `/node/network/nodes` now takes the correct CamelCased values (#2238).

## [0.19.2]

### Added

- New `get_user_data_v1` and `get_member_data_v1` C++ API calls have been added to retrieve the data associated with users/members. The user/member data is no longer included in the `AuthnIdentity` caller struct (#2301).
- New `get_user_cert_v1` and `get_member_cert_v1` C++ API calls have been added to retrieve the PEM certificate of the users/members. The user/member certificate is no longer included in the `AuthnIdentity` caller struct (#2301).

### Changed

- String values in query parameters no longer need to be quoted. For instance, you should now call `/network/nodes?host=127.0.0.1` rather than `/network/nodes?host="127.0.0.1"` (#2309).
- Schema documentation for query parameters should now be added with `add_query_parameter`, rather than `set_auto_schema`. The `In` type of `set_auto_schema` should only be used to describe the request body (#2309).
- `json_adapter` will no longer try to convert query parameters to a JSON object. The JSON passed as an argument to these handlers will now be populated only by the request body. The query string should be parsed separately, and `http::parse_query(s)` is added as a starting point. This means strings in query parameters no longer need to be quoted (#2309).
- Enum values returned by built-in REST API endpoints are now PascalCase. Lua governance scripts that use enum values need to be updated as well, for example, `"ACTIVE"` becomes `"Active"` for member info. The same applies when using the `/gov/query` endpoint (#2152).
- Most service tables (e.g. for nodes and signatures) are now serialised as JSON instead of msgpack. Some tables (e.g. user and member certificates) are serialised as raw bytes for performance reasons (#2301).
- The users and members tables have been split into `public:ccf.gov.users.certs`/`public:ccf.gov.users.info` and `public:ccf.gov.members.certs`/`public:ccf.gov.members.encryption_public_keys`/`public:ccf.gov.members.info` respectively (#2301).
- TypeScript interface/class names have been renamed to PascalCase (#2325).

## [0.19.1]

### Added

- Historical point query support has been added to JavaScript endpoints (#2285).
- RSA key generation JavaScript endpoint (#2293).

### Changed

- `"readonly"` has been replaced by `"mode"` in `app.json` in JavaScript apps (#2285).

## [0.19.0]

### Changed

- `x-ccf-tx-view` and `x-ccf-tx-seqno` response headers have been removed, and replaced with `x-ms-ccf-transaction-id`. This includes both original fields, separated by a single `.`. Historical queries using `ccf::historical::adapter` should also pass a single combined `x-ms-ccf-transaction-id` header (#2257).
- Node unique identifier is now the hex-encoded string of the SHA-256 digest of the node's DER-encoded identity public key, which is also used as the node's quote report data. The `sandbox.sh` script still uses incrementing IDs to keep track of nodes and for their respective directories (#2241).
- Members and users unique identifier is now the hex-encoded string of the SHA-256 digest of their DER-encoded identity certificate (i.e. fingerprint), which has to be specified as the `keyId` field for signed HTTP requests (#2279).
- The receipt interface has changed, `/app/receipt?commit=23` is replaced by `/app/receipt?transaction_id=2.23`. Receipt fetching is now implemented as a historical query, which means that the first reponse(s) may be 202 with a Retry-After header. Receipts are now structured JSON, as opposed to a flat byte sequence, and `/app/receipt/verify` has been removed in favour of an [offline verification sample](https://microsoft.github.io/CCF/ccf-0.19.0/use_apps/verify_tx.html#transaction-receipts).
- `ccfapp::get_rpc_handler()` now takes a reference to a `ccf::AbstractNodeContext` rather than `ccf::AbstractNodeState`. The node state can be obtained from the context via `get_node_state()`.

### Removed

- `get_receipt_for_seqno_v1` has been removed. Handlers wanting to return receipts must now use the historical API, and can obtain a receipt via `ccf::historical::StatePtr`. See the [historical query with receipt sample](https://microsoft.github.io/CCF/ccf-0.19.0/build_apps/logging_cpp.html#receipts) for reference.
- `caller_id` endpoint has been removed. Members and users can now compute their unique identifier without interacting with CCF (#2279).
- `public:ccf.internal.members.certs_der`, `public:ccf.internal.users.certs_der`, `public:ccf.internal.members.digests` and `public:ccf.internal.users.digests` KV tables have been removed (#2279).
- `view_change_in_progress` field in `network/status` response has been removed (#2288).

## [0.18.5]

### Changed

- Historical query system now supports range queries.

## [0.18.4]

### Changed

- Governance proposals can be submitted successfully against secondaries (#2247)
- `set_ca_cert`/`remove_ca_cert` proposals have been renamed `set_ca_cert_bundle`/`remove_ca_cert_bundle` and now also accept a bundle of certificates encoded as concatenated PEM string (#2221). The `ca_cert_name` parameter to the `set_jwt_issuer` proposal has been renamed to `ca_cert_bundle_name`.

### Added

- Support for multiple key wrapping algorithms for C++ and JavaScript applications (#2246)

## [0.18.3]

### Changed

- Fixed format of `notBefore` and `notAfter` in node and network certificates (#2243).
- CCF now depends on [Open Enclave 0.14](https://github.com/openenclave/openenclave/releases/tag/v0.14.0).

## [0.18.2]

### Added

- Support for historical queries after ledger rekey and service recovery (#2200).

### Changed

- CCF now supports OpenSSL for many crypto tasks like hashing, signing, and signature verification (#2123).
- In progress ledger files no longer cause a node to crash when they are committed (#2209).

## [0.18.1]

### Changed

- `"id"` field in `state` endpoint response has been renamed to `"node_id"` (#2150).
- `user_id` endpoint is renamed `caller_id` (#2142).
- Nodes' quotes format updated to Open Enclave's `SGX_ECDSA`. Quote endorsements are also stored in CCF and can be retrieved via the `quotes/self` and `quotes` endpoints (#2161).
- `get_quote_for_this_node_v1()` takes a `QuoteInfo` structure (containing the format, raw quote and corresponding endorsements) as out parameter instead of the distinct format and raw quote as two out paramters (#2161).
- Several internal tables are renamed (#2166).
- `/node/network/nodes` correctly returns all nodes if no filter is specified (#2188).

## [0.18.0]

### Changed

- `endpoint_metrics` is renamed `api/metrics` and now returns an array of objects instead of nested path/method objects (#2068).
- Governance proposal ids are now digests of the proposal and store state observed during their creation, hex-encoded as strings. This makes votes entirely specific to an instance of a proposal without having to include a nonce. (#2104, #2135).
- `quote` endpoint has been renamed to `quotes/self` (#2149).
- `TxView`s have been renamed to `MapHandle`s, to clearly distinguish them from consensus views. Calls to `tx.get_view` must be replaced with `tx.rw`.
- `tx.rw` does not support retrieving multiple views in a single call. Instead of `auto [view1, view2] = tx.get_view(map1, map2);`, you must write `auto handle1 = tx.rw(map1); auto handle2 = tx.rw(map2);`.

### Added

- Added `get_version_of_previous_write(const K& k)` to `MapHandle`. If this entry was written to by a previous transaction, this returns the version at which that transaction was applied. See docs for more details.

### Removed

- The `x-ccf-global-commit` header is no longer sent with responses (#1586, #2144). This was a hint of global commit progress, but was known to be imprecise and unrelated to the executed transaction. Instead, clients should call `/commit` to monitor commit progress or `/tx` for a specific transaction.

## [0.17.2]

### Fixed

- Fixed incorrect ledger chunking on backup nodes when snapshotting is enabled (#2110).

## [0.17.1]

### Changed

- JS endpoints now list their auth policies by name, similar to C++ endpoints. The fields `require_client_identity`, `require_client_signature`, and `require_jwt_authentication` are removed, and should be replaced by `authn_policies`. For example, the previous default `"require_client_identity": true` should be replaced with `"authn_policies": ["user_cert"]`, an endpoint which would like to handle a JWT but will also accept unauthenticated requests would be `"authn_policies": ["jwt", "no_auth"]`, and a fully unauthenticated endpoint would be `"authn_policies": []`. See [docs](https://microsoft.github.io/CCF/main/build_apps/js_app_bundle.html#metadata) for further detail.

## [0.17.0]

### Added

- Versioned APIs for common CCF functionality: `get_status_for_txid_v1`, `get_last_committed_txid_v1`, `generate_openapi_document_v1`, `get_receipt_for_seqno_v1`, `get_quote_for_this_node_v1`. We will aim to support these function signatures long-term, and provide similar functionality with incremental version bumps when this is no longer possible. In particular, this enables building an app which does not expose the [default endpoints](https://microsoft.github.io/CCF/main/build_apps//logging_cpp.html#default-endpoints) but instead exposes similar functionality through its own API.

### Changed

- `/network`, `/network_info`, `/node/ids`, `/primary_info` have been restructured into `/network`, `/network/nodes`, `/network/nodes/{id}`, `/network/nodes/self`, `/network/nodes/primary` while also changing the response schemas (#1954).
- `/ack` responds with HTTP status `204` now instead of `200` and `true` as body (#2088).
- `/recovery_share` has new request and response schemas (#2089).

## [0.16.3]

### Changed

- To avoid accidentally unauthenticated endpoints, a vector of authentication policies must now be specified at construction (as a new argument to `make_endpoint`) rather than by calling `add_authentication`. The value `ccf::no_auth_required` must be used to explicitly indicate an unauthenticated endpoint.
- All `/gov` endpoints accept signature authentication alone correctly, regardless of session authentication.
- `ccf.CCFClient` now allows separate `session_auth` and `signing_auth` to be passed as construction time. `ccf.CCFClient.call()` no longer takes a `signed` argument, clients with a `signing_auth` always sign. Similarly, the `disable_session_auth` constructor argument is removed, the same effect can be achieved by setting `session_auth` to `None`.

## [0.16.2]

### Changed

- Snapshots are generated by default on the current primary node, every `10,000` committed transaction (#2029).
- Node information exposed in the API now correctly reports the public port when it differs from the local one. (#2001)
- All `/gov` endpoints accept signature authentication again. Read-only `/gov` endpoints had been incorrectly changed in [0.16.1] to accept session certification authentication only (#2033).

## [0.16.1]

### Added

- C++ endpoints can be omitted from OpenAPI with `set_openapi_hidden(true)` (#2008).
- JS endpoints can be omitted from OpenAPI if the `"openapi_hidden"` field in `app.json` is `true` (#2008).

### Changed

- Error responses of built-in endpoints are now JSON and follow the OData schema (#1919).
- Code ids are now deleted rather than marked as `RETIRED`. `ACTIVE` is replaced with the more precise `ALLOWED_TO_JOIN` (#1996).
- Authentication policies can be specified per-endpoint with `add_authentication`. Sample policies are implemented which check for a user TLS handshake, a member TLS handshake, a user HTTP signature, a member HTTP signature, and a valid JWT. This allows multiple policies per-endpoints, and decouples auth from frontends - apps can define member-only endpoints (#2010).
- By default, if no authentication policy is specified, endpoints are now unauthenticated and accessible to anyone (previously the default was user TLS handshakes, where the new default is equivalent to `set_require_client_identity(false)`).
- CCF now depends on [Open Enclave 0.13](https://github.com/openenclave/openenclave/releases/tag/v0.13.0).

### Removed

- The methods `Endpoint::set_require_client_signature`, `Endpoint::set_require_client_identity` and `Endpoint::set_require_jwt_authentication` are removed, and should be replaced by calls to `add_authentication`. For unauthenticated endpoints, either add no policies, or add the built-in `empty_auth` policy which accepts all requests.
  - `.set_require_client_signature(true)` must be replaced with `.add_authentication(user_signature_auth_policy)`
  - `.set_require_client_identity(true)` must be replaced with `.add_authentication(user_cert_auth_policy)`
  - `.set_require_jwt_authentication(true)` must be replaced with `.add_authentication(jwt_auth_policy)`

## [0.16.0]

### Added

- CLI options are printed on every node launch (#1923).
- JS logging sample app is included in CCF package (#1932).
- C++ apps can be built using cmake's `find_package(ccf REQUIRED)` (see [cmake sample](https://github.com/microsoft/CCF/blob/main/samples/apps/logging/CMakeLists.txt)) (#1947).

### Changed

- JWT signing keys are auto-refreshed immediately when adding a new issuer instead of waiting until the next auto-refresh event is due (#1978).
- Snapshots are only committed when proof of snapshot evidence is committed (#1972).
- Snapshot evidence must be validated before joining/recovering from snapshot (see [doc](https://microsoft.github.io/CCF/main/operations/ledger_snapshot.html#join-recover-from-snapshot)) (#1925).

### Fixed

- Ledger index is recovered correctly even if `--ledger-dir` directory is empty (#1953).
- Memory leak fixes (#1957, #1959, #1974, #1982).
- Consensus fixes (#1977, #1981).
- Enclave schedules messages in a fairer way (#1991).

### Security

- Hostname of TLS certificate is checked when auto-refreshing JWT signing keys (#1934).
- Evercrypt update to 0.3.0 (#1967).

## [0.15.2]

### Added

- JWT key auto-refresh (#1908), can be enabled by providing `"auto_refresh": true` and `"ca_cert_name": "..."` in `set_jwt_issuer` proposal.
  - Auto-refresh is currently only supported for providers following the OpenID Connect standard where keys are published under the `/.well-known/openid-configuration` path of the issuer URL.
  - `ca_cert_name` refers to a certificate stored with a `set_ca_cert` proposal and is used to validate the TLS connection to the provider endpoint.
- JWT signature validation (#1912), can be enabled with the `require_jwt_authentication` endpoint property.

### Changed

- Members can no longer vote multiple times on governance proposals (#1743).
- `update_ca_cert` proposal has been replaced by `set_ca_cert`/`remove_ca_cert` (#1917).

### Deprecated

- `set_js_app` proposal and `--js-app-script` argument are deprecated, and should be replaced by `deploy_js_app` and `--js-app-bundle`. See #1895 for an example of converting from the old style (JS embedded in a Lua script) to the new style (app bundle described by `app.json`).

### Removed

- `kv::Store::create` is removed.
- `luageneric` is removed.

## [0.15.1]

### Added

- [JWT documentation](https://microsoft.github.io/CCF/main/developers/auth/jwt.html#jwt-authentication) (#1875).
- [Member keys in HSM documentation](https://microsoft.github.io/CCF/main/members/hsm_keys.html) (#1884).

### Changed

- `/gov/ack/update_state_digest` and `/gov/ack` now only return/accept a hex string (#1873).
- `/node/quote` schema update (#1885).
- AFT consensus improvements (#1880, #1881).

## [0.15.0]

### Added

- Support for non-recovery members: only members with an associated public encryption key are handed recovery shares (#1866).
- AFT consensus verify entry validity (#1864).
- JWT validation in forum sample app (#1867).
- JavaScript endpoints OpenAPI definition is now included in `/api` (#1874).

### Changed

- The `keyId` field in the Authorization header must now be set to the hex-encoded SHA-256 digest of the corresponding member certificate encoded in PEM format. The `scurl.sh` script and Python client have been modified accordingly. `scurl.sh` can be run with `DISABLE_CLIENT_AUTH=1` (equivalent `disable_client_auth=False` argument to Python client) to issue signed requests without session-level client authentication (#1870).
- Governance endpoints no longer require session-level client authentication matching a member identity, the request signature now serves as authentication. The purpose of this change is to facilitate member key storage in systems such as HSMs (#1870).
- Support for [hs2019 scheme](https://tools.ietf.org/html/draft-cavage-http-signatures-12) for HTTP signatures (#1872).
  - `ecdsa-sha256` scheme will be deprecated in the next release.

## [0.14.3]

### Added

- Added support for storing JWT public signing keys (#1834).
  - The new proposals `set_jwt_issuer`, `remove_jwt_issuer`, and `set_jwt_public_signing_keys` can be generated with the latest version of the ccf Python package.
  - `sandbox.sh` has a new `--jwt-issuer <json-path>` argument to easily bootstrap with an initial set of signing keys using the `set_jwt_issuer` proposal.
  - See [`tests/npm-app/src/endpoints/jwt.ts`](https://github.com/microsoft/CCF/blob/70b09e53cfdc8cee946193319446f1e22aed948f/tests/npm-app/src/endpoints/jwt.ts#L23) for validating tokens received in the `Authorization` HTTP header in TypeScript.
  - Includes special support for SGX-attested signing keys as used in [MAA](https://docs.microsoft.com/en-us/azure/attestation/overview).

### Changed

- CCF now depends on [Open Enclave 0.12](https://github.com/openenclave/openenclave/releases/tag/v0.12.0) (#1830).
- `/app/user_id` now takes `{"cert": user_cert_as_pem_string}` rather than `{"cert": user_cert_as_der_list_of_bytes}` (#278).
- Members' recovery shares are now encrypted using [RSA-OAEP-256](https://docs.microsoft.com/en-gb/azure/key-vault/keys/about-keys#wrapkeyunwrapkey-encryptdecrypt) (#1841). This has the following implications:
  - Network's encryption key is no longer output by the first node of a CCF service is no longer required to decrypt recovery shares.
  - The latest version of the `submit_recovery_share.sh` script should be used.
  - The latest version of the `proposal_generator.py` should be used (please upgrade the [ccf Python package](https://microsoft.github.io/CCF/main/quickstart/install.html#python-package)).
- `submit_recovery_share.sh` script's `--rpc-address` argument has been removed. The node's address (e.g. `https://127.0.0.1:8000`) should be used directly as the first argument instead (#1841).
- The constitution's `pass` function now takes an extra argument: `proposer_id`, which contains the `member_id` of the member who submitted the proposal. To adjust for this change, replace `tables, calls, votes = ...` with `tables, calls, votes, proposer_id = ...` at the beginning of the `pass` definition.
- Bundled votes (ie. the `ballot` entry in `POST /proposals`) have been removed. Votes can either happen explicitly via `POST /proposals/{proposal_id}/votes`, or the constitution may choose to pass a proposal without separate votes by examining its contents and its proposer, as illustrated in the operating member constitution sample. The `--vote-against` flag in `proposal_generator.py`, has also been removed as a consequence.

### Fixed

- Added `tools.cmake` to the install, which `ccf_app.cmake` depends on and was missing from the previous release.

### Deprecated

- `kv::Store::create` is deprecated, and will be removed in a future release. It is no longer necessary to create a `kv::Map` from a `Store`, it can be constructed locally (`kv::Map<K, V> my_map("my_map_name");`) or accessed purely by name (`auto view = tx.get_view<K, V>("my_map_name");`) (#1847).

## [0.14.2]

### Changed

- The `start_test_network.sh` script has been replaced by [`sandbox.sh`](https://microsoft.github.io/CCF/main/quickstart/test_network.html). Users wishing to override the default network config (a single node on '127.0.0.1:8000') must now explictly specify if they should be started locally (eg. `-n 'local://127.4.4.5:7000'`) or on remote machine via password-less ssh (eg. `-n 'ssh://10.0.0.1:6000'`).
- `node/quote` endpoint now returns a single JSON object containing the node's quote (#1761).
- Calling `foreach` on a `TxView` now iterates over the entries which previously existed, ignoring any modifications made by the functor while iterating.
- JS: `ccf.kv.<map>.get(key)` returns `undefined` instead of throwing an exception if `key` does not exist.
- JS: `ccf.kv.<map>.delete(key)` returns `false` instead of throwing an exception if `key` does not exist, and `true` instead of `undefined` otherwise.
- JS: `ccf.kv.<map>.set(key, val)` returns the map object instead of `undefined`.

## [0.14.1]

### Added

- `/node/memory` endpoint exposing the maximum configured heap size, peak and current used sizes.

### Changed

- Public tables in the KV must now indicate this in their name (with a `public:` prefix), and internal tables have been renamed. Any governance or auditing scripts which operate over internal tables must use the new names (eg - `ccf.members` is now `public:ccf.gov.members`).
- `--member-info` on `cchost` can now take a third, optional file path to a JSON file containing additional member data (#1712).

### Removed

- `/api/schema` endpoints are removed, as the same information is now available in the OpenAPI document at `/api`.

### Deprecated

- Passing the `SecurityDomain` when creating a KV map is deprecated, and will be removed in a future release. This should be encoded in the table's name, with a `public:` prefix for public tables.

## [0.14.0]

### Added

- Nodes can recover rapidly from a snapshot, rather than needing to reprocess an entire ledger (#1656)
- Python client code wraps creation and replacement of an entire JS app bundle in a single operation (#1651)
- Snapshots are only usable when the corresponding evidence is committed (#1668).
- JSON data associated to each consortium member to facilitate flexible member roles (#1657).

### Changed

- `/api` endpoints return an OpenAPI document rather than a custom response (#1612, #1664)
- Python ledger types can process individual chunks as well as entire ledger (#1644)
- `POST recovery_share/submit` endpoint is renamed to `POST recovery_share` (#1660).

### Fixed

- Elections will not allow transactions which were reported as globally committed to be rolled back (#1641)

### Deprecated

- `lua_generic` app is deprecated and will be removed in a future release. Please migrate old Lua apps to JS

## [0.13.4]

### Changed

- Fixed infinite memory growth issue (#1639)
- Step CLI updated to 0.15.2 (#1636)

## [0.13.3]

### Added

- Sample TypeScript application (#1614, #1596)

### Changed

- Handlers can implement custom authorisation headers (#1203, #1563)
- Reduced CPU usage when nodes are idle (#1625, #1626)
- Upgrade to Open Enclave 0.11 (#1620, #1624)
- Snapshots now include view history, so nodes resuming from snapshots can accurately serve transaction status requests (#1616)
- Request is now passed as an argument to JavaScript handlers (#1604), which can return arbitrary content types (#1575)
- Quote RPC now returns an error when the quote cannot be found (#1594)
- Upgraded third party dependencies (#1589, #1588, #1576, #1572, #1573, #1570, #1569)
- Consensus types renamed from `raft` and `pbft` to `cft` and `bft` (#1591)

### Removed

- Notification server (#1582)

## [0.13.2]

### Added

- retire_node_code proposal (#1558)
- Ability to update a collection of JS modules in a single proposal (#1557)

## [0.13.1]

### Fixed

- Handle setting multiple subject alternative names correctly in node certificate (#1552)
- Fix host memory check on startup ecall (#1553)

## [0.13.0]

### Added

- Experimental

  - New CCF nodes can now join from a [snapshot](https://microsoft.github.io/CCF/ccf-0.13.0/operators/start_network.html#resuming-from-existing-snapshot) (#1500, #1532)
  - New KV maps can now be created dynamically in a transaction (#1507, #1528)

- CLI

  - Subject Name and Subject Alternative Names for the node certificates can now be passed to cchost using the --sn and --san CLI switches (#1537)
  - Signature and ledger splitting [flags](https://microsoft.github.io/CCF/ccf-0.13.0/operators/start_network.html#signature-interval) have been renamed more accurately (#1534)

- Governance

  - `user_data` can be set at user creation, as well as later (#1488)

- Javascript
  - `js_generic` endpoints are now modules with a single default call. Their dependencies can be stored in a separate table and loaded with `import`. (#1469, #1472, #1481, #1484)

### Fixed

- Retiring the primary from a network is now correctly handled (#1522)

### Deprecated

- CLI
  - `--domain=...` is superseded by `--san=dNSName:...` and will be removed in a future release

### Removed

- API
  - Removed redirection from legacy frontend names (`members` -> `gov`, `nodes` -> `node`, `users` -> `app`) (#1543)
  - Removed old `install()` API, replaced by `make_endpoint()` in [0.11.1](https://github.com/microsoft/CCF/releases/tag/ccf-0.11.1) (#1541)

## [0.12.2]

### Fixed

- Fix published containers

## [0.12.1]

### Changed

- Release tarball replaced by a .deb

### Fixed

- Fix LVI build for applications using CCF (#1466)

## [0.12.0]

### Added

- Tooling
  - New Python proposal and vote generator (#1370). See [docs](https://microsoft.github.io/CCF/ccf-0.12.0/members/proposals.html#creating-a-proposal).
  - New CCF tools Python package for client, ledger parsing and member proposal/vote generation (#1429, #1435). See [docs](https://microsoft.github.io/CCF/ccf-0.12.0/users/python_tutorial.html).
- HTTP endpoints
  - Templated URI for HTTP endpoints (#1384, #1393).
  - New `remove_user` proposal (#1379).
  - New node endpoints: `/node/state` and `/node/is_primary` (#1387, #1439)
  - New `metrics` endpoint (#1422).

### Changed

- Tooling
  - Updated version of Open Enclave (0.10) (#1424). Users should use the Intel PSW tested with Open Enclave 0.10, see Open Enclave releases notes: https://github.com/openenclave/openenclave/releases/tag/v0.10.0 for more details.
  - CCF releases no longer include a build of Open Enclave, instead the upstream binary release should be used. Playbooks and containers have been updated accordingly (#1437).
  - CCF is now built with LVI mitigations (#1427). CCF should now be built with a new LVI-enabled toolchain, available via CCF playbooks and containers.
  - Updated version of `snmalloc` (#1391).
- HTTP endpoints
  - Pass PEM certificates rather than byte-arrays (#1374).
  - Member `/ack` schema (#1395).
  - Authorisation HTTP request header now accepts unquoted values (#1411).
  - Fix double opening of `/app` on backups after recovery (#1445).
- Other
  - Merkle tree deserialisation fix (#1363).
  - Improve resilience of node-to-node channels (#1371).
  - First Raft election no longer fails (#1392).
  - Fix message leak (#1442).

### Removed

- `mkSign` endpoint (#1398).

## [0.11.7]

### Changed

1. Fix a bug that could cause signatures not to be recorded on transactions hitting conflicts (#1346)
2. Fix a bug that could allow transactions to be executed by members before a recovered network was fully opened (#1347)
3. Improve error reporting on transactions with invalid signatures (#1356)

### Added

1. All format and linting checks are now covered by `scripts/ci-checks.sh` (#1359)
2. `node/code` RPC returns all code versions and their status (#1351)

## [0.11.4]

### Changed

- Add clang-format to the application CI container, to facilitate application development (#1340)
- Websocket handlers are now distinct, and can be defined by passing `ws::Verb::WEBSOCKET` as a verb to `make_endpoint()` (#1333)
- Custom KV serialisation is [documented](https://microsoft.github.io/CCF/main/developers/kv/kv_serialisation.html#custom-key-and-value-types)

### Fixed

- Fix application runtime container, which had been missing a dependency in the previous release (#1340)

## [0.11.1]

### Added

- CLI tool for managing recovery shares (#1295). [usage](https://microsoft.github.io/CCF/main/members/accept_recovery.html#submitting-recovery-shares)
- New standard endpoint `node/ids` for retrieving node ID from IP address (#1319).
- Support for read-only transactions. Use `tx.get_read_only_view` to retrieve read-only views, and install with `make_read_only_endpoint` if all operations are read-only.
- Support for distinct handlers on the same URI. Each installed handler/endpoint is now associated with a single HTTP method, so you can install different operations on `POST /foo` and `GET /foo`.

### Changed

- The frontend names, used as a prefix on all URIs, have been changed. Calls to `/members/...` or `/users/...` should be replaced with `/gov/...` and `/app/...` respectively. The old paths will return HTTP redirects in this release, but may return 404 in a future release (#1325).
- App-handler installation API has changed. `install(URI, FN, READWRITE)` should be replaced with `make_endpoint(URI, VERB, FN).install()`. Existing apps should compile with deprecation warnings in this release, but the old API will be removed in a future release. See [this diff](https://github.com/microsoft/CCF/commit/7f131074027e3aeb5d469cf42e94acad5bf3e70a#diff-18609f46fab38755458a063d1079edaa) of logging.cpp for an example of the required changes.
- Improved quickstart documentation (#1298, #1316).
- Member ACKs are required, even when the service is opening (#1318).
- The naming scheme for releases has changed to be more consistent. The tags will now be in the form `ccf-X.Y.Z`.

## [0.11]

### Changed

- KV reorganisation to enable app-defined serialisation (#1179, #1216, #1234)

`kv.h` has been split into multiple headers so apps may need to add includes for `kv/store.h` and `kv/tx.h`. The typedefs `ccf::Store` and `ccf::Tx` have been removed; apps should now use `kv::Store` and `kv::Tx`.

CCF now deals internally only with serialised data in its tables, mapping byte-vectors to byte-vectors. By default all tables will convert their keys and values to msgpack, using the existing macros for user-defined types. Apps may define custom serialisers for their own types - see `kv/serialise_entry_json.h` for an example.

- Fixed issues that affected the accuracy of tx status reporting (#1157, #1150)
- All RPCs and external APIs now use `view` and `seqno` to describe the components of a transaction ID, regardless of the specific consensus implementation selected (#1187, #1227)
- Improved resiliency of recovery process (#1051)
- `foreach` early-exit semantics are now consistent (#1222)
- Third party dependency updates (#1144, #1148, #1149, #1151, #1155, #1255)
- All logging output now goes to stdout, and can be configured to be either JSON or plain text (#1258) [doc](https://microsoft.github.io/CCF/main/operators/node_output.html#json-formatting)
- Initial support for historical query handlers (#1207) [sample](https://github.com/microsoft/CCF/blob/main/src/apps/logging/logging.cpp#L262)
- Implement the equivalent of "log rolling" for the ledger (#1135) [doc](https://microsoft.github.io/CCF/main/operators/ledger.html)
- Internal RPCs renamed to follow more traditional REST conventions (#968) [doc](https://microsoft.github.io/CCF/main/operators/operator_rpc_api.html)

### Added

- Support for floating point types in default KV serialiser (#1174)
- The `start_test_network.sh` script now supports recovering an old network with the `--recover` flag (#1095) [doc](https://microsoft.github.io/CCF/main/users/deploy_app.html#recovering-a-service)
- Application CI and runtime containers are now available (#1178)
  1. `ccfciteam/ccf-app-ci:0.11` is recommended to build CCF applications
  2. `ccfciteam/ccf-app-run:0.11` is recommended to run CCF nodes, for example in k8s
- Initial websockets support (#629) [sample](https://github.com/microsoft/CCF/blob/main/tests/ws_scaffold.py#L21)

### Removed

- `ccf::Store` and `ccf::Tx` typdefs, in favour of `kv::Store` and `kv::Tx`.

## [0.10]

### Added

- Brand new versioned documentation: https://microsoft.github.io/CCF.
- New `/tx` endpoint to check that a transaction is committed (#1111). See [docs](https://microsoft.github.io/CCF/main/users/issue_commands.html#checking-for-commit).
- Disaster recovery is now performed with members key shares (#1101). See [docs](https://microsoft.github.io/CCF/main/members/accept_recovery.html).
- Open Enclave install is included in CCF install (#1125).
- New `sgxinfo.sh` script (#1081).
- New `--transaction-rate` flag to performance client (#1071).

### Changed

- CCF now uses Open Enclave 0.9 (#1098).
- `cchost`'s `--enclave-type` is `release` by default (#1083).
- `keygenerator.sh`'s `--gen-key-share` option renamed to `--gen-enc-key` to generate member encryption key (#1101).
- Enhanced view change support for PBFT (#1085, #1087, #1092).
- JavaScript demo logging app is now more generic (#1110).
- Updated method to retrieve time in enclave from host (#1100).
- Correct use of Everycrypt hashing (#1098).
- Maximum number of active members is 255 (#1107).
- Python infra: handle proposals correctly with single member (#1079).
- Dependencies updates (#1080, #1082).

### Removed

- `cchost` no longer outputs a sealed secrets file to be used for recovery (#1101).

## [0.9.3]

### Added

1. Install artifacts include `virtual` build (#1072)
2. `add_enclave_library_c` is exposed in `ccp_app.cmake` (#1073)

## [0.9.2]

### Added

- Handlers can decide if transaction writes are applied independently from error status (#1054)
- Scenario Perf Client is now part of the CCF install to facilitate performance tests (#1058)

### Changed

- Handle writes when host is reconnecting (#1038)
- Member tables are no longer whitelisted for raw_puts (#1041)
- Projects including CCF's CMake files now use the same build type default (#1057)

## [0.9.1]

### Added

- `cchost` now supports [file-based configuration](https://microsoft.github.io/CCF/operators/start_network.html#using-a-configuration-file), as well as command-line switches (#1013, #1019)

## [0.9]

This pre-release improves support for handling HTTP requests.

### Added

- Key shares will be accepted after multiple disaster recovery operations (#992).
- HTTP response headers and status can be set directly from handler (#921, #977).
- Handlers can be restricted to accept only specific HTTP verbs (#966).
- Handlers can accept requests without a matching client cert (#962).
- PBFT messages are authenticated by each receiving node (#947).
- snmalloc can be used as allocator (#943, #990).
- Performance optimisations (#946, #971).
- Install improvements (#983, #986).

### Changed

- HTTP request and responses no longer need to contain JSON-RPC objects (#930, #977).
- Files and binaries have been renamed to use a consistent `lower_snake_case` (#989). Most app includes should be unaffected, but users of the `luageneric` app should now look for `lua_generic`.
- Threading support relies on fixes from a recent build of OE (#990). Existing machines should re-run the ansible playbooks to install the current dependencies.
- Consensus is chosen at run-time, rather than build-time (#922).
- API for installing handlers has changed (#960). See the logging app or [documentation](https://microsoft.github.io/CCF/developers/logging_cpp.html#rpc-handler) for the current style.
- Several standard endpoints are now GET-only, and must be passed a URL query (ie `GET /users/getCommit?id=42`).

## [0.8.2]

### Changed

- CCF install can now be installed anywhere (#950).
- PBFT messages are now authenticated (#947).
- Miscellaneous performance improvements (#946).

## [0.8.1]

### Added

- PBFT timers can be set from`cchost` CLI (#929). See [docs](https://microsoft.github.io/CCF/developers/consensus.html#consensus-protocols).
- Nodes output their PID in a `cchost.pid` file on start-up (#927).
- (Experimental) Members can retrieve their decrypted recovery shares via `getEncryptedRecoveryShare` and submit the decrypted share via `submitRecoveryShare` (#932).

### Changed

- App handlers should set HTTP response fields instead of custom error codes (#921). See [docs](https://microsoft.github.io/CCF/developers/logging_cpp.html#rpc-handler).
- Single build for Raft and PBFT consensuses (#922, #929, #935).
- Members' proposals are forever rejected if they fail to execute (#930).
- Original consortium members can ACK (#933).
- PBFT performance improvements (#940, #942).
- PBFT ledger private tables are now encrypted (#939).

## [0.8]

This pre-release enables experimental support for running CCF with the PBFT consensus protocol. In providing an experimental release of CCF with PBFT we hope to get feedback from early adopters.

### Added

- Experimental PBFT support [docs](https://microsoft.github.io/CCF/developers/consensus.html)
- Increased threading support [docs](https://microsoft.github.io/CCF/developers/threading.html) (#831, #838)
- Governance proposals can now be rejected, which allows constitutions to implement veto power (#854)
- Support for non JSON-RPC payloads (#852)
- RPC to get the OE report (containing the SGX quote) of a specific node (#907)

### Changed

- Compatibility with msgpack 1.0.0
- Members now need to provide two public keys, an identity to sign their proposals and votes as before, and public key with which their recovery key share will be encrypted. `--member_cert` cli argument replaced with `--member-info` when starting up a network to allow this [docs](https://microsoft.github.io/CCF/operators/start_network.html)
- Member status is now a string, eg. `"ACTIVE"` rather than an integer (#827)
- User apps have access to standard user-cert lookup (#906)
- `get_rpc_handler()` now returns `UserRpcFrontend` instead of `RpcHandler` [docs](https://microsoft.github.io/CCF/developers/logging_cpp.html#rpc-handler) (#908)
- All governance RPC's must now be signed (#911)
- Test infra stores keys and certificates (e.g. `networkcert.pem`, `user0_privk.pem`) in new `workspace/<test_label>_common/` folder (#892)

### Removed

- FramedTCP support

## [0.7.1]

### Added

- Installed Python infrastructure can now be used to launch test networks of external builds (#809)
- Initial threading support, Raft nodes now execute transactions on multiple worker threads (#773, #822)

## [0.7]

This pre-release enables experimental support for Javascript as a CCF runtime, and switches the default transport to HTTP. FramedTCP is still supported in this release (`-DFTCP=ON`) but is deprecated and will be dropped in the next release.

### Changed

- Fixed node deadlock that could occur under heavy load (#628)
- Fixed vulnerability to possible replay attack (#419)
- CCF has an installable bundle (#742)
- HTTP is the default frame format (#744)

### Added

- Added support for re-keying the ledger (#50)
- Added QuickJS runtime and sample Javascript app (#668)

### Deprecated

- FramedTCP support. Please use the ccf_FTCP.tar.gz release bundle or build CCF with `-DFTCP=ON` if you require FTCP support.

## [0.6]

This pre-release enables support for HTTP in CCF

### Changed

- Quote format in `getQuotes` changed from string to vector of bytes (https://github.com/microsoft/CCF/pull/566)
- Improved error reporting and logging (https://github.com/microsoft/CCF/pull/572, https://github.com/microsoft/CCF/pull/577, https://github.com/microsoft/CCF/pull/620)
- Node certificates endorsed by the network (https://github.com/microsoft/CCF/pull/581)
- The [`keygenerator.sh`](https://github.com/microsoft/CCF/blob/v0.6/tests/keygenerator.sh) scripts replaces the `keygenerator` CLI utility to generate member and user identities.

### Added

- HTTP endpoint support when built with `-DHTTP=ON`, see https://microsoft.github.io/CCF/users/client.html for details.
- [Only when building with `-DHTTP=ON`] The new [`scurl.sh`](https://github.com/microsoft/CCF/blob/v0.6/tests/scurl.sh) script can be used to issue signed HTTP requests to CCF (e.g. for member votes). The script takes the same arguments as `curl`.
- `listMethods` RPC for luageneric app (https://github.com/microsoft/CCF/pull/570)
- `getReceipt`/`verifyReceipt` RPCs (https://github.com/microsoft/CCF/pull/567)
- Support for app-defined ACLs (https://github.com/microsoft/CCF/pull/590)

Binaries for `cchost` and `libluagenericenc.so` are attached to this release. Note that libluagenericenc.so should be signed before being deployed by CCF (see https://microsoft.github.io/CCF/developers/build_app.html#standalone-signing).

## [0.5]

This pre-release fixes minor issues and clarifies some of `cchost` command line options.

### Removed

- The `new_user` function in constitution scripts (e.g. `gov.lua`) should be deleted as it is now directly implemented inside CCF (https://github.com/microsoft/CCF/pull/550).
- `cmake -DTARGET=all` replaced with `cmake -DTARGET=sgx;virtual`. See https://microsoft.github.io/CCF/quickstart/build.html#build-switches for new values (https://github.com/microsoft/CCF/pull/513).

### Changed

- The members and users certificates can now be registered by the consortium using clients that are not the `memberclient` CLI (e.g. using the `tests/infra/jsonrpc.py` module) (https://github.com/microsoft/CCF/pull/550).
- Fix for Raft consensus to truncate the ledger whenever a rollback occurs and use `commit_idx` instead of `last_idx` in many places because of signatures (https://github.com/microsoft/CCF/pull/503).
- Join protocol over HTTP fix (https://github.com/microsoft/CCF/pull/550).
- Clearer error messages for when untrusted users/members issue transactions to CCF (https://github.com/microsoft/CCF/pull/530).
- `devcontainer.json` now points to right Dockerfile (https://github.com/microsoft/CCF/pull/543).
- `cchost --raft-election-timeout` CLI option default now set to 5000 ms (https://github.com/microsoft/CCF/pull/559).
- Better descriptions for `cchost` command line options (e.g. `--raft-election-timeout`) (https://github.com/microsoft/CCF/pull/559).

The `cchost`, `libluagenericenc.so`, `keygenerator` and `memberclient` are also attached to this release to start a CCF network with lua application.
Note that `libluagenericenc.so` should be signed before being deployed by CCF (see https://microsoft.github.io/CCF/developers/build_app.html#standalone-signing).

## [0.4]

In this preview release, it is possible to run CCF with the PBFT consensus algorithm, albeit with significant limitations.

The evercrypt submodule has been removed, the code is instead imported, to make release tarballs easier to use.

## [0.3]

This pre-release implements the genesis model described in the TR, with a distinct service opening phase. See https://microsoft.github.io/CCF/start_network.html for details.

Some discrepancies with the TR remain, and are being tracked under https://github.com/microsoft/CCF/milestone/2

## 0.2

Initial pre-release

[1.0.3]: https://github.com/microsoft/CCF/releases/tag/ccf-1.0.3
[1.0.2]: https://github.com/microsoft/CCF/releases/tag/ccf-1.0.2
[1.0.1]: https://github.com/microsoft/CCF/releases/tag/ccf-1.0.1
[1.0.0]: https://github.com/microsoft/CCF/releases/tag/ccf-1.0.0
[1.0.0-rc3]: https://github.com/microsoft/CCF/releases/tag/ccf-1.0.0-rc3
[1.0.0-rc2]: https://github.com/microsoft/CCF/releases/tag/ccf-1.0.0-rc2
[1.0.0-rc1]: https://github.com/microsoft/CCF/releases/tag/ccf-1.0.0-rc1
[0.99.4]: https://github.com/microsoft/CCF/releases/tag/ccf-0.99.4
[0.99.3]: https://github.com/microsoft/CCF/releases/tag/ccf-0.99.3
[0.99.2]: https://github.com/microsoft/CCF/releases/tag/ccf-0.99.2
[0.99.1]: https://github.com/microsoft/CCF/releases/tag/ccf-0.99.1
[0.99.0]: https://github.com/microsoft/CCF/releases/tag/ccf-0.99.0
[0.19.3]: https://github.com/microsoft/CCF/releases/tag/ccf-0.19.3
[0.19.2]: https://github.com/microsoft/CCF/releases/tag/ccf-0.19.2
[0.19.1]: https://github.com/microsoft/CCF/releases/tag/ccf-0.19.1
[0.19.0]: https://github.com/microsoft/CCF/releases/tag/ccf-0.19.0
[0.18.5]: https://github.com/microsoft/CCF/releases/tag/ccf-0.18.5
[0.18.4]: https://github.com/microsoft/CCF/releases/tag/ccf-0.18.4
[0.18.3]: https://github.com/microsoft/CCF/releases/tag/ccf-0.18.3
[0.18.2]: https://github.com/microsoft/CCF/releases/tag/ccf-0.18.2
[0.18.1]: https://github.com/microsoft/CCF/releases/tag/ccf-0.18.1
[0.18.0]: https://github.com/microsoft/CCF/releases/tag/ccf-0.18.0
[0.17.2]: https://github.com/microsoft/CCF/releases/tag/ccf-0.17.2
[0.17.1]: https://github.com/microsoft/CCF/releases/tag/ccf-0.17.1
[0.17.0]: https://github.com/microsoft/CCF/releases/tag/ccf-0.17.0
[0.16.3]: https://github.com/microsoft/CCF/releases/tag/ccf-0.16.3
[0.16.2]: https://github.com/microsoft/CCF/releases/tag/ccf-0.16.2
[0.16.1]: https://github.com/microsoft/CCF/releases/tag/ccf-0.16.1
[0.16.0]: https://github.com/microsoft/CCF/releases/tag/ccf-0.16.0
[0.15.2]: https://github.com/microsoft/CCF/releases/tag/ccf-0.15.2
[0.15.1]: https://github.com/microsoft/CCF/releases/tag/ccf-0.15.1
[0.15.0]: https://github.com/microsoft/CCF/releases/tag/ccf-0.15.0
[0.14.3]: https://github.com/microsoft/CCF/releases/tag/ccf-0.14.3
[0.14.2]: https://github.com/microsoft/CCF/releases/tag/ccf-0.14.2
[0.14.1]: https://github.com/microsoft/CCF/releases/tag/ccf-0.14.1
[0.14.0]: https://github.com/microsoft/CCF/releases/tag/ccf-0.14.0
[0.13.4]: https://github.com/microsoft/CCF/releases/tag/ccf-0.13.4
[0.13.3]: https://github.com/microsoft/CCF/releases/tag/ccf-0.13.3
[0.13.2]: https://github.com/microsoft/CCF/releases/tag/ccf-0.13.2
[0.13.1]: https://github.com/microsoft/CCF/releases/tag/ccf-0.13.1
[0.13.0]: https://github.com/microsoft/CCF/releases/tag/ccf-0.13.0
[0.12.2]: https://github.com/microsoft/CCF/releases/tag/ccf-0.12.2
[0.12.1]: https://github.com/microsoft/CCF/releases/tag/ccf-0.12.1
[0.12.0]: https://github.com/microsoft/CCF/releases/tag/ccf-0.12.0
[0.11.7]: https://github.com/microsoft/CCF/releases/tag/ccf-0.11.7
[0.11.4]: https://github.com/microsoft/CCF/releases/tag/ccf-0.11.4
[0.11.1]: https://github.com/microsoft/CCF/releases/tag/ccf-0.11.1
[0.11]: https://github.com/microsoft/CCF/releases/tag/0.11
[0.10]: https://github.com/microsoft/CCF/releases/tag/v0.10
[0.9.3]: https://github.com/microsoft/CCF/releases/tag/v0.9.3
[0.9.2]: https://github.com/microsoft/CCF/releases/tag/v0.9.2
[0.9.1]: https://github.com/microsoft/CCF/releases/tag/v0.9.1
[0.9]: https://github.com/microsoft/CCF/releases/tag/v0.9
[0.8.2]: https://github.com/microsoft/CCF/releases/tag/v0.8.2
[0.8.1]: https://github.com/microsoft/CCF/releases/tag/v0.8.1
[0.8]: https://github.com/microsoft/CCF/releases/tag/v0.8
[0.7.1]: https://github.com/microsoft/CCF/releases/tag/v0.7.1
[0.7]: https://github.com/microsoft/CCF/releases/tag/v0.7
[0.6]: https://github.com/microsoft/CCF/releases/tag/v0.6
[0.5]: https://github.com/microsoft/CCF/releases/tag/v0.5
[0.4]: https://github.com/microsoft/CCF/releases/tag/v0.4
[0.3]: https://github.com/microsoft/CCF/releases/tag/v0.3<|MERGE_RESOLUTION|>--- conflicted
+++ resolved
@@ -5,15 +5,17 @@
 The format is based on [Keep a Changelog](http://keepachangelog.com/en/1.0.0/)
 and this project adheres to [Semantic Versioning](http://semver.org/spec/v2.0.0.html).
 
+## [1.0.8]
+
+### Bugfix
+
+- Fixed incorrect transaction view returned in `x-ms-ccf-transaction-id` HTTP response header after primary change (i.e. new view) (#2755).
+
 ## [1.0.7]
 
-<<<<<<< HEAD
-- Fixed incorrect transaction view returned in `x-ms-ccf-transaction-id` HTTP response header after primary change (i.e. new view) (#2755).
-=======
 ### Changed
 
 - Upgrade OpenEnclave from 0.17.0 to 0.17.1.
->>>>>>> b1f2ed0e
 
 ## [1.0.6]
 
