--- conflicted
+++ resolved
@@ -11,11 +11,8 @@
 
 ### Changed
 
-<<<<<<< HEAD
-The `logging.host_level` configuration option and `--enclave-log-level` CLI switch are replaced by a combined `--log-level` CLI switch (#7104).
-=======
 - CCF no longer has platform-specific builds. The single build configuration will run on both SNP and Virtual, automatically detecting the current platform at runtime. This means the `COMPILE_TARGET` CMake option is no longer required, and all release artifacts no longer have a platform in their path.
->>>>>>> e4550691
+- The `logging.host_level` configuration option and `--enclave-log-level` CLI switch are replaced by a combined `--log-level` CLI switch (#7104).
 
 ## [7.0.0-dev0]
 
