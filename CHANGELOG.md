# Changelog

All notable changes to this project will be documented in this file.

The format is based on [Keep a Changelog](http://keepachangelog.com/en/1.0.0/)
and this project adheres to [Semantic Versioning](http://semver.org/spec/v2.0.0.html).

## [7.0.0-dev5]

[7.0.0-dev5]: https://github.com/microsoft/CCF/releases/tag/ccf-7.0.0-dev5

<<<<<<< HEAD
### Added

- Support for PreVote optimisation. Nodes understand and are able to respond to PreVote messages, but will not become pre-vote candidates themselves. (#7419)
=======
### Changed

- When the `fetch_recent_snapshot` behaviour is enabled by the node config, the Joiner will now prefer the peer's snapshot over _any_ local snapshot, regardless of version (#7314).
>>>>>>> 516fcaac

### Removed

- Removed the unused experimental `ccf.host.triggerSubprocess()` JS API
- Removed ACME client and support for ACME-endorsed interfaces (#7414).

### Fixed

- CheckQuorum now requires a quorum in every configuration (#7375)

## [7.0.0-dev4]

[7.0.0-dev4]: https://github.com/microsoft/CCF/releases/tag/ccf-7.0.0-dev4

### Added

- Added `verify_uvm_attestation_and_endorsements` binary. This tests that the authentication of the startup files during start and join would succeed. Usage on C-ACI: `verify_uvm_attestation_and_endorsements /security-context-xxxx/host-amd-cert-base64 /security-context-xxxx/reference-info-base64 /security-context-xxxx/security-policy-base64`

## [7.0.0-dev3]

[7.0.0-dev3]: https://github.com/microsoft/CCF/releases/tag/ccf-7.0.0-dev3

### Added

- Added `ccf.gov.validateConstitution` function to JS API, which can be used to confirm some basic properties of a proposed constitution (it is a string, parseable by our JS interpreter, exporting functions named `validate`, `resolve` and `apply` with the correct number of arguments). This is called in the default sample constitution's `set_constitution.validate`.
- Added logging of the initial node attestation value ("Initial node attestation...") (#7256).
- Improved handling of socket errors in curlm callbacks (#7308)
- Accept UVM endorsements with SVNs encoded as integers (#7316)
- Node will now retry when fetching snapshots. This is controlled with `command.join.fetch_snapshot_max_attempts` and `command.join.fetch_snapshot_retry_interval`. (#7317)

### Fixed

- Correctly validate the full AMD ASK endorsement chain (#7233)
- Validate endorsement metadata (tcb version and chip id) against attestation (#7240)

### Changed

- The `submit_recovery_share.sh` script will no longer try to create a virtual environment and install the CCF Python package on every call. Instead it will return an error if the package is not installed (specifically if the `ccf_cose_sign1` tool it relies on cannot be found) (#7306)

### Removed

- Removed `ccf::crypt::openssl_sha256_init()` and `ccf::crypt::openssl_sha256_shutdown()` interface, as it's now implicitly called by the crypto implementation (#7251).
- Removed support for v2 attestations as the corresponding firmware is [know to be insecure](https://www.amd.com/en/resources/product-security/bulletin/amd-sb-3019.html) (#7282)

## [7.0.0-dev2]

[7.0.0-dev2]: https://github.com/microsoft/CCF/releases/tag/ccf-7.0.0-dev2

### Added

- Added `toArrayBuffer` to `ccfapp/utils` which converts `ArrayBufferLike` to `ArrayBuffer`. (#7171)
- `ccf/crypto/openssl_init.h` header exposing `ccf::crypt::openssl_sha256_init()` and `ccf::crypto::openssl_sha256_shutdown()` for unit tests using `ccfcrypto.a`. (#7118)

### Changed

- `cchost` is removed, and each application now provides its own executable:
  - CCF nodes no longer contain a separate `cchost` executable and enclave library (`.so`) file. Each former enclave library is now its own executable, currently sharing the same set configuration format as the previous `cchost`.
  - The `js_generic` sample app is no longer a library installed at `/ccf/lib/libjs_generic.so`, it is now an executable installed at `/ccf/bin/js_generic`.
  - The `add_ccf_app` function in CMake now builds an executable rather than a library. The caller should provide a `main` function, and call `ccf::run()` from `include/ccf/run.h` to start the node (see `samples/apps/main.cpp` for a minimal example).
- Application logging no longer traverses the ringbuffer. As current target platforms do not require distinct enclave and host components, what was previously "in-enclave" logging that was deferred via the ringbuffer can now be immediately sent to stdout.
- CA certificates issued by CCF (ie - `service_cert.pem`) now include a `keyUsage` extension, to comply with RFC5280 (#7134).
- Application code (in both C++ and JS) can now access the current time directly, with no concept of enclave time vs untrusted host time.

### Removed

- CCF no longer publishes a "run" package (cchost + runtime dependencies). Instead, only the -devel package is published, which has to be used by CCF application developers. CCF also provides ccfapp CPack settings to pull in all CCF runtime dependencies. Check [Packaging your C++ app](https://microsoft.github.io/CCF/main/build_apps/get_started.html#packaging-your-c-app) for documentation (#7187).

### Dependencies

- Updated snmalloc to 0.7.1.

### Deprecated

- `get_untrusted_host_time_v1` in the C++ API is deprecated, and will be removed in a future release.
- `ccf.enableUntrustedDateTime` in the JS API is deprecated, and will be removed in a future release.

## [7.0.0-dev1]

[7.0.0-dev1]: https://github.com/microsoft/CCF/releases/tag/ccf-7.0.0-dev1

### Changed

- CCF no longer has platform-specific builds. The single build configuration will run on both SNP and Virtual, automatically detecting the current platform at runtime. This means the `COMPILE_TARGET` CMake option is no longer required, and all release artifacts no longer have a platform in their path.
- The `logging.host_level` configuration option and `--enclave-log-level` CLI switch are replaced by a combined `--log-level` CLI switch (#7104).
- Drop support for `5.*` Linux kernels exposing `/dev/sev`. Only `6.*+` Linux kernels exposing `/dev/sev-guest` are now supported (#7109).

### Removed

- The `ccf/pal/hardware_info.h` header has been removed (#7117).

## [7.0.0-dev0]

[7.0.0-dev0]: https://github.com/microsoft/CCF/releases/tag/ccf-7.0.0-dev0

### Removed

- The classic governance API which was deprecated in 5.0.0 has now been removed. Any operations under `/gov` which do not take an `api-version` query parameter are no longer available.

### Fixed

- Improved error messages when failing to fetch collateral. (#7103)

## [6.0.9]

[6.0.9]: https://github.com/microsoft/CCF/releases/tag/ccf-6.0.9

### Added

- Add governance action that supports specifying minimum TCB versions in hexstring format. This is intended to be the default format going forward. (#7078)

## [6.0.8]

[6.0.8]: https://github.com/microsoft/CCF/releases/tag/ccf-6.0.8

### Changed

- The constitution's `apply()` function may now write directly to public application (ie - non-governance) tables. Note that this access is _write-only_, so these tables can still not be read from. (#7088)

## [6.0.7]

[6.0.7]: https://github.com/microsoft/CCF/releases/tag/ccf-6.0.7

### Added

- Reproducibility support for RPM releases: each release now includes a manifest and script to reproduce published RPM packages (#7063, #7069)
- Documentation added for users to reproduce and verify CCF RPMs (#7072)

## [6.0.6]

[6.0.6]: https://github.com/microsoft/CCF/releases/tag/ccf-6.0.6

### Added

- Collateral can be fetched from AMD servers directly on Genoa machines (#7054).

### Fixed

- Addressed issues in `read_ledger` and `ccf.ledger` that could prevent old ledger from being read (#7056, #7057).

## [6.0.5]

[6.0.5]: https://github.com/microsoft/CCF/releases/tag/ccf-6.0.5

### Fixed

- Nodes will now avoid re-parsing `.committed` files in the main directory if they have established a later commit point in the `read_only` directories. This should significantly reduce start-up time for nodes with large existing ledgers.
- Added support for validating Genoa attestations (#7051).

### Changed

- Allow `:` within regex matched templated URL components again, while still terminating matched segments correctly (#7046).

### Dependencies

- Updated didx509cpp to 0.11.0 (#7050).

## [6.0.4]

[6.0.4]: https://github.com/microsoft/CCF/releases/tag/ccf-6.0.4

### Fixed

- CCF will no longer create in-progress snapshot files with a `.committed` suffix. It will only rename files to `.committed` when they are complete and ready for reading (#7029).

### Changed

- Templated URL parsing will no longer allow `:` within regex matched components, since `:` is already used to delimit actions. Concretely, a call to `GET .../state-digests/abcd:update` should now correctly return a 404, rather than dispatching to `GET .../state-digests/{memberId}` and returning `No ACK record exists for member m[abcd:update]`.

## [6.0.3]

[6.0.3]: https://github.com/microsoft/CCF/releases/tag/ccf-6.0.3

### Changed

- Added `ccf::pal::verify_uvm_endorsements_descriptor()`, which verifies endorsements for a UVM measurement, and returns a descriptor capturing a did, feed, svn triplet that can be used for authorization.
- SymCrypt backend pinning reverted after 1.8.0 memleak got fixed (#7016).

## [6.0.2]

[6.0.2]: https://github.com/microsoft/CCF/releases/tag/ccf-6.0.2

### Added

- Add support for [recovery from locally sealed secrets](https://microsoft.github.io/CCF/main/operations/recovery.html#local-sealing-recovery). (#6966)

### Changed

- SymCrypt backend is pinned to 1.7.0 until https://github.com/microsoft/SymCrypt-OpenSSL/issues/115 gets shipped (#6995).
- Disaster recovery process is now robust to services which have sealed the same secret multiple times (#6999).

## [6.0.1]

[6.0.1]: https://github.com/microsoft/CCF/releases/tag/ccf-6.0.1

### Fixed

- Fixed potential stack corruption that could occur on SNP builds at node startup (#6967).

## [6.0.0]

[6.0.0]: https://github.com/microsoft/CCF/releases/tag/ccf-6.0.0

### Important

CCF 6.0.0 removes support for SGX, and targets Azure Linux 3.0 and SEV-SNP exclusively.

It also adds COSE_Sign1 ledger signatures, to support the generation of COSE receipts. The `cose_signatures` section of the configuration can be used to set desired issuer and subject values.

### Packaging

- CCF releases now contain two separate RPM packages
  - `ccf_{platform}_devel` RPM to support building CCF applications (#6904)
  - `ccf` to support running pre-built CCF applications (#6909)

### COSE Signatures

- Added COSE signatures over the Merkle root to the KV (#6449).
  - Signing is done with service key (unlike raw signatures, which remain unchanged and are still signed by the node key).
  - New signatures reside in `public:ccf.internal.cose_signatures`
- COSE signatures set a `kid` that is a hex-encoded SHA-256 of the DER representation of the key used to produce them (#6703).
- Provided API for getting COSE signatures and Merkle proofs (#6477).
  - Exposed COSE signature in historical API via `TxReceiptImpl`.
  - Introduced `ccf::describe_merkle_proof_v1(receipt)` for Merkle proof construction in CBOR format, described by [ccf-tree-alg schema](https://github.com/microsoft/CCF/blob/main/cddl/ccf-tree-alg.cddl).
- Added `ccf::cose::edit::set_unprotected_header()` API, to allow easy injection of proofs in signatures, and of receipts in signed statements (#6586). It also allows removing the unprotected header altogether (#6607).
- Introduced `ccf::describe_cose_endorsements_v1(receipt)` for COSE-endorsements chain of previous service identities (#6500).
- Added `ccf::cose::AbstractCOSESignaturesConfig` subsystem to expose COSE signature configuration to application handlers (#6707).

### Developer API

#### C++

##### Added

- `ccf::http::get_query_value()` now supports bool types with `"true"` and `"false"` as values.
- Added OpenAPI support for `std::unordered_set` (#6634).
- Added a `ccf::any_cert_auth_policy` (C++), or `any_cert` (JS/TS), implementing TLS client certificate authentication, but without checking for the presence of the certificate in the governance user or member tables. This enables applications wanting to do so to perform user management in application space, using application tables (#6608).
- Expose `ccf:http::parse_accept_header()` and `ccf::http::AcceptHeaderField` (#6706).
- OpenSSL helpers in `ccf/crypto/openssl/openssl_wrappers.h` are now exposed (#6895).
- Expose `AttestationProvider::get_snp_attestation` to extract snp attestations from a quote. (#6837)
- Applications can now extend `js_generic` (ie - a JS app where JS endpoints are edited by governance transactions), from the public header `ccf/js/samples/governance_driven_registry.h`. The API for existing JS-programmability apps using `DynamicJSEndpointRegistry` should be unaffected.

##### Changed

- All definitions in CCF's public headers are now under the `ccf::` namespace. Any application code which references any of these types directly (notably `StartupConfig`, `http_status`, `LoggerLevel`), they will now need to be prefixed with the `ccf::` namespace.

##### Removed

- Internal logging macros (`LOG_INFO_FMT`, `LOG_DEBUG_FMT` etc) deprecated in 3.0 (#4024), have been removed and can no longer be used by application code. Replace with the `CCF_APP_*` equivalent (#6908).
- The function `ccf::get_js_plugins()` and associated FFI plugin system for JS is removed. Similar functionality should now be implemented through a `js::Extension` returned from `DynamicJSEndpointRegistry::get_extensions()`.

#### TypeScript/JavaScript

- Package `build_bundle.ts` under `npx ccf-build-bundle` to allow javascript users to build a ccf schema bundle (#6704).

#### Python

- `ccf.cose.verify_receipt()` to support verifiying [draft COSE receipts](https://datatracker.ietf.org/doc/draft-ietf-cose-merkle-tree-proofs/) (#6603).

#### Other

- secp256k1 support has been removed as a side-effect of the migration to Azure Linux 3.0 and its crypto provider (#6592).

### Authentication

- Ignore time when resolving did:x509 against x5chain, resolution establishes a point-in-time endorsement, not ongoing validity (#6575).
- Service certificates and endorsements used for historical receipts now have a pathlen constraint of 1 instead of 0, reflecting the fact that there can be a single intermediate in endorsement chains. Historically the value had been 0, which happened to work because of a quirk in OpenSSL when Issuer and Subject match on an element in the chain.
- Set VMPL value when creating SNP attestations, and check VMPL value is in guest range when verifiying attestation, since recent [updates allow host-initiated attestations](https://www.amd.com/content/dam/amd/en/documents/epyc-technical-docs/programmer-references/56860.pdf) (#6583).

### Governance

#### Added

- Members can now be configured with an explicit `recovery_role`. Members without an encryption key default to `NonParticipant`, members with an encryption key set default to `Participant` and continue to receive a recovery share. A new recovery role `Owner` allows members to receive a full key, letting them perform a recovery single-handedly. The process and APIs remain identical (#6705).
- Attestations of new SNP nodes must be from a trusted TCB version higher than the minimum TCB version stored for that CPU model in `public:ccf.gov.nodes.snp.tcb_versions`. Added `set_snp_minimum_tcb_version(cpuid, tcb_version)` and `remove_snp_minimum_tcb_version(cpuid)` governance actions. New networks will automatically populate the TCB version, pre-existing networks must set a TCB version when upgrading. (#6837)

#### Changed

- When deciding which nodes are allowed to join, only UVM roots of trust defined in `public:ccf.gov.nodes.snp.uvm_endorsements` are considered (#6489).
- Nodes in Start and Recovery modes no longer enforce specific UVM descriptors, and will instead derive one from UVM endorsements if found. The consortium must check that the value is acceptable, record their agreement by opening the network (#6869).
- JWT authentication now supports raw public keys along with certificates (#6601).
  - Public key information ('n' and 'e', or 'x', 'y' and 'crv' fields) now have a priority if defined in JWK set, 'x5c' remains as a backup option.
  - Has same side-effects as #5809 does please see the changelog entry for that change for more details. In short:
    - stale JWKs may be used for JWT validation on older nodes during the upgrade.
    - old tables are not cleaned up, #6222 is tracking those.
- A deprecated `GET /gov/jwt_keys/all` has been altered because of #6601, as soon as JWT certificates are no longer stored in CCF. A new "public_key" field has been added, "cert" is now left empty.
- `GET /gov/service/javascript-app` now takes an optional `?case=original` query argument. When passed, the response will contain the raw original `snake_case` field names, for direct comparison, rather than the API-standard `camelCase` projections.

#### Removed

- The `key_filter` or `key_policy` arguments to `set_jwt_issuer` have been removed (#6450).

### Operations

#### Added

- Joining nodes can now request a snapshot from their peers at startup, rather than relying on file access. The joinee's snapshot will be fetched and used if it is more recent than the joiner has access to. This behaviour is enabled by default, but can be disabled via the `command.join.fetch_recent_snapshot` config option (#6758).
- In configuration, `attestation.snp_endorsements_servers` can specify a `max_retries_count`. If the count has been exhausted without success for all configured servers, the node will shut down (#6478).
- The `read_ledger.py` tool now has a `--quiet` option which avoids printing anything per-transaction, as well as other performance improvements, which should make it more useful in verifying the integrity of large ledgers.
- Added ["cose_signatures"](https://microsoft.github.io/CCF/main/operations/configuration.html#command-start-cose-signatures) entry in the configuration, which allows setting "issuer" and "subject" at network start or recovery time (#6637).
- The `read-ledger.py` tool now has a `--recovery` argument, which will allow it to parse `.recovery` files. Previously these were ignored (#6896)

#### Changed

- Nodes started in `Join` mode will shut down if they receive an unrecoverable condition such as `StartupSeqnoIsOld` or `InvalidQuote` when attempting to join (#6471, #6489).
- `ccf.ledger`/`read_ledger.py` previously enforced too strict a condition on node membership when validating ledger files (#6849).
- `cchost` now requires `--config`.
- Don't throw error if the ledger directory exists but is empty on node start (#6885).
- Removed default value for redirection-kind parameter to start_network script (#6887).

### Client API

- Improved error message when attempting to obtain receipts for a past epoch during a recovery (#6507).
- Added `GET /node/attestations` and `GET /node/attestations/self`, as aliases for the `/quote` endpoints.

### Dependencies

- CCF now defaults to using libstdc++ rather than libc++, and no longer builds with LTO, to improve compatibility with other C++ libraries.
- nghttp2 is now picked up from the OS rather than vendored to enable libcurl usage.
- Misc dependency updates (#6725).

### Bug Fixes

- CA certificate bundles used for JWT refresh and containing more than one certificate are now handled correctly (#6817).
- Memory leak during EC key creation is fixed (#6845).
- Fixed thread-safety issues when CCF nodes attempted to contact non-TLS servers. This previously could cause errors when running SNP builds with multiple worker threads (#6836).
- SNP nodes will no longer crash when run on firmware returning v3 attestations (#6841).
- Fixed potential races in indexing interfaces and `LazyStrategy` (#6886).
- Fixed a bug which could produce an invalid secret chain (containing duplicate ledger secret sealing entries) in the ledger if an election occurred during private recovery (#6926).

### Removed

- `verify_quote.sh` script (#6919).

## [6.0.0-rc3]

[6.0.0-rc3]: https://github.com/microsoft/CCF/releases/tag/ccf-6.0.0-rc3

### Removed

- Reference containers are no longer published to GHCR from 6.0.0-rc3 onwards. Azure Linux base images and RPM packages are recommended instead (#6938).
- Debian packages are no longer published from 6.0.0-rc3 onwards. Azure Linux base images and RPM packages are recommended instead (#6939).

## [6.0.0-rc2]

[6.0.0-rc2]: https://github.com/microsoft/CCF/releases/tag/6.0.0-rc2

### Removed

- Internal logging macros (`LOG_INFO_FMT`, `LOG_DEBUG_FMT` etc) deprecated in 3.0 (#4024), have been removed and can no longer be used by application code. Replace with the `CCF_APP_*` equivalent (#6908).
- `verify_quote.sh` script (#6919).

### Changed

- The RPM package is now split into two separate packages
  - `ccf-devel` RPM to support building CCF applications (#6904)
  - `ccf` to support running pre-built CCF applications (#6909)

### Added

- Attestations of new SNP nodes must be from a trusted TCB version higher than the minimum TCB version stored for that CPU model in `public:ccf.gov.nodes.snp.tcb_versions`. Added `set_snp_minimum_tcb_version(cpuid, tcb_version)` and `remove_snp_minimum_tcb_version(cpuid)` governance actions. New networks will automatically populate the TCB version, pre-existing networks must set a TCB version when upgrading. (#6837)
- Expose `AttestationProvider::get_snp_attestation` to extract snp attestations from a quote. (#6837)

## [6.0.0-rc1]

[6.0.0-rc1]: https://github.com/microsoft/CCF/releases/tag/6.0.0-rc1

### Changed

- OpenSSL helpers in `ccf/crypto/openssl/openssl_wrappers.h` are now exposed (#6895).
- Fixed potential races in indexing interfaces and `LazyStrategy` (#6886).
- Removed default value for redirection-kind parameter to start_network script (#6887).
- Don't throw error if the ledger directory exists but is empty on node start (#6885).

### Added

- The `read-ledger.py` tool now has a `--recovery` argument, which will allow it to parse `.recovery` files. Previously these were ignored (#6896).

## [6.0.0-rc0]

[6.0.0-rc0]: https://github.com/microsoft/CCF/releases/tag/6.0.0-rc0

Note: this release candidate still includes `.deb` packages targeting Ubuntu 20.04, but 6.0.0 final is intended to contain only rpm files targeting Azure Linux 3.0.

### Added

- Added `GET /node/attestations` and `GET /node/attestations/self`, as aliases for the `/quote` endpoints.
- Members can now be configured with an explicit `recovery_role`. Members without an encryption key default to `NonParticipant`, members with an encryption key set default to `Participant` and continue to receive a recovery share. A new recovery role `Owner` allows members to receive a full key, letting them perform a recovery single-handedly. The process and APIs remain identical (#6705).
- RPMs for Azure Linux 3.0 are now included in releases.
- Joining nodes can now request a snapshot from their peers at startup, rather than relying on file access. The joinee's snapshot will be fetched and used if it is more recent than the joiner has access to. This behaviour is enabled by default, but can be disabled via the `command.join.fetch_recent_snapshot` config option (#6758).
- `GET /gov/service/javascript-app` now takes an optional `?case=original` query argument. When passed, the response will contain the raw original `snake_case` field names, for direct comparison, rather than the API-standard `camelCase` projections.
- Applications can now extend `js_generic` (ie - a JS app where JS endpoints are edited by governance transactions), from the public header `ccf/js/samples/governance_driven_registry.h`. The API for existing JS-programmability apps using `DynamicJSEndpointRegistry` should be unaffected.
- Expose `ccf:http::parse_accept_header()` and `ccf::http::AcceptHeaderField` (#6706).
- Added `ccf::cose::AbstractCOSESignaturesConfig` subsystem to expose COSE signature configuration to application handlers (#6707).
- Package `build_bundle.ts` under `npx ccf-build-bundle` to allow javascript users to build a ccf schema bundle (#6704).
- Added a `ccf::any_cert_auth_policy` (C++), or `any_cert` (JS/TS), implementing TLS client certificate authentication, but without checking for the presence of the certificate in the governance user or member tables. This enables applications wanting to do so to perform user management in application space, using application tables (#6608).
- Added OpenAPI support for `std::unordered_set` (#6634).
- Added ["cose_signatures"](https://microsoft.github.io/CCF/main/operations/configuration.html#command-start-cose-signatures) entry in the configuration, which allows setting "issuer" and "subject" at network start or recovery time (#6637).
- Updated `ccf::cose::edit::set_unprotected_header()` API, to allow removing the unprotected header altogether (#6607).
- Updated `ccf.cose.verify_receipt()` to support checking the claim_digest against a reference value (#6607).
- `ccf.cose.verify_receipt()` to support verifiying [draft COSE receipts](https://datatracker.ietf.org/doc/draft-ietf-cose-merkle-tree-proofs/) (#6603).
- Introduced `ccf::describe_cose_endorsements_v1(receipt)` for COSE-endorsements chain of previous service identities (#6500).
- Ignore time when resolving did:x509 against x5chain, resolution establishes a point-in-time endorsement, not ongoing validity (#6575).
- Provided API for getting COSE signatures and Merkle proofs (#6477).
  - Exposed COSE signature in historical API via `TxReceiptImpl`.
  - Introduced `ccf::describe_merkle_proof_v1(receipt)` for Merkle proof construction in CBOR format.
- Added COSE signatures over the Merkle root to the KV (#6449).
  - Signing is done with service key (different from raw signatures, which remain unchanged and are still signed by the node key).
  - New signature reside in `public:ccf.internal.cose_signatures`.

### Changed

- Nodes in Start and Recovery modes no longer enforce specific UVM descriptors, and will instead derive one from UVM endorsements if found. The consortium must check that the value is acceptable, record their agreement by opening the network (#6869).
- nghttp2 is now picked up from the OS rather than vendored to enable libcurl usage
- Misc dependency updates (#6725)
- The `read_ledger.py` tool now has a `--quiet` option which avoids printing anything per-transaction, as well as other performance improvements, which should make it more useful in verifying the integrity of large ledgers.
- COSE signatures now set a kid that is a hex-encoded SHA-256 of the DER representation of the key used to produce them (#6703).
- All definitions in CCF's public headers are now under the `ccf::` namespace. Any application code which references any of these types directly (notably `StartupConfig`, `http_status`, `LoggerLevel`), they will now need to be prefixed with the `ccf::` namespace.
- `cchost` now requires `--config`.
- JWT authentication now supports raw public keys along with certificates (#6601).
  - Public key information ('n' and 'e', or 'x', 'y' and 'crv' fields) now have a priority if defined in JWK set, 'x5c' remains as a backup option.
  - Has same side-effects as #5809 does please see the changelog entry for that change for more details. In short:
    - stale JWKs may be used for JWT validation on older nodes during the upgrade.
    - old tables are not cleaned up, #6222 is tracking those.
- A deprecated `GET /gov/jwt_keys/all` has been altered because of #6601, as soon as JWT certificates are no longer stored in CCF. A new "public_key" field has been added, "cert" is now left empty.
- `ccf::http::get_query_value()` now supports bool types with `"true"` and `"false"` as values.
- Service certificates and endorsements used for historical receipts now have a pathlen constraint of 1 instead of 0, reflecting the fact that there can be a single intermediate in endorsement chains. Historically the value had been 0, which happened to work because of a quirk in OpenSSL when Issuer and Subject match on an element in the chain.
- Set VMPL value when creating SNP attestations, and check VMPL value is in guest range when verifiying attestation, since recent [updates allow host-initiated attestations](https://www.amd.com/content/dam/amd/en/documents/epyc-technical-docs/programmer-references/56860.pdf) (#6583).
- Added `ccf::cose::edit::set_unprotected_header()` API, to allow easy injection of proofs in signatures, and of receipts in signed statements (#6586).
- Output of `ccf::describe_merkle_proof_v1(receipt)` has been updated, and is now described by [ccf-tree-alg schema](https://github.com/microsoft/CCF/blob/main/cddl/ccf-tree-alg.cddl).
- Improved error message when attempting to obtain receipts for a past epoch during a recovery (#6507).
- Nodes started in `Join` mode will shut down if they receive an unrecoverable condition such as `StartupSeqnoIsOld` or `InvalidQuote` when attempting to join (#6471, #6489).
- In configuration, `attestation.snp_endorsements_servers` can specify a `max_retries_count`. If the count has been exhausted without success for all configured servers, the node will shut down (#6478).
- When deciding which nodes are allowed to join, only UVM roots of trust defined in `public:ccf.gov.nodes.snp.uvm_endorsements` are considered (#6489).

### Fixed

- `ccf.ledger`/`read_ledger.py` previously enforced too strict a condition on node membership when validating ledger files (#6849).
- Restore low CPU usage on idle nodes, which had increased in dev20 (#6816).
- CA certificate bundles used for JWT refresh and containing more than one certificate are now handled correctly (#6817).
- Memory leak during EC key creation is fixed (#6845).
- Fixed thread-safety issues when CCF nodes attempted to contact non-TLS servers. This previously could cause errors when running SNP builds with multiple worker threads (#6836).
- SNP nodes will no longer crash when run on firmware returning v3 attestations (#6841).
- CCF now defaults to using libstdc++ rather than libc++, and no longer builds with LTO, to improve compatibility with other C++ libraries.
- `cose_signatures` configuration (`issuer`/`subject`) is now correctly preserved across disaster recovery (#6709).

### Removed

- SGX Platform support.
- SECP256K1 support as a part of the migration to Azure Linux (#6592).
- The function `ccf::get_js_plugins()` and associated FFI plugin system for JS is removed. Similar functionality should now be implemented through a `js::Extension` returned from `DynamicJSEndpointRegistry::get_extensions()`.
- The `key_filter` or `key_policy` arguments to `set_jwt_issuer` have been removed (#6450).

## [6.0.0-dev20]

[6.0.0-dev20]: https://github.com/microsoft/CCF/releases/tag/6.0.0-dev20

### Added

- Added `GET /node/attestations` and `GET /node/attestations/self`, as aliases for the `/quote` endpoints. These return attestations on every platform, not only SGX quotes.

### Fixed

- CA certificate bundles used for JWT refresh and containing more than one certificate are now handled correctly (#6817).
- Memory leak during EC key creation is fixed (#6845).
- Fixed thread-safety issues when CCF nodes attempted to contact non-TLS servers. This previously could cause errors when running SNP builds with multiple worker threads (#6836).
- SNP nodes will no longer crash when run on firmware returning v3 attestations (#6841).

## [6.0.0-dev19]

[6.0.0-dev19]: https://github.com/microsoft/CCF/releases/tag/6.0.0-dev19

### Fixed

Container dependencies.

## [6.0.0-dev18]

[6.0.0-dev18]: https://github.com/microsoft/CCF/releases/tag/6.0.0-dev18

### Fixed

Container dependencies.

## [6.0.0-dev17]

[6.0.0-dev17]: https://github.com/microsoft/CCF/releases/tag/6.0.0-dev17

### Fixed

Container dependencies.

## [6.0.0-dev16]

[6.0.0-dev16]: https://github.com/microsoft/CCF/releases/tag/6.0.0-dev16

### Added

- Members can now be configured with an explicit `recovery_role`. Members without an encryption key default to `NonParticipant`, members with an encryption key set default to `Participant` and continue to receive a recovery share. A new recovery role `Owner` allows members to receive a full key, letting them perform a recovery single-handedly. The process and APIs remain identical (#6705).

## [6.0.0-dev15]

[6.0.0-dev15]: https://github.com/microsoft/CCF/releases/tag/6.0.0-dev15

### Fixed

- All containers now include the correct version of libstdc++/libstdc++-dev, and the Debian package captures the runtime requirement as well.
- RPMs for Azure Linux 3.0 are now included in releases.

## [6.0.0-dev14]

[6.0.0-dev14]: https://github.com/microsoft/CCF/releases/tag/6.0.0-dev14

## [6.0.0-dev13]

[6.0.0-dev13]: https://github.com/microsoft/CCF/releases/tag/6.0.0-dev13

### Added

- Joining nodes can now request a snapshot from their peers at startup, rather than relying on file access. The joinee's snapshot will be fetched and used if it is more recent than the joiner has access to. This behaviour is enabled by default, but can be disabled via the `command.join.fetch_recent_snapshot` config option (#6758).

### Changed

- CCF now defaults to using libstdc++ rather than libc++, and no longer builds with LTO, to improve compatibility with other C++ libraries.

## [6.0.0-dev12]

[6.0.0-dev12]: https://github.com/microsoft/CCF/releases/tag/6.0.0-dev12

### Dependencies

- nghttp2 is now picked up from the OS rather than vendored to enable libcurl usage
- Misc dependency updates (#6725)

## [6.0.0-dev11]

[6.0.0-dev11]: https://github.com/microsoft/CCF/releases/tag/6.0.0-dev11

### Added

- `GET /gov/service/javascript-app` now takes an optional `?case=original` query argument. When passed, the response will contain the raw original `snake_case` field names, for direct comparison, rather than the API-standard `camelCase` projections.
- Applications can now extend `js_generic` (ie - a JS app where JS endpoints are edited by governance transactions), from the public header `ccf/js/samples/governance_driven_registry.h`. The API for existing JS-programmability apps using `DynamicJSEndpointRegistry` should be unaffected.

### Fixed

- `cose_signatures` configuration (`issuer`/`subject`) is now correctly preserved across disaster recovery (#6709).

### Deprecated

- The function `ccf::get_js_plugins()` and associated FFI plugin system for JS is deprecated. Similar functionality should now be implemented through a `js::Extension` returned from `DynamicJSEndpointRegistry::get_extensions()`.

### Dependencies

- nghttp2 updated from 1.55.1 to 1.64.0

## [6.0.0-dev10]

[6.0.0-dev10]: https://github.com/microsoft/CCF/releases/tag/6.0.0-dev10

### Added

- Expose `ccf:http::parse_accept_header()` and `ccf::http::AcceptHeaderField` (#6706).
- Added `ccf::cose::AbstractCOSESignaturesConfig` subsystem to expose COSE signature configuration to application handlers (#6707).
- Package `build_bundle.ts` under `npx ccf-build-bundle` to allow javascript users to build a ccf schema bundle (#6704).

## [6.0.0-dev9]

[6.0.0-dev9]: https://github.com/microsoft/CCF/releases/tag/6.0.0-dev9

### Changed

- The `read_ledger.py` tool now has a `--quiet` option which avoids printing anything per-transaction, as well as other performance improvements, which should make it more useful in verifying the integrity of large ledgers.
- COSE signatures now set a kid that is a hex-encoded SHA-256 of the DER representation of the key used to produce them (#6703).

## [6.0.0-dev8]

[6.0.0-dev8]: https://github.com/microsoft/CCF/releases/tag/6.0.0-dev8

### Changed

- All definitions in CCF's public headers are now under the `ccf::` namespace. Any application code which references any of these types directly (notably `StartupConfig`, `http_status`, `LoggerLevel`), they will now need to be prefixed with the `ccf::` namespace.
- `cchost` now requires `--config`.

### Changed

- JWT authentication now supports raw public keys along with certificates (#6601).
  - Public key information ('n' and 'e', or 'x', 'y' and 'crv' fields) now have a priority if defined in JWK set, 'x5c' remains as a backup option.
  - Has same side-effects as #5809 does please see the changelog entry for that change for more details. In short:
    - stale JWKs may be used for JWT validation on older nodes during the upgrade.
    - old tables are not cleaned up, #6222 is tracking those.
- A deprecated `GET /gov/jwt_keys/all` has been altered because of #6601, as soon as JWT certificates are no longer stored in CCF. A new "public_key" field has been added, "cert" is now left empty.

## [6.0.0-dev7]

[6.0.0-dev7]: https://github.com/microsoft/CCF/releases/tag/6.0.0-dev7

### Changed

- `ccf::http::get_query_value()` now supports bool types with `"true"` and `"false"` as values.
- Service certificates and endorsements used for historical receipts now have a pathlen constraint of 1 instead of 0, reflecting the fact that there can be a single intermediate in endorsement chains. Historically the value had been 0, which happened to work because of a quirk in OpenSSL when Issuer and Subject match on an element in the chain.

### Fixed

- Services upgrading from 4.x to 5.x may accidentally change their service's subject name, resulting in cryptographic errors when verifying anything endorsed by the old subject name. The subject name field is now correctly populated and retained across joins, renewals, and disaster recoveries.

## [6.0.0-dev6]

[6.0.0-dev6]: https://github.com/microsoft/CCF/releases/tag/6.0.0-dev6

### Added

- Added a `ccf::any_cert_auth_policy` (C++), or `any_cert` (JS/TS), implementing TLS client certificate authentication, but without checking for the presence of the certificate in the governance user or member tables. This enables applications wanting to do so to perform user management in application space, using application tables (#6608).
- Added OpenAPI support for `std::unordered_set` (#6634).
- Added ["cose_signatures"](https://microsoft.github.io/CCF/main/operations/configuration.html#command-start-cose-signatures) entry in the configuration, which allows setting "issuer" and "subject" at network start or recovery time (#6637).

## [6.0.0-dev5]

[6.0.0-dev5]: https://github.com/microsoft/CCF/releases/tag/6.0.0-dev5

### Added

- Updated `ccf::cose::edit::set_unprotected_header()` API, to allow removing the unprotected header altogether (#6607).
- Updated `ccf.cose.verify_receipt()` to support checking the claim_digest against a reference value (#6607).

## [6.0.0-dev4]

[6.0.0-dev4]: https://github.com/microsoft/CCF/releases/tag/6.0.0-dev4

### Added

- `ccf.cose.verify_receipt()` to support verifiying [draft COSE receipts](https://datatracker.ietf.org/doc/draft-ietf-cose-merkle-tree-proofs/) (#6603).

### Removed

- Remove SECP256K1 support as a part of the migration to Azure Linux (#6592).

## [6.0.0-dev3]

[6.0.0-dev3]: https://github.com/microsoft/CCF/releases/tag/6.0.0-dev3

### Changed

- Set VMPL value when creating SNP attestations, and check VMPL value is in guest range when verifiying attestation, since recent [updates allow host-initiated attestations](https://www.amd.com/content/dam/amd/en/documents/epyc-technical-docs/programmer-references/56860.pdf) (#6583).
- Added `ccf::cose::edit::set_unprotected_header()` API, to allow easy injection of proofs in signatures, and of receipts in signed statements (#6586).

## [6.0.0-dev2]

[6.0.0-dev2]: https://github.com/microsoft/CCF/releases/tag/6.0.0-dev2

### Added

- Introduced `ccf::describe_cose_endorsements_v1(receipt)` for COSE-endorsements chain of previous service identities (#6500).
- Ignore time when resolving did:x509 against x5chain, resolution establishes a point-in-time endorsement, not ongoing validity (#6575).

## [6.0.0-dev1]

[6.0.0-dev1]: https://github.com/microsoft/CCF/releases/tag/6.0.0-dev1

### Changed

- Output of `ccf::describe_merkle_proof_v1(receipt)` has been updated, and is now described by [ccf-tree-alg schema](https://github.com/microsoft/CCF/blob/main/cddl/ccf-tree-alg.cddl).
- Improved error message when attempting to obtain receipts for a past epoch during a recovery (#6507).

## [6.0.0-dev0]

[6.0.0-dev0]: https://github.com/microsoft/CCF/releases/tag/6.0.0-dev0

### Changed

- The `set_jwt_issuer` governance action has been updated, and no longer accepts `key_filter` or `key_policy` arguments (#6450).
- Nodes started in `Join` mode will shut down if they receive an unrecoverable condition such as `StartupSeqnoIsOld` or `InvalidQuote` when attempting to join (#6471, #6489).
- In configuration, `attestation.snp_endorsements_servers` can specify a `max_retries_count`. If the count has been exhausted without success for all configured servers, the node will shut down (#6478).
- When deciding which nodes are allowed to join, only UVM roots of trust defined in `public:ccf.gov.nodes.snp.uvm_endorsements` are considered (#6489).

### Removed

- SGX Platform support.

### Added

- Provided API for getting COSE signatures and Merkle proofs (#6477).
  - Exposed COSE signature in historical API via `TxReceiptImpl`.
  - Introduced `ccf::describe_merkle_proof_v1(receipt)` for Merkle proof construction in CBOR format.
- Added COSE signatures over the Merkle root to the KV (#6449).
  - Signing is done with service key (different from raw signatures, which remain unchanged and are still signed by the node key).
  - New signature reside in `public:ccf.internal.cose_signatures`.

## [5.0.4]

[5.0.4]: https://github.com/microsoft/CCF/releases/tag/ccf-5.0.4

### Bug fix

- JWT authentication correctly parses certificates that contain other certificates (#6440)

## [5.0.3]

[5.0.3]: https://github.com/microsoft/CCF/releases/tag/ccf-5.0.3

### Changed

- Improved JWT authentication error messages (#6427).

### Bug fix

- In `GET gov/service/javascript-app`, `openApi` now correctly returns the schema set for the endpoint (#6430)

## [5.0.2]

[5.0.2]: https://github.com/microsoft/CCF/releases/tag/ccf-5.0.2

### Developer API

#### C++

- `RSAKeyPair::sign` and `RSAKeyPair::verify` now use `RSA-PSS` instead of `RSASSA-PKCS1-v1_5`.
  - Users can specify `salt_length` (defaulted to `0`).

#### TypeScript/JavaScript

- `ccfapp.crypto.sign()` and `ccfapp.crypto.verifySignature()` no longer support `RSASSA-PKCS1-v1_5`, instead `RSA-PSS` has been added.
  - `SigningAlgorithm` has been extended with optional `saltLength`, defaulted to `0` if not passed.

### Bug Fixes

- The `/tx` endpoint returns more accurate error messages for incorrectly formed transactions ids (#6359).

## [5.0.1]

[5.0.1]: https://github.com/microsoft/CCF/releases/tag/ccf-5.0.1

### Bug Fixes

- All public headers now correctly set pragma once (#6388, #6389)

### Dependencies

- Base image refresh for containers (#6394, #6395)
- Python cryptography package requirement raised to 43.\* (#6385)

## [5.0.0]

[5.0.0]: https://github.com/microsoft/CCF/releases/tag/ccf-5.0.0

In order to upgrade an existing 4.x service to 5.x, CCF must be on the latest 4.x version (at least 4.0.19).
For more information, see [our documentation](https://microsoft.github.io/CCF/main/operations/code_upgrade.html)

### Important

- 5.0.0 is the last long term support release for Intel SGX. Live code upgrades to AMD SEV-SNP on [Confidential Containers on Azure Container Instances](https://learn.microsoft.com/en-us/azure/container-instances/container-instances-confidential-overview) and [Confidential Containers Azure Kubernetes Service](https://learn.microsoft.com/en-us/azure/aks/confidential-containers-overview) are supported.
- The forwarding of requests between nodes is deprecated in favour of HTTP redirects, and will be removed in 6.0.0.
- Recovery shares created with releases older than 4.0.9 are deprecated, and support will be removed completely in 6.0.0. Ledgers created on older versions must re-share at least once after having upgraded to a release newer than 4.0.9.
- 5.0.0 introduces an [Azure-compliant governance REST API](https://microsoft.github.io/CCF/main/governance/member_rpc_api.html), the old API is deprecated, and will be removed in 6.0.0.
- Containers are now published to the [GitHub Container Registry](https://github.com/orgs/microsoft/packages?repo_name=CCF). The platform has moved from the tag to the image name, to enable meaningful usage of GitHub attestation, and the tag now matches the git tag used to cut the release. For example, the SGX Development container for this release is ghcr.io/microsoft/ccf/app/dev/sgx:ccf-5.0.0-rc0.

### Developer API

#### C++

##### TypeScript/JavaScript Programmability

- Reusable functionality allowing applications to expose TypeScript/JavaScript-implemented endpoints has been added to the public C++ API. Applications should subclass `ccf::js::DynamicJSEndpointRegistry` to get similar behaviour to the existing JS Generic app, see `samples/app/programmability` for samples usage.
- Introduce `DynamicJSEndpointRegistry::record_action_for_audit_v1` and `DynamicJSEndpointRegistry::check_action_not_replayed_v1` to allow an application making use of the programmability feature to easily implement auditability, and protect users that make use of signature-based authentication to update the application against replay attacks (#6285).
- The `programmability` sample app also demonstrates how applications can define their own extensions, create bindings between C++ and JS state, and allow JS endpoints to call functions implemented in C++.

##### Redirect

- CCF now supports a mode where HTTP redirect responses are returned, rather than relying on internal forwarding. See docs for description of [redirection behaviour](https://microsoft.github.io/CCF/main/architecture/request_flow.html#redirection-flow) and [migration instructions](https://microsoft.github.io/CCF/main/build_apps/migration_4_x_to_5_0.html).
- Endpoints now support a `ToBackup` redirection strategy, for requests which should never be executed on a primary. These must also be read-only. These are configured similar to `ToPrimary` endpoints, with a `to_backup` object (specifying by-role or statically-addressed targets) in each node's configuration.

##### Other

- Introduced `ccf::historical::read_only_adapter_v4` and `ccf::historical::read_write_adapter_v4`. Users can now pass a custom error handler to the adapter to customise RPC responses for internal historical queries errors, which are listed in `ccf::historical::HistoricalQueryErrorCode` enum.
- `ccf::historical::adapter_v3` is deprecated in favour of `_v4` version, `ccf::historical::adapter_v2` is removed.
- Public namespaces are all under `::ccf`
  - `::ds` is now `::ccf::ds`
  - `::siphash` is now `::ccf::siphash`
  - `::threading` is now `::ccf::threading`, and `ccf/ds/thread_ids.h` has moved to `ccf/threading/thread_ids.h`
  - `::consensus` is now `::ccf::consensus`
  - `::tls` is now `::ccf::tls`
  - `::http` is now `::ccf::http`
  - `::nonstd` is now `::ccf::nonstd`
  - `::crypto` is now `::ccf::crypto`
  - `::kv` is now `::ccf::kv`
  - `::logger` is now `::ccf::logger`
  - `::ccfapp` is now `::ccf`
- There is now a `contains_globally_committed(k)` method on `kv::Set<K>`, with the same semantics as `get_globally_committed(k)` on `kv::Map<K, V>` (#5928).
- `ccf::EnclaveAttestationProvider` has been removed. It is replaced by `ccf::AttestationProvider`
- JWT verifiers are now automatically cached, for increased performance (#5575)

#### TypeScript/JavaScript

- Added support for reusing JS interpreters, persisting global state. See [docs](https://microsoft.github.io/CCF/main/build_apps/js_app_bundle.html#reusing-interpreters) for more detail.
- Added TypeScript `TypedKvSet` and `ccfapp.typedKv<K>` to facilitate set handling from application code.
- Added `ccf.SnpAttestation.verifySnpAttestation()` for TypeScript apps. (#5653)
- Removed unused `openenclave.verifyOpenEnclaveEvidence` API from JS/TS.
- Added a `ccfapp.checkedJson` converter to the CCF TypeScript package, which will raise errors when given objects which cannot be roundtrip-converted through JSON (currently `Map` and `Date`). There is a slight cost to checking this on each instance during `encode`, so the behaviour is opt-in (not directly replacing `ccfapp.json`), but it is recommended that most tables update to use this converter.
- JS endpoints marked as `"mode": "readonly"` are prevented from writing to the KV. Attempting to call `map.set(k, v)`, `map.delete(k)`, or `map.clear()` on any KV table in such an endpoint will now result in an error being thrown (#5921).
- `ccf.crypto.generateEddsaKeyPair`, `pubEddsaPemToJwk` and `eddsaPemToJwk` now support `x25519` as well as `curve25519` (#5846).
- [ccf.crypto.unwrapKey()](https://microsoft.github.io/CCF/main/js/ccf-app/functions/crypto.unwrapKey.html) has been added to the JS API (#5792).
- In governance contexts, JS runtimes now only use runtime limits from the [public:ccf.gov.js_runtime_options map](https://microsoft.github.io/CCF/main/audit/builtin_maps.html#js-runtime-options) if they are strictly higher than the defaults (#5730).
- Add HMAC support to JS API. Call with `ccf.crypto.sign({"name": "HMAC", "hash": "SHA-256"}, key, data)`.

---

### Authentication

- Added token.iss claim validation to JWT authentication (#5809). Must-knows:
  - Supports both the [OpenID requirements](https://openid.net/specs/openid-connect-core-1_0.html#IDTokenValidation) and the [Entra specification](https://learn.microsoft.com/en-us/entra/identity-platform/access-tokens#validate-the-issuer) of it.
  - All keys fetched after the upgrade will not work against tokens missing the `iss` claim if the issuer has been specified in the .well-known/openid-configuration/.
  - Due to an internal schema change, networks that are in the process of upgrading to this version may see inconsistent authorization behaviour while the network contains nodes of different versions (depending which node executes the auto-refresh, any nodes on the other version will not use any newly provided keys). We recommend a full upgrade to this version, removing any nodes on prior versions, followed by a key and issuer refresh.
  - A future release will remove the old tables entirely. Until then, some redundant state will be retained in the ledger. This is tracked in [#6222](https://github.com/microsoft/CCF/issues/6222).
- Authentication policies can now be conjoined (AND) together, in addition to the previous disjoint (OR) behaviour. The new `ccf::AllOfAuthnPolicy` takes a collection of other policies, _all of which must be true_ for this auth policy to pass. In JS, [this can be configured](https://microsoft.github.io/CCF/main/build_apps/js_app_bundle.html#allofauthnpolicy) in the `app.json` as `"authn_policies": [{ "all_of": ["policy_a", "policy_b"] }]`.

---

### Governance

- `proposalId` is now passed to `resolve(proposal, proposerId, votes, proposalId)`, allowing proposals to consider other pending proposals in their resolution process. (#5995)
- The current state of an accepted proposal is written to the KV so that it can be accessed in the constitution's `apply(proposal, proposalId)` function (#6114).
- `POST /recovery/members/{memberId}:recover` is now authenticated by COSE Sign1, making it consistent with the other `POST` endpoints in governance, and avoiding a potential denial of service where un-authenticated and un-authorised clients could submit invalid shares repeatedly. The `submit_recovery_share.sh` script has been amended accordingly, and now takes a `--member-id-privk` and `--member-id-cert` (#5821).
- A new versioned governance API is now available, with the `api-version=2024-07-01` query parameter. This will fully replace the previous governance endpoints, which will be removed in a future release. A guide to aid in upgrading from the previous API is available [here](https://microsoft.github.io/CCF/main/governance/gov_api_schemas/upgrading_from_classic.html)
- New endpoints `GET /gov/service/javascript-modules` and `GET /gov/service/javascript-modules/{moduleName}` to retrieve the raw JS code of the currently installed app. Note that the `{moduleName}` path parameter will need to be URL-encoded to escape any `/` characters (eg - `/foo/bar.js` should become `%2Ffoo%2Fbar.js`).

---

### Operations

#### Configuration

- The `cchost` configuration file now includes an `idle_connection_timeout` option. This controls how long the node will keep idle connections (for user TLS sessions) before automatically closing them. This may be set to `null` to restore the previous behaviour, where idle connections are never closed. By default connections will be closed after 60s of idle time.
- A soft size limit can now be set for the historical store cache in the node configuration: [`historical_cache_soft_limit`](https://microsoft.github.io/CCF/main/operations/generated_config.html#historical-cache-soft-limit). The default value is `512Mb`.
- Path to the enclave file should now be passed as `--enclave-file` CLI argument to `cchost`, rather than `enclave.file` entry within configuration file.
- SNP collateral must now be provided through the `snp_security_policy_file`, `snp_uvm_endorsements_file` and `snp_endorsements_servers` configuration values. See [documentation](https://microsoft.github.io/CCF/main/operations/platforms/snp.html) for details and platform-specific configuration samples.
- The `url` field in `snp_endorsements_servers` can now contain environment variables that will be resolved at startup, such as "$Fabric_NodeIPOrFQDN:2377" (#5862).
- Add a new `snp_security_policy_file` configuration value under `attestation`, superseding the lookup from `$UVM_SECURITY_CONTEXT_DIR`. The value can contain environment variables, for example: `"snp_security_policy_file": "$UVM_SECURITY_CONTEXT_DIR/security-policy-base64"`.
- Add a new `snp_uvm_endorsements_file` configuration value under `attestation`, superseding the lookup from `$UVM_SECURITY_CONTEXT_DIR`. The value can contain environment variables, for example: `"snp_uvm_endorsements_file": "$UVM_SECURITY_CONTEXT_DIR/reference-info-base64"`. This value can come from an untrusted location, like `snp_security_policy_file` and AMD endorsements (fetched from `snp_endorsements_servers`), because the CCF code contains pre-defined roots of trust.
- `snp_endorsements_servers` now supports a `THIM` type, which is the recommended value when running in [Confidential AKS preview](https://learn.microsoft.com/en-us/azure/aks/confidential-containers-overview).
- Added a `consensus.max_uncommitted_tx_count` configuration option, which specifies the maximum number of transactions that can be pending on the primary. When that threshold is exceeded, a `503 Service Unavailable` is temporarily returned on all but the `/node/*` paths (#5692).

##### Logging

- Added 2 new log lines which may be helpful diagnostics in production deployments, both including a new `[rollback]` tag.
  - `[rollback] ... Dropping conflicting branch` may be emitted after network partitions, and indicates that some `Pending` (non-committed) transactions have been lost. This is expected, but worth investigating if it occurs regularly - it is a sign of elections impacting service availability.
  - `[rollback] ... Ignoring conflicting AppendEntries` could also be emitted after a network partition, but **should be reported to the CCF development team**. It is a sign of an unexpected execution path, which could lead to loss of liveness (inability to advance commit).

##### Endpoints

- Added a GET /node/backup endpoint, returning 200 when backup and 404 when not, for load balancers to use (#5789).
- Add `/node/ready/app` and `/node/ready/gov` endpoints for the use of load balancers wanting to check if a node is ready to accept application or governance transactions. See [Operator RPC API](https://microsoft.github.io/CCF/main/operations/operator_rpc_api.html) for details.

##### Other

- On retirement, nodes that are primary now request that their most likely successor triggers and instant election, without waiting for a timeout. This speeds up some reconfigurations, particularly code updates since they result in all the nodes being replaced. (#5697)

---

### Client API

#### Removed

- Removed the existing metrics endpoint and API (`GET /api/metrics`, `get_metrics_v1`). Stats for request execution can instead be gathered by overriding the `EndpointRegistry::handle_event_request_completed()` method.
- Removed automatic msgpack support from JSON endpoint adapters, and related `include/ccf/serdes.h` file.
- The `scurl.sh` script has been removed. With #5137 removing support for HTTP signed requests, it is no longer needed.

---

### Dependencies

- Updated Open Enclave to [0.19.7](https://github.com/openenclave/openenclave/releases/tag/v0.19.7).
- SNP attestation UVM endorsements SVNs are now treated as alphanumerically ordered strings.
- Secret sharing used for ledger recovery now relies on a much simpler implementation that requires no external dependencies. Note that while the code still accepts shares generated by the old code for now, it only generates shares with the new implementation. As a result, a DR attempt that would downgrade the code to a version that pre-dates this change, after having previously picked it up, would not succeed if a reshare had already taken place (#5655).
- SGX builds now use OpenSSL 3.1.1 inside the enclave by default (#5481).
- CCF can now fetch SEV-SNP attestations from kernel 6.0 and above (#5848).
- Added support for UVM endorsements signed with EC keys (#6231).

---

### Bug Fixes

- Improvements to the Raft implementation, to retain commit safety and liveness despite message loss (#6016).
- Nodes are now more robust to unexpected traffic on node-to-node ports (#5889).
- Lifted parser size limits on forwarded request from default values to more permissive ones. Note that the limits set out on the interface of the inbound node still apply (#5803).
- Fixed an issue where a JS runtime limit could be hit out of user code execution, leading to an incorrectly constructed JS runtime or a crash (#5730).
- Fix for JS execution behaviour when reusing interpreters. Storing KV handles on the global state may lead to unsafe accesses. Work around that by lazily requesting handles in the TypedKvMap for TypeScript apps.
- Fix TLS bug that could cause TLS handshakes to fail (#5482)

---

## [5.0.0-rc2]

[5.0.0-rc2]: https://github.com/microsoft/CCF/releases/tag/ccf-5.0.0-rc2

### Fixed

- Restore inline implementation of two symbols, and keep a third symbol private (#6362)

## [5.0.0-rc1]

[5.0.0-rc1]: https://github.com/microsoft/CCF/releases/tag/ccf-5.0.0-rc1

### Added

- The `cchost` configuration file now includes an `idle_connection_timeout` option. This controls how long the node will keep idle connections (for user TLS sessions) before automatically closing them. This may be set to `null` to restore the previous behaviour, where idle connections are never closed. By default connections will be closed after 60s of idle time.
- New endpoints `GET /gov/service/javascript-modules` and `GET /gov/service/javascript-modules/{moduleName}` to retrieve the raw JS code of the currently installed app. Note that the `{moduleName}` path parameter will need to be URL-encoded to escape any `/` characters (eg - `/foo/bar.js` should become `%2Ffoo%2Fbar.js`).
- New gov API version `2024-07-01`. This is near-identical to `2023-06-01-preview`, but additionally offers the new `javascript-modules` endpoints.
- Historical cache soft limit now is a node-specific startup parameter.

### Changed

- Set LTO on for both debug/release linkages to support linking against CCF libraries if the client code has been built in debug mode.

## [5.0.0-rc0]

[5.0.0-rc0]: https://github.com/microsoft/CCF/releases/tag/ccf-5.0.0-rc0

### Added

- More public namespaces have been moved under `::ccf`
  - `::ds` is now `ccf::ds`
  - `::siphash` is now `ccf::siphash`
  - `::threading` is now `ccf::threading`, and `ccf/ds/thread_ids.h` has moved to `ccf/threading/thread_ids.h`
  - `::consensus` is now `ccf::consensus`
  - `::tls` is now `ccf::tls`
  - `::http` is now `ccf::http`
  - `::nonstd` is now `ccf::nonstd`
  - `::crypto` is now `ccf::crypto`
  - `::kv` is now `ccf::kv`
  - `::logger` is now `ccf::logger`
  - `::ccfapp` is now `::ccf`
- The `programmability` sample app now demonstrates how applications can define their own extensions, creating bindings between C++ and JS state, and allowing JS endpoints to call functions implemented in C++.
- Introduce `DynamicJSEndpointRegistry::record_action_for_audit_v1` and `DynamicJSEndpointRegistry::check_action_not_replayed_v1` to allow an application making use of the programmability feature to easily implement auditability, and protect users allowed to update the application against replay attacks (#6285).
- Endpoints now support a `ToBackup` redirection strategy, for requests which should never be executed on a primary. These must also be read-only. These are configured similar to `ToPrimary` endpoints, with a `to_backup` object (specifying by-role or statically-addressed targets) in each node's configuration.
- Introduced `ccf::historical::read_only_adapter_v4` and `ccf::historical::read_write_adapter_v4`. Users are now capable of passing a custom error handler to the adapter to customise RPC responses for internal historical queries errors, which are listed in `ccf::historical::HistoricalQueryErrorCode` enum.

### Changed

- Updated Open Enclave to [0.19.7](https://github.com/openenclave/openenclave/releases/tag/v0.19.7).

### Deprecated

- `ccf::historical::adapter_v3` becomes deprecated in favour of `_v4` version.

### Removed

- Removed the existing metrics endpoint and API (`GET /api/metrics`, `get_metrics_v1`). Stats for request execution can instead be gathered by overriding the `EndpointRegistry::handle_event_request_completed()` method.
- Removed automatic msgpack support from JSON endpoint adapters, and related `include/ccf/serdes.h` file.

## [5.0.0-dev18]

[5.0.0-dev18]: https://github.com/microsoft/CCF/releases/tag/ccf-5.0.0-dev18

### Added

- Added TypeScript `TypedKvSet` and `ccfapp.typedKv<K>` to facilitate set handling from application code.
- Added support for UVM endorsements signed with EC keys (#6231).
- Updated Open Enclave to [0.19.6](https://github.com/openenclave/openenclave/releases/tag/v0.19.6).

### Removed

- Removed unused `openenclave.verifyOpenEnclaveEvidence` API from JS/TS

### Changed

- Added token.iss claim validation to JWT authentication (#5809). Must-knows:
  - Supports both the [OpenID requirements](https://openid.net/specs/openid-connect-core-1_0.html#IDTokenValidation) and the [Entra specification](https://learn.microsoft.com/en-us/entra/identity-platform/access-tokens#validate-the-issuer) of it.
  - All keys fetched after the upgrade will not work against tokens missing the 'iss' claim if the issuer has been specified in the .well-known/openid-configuration/.
  - Due to an internal schema change, networks that are in the process of upgrading to this version may see inconsistent authorization behaviour while the network contains nodes of different versions (depending which node executes the auto-refresh, any nodes on the other version will not use any newly provided keys). We recommend a full upgrade to this version, removing any nodes on prior versions, followed by a key and issuer refresh.
  - A future release will remove the old tables entirely. Until then, some redundant state will be retained in the ledger. This is tracked in [#6222](https://github.com/microsoft/CCF/issues/6222).

## [5.0.0-dev17]

[5.0.0-dev17]: https://github.com/microsoft/CCF/releases/tag/ccf-5.0.0-dev17

### Added

- Moved JS registry to public header `ccf/js/registry.h`. Apps should subclass `ccf::js::DynamicJSEndpointRegistry` to get similar behaviour to the existing JS Generic app.

## [5.0.0-dev16]

[5.0.0-dev16]: https://github.com/microsoft/CCF/releases/tag/ccf-5.0.0-dev16

### Added

- Reusable functionality for creating an in-enclave JS interpreter has been added to the public C++ API. Applications should subclass `CustomJSEndpointRegistry` to get similar behaviour to the existing JS Generic app.

## [5.0.0-dev15]

[5.0.0-dev15]: https://github.com/microsoft/CCF/releases/tag/ccf-5.0.0-dev15

### Added

- CCF now supports a mode where HTTP redirect responses are returned, rather than relying on internal forwarding. See docs for description of [redirection behaviour](https://microsoft.github.io/CCF/main/architecture/request_flow.html#redirection-flow) and [migration instructions](https://microsoft.github.io/CCF/main/build_apps/migration_4_x_to_5_0.html).
- Authentication policies can now be conjoined (AND) together, in addition to the previous disjoint (OR) behaviour. The new `ccf::AllOfAuthnPolicy` takes a collection of other policies, _all of which must be true_ for this auth policy to pass. In JS, [this can be configured](https://microsoft.github.io/CCF/main/build_apps/js_app_bundle.html#allofauthnpolicy) in the `app.json` as `"authn_policies": [{ "all_of": ["policy_a", "policy_b"] }]`.

### Changed

- `proposalId` is now passed to `resolve(proposal, proposerId, votes, proposalId)`, allowing proposals to consider other pending proposals in their resolution process. (#5995)
- The current state of an accepted proposal is written to the KV so that it can be accessed in the constitution's `apply(proposal, proposalId)` function (#6114).

## [5.0.0-dev14]

[5.0.0-dev14]: https://github.com/microsoft/CCF/releases/tag/ccf-5.0.0-dev14

### Added

- Added a `ccfapp.checkedJson` converter to the CCF TypeScript package, which will raise errors when given objects which cannot be roundtrip-converted through JSON (currently `Map` and `Date`). There is a slight cost to checking this on each instance during `encode`, so the behaviour is opt-in (not directly replacing `ccfapp.json`), but it is recommended that most tables update to use this converter.

### Removed

- The `scurl.sh` script has been removed. With #5137 removing support for HTTP signed requests, it is no longer needed.

## [5.0.0-dev13]

[5.0.0-dev13]: https://github.com/microsoft/CCF/releases/tag/ccf-5.0.0-dev13

### Fixed

- Improvements to the Raft implementation, to retain commit safety and liveness despite message loss (#6016).

### Added

- Added 2 new log lines which may be helpful diagnostics in production deployments, both including a new `[rollback]` tag.
  - `[rollback] ... Dropping conflicting branch` may be emitted after network partitions, and indicates that some `Pending` (non-committed) transactions have been lost. This is expected, but worth investigating if it occurs regularly - it is a sign of elections impacting service availability.
  - `[rollback] ... Ignoring conflicting AppendEntries` could also be emitted after a network partition, but **should be reported to the CCF development team**. It is a sign of an unexpected execution path, which could lead to loss of liveness (inability to advance commit).

## [5.0.0-dev12]

[5.0.0-dev12]: https://github.com/microsoft/CCF/releases/tag/ccf-5.0.0-dev12

### Added

- There is now a `contains_globally_committed(k)` method on `kv::Set<K>`, with the same semantics as `get_globally_committed(k)` on `kv::Map<K, V>` (#5928).

### Changed

- JS endpoints marked as `"mode": "readonly"` are prevented from writing to the KV. Attempting to call `map.set(k, v)`, `map.delete(k)`, or `map.clear()` on any KV table in such an endpoint will now result in an error being thrown (#5921).

### Fixed

- Nodes are now more robust to unexpected traffic on node-to-node ports (#5889).
- Added a GET /node/backup endpoint, returning 200 when backup and 404 when not, for load balancers to use (#5789).

## [5.0.0-dev11]

[5.0.0-dev11]: https://github.com/microsoft/CCF/releases/tag/ccf-5.0.0-dev11

### Removed

- `ccf::historical::adapter_v2` is removed, replaced by `ccf::historical::adapter_v3` first introduced in 2.0.0.
- `ccf::EnclaveAttestationProvider` has been removed. It is replaced by `ccf::AttestationProvider`
- The `attestation.environment.security_context_directory` configuration entry and `--snp-security-context-dir-var` CLI option have been removed. SNP collateral must now be provided through the `snp_security_policy_file`, `snp_uvm_endorsements_file` and `snp_endorsements_servers` configuration values. See [documentation](https://microsoft.github.io/CCF/main/operations/platforms/snp.html) for details and platform-specific configuration samples.

## [5.0.0-dev10]

[5.0.0-dev10]: https://github.com/microsoft/CCF/releases/tag/ccf-5.0.0-dev10

- The `url` field in `snp_endorsements_servers` can now contain environment variables that will be resolved at startup, such as "$Fabric_NodeIPOrFQDN:2377" (#5862).
- Add a new `snp_security_policy_file` configuration value under `attestation`, superseding the lookup from `$UVM_SECURITY_CONTEXT_DIR`. The value can contain environment variables, for example: `"snp_security_policy_file": "$UVM_SECURITY_CONTEXT_DIR/security-policy-base64"`.
- Add a new `snp_uvm_endorsements_file` configuration value under `attestation`, superseding the lookup from `$UVM_SECURITY_CONTEXT_DIR`. The value can contain environment variables, for example: `"snp_uvm_endorsements_file": "$UVM_SECURITY_CONTEXT_DIR/reference-info-base64"`. This value can come from an untrusted location, like `snp_security_policy_file` and AMD endorsements (fetched from `snp_endorsements_servers`), because the CCF code contains pre-defined roots of trust.

## [5.0.0-dev9]

[5.0.0-dev9]: https://github.com/microsoft/CCF/releases/tag/ccf-5.0.0-dev9

- `snp_endorsements_servers` now supports a `THIM` type, which is the recommended value when running in [Confidential AKS preview](https://learn.microsoft.com/en-us/azure/aks/confidential-containers-overview).

## [5.0.0-dev8]

[5.0.0-dev8]: https://github.com/microsoft/CCF/releases/tag/ccf-5.0.0-dev8

- `ccf.crypto.generateEddsaKeyPair`, `pubEddsaPemToJwk` and `eddsaPemToJwk` now support `x25519` as well as `curve25519` (#5846).
- `POST /recovery/members/{memberId}:recover` is now authenticated by COSE Sign1, making it consistent with the other `POST` endpoints in governance, and avoiding a potential denial of service where un-authenticated and un-authorised clients could submit invalid shares repeatedly. The `submit_recovery_share.sh` script has been amended accordingly, and now takes a `--member-id-privk` and `--member-id-cert` (#5821).
- CCF can now fetch SEV-SNP attestations from kernel 6.0 and above (#5848).

## [5.0.0-dev7]

[5.0.0-dev7]: https://github.com/microsoft/CCF/releases/tag/ccf-5.0.0-dev7

- `POST /recovery/members/{memberId}:recover` is now authenticated by COSE Sign1, making it consistent with the other `POST` endpoints in governance, and avoiding a potential denial of service where un-authenticated and un-authorised clients could submit invalid shares repeatedly. The `submit_recovery_share.sh` script has been amended accordingly, and now takes a `--member-id-privk` and `--member-id-cert` (#5821).

## [5.0.0-dev6]

[5.0.0-dev6]: https://github.com/microsoft/CCF/releases/tag/ccf-5.0.0-dev6

- Lifted parser size limits on forwarded request from default values to more permissive ones. Note that the limits set out on the interface of the inbound node still apply (#5803).
- [ccf.crypto.unwrapKey()](https://microsoft.github.io/CCF/main/js/ccf-app/functions/crypto.unwrapKey.html) has been added to the JS API (#5792).

## [5.0.0-dev5]

[5.0.0-dev5]: https://github.com/microsoft/CCF/releases/tag/ccf-5.0.0-dev5

- In governance contexts, JS runtimes now only use runtime limits from the [public:ccf.gov.js_runtime_options map](https://microsoft.github.io/CCF/main/audit/builtin_maps.html#js-runtime-options) if they are strictly higher than the defaults (#5730).
- Fixed an issue where a JS runtime limit could be hit out of user code execution, leading to an incorrectly constructed JS runtime or a crash (#5730).
- Added a GET /node/primary endpoint, returning 200 when primary and 404 when not, for load balancers to use (#5789).

## [5.0.0-dev4]

[5.0.0-dev4]: https://github.com/microsoft/CCF/releases/tag/ccf-5.0.0-dev4

- Fix for JS execution behaviour when reusing interpreters. Storing KV handles on the global state may lead to unsafe accesses. Work around that by lazily requesting handles in the TypedKvMap for TypeScript apps.
- On retirement, nodes that are primary now request that their most likely successor triggers and instant election, without waiting for a timeout. This speeds up some reconfigurations, particularly code updates since they result in all the nodes being replaced. (#5697)

## [5.0.0-dev3]

[5.0.0-dev3]: https://github.com/microsoft/CCF/releases/tag/ccf-5.0.0-dev3

- Added a `consensus.max_uncommitted_tx_count` configuration option, which specifies the maximum number of transactions that can be pending on the primary. When that threshold is exceeded, a `503 Service Unavailable` is temporarily returned on all but the `/node/*` paths (#5692).
- A new versioned governance API is now available, with the `api-version=2023-06-01-preview` query parameter. This will fully replace the previous governance endpoints, which will be removed in a future release. A guide to aid in upgrading from the previous API is available [here](https://microsoft.github.io/CCF/main/governance/gov_api_schemas/upgrading_from_classic.html)

## [5.0.0-dev2]

[5.0.0-dev2]: https://github.com/microsoft/CCF/releases/tag/ccf-5.0.0-dev2

- Updated `llhttp` from `6.0.9` to `9.0.1`.
- Updated `fmt` library from `9.1.0` to `10.1.1`.
- Updated QCBOR from `1.1` to `1.2`.
- Updated `nghttp2` from `1.51.0` to `1.55.1`.
- Converted SNP attestation UVM endorsements from integer to arbitrary string.
- Updated Intel SGX PSW from 2.17 to 2.20 (#5616)
- Path to the enclave file should now be passed as `--enclave-file` CLI argument to `cchost`, rather than `enclave.file` entry within configuration file. A potential SNP security context directory environment variable override, where desired, should now be passed as `--snp-security-context-dir-var` CLI argument to `cchost`, rather than `attestation.environment.security_context_directory` entry within configuration file. This is to ensure that these values are attested on Confidential Containers/SNP, even if the configuration itself is provided from un-attested storage, such as an external mount. The configuration entries are deprecated, and will be removed in a future release.
- Added `ccf.SnpAttestation.verifySnpAttestation()` endpoint for TypeScript apps. (#5653)
- Secret sharing used for ledger recovery now relies on a much simpler implementation that requires no external dependencies. Note that while the code still accepts shares generated by the old code for now, it only generates shares with the new implementation. As a result, a DR attempt that would downgrade the code to a version that pre-dates this change, after having previously picked it up, would not succeed if a reshare had already taken place (#5655).

## [5.0.0-dev1]

[5.0.0-dev1]: https://github.com/microsoft/CCF/releases/tag/ccf-5.0.0-dev1

- Added support for reusing JS interpreters, persisting global state. See [docs](https://microsoft.github.io/CCF/main/build_apps/js_app_bundle.html#reusing-interpreters) for more detail.

## [5.0.0-dev0]

[5.0.0-dev0]: https://github.com/microsoft/CCF/releases/tag/ccf-5.0.0-dev0

- Add HMAC support to JS API. Call with `ccf.crypto.sign({"name": "HMAC", "hash": "SHA-256"}, key, data)`.
- Add `/node/ready/app` and `/node/ready/gov` endpoints for the use of load balancers wanting to check if a node is ready to accept application or governance transactions. See [Operator RPC API](https://microsoft.github.io/CCF/main/operations/operator_rpc_api.html) for details.
- SGX builds now use OpenSSL 3.1.1 inside the enclave by default (#5481).
- JWT verifiers are now automatically cached, for increased performance (#5575).
- `GET /api/metrics` now correctly returns templated endpoint paths (#5539).
- Fix TLS bug that could cause TLS handshakes to fail (#5482).

## [4.0.7]

[4.0.7]: https://github.com/microsoft/CCF/releases/tag/ccf-4.0.7

- Expose COSESign1 `content` for `user_cose_sign1` authenticated endpoints in JavaScript/TypeScript apps (#5465).

## [4.0.6]

[4.0.6]: https://github.com/microsoft/CCF/releases/tag/ccf-4.0.6

- Updated Open Enclave to [0.19.3](https://github.com/openenclave/openenclave/releases/tag/v0.19.3).

## [4.0.5]

[4.0.5]: https://github.com/microsoft/CCF/releases/tag/ccf-4.0.5

- Debug logging is now available in non-SGX builds by default, and controlled by a run-time CLI argument (`--enclave-log-level`). On SGX this remains a build-time decision (#5375).
- Supporting intermediate cert chain included in TLS handshake, where previously only server leaf certificate was present (#5453).
- Added `getVersionOfPreviousWrite` to TypeScript `TypedKvMap` interface (#5451).

## [4.0.4]

[4.0.4]: https://github.com/microsoft/CCF/releases/tag/ccf-4.0.4

- Added TypeScript interfaces `UserCOSESign1AuthnIdentity` and `MemberCOSESign1AuthnIdentity`, to be used with `user_cose_sign1` and `member_cose_sign1` authentication policies.

## [4.0.3]

[4.0.3]: https://github.com/microsoft/CCF/releases/tag/ccf-4.0.3

- User can now pass a `--config-timeout` option to `cchost` on startup. For example, a user wanting to start a `cchost` that may need to wait up 10 seconds for a valid config to appear under `/cfg/path` can invoke `./cchost --config-timeout 10s --config /path/cfg`.
- If a pid file path is configured, `cchost` will no longer start if a file is present at that path.

## [4.0.2]

[4.0.2]: https://github.com/microsoft/CCF/releases/tag/ccf-4.0.2

- Added `ccf::UserCOSESign1AuthnPolicy` (C++) and `user_cose_sign1` (JavaScript) authentication policies.

## [4.0.1]

[4.0.1]: https://github.com/microsoft/CCF/releases/tag/ccf-4.0.1

- The `set_js_runtime_options` action now accepts `return_exception_details` and `log_exception_details` boolean options, which set the corresponding keys in the `public:ccf.gov.js_runtime_options` KV map. When enabled, a stack trace is respectively returned to the caller, and emitted to the log, on uncaught JS exceptions in application code.

## Changed

- For security reasons, OpenSSL `>=1.1.1f` must be first installed on the system (Ubuntu) before installing the CCF Debian package (#5227).

## Added

- Added `ccf::historical::populate_service_endorsements` to public C++ API, allowing custom historical endpoints to do the same work as adapters.

## [4.0.0]

In order to upgrade an existing 3.x service to 4.x, CCF must be on the latest 3.x version (at least 3.0.10). For more information, see [our documentation](https://microsoft.github.io/CCF/main/operations/code_upgrade.html)

[4.0.0]: https://github.com/microsoft/CCF/releases/tag/ccf-4.0.0

### Developer API

#### C++

- When starting a host subprocess, applications may now pass data to its standard input. Additionally, the process' output is captured and logged by CCF (#5056).
- Add new constructors to cryptography C++ API to generate EC/RSA/EdDSA keys from Json Web Key (#4876).
- Added `BaseEndpointRegistry::get_view_history_v1` function to get the view history since a given revision (#4580)
- Renamed `ccf::CodeDigest` to `ccf:pal::PlatformAttestationMeasurement` and `get_code_id()` to `get_measurement()` (#5063).
- `ccf::RpcContext::set_response()` has been renamed to `ccf::RpcContext::set_response_json()` (#4813).

#### JavaScript

- Added logging of JS execution time for all requests. This can be disabled in confidential scenarios with the new `ccf.enableMetricsLogging` function in the JS API. After calling `ccf.enableMetricsLogging(false)`, this logging will not be emitted.
- Added `ccf.enableUntrustedDateTime` to JS API. After calling `ccf.enableUntrustedDateTime(true)`, the `Date` global object will use the untrusted host time to retrieve the current time.
- Add new `ccf.crypto.jwkToPem`, `ccf.crypto.pubJwkToPem`, `ccf.crypto.rsaJwkToPem`, `ccf.crypto.pubRsaJwkToPem`, `ccf.crypto.eddsaJwkToPem`, `ccf.crypto.pubEddsaJwkToPem` to JavaScript/TypesScript API to convert EC/RSA/EdDSA keys from PEM to Json Web Key (#4876).
- `ccf.crypto.sign()` previously returned DER-encoded ECDSA signatures and now returns IEEE P1363 encoded signatures, aligning with the behavior of the Web Crypto API and `ccf.crypto.verifySignature()` (#4829).
- Increased default NumHeapPages (heap size) for js_generic from 131072 (500MB) to 524288 (2GB).

---

### Governance

- The `submit_recovery_share.sh` script now takes a `--cert` argument.
- Added missing `ccf.gov.msg.type` value `encrypted_recovery_share` to `ccf_cose_sign1*` scripts.
- Proposals authenticated with COSE Sign1 must now contain a `ccf.gov.msg.created_at` header parameter, set to a positive integer number of seconds since epoch. This timestamp is used to detect potential proposal replay. The `ccf_cose_sign1*` scripts have been updated accordingly and require a `--ccf-gov-msg-created_at`.
- The [ccf Python package](https://pypi.org/project/ccf/) now includes a `ccf_cose_sign1` CLI tool, to facilitate the creation of [COSE Sign1](https://www.rfc-editor.org/rfc/rfc8152#page-18) requests for governance purposes. It also includes `ccf_cose_sign1_prepare` and `ccf_cose_sign1_finish` CLI tools, to facilitate the creation of [COSE Sign1](https://www.rfc-editor.org/rfc/rfc8152#page-18) requests for governance purposes, signed with external key management systems such as AKV. See [documentation](https://microsoft.github.io/CCF/main/governance/hsm_keys.html#cose-signing) for details.

---

### Operations

- `ignore_first_sigterm` config option. When set, will cause a node to ignore the first `SIGTERM` it receives, but the `/node/state` endpoint expose `"stop_notice": true`. A second `SIGTERM` will cause the process to shut down as normal. This can be useful in orchestration settings where nodes receive unsollicited signals that the operator wishes to react to.
- Endorsement certificates for SEV-SNP attestation report can now be retrieved via an environment variable, as specified by `attestation.environment.report_endorsements` configuration entry (#4940).
- Additional logging of historical query flow in `UNSAFE` builds.
- `enclave.type` configuration entry now only supports `Debug` or `Release`. Trusted Execution Environment platform should be specified via new `enclave.platform` configuration entry (`SGX`, `SNP` or `Virtual`) (#4569).
- `consensus.type` has been removed from cchost configuration.
- Nodes running in confidential ACI (SEV-SNP) can now read the security context from a directory, as specified by `attestation.environment.security_context_directory` configuration entry (#5175).
- SEV-SNP ACI: Remove support for reading security policy, report and UVM endorsements from environment variables. The `environment.security_context_directory` environment variable should be set instead (#5217).
- Added a `[gov]` tag to logs emitted during governance operations. All logging from the constitution will have this tag added, and all error responses from `/gov` endpoints will now be logged with this tag.
- Improved ledger durability when a node joins from an old snapshot (#5151).
- Removed experimental 2tx reconfiguration mode, and the associated "reconfiguration_type" config option (#5179).

---

### Client API

- `GET /gov/recovery_share` is deprecated in favour of the unauthenticated `GET /gov/encrypted_recovery_share/{member_id}`.
- New `/node/index/strategies` endpoint, which will list all indexing strategies currently installed alongside a description of how far each has progressed.
- Added `view_history` and `view_history_since` query parameters to `/app/commit` endpoint for retrieving the full view history and the view history since a certain view (#4580)
- `/gov/members` endpoint is deprecated. It is replaced by `/gov/kv/members/certs`, `/gov/kv/members/encryption_public_keys`, `/gov/kv/members/info`.
- `/gov/code` endpoint is deprecated. It is replaced by `/gov/kv/nodes/code_ids`.
- `/gov/jwt_keys/all` endpoint is deprecated. It is replaced by `/gov/kv/jwt/public_signing_keys`, `/gov/kv/jwt/public_signing_key_issue`, and `/gov/kv/jwt/issuers`
- The built-in authentication policies for JWTs and certs will now enforce expiry times, based on the current time received from the host. JWTs must contain "nbf" and "exp" claims, and if those are outside the current time then the request will get an authentication error (#4786).
- `TCP_NODELAY` is now set for all incoming and outgoing TCP connections (#4717).
- Builtin governance tables now have endpoints for accessing their content directly from the KV, under `/gov/kv`. For instance, `/gov/kv/constitution` will read the current constitution.
- Support for HTTP request signing has been removed (#5137). Governance requests must use COSE Sign1 signing instead, see [documentation](https://microsoft.github.io/CCF/main/use_apps/issue_commands.html#cose-sign1) for details.

---

### Dependencies

- Updated Clang version requirement to >= 11 in cmake.
- Updated Open Enclave to [0.19.0 final](https://github.com/openenclave/openenclave/releases/tag/v0.19.0).
- Upgraded t_cose from [v1.1 to v1.1.1](https://github.com/laurencelundblade/t_cose/compare/v1.1...v1.1.1). v1.1.1 can optionally allow unknown critical header parameters in COSE_Sign1 envelopes which is desirable for CCF C++ applications.
- Updated snmalloc to 0.6.0. This may result in a slight increase in the reported memory usage (~2MB), with improved latency for small memory allocations, especially in multi-threaded scenarios (#5165).
- Update to `clang-11` for SGX builds (#5165).

---

### Bug Fixes

- Historical query system will re-request entries if the host fails to provide them within a fixed time.
- Node-to-node channels no longer check certificate expiry times. This previously caused "Peer certificate verification failed" error messages when node or service certs expired. (#4733)
- `node_data_json_file` configuration option is now correctly applied in `Start` and `Recover` modes (#4761).
- Session consistency is now provided even across elections. If session consistency would be broken, the inconsistent request will return an error and the TLS session will be terminated.
- Fixed issue where invalid snapshots could be generated depending on the pattern of additions/removals of keys in a given key-value map (#4730).
- Fix issue with large snapshots that may cause node crash on startup (join/recover) if configured stack size was too low (#4566).

## [4.0.0-rc2]

[4.0.0-rc2]: https://github.com/microsoft/CCF/releases/tag/ccf-4.0.0-rc2

### Added

- Nodes running in confidential ACI (SEV-SNP) can now read the security context from a directory, as specified by `attestation.environment.security_context_directory` configuration entry (#5175).

### Changed

- Updated Open Enclave to 0.19.0 (#5165).
- Updated snmalloc to 0.6.0. This may result in a slight increase in the reported memory usage (~2MB), with improved latency for small memory allocations, especially in multi-threaded scenarios (#5165).
- Update to `clang-11` for SGX builds (#5165).

### Removed

- Support for HTTP request signing has been removed (#5137). Governance requests must use COSE Sign1 signing instead, see [documentation](https://microsoft.github.io/CCF/main/use_apps/issue_commands.html#cose-sign1) for details.
- Removed experimental 2tx reconfiguration mode, and the associated "reconfiguration_type" config option (#5179).

## [4.0.0-rc1]

[4.0.0-rc1]: https://github.com/microsoft/CCF/releases/tag/ccf-4.0.0-rc1

### Changed

- Added a `[gov]` tag to logs emitted during governance operations. All logging from the constitution will have this tag added, and all error responses from `/gov` endpoints will now be logged with this tag.
- Improved ledger durability when a node joins from an old snapshot (#5151).

## [4.0.0-rc0]

In order to upgrade an existing 3.x service to 4.x, CCF must be on the latest 3.x version (at least 3.0.10). For more information, see [our documentation](https://microsoft.github.io/CCF/main/operations/code_upgrade.html)

[4.0.0-rc0]: https://github.com/microsoft/CCF/releases/tag/ccf-4.0.0-rc0

### Developer API

#### C++

- When starting a host subprocess, applications may now pass data to its standard input. Additionally, the process' output is captured and logged by CCF (#5056).
- Add new constructors to cryptography C++ API to generate EC/RSA/EdDSA keys from Json Web Key (#4876).
- Added `BaseEndpointRegistry::get_view_history_v1` function to get the view history since a given revision (#4580)
- Renamed `ccf::CodeDigest` to `ccf:pal::PlatformAttestationMeasurement` and `get_code_id()` to `get_measurement()` (#5063).
- `ccf::RpcContext::set_response()` has been renamed to `ccf::RpcContext::set_response_json()` (#4813).

#### JavaScript

- Added logging of JS execution time for all requests. This can be disabled in confidential scenarios with the new `ccf.enableMetricsLogging` function in the JS API. After calling `ccf.enableMetricsLogging(false)`, this logging will not be emitted.
- Added `ccf.enableUntrustedDateTime` to JS API. After calling `ccf.enableUntrustedDateTime(true)`, the `Date` global object will use the untrusted host time to retrieve the current time.
- Add new `ccf.crypto.jwkToPem`, `ccf.crypto.pubJwkToPem`, `ccf.crypto.rsaJwkToPem`, `ccf.crypto.pubRsaJwkToPem`, `ccf.crypto.eddsaJwkToPem`, `ccf.crypto.pubEddsaJwkToPem` to JavaScript/TypesScript API to convert EC/RSA/EdDSA keys from PEM to Json Web Key (#4876).
- `ccf.crypto.sign()` previously returned DER-encoded ECDSA signatures and now returns IEEE P1363 encoded signatures, aligning with the behavior of the Web Crypto API and `ccf.crypto.verifySignature()` (#4829).
- Increased default NumHeapPages (heap size) for js_generic from 131072 (500MB) to 524288 (2GB).

---

### Governance

- The `submit_recovery_share.sh` script now takes a `--cert` argument.
- Added missing `ccf.gov.msg.type` value `encrypted_recovery_share` to `ccf_cose_sign1*` scripts.
- Proposals authenticated with COSE Sign1 must now contain a `ccf.gov.msg.created_at` header parameter, set to a positive integer number of seconds since epoch. This timestamp is used to detect potential proposal replay. The `ccf_cose_sign1*` scripts have been updated accordingly and require a `--ccf-gov-msg-created_at`.
- The [ccf Python package](https://pypi.org/project/ccf/) now includes a `ccf_cose_sign1` CLI tool, to facilitate the creation of [COSE Sign1](https://www.rfc-editor.org/rfc/rfc8152#page-18) requests for governance purposes. It also includes `ccf_cose_sign1_prepare` and `ccf_cose_sign1_finish` CLI tools, to facilitate the creation of [COSE Sign1](https://www.rfc-editor.org/rfc/rfc8152#page-18) requests for governance purposes, signed with external key management systems such as AKV. See [documentation](https://microsoft.github.io/CCF/main/governance/hsm_keys.html#cose-signing) for details.

---

### Operations

- `ignore_first_sigterm` config option. When set, will cause a node to ignore the first `SIGTERM` it receives, but the `/node/state` endpoint expose `"stop_notice": true`. A second `SIGTERM` will cause the process to shut down as normal. This can be useful in orchestration settings where nodes receive unsollicited signals that the operator wishes to react to.
- Endorsement certificates for SEV-SNP attestation report can now be retrieved via an environment variable, as specified by `attestation.environment.report_endorsements` configuration entry (#4940).
- Additional logging of historical query flow in `UNSAFE` builds.
- `enclave.type` configuration entry now only supports `Debug` or `Release`. Trusted Execution Environment platform should be specified via new `enclave.platform` configuration entry (`SGX`, `SNP` or `Virtual`) (#4569).

---

### Client API

- `GET /gov/recovery_share` is deprecated in favour of the unauthenticated `GET /gov/encrypted_recovery_share/{member_id}`.
- New `/node/index/strategies` endpoint, which will list all indexing strategies currently installed alongside a description of how far each has progressed.
- Added `view_history` and `view_history_since` query parameters to `/app/commit` endpoint for retrieving the full view history and the view history since a certain view (#4580)
- `/gov/members` endpoint is deprecated. It is replaced by `/gov/kv/members/certs`, `/gov/kv/members/encryption_public_keys`, `/gov/kv/members/info`.
- `/gov/code` endpoint is deprecated. It is replaced by `/gov/kv/nodes/code_ids`.
- `/gov/jwt_keys/all` endpoint is deprecated. It is replaced by `/gov/kv/jwt/public_signing_keys`, `/gov/kv/jwt/public_signing_key_issue`, and `/gov/kv/jwt/issuers`
- The built-in authentication policies for JWTs and certs will now enforce expiry times, based on the current time received from the host. JWTs must contain "nbf" and "exp" claims, and if those are outside the current time then the request will get an authentication error (#4786).
- `TCP_NODELAY` is now set for all incoming and outgoing TCP connections (#4717).
- Builtin governance tables now have endpoints for accessing their content directly from the KV, under `/gov/kv`. For instance, `/gov/kv/constitution` will read the current constitution.

---

### Dependencies

- Updated Clang version requirement to >= 10 in cmake.
- Upgraded OpenEnclave to [0.18.5](https://github.com/openenclave/openenclave/releases/tag/v0.18.5).
- Upgraded t_cose from [v1.1 to v1.1.1](https://github.com/laurencelundblade/t_cose/compare/v1.1...v1.1.1). v1.1.1 can optionally allow unknown critical header parameters in COSE_Sign1 envelopes which is desirable for CCF C++ applications.

---

### Bug Fixes

- Historical query system will re-request entries if the host fails to provide them within a fixed time.
- Node-to-node channels no longer check certificate expiry times. This previously caused "Peer certificate verification failed" error messages when node or service certs expired. (#4733)
- `node_data_json_file` configuration option is now correctly applied in `Start` and `Recover` modes (#4761).
- Session consistency is now provided even across elections. If session consistency would be broken, the inconsistent request will return an error and the TLS session will be terminated.
- Fixed issue where invalid snapshots could be generated depending on the pattern of additions/removals of keys in a given key-value map (#4730).
- Fix issue with large snapshots that may cause node crash on startup (join/recover) if configured stack size was too low (#4566).

## [4.0.0-dev6]

[4.0.0-dev6]: https://github.com/microsoft/CCF/releases/tag/ccf-4.0.0-dev6

### Added

- Added logging of JS execution time for all requests. This can be disabled in confidential scenarios with the new `ccf.enableMetricsLogging` function in the JS API. After calling `ccf.enableMetricsLogging(false)`, this logging will not be emitted.

## [4.0.0-dev5]

[4.0.0-dev5]: https://github.com/microsoft/CCF/releases/tag/ccf-4.0.0-dev5

### Changed

- Additional logging of historical query flow in `UNSAFE` builds.
- Historical query system will re-request entries if the host fails to provide them within a fixed time.
- Renamed `ccf::CodeDigest` to `ccf:pal::PlatformAttestationMeasurement` and `get_code_id()` to `get_measurement()` (#5063).

### Dependencies

- Upgraded OpenEnclave to [0.18.5](https://github.com/openenclave/openenclave/releases/tag/v0.18.5).
- Upgraded t_cose from [v1.1 to v1.1.1](https://github.com/laurencelundblade/t_cose/compare/v1.1...v1.1.1). v1.1.1 can optionally allow unknown critical header parameters in COSE_Sign1 envelopes which is desirable for CCF C++ applications.

### Added

- New `/node/index/strategies` endpoint, which will list all indexing strategies currently installed alongside a description of how far each has progressed.
- When starting a host subprocess, applications may now pass data to its standard input. Additionally, the process' output is captured and logged by CCF (#5056).
- `ignore_first_sigterm` config option. When set, will cause a node to ignore the first `SIGTERM` it receives, but the `/node/state` endpoint expose `"stop_notice": true`. A second `SIGTERM` will cause the process to shut down as normal. This can be useful in orchestration settings where nodes receive unsollicited signals that the operator wishes to react to.

## [4.0.0-dev4]

[4.0.0-dev4]: https://github.com/microsoft/CCF/releases/tag/ccf-4.0.0-dev4

### Changed

- `/gov/members` endpoint is deprecated. It is replaced by `/gov/kv/members/certs`, `/gov/kv/members/encryption_public_keys`, `/gov/kv/members/info`.
- `/gov/code` endpoint is deprecated. It is replaced by `/gov/kv/nodes/code_ids`.
- `/gov/jwt_keys/all` endpoint is deprecated. It is replaced by `/gov/kv/jwt/public_signing_keys`, `/gov/kv/jwt/public_signing_key_issue`, and `/gov/kv/jwt/issuers`
- `ccf::RpcContext::set_response()` has been renamed to `ccf::RpcContext::set_response_json()` (#4813).
- The built-in authentication policies for JWTs and certs will now enforce expiry times, based on the current time received from the host. JWTs must contain "nbf" and "exp" claims, and if those are outside the current time then the request will get an authentication error (#4786).
- `ccf.crypto.sign()` previously returned DER-encoded ECDSA signatures and now returns IEEE P1363 encoded signatures, aligning with the behavior of the Web Crypto API and `ccf.crypto.verifySignature()` (#4829).
- Proposals authenticated with COSE Sign1 must now contain a `ccf.gov.msg.created_at` header parameter, set to a positive integer number of seconds since epoch. This timestamp is used to detect potential proposal replay. The `ccf_cose_sign1*` scripts have been updated accordingly and require a `--ccf-gov-msg-created_at`.
- Updated Clang version requirement to >= 10 in cmake.

### Added

- Added `ccf.enableUntrustedDateTime` to JS API. After calling `ccf.enableUntrustedDateTime(true)`, the `Date` global object will use the untrusted host time to retrieve the current time.
- Add new `ccf.crypto.jwkToPem`, `ccf.crypto.pubJwkToPem`, `ccf.crypto.rsaJwkToPem`, `ccf.crypto.pubRsaJwkToPem`, `ccf.crypto.eddsaJwkToPem`, `ccf.crypto.pubEddsaJwkToPem` to JavaScript/TypesScript API to convert EC/RSA/EdDSA keys from PEM to Json Web Key (#4876).
- Add new constructors to cryptography C++ API to generate EC/RSA/EdDSA keys from Json Web Key (#4876).
- Endorsement certificates for SEV-SNP attestation report can now be retrieved via an environment variable, as specified by `attestation.environment.report_endorsements` configuration entry (#4940).

## [4.0.0-dev3]

[4.0.0-dev3]: https://github.com/microsoft/CCF/releases/tag/ccf-4.0.0-dev3

### Fixed

- Node-to-node channels no longer check certificate expiry times. This previously caused "Peer certificate verification failed" error messages when node or service certs expired. (#4733)
- `node_data_json_file` configuration option is now correctly applied in `Start` and `Recover` modes (#4761).

### Changed

- Increased default NumHeapPages (heap size) for js_generic from 131072 (500MB) to 524288 (2GB).
- `TCP_NODELAY` is now set for all incoming and outgoing TCP connections (#4717).

## [4.0.0-dev2]

[4.0.0-dev2]: https://github.com/microsoft/CCF/releases/tag/ccf-4.0.0-dev2

### Added

- The [ccf Python package](https://pypi.org/project/ccf/) now includes a `ccf_cose_sign1` CLI tool, to facilitate the creation of [COSE Sign1](https://www.rfc-editor.org/rfc/rfc8152#page-18) requests for governance purposes. It also includes `ccf_cose_sign1_prepare` and `ccf_cose_sign1_finish` CLI tools, to facilitate the creation of [COSE Sign1](https://www.rfc-editor.org/rfc/rfc8152#page-18) requests for governance purposes, signed with external key management systems such as AKV. See [documentation](https://microsoft.github.io/CCF/main/governance/hsm_keys.html#cose-signing) for details.
- Builtin governance tables now have endpoints for accessing their content directly from the KV, under `/gov/kv`. For instance, `/gov/kv/constitution` will read the current constitution.

### Fixed

- Session consistency is now provided even across elections. If session consistency would be broken, the inconsistent request will return an error and the TLS session will be terminated.
- Fixed issue where invalid snapshots could be generated depending on the pattern of additions/removals of keys in a given key-value map (#4730).

## [4.0.0-dev0]

[4.0.0-dev0]: https://github.com/microsoft/CCF/releases/tag/ccf-4.0.0-dev0

### Added

- Added `view_history` and `view_history_since` query parameters to `/app/commit` endpoint for retrieving the full view history and the view history since a certain view (#4580)
- Added `BaseEndpointRegistry::get_view_history_v1` function to get the view history since a given revision (#4580)

### Changed

- `enclave.type` configuration entry now only supports `Debug` or `Release`. Trusted Execution Environment platform should be specified via new `enclave.platform` configuration entry (`SGX`, `SNP` or `Virtual`) (#4569).

### Fixed

- Fix issue with large snapshots that may cause node crash on startup (join/recover) if configured stack size was too low (#4566).

## [3.0.0-rc2]

### Dependencies

- Upgraded OpenEnclave to 0.18.4.

### Added

- Added new `ccf.crypto.eddsaPemToJwk`, `ccf.crypto.pubEddsaPemToJwk` to JavaScript/TypesScript API to convert EdDSA keys from PEM to JWK (#4524).

### Changed

## [3.0.0-rc1]

[3.0.0-rc1]: https://github.com/microsoft/CCF/releases/tag/ccf-3.0.0-rc1

### Added

- `sandbox.sh` now accepts a `--consensus-update-timeout-ms` to modify the `consensus.message_timeout` value in each node's configuration. This can be used to alter multi-node commit latency.
- Add `ccf.crypto.sign()` API in the JavaScript runtime (#4454).

### Changed

- CCF is now a separate CMake project and Debian package per platform (sgx, snp and virtual), rather than the same project and package with a decorated version, to prevent accidental misuse and narrow down dependencies. (#4421).
  - C++ applications should find the appropriate CCF package in CMake with `find_package("ccf_<platform>" REQUIRED)`.
  - CCF Debian packages are now installed at `/opt/ccf_<platform>` rather than `/opt/ccf`.
- We now support QuickJS runtime caps such as `max_heap_bytes`, `max_stack_bytes` and `max_execution_time_ms`. These can be set via a governance proposal. They can also be fetched via the `GET /node/js_metrics` endpoint (#4396).

## [3.0.0-rc0]

### Developer API

### C++

- Removed deprecated `set_execute_outside_consensus()` API (#3886, #3673).
- Application code should now use the `CCF_APP_*` macros rather than `LOG_*_FMT` (eg - `CCF_APP_INFO` replacing `LOG_INFO_FMT`). The new macros will add an `[app]` tag to all lines so they can be easily filtered from framework code (#4024).
- The previous logging macros (`LOG_INFO_FMT`, `LOG_DEBUG_FMT` etc) have been deprecated, and should no longer be used by application code. Replace with the `CCF_APP_*` equivalent.
- Added a new method `get_decoded_request_path_param`s that returns a map of decoded path parameters (#4126).
- New `crypto::hmac` API (#4204).
- The `ccf::RpcContext` now contains functionality for storing user data with `set_user_data` and retrieving it with `get_user_data` (#4291).
- There are now `make_endpoint_with_local_commit_handler` and `make_read_only_endpoint_with_local_commit_handler` functions to install endpoints with post local-commit logic (#4296).
- `ccf::historical::adapter`, `ccf::historical::adapter_v1`, `ccf::historical::is_tx_committed` and `ccf::historical::is_tx_committed_v1` have been removed. Application code should upgrade to `ccf::historical::adapter_v3` and `ccf::historical::is_tx_committed_v2`.
- `ccf::EnclaveAttestationProvider` is deprecated and will be removed in a future release. It should be replaced by `ccf::AttestationProvider`.
- The functions `starts_with`, `ends_with`, `remove_prefix`, and `remove_suffix`, and the type `remove_cvref` have been removed from `nonstd::`. The C++20 equivalents should be used instead.

### JavaScript

- Add `ccf.generateEcdsaKeyPair` API in the JavaScript runtime (#4271).
- Add `secp256k1` support to `ccf.crypto.generateEcdsaKeyPair()` and `ccf.crypto.verifySignature()` (#4347).
- Add `ccf.crypto.generateEddsaKeyPair()` API with `Curve25519` support in the JavaScript runtime (#4391).
- Add new `ccf.crypto.pemToJwk`, `ccf.crypto.pubPemToJwk`, `ccf.crypto.rsaPemToJwk`, `ccf.crypto.pubRsaPemToJwk` to JavaScript/TypesScript API to convert EC/RSA keys from PEM to JWK (#4359).

---

### Governance

- `set_user` action in sample constitutions correctly handles user_data (#4229).
- Governance endpoints now support [COSE Sign1](https://www.rfc-editor.org/rfc/rfc8152#page-18) input, as well as signed HTTP requests (#4392).

---

### Operations

- The node-to-node interface configuration now supports a `published_address` to enable networks with nodes running in different (virtual) subnets (#3867).
- Primary node now automatically steps down as backup (in the same view) if it has not heard back from a majority of backup nodes for an election timeout (#3685).
- New nodes automatically shutdown if the target service certificate is misconfigured (#3895).
- New per-interface configuration entries (`network.rpc_interfaces.http_configuration`) are added to let operators cap the maximum size of body, header value size and number of headers in client HTTP requests. The client session is automatically closed if the HTTP request exceeds one of these limits (#3941).
- Added new `read_only_directory` snapshots directory node configuration so that committed snapshots can be shared between nodes (#3973).
- Fixed issue with recovery of large ledger entries (#3986).
- New `GET /node/network/removable_nodes` and `DELETE /node/network/nodes/{node_id}` exposed to allow operator to decide which nodes can be safely shut down after retirement, and clear their state from the Key-Value Store.
- Fixed issue where two primary nodes could be elected if an election occurred while a reconfiguration transaction was still pending (#4018).
- New `snpinfo.sh` script (#4196).
- New `"attestation"` section in node JSON configuration to specify remote endpoint required to retrieve the endorsement certificates for SEV-SNP attestation report (#4277, #4302).

#### Release artefacts

- `ccf_unsafe` is now a separate project and package, rather than the same project and package with a decorated version, to prevent accidental misuse.
- Release assets now include variants per TEE platform: `ccf_sgx_<version>_amd64.deb`, `ccf_snp_<version>_amd64.deb` and `ccf_virtual_<version>_amd64.deb`.
- Docker images now include variants per TEE platform, identified via image tag: `:<version>-sgx`, `:<version>-snp` and `:<version>-virtual`.

---

### Auditor

- Node and service PEM certificates no longer contain a trailing null byte (#3885).

---

### Client API

- Added a `GET /node/service/previous_identity` endpoint, which can be used during a recovery to look up the identity of the service before the catastrophic failure (#3880).
- `GET /node/version` now contains an `unsafe` flag reflecting the status of the build.
- Added new recovery_count field to `GET /node/network` endpoint to track the number of disaster recovery procedures undergone by the service (#3982).
- Added new `service_data_json_file` configuration entry to `cchost` to point to free-form JSON file to set arbitrary data to service (#3997).
- Added new `current_service_create_txid` field to `GET /node/network` endpoint to indicate `TxID` at which current service was created (#3996).
- Experimental support for HTTP/2 (#4010).
- Generated OpenAPI now describes whether each endpoint is forwarded (#3935).
- When running with `curve-id` set to `secp256r1`, we now correctly support temporary ECDH keys on curve `secp256r1` for TLS 1.2 clients.
- Application-defined endpoints are now accessible with both `/app` prefix and un-prefixed, e.g. `GET /app/log/private` and `GET /log/private` (#4147).

---

### Dependencies

- Updated PSW in images to 2.16.100.
- Upgraded Open Enclave to 0.18.1 (#4023).

---

### Documentation

- The "Node Output" page has been relabelled as "Troubleshooting" in the documentation and CLI commands for troubleshooting have been added to it.

## [3.0.0-dev7]

### Added

- Added new `ccf.crypto.pemToJwk`, `ccf.crypto.pubPemToJwk`, `ccf.crypto.rsaPemToJwk`, `ccf.crypto.pubRsaPemToJwk` to JavaScript/TypesScript API to convert EC/RSA keys from PEM to JWK (#4359).

### Changed

- JavaScript crypto API (e.g. `generateAesKey` and `wrapKey`) are now included as part of the `ccf.crypto` package (#4372).

## [3.0.0-dev6]

### Added

- Experimental `ccf::MemberCOSESign1AuthnPolicy` (#3875)
- Add secp256k1 support to `ccf.crypto.generateEcdsaKeyPair()` and `ccf.crypto.verifySignature()` (#4347).

### Deprecated

- `ccf::EnclaveAttestationProvider` is deprecated and will be removed in a future release. It should be replaced by `ccf::AttestationProvider`

## [3.0.0-dev5]

### Added

- Added a new proposal action `set_js_runtime_options` that accepts `max_heap_bytes` and `max_stack_bytes` for QuickJS runtime.
- Experimental support for AMD SEV-SNP nodes (#4106, #4235)
- New "attestation" section in node JSON configuration to specify remote endpoint required to retrieve the endorsement certificates for SEV-SNP attestation report (#4277, #4302).
- The `ccf::RpcContext` now contains functionality for storing user data with `set_user_data` and retrieving it with `get_user_data` (#4291).
- There are now `make_endpoint_with_local_commit_handler` and `make_read_only_endpoint_with_local_commit_handler` functions to install endpoints with post local-commit logic (#4296).

### Changed

- The endpoint `GET /node/js_metrics` now also returns the QuickJS runtime memory options.

### Fixed

- Also install `*.inc` files for third-party dependencies (#4266).
- Add `ccf.generateEcdsaKeyPair` API in the JavaScript runtime (#4271).

### Removed

- `ccf::historical::adapter`, `ccf::historical::adapter_v1`, `ccf::historical::is_tx_committed` and `ccf::historical::is_tx_committed_v1` have been removed. Application code should upgrade to `ccf::historical::adapter_v3` and `ccf::historical::is_tx_committed_v2`.

## [3.0.0-dev4]

### Fixed

- `set_user` action in sample constitutions correctly handles `user_data` (#4229).

### Removed

- Snapshots generated by 1.x services can no longer be used to join from or recover a new service, i.e. 1.x services should first upgrade to 2.x before upgrading to 3.x when making use of existing snapshots (#4255).

## [3.0.0-dev3]

### Added

- New `snpinfo.sh` script (#4196).
- New `crypto::hmac` API (#4204).

### Changed

- Application-defined endpoints are now accessible with both `/app` prefix and un-prefixed, e.g. `GET /app/log/private` and `GET /log/private` (#4147).
- The method `EndpointRegistry::get_metrics_for_endpoint(const EndpointDefinitionPtr&)` has been replaced with `EndpointRegistry::get_metrics_for_endpoint(const std::string& method, const std::string& verb)`.

## [3.0.0-dev2]

### Dependencies

- Upgraded OpenEnclave to 0.18.2 (#4132).

### Added

- New `GET /node/network/removable_nodes` and `DELETE /node/network/nodes/{node_id}` exposed to allow operator to decide which nodes can be safely shut down after retirement, and clear their state from the Key-Value Store.
- Added a new method `get_decoded_request_path_params` that returns a map of decoded path parameters (#4126)

### Changed

- Calling `remove(K)` on a KV handle no longer returns a bool indicating if the key was previously present. This can be simulated by calling `has(K)` beforehand. This avoids introducing a read-dependency with every call to `remove()`.

### Fixed

- Fixed issue where two primary nodes could be elected if an election occurred while a reconfiguration transaction was still pending (#4018).
- When running with `--curve-id secp256r1`, we now correctly support temporary ECDH keys on curve secp256r1 for TLS 1.2 clients.

### Deprecated

- The previous logging macros (`LOG_INFO_FMT`, `LOG_DEBUG_FMT` etc) have been deprecated, and should no longer be used by application code. Replace with the `CCF_APP_*` equivalent.

## [3.0.0-dev1]

### Added

- `/node/version` now contains an `unsafe` flag reflecting the status of the build.
- New per-interface configuration entries (`network.rpc_interfaces.http_configuration`) are added to let operators cap the maximum size of body, header value size and number of headers in client HTTP requests. The client session is automatically closed if the HTTP request exceeds one of these limits (#3941).
- Added new `recovery_count` field to `GET /node/network` endpoint to track the number of disaster recovery procedures undergone by the service (#3982).
- Added new `service_data_json_file` configuration entry to `cchost` to point to free-form JSON file to set arbitrary data to service (#3997).
- Added new `current_service_create_txid` field to `GET /node/network` endpoint to indicate `TxID` at which current service was created (#3996).
- Added new `read_only_directory` snapshots directory node configuration so that committed snapshots can be shared between nodes (#3973).
- Experimental support for HTTP/2 (#4010).

### Changed

- Generated OpenAPI now describes whether each endpoint is forwarded (#3935).
- Application code should now use the `CCF_APP_*` macros rather than `LOG_*_FMT` (eg - `CCF_APP_INFO` replacing `LOG_INFO_FMT`). The new macros will add an `[app]` tag to all lines so they can be easily filtered from framework code (#4024).

### Fixed

- Fixed issue with recovery of large ledger entries (#3986).

### Documentation

- The "Node Output" page has been relabelled as "Troubleshooting" in the documentation and CLI commands for troubleshooting have been added to it.

### Dependencies

- Upgraded Open Enclave to 0.18.1 (#4023).

## [3.0.0-dev0]

### Added

- The node-to-node interface configuration now supports a `published_address` to enable networks with nodes running in different (virtual) subnets (#3867).
- Added a `GET /node/service/previous_identity` endpoint, which can be used during a recovery to look up the identity of the service before the catastrophic failure (#3880).
- Added an automatic certificate management environment (ACME) client to automatically manage TLS certificates that are globally endorsed by an external authority, e.g. Let's Encrypt (#3877).

### Changed

- Primary node now automatically steps down as backup (in the same view) if it has not heard back from a majority of backup nodes for an election timeout (#3685).
- Node and service PEM certificates no longer contain a trailing null byte (#3885).
- New nodes automatically shutdown if the target service certificate is misconfigured (#3895).
- Updated PSW in images to 2.16.100.
- `ccf_unsafe` is now a separate project and package, rather than the same project and package with a decorated version, to prevent accidental misuse.

### Removed

- Removed deprecated `set_execute_outside_consensus()` API (#3886, #3673).

## [2.0.0]

See [documentation for code upgrade 1.x to 2.0](https://microsoft.github.io/CCF/main/operations/code_upgrade_1x.html) to upgrade an existing 1.x CCF service to 2.0

### Developer API

#### C++

- CCF is now built with Clang 10. It is strongly recommended that C++ applications upgrade to Clang 10 as well.
- Raised the minimum supported CMake version for building CCF to 3.16 (#2946).
- Removed `mbedtls` as cryptography and TLS library.

- The CCF public API is now under `include/ccf`, and all application includes of framework code should use only these files.
- Private headers have been moved to `ccf/include/ccf/_private` so they cannot be accidentally included from existing paths. Any applications relying on private headers should remove this dependency, or raise an issue to request the dependency be moved to the public API. In a future release private headers will be removed entirely from the installed package.

- The `enclave::` namespace has been removed, and all types which were under it are now under `ccf::`. This will affect any apps using `enclave::RpcContext`, which should be replaced with `ccf::RpcContext` (#3664).
- The `kv::Store` type is no longer visible to application code, and is replaced by a simpler `kv::ReadOnlyStore`. This is the interface given to historical queries to access historical state and enforces read-only access, without exposing internal implementation details of the store. This should have no impact on JS apps, but C++ apps will need to replace calls to `store->current_txid()` with calls to `store->get_txid()`, and `store->create_tx()` to `store->create_read_only_tx()`.
- The C++ types used to define public governance tables are now exposed in public headers. Any C++ applications reading these tables should update their include paths (ie - `#include "service/tables/nodes.h"` => `#include "ccf/service/tables/nodes.h"`) (#3608).
- `TxReceipt::describe()` has been replaced with `ccf::describe_receipt_v2()`. Note that the previous JSON format is still available, but must be retrieved as a JSON object from `describe_receipt_v1()`. Includes of the private `node/tx_receipt.h` from C++ applications should be removed (#3610).
- The entry point for creation of C++ apps is now `make_user_endpoints()`. The old entry point `get_rpc_handler()` has been removed (#3562). For an example of the necessary change, see [this diff](https://github.com/microsoft/CCF/commit/5b40ba7b42d5664d787cc7e3cfc9cbe18c01e5a1#diff-78fa25442e77145040265646434b9582d491928819e58be03c5693c01417c6c6) of the logging sample app (#3562).

- Added `get_untrusted_host_time_v1` API. This can be used to retrieve a timestamp during endpoint execution, accurate to within a few milliseconds. Note that this timestamp comes directly from the host so is not trusted, and should not be used to make sensitive decisions within a transaction (#2550).
- Added `get_quotes_for_all_trusted_nodes_v1` API. This returns the ID and quote for all nodes which are currently trusted and participating in the service, for live audit (#2511).
- Added `get_metrics_v1` API to `BaseEndpointRegistry` for applications that do not make use of builtins and want to version or customise metrics output.
- Added `set_claims_digest()` API to `RpcContext`, see [documentation](https://microsoft.github.io/CCF/main/build_apps/logging_cpp.html#user-defined-claims-in-receipts) on how to use it to attach application-defined claims to transaction receipts.
- Added [indexing system](https://microsoft.github.io/CCF/main/architecture/indexing.html) to speed up historical queries (#3280, #3444).
- Removed `get_node_state()` from `AbstractNodeContext`. The local node's ID is still available to endpoints as `get_node_id()`, and other subsystems which are app-visible can be fetched directly (#3552).

- Receipts now come with service endorsements of previous service identities after recoveries (#3679). See `verify_receipt` in `e2e_logging.py` for an example of how to verify the resulting certificate chain. This functionality is introduced in `ccf::historical::adapter_v3`.
- `ccf::historical::adapter_v2`, and its successor `ccf::historical::adapter_v3` now return 404, with either `TransactionPendingOrUnknown` or `TransactionInvalid`, rather than 400 when a user performs a historical query for a transaction id that is not committed.
- `ccf::historical::AbstractStateCache::drop_requests()` renamed to `drop_cached_states()` (#3187).

Key-Value Store

- Added `kv::Value` and `kv::Set`, as a more error-proof alternative to `kv::Map`s which had a single key or meaningless values (#2599).
- Added `foreach_key` and `foreach_value` to C++ KV API, to iterate without deserializing both entries when only one is used (#2918).

#### JavaScript

- Added JavaScript bytecode caching to avoid repeated compilation overhead. See the [documentation](https://microsoft.github.io/CCF/main/build_apps/js_app_bundle.html#deployment) for more information (#2643).
- Added `ccf.crypto.verifySignature()` for verifying digital signatures to the JavaScript API (#2661).
- Added experimental JavaScript API `ccf.host.triggerSubprocess()` (#2461).

- `ccf.crypto.verifySignature()` previously required DER-encoded ECDSA signatures and now requires IEEE P1363 encoded signatures, aligning with the behavior of the Web Crypto API (#2735).
- `ccf.historical.getStateRange` / `ccf.historical.dropCachedStates` JavaScript APIs to manually retrieve historical state in endpoints declared as `"mode": "readonly"` (#3033).
- JavaScript endpoints with `"mode": "historical"` now expose the historical KV at `ccf.historicalState.kv` while `ccf.kv` always refers to the current KV state. Applications relying on the old behaviour should make their code forward-compatible before upgrading to 2.x with `const kv = ccf.historicalState.kv || ccf.kv`.
- Receipts accessible through JavaScript no longer contain the redundant `root` hash field. Applications should be changed to not rely on this field anymore before upgrading to 2.x.
- Add request details with additional URL components to JS + TS API: `request.url`, `request.route`, `request.method`, `request.hostname` (#3498).

---

### Governance

- Updated `actions.js` constitution fragment to record service-endorsed node certificate on the `transition_node_to_trusted` action. The constitution must be updated using the existing `set_constitution` proposal (#2844).
- The existing `transition_node_to_trusted` proposal action now requires a new `valid_from` argument (and optional `validity_period_days`, which defaults to the value of `maximum_node_certificate_validity_days`).
- The `proposal_generator` has been removed from the `ccf` Python package. The majority of proposals can be trivially constructed in existing client tooling, without needing to invoke Python. This also introduces parity between the default constitution and custom constitution actions - all should be constructed and called from the same governance client code. Some jinja templates are included in `samples/templates` for constructing careful ballots from existing proposals.
- A new governance action `trigger_ledger_chunk` to request the creation of a ledger chunk at the next signature (#3519).
- A new governance action `trigger_snapshot` to request the creation of a snapshot at the next signature (#3544).
- Configurations and proposals now accept more date/time formats, including the Python-default ISO 8601 format (#3739).
- The `transition_service_to_open` governance proposal now requires the service identity as an argument to ensure the correct service is started. During recovery, it further requires the previous service identity to ensure the right service is recovered (#3624).

---

### Operations

#### `cchost` Configuration

- **Breaking change**: Configuration for CCF node is now a JSON configuration file passed in to `cchost` via `--config /path/to/config/file/` CLI argument. Existing CLI arguments have been removed. The `migrate_1_x_config.py` script (included in `ccf` Python package) should be used to migrate existing `.ini` configuration files to `.json` format (#3209).
- Added support for listening on multiple interfaces for incoming client RPCs, with individual session caps (#2628).
- The per-node session cap behaviour has changed. The `network.rpc_interfaces.<interface_name>.max_open_sessions_soft` is now a soft cap on the number of sessions. Beyond this, new sessions will receive a HTTP 503 error immediately after completing the TLS handshake. The existing hard cap (where sessions are closed immediately, before the TLS handshake) is still available, under the new argument `network.rpc_interfaces.<interface_name>.max_open_sessions_hard` (#2583).
- Snapshot files now include receipt of evidence transaction. Nodes can now join or recover a service from a standalone snapshot file. 2.x nodes can still make use of snapshots created by a 1.x node, as long as the ledger suffix containing the proof of evidence is also specified at start-up (#2998).
- If no `node_certificate.subject_alt_names` is specified at node start-up, the node certificate _Subject Alternative Name_ extension now defaults to the value of `published_address` of the first RPC interface (#2902).
- Primary node now also reports time at which the ack from each backup node was last received (`GET /node/consensus` endpoint). This can be used by operators to detect one-way partitions between the primary and backup nodes (#3769).
- Added new `GET /node/self_signed_certificate` endpoint to retrieve the self-signed certificate of the target node (#3767).
- New `GET /gov/members` endpoint which returns details of all members from the KV (#3615).
- The new `endorsement` configuration entry lets operators set the desired TLS certificate endorsement, either service-endorsed or node-endorsed (self-signed), for each network RPC interface of a node, defaulting to service-endorsed (#2875).

#### Certificate(s) Validity Period

- Nodes certificates validity period is no longer hardcoded and must instead be set by operators and renewed by members (#2924):
  - The new `node_certificate.initial_validity_days` (defaults to 1 day) configuration entry lets operators set the initial validity period for the node certificate (valid from the current system time).
  - The new `command.start.service_configuration.maximum_node_certificate_validity_days` (defaults to 365 days) configuration entry sets the maximum validity period allowed for node certificates.
  - The new `set_node_certificate_validity` proposal action allows members to renew a node certificate (or `set_all_nodes_certificate_validity` equivalent action to renew _all_ trusted nodes certificates).

- Service certificate validity period is no longer hardcoded and must instead be set by operators and renewed by members (#3363):
  - The new `service_certificate_initial_validity_days` (defaults to 1 day) configuration entry lets operators set the initial validity period for the service certificate (valid from the current system time).
  - The new `maximum_service_certificate_validity_days` (defaults to 365 days) configuration entry sets the maximum validity period allowed for service certificate.
  - The new `set_service_certificate_validity` proposal action allows members to renew the service certificate.

#### Misc

- The service certificate output by first node default name is now `service_cert.pem` rather than `networkcert.pem` (#3363).
- Log more detailed errors on early startup (#3116).
- Format of node output RPC and node-to-node addresses files is now JSON (#3300).
- Joining nodes now present service-endorsed certificate in client TLS sessions _after_ they have observed their own addition to the store, rather than as soon as they have joined the service. Operators should monitor the initial progress of a new node using its self-signed certificate as TLS session certificate authority (#2844).

- Slow ledger IO operations will now be logged at level FAIL. The threshold over which logging will activate can be adjusted by the `slow_io_logging_threshold` configuration entry to cchost (#3067).
- Added a new `client_connection_timeout` configuration entry to specify the maximum time a node should wait before re-establishing failed client connections. This should be set to a significantly lower value than `consensus.election_timeout` (#2618).
- Nodes code digests are now extracted and cached at network join time in `public:ccf.gov.nodes.info`, and the `GET /node/quotes` and `GET /node/quotes/self` endpoints will use this cached value whenever possible (#2651).
- DNS resolution of client connections is now asynchronous (#3140).
- The curve-id selected for the identity of joining nodes no longer needs to match that of the network (#2525).
- Removed long-deprecated `--domain` argument from `cchost`. Node certificate Subject Alternative Names should be passed in via existing `node_certificate.subject_alt_names` configuration entry (#2798).
- Added experimental support for 2-transaction reconfiguration with CFT consensus, see [documentation](https://microsoft.github.io/CCF/main/overview/consensus/bft.html#two-transaction-reconfiguration). Note that mixing 1tx and 2tx nodes in the same network is unsupported and unsafe at this stage (#3097).
- Aside from regular release packages, CCF now also provides `unsafe` packages with verbose logging, helpful for troubleshooting. The extent of the logging in these builds make them fundamentally UNSAFE to use for production purposes, hence the name.
- Nodes no longer crash at start-up if the ledger in the read-only ledger directories (`ledger.read_only_directories`) is ahead of the ledger in the main ledger directory (`ledger.directory`) (#3597).
- Nodes now have a free-form `node_data` field, to match users and members. This can be set when the node is launched, or modified by governance. It is intended to store correlation IDs describing the node's deployment, such as a VM name or Pod identifier (#3662).
- New `GET /node/consensus` endpoint now also returns primary node ID and current view (#3666).
- HTTP parsing errors are now recorded per-interface and returned by `GET /node/metrics` (#3671).
- Failed recovery procedures no longer block subsequent recoveries: `.recovery` ledger files are now created while the recovery is in progress and ignored or deleted by nodes on startup (#3563).
- Corrupted or incomplete ledger files are now recovered gracefully, until the last valid entry (#3585).

#### Fixed

- Fixed issue with ledger inconsistency when starting a new joiner node without a snapshot but with an existing ledger prefix (#3064).
- Fixed issue with join nodes which could get stuck if an election was triggered while catching up (#3169).
- Nodes joining must have a snapshot at least as recent as the primary's (#3573).

### Release artefacts

- `cchost` can now run both SGX and virtual enclave libraries. `cchost.virtual` is no longer needed, and has been removed (#3476).
- CCF Docker images are now available through Azure Container Registry rather than Docker Hub (#3839, #3821).
  - The `ccfmsrc.azurecr.io/ccf-sgx-app-run` image is now available at `ccfmsrc.azurecr.io/public/ccf/app/run:<tag>-sgx`.
  - The `ccfmsrc.azurecr.io/ccf-sgx-app-dev` image is now available at `ccfmsrc.azurecr.io/public/ccf/app/dev:<tag>-sgx`.
  - New `ccfmsrc.azurecr.io/public/ccf/app/run-js` JavaScript application runtime image (including `libjs_generic` application under `/usr/lib/ccf`) (#3845).

---

### Auditor

- Receipts now include the endorsed certificate of the node, as well as its node id, for convenience (#2991).
- Retired nodes are now removed from the store/ledger as soon as their retirement is committed (#3409).
- Service-endorsed node certificates are now recorded in a new `public:ccf.gov.nodes.endorsed_certificates` table, while the existing `cert` field in the `public:ccf.gov.nodes.info` table is now deprecated (#2844).
- New `split_ledger.py` utility to split existing ledger files (#3129).
- Python `ccf.read_ledger` module now accepts custom formatting rules for the key and value based on the key-value store table name (#2791).
- [Ledger entries](https://microsoft.github.io/CCF/main/architecture/ledger.html#transaction-format) now contain a `commit_evidence_digest`, as well as a `claims_digest`, which can be set with `set_claims_digest()`. The digest of the write set was previously the per-transaction leaf in the Merkle Tree, but is now combined with the digest of the commit evidence and the user claims. [Receipt verification instructions](https://microsoft.github.io/CCF/main/audit/receipts.html) have been amended accordingly. The presence of `commit_evidence` in receipts serves two purposes: giving the user access to the TxID without having to parse the write set, and proving that a transaction has been committed by the service. Transactions are flushed to disk eagerly by the primary to keep in-enclave memory use to a minimum, so the existence of a ledger suffix is not on its own indicative of its commit status. The digest of the commit evidence is in the ledger to allow audit and recovery, but only the disclosure of the commit evidence indicates that a transaction has been committed by the service
- Add `--insecure-skip-verification` to `ledger_viz` utility, to allow visualisation of unverified ledger chunks (#3618).
- Add `--split-services` to `ledger_viz` utility, to easily find out at which TxID new services were created (#3621).
- Python `ccf.read_ledger` and `ccf.ledger_viz` tools now accept paths to individual ledger chunks, to avoid parsing the entire ledger.

---

### Client API

- Added support for TLS 1.3 (now used by default).

- Added `GET /gov/jwt_keys/all` endpoint (#2519).
- Added new operator RPC `GET /node/js_metrics` returning the JavaScript bytecode size and whether the bytecode is used (#2643).
- Added a new `GET /node/metrics` endpoint which includes the count of active and peak concurrent sessions handled by the node (#2596).
- Added endpoint to obtain service configuration via `GET /node/service/configuration` (#3251).
- Added QuickJS version to RPC `GET /node/version` (#2643).
- Added a `GET /node/jwt_metrics` endpoint to monitor attempts and successes of key refresh for each issuer. See [documentation](https://microsoft.github.io/CCF/main/build_apps/auth/jwt.html#extracting-jwt-metrics) on how to use it.

- Schema of `GET /network/nodes/{node_id}` and `GET /network/nodes` endpoints has been modified to include all RPC interfaces (#3300).
- Improved performance for lookup of path-templated endpoints (#2918).
- CCF now responds to HTTP requests that could not be parsed with a 400 response including error details (#2652).
- Node RPC interfaces do not transition anymore from node-endorsed to service-endorsed TLS certificates but are fixed to a single configured type. While a given endorsement is not available yet (typically at start-up for service-endorsed certificates) the interface rejects TLS sessions instead of defaulting to a node-endorsed certificate (#2875).

- Websockets endpoints are no longer supported. Usage is insufficient to justify ongoing maintenance.
- The `ccf` Python package no longer provides utilities to issue requests to a running CCF service. This is because CCF supports widely-used client-server protocols (TLS, HTTP) that should already be provided by libraries for all programming languages. The `ccf` Python package can still be used to audit the ledger and snapshot files (#3386).

---

### Dependencies

- Upgraded Open Enclave to 0.17.7 (#3815).

---

### Misc Fixes

- When using the `sandbox.sh` script, always wait for `/app` frontend to be open on all nodes before marking the service as open (#3779).
- Snapshot generation no longer causes a node crash if the snapshot is larger than the ring buffer message size (`memory.max_msg_size`). Instead, the generation of the large snapshot is skipped (#3603).

---

## [2.0.0-rc9]

### Fixed

- Fixed an issue where new node started without a snapshot would be able to join from a node that started with a snapshot (#3573).
- Fixed consensus issue where a node would grant its vote even though it already knew about the current primary (#3810).
- Fixed issue with JSON configuration for `cchost` where extra fields were silently ignored rather than being rejected at startup (#3816).

### Changed

- Upgraded Open Enclave to 0.17.7 (#3815).
- CCF Docker images are now available through Azure Container Registry rather than Docker Hub (#3821).
  - The `ccfciteam/ccf-app-run` image is now available at `ccfmsrc.azurecr.io/ccf-sgx-app-run`.
  - The `ccfciteam/ccf-app-ci` image is now available at `ccfmsrc.azurecr.io/ccf-sgx-app-dev`.
- Added support for ciphers 'ECDHE-RSA-AES256-GCM-SHA384' and 'ECDHE-RSA-AES128-GCM-SHA256' when using TLS 1.2 (#3822).

## [2.0.0-rc8]

### Fixed

- When using the `sandbox.sh` script, always wait for `/app` frontend to be open on all nodes before marking the service as open (#3779).

### Changed

- Every leaf in the Merkle Tree, and every receipt now includes a claims digest (#3606).

### Added

- Primary node now also reports time at which the ack from each backup node was last received (`GET /node/consensus` endpoint). This can be used by operators to detect one-way partitions between the primary and backup nodes (#3769).
- Current receipt format is now exposed to C++ applications as `ccf::Receipt`, retrieved from `describe_receipt_v2`. Note that the previous JSON format is still available, but must be retrieved as a JSON object from `describe_receipt_v1`.

## [2.0.0-rc7]

### Fixed

- Fixed issue with incorrect node and service certificate validity period when starting node in non-GMT timezone (#3732).
- Fixed issue with self-signed node certificates that are now renewed when the `set_node_certificate_validity` proposal is applied (#3767).

## Changed

- Configurations and proposals now accept more date/time formats, including the Python-default ISO 8601 format (#3739).

## Added

- Added new `GET /node/self_signed_certificate` endpoint to retrieve the self-signed certificate of the target node (#3767).

## [2.0.0-rc6]

### Changed

- `host_processes_interface.h` is now a public header, accessible under `ccf/node/host_processes_interface.h`.

## [2.0.0-rc5]

### Changed

- Nodes now have a free-form `node_data` field, to match users and members. This can be set when the node is launched, or modified by governance. It is intended to store correlation IDs describing the node's deployment, such as a VM name or Pod identifier (#3662).
- New `GET /node/consensus` endpoint now also returns primary node ID and current view (#3666).
- The `enclave::` namespace has been removed, and all types which were under it are now under `ccf::`. This will affect any apps using `enclave::RpcContext`, which should be replaced with `ccf::RpcContext` (#3664).
- HTTP parsing errors are now recorded per-interface and returned by `GET /node/metrics` (#3671).
- The `kv::Store` type is no longer visible to application code, and is replaced by a simpler `kv::ReadOnlyStore`. This is the interface given to historical queries to access historical state and enforces read-only access, without exposing internal implementation details of the store. This should have no impact on JS apps, but C++ apps will need to replace calls to `store->current_txid()` with calls to `store->get_txid()`, and `store->create_tx()` to `store->create_read_only_tx()`.
- Receipts now come with service endorsements of previous service identities after recoveries (#3679). See `verify_receipt` in `e2e_logging.py` for an example of how to verify the resulting certificate chain. This functionality is introduced in `ccf::historical::adapter_v3`.
- Private headers have been moved to `ccf/include/ccf/_private` so they cannot be accidentally included from existing paths. Any applications relying on private headers should remove this dependence, or raise an issue to request the dependency be moved to the public API. In a future release private headers will be removed entirely from the installed package.

## [2.0.0-rc4]

### Added

- Aside from regular release packages, CCF now also provides `unsafe` packages with verbose logging, helpful for troubleshooting. The extent of the logging in these builds make them fundamentally UNSAFE to use for production purposes, hence the name.

### Changed

- The `transition_service_to_open` governance proposal now requires the service identity as an argument to ensure the correct service is started. During recovery, it further requires the previous service identity to ensure the right service is recovered (#3624).

## [2.0.0-rc3]

### Fixed

- Snapshot generation no longer causes a node crash if the snapshot is larger than the ring buffer message size (`memory.max_msg_size`). Instead, the generation of the large snapshot is skipped (#3603).

### Changed

- The C++ types used to define public governance tables are now exposed in public headers. Any C++ applications reading these tables should update their include paths (ie - `#include "service/tables/nodes.h"` => `#include "ccf/service/tables/nodes.h"`) (#3608).
- `TxReceipt::describe()` has been replaced with `ccf::describe_receipt()`. Includes of the private `node/tx_receipt.h` from C++ applications should be removed (#3610).
- Python `ccf.read_ledger` and `ccf.ledger_viz` tools now accept paths to individual ledger chunks, to avoid parsing the entire ledger.

### Added

- New `GET /gov/members` endpoint which returns details of all members from the KV (#3615).
- Add `--insecure-skip-verification` to `ledger_viz` utility, to allow visualisation of unverified ledger chunks (#3618).
- Add `--split-services` to `ledger_viz` utility, to easily find out at which TxID new services were created (#3621).

## [2.0.0-rc2]

### Changed

- The entry point for creation of C++ apps is now `make_user_endpoints()`. The old entry point `get_rpc_handler()` has been removed (#3562). For an example of the necessary change, see [this diff](https://github.com/microsoft/CCF/commit/5b40ba7b42d5664d787cc7e3cfc9cbe18c01e5a1#diff-78fa25442e77145040265646434b9582d491928819e58be03c5693c01417c6c6) of the logging sample app (#3562).
- Failed recovery procedures no longer block subsequent recoveries: `.recovery` ledger files are now created while the recovery is in progress and ignored or deleted by nodes on startup (#3563).
- Corrupted or incomplete ledger files are now recovered gracefully, until the last valid entry (#3585).
- The CCF public API is now under `include/ccf`, and all application includes of framework code should use only these files.

### Removed

- `get_node_state()` is removed from `AbstractNodeContext`. The local node's ID is still available to endpoints as `get_node_id()`, and other subsystems which are app-visible can be fetched directly (#3552).

### Fixed

- Nodes no longer crash at start-up if the ledger in the read-only ledger directories (`ledger.read_only_directories`) is ahead of the ledger in the main ledger directory (`ledger.directory`) (#3597).

## [2.0.0-rc1]

### Added

- The new `endorsement` configuration entry lets operators set the desired TLS certificate endorsement, either service-endorsed or node-endorsed (self-signed), for each network RPC interface of a node, defaulting to service-endorsed (#2875).
- A new governance action `trigger_ledger_chunk` to request the creation of a ledger chunk at the next signature (#3519).
- A new governance action `trigger_snapshot` to request the creation of a snapshot at the next signature (#3544).

### Changed

- Node RPC interfaces do not transition anymore from node-endorsed to service-endorsed TLS certificates but are fixed to a single configured type. While a given endorsement is not available yet (typically at start-up for service-endorsed certificates) the interface rejects TLS sessions instead of defaulting to a node-endorsed certificate (#2875).
- Add request details with additional URL components to JS + TS API: `request.url`, `request.route`, `request.method`, `request.hostname` (#3498).
- `cchost` can now run both SGX and virtual enclave libraries. `cchost.virtual` is no longer needed, and has been removed (#3476).

### Dependencies

- Upgraded Open Enclave to 0.17.6.

## [2.0.0-rc0]

See [documentation for code upgrade 1.x to 2.0](https://microsoft.github.io/CCF/main/operations/code_upgrade_1x.html) to upgrade an existing 1.x CCF service to 2.0

---

### Developer API

#### C++

- CCF is now built with Clang 10. It is strongly recommended that C++ applications upgrade to Clang 10 as well.
- Raised the minimum supported CMake version for building CCF to 3.16 (#2946).
- Removed `mbedtls` as cryptography and TLS library.

- Added `get_untrusted_host_time_v1` API. This can be used to retrieve a timestamp during endpoint execution, accurate to within a few milliseconds. Note that this timestamp comes directly from the host so is not trusted, and should not be used to make sensitive decisions within a transaction (#2550).
- Added `get_quotes_for_all_trusted_nodes_v1` API. This returns the ID and quote for all nodes which are currently trusted and participating in the service, for live audit (#2511).
- Added `get_metrics_v1` API to `BaseEndpointRegistry` for applications that do not make use of builtins and want to version or customise metrics output.
- Added `set_claims_digest()` API to `RpcContext`, see [documentation](https://microsoft.github.io/CCF/main/build_apps/logging_cpp.html#user-defined-claims-in-receipts) on how to use it to attach application-defined claims to transaction receipts.
- Added [indexing system](https://microsoft.github.io/CCF/main/architecture/indexing.html) to speed up historical queries (#3280, #3444).

- `ccf::historical::adapter_v2` now returns 404, with either `TransactionPendingOrUnknown` or `TransactionInvalid`, rather than 400 when a user performs a historical query for a transaction id that is not committed.
- `ccf::historical::AbstractStateCache::drop_requests()` renamed to `drop_cached_states()` (#3187).
- `get_state_at()` now returns receipts for signature transactions (#2785), see [documentation](https://microsoft.github.io/CCF/main/use_apps/verify_tx.html#transaction-receipts) for details.

Key-Value Store

- Added `kv::Value` and `kv::Set`, as a more error-proof alternative to `kv::Map`s which had a single key or meaningless values (#2599).
- Added `foreach_key` and `foreach_value` to C++ KV API, to iterate without deserializing both entries when only one is used (#2918).

#### JavaScript

- Added JavaScript bytecode caching to avoid repeated compilation overhead. See the [documentation](https://microsoft.github.io/CCF/main/build_apps/js_app_bundle.html#deployment) for more information (#2643).
- Added `ccf.crypto.verifySignature()` for verifying digital signatures to the JavaScript API (#2661).
- Added experimental JavaScript API `ccf.host.triggerSubprocess()` (#2461).

- `ccf.crypto.verifySignature()` previously required DER-encoded ECDSA signatures and now requires IEEE P1363 encoded signatures, aligning with the behavior of the Web Crypto API (#2735).
- `ccf.historical.getStateRange` / `ccf.historical.dropCachedStates` JavaScript APIs to manually retrieve historical state in endpoints declared as `"mode": "readonly"` (#3033).
- JavaScript endpoints with `"mode": "historical"` now expose the historical KV at `ccf.historicalState.kv` while `ccf.kv` always refers to the current KV state. Applications relying on the old behaviour should make their code forward-compatible before upgrading to 2.x with `const kv = ccf.historicalState.kv || ccf.kv`.
- Receipts accessible through JavaScript no longer contain the redundant `root` hash field. Applications should be changed to not rely on this field anymore before upgrading to 2.x.

---

### Governance

- Updated `actions.js` constitution fragment to record service-endorsed node certificate on the `transition_node_to_trusted` action. The constitution must be updated using the existing `set_constitution` proposal (#2844).
- The existing `transition_node_to_trusted` proposal action now requires a new `valid_from` argument (and optional `validity_period_days`, which defaults to the value of `maximum_node_certificate_validity_days`).
- The `proposal_generator` has been removed from the `ccf` Python package. The majority of proposals can be trivially constructed in existing client tooling, without needing to invoke Python. This also introduces parity between the default constitution and custom constitution actions - all should be constructed and called from the same governance client code. Some jinja templates are included in `samples/templates` for constructing careful ballots from existing proposals.

---

### Operations

#### `cchost` Configuration

- **Breaking change**: Configuration for CCF node is now a JSON configuration file passed in to `cchost` via `--config /path/to/config/file/` CLI argument. Existing CLI arguments have been removed. The `migrate_1_x_config.py` script (included in `ccf` Python package) should be used to migrate existing `.ini` configuration files to `.json` format (#3209).
- Added support for listening on multiple interfaces for incoming client RPCs, with individual session caps (#2628).
- The per-node session cap behaviour has changed. The `network.rpc_interfaces.<interface_name>.max_open_sessions_soft` is now a soft cap on the number of sessions. Beyond this, new sessions will receive a HTTP 503 error immediately after completing the TLS handshake. The existing hard cap (where sessions are closed immediately, before the TLS handshake) is still available, under the new argument `network.rpc_interfaces.<interface_name>.max_open_sessions_hard` (#2583).
- Snapshot files now include receipt of evidence transaction. Nodes can now join or recover a service from a standalone snapshot file. 2.x nodes can still make use of snapshots created by a 1.x node, as long as the ledger suffix containing the proof of evidence is also specified at start-up (#2998).
- If no `node_certificate.subject_alt_names` is specified at node start-up, the node certificate _Subject Alternative Name_ extension now defaults to the value of `published_address` of the first RPC interface (#2902).

#### Certificate(s) Validity Period

- Nodes certificates validity period is no longer hardcoded and must instead be set by operators and renewed by members (#2924):
  - The new `node_certificate.initial_validity_days` (defaults to 1 day) configuration entry lets operators set the initial validity period for the node certificate (valid from the current system time).
  - The new `command.start.service_configuration.maximum_node_certificate_validity_days` (defaults to 365 days) configuration entry sets the maximum validity period allowed for node certificates.
  - The new `set_node_certificate_validity` proposal action allows members to renew a node certificate (or `set_all_nodes_certificate_validity` equivalent action to renew _all_ trusted nodes certificates).

- Service certificate validity period is no longer hardcoded and must instead be set by operators and renewed by members (#3363):
  - The new `service_certificate_initial_validity_days` (defaults to 1 day) configuration entry lets operators set the initial validity period for the service certificate (valid from the current system time).
  - The new `maximum_service_certificate_validity_days` (defaults to 365 days) configuration entry sets the maximum validity period allowed for service certificate.
  - The new `set_service_certificate_validity` proposal action allows members to renew the service certificate.

#### Misc

- The service certificate output by first node default name is now `service_cert.pem` rather than `networkcert.pem` (#3363).
- Log more detailed errors on early startup (#3116).
- Format of node output RPC and node-to-node addresses files is now JSON (#3300).
- Joining nodes now present service-endorsed certificate in client TLS sessions _after_ they have observed their own addition to the store, rather than as soon as they have joined the service. Operators should monitor the initial progress of a new node using its self-signed certificate as TLS session certificate authority (#2844).

- Slow ledger IO operations will now be logged at level FAIL. The threshold over which logging will activate can be adjusted by the `slow_io_logging_threshold` configuration entry to cchost (#3067).
- Added a new `client_connection_timeout` configuration entry to specify the maximum time a node should wait before re-establishing failed client connections. This should be set to a significantly lower value than `consensus.election_timeout` (#2618).
- Nodes code digests are now extracted and cached at network join time in `public:ccf.gov.nodes.info`, and the `GET /node/quotes` and `GET /node/quotes/self` endpoints will use this cached value whenever possible (#2651).
- DNS resolution of client connections is now asynchronous (#3140).
- The curve-id selected for the identity of joining nodes no longer needs to match that of the network (#2525).
- Removed long-deprecated `--domain` argument from `cchost`. Node certificate Subject Alternative Names should be passed in via existing `node_certificate.subject_alt_names` configuration entry (#2798).
- Added experimental support for 2-transaction reconfiguration with CFT consensus, see [documentation](https://microsoft.github.io/CCF/main/overview/consensus/bft.html#two-transaction-reconfiguration). Note that mixing 1tx and 2tx nodes in the same network is unsupported and unsafe at this stage (#3097).

#### Fixed

- Fixed issue with ledger inconsistency when starting a new joiner node without a snapshot but with an existing ledger prefix (#3064).
- Fixed issue with join nodes which could get stuck if an election was triggered while catching up (#3169).

---

### Auditor

- Receipts now include the endorsed certificate of the node, as well as its node id, for convenience (#2991).
- Retired nodes are now removed from the store/ledger as soon as their retirement is committed (#3409).
- Service-endorsed node certificates are now recorded in a new `public:ccf.gov.nodes.endorsed_certificates` table, while the existing `cert` field in the `public:ccf.gov.nodes.info` table is now deprecated (#2844).
- New `split_ledger.py` utility to split existing ledger files (#3129).
- Python `ccf.read_ledger` module now accepts custom formatting rules for the key and value based on the key-value store table name (#2791).
- [Ledger entries](https://microsoft.github.io/CCF/main/architecture/ledger.html#transaction-format) now contain a `commit_evidence_digest`, as well as an optional `claims_digest` when `set_claims_digest()` is used. The digest of the write set was previously the per-transaction leaf in the Merkle Tree, but is now combined with the digest of the commit evidence and optionally the user claims when present. [Receipt verification instructions](https://microsoft.github.io/CCF/main/audit/receipts.html) have been amended accordingly. The presence of `commit_evidence` in receipts serves two purposes: giving the user access to the TxID without having to parse the write set, and proving that a transaction has been committed by the service. Transactions are flushed to disk eagerly by the primary to keep in-enclave memory use to a minimum, so the existence of a ledger suffix is not on its own indicative of its commit status. The digest of the commit evidence is in the ledger to allow audit and recovery, but only the disclosure of the commit evidence indicates that a transaction has been committed by the service

---

### Client API

- Added support for TLS 1.3 (now used by default).

- Added `GET /gov/jwt_keys/all` endpoint (#2519).
- Added new operator RPC `GET /node/js_metrics` returning the JavaScript bytecode size and whether the bytecode is used (#2643).
- Added a new `GET /node/metrics` endpoint which includes the count of active and peak concurrent sessions handled by the node (#2596).
- Added endpoint to obtain service configuration via `GET /node/service/configuration` (#3251).
- Added QuickJS version to RPC `GET /node/version` (#2643).
- Added a `GET /node/jwt_metrics` endpoint to monitor attempts and successes of key refresh for each issuer. See [documentation](https://microsoft.github.io/CCF/main/build_apps/auth/jwt.html#extracting-jwt-metrics) on how to use it.

- Schema of `GET /network/nodes/{node_id}` and `GET /network/nodes` endpoints has been modified to include all RPC interfaces (#3300).
- Improved performance for lookup of path-templated endpoints (#2918).
- CCF now responds to HTTP requests that could not be parsed with a 400 response including error details (#2652).

- Websockets endpoints are no longer supported. Usage is insufficient to justify ongoing maintenance.
- The `ccf` Python package no longer provides utilities to issue requests to a running CCF service. This is because CCF supports widely-used client-server protocols (TLS, HTTP) that should already be provided by libraries for all programming languages. The `ccf` Python package can still be used to audit the ledger and snapshot files (#3386).

---

### Dependencies

- Upgraded Open Enclave to 0.17.5.

## [2.0.0-dev8]

### Added

- Added `set_claims_digest()` API to `RpcContext`, see [documentation](https://microsoft.github.io/CCF/main/build_apps/logging_cpp.html#user-defined-claims-in-receipts) on how to use it to attach application-defined claims to transaction receipts.
- Added a `GET /jwt_metrics` endpoint to monitor attempts and successes of key refresh for each issuer. See [documentation](https://microsoft.github.io/CCF/main/build_apps/auth/jwt.html#extracting-jwt-metrics) on how to use it.

### Changed

- Service certificate validity period is no longer hardcoded and can instead be set by operators and renewed by members (#3363):
  - The new `service_certificate_initial_validity_days` (defaults to 1 day) configuration entry lets operators set the initial validity period for the service certificate (valid from the current system time).
  - The new `maximum_service_certificate_validity_days` (defaults to 365 days) configuration entry sets the maximum validity period allowed for service certificate.
  - The new `set_service_certificate_validity` proposal action allows members to renew the service certificate.
- Service certificate output by first node default name is now `service_cert.pem` rather than `networkcert.pem` (#3363).
- Retired nodes are now removed from the store/ledger as soon as their retirement is committed (#3409).

### Removed

- The `ccf` Python package no longer provides utilities to issue requests to a running CCF service. This is because CCF supports widely-used client-server protocols (TLS, HTTP) that should already be provided by libraries for all programming languages. The `ccf` Python package can still be used to audit the ledger and snapshot files (#3386).
- The `proposal_generator` has been removed from the `ccf` Python package. The majority of proposals can be trivially constructed in existing client tooling, without needing to invoke Python. This also introduces parity between the default constitution and custom constitution actions - all should be constructed and called from the same governance client code. Some jinja templates are included in `samples/templates` for constructing careful ballots from existing proposals.

## [2.0.0-dev7]

### Added

- Added endpoint to obtain service configuration via `/node/service/configuration` (#3251)

### Changed

- Breaking change: Configuration for CCF node is now a JSON configuration file passed in to `cchost` via `--config /path/to/config/file/` CLI argument. Existing CLI arguments have been removed. The `migrate_1_x_config.py` script (included in `ccf` Python package) should be used to migrate existing `.ini` configuration files to `.json` format (#3209).
- Format of node output RPC and node-to-node addresses files is now JSON (#3300).
- Schema of `GET /network/nodes/{node_id}` and `GET /network/nodes` endpoints has been modified to include all RPC interfaces (#3300).

### Renamed

- `ccf::historical::AbstractStateCache::drop_requests()` renamed to `drop_cached_states()` (#3187).

### Dependency

- Upgrade OpenEnclave from 0.17.2 to 0.17.5

## [2.0.0-dev6]

### Added

- Added experimental support for 2-transaction reconfiguration with CFT consensus (#3097), see [documentation](https://microsoft.github.io/CCF/main/overview/consensus/bft.html#two-transaction-reconfiguration). Note that mixing 1tx and 2tx nodes in the same network is unsupported and unsafe at this stage.

### Changed

- DNS resolution of client connections is now asynchronous.

### Fixed

- Fixed issue with join nodes which could get stuck if an election was triggered while catching up (#3169).

## [2.0.0-dev5]

### Added

- Receipts now include the endorsed certificate of the node, as well as its node id, for convenience (#2991).
- `get_metrics_v1` API to `BaseEndpointRegistry` for applications that do not make use of builtins and want to version or customise metrics output.
- Slow ledger IO operations will now be logged at level FAIL. The threshold over which logging will activate can be adjusted by the `--io-logging-threshold` CLI argument to cchost (#3067).
- Snapshot files now include receipt of evidence transaction. Nodes can now join or recover a service from a standalone snapshot file. 2.x nodes can still make use of snapshots created by a 1.x node, as long as the ledger suffix containing the proof of evidence is also specified at start-up (#2998).
- Nodes certificates validity period is no longer hardcoded and can instead be set by operators and renewed by members (#2924):
  - The new `--initial-node-cert-validity-days` (defaults to 1 day) CLI argument to cchost lets operators set the initial validity period for the node certificate (valid from the current system time).
  - The new `--max-allowed-node-cert-validity-days` (defaults to 365 days) CLI argument to cchost sets the maximum validity period allowed for node certificates.
  - The new `set_node_certificate_validity` proposal action allows members to renew a node certificate (or `set_all_nodes_certificate_validity` equivalent action to renew _all_ trusted nodes certificates).
  - The existing `transition_node_to_trusted` proposal action now requires a new `valid_from` argument (and optional `validity_period_days`, which defaults to the value of ``--max-allowed-node-cert-validity-days`).
- `ccf.historical.getStateRange` / `ccf.historical.dropCachedStates` JavaScript APIs to manually retrieve historical state in endpoints declared as `"mode": "readonly"` (#3033).
- Log more detailed errors on early startup (#3116).
- New `split_ledger.py` utility to split existing ledger files (#3129).

### Changed

- JavaScript endpoints with `"mode": "historical"` now expose the historical KV at `ccf.historicalState.kv` while `ccf.kv` always refers to the current KV state. Applications relying on the old behaviour should make their code forward-compatible before upgrading to 2.x with `const kv = ccf.historicalState.kv || ccf.kv`.

### Removed

- Receipts accessible through JavaScript no longer contain the redundant `root` hash field. Applications should be changed to not rely on this field anymore before upgrading to 2.x.

### Fixed

- Fixed issue with ledger inconsistency when starting a new joiner node without a snapshot but with an existing ledger prefix (#3064).

## [2.0.0-dev4]

### Added

- Added `foreach_key` and `foreach_value` to C++ KV API, to iterate without deserializing both entries when only one is used (#2918).
- `ccf::historical::adapter_v2` now returns 404, with either `TransactionPendingOrUnknown` or `TransactionInvalid`, rather than 400 when a user performs a historical query for a transaction id that is not committed.

### Changed

- Service-endorsed node certificates are now recorded in a new `public:ccf.gov.nodes.endorsed_certificates` table, while the existing `cert` field in the `public:ccf.gov.nodes.info` table is now deprecated (#2844).
- Joining nodes now present service-endorsed certificate in client TLS sessions _after_ they have observed their own addition to the store, rather than as soon as they have joined the service. Operators should monitor the initial progress of a new node using its self-signed certificate as TLS session certificate authority (#2844).
- Updated `actions.js` constitution fragment to record service-endorsed node certificate on the `transition_node_to_trusted` action. The constitution should be updated using the existing `set_constitution` proposal (#2844).
- Improved performance for lookup of path-templated endpoints (#2918).
- Raised the minimum supported CMake version for building CCF to 3.16 (#2946).

### Dependency

- Upgrade OpenEnclave from 0.17.1 to 0.17.2 (#2992)

## [2.0.0-dev3]

### Added

- Added support for listening on multiple interfaces for incoming client RPCs, with individual session caps (#2628).

### Changed

- Upgrade OpenEnclave from 0.17.0 to 0.17.1.
- `get_state_at()` now returns receipts for signature transactions (#2785), see [documentation](https://microsoft.github.io/CCF/main/use_apps/verify_tx.html#transaction-receipts) for details.
- Upgrade playbooks and base CI image to Ubuntu 20.04. CCF is now primarily developed and tested against Ubuntu 20.04.
- Python `ccf.read_ledger` module now accepts custom formatting rules for the key and value based on the key-value store table name (#2791).
- CCF is now built with Clang 10. It is recommended that C++ applications upgrade to Clang 10 as well.
- Internal `/gov/jwt_keys/refresh` endpoint has been moved to `/node/jwt_keys/refresh` (#2885).
- If no `--san` is specified at node start-up, the node certificate _Subject Alternative Name_ extension now defaults to the value of `--public-rpc-address` (#2902).

### Removed

- Remove long-deprecated `--domain` argument from `cchost`. Node certificate Subject Alternative Names should be passed in via existing `--san` argument (#2798).
- Removed Forum sample app.

## [2.0.0-dev2]

### Changed

- `ccf.crypto.verifySignature()` previously required DER-encoded ECDSA signatures and now requires IEEE P1363 encoded signatures, aligning with the behavior of the Web Crypto API (#2735).
- Upgrade OpenEnclave from 0.16.1 to 0.17.0.

### Added

- Nodes code digests are now extracted and cached at network join time in `public:ccf.gov.nodes.info`, and the `/node/quotes` and `/node/quotes/self` endpoints will use this cached value whenever possible (#2651).

### Removed

- Websockets endpoints are no longer supported. Usage is insufficient to justify ongoing maintenance.

### Bugfix

- Fixed incorrect transaction view returned in `x-ms-ccf-transaction-id` HTTP response header after primary change (i.e. new view) (#2755).

## [2.0.0-dev1]

### Added

- Added a new `--client-connection-timeout-ms` command line argument to `cchost` to specify the maximum time a node should wait before re-establishing failed client connections. This should be set to a significantly lower value than `--raft-election-timeout-ms` (#2618).
- Add `kv::Value` and `kv::Set`, as a more error-proof alternative to `kv::Map`s which had a single key or meaningless values (#2599).
- Added JavaScript bytecode caching to avoid repeated compilation overhead. See the [documentation](https://microsoft.github.io/CCF/main/build_apps/js_app_bundle.html#deployment) for more information (#2643).
- Added new operator RPC `/node/js_metrics` returning the JavaScript bytecode size and whether the bytecode is used (#2643).
- Added QuickJS version to RPC `/node/version` (#2643).
- Added `GET /gov/jwt_keys/all` endpoint (#2519).
- Added `ccf.crypto.verifySignature()` for verifying digital signatures to the JavaScript API (#2661).

### Changed

- CCF now responds to HTTP requests that could not be parsed with a 400 response including error details (#2652).

## [2.0.0-dev0]

### Added

- Added `get_untrusted_host_time_v1` API. This can be used to retrieve a timestamp during endpoint execution, accurate to within a few milliseconds. Note that this timestamp comes directly from the host so is not trusted, and should not be used to make sensitive decisions within a transaction (#2550).
- Added `get_quotes_for_all_trusted_nodes_v1` API. This returns the ID and quote for all nodes which are currently trusted and participating in the service, for live audit (#2511).
- Added node start-up check for `cchost` and enclave compatibility, which should both always be from the same release for a single node (#2532).
- Added a new `/node/version` endpoint to return the CCF version of a node (#2582).
- Added a new `/node/metrics` endpoint which includes the count of active and peak concurrent sessions handled by the node (#2596).
- Added experimental JavaScript API `ccf.host.triggerSubprocess()` (#2461).

### Changed

- The curve-id selected for the identity of joining nodes no longer needs to match that of the network (#2525).
- The per-node session cap behaviour has changed. The `--max-open-sessions` is now a soft cap on the number of sessions. Beyond this, new sessions will receive a HTTP 503 error immediately after completing the TLS handshake. The existing hard cap (where sessions are closed immediately, before the TLS handshake) is still available, under the new argument `--max-open-sessions-hard` (#2583).
- Requests with a url-encoded query string are now forwarded correctly from backups to the primary (#2587).
- Signed requests with a url-encoded query string are now handled correctly rather than rejected (#2592).
- Fixed consistency issue between ledger files on different nodes when snapshotting is active (#2607).

### Dependency

- Upgrade OpenEnclave from 0.15.0 to 0.16.1 (#2609)

## [1.0.4]

### Changed

- CCF now responds to HTTP requests that could not be parsed with a 400 response including error details (#2652).

## [1.0.3]

### Dependency

- Upgrade OpenEnclave from 0.15.0 to 0.16.1 (#2609)

## [1.0.2]

### Bugfix

- Fixed consistency issue between ledger files on different nodes when snapshotting is active (#2607).

## [1.0.1]

### Bugfix

- Requests with a url-encoded query string are now forwarded correctly from backups to the primary (#2587).
- Signed requests with a url-encoded query string are now handled correctly rather than rejected (#2592).

## [1.0.0]

The Confidential Consortium Framework CCF is an open-source framework for building a new category of secure, highly available, and performant applications that focus on multi-party compute and data.

This is the first long term support release for CCF. The 1.0 branch will only receive security and critical bug fixes, please see our [release policy](https://microsoft.github.io/CCF/main/build_apps/release_policy.html) for more detail.

Active development will continue on the `main` branch, and regular development snapshots including new features will continue to be published.

Browse our [documentation](https://microsoft.github.io/CCF/main/index.html) to get started with CCF, or [open a discussion on GitHub](https://github.com/microsoft/CCF/discussions) if you have any questions.

## [1.0.0-rc3]

### Changed

- Rename `Store::commit_version()` to the more accurate `Store::compacted_version()` (#1355).

## [1.0.0-rc2]

### Changed

- Adjust release pipeline to cope with GitHub renaming debian packages containing tildes.

## [1.0.0-rc1]

### Changed

- By default, CCF is now installed under `/opt/ccf` rather than `/opt/ccf-x.y.z`.

## [0.99.4]

### Fixed

- Fixed use of `--curve-id` argument to `cchost`, which can now start a network with both node and service identities using curve `secp256r1` (#2516).

## [0.99.3]

### Added

- `kv::MapHandle::size()` can be used to get the number of entries in a given map.
- `kv::MapHandle::clear()` can be used to remove all entries from a map.

## [0.99.2]

### Changed

- The default constitution no longer contains `set_service_principal` or `remove_service_principal` since they are not used by the core framework. Instead any apps which wish to use these tables should add them to their own constitution. A [sample implementation](https://github.com/microsoft/CCF/tree/main/samples/constitutions/test/service_principals/actions.js) is available, and used in the CI tests.
- Proposal status now includes a `final_votes` and `vote_failures` map, recording the outcome of each vote per member. `failure_reason` and `failure_trace` have been consolidated into a single `failure` object, which is also used for `vote_failures`.

## [0.99.1]

### Added

- The service certificate is now returned as part of the `/node/network/` endpoint response (#2442).

### Changed

- `kv::Map` is now an alias to `kv::JsonSerialisedMap`, which means all existing applications using `kv::Map`s will now require `DECLARE_JSON...` macros for custom key and value types. `msgpack-c` is no longer available to apps and `MSGPACK_DEFINE` macros should be removed. Note that this change may affect throughput of existing applications, in which case an app-defined serialiser (or `kv::RawCopySerialisedMap`) should be used (#2449).
- `/node/state` endpoint also returns the `seqno` at which a node was started (i.e. `seqno` of the snapshot a node started from or `0` otherwise) (#2422).

### Removed

- `/gov/query` and `/gov/read` governance endpoints are removed (#2442).
- Lua governance is removed. `JS_GOVERNANCE` env var is no longer necessary, and JS constitution is the only governance script which must be provided and will be used by the service. `--gov-script` can no longer be passed to `cchost` or `sandbox.sh`.

## [0.99.0]

This is a bridging release to simplify the upgrade to 1.0. It includes the new JS constitution, but also supports the existing Lua governance so that users can upgrade in 2 steps - first implementing all of the changes below with their existing Lua governance, then upgrading to the JS governance. Lua governance will be removed in CCF 1.0. See [temporary docs](https://microsoft.github.io/CCF/ccf-0.99.0/governance/js_gov.html) for help with transitioning from Lua to JS.

The 1.0 release will require minimal changes from this release.

### Added

- A new `read_ledger.py` Python command line utility was added to parse and display the content of a ledger directory.
- `ccf-app` npm package to help with developing JavaScript and TypeScript CCF apps. See [docs](https://microsoft.github.io/CCF/main/build_apps/js_app.html) for further details (#2331).

### Changed

- Retired members are now deleted from the store, instead of being marked as `Retired` (#1401).
- `retire_member` proposal has been renamed to `remove_member` and is now idempotent (i.e. succeeds even if the member was already removed) (#1401).
- `accept_recovery` and `open_network` proposals have been merged into a single idempotent `transition_service_to_open` proposal (#1791).
- The `/tx` endpoint now takes a single `transaction_id` query parameter. For example, rather than calling `/node/tx?view=2&seqno=42`, call `/node/tx?transaction_id=2.42`.
- The `/commit` endpoint now returns a response with a single `transaction_id` rather than separate `view` and `seqno` fields.
- `UserRpcFrontend` has been removed, and the return value of `get_rpc_handler` which apps should construct is now simply a `ccf::RpcFrontend`.
- There is now a distinction between public and private headers. The public headers under `include/ccf` are those we expect apps to use, and others are implementation details which may change/be deprecated/be hidden in future. Most apps should now be including `"ccf/app_interface.h"` and `"ccf/common_endpoint_registry.h"`.
- Various endpoint-related types have moved under the `ccf::endpoints` namespace. Apps will need to rename these types where they are not using `auto`, for instance to `ccf::endpoints::EndpointContext` and `ccf::endpoints::ForwardingRequired`.
- Ledger entry frames are no longer serialised with `msgpack` (#2343).
- In JavaScript apps, the field `caller.jwt.key_issuer` in the `Request` object has been renamed `caller.jwt.keyIssuer` (#2362).
- The proposals `set_module`, `remove_module` and `set_js_app` have been removed and `deploy_js_app` renamed to `set_js_app` (#2391).

## [0.19.3]

### Changed

- The status filter passed to `/node/network/nodes` now takes the correct CamelCased values (#2238).

## [0.19.2]

### Added

- New `get_user_data_v1` and `get_member_data_v1` C++ API calls have been added to retrieve the data associated with users/members. The user/member data is no longer included in the `AuthnIdentity` caller struct (#2301).
- New `get_user_cert_v1` and `get_member_cert_v1` C++ API calls have been added to retrieve the PEM certificate of the users/members. The user/member certificate is no longer included in the `AuthnIdentity` caller struct (#2301).

### Changed

- String values in query parameters no longer need to be quoted. For instance, you should now call `/network/nodes?host=127.0.0.1` rather than `/network/nodes?host="127.0.0.1"` (#2309).
- Schema documentation for query parameters should now be added with `add_query_parameter`, rather than `set_auto_schema`. The `In` type of `set_auto_schema` should only be used to describe the request body (#2309).
- `json_adapter` will no longer try to convert query parameters to a JSON object. The JSON passed as an argument to these handlers will now be populated only by the request body. The query string should be parsed separately, and `http::parse_query(s)` is added as a starting point. This means strings in query parameters no longer need to be quoted (#2309).
- Enum values returned by built-in REST API endpoints are now PascalCase. Lua governance scripts that use enum values need to be updated as well, for example, `"ACTIVE"` becomes `"Active"` for member info. The same applies when using the `/gov/query` endpoint (#2152).
- Most service tables (e.g. for nodes and signatures) are now serialised as JSON instead of msgpack. Some tables (e.g. user and member certificates) are serialised as raw bytes for performance reasons (#2301).
- The users and members tables have been split into `public:ccf.gov.users.certs`/`public:ccf.gov.users.info` and `public:ccf.gov.members.certs`/`public:ccf.gov.members.encryption_public_keys`/`public:ccf.gov.members.info` respectively (#2301).
- TypeScript interface/class names have been renamed to PascalCase (#2325).

## [0.19.1]

### Added

- Historical point query support has been added to JavaScript endpoints (#2285).
- RSA key generation JavaScript endpoint (#2293).

### Changed

- `"readonly"` has been replaced by `"mode"` in `app.json` in JavaScript apps (#2285).

## [0.19.0]

### Changed

- `x-ccf-tx-view` and `x-ccf-tx-seqno` response headers have been removed, and replaced with `x-ms-ccf-transaction-id`. This includes both original fields, separated by a single `.`. Historical queries using `ccf::historical::adapter` should also pass a single combined `x-ms-ccf-transaction-id` header (#2257).
- Node unique identifier is now the hex-encoded string of the SHA-256 digest of the node's DER-encoded identity public key, which is also used as the node's quote report data. The `sandbox.sh` script still uses incrementing IDs to keep track of nodes and for their respective directories (#2241).
- Members and users unique identifier is now the hex-encoded string of the SHA-256 digest of their DER-encoded identity certificate (i.e. fingerprint), which has to be specified as the `keyId` field for signed HTTP requests (#2279).
- The receipt interface has changed, `/app/receipt?commit=23` is replaced by `/app/receipt?transaction_id=2.23`. Receipt fetching is now implemented as a historical query, which means that the first reponse(s) may be 202 with a Retry-After header. Receipts are now structured JSON, as opposed to a flat byte sequence, and `/app/receipt/verify` has been removed in favour of an [offline verification sample](https://microsoft.github.io/CCF/ccf-0.19.0/use_apps/verify_tx.html#transaction-receipts).
- `ccfapp::get_rpc_handler()` now takes a reference to a `ccf::AbstractNodeContext` rather than `ccf::AbstractNodeState`. The node state can be obtained from the context via `get_node_state()`.

### Removed

- `get_receipt_for_seqno_v1` has been removed. Handlers wanting to return receipts must now use the historical API, and can obtain a receipt via `ccf::historical::StatePtr`. See the [historical query with receipt sample](https://microsoft.github.io/CCF/ccf-0.19.0/build_apps/logging_cpp.html#receipts) for reference.
- `caller_id` endpoint has been removed. Members and users can now compute their unique identifier without interacting with CCF (#2279).
- `public:ccf.internal.members.certs_der`, `public:ccf.internal.users.certs_der`, `public:ccf.internal.members.digests` and `public:ccf.internal.users.digests` KV tables have been removed (#2279).
- `view_change_in_progress` field in `network/status` response has been removed (#2288).

## [0.18.5]

### Changed

- Historical query system now supports range queries.

## [0.18.4]

### Changed

- Governance proposals can be submitted successfully against secondaries (#2247)
- `set_ca_cert`/`remove_ca_cert` proposals have been renamed `set_ca_cert_bundle`/`remove_ca_cert_bundle` and now also accept a bundle of certificates encoded as concatenated PEM string (#2221). The `ca_cert_name` parameter to the `set_jwt_issuer` proposal has been renamed to `ca_cert_bundle_name`.

### Added

- Support for multiple key wrapping algorithms for C++ and JavaScript applications (#2246)

## [0.18.3]

### Changed

- Fixed format of `notBefore` and `notAfter` in node and network certificates (#2243).
- CCF now depends on [Open Enclave 0.14](https://github.com/openenclave/openenclave/releases/tag/v0.14.0).

## [0.18.2]

### Added

- Support for historical queries after ledger rekey and service recovery (#2200).

### Changed

- CCF now supports OpenSSL for many crypto tasks like hashing, signing, and signature verification (#2123).
- In progress ledger files no longer cause a node to crash when they are committed (#2209).

## [0.18.1]

### Changed

- `"id"` field in `state` endpoint response has been renamed to `"node_id"` (#2150).
- `user_id` endpoint is renamed `caller_id` (#2142).
- Nodes' quotes format updated to Open Enclave's `SGX_ECDSA`. Quote endorsements are also stored in CCF and can be retrieved via the `quotes/self` and `quotes` endpoints (#2161).
- `get_quote_for_this_node_v1()` takes a `QuoteInfo` structure (containing the format, raw quote and corresponding endorsements) as out parameter instead of the distinct format and raw quote as two out paramters (#2161).
- Several internal tables are renamed (#2166).
- `/node/network/nodes` correctly returns all nodes if no filter is specified (#2188).

## [0.18.0]

### Changed

- `endpoint_metrics` is renamed `api/metrics` and now returns an array of objects instead of nested path/method objects (#2068).
- Governance proposal ids are now digests of the proposal and store state observed during their creation, hex-encoded as strings. This makes votes entirely specific to an instance of a proposal without having to include a nonce. (#2104, #2135).
- `quote` endpoint has been renamed to `quotes/self` (#2149).
- `TxView`s have been renamed to `MapHandle`s, to clearly distinguish them from consensus views. Calls to `tx.get_view` must be replaced with `tx.rw`.
- `tx.rw` does not support retrieving multiple views in a single call. Instead of `auto [view1, view2] = tx.get_view(map1, map2);`, you must write `auto handle1 = tx.rw(map1); auto handle2 = tx.rw(map2);`.

### Added

- Added `get_version_of_previous_write(const K& k)` to `MapHandle`. If this entry was written to by a previous transaction, this returns the version at which that transaction was applied. See docs for more details.

### Removed

- The `x-ccf-global-commit` header is no longer sent with responses (#1586, #2144). This was a hint of global commit progress, but was known to be imprecise and unrelated to the executed transaction. Instead, clients should call `/commit` to monitor commit progress or `/tx` for a specific transaction.

## [0.17.2]

### Fixed

- Fixed incorrect ledger chunking on backup nodes when snapshotting is enabled (#2110).

## [0.17.1]

### Changed

- JS endpoints now list their auth policies by name, similar to C++ endpoints. The fields `require_client_identity`, `require_client_signature`, and `require_jwt_authentication` are removed, and should be replaced by `authn_policies`. For example, the previous default `"require_client_identity": true` should be replaced with `"authn_policies": ["user_cert"]`, an endpoint which would like to handle a JWT but will also accept unauthenticated requests would be `"authn_policies": ["jwt", "no_auth"]`, and a fully unauthenticated endpoint would be `"authn_policies": []`. See [docs](https://microsoft.github.io/CCF/main/build_apps/js_app_bundle.html#metadata) for further detail.

## [0.17.0]

### Added

- Versioned APIs for common CCF functionality: `get_status_for_txid_v1`, `get_last_committed_txid_v1`, `generate_openapi_document_v1`, `get_receipt_for_seqno_v1`, `get_quote_for_this_node_v1`. We will aim to support these function signatures long-term, and provide similar functionality with incremental version bumps when this is no longer possible. In particular, this enables building an app which does not expose the [default endpoints](https://microsoft.github.io/CCF/main/build_apps//logging_cpp.html#default-endpoints) but instead exposes similar functionality through its own API.

### Changed

- `/network`, `/network_info`, `/node/ids`, `/primary_info` have been restructured into `/network`, `/network/nodes`, `/network/nodes/{id}`, `/network/nodes/self`, `/network/nodes/primary` while also changing the response schemas (#1954).
- `/ack` responds with HTTP status `204` now instead of `200` and `true` as body (#2088).
- `/recovery_share` has new request and response schemas (#2089).

## [0.16.3]

### Changed

- To avoid accidentally unauthenticated endpoints, a vector of authentication policies must now be specified at construction (as a new argument to `make_endpoint`) rather than by calling `add_authentication`. The value `ccf::no_auth_required` must be used to explicitly indicate an unauthenticated endpoint.
- All `/gov` endpoints accept signature authentication alone correctly, regardless of session authentication.
- `ccf.CCFClient` now allows separate `session_auth` and `signing_auth` to be passed as construction time. `ccf.CCFClient.call()` no longer takes a `signed` argument, clients with a `signing_auth` always sign. Similarly, the `disable_session_auth` constructor argument is removed, the same effect can be achieved by setting `session_auth` to `None`.

## [0.16.2]

### Changed

- Snapshots are generated by default on the current primary node, every `10,000` committed transaction (#2029).
- Node information exposed in the API now correctly reports the public port when it differs from the local one. (#2001)
- All `/gov` endpoints accept signature authentication again. Read-only `/gov` endpoints had been incorrectly changed in [0.16.1] to accept session certification authentication only (#2033).

## [0.16.1]

### Added

- C++ endpoints can be omitted from OpenAPI with `set_openapi_hidden(true)` (#2008).
- JS endpoints can be omitted from OpenAPI if the `"openapi_hidden"` field in `app.json` is `true` (#2008).

### Changed

- Error responses of built-in endpoints are now JSON and follow the OData schema (#1919).
- Code ids are now deleted rather than marked as `RETIRED`. `ACTIVE` is replaced with the more precise `ALLOWED_TO_JOIN` (#1996).
- Authentication policies can be specified per-endpoint with `add_authentication`. Sample policies are implemented which check for a user TLS handshake, a member TLS handshake, a user HTTP signature, a member HTTP signature, and a valid JWT. This allows multiple policies per-endpoints, and decouples auth from frontends - apps can define member-only endpoints (#2010).
- By default, if no authentication policy is specified, endpoints are now unauthenticated and accessible to anyone (previously the default was user TLS handshakes, where the new default is equivalent to `set_require_client_identity(false)`).
- CCF now depends on [Open Enclave 0.13](https://github.com/openenclave/openenclave/releases/tag/v0.13.0).

### Removed

- The methods `Endpoint::set_require_client_signature`, `Endpoint::set_require_client_identity` and `Endpoint::set_require_jwt_authentication` are removed, and should be replaced by calls to `add_authentication`. For unauthenticated endpoints, either add no policies, or add the built-in `empty_auth` policy which accepts all requests.
  - `.set_require_client_signature(true)` must be replaced with `.add_authentication(user_signature_auth_policy)`
  - `.set_require_client_identity(true)` must be replaced with `.add_authentication(user_cert_auth_policy)`
  - `.set_require_jwt_authentication(true)` must be replaced with `.add_authentication(jwt_auth_policy)`

## [0.16.0]

### Added

- CLI options are printed on every node launch (#1923).
- JS logging sample app is included in CCF package (#1932).
- C++ apps can be built using cmake's `find_package(ccf REQUIRED)` (see [cmake sample](https://github.com/microsoft/CCF/blob/main/samples/apps/logging/CMakeLists.txt)) (#1947).

### Changed

- JWT signing keys are auto-refreshed immediately when adding a new issuer instead of waiting until the next auto-refresh event is due (#1978).
- Snapshots are only committed when proof of snapshot evidence is committed (#1972).
- Snapshot evidence must be validated before joining/recovering from snapshot (see [doc](https://microsoft.github.io/CCF/main/operations/ledger_snapshot.html#join-recover-from-snapshot)) (#1925).

### Fixed

- Ledger index is recovered correctly even if `--ledger-dir` directory is empty (#1953).
- Memory leak fixes (#1957, #1959, #1974, #1982).
- Consensus fixes (#1977, #1981).
- Enclave schedules messages in a fairer way (#1991).

### Security

- Hostname of TLS certificate is checked when auto-refreshing JWT signing keys (#1934).
- Evercrypt update to 0.3.0 (#1967).

## [0.15.2]

### Added

- JWT key auto-refresh (#1908), can be enabled by providing `"auto_refresh": true` and `"ca_cert_name": "..."` in `set_jwt_issuer` proposal.
  - Auto-refresh is currently only supported for providers following the OpenID Connect standard where keys are published under the `/.well-known/openid-configuration` path of the issuer URL.
  - `ca_cert_name` refers to a certificate stored with a `set_ca_cert` proposal and is used to validate the TLS connection to the provider endpoint.
- JWT signature validation (#1912), can be enabled with the `require_jwt_authentication` endpoint property.

### Changed

- Members can no longer vote multiple times on governance proposals (#1743).
- `update_ca_cert` proposal has been replaced by `set_ca_cert`/`remove_ca_cert` (#1917).

### Deprecated

- `set_js_app` proposal and `--js-app-script` argument are deprecated, and should be replaced by `deploy_js_app` and `--js-app-bundle`. See #1895 for an example of converting from the old style (JS embedded in a Lua script) to the new style (app bundle described by `app.json`).

### Removed

- `kv::Store::create` is removed.
- `luageneric` is removed.

## [0.15.1]

### Added

- [JWT documentation](https://microsoft.github.io/CCF/main/developers/auth/jwt.html#jwt-authentication) (#1875).
- [Member keys in HSM documentation](https://microsoft.github.io/CCF/main/members/hsm_keys.html) (#1884).

### Changed

- `/gov/ack/update_state_digest` and `/gov/ack` now only return/accept a hex string (#1873).
- `/node/quote` schema update (#1885).
- AFT consensus improvements (#1880, #1881).

## [0.15.0]

### Added

- Support for non-recovery members: only members with an associated public encryption key are handed recovery shares (#1866).
- AFT consensus verify entry validity (#1864).
- JWT validation in forum sample app (#1867).
- JavaScript endpoints OpenAPI definition is now included in `/api` (#1874).

### Changed

- The `keyId` field in the Authorization header must now be set to the hex-encoded SHA-256 digest of the corresponding member certificate encoded in PEM format. The `scurl.sh` script and Python client have been modified accordingly. `scurl.sh` can be run with `DISABLE_CLIENT_AUTH=1` (equivalent `disable_client_auth=False` argument to Python client) to issue signed requests without session-level client authentication (#1870).
- Governance endpoints no longer require session-level client authentication matching a member identity, the request signature now serves as authentication. The purpose of this change is to facilitate member key storage in systems such as HSMs (#1870).
- Support for [hs2019 scheme](https://tools.ietf.org/html/draft-cavage-http-signatures-12) for HTTP signatures (#1872).
  - `ecdsa-sha256` scheme will be deprecated in the next release.

## [0.14.3]

### Added

- Added support for storing JWT public signing keys (#1834).
  - The new proposals `set_jwt_issuer`, `remove_jwt_issuer`, and `set_jwt_public_signing_keys` can be generated with the latest version of the ccf Python package.
  - `sandbox.sh` has a new `--jwt-issuer <json-path>` argument to easily bootstrap with an initial set of signing keys using the `set_jwt_issuer` proposal.
  - See [`tests/npm-app/src/endpoints/jwt.ts`](https://github.com/microsoft/CCF/blob/70b09e53cfdc8cee946193319446f1e22aed948f/tests/npm-app/src/endpoints/jwt.ts#L23) for validating tokens received in the `Authorization` HTTP header in TypeScript.
  - Includes special support for SGX-attested signing keys as used in [MAA](https://docs.microsoft.com/en-us/azure/attestation/overview).

### Changed

- CCF now depends on [Open Enclave 0.12](https://github.com/openenclave/openenclave/releases/tag/v0.12.0) (#1830).
- `/app/user_id` now takes `{"cert": user_cert_as_pem_string}` rather than `{"cert": user_cert_as_der_list_of_bytes}` (#278).
- Members' recovery shares are now encrypted using [RSA-OAEP-256](https://docs.microsoft.com/en-gb/azure/key-vault/keys/about-keys#wrapkeyunwrapkey-encryptdecrypt) (#1841). This has the following implications:
  - Network's encryption key is no longer output by the first node of a CCF service is no longer required to decrypt recovery shares.
  - The latest version of the `submit_recovery_share.sh` script should be used.
  - The latest version of the `proposal_generator.py` should be used (please upgrade the [ccf Python package](https://microsoft.github.io/CCF/main/quickstart/install.html#python-package)).
- `submit_recovery_share.sh` script's `--rpc-address` argument has been removed. The node's address (e.g. `https://127.0.0.1:8000`) should be used directly as the first argument instead (#1841).
- The constitution's `pass` function now takes an extra argument: `proposer_id`, which contains the `member_id` of the member who submitted the proposal. To adjust for this change, replace `tables, calls, votes = ...` with `tables, calls, votes, proposer_id = ...` at the beginning of the `pass` definition.
- Bundled votes (ie. the `ballot` entry in `POST /proposals`) have been removed. Votes can either happen explicitly via `POST /proposals/{proposal_id}/votes`, or the constitution may choose to pass a proposal without separate votes by examining its contents and its proposer, as illustrated in the operating member constitution sample. The `--vote-against` flag in `proposal_generator.py`, has also been removed as a consequence.

### Fixed

- Added `tools.cmake` to the install, which `ccf_app.cmake` depends on and was missing from the previous release.

### Deprecated

- `kv::Store::create` is deprecated, and will be removed in a future release. It is no longer necessary to create a `kv::Map` from a `Store`, it can be constructed locally (`kv::Map<K, V> my_map("my_map_name");`) or accessed purely by name (`auto view = tx.get_view<K, V>("my_map_name");`) (#1847).

## [0.14.2]

### Changed

- The `start_test_network.sh` script has been replaced by [`sandbox.sh`](https://microsoft.github.io/CCF/main/quickstart/test_network.html). Users wishing to override the default network config (a single node on '127.0.0.1:8000') must now explictly specify if they should be started locally (eg. `-n 'local://127.4.4.5:7000'`) or on remote machine via password-less ssh (eg. `-n 'ssh://10.0.0.1:6000'`).
- `node/quote` endpoint now returns a single JSON object containing the node's quote (#1761).
- Calling `foreach` on a `TxView` now iterates over the entries which previously existed, ignoring any modifications made by the functor while iterating.
- JS: `ccf.kv.<map>.get(key)` returns `undefined` instead of throwing an exception if `key` does not exist.
- JS: `ccf.kv.<map>.delete(key)` returns `false` instead of throwing an exception if `key` does not exist, and `true` instead of `undefined` otherwise.
- JS: `ccf.kv.<map>.set(key, val)` returns the map object instead of `undefined`.

## [0.14.1]

### Added

- `/node/memory` endpoint exposing the maximum configured heap size, peak and current used sizes.

### Changed

- Public tables in the KV must now indicate this in their name (with a `public:` prefix), and internal tables have been renamed. Any governance or auditing scripts which operate over internal tables must use the new names (eg - `ccf.members` is now `public:ccf.gov.members`).
- `--member-info` on `cchost` can now take a third, optional file path to a JSON file containing additional member data (#1712).

### Removed

- `/api/schema` endpoints are removed, as the same information is now available in the OpenAPI document at `/api`.

### Deprecated

- Passing the `SecurityDomain` when creating a KV map is deprecated, and will be removed in a future release. This should be encoded in the table's name, with a `public:` prefix for public tables.

## [0.14.0]

### Added

- Nodes can recover rapidly from a snapshot, rather than needing to reprocess an entire ledger (#1656)
- Python client code wraps creation and replacement of an entire JS app bundle in a single operation (#1651)
- Snapshots are only usable when the corresponding evidence is committed (#1668).
- JSON data associated to each consortium member to facilitate flexible member roles (#1657).

### Changed

- `/api` endpoints return an OpenAPI document rather than a custom response (#1612, #1664)
- Python ledger types can process individual chunks as well as entire ledger (#1644)
- `POST recovery_share/submit` endpoint is renamed to `POST recovery_share` (#1660).

### Fixed

- Elections will not allow transactions which were reported as globally committed to be rolled back (#1641)

### Deprecated

- `lua_generic` app is deprecated and will be removed in a future release. Please migrate old Lua apps to JS

## [0.13.4]

### Changed

- Fixed infinite memory growth issue (#1639)
- Step CLI updated to 0.15.2 (#1636)

## [0.13.3]

### Added

- Sample TypeScript application (#1614, #1596)

### Changed

- Handlers can implement custom authorisation headers (#1203, #1563)
- Reduced CPU usage when nodes are idle (#1625, #1626)
- Upgrade to Open Enclave 0.11 (#1620, #1624)
- Snapshots now include view history, so nodes resuming from snapshots can accurately serve transaction status requests (#1616)
- Request is now passed as an argument to JavaScript handlers (#1604), which can return arbitrary content types (#1575)
- Quote RPC now returns an error when the quote cannot be found (#1594)
- Upgraded third party dependencies (#1589, #1588, #1576, #1572, #1573, #1570, #1569)
- Consensus types renamed from `raft` and `pbft` to `cft` and `bft` (#1591)

### Removed

- Notification server (#1582)

## [0.13.2]

### Added

- retire_node_code proposal (#1558)
- Ability to update a collection of JS modules in a single proposal (#1557)

## [0.13.1]

### Fixed

- Handle setting multiple subject alternative names correctly in node certificate (#1552)
- Fix host memory check on startup ecall (#1553)

## [0.13.0]

### Added

- Experimental
  - New CCF nodes can now join from a [snapshot](https://microsoft.github.io/CCF/ccf-0.13.0/operators/start_network.html#resuming-from-existing-snapshot) (#1500, #1532)
  - New KV maps can now be created dynamically in a transaction (#1507, #1528)

- CLI
  - Subject Name and Subject Alternative Names for the node certificates can now be passed to cchost using the --sn and --san CLI switches (#1537)
  - Signature and ledger splitting [flags](https://microsoft.github.io/CCF/ccf-0.13.0/operators/start_network.html#signature-interval) have been renamed more accurately (#1534)

- Governance
  - `user_data` can be set at user creation, as well as later (#1488)

- Javascript
  - `js_generic` endpoints are now modules with a single default call. Their dependencies can be stored in a separate table and loaded with `import`. (#1469, #1472, #1481, #1484)

### Fixed

- Retiring the primary from a network is now correctly handled (#1522)

### Deprecated

- CLI
  - `--domain=...` is superseded by `--san=dNSName:...` and will be removed in a future release

### Removed

- API
  - Removed redirection from legacy frontend names (`members` -> `gov`, `nodes` -> `node`, `users` -> `app`) (#1543)
  - Removed old `install()` API, replaced by `make_endpoint()` in [0.11.1](https://github.com/microsoft/CCF/releases/tag/ccf-0.11.1) (#1541)

## [0.12.2]

### Fixed

- Fix published containers

## [0.12.1]

### Changed

- Release tarball replaced by a .deb

### Fixed

- Fix LVI build for applications using CCF (#1466)

## [0.12.0]

### Added

- Tooling
  - New Python proposal and vote generator (#1370). See [docs](https://microsoft.github.io/CCF/ccf-0.12.0/members/proposals.html#creating-a-proposal).
  - New CCF tools Python package for client, ledger parsing and member proposal/vote generation (#1429, #1435). See [docs](https://microsoft.github.io/CCF/ccf-0.12.0/users/python_tutorial.html).
- HTTP endpoints
  - Templated URI for HTTP endpoints (#1384, #1393).
  - New `remove_user` proposal (#1379).
  - New node endpoints: `/node/state` and `/node/is_primary` (#1387, #1439)
  - New `metrics` endpoint (#1422).

### Changed

- Tooling
  - Updated version of Open Enclave (0.10) (#1424). Users should use the Intel PSW tested with Open Enclave 0.10, see Open Enclave releases notes: https://github.com/openenclave/openenclave/releases/tag/v0.10.0 for more details.
  - CCF releases no longer include a build of Open Enclave, instead the upstream binary release should be used. Playbooks and containers have been updated accordingly (#1437).
  - CCF is now built with LVI mitigations (#1427). CCF should now be built with a new LVI-enabled toolchain, available via CCF playbooks and containers.
  - Updated version of `snmalloc` (#1391).
- HTTP endpoints
  - Pass PEM certificates rather than byte-arrays (#1374).
  - Member `/ack` schema (#1395).
  - Authorisation HTTP request header now accepts unquoted values (#1411).
  - Fix double opening of `/app` on backups after recovery (#1445).
- Other
  - Merkle tree deserialisation fix (#1363).
  - Improve resilience of node-to-node channels (#1371).
  - First Raft election no longer fails (#1392).
  - Fix message leak (#1442).

### Removed

- `mkSign` endpoint (#1398).

## [0.11.7]

### Changed

1. Fix a bug that could cause signatures not to be recorded on transactions hitting conflicts (#1346)
2. Fix a bug that could allow transactions to be executed by members before a recovered network was fully opened (#1347)
3. Improve error reporting on transactions with invalid signatures (#1356)

### Added

1. All format and linting checks are now covered by `scripts/ci-checks.sh` (#1359)
2. `node/code` RPC returns all code versions and their status (#1351)

## [0.11.4]

### Changed

- Add clang-format to the application CI container, to facilitate application development (#1340)
- Websocket handlers are now distinct, and can be defined by passing `ws::Verb::WEBSOCKET` as a verb to `make_endpoint()` (#1333)
- Custom KV serialisation is [documented](https://microsoft.github.io/CCF/main/developers/kv/kv_serialisation.html#custom-key-and-value-types)

### Fixed

- Fix application runtime container, which had been missing a dependency in the previous release (#1340)

## [0.11.1]

### Added

- CLI tool for managing recovery shares (#1295). [usage](https://microsoft.github.io/CCF/main/members/accept_recovery.html#submitting-recovery-shares)
- New standard endpoint `node/ids` for retrieving node ID from IP address (#1319).
- Support for read-only transactions. Use `tx.get_read_only_view` to retrieve read-only views, and install with `make_read_only_endpoint` if all operations are read-only.
- Support for distinct handlers on the same URI. Each installed handler/endpoint is now associated with a single HTTP method, so you can install different operations on `POST /foo` and `GET /foo`.

### Changed

- The frontend names, used as a prefix on all URIs, have been changed. Calls to `/members/...` or `/users/...` should be replaced with `/gov/...` and `/app/...` respectively. The old paths will return HTTP redirects in this release, but may return 404 in a future release (#1325).
- App-handler installation API has changed. `install(URI, FN, READWRITE)` should be replaced with `make_endpoint(URI, VERB, FN).install()`. Existing apps should compile with deprecation warnings in this release, but the old API will be removed in a future release. See [this diff](https://github.com/microsoft/CCF/commit/7f131074027e3aeb5d469cf42e94acad5bf3e70a#diff-18609f46fab38755458a063d1079edaa) of logging.cpp for an example of the required changes.
- Improved quickstart documentation (#1298, #1316).
- Member ACKs are required, even when the service is opening (#1318).
- The naming scheme for releases has changed to be more consistent. The tags will now be in the form `ccf-X.Y.Z`.

## [0.11]

### Changed

- KV reorganisation to enable app-defined serialisation (#1179, #1216, #1234)

`kv.h` has been split into multiple headers so apps may need to add includes for `kv/store.h` and `kv/tx.h`. The typedefs `ccf::Store` and `ccf::Tx` have been removed; apps should now use `kv::Store` and `kv::Tx`.

CCF now deals internally only with serialised data in its tables, mapping byte-vectors to byte-vectors. By default all tables will convert their keys and values to msgpack, using the existing macros for user-defined types. Apps may define custom serialisers for their own types - see `kv/serialise_entry_json.h` for an example.

- Fixed issues that affected the accuracy of tx status reporting (#1157, #1150)
- All RPCs and external APIs now use `view` and `seqno` to describe the components of a transaction ID, regardless of the specific consensus implementation selected (#1187, #1227)
- Improved resiliency of recovery process (#1051)
- `foreach` early-exit semantics are now consistent (#1222)
- Third party dependency updates (#1144, #1148, #1149, #1151, #1155, #1255)
- All logging output now goes to stdout, and can be configured to be either JSON or plain text (#1258) [doc](https://microsoft.github.io/CCF/main/operators/node_output.html#json-formatting)
- Initial support for historical query handlers (#1207) [sample](https://github.com/microsoft/CCF/blob/main/src/apps/logging/logging.cpp#L262)
- Implement the equivalent of "log rolling" for the ledger (#1135) [doc](https://microsoft.github.io/CCF/main/operators/ledger.html)
- Internal RPCs renamed to follow more traditional REST conventions (#968) [doc](https://microsoft.github.io/CCF/main/operators/operator_rpc_api.html)

### Added

- Support for floating point types in default KV serialiser (#1174)
- The `start_test_network.sh` script now supports recovering an old network with the `--recover` flag (#1095) [doc](https://microsoft.github.io/CCF/main/users/deploy_app.html#recovering-a-service)
- Application CI and runtime containers are now available (#1178)
  1. `ccfciteam/ccf-app-ci:0.11` is recommended to build CCF applications
  2. `ccfciteam/ccf-app-run:0.11` is recommended to run CCF nodes, for example in k8s
- Initial websockets support (#629) [sample](https://github.com/microsoft/CCF/blob/main/tests/ws_scaffold.py#L21)

### Removed

- `ccf::Store` and `ccf::Tx` typdefs, in favour of `kv::Store` and `kv::Tx`.

## [0.10]

### Added

- Brand new versioned documentation: https://microsoft.github.io/CCF.
- New `/tx` endpoint to check that a transaction is committed (#1111). See [docs](https://microsoft.github.io/CCF/main/users/issue_commands.html#checking-for-commit).
- Disaster recovery is now performed with members key shares (#1101). See [docs](https://microsoft.github.io/CCF/main/members/accept_recovery.html).
- Open Enclave install is included in CCF install (#1125).
- New `sgxinfo.sh` script (#1081).
- New `--transaction-rate` flag to performance client (#1071).

### Changed

- CCF now uses Open Enclave 0.9 (#1098).
- `cchost`'s `--enclave-type` is `release` by default (#1083).
- `keygenerator.sh`'s `--gen-key-share` option renamed to `--gen-enc-key` to generate member encryption key (#1101).
- Enhanced view change support for PBFT (#1085, #1087, #1092).
- JavaScript demo logging app is now more generic (#1110).
- Updated method to retrieve time in enclave from host (#1100).
- Correct use of Everycrypt hashing (#1098).
- Maximum number of active members is 255 (#1107).
- Python infra: handle proposals correctly with single member (#1079).
- Dependencies updates (#1080, #1082).

### Removed

- `cchost` no longer outputs a sealed secrets file to be used for recovery (#1101).

## [0.9.3]

### Added

1. Install artifacts include `virtual` build (#1072)
2. `add_enclave_library_c` is exposed in `ccp_app.cmake` (#1073)

## [0.9.2]

### Added

- Handlers can decide if transaction writes are applied independently from error status (#1054)
- Scenario Perf Client is now part of the CCF install to facilitate performance tests (#1058)

### Changed

- Handle writes when host is reconnecting (#1038)
- Member tables are no longer whitelisted for raw_puts (#1041)
- Projects including CCF's CMake files now use the same build type default (#1057)

## [0.9.1]

### Added

- `cchost` now supports [file-based configuration](https://microsoft.github.io/CCF/operators/start_network.html#using-a-configuration-file), as well as command-line switches (#1013, #1019)

## [0.9]

This pre-release improves support for handling HTTP requests.

### Added

- Key shares will be accepted after multiple disaster recovery operations (#992).
- HTTP response headers and status can be set directly from handler (#921, #977).
- Handlers can be restricted to accept only specific HTTP verbs (#966).
- Handlers can accept requests without a matching client cert (#962).
- PBFT messages are authenticated by each receiving node (#947).
- snmalloc can be used as allocator (#943, #990).
- Performance optimisations (#946, #971).
- Install improvements (#983, #986).

### Changed

- HTTP request and responses no longer need to contain JSON-RPC objects (#930, #977).
- Files and binaries have been renamed to use a consistent `lower_snake_case` (#989). Most app includes should be unaffected, but users of the `luageneric` app should now look for `lua_generic`.
- Threading support relies on fixes from a recent build of OE (#990). Existing machines should re-run the ansible playbooks to install the current dependencies.
- Consensus is chosen at run-time, rather than build-time (#922).
- API for installing handlers has changed (#960). See the logging app or [documentation](https://microsoft.github.io/CCF/developers/logging_cpp.html#rpc-handler) for the current style.
- Several standard endpoints are now GET-only, and must be passed a URL query (ie `GET /users/getCommit?id=42`).

## [0.8.2]

### Changed

- CCF install can now be installed anywhere (#950).
- PBFT messages are now authenticated (#947).
- Miscellaneous performance improvements (#946).

## [0.8.1]

### Added

- PBFT timers can be set from`cchost` CLI (#929). See [docs](https://microsoft.github.io/CCF/developers/consensus.html#consensus-protocols).
- Nodes output their PID in a `cchost.pid` file on start-up (#927).
- (Experimental) Members can retrieve their decrypted recovery shares via `getEncryptedRecoveryShare` and submit the decrypted share via `submitRecoveryShare` (#932).

### Changed

- App handlers should set HTTP response fields instead of custom error codes (#921). See [docs](https://microsoft.github.io/CCF/developers/logging_cpp.html#rpc-handler).
- Single build for Raft and PBFT consensuses (#922, #929, #935).
- Members' proposals are forever rejected if they fail to execute (#930).
- Original consortium members can ACK (#933).
- PBFT performance improvements (#940, #942).
- PBFT ledger private tables are now encrypted (#939).

## [0.8]

This pre-release enables experimental support for running CCF with the PBFT consensus protocol. In providing an experimental release of CCF with PBFT we hope to get feedback from early adopters.

### Added

- Experimental PBFT support [docs](https://microsoft.github.io/CCF/developers/consensus.html)
- Increased threading support [docs](https://microsoft.github.io/CCF/developers/threading.html) (#831, #838)
- Governance proposals can now be rejected, which allows constitutions to implement veto power (#854)
- Support for non JSON-RPC payloads (#852)
- RPC to get the OE report (containing the SGX quote) of a specific node (#907)

### Changed

- Compatibility with msgpack 1.0.0
- Members now need to provide two public keys, an identity to sign their proposals and votes as before, and public key with which their recovery key share will be encrypted. `--member_cert` cli argument replaced with `--member-info` when starting up a network to allow this [docs](https://microsoft.github.io/CCF/operators/start_network.html)
- Member status is now a string, eg. `"ACTIVE"` rather than an integer (#827)
- User apps have access to standard user-cert lookup (#906)
- `get_rpc_handler()` now returns `UserRpcFrontend` instead of `RpcHandler` [docs](https://microsoft.github.io/CCF/developers/logging_cpp.html#rpc-handler) (#908)
- All governance RPC's must now be signed (#911)
- Test infra stores keys and certificates (e.g. `networkcert.pem`, `user0_privk.pem`) in new `workspace/<test_label>_common/` folder (#892)

### Removed

- FramedTCP support

## [0.7.1]

### Added

- Installed Python infrastructure can now be used to launch test networks of external builds (#809)
- Initial threading support, Raft nodes now execute transactions on multiple worker threads (#773, #822)

## [0.7]

This pre-release enables experimental support for Javascript as a CCF runtime, and switches the default transport to HTTP. FramedTCP is still supported in this release (`-DFTCP=ON`) but is deprecated and will be dropped in the next release.

### Changed

- Fixed node deadlock that could occur under heavy load (#628)
- Fixed vulnerability to possible replay attack (#419)
- CCF has an installable bundle (#742)
- HTTP is the default frame format (#744)

### Added

- Added support for re-keying the ledger (#50)
- Added QuickJS runtime and sample Javascript app (#668)

### Deprecated

- FramedTCP support. Please use the ccf_FTCP.tar.gz release bundle or build CCF with `-DFTCP=ON` if you require FTCP support.

## [0.6]

This pre-release enables support for HTTP in CCF

### Changed

- Quote format in `getQuotes` changed from string to vector of bytes (https://github.com/microsoft/CCF/pull/566)
- Improved error reporting and logging (https://github.com/microsoft/CCF/pull/572, https://github.com/microsoft/CCF/pull/577, https://github.com/microsoft/CCF/pull/620)
- Node certificates endorsed by the network (https://github.com/microsoft/CCF/pull/581)
- The [`keygenerator.sh`](https://github.com/microsoft/CCF/blob/v0.6/tests/keygenerator.sh) scripts replaces the `keygenerator` CLI utility to generate member and user identities.

### Added

- HTTP endpoint support when built with `-DHTTP=ON`, see https://microsoft.github.io/CCF/users/client.html for details.
- [Only when building with `-DHTTP=ON`] The new [`scurl.sh`](https://github.com/microsoft/CCF/blob/v0.6/tests/scurl.sh) script can be used to issue signed HTTP requests to CCF (e.g. for member votes). The script takes the same arguments as `curl`.
- `listMethods` RPC for luageneric app (https://github.com/microsoft/CCF/pull/570)
- `getReceipt`/`verifyReceipt` RPCs (https://github.com/microsoft/CCF/pull/567)
- Support for app-defined ACLs (https://github.com/microsoft/CCF/pull/590)

Binaries for `cchost` and `libluagenericenc.so` are attached to this release. Note that libluagenericenc.so should be signed before being deployed by CCF (see https://microsoft.github.io/CCF/developers/build_app.html#standalone-signing).

## [0.5]

This pre-release fixes minor issues and clarifies some of `cchost` command line options.

### Removed

- The `new_user` function in constitution scripts (e.g. `gov.lua`) should be deleted as it is now directly implemented inside CCF (https://github.com/microsoft/CCF/pull/550).
- `cmake -DTARGET=all` replaced with `cmake -DTARGET=sgx;virtual`. See https://microsoft.github.io/CCF/quickstart/build.html#build-switches for new values (https://github.com/microsoft/CCF/pull/513).

### Changed

- The members and users certificates can now be registered by the consortium using clients that are not the `memberclient` CLI (e.g. using the `tests/infra/jsonrpc.py` module) (https://github.com/microsoft/CCF/pull/550).
- Fix for Raft consensus to truncate the ledger whenever a rollback occurs and use `commit_idx` instead of `last_idx` in many places because of signatures (https://github.com/microsoft/CCF/pull/503).
- Join protocol over HTTP fix (https://github.com/microsoft/CCF/pull/550).
- Clearer error messages for when untrusted users/members issue transactions to CCF (https://github.com/microsoft/CCF/pull/530).
- `devcontainer.json` now points to right Dockerfile (https://github.com/microsoft/CCF/pull/543).
- `cchost --raft-election-timeout` CLI option default now set to 5000 ms (https://github.com/microsoft/CCF/pull/559).
- Better descriptions for `cchost` command line options (e.g. `--raft-election-timeout`) (https://github.com/microsoft/CCF/pull/559).

The `cchost`, `libluagenericenc.so`, `keygenerator` and `memberclient` are also attached to this release to start a CCF network with lua application.
Note that `libluagenericenc.so` should be signed before being deployed by CCF (see https://microsoft.github.io/CCF/developers/build_app.html#standalone-signing).

## [0.4]

In this preview release, it is possible to run CCF with the PBFT consensus algorithm, albeit with significant limitations.

The evercrypt submodule has been removed, the code is instead imported, to make release tarballs easier to use.

## [0.3]

This pre-release implements the genesis model described in the TR, with a distinct service opening phase. See https://microsoft.github.io/CCF/start_network.html for details.

Some discrepancies with the TR remain, and are being tracked under https://github.com/microsoft/CCF/milestone/2

## 0.2

Initial pre-release

[3.0.0-dev6]: https://github.com/microsoft/CCF/releases/tag/ccf-3.0.0-dev6
[3.0.0-dev5]: https://github.com/microsoft/CCF/releases/tag/ccf-3.0.0-dev5
[3.0.0-dev4]: https://github.com/microsoft/CCF/releases/tag/ccf-3.0.0-dev4
[3.0.0-dev3]: https://github.com/microsoft/CCF/releases/tag/ccf-3.0.0-dev3
[3.0.0-dev2]: https://github.com/microsoft/CCF/releases/tag/ccf-3.0.0-dev2
[3.0.0-dev1]: https://github.com/microsoft/CCF/releases/tag/ccf-3.0.0-dev1
[3.0.0-dev0]: https://github.com/microsoft/CCF/releases/tag/ccf-3.0.0-dev0
[2.0.0]: https://github.com/microsoft/CCF/releases/tag/ccf-2.0.0
[2.0.0-rc9]: https://github.com/microsoft/CCF/releases/tag/ccf-2.0.0-rc9
[2.0.0-rc8]: https://github.com/microsoft/CCF/releases/tag/ccf-2.0.0-rc8
[2.0.0-rc7]: https://github.com/microsoft/CCF/releases/tag/ccf-2.0.0-rc7
[2.0.0-rc6]: https://github.com/microsoft/CCF/releases/tag/ccf-2.0.0-rc6
[2.0.0-rc5]: https://github.com/microsoft/CCF/releases/tag/ccf-2.0.0-rc5
[2.0.0-rc4]: https://github.com/microsoft/CCF/releases/tag/ccf-2.0.0-rc4
[2.0.0-rc3]: https://github.com/microsoft/CCF/releases/tag/ccf-2.0.0-rc3
[2.0.0-rc2]: https://github.com/microsoft/CCF/releases/tag/ccf-2.0.0-rc2
[2.0.0-rc1]: https://github.com/microsoft/CCF/releases/tag/ccf-2.0.0-rc1
[2.0.0-rc0]: https://github.com/microsoft/CCF/releases/tag/ccf-2.0.0-rc0
[2.0.0-dev8]: https://github.com/microsoft/CCF/releases/tag/ccf-2.0.0-dev8
[2.0.0-dev7]: https://github.com/microsoft/CCF/releases/tag/ccf-2.0.0-dev7
[2.0.0-dev6]: https://github.com/microsoft/CCF/releases/tag/ccf-2.0.0-dev6
[2.0.0-dev5]: https://github.com/microsoft/CCF/releases/tag/ccf-2.0.0-dev5
[2.0.0-dev4]: https://github.com/microsoft/CCF/releases/tag/ccf-2.0.0-dev4
[2.0.0-dev3]: https://github.com/microsoft/CCF/releases/tag/ccf-2.0.0-dev3
[2.0.0-dev2]: https://github.com/microsoft/CCF/releases/tag/ccf-2.0.0-dev2
[2.0.0-dev1]: https://github.com/microsoft/CCF/releases/tag/ccf-2.0.0-dev1
[2.0.0-dev0]: https://github.com/microsoft/CCF/releases/tag/ccf-2.0.0-dev0
[1.0.4]: https://github.com/microsoft/CCF/releases/tag/ccf-1.0.4
[1.0.3]: https://github.com/microsoft/CCF/releases/tag/ccf-1.0.3
[1.0.2]: https://github.com/microsoft/CCF/releases/tag/ccf-1.0.2
[1.0.1]: https://github.com/microsoft/CCF/releases/tag/ccf-1.0.1
[1.0.0]: https://github.com/microsoft/CCF/releases/tag/ccf-1.0.0
[1.0.0-rc3]: https://github.com/microsoft/CCF/releases/tag/ccf-1.0.0-rc3
[1.0.0-rc2]: https://github.com/microsoft/CCF/releases/tag/ccf-1.0.0-rc2
[1.0.0-rc1]: https://github.com/microsoft/CCF/releases/tag/ccf-1.0.0-rc1
[0.99.4]: https://github.com/microsoft/CCF/releases/tag/ccf-0.99.4
[0.99.3]: https://github.com/microsoft/CCF/releases/tag/ccf-0.99.3
[0.99.2]: https://github.com/microsoft/CCF/releases/tag/ccf-0.99.2
[0.99.1]: https://github.com/microsoft/CCF/releases/tag/ccf-0.99.1
[0.99.0]: https://github.com/microsoft/CCF/releases/tag/ccf-0.99.0
[0.19.3]: https://github.com/microsoft/CCF/releases/tag/ccf-0.19.3
[0.19.2]: https://github.com/microsoft/CCF/releases/tag/ccf-0.19.2
[0.19.1]: https://github.com/microsoft/CCF/releases/tag/ccf-0.19.1
[0.19.0]: https://github.com/microsoft/CCF/releases/tag/ccf-0.19.0
[0.18.5]: https://github.com/microsoft/CCF/releases/tag/ccf-0.18.5
[0.18.4]: https://github.com/microsoft/CCF/releases/tag/ccf-0.18.4
[0.18.3]: https://github.com/microsoft/CCF/releases/tag/ccf-0.18.3
[0.18.2]: https://github.com/microsoft/CCF/releases/tag/ccf-0.18.2
[0.18.1]: https://github.com/microsoft/CCF/releases/tag/ccf-0.18.1
[0.18.0]: https://github.com/microsoft/CCF/releases/tag/ccf-0.18.0
[0.17.2]: https://github.com/microsoft/CCF/releases/tag/ccf-0.17.2
[0.17.1]: https://github.com/microsoft/CCF/releases/tag/ccf-0.17.1
[0.17.0]: https://github.com/microsoft/CCF/releases/tag/ccf-0.17.0
[0.16.3]: https://github.com/microsoft/CCF/releases/tag/ccf-0.16.3
[0.16.2]: https://github.com/microsoft/CCF/releases/tag/ccf-0.16.2
[0.16.1]: https://github.com/microsoft/CCF/releases/tag/ccf-0.16.1
[0.16.0]: https://github.com/microsoft/CCF/releases/tag/ccf-0.16.0
[0.15.2]: https://github.com/microsoft/CCF/releases/tag/ccf-0.15.2
[0.15.1]: https://github.com/microsoft/CCF/releases/tag/ccf-0.15.1
[0.15.0]: https://github.com/microsoft/CCF/releases/tag/ccf-0.15.0
[0.14.3]: https://github.com/microsoft/CCF/releases/tag/ccf-0.14.3
[0.14.2]: https://github.com/microsoft/CCF/releases/tag/ccf-0.14.2
[0.14.1]: https://github.com/microsoft/CCF/releases/tag/ccf-0.14.1
[0.14.0]: https://github.com/microsoft/CCF/releases/tag/ccf-0.14.0
[0.13.4]: https://github.com/microsoft/CCF/releases/tag/ccf-0.13.4
[0.13.3]: https://github.com/microsoft/CCF/releases/tag/ccf-0.13.3
[0.13.2]: https://github.com/microsoft/CCF/releases/tag/ccf-0.13.2
[0.13.1]: https://github.com/microsoft/CCF/releases/tag/ccf-0.13.1
[0.13.0]: https://github.com/microsoft/CCF/releases/tag/ccf-0.13.0
[0.12.2]: https://github.com/microsoft/CCF/releases/tag/ccf-0.12.2
[0.12.1]: https://github.com/microsoft/CCF/releases/tag/ccf-0.12.1
[0.12.0]: https://github.com/microsoft/CCF/releases/tag/ccf-0.12.0
[0.11.7]: https://github.com/microsoft/CCF/releases/tag/ccf-0.11.7
[0.11.4]: https://github.com/microsoft/CCF/releases/tag/ccf-0.11.4
[0.11.1]: https://github.com/microsoft/CCF/releases/tag/ccf-0.11.1
[0.11]: https://github.com/microsoft/CCF/releases/tag/0.11
[0.10]: https://github.com/microsoft/CCF/releases/tag/v0.10
[0.9.3]: https://github.com/microsoft/CCF/releases/tag/v0.9.3
[0.9.2]: https://github.com/microsoft/CCF/releases/tag/v0.9.2
[0.9.1]: https://github.com/microsoft/CCF/releases/tag/v0.9.1
[0.9]: https://github.com/microsoft/CCF/releases/tag/v0.9
[0.8.2]: https://github.com/microsoft/CCF/releases/tag/v0.8.2
[0.8.1]: https://github.com/microsoft/CCF/releases/tag/v0.8.1
[0.8]: https://github.com/microsoft/CCF/releases/tag/v0.8
[0.7.1]: https://github.com/microsoft/CCF/releases/tag/v0.7.1
[0.7]: https://github.com/microsoft/CCF/releases/tag/v0.7
[0.6]: https://github.com/microsoft/CCF/releases/tag/v0.6
[0.5]: https://github.com/microsoft/CCF/releases/tag/v0.5
[0.4]: https://github.com/microsoft/CCF/releases/tag/v0.4
[0.3]: https://github.com/microsoft/CCF/releases/tag/v0.3
[2.0.0-rc8]: https://github.com/microsoft/CCF/releases/tag/ccf-2.0.0-rc8
[unreleased]: https://github.com/microsoft/CCF/releases/tag/ccf-Unreleased
[3.0.0-dev4]: https://github.com/microsoft/CCF/releases/tag/ccf-3.0.0-dev4
[3.0.0-dev6]: https://github.com/microsoft/CCF/releases/tag/ccf-3.0.0-dev6
[3.0.0-dev7]: https://github.com/microsoft/CCF/releases/tag/ccf-3.0.0-dev7
[3.0.0-rc0]: https://github.com/microsoft/CCF/releases/tag/ccf-3.0.0-rc0
[3.0.0-rc2]: https://github.com/microsoft/CCF/releases/tag/ccf-3.0.0-rc2
[5.0.0]: https://github.com/microsoft/CCF/releases/tag/ccf-5.0.0
[7.0.0-dev0]: https://github.com/microsoft/CCF/releases/tag/ccf-7.0.0-dev0<|MERGE_RESOLUTION|>--- conflicted
+++ resolved
@@ -9,15 +9,13 @@
 
 [7.0.0-dev5]: https://github.com/microsoft/CCF/releases/tag/ccf-7.0.0-dev5
 
-<<<<<<< HEAD
 ### Added
 
 - Support for PreVote optimisation. Nodes understand and are able to respond to PreVote messages, but will not become pre-vote candidates themselves. (#7419)
-=======
+
 ### Changed
 
 - When the `fetch_recent_snapshot` behaviour is enabled by the node config, the Joiner will now prefer the peer's snapshot over _any_ local snapshot, regardless of version (#7314).
->>>>>>> 516fcaac
 
 ### Removed
 
