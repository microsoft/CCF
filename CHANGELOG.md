--- conflicted
+++ resolved
@@ -5,7 +5,6 @@
 The format is based on [Keep a Changelog](http://keepachangelog.com/en/1.0.0/)
 and this project adheres to [Semantic Versioning](http://semver.org/spec/v2.0.0.html).
 
-<<<<<<< HEAD
 ## [6.0.0-rc2]
 
 [6.0.0-rc2]: https://github.com/microsoft/CCF/releases/tag/6.0.0-rc2
@@ -13,15 +12,10 @@
 ### Removed
 
 - Internal logging macros (`LOG_INFO_FMT`, `LOG_DEBUG_FMT` etc) deprecated in 3.0 (#4024), have been removed and can no longer be used by application code. Replace with the `CCF_APP_*` equivalent (#6908).
-=======
-## 6.0.0-rc2
-
-[6.0.0-rc2]: https://github.com/microsoft/CCF/releases/tag/6.0.0-rc2
 
 ### Added
 
 - Releases now contain two RPMs, `ccf-devel` to support building CCF applications, and `ccf` to support running pre-built CCF applications (#6904).
->>>>>>> d998893b
 
 ## [6.0.0-rc1]
 
