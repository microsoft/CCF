# Changelog

All notable changes to this project will be documented in this file.

The format is based on [Keep a Changelog](http://keepachangelog.com/en/1.0.0/)
and this project adheres to [Semantic Versioning](http://semver.org/spec/v2.0.0.html).

## Unreleased

<<<<<<< HEAD
## Changed

- Failed recovery procedures no longer block subsequent recoveries: `.recovery` ledger files are now created while the recovery is in progress and ignored or deleted by nodes on startup (#3563).
=======
### Changed

- The entry point for creation of C++ apps is now `make_user_endpoints()`. The old entry point `get_rpc_handler()` has been removed.
>>>>>>> 5b40ba7b

## [2.0.0-rc1]

### Added

- The new `endorsement` configuration entry lets operators set the desired TLS certificate endorsement, either service-endorsed or node-endorsed (self-signed), for each network RPC interface of a node, defaulting to service-endorsed (#2875).
- A new governance action `request_ledger_chunk` to request the creation of a ledger chunk at the next signature (#3519).

### Changed

- Node RPC interfaces do not transition anymore from node-endorsed to service-endorsed TLS certificates but are fixed to a single configured type. While a given endorsement is not available yet (typically at start-up for service-endorsed certificates) the interface rejects TLS sessions instead of defaulting to a node-endorsed certificate (#2875).
- Add request details with additional URL components to JS + TS API: `request.url`, `request.route`, `request.method`, `request.hostname` (#3498).
- `cchost` can now run both SGX and virtual enclave libraries. `cchost.virtual` is no longer needed, and has been removed (#3476).

### Dependencies

- Upgraded Open Enclave to 0.17.6.

## [2.0.0-rc0]

See [documentation for code upgrade 1.x to 2.0](https://microsoft.github.io/CCF/main/operations/code_upgrade_1x.html) to upgrade an existing 1.x CCF service to 2.0

---

### Developer API

#### C++

- CCF is now built with Clang 10. It is strongly recommended that C++ applications upgrade to Clang 10 as well.
- Raised the minimum supported CMake version for building CCF to 3.16 (#2946).
- Removed `mbedtls` as cryptography and TLS library.

- Added `get_untrusted_host_time_v1` API. This can be used to retrieve a timestamp during endpoint execution, accurate to within a few milliseconds. Note that this timestamp comes directly from the host so is not trusted, and should not be used to make sensitive decisions within a transaction (#2550).
- Added `get_quotes_for_all_trusted_nodes_v1` API. This returns the ID and quote for all nodes which are currently trusted and participating in the service, for live audit (#2511).
- Added `get_metrics_v1` API to `BaseEndpointRegistry` for applications that do not make use of builtins and want to version or customise metrics output.
- Added `set_claims_digest()` API to `RpcContext`, see [documentation](https://microsoft.github.io/CCF/main/build_apps/logging_cpp.html#user-defined-claims-in-receipts) on how to use it to attach application-defined claims to transaction receipts.
- Added [indexing system](https://microsoft.github.io/CCF/main/architecture/indexing.html) to speed up historical queries (#3280, #3444).

- `ccf::historical::adapter_v2` now returns 404, with either `TransactionPendingOrUnknown` or `TransactionInvalid`, rather than 400 when a user performs a historical query for a transaction id that is not committed.
- `ccf::historical::AbstractStateCache::drop_requests()` renamed to `drop_cached_states()` (#3187).
- `get_state_at()` now returns receipts for signature transactions (#2785), see [documentation](https://microsoft.github.io/CCF/main/use_apps/verify_tx.html#transaction-receipts) for details.

Key-Value Store

- Added `kv::Value` and `kv::Set`, as a more error-proof alternative to `kv::Map`s which had a single key or meaningless values (#2599).
- Added `foreach_key` and `foreach_value` to C++ KV API, to iterate without deserializing both entries when only one is used (#2918).

#### JavaScript

- Added JavaScript bytecode caching to avoid repeated compilation overhead. See the [documentation](https://microsoft.github.io/CCF/main/build_apps/js_app_bundle.html#deployment) for more information (#2643).
- Added `ccf.crypto.verifySignature()` for verifying digital signatures to the JavaScript API (#2661).
- Added experimental JavaScript API `ccf.host.triggerSubprocess()` (#2461).

- `ccf.crypto.verifySignature()` previously required DER-encoded ECDSA signatures and now requires IEEE P1363 encoded signatures, aligning with the behavior of the Web Crypto API (#2735).
- `ccf.historical.getStateRange` / `ccf.historical.dropCachedStates` JavaScript APIs to manually retrieve historical state in endpoints declared as `"mode": "readonly"` (#3033).
- JavaScript endpoints with `"mode": "historical"` now expose the historical KV at `ccf.historicalState.kv` while `ccf.kv` always refers to the current KV state. Applications relying on the old behaviour should make their code forward-compatible before upgrading to 2.x with `const kv = ccf.historicalState.kv || ccf.kv`.
- Receipts accessible through JavaScript no longer contain the redundant `root` hash field. Applications should be changed to not rely on this field anymore before upgrading to 2.x.

---

### Governance

- Updated `actions.js` constitution fragment to record service-endorsed node certificate on the `transition_node_to_trusted` action. The constitution must be updated using the existing `set_constitution` proposal (#2844).
- The existing `transition_node_to_trusted` proposal action now requires a new `valid_from` argument (and optional `validity_period_days`, which defaults to the value of `maximum_node_certificate_validity_days`).
- The `proposal_generator` has been removed from the `ccf` Python package. The majority of proposals can be trivially constructed in existing client tooling, without needing to invoke Python. This also introduces parity between the default constitution and custom constitution actions - all should be constructed and called from the same governance client code. Some jinja templates are included in `samples/templates` for constructing careful ballots from existing proposals.

---

### Operations

#### `cchost` Configuration

- **Breaking change**: Configuration for CCF node is now a JSON configuration file passed in to `cchost` via `--config /path/to/config/file/` CLI argument. Existing CLI arguments have been removed. The `migrate_1_x_config.py` script (included in `ccf` Python package) should be used to migrate existing `.ini` configuration files to `.json` format (#3209).
- Added support for listening on multiple interfaces for incoming client RPCs, with individual session caps (#2628).
- The per-node session cap behaviour has changed. The `network.rpc_interfaces.<interface_name>.max_open_sessions_soft` is now a soft cap on the number of sessions. Beyond this, new sessions will receive a HTTP 503 error immediately after completing the TLS handshake. The existing hard cap (where sessions are closed immediately, before the TLS handshake) is still available, under the new argument `network.rpc_interfaces.<interface_name>.max_open_sessions_hard` (#2583).
- Snapshot files now include receipt of evidence transaction. Nodes can now join or recover a service from a standalone snapshot file. 2.x nodes can still make use of snapshots created by a 1.x node, as long as the ledger suffix containing the proof of evidence is also specified at start-up (#2998).
- If no `node_certificate.subject_alt_names` is specified at node start-up, the node certificate _Subject Alternative Name_ extension now defaults to the value of `published_address` of the first RPC interface (#2902).

#### Certificate(s) Validity Period

- Nodes certificates validity period is no longer hardcoded and must instead be set by operators and renewed by members (#2924):

  - The new `node_certificate.initial_validity_days` (defaults to 1 day) configuration entry lets operators set the initial validity period for the node certificate (valid from the current system time).
  - The new `command.start.service_configuration.maximum_node_certificate_validity_days` (defaults to 365 days) configuration entry sets the maximum validity period allowed for node certificates.
  - The new `set_node_certificate_validity` proposal action allows members to renew a node certificate (or `set_all_nodes_certificate_validity` equivalent action to renew _all_ trusted nodes certificates).

- Service certificate validity period is no longer hardcoded and must instead be set by operators and renewed by members (#3363):

  - The new `service_certificate_initial_validity_days` (defaults to 1 day) configuration entry lets operators set the initial validity period for the service certificate (valid from the current system time).
  - The new `maximum_service_certificate_validity_days` (defaults to 365 days) configuration entry sets the maximum validity period allowed for service certificate.
  - The new `set_service_certificate_validity` proposal action allows members to renew the service certificate.

#### Misc

- The service certificate output by first node default name is now `service_cert.pem` rather than `networkcert.pem` (#3363).
- Log more detailed errors on early startup (#3116).
- Format of node output RPC and node-to-node addresses files is now JSON (#3300).
- Joining nodes now present service-endorsed certificate in client TLS sessions _after_ they have observed their own addition to the store, rather than as soon as they have joined the service. Operators should monitor the initial progress of a new node using its self-signed certificate as TLS session certificate authority (#2844).

- Slow ledger IO operations will now be logged at level FAIL. The threshold over which logging will activate can be adjusted by the `slow_io_logging_threshold` configuration entry to cchost (#3067).
- Added a new `client_connection_timeout` configuration entry to specify the maximum time a node should wait before re-establishing failed client connections. This should be set to a significantly lower value than `consensus.election_timeout` (#2618).
- Nodes code digests are now extracted and cached at network join time in `public:ccf.gov.nodes.info`, and the `GET /node/quotes` and `GET /node/quotes/self` endpoints will use this cached value whenever possible (#2651).
- DNS resolution of client connections is now asynchronous (#3140).
- The curve-id selected for the identity of joining nodes no longer needs to match that of the network (#2525).
- Removed long-deprecated `--domain` argument from `cchost`. Node certificate Subject Alternative Names should be passed in via existing `node_certificate.subject_alt_names` configuration entry (#2798).
- Added experimental support for 2-transaction reconfiguration with CFT consensus, see [documentation](https://microsoft.github.io/CCF/main/overview/consensus/bft.html#two-transaction-reconfiguration). Note that mixing 1tx and 2tx nodes in the same network is unsupported and unsafe at this stage (#3097).

#### Fixed

- Fixed issue with ledger inconsistency when starting a new joiner node without a snapshot but with an existing ledger prefix (#3064).
- Fixed issue with join nodes which could get stuck if an election was triggered while catching up (#3169).

---

### Auditor

- Receipts now include the endorsed certificate of the node, as well as its node id, for convenience (#2991).
- Retired nodes are now removed from the store/ledger as soon as their retirement is committed (#3409).
- Service-endorsed node certificates are now recorded in a new `public:ccf.gov.nodes.endorsed_certificates` table, while the existing `cert` field in the `public:ccf.gov.nodes.info` table is now deprecated (#2844).
- New `split_ledger.py` utility to split existing ledger files (#3129).
- Python `ccf.read_ledger` module now accepts custom formatting rules for the key and value based on the key-value store table name (#2791).
- [Ledger entries](https://microsoft.github.io/CCF/main/architecture/ledger.html#transaction-format) now contain a `commit_evidence_digest`, as well as an optional `claims_digest` when `set_claims_digest()` is used. The digest of the write set was previously the per-transaction leaf in the Merkle Tree, but is now combined with the digest of the commit evidence and optionally the user claims when present. [Receipt verification instructions](https://microsoft.github.io/CCF/main/audit/receipts.html) have been amended accordingly. The presence of `commit_evidence` in receipts serves two purposes: giving the user access to the TxID without having to parse the write set, and proving that a transaction has been committed by the service. Transactions are flushed to disk eagerly by the primary to keep in-enclave memory use to a minimum, so the existence of a ledger suffix is not on its own indicative of its commit status. The digest of the commit evidence is in the ledger to allow audit and recovery, but only the disclosure of the commit evidence indicates that a transaction has been committed by the service

---

### Client API

- Added support for TLS 1.3 (now used by default).

- Added `GET /gov/jwt_keys/all` endpoint (#2519).
- Added new operator RPC `GET /node/js_metrics` returning the JavaScript bytecode size and whether the bytecode is used (#2643).
- Added a new `GET /node/metrics` endpoint which includes the count of active and peak concurrent sessions handled by the node (#2596).
- Added endpoint to obtain service configuration via `GET /node/service/configuration` (#3251).
- Added QuickJS version to RPC `GET /node/version` (#2643).
- Added a `GET /node/jwt_metrics` endpoint to monitor attempts and successes of key refresh for each issuer. See [documentation](https://microsoft.github.io/CCF/main/build_apps/auth/jwt.html#extracting-jwt-metrics) on how to use it.

- Schema of `GET /network/nodes/{node_id}` and `GET /network/nodes` endpoints has been modified to include all RPC interfaces (#3300).
- Improved performance for lookup of path-templated endpoints (#2918).
- CCF now responds to HTTP requests that could not be parsed with a 400 response including error details (#2652).

- Websockets endpoints are no longer supported. Usage is insufficient to justify ongoing maintenance.
- The `ccf` Python package no longer provides utilities to issue requests to a running CCF service. This is because CCF supports widely-used client-server protocols (TLS, HTTP) that should already be provided by libraries for all programming languages. The `ccf` Python package can still be used to audit the ledger and snapshot files (#3386).

---

### Dependencies

- Upgraded Open Enclave to 0.17.5.

## [2.0.0-dev8]

### Added

- Added `set_claims_digest()` API to `RpcContext`, see [documentation](https://microsoft.github.io/CCF/main/build_apps/logging_cpp.html#user-defined-claims-in-receipts) on how to use it to attach application-defined claims to transaction receipts.
- Added a `GET /jwt_metrics` endpoint to monitor attempts and successes of key refresh for each issuer. See [documentation](https://microsoft.github.io/CCF/main/build_apps/auth/jwt.html#extracting-jwt-metrics) on how to use it.

### Changed

- Service certificate validity period is no longer hardcoded and can instead be set by operators and renewed by members (#3363):
  - The new `service_certificate_initial_validity_days` (defaults to 1 day) configuration entry lets operators set the initial validity period for the service certificate (valid from the current system time).
  - The new `maximum_service_certificate_validity_days` (defaults to 365 days) configuration entry sets the maximum validity period allowed for service certificate.
  - The new `set_service_certificate_validity` proposal action allows members to renew the service certificate.
- Service certificate output by first node default name is now `service_cert.pem` rather than `networkcert.pem` (#3363).
- Retired nodes are now removed from the store/ledger as soon as their retirement is committed (#3409).

### Removed

- The `ccf` Python package no longer provides utilities to issue requests to a running CCF service. This is because CCF supports widely-used client-server protocols (TLS, HTTP) that should already be provided by libraries for all programming languages. The `ccf` Python package can still be used to audit the ledger and snapshot files (#3386).
- The `proposal_generator` has been removed from the `ccf` Python package. The majority of proposals can be trivially constructed in existing client tooling, without needing to invoke Python. This also introduces parity between the default constitution and custom constitution actions - all should be constructed and called from the same governance client code. Some jinja templates are included in `samples/templates` for constructing careful ballots from existing proposals.

## [2.0.0-dev7]

### Added

- Added endpoint to obtain service configuration via `/node/service/configuration` (#3251)

### Changed

- Breaking change: Configuration for CCF node is now a JSON configuration file passed in to `cchost` via `--config /path/to/config/file/` CLI argument. Existing CLI arguments have been removed. The `migrate_1_x_config.py` script (included in `ccf` Python package) should be used to migrate existing `.ini` configuration files to `.json` format (#3209).
- Format of node output RPC and node-to-node addresses files is now JSON (#3300).
- Schema of `GET /network/nodes/{node_id}` and `GET /network/nodes` endpoints has been modified to include all RPC interfaces (#3300).

### Renamed

- `ccf::historical::AbstractStateCache::drop_requests()` renamed to `drop_cached_states()` (#3187).

### Dependency

- Upgrade OpenEnclave from 0.17.2 to 0.17.5

## [2.0.0-dev6]

### Added

- Added experimental support for 2-transaction reconfiguration with CFT consensus (#3097), see [documentation](https://microsoft.github.io/CCF/main/overview/consensus/bft.html#two-transaction-reconfiguration). Note that mixing 1tx and 2tx nodes in the same network is unsupported and unsafe at this stage.

### Changed

- DNS resolution of client connections is now asynchronous.

### Fixed

- Fixed issue with join nodes which could get stuck if an election was triggered while catching up (#3169).

## [2.0.0-dev5]

### Added

- Receipts now include the endorsed certificate of the node, as well as its node id, for convenience (#2991).
- `get_metrics_v1` API to `BaseEndpointRegistry` for applications that do not make use of builtins and want to version or customise metrics output.
- Slow ledger IO operations will now be logged at level FAIL. The threshold over which logging will activate can be adjusted by the `--io-logging-threshold` CLI argument to cchost (#3067).
- Snapshot files now include receipt of evidence transaction. Nodes can now join or recover a service from a standalone snapshot file. 2.x nodes can still make use of snapshots created by a 1.x node, as long as the ledger suffix containing the proof of evidence is also specified at start-up (#2998).
- Nodes certificates validity period is no longer hardcoded and can instead be set by operators and renewed by members (#2924):
  - The new `--initial-node-cert-validity-days` (defaults to 1 day) CLI argument to cchost lets operators set the initial validity period for the node certificate (valid from the current system time).
  - The new `--max-allowed-node-cert-validity-days` (defaults to 365 days) CLI argument to cchost sets the maximum validity period allowed for node certificates.
  - The new `set_node_certificate_validity` proposal action allows members to renew a node certificate (or `set_all_nodes_certificate_validity` equivalent action to renew _all_ trusted nodes certificates).
  - The existing `transition_node_to_trusted` proposal action now requires a new `valid_from` argument (and optional `validity_period_days`, which defaults to the value of ``--max-allowed-node-cert-validity-days`).
- `ccf.historical.getStateRange` / `ccf.historical.dropCachedStates` JavaScript APIs to manually retrieve historical state in endpoints declared as `"mode": "readonly"` (#3033).
- Log more detailed errors on early startup (#3116).
- New `split_ledger.py` utility to split existing ledger files (#3129).

### Changed

- JavaScript endpoints with `"mode": "historical"` now expose the historical KV at `ccf.historicalState.kv` while `ccf.kv` always refers to the current KV state. Applications relying on the old behaviour should make their code forward-compatible before upgrading to 2.x with `const kv = ccf.historicalState.kv || ccf.kv`.

### Removed

- Receipts accessible through JavaScript no longer contain the redundant `root` hash field. Applications should be changed to not rely on this field anymore before upgrading to 2.x.

### Fixed

- Fixed issue with ledger inconsistency when starting a new joiner node without a snapshot but with an existing ledger prefix (#3064).

## [2.0.0-dev4]

### Added

- Added `foreach_key` and `foreach_value` to C++ KV API, to iterate without deserializing both entries when only one is used (#2918).
- `ccf::historical::adapter_v2` now returns 404, with either `TransactionPendingOrUnknown` or `TransactionInvalid`, rather than 400 when a user performs a historical query for a transaction id that is not committed.

### Changed

- Service-endorsed node certificates are now recorded in a new `public:ccf.gov.nodes.endorsed_certificates` table, while the existing `cert` field in the `public:ccf.gov.nodes.info` table is now deprecated (#2844).
- Joining nodes now present service-endorsed certificate in client TLS sessions _after_ they have observed their own addition to the store, rather than as soon as they have joined the service. Operators should monitor the initial progress of a new node using its self-signed certificate as TLS session certificate authority (#2844).
- Updated `actions.js` constitution fragment to record service-endorsed node certificate on the `transition_node_to_trusted` action. The constitution should be updated using the existing `set_constitution` proposal (#2844).
- Improved performance for lookup of path-templated endpoints (#2918).
- Raised the minimum supported CMake version for building CCF to 3.16 (#2946).

### Dependency

- Upgrade OpenEnclave from 0.17.1 to 0.17.2 (#2992)

## [2.0.0-dev3]

### Added

- Added support for listening on multiple interfaces for incoming client RPCs, with individual session caps (#2628).

### Changed

- Upgrade OpenEnclave from 0.17.0 to 0.17.1.
- `get_state_at()` now returns receipts for signature transactions (#2785), see [documentation](https://microsoft.github.io/CCF/main/use_apps/verify_tx.html#transaction-receipts) for details.
- Upgrade playbooks and base CI image to Ubuntu 20.04. CCF is now primarily developed and tested against Ubuntu 20.04.
- Python `ccf.read_ledger` module now accepts custom formatting rules for the key and value based on the key-value store table name (#2791).
- CCF is now built with Clang 10. It is recommended that C++ applications upgrade to Clang 10 as well.
- Internal `/gov/jwt_keys/refresh` endpoint has been moved to `/node/jwt_keys/refresh` (#2885).
- If no `--san` is specified at node start-up, the node certificate _Subject Alternative Name_ extension now defaults to the value of `--public-rpc-address` (#2902).

### Removed

- Remove long-deprecated `--domain` argument from `cchost`. Node certificate Subject Alternative Names should be passed in via existing `--san` argument (#2798).
- Removed Forum sample app.

## [2.0.0-dev2]

### Changed

- `ccf.crypto.verifySignature()` previously required DER-encoded ECDSA signatures and now requires IEEE P1363 encoded signatures, aligning with the behavior of the Web Crypto API (#2735).
- Upgrade OpenEnclave from 0.16.1 to 0.17.0.

### Added

- Nodes code digests are now extracted and cached at network join time in `public:ccf.gov.nodes.info`, and the `/node/quotes` and `/node/quotes/self` endpoints will use this cached value whenever possible (#2651).

### Removed

- Websockets endpoints are no longer supported. Usage is insufficient to justify ongoing maintenance.

### Bugfix

- Fixed incorrect transaction view returned in `x-ms-ccf-transaction-id` HTTP response header after primary change (i.e. new view) (#2755).

## [2.0.0-dev1]

### Added

- Added a new `--client-connection-timeout-ms` command line argument to `cchost` to specify the maximum time a node should wait before re-establishing failed client connections. This should be set to a significantly lower value than `--raft-election-timeout-ms` (#2618).
- Add `kv::Value` and `kv::Set`, as a more error-proof alternative to `kv::Map`s which had a single key or meaningless values (#2599).
- Added JavaScript bytecode caching to avoid repeated compilation overhead. See the [documentation](https://microsoft.github.io/CCF/main/build_apps/js_app_bundle.html#deployment) for more information (#2643).
- Added new operator RPC `/node/js_metrics` returning the JavaScript bytecode size and whether the bytecode is used (#2643).
- Added QuickJS version to RPC `/node/version` (#2643).
- Added `GET /gov/jwt_keys/all` endpoint (#2519).
- Added `ccf.crypto.verifySignature()` for verifying digital signatures to the JavaScript API (#2661).

### Changed

- CCF now responds to HTTP requests that could not be parsed with a 400 response including error details (#2652).

## [2.0.0-dev0]

### Added

- Added `get_untrusted_host_time_v1` API. This can be used to retrieve a timestamp during endpoint execution, accurate to within a few milliseconds. Note that this timestamp comes directly from the host so is not trusted, and should not be used to make sensitive decisions within a transaction (#2550).
- Added `get_quotes_for_all_trusted_nodes_v1` API. This returns the ID and quote for all nodes which are currently trusted and participating in the service, for live audit (#2511).
- Added node start-up check for `cchost` and enclave compatibility, which should both always be from the same release for a single node (#2532).
- Added a new `/node/version` endpoint to return the CCF version of a node (#2582).
- Added a new `/node/metrics` endpoint which includes the count of active and peak concurrent sessions handled by the node (#2596).
- Added experimental JavaScript API `ccf.host.triggerSubprocess()` (#2461).

### Changed

- The curve-id selected for the identity of joining nodes no longer needs to match that of the network (#2525).
- The per-node session cap behaviour has changed. The `--max-open-sessions` is now a soft cap on the number of sessions. Beyond this, new sessions will receive a HTTP 503 error immediately after completing the TLS handshake. The existing hard cap (where sessions are closed immediately, before the TLS handshake) is still available, under the new argument `--max-open-sessions-hard` (#2583).
- Requests with a url-encoded query string are now forwarded correctly from backups to the primary (#2587).
- Signed requests with a url-encoded query string are now handled correctly rather than rejected (#2592).
- Fixed consistency issue between ledger files on different nodes when snapshotting is active (#2607).

### Dependency

- Upgrade OpenEnclave from 0.15.0 to 0.16.1 (#2609)

## [1.0.4]

### Changed

- CCF now responds to HTTP requests that could not be parsed with a 400 response including error details (#2652).

## [1.0.3]

### Dependency

- Upgrade OpenEnclave from 0.15.0 to 0.16.1 (#2609)

## [1.0.2]

### Bugfix

- Fixed consistency issue between ledger files on different nodes when snapshotting is active (#2607).

## [1.0.1]

### Bugfix

- Requests with a url-encoded query string are now forwarded correctly from backups to the primary (#2587).
- Signed requests with a url-encoded query string are now handled correctly rather than rejected (#2592).

## [1.0.0]

The Confidential Consortium Framework CCF is an open-source framework for building a new category of secure, highly available, and performant applications that focus on multi-party compute and data.

This is the first long term support release for CCF. The 1.0 branch will only receive security and critical bug fixes, please see our [release policy](https://microsoft.github.io/CCF/main/build_apps/release_policy.html) for more detail.

Active development will continue on the `main` branch, and regular development snapshots including new features will continue to be published.

Browse our [documentation](https://microsoft.github.io/CCF/main/index.html) to get started with CCF, or [open a discussion on GitHub](https://github.com/microsoft/CCF/discussions) if you have any questions.

## [1.0.0-rc3]

### Changed

- Rename `Store::commit_version()` to the more accurate `Store::compacted_version()` (#1355).

## [1.0.0-rc2]

### Changed

- Adjust release pipeline to cope with GitHub renaming debian packages containing tildes.

## [1.0.0-rc1]

### Changed

- By default, CCF is now installed under `/opt/ccf` rather than `/opt/ccf-x.y.z`.

## [0.99.4]

### Fixed

- Fixed use of `--curve-id` argument to `cchost`, which can now start a network with both node and service identities using curve `secp256r1` (#2516).

## [0.99.3]

### Added

- `kv::MapHandle::size()` can be used to get the number of entries in a given map.
- `kv::MapHandle::clear()` can be used to remove all entries from a map.

## [0.99.2]

### Changed

- The default constitution no longer contains `set_service_principal` or `remove_service_principal` since they are not used by the core framework. Instead any apps which wish to use these tables should add them to their own constitution. A [sample implementation](https://github.com/microsoft/CCF/tree/main/samples/constitutions/test/service_principals/actions.js) is available, and used in the CI tests.
- Proposal status now includes a `final_votes` and `vote_failures` map, recording the outcome of each vote per member. `failure_reason` and `failure_trace` have been consolidated into a single `failure` object, which is also used for `vote_failures`.

## [0.99.1]

### Added

- The service certificate is now returned as part of the `/node/network/` endpoint response (#2442).

### Changed

- `kv::Map` is now an alias to `kv::JsonSerialisedMap`, which means all existing applications using `kv::Map`s will now require `DECLARE_JSON...` macros for custom key and value types. `msgpack-c` is no longer available to apps and `MSGPACK_DEFINE` macros should be removed. Note that this change may affect throughput of existing applications, in which case an app-defined serialiser (or `kv::RawCopySerialisedMap`) should be used (#2449).
- `/node/state` endpoint also returns the `seqno` at which a node was started (i.e. `seqno` of the snapshot a node started from or `0` otherwise) (#2422).

### Removed

- `/gov/query` and `/gov/read` governance endpoints are removed (#2442).
- Lua governance is removed. `JS_GOVERNANCE` env var is no longer necessary, and JS constitution is the only governance script which must be provided and will be used by the service. `--gov-script` can no longer be passed to `cchost` or `sandbox.sh`.

## [0.99.0]

This is a bridging release to simplify the upgrade to 1.0. It includes the new JS constitution, but also supports the existing Lua governance so that users can upgrade in 2 steps - first implementing all of the changes below with their existing Lua governance, then upgrading to the JS governance. Lua governance will be removed in CCF 1.0. See [temporary docs](https://microsoft.github.io/CCF/ccf-0.99.0/governance/js_gov.html) for help with transitioning from Lua to JS.

The 1.0 release will require minimal changes from this release.

### Added

- A new `read_ledger.py` Python command line utility was added to parse and display the content of a ledger directory.
- `ccf-app` npm package to help with developing JavaScript and TypeScript CCF apps. See [docs](https://microsoft.github.io/CCF/main/build_apps/js_app.html) for further details (#2331).

### Changed

- Retired members are now deleted from the store, instead of being marked as `Retired` (#1401).
- `retire_member` proposal has been renamed to `remove_member` and is now idempotent (i.e. succeeds even if the member was already removed) (#1401).
- `accept_recovery` and `open_network` proposals have been merged into a single idempotent `transition_service_to_open` proposal (#1791).
- The `/tx` endpoint now takes a single `transaction_id` query parameter. For example, rather than calling `/node/tx?view=2&seqno=42`, call `/node/tx?transaction_id=2.42`.
- The `/commit` endpoint now returns a response with a single `transaction_id` rather than separate `view` and `seqno` fields.
- `UserRpcFrontend` has been removed, and the return value of `get_rpc_handler` which apps should construct is now simply a `ccf::RpcFrontend`.
- There is now a distinction between public and private headers. The public headers under `include/ccf` are those we expect apps to use, and others are implementation details which may change/be deprecated/be hidden in future. Most apps should now be including `"ccf/app_interface.h"` and `"ccf/common_endpoint_registry.h"`.
- Various endpoint-related types have moved under the `ccf::endpoints` namespace. Apps will need to rename these types where they are not using `auto`, for instance to `ccf::endpoints::EndpointContext` and `ccf::endpoints::ForwardingRequired`.
- Ledger entry frames are no longer serialised with `msgpack` (#2343).
- In JavaScript apps, the field `caller.jwt.key_issuer` in the `Request` object has been renamed `caller.jwt.keyIssuer` (#2362).
- The proposals `set_module`, `remove_module` and `set_js_app` have been removed and `deploy_js_app` renamed to `set_js_app` (#2391).

## [0.19.3]

### Changed

- The status filter passed to `/node/network/nodes` now takes the correct CamelCased values (#2238).

## [0.19.2]

### Added

- New `get_user_data_v1` and `get_member_data_v1` C++ API calls have been added to retrieve the data associated with users/members. The user/member data is no longer included in the `AuthnIdentity` caller struct (#2301).
- New `get_user_cert_v1` and `get_member_cert_v1` C++ API calls have been added to retrieve the PEM certificate of the users/members. The user/member certificate is no longer included in the `AuthnIdentity` caller struct (#2301).

### Changed

- String values in query parameters no longer need to be quoted. For instance, you should now call `/network/nodes?host=127.0.0.1` rather than `/network/nodes?host="127.0.0.1"` (#2309).
- Schema documentation for query parameters should now be added with `add_query_parameter`, rather than `set_auto_schema`. The `In` type of `set_auto_schema` should only be used to describe the request body (#2309).
- `json_adapter` will no longer try to convert query parameters to a JSON object. The JSON passed as an argument to these handlers will now be populated only by the request body. The query string should be parsed separately, and `http::parse_query(s)` is added as a starting point. This means strings in query parameters no longer need to be quoted (#2309).
- Enum values returned by built-in REST API endpoints are now PascalCase. Lua governance scripts that use enum values need to be updated as well, for example, `"ACTIVE"` becomes `"Active"` for member info. The same applies when using the `/gov/query` endpoint (#2152).
- Most service tables (e.g. for nodes and signatures) are now serialised as JSON instead of msgpack. Some tables (e.g. user and member certificates) are serialised as raw bytes for performance reasons (#2301).
- The users and members tables have been split into `public:ccf.gov.users.certs`/`public:ccf.gov.users.info` and `public:ccf.gov.members.certs`/`public:ccf.gov.members.encryption_public_keys`/`public:ccf.gov.members.info` respectively (#2301).
- TypeScript interface/class names have been renamed to PascalCase (#2325).

## [0.19.1]

### Added

- Historical point query support has been added to JavaScript endpoints (#2285).
- RSA key generation JavaScript endpoint (#2293).

### Changed

- `"readonly"` has been replaced by `"mode"` in `app.json` in JavaScript apps (#2285).

## [0.19.0]

### Changed

- `x-ccf-tx-view` and `x-ccf-tx-seqno` response headers have been removed, and replaced with `x-ms-ccf-transaction-id`. This includes both original fields, separated by a single `.`. Historical queries using `ccf::historical::adapter` should also pass a single combined `x-ms-ccf-transaction-id` header (#2257).
- Node unique identifier is now the hex-encoded string of the SHA-256 digest of the node's DER-encoded identity public key, which is also used as the node's quote report data. The `sandbox.sh` script still uses incrementing IDs to keep track of nodes and for their respective directories (#2241).
- Members and users unique identifier is now the hex-encoded string of the SHA-256 digest of their DER-encoded identity certificate (i.e. fingerprint), which has to be specified as the `keyId` field for signed HTTP requests (#2279).
- The receipt interface has changed, `/app/receipt?commit=23` is replaced by `/app/receipt?transaction_id=2.23`. Receipt fetching is now implemented as a historical query, which means that the first reponse(s) may be 202 with a Retry-After header. Receipts are now structured JSON, as opposed to a flat byte sequence, and `/app/receipt/verify` has been removed in favour of an [offline verification sample](https://microsoft.github.io/CCF/ccf-0.19.0/use_apps/verify_tx.html#transaction-receipts).
- `ccfapp::get_rpc_handler()` now takes a reference to a `ccf::AbstractNodeContext` rather than `ccf::AbstractNodeState`. The node state can be obtained from the context via `get_node_state()`.

### Removed

- `get_receipt_for_seqno_v1` has been removed. Handlers wanting to return receipts must now use the historical API, and can obtain a receipt via `ccf::historical::StatePtr`. See the [historical query with receipt sample](https://microsoft.github.io/CCF/ccf-0.19.0/build_apps/logging_cpp.html#receipts) for reference.
- `caller_id` endpoint has been removed. Members and users can now compute their unique identifier without interacting with CCF (#2279).
- `public:ccf.internal.members.certs_der`, `public:ccf.internal.users.certs_der`, `public:ccf.internal.members.digests` and `public:ccf.internal.users.digests` KV tables have been removed (#2279).
- `view_change_in_progress` field in `network/status` response has been removed (#2288).

## [0.18.5]

### Changed

- Historical query system now supports range queries.

## [0.18.4]

### Changed

- Governance proposals can be submitted successfully against secondaries (#2247)
- `set_ca_cert`/`remove_ca_cert` proposals have been renamed `set_ca_cert_bundle`/`remove_ca_cert_bundle` and now also accept a bundle of certificates encoded as concatenated PEM string (#2221). The `ca_cert_name` parameter to the `set_jwt_issuer` proposal has been renamed to `ca_cert_bundle_name`.

### Added

- Support for multiple key wrapping algorithms for C++ and JavaScript applications (#2246)

## [0.18.3]

### Changed

- Fixed format of `notBefore` and `notAfter` in node and network certificates (#2243).
- CCF now depends on [Open Enclave 0.14](https://github.com/openenclave/openenclave/releases/tag/v0.14.0).

## [0.18.2]

### Added

- Support for historical queries after ledger rekey and service recovery (#2200).

### Changed

- CCF now supports OpenSSL for many crypto tasks like hashing, signing, and signature verification (#2123).
- In progress ledger files no longer cause a node to crash when they are committed (#2209).

## [0.18.1]

### Changed

- `"id"` field in `state` endpoint response has been renamed to `"node_id"` (#2150).
- `user_id` endpoint is renamed `caller_id` (#2142).
- Nodes' quotes format updated to Open Enclave's `SGX_ECDSA`. Quote endorsements are also stored in CCF and can be retrieved via the `quotes/self` and `quotes` endpoints (#2161).
- `get_quote_for_this_node_v1()` takes a `QuoteInfo` structure (containing the format, raw quote and corresponding endorsements) as out parameter instead of the distinct format and raw quote as two out paramters (#2161).
- Several internal tables are renamed (#2166).
- `/node/network/nodes` correctly returns all nodes if no filter is specified (#2188).

## [0.18.0]

### Changed

- `endpoint_metrics` is renamed `api/metrics` and now returns an array of objects instead of nested path/method objects (#2068).
- Governance proposal ids are now digests of the proposal and store state observed during their creation, hex-encoded as strings. This makes votes entirely specific to an instance of a proposal without having to include a nonce. (#2104, #2135).
- `quote` endpoint has been renamed to `quotes/self` (#2149).
- `TxView`s have been renamed to `MapHandle`s, to clearly distinguish them from consensus views. Calls to `tx.get_view` must be replaced with `tx.rw`.
- `tx.rw` does not support retrieving multiple views in a single call. Instead of `auto [view1, view2] = tx.get_view(map1, map2);`, you must write `auto handle1 = tx.rw(map1); auto handle2 = tx.rw(map2);`.

### Added

- Added `get_version_of_previous_write(const K& k)` to `MapHandle`. If this entry was written to by a previous transaction, this returns the version at which that transaction was applied. See docs for more details.

### Removed

- The `x-ccf-global-commit` header is no longer sent with responses (#1586, #2144). This was a hint of global commit progress, but was known to be imprecise and unrelated to the executed transaction. Instead, clients should call `/commit` to monitor commit progress or `/tx` for a specific transaction.

## [0.17.2]

### Fixed

- Fixed incorrect ledger chunking on backup nodes when snapshotting is enabled (#2110).

## [0.17.1]

### Changed

- JS endpoints now list their auth policies by name, similar to C++ endpoints. The fields `require_client_identity`, `require_client_signature`, and `require_jwt_authentication` are removed, and should be replaced by `authn_policies`. For example, the previous default `"require_client_identity": true` should be replaced with `"authn_policies": ["user_cert"]`, an endpoint which would like to handle a JWT but will also accept unauthenticated requests would be `"authn_policies": ["jwt", "no_auth"]`, and a fully unauthenticated endpoint would be `"authn_policies": []`. See [docs](https://microsoft.github.io/CCF/main/build_apps/js_app_bundle.html#metadata) for further detail.

## [0.17.0]

### Added

- Versioned APIs for common CCF functionality: `get_status_for_txid_v1`, `get_last_committed_txid_v1`, `generate_openapi_document_v1`, `get_receipt_for_seqno_v1`, `get_quote_for_this_node_v1`. We will aim to support these function signatures long-term, and provide similar functionality with incremental version bumps when this is no longer possible. In particular, this enables building an app which does not expose the [default endpoints](https://microsoft.github.io/CCF/main/build_apps//logging_cpp.html#default-endpoints) but instead exposes similar functionality through its own API.

### Changed

- `/network`, `/network_info`, `/node/ids`, `/primary_info` have been restructured into `/network`, `/network/nodes`, `/network/nodes/{id}`, `/network/nodes/self`, `/network/nodes/primary` while also changing the response schemas (#1954).
- `/ack` responds with HTTP status `204` now instead of `200` and `true` as body (#2088).
- `/recovery_share` has new request and response schemas (#2089).

## [0.16.3]

### Changed

- To avoid accidentally unauthenticated endpoints, a vector of authentication policies must now be specified at construction (as a new argument to `make_endpoint`) rather than by calling `add_authentication`. The value `ccf::no_auth_required` must be used to explicitly indicate an unauthenticated endpoint.
- All `/gov` endpoints accept signature authentication alone correctly, regardless of session authentication.
- `ccf.CCFClient` now allows separate `session_auth` and `signing_auth` to be passed as construction time. `ccf.CCFClient.call()` no longer takes a `signed` argument, clients with a `signing_auth` always sign. Similarly, the `disable_session_auth` constructor argument is removed, the same effect can be achieved by setting `session_auth` to `None`.

## [0.16.2]

### Changed

- Snapshots are generated by default on the current primary node, every `10,000` committed transaction (#2029).
- Node information exposed in the API now correctly reports the public port when it differs from the local one. (#2001)
- All `/gov` endpoints accept signature authentication again. Read-only `/gov` endpoints had been incorrectly changed in [0.16.1] to accept session certification authentication only (#2033).

## [0.16.1]

### Added

- C++ endpoints can be omitted from OpenAPI with `set_openapi_hidden(true)` (#2008).
- JS endpoints can be omitted from OpenAPI if the `"openapi_hidden"` field in `app.json` is `true` (#2008).

### Changed

- Error responses of built-in endpoints are now JSON and follow the OData schema (#1919).
- Code ids are now deleted rather than marked as `RETIRED`. `ACTIVE` is replaced with the more precise `ALLOWED_TO_JOIN` (#1996).
- Authentication policies can be specified per-endpoint with `add_authentication`. Sample policies are implemented which check for a user TLS handshake, a member TLS handshake, a user HTTP signature, a member HTTP signature, and a valid JWT. This allows multiple policies per-endpoints, and decouples auth from frontends - apps can define member-only endpoints (#2010).
- By default, if no authentication policy is specified, endpoints are now unauthenticated and accessible to anyone (previously the default was user TLS handshakes, where the new default is equivalent to `set_require_client_identity(false)`).
- CCF now depends on [Open Enclave 0.13](https://github.com/openenclave/openenclave/releases/tag/v0.13.0).

### Removed

- The methods `Endpoint::set_require_client_signature`, `Endpoint::set_require_client_identity` and `Endpoint::set_require_jwt_authentication` are removed, and should be replaced by calls to `add_authentication`. For unauthenticated endpoints, either add no policies, or add the built-in `empty_auth` policy which accepts all requests.
  - `.set_require_client_signature(true)` must be replaced with `.add_authentication(user_signature_auth_policy)`
  - `.set_require_client_identity(true)` must be replaced with `.add_authentication(user_cert_auth_policy)`
  - `.set_require_jwt_authentication(true)` must be replaced with `.add_authentication(jwt_auth_policy)`

## [0.16.0]

### Added

- CLI options are printed on every node launch (#1923).
- JS logging sample app is included in CCF package (#1932).
- C++ apps can be built using cmake's `find_package(ccf REQUIRED)` (see [cmake sample](https://github.com/microsoft/CCF/blob/main/samples/apps/logging/CMakeLists.txt)) (#1947).

### Changed

- JWT signing keys are auto-refreshed immediately when adding a new issuer instead of waiting until the next auto-refresh event is due (#1978).
- Snapshots are only committed when proof of snapshot evidence is committed (#1972).
- Snapshot evidence must be validated before joining/recovering from snapshot (see [doc](https://microsoft.github.io/CCF/main/operations/ledger_snapshot.html#join-recover-from-snapshot)) (#1925).

### Fixed

- Ledger index is recovered correctly even if `--ledger-dir` directory is empty (#1953).
- Memory leak fixes (#1957, #1959, #1974, #1982).
- Consensus fixes (#1977, #1981).
- Enclave schedules messages in a fairer way (#1991).

### Security

- Hostname of TLS certificate is checked when auto-refreshing JWT signing keys (#1934).
- Evercrypt update to 0.3.0 (#1967).

## [0.15.2]

### Added

- JWT key auto-refresh (#1908), can be enabled by providing `"auto_refresh": true` and `"ca_cert_name": "..."` in `set_jwt_issuer` proposal.
  - Auto-refresh is currently only supported for providers following the OpenID Connect standard where keys are published under the `/.well-known/openid-configuration` path of the issuer URL.
  - `ca_cert_name` refers to a certificate stored with a `set_ca_cert` proposal and is used to validate the TLS connection to the provider endpoint.
- JWT signature validation (#1912), can be enabled with the `require_jwt_authentication` endpoint property.

### Changed

- Members can no longer vote multiple times on governance proposals (#1743).
- `update_ca_cert` proposal has been replaced by `set_ca_cert`/`remove_ca_cert` (#1917).

### Deprecated

- `set_js_app` proposal and `--js-app-script` argument are deprecated, and should be replaced by `deploy_js_app` and `--js-app-bundle`. See #1895 for an example of converting from the old style (JS embedded in a Lua script) to the new style (app bundle described by `app.json`).

### Removed

- `kv::Store::create` is removed.
- `luageneric` is removed.

## [0.15.1]

### Added

- [JWT documentation](https://microsoft.github.io/CCF/main/developers/auth/jwt.html#jwt-authentication) (#1875).
- [Member keys in HSM documentation](https://microsoft.github.io/CCF/main/members/hsm_keys.html) (#1884).

### Changed

- `/gov/ack/update_state_digest` and `/gov/ack` now only return/accept a hex string (#1873).
- `/node/quote` schema update (#1885).
- AFT consensus improvements (#1880, #1881).

## [0.15.0]

### Added

- Support for non-recovery members: only members with an associated public encryption key are handed recovery shares (#1866).
- AFT consensus verify entry validity (#1864).
- JWT validation in forum sample app (#1867).
- JavaScript endpoints OpenAPI definition is now included in `/api` (#1874).

### Changed

- The `keyId` field in the Authorization header must now be set to the hex-encoded SHA-256 digest of the corresponding member certificate encoded in PEM format. The `scurl.sh` script and Python client have been modified accordingly. `scurl.sh` can be run with `DISABLE_CLIENT_AUTH=1` (equivalent `disable_client_auth=False` argument to Python client) to issue signed requests without session-level client authentication (#1870).
- Governance endpoints no longer require session-level client authentication matching a member identity, the request signature now serves as authentication. The purpose of this change is to facilitate member key storage in systems such as HSMs (#1870).
- Support for [hs2019 scheme](https://tools.ietf.org/html/draft-cavage-http-signatures-12) for HTTP signatures (#1872).
  - `ecdsa-sha256` scheme will be deprecated in the next release.

## [0.14.3]

### Added

- Added support for storing JWT public signing keys (#1834).
  - The new proposals `set_jwt_issuer`, `remove_jwt_issuer`, and `set_jwt_public_signing_keys` can be generated with the latest version of the ccf Python package.
  - `sandbox.sh` has a new `--jwt-issuer <json-path>` argument to easily bootstrap with an initial set of signing keys using the `set_jwt_issuer` proposal.
  - See [`tests/npm-app/src/endpoints/jwt.ts`](https://github.com/microsoft/CCF/blob/70b09e53cfdc8cee946193319446f1e22aed948f/tests/npm-app/src/endpoints/jwt.ts#L23) for validating tokens received in the `Authorization` HTTP header in TypeScript.
  - Includes special support for SGX-attested signing keys as used in [MAA](https://docs.microsoft.com/en-us/azure/attestation/overview).

### Changed

- CCF now depends on [Open Enclave 0.12](https://github.com/openenclave/openenclave/releases/tag/v0.12.0) (#1830).
- `/app/user_id` now takes `{"cert": user_cert_as_pem_string}` rather than `{"cert": user_cert_as_der_list_of_bytes}` (#278).
- Members' recovery shares are now encrypted using [RSA-OAEP-256](https://docs.microsoft.com/en-gb/azure/key-vault/keys/about-keys#wrapkeyunwrapkey-encryptdecrypt) (#1841). This has the following implications:
  - Network's encryption key is no longer output by the first node of a CCF service is no longer required to decrypt recovery shares.
  - The latest version of the `submit_recovery_share.sh` script should be used.
  - The latest version of the `proposal_generator.py` should be used (please upgrade the [ccf Python package](https://microsoft.github.io/CCF/main/quickstart/install.html#python-package)).
- `submit_recovery_share.sh` script's `--rpc-address` argument has been removed. The node's address (e.g. `https://127.0.0.1:8000`) should be used directly as the first argument instead (#1841).
- The constitution's `pass` function now takes an extra argument: `proposer_id`, which contains the `member_id` of the member who submitted the proposal. To adjust for this change, replace `tables, calls, votes = ...` with `tables, calls, votes, proposer_id = ...` at the beginning of the `pass` definition.
- Bundled votes (ie. the `ballot` entry in `POST /proposals`) have been removed. Votes can either happen explicitly via `POST /proposals/{proposal_id}/votes`, or the constitution may choose to pass a proposal without separate votes by examining its contents and its proposer, as illustrated in the operating member constitution sample. The `--vote-against` flag in `proposal_generator.py`, has also been removed as a consequence.

### Fixed

- Added `tools.cmake` to the install, which `ccf_app.cmake` depends on and was missing from the previous release.

### Deprecated

- `kv::Store::create` is deprecated, and will be removed in a future release. It is no longer necessary to create a `kv::Map` from a `Store`, it can be constructed locally (`kv::Map<K, V> my_map("my_map_name");`) or accessed purely by name (`auto view = tx.get_view<K, V>("my_map_name");`) (#1847).

## [0.14.2]

### Changed

- The `start_test_network.sh` script has been replaced by [`sandbox.sh`](https://microsoft.github.io/CCF/main/quickstart/test_network.html). Users wishing to override the default network config (a single node on '127.0.0.1:8000') must now explictly specify if they should be started locally (eg. `-n 'local://127.4.4.5:7000'`) or on remote machine via password-less ssh (eg. `-n 'ssh://10.0.0.1:6000'`).
- `node/quote` endpoint now returns a single JSON object containing the node's quote (#1761).
- Calling `foreach` on a `TxView` now iterates over the entries which previously existed, ignoring any modifications made by the functor while iterating.
- JS: `ccf.kv.<map>.get(key)` returns `undefined` instead of throwing an exception if `key` does not exist.
- JS: `ccf.kv.<map>.delete(key)` returns `false` instead of throwing an exception if `key` does not exist, and `true` instead of `undefined` otherwise.
- JS: `ccf.kv.<map>.set(key, val)` returns the map object instead of `undefined`.

## [0.14.1]

### Added

- `/node/memory` endpoint exposing the maximum configured heap size, peak and current used sizes.

### Changed

- Public tables in the KV must now indicate this in their name (with a `public:` prefix), and internal tables have been renamed. Any governance or auditing scripts which operate over internal tables must use the new names (eg - `ccf.members` is now `public:ccf.gov.members`).
- `--member-info` on `cchost` can now take a third, optional file path to a JSON file containing additional member data (#1712).

### Removed

- `/api/schema` endpoints are removed, as the same information is now available in the OpenAPI document at `/api`.

### Deprecated

- Passing the `SecurityDomain` when creating a KV map is deprecated, and will be removed in a future release. This should be encoded in the table's name, with a `public:` prefix for public tables.

## [0.14.0]

### Added

- Nodes can recover rapidly from a snapshot, rather than needing to reprocess an entire ledger (#1656)
- Python client code wraps creation and replacement of an entire JS app bundle in a single operation (#1651)
- Snapshots are only usable when the corresponding evidence is committed (#1668).
- JSON data associated to each consortium member to facilitate flexible member roles (#1657).

### Changed

- `/api` endpoints return an OpenAPI document rather than a custom response (#1612, #1664)
- Python ledger types can process individual chunks as well as entire ledger (#1644)
- `POST recovery_share/submit` endpoint is renamed to `POST recovery_share` (#1660).

### Fixed

- Elections will not allow transactions which were reported as globally committed to be rolled back (#1641)

### Deprecated

- `lua_generic` app is deprecated and will be removed in a future release. Please migrate old Lua apps to JS

## [0.13.4]

### Changed

- Fixed infinite memory growth issue (#1639)
- Step CLI updated to 0.15.2 (#1636)

## [0.13.3]

### Added

- Sample TypeScript application (#1614, #1596)

### Changed

- Handlers can implement custom authorisation headers (#1203, #1563)
- Reduced CPU usage when nodes are idle (#1625, #1626)
- Upgrade to Open Enclave 0.11 (#1620, #1624)
- Snapshots now include view history, so nodes resuming from snapshots can accurately serve transaction status requests (#1616)
- Request is now passed as an argument to JavaScript handlers (#1604), which can return arbitrary content types (#1575)
- Quote RPC now returns an error when the quote cannot be found (#1594)
- Upgraded third party dependencies (#1589, #1588, #1576, #1572, #1573, #1570, #1569)
- Consensus types renamed from `raft` and `pbft` to `cft` and `bft` (#1591)

### Removed

- Notification server (#1582)

## [0.13.2]

### Added

- retire_node_code proposal (#1558)
- Ability to update a collection of JS modules in a single proposal (#1557)

## [0.13.1]

### Fixed

- Handle setting multiple subject alternative names correctly in node certificate (#1552)
- Fix host memory check on startup ecall (#1553)

## [0.13.0]

### Added

- Experimental

  - New CCF nodes can now join from a [snapshot](https://microsoft.github.io/CCF/ccf-0.13.0/operators/start_network.html#resuming-from-existing-snapshot) (#1500, #1532)
  - New KV maps can now be created dynamically in a transaction (#1507, #1528)

- CLI

  - Subject Name and Subject Alternative Names for the node certificates can now be passed to cchost using the --sn and --san CLI switches (#1537)
  - Signature and ledger splitting [flags](https://microsoft.github.io/CCF/ccf-0.13.0/operators/start_network.html#signature-interval) have been renamed more accurately (#1534)

- Governance

  - `user_data` can be set at user creation, as well as later (#1488)

- Javascript
  - `js_generic` endpoints are now modules with a single default call. Their dependencies can be stored in a separate table and loaded with `import`. (#1469, #1472, #1481, #1484)

### Fixed

- Retiring the primary from a network is now correctly handled (#1522)

### Deprecated

- CLI
  - `--domain=...` is superseded by `--san=dNSName:...` and will be removed in a future release

### Removed

- API
  - Removed redirection from legacy frontend names (`members` -> `gov`, `nodes` -> `node`, `users` -> `app`) (#1543)
  - Removed old `install()` API, replaced by `make_endpoint()` in [0.11.1](https://github.com/microsoft/CCF/releases/tag/ccf-0.11.1) (#1541)

## [0.12.2]

### Fixed

- Fix published containers

## [0.12.1]

### Changed

- Release tarball replaced by a .deb

### Fixed

- Fix LVI build for applications using CCF (#1466)

## [0.12.0]

### Added

- Tooling
  - New Python proposal and vote generator (#1370). See [docs](https://microsoft.github.io/CCF/ccf-0.12.0/members/proposals.html#creating-a-proposal).
  - New CCF tools Python package for client, ledger parsing and member proposal/vote generation (#1429, #1435). See [docs](https://microsoft.github.io/CCF/ccf-0.12.0/users/python_tutorial.html).
- HTTP endpoints
  - Templated URI for HTTP endpoints (#1384, #1393).
  - New `remove_user` proposal (#1379).
  - New node endpoints: `/node/state` and `/node/is_primary` (#1387, #1439)
  - New `metrics` endpoint (#1422).

### Changed

- Tooling
  - Updated version of Open Enclave (0.10) (#1424). Users should use the Intel PSW tested with Open Enclave 0.10, see Open Enclave releases notes: https://github.com/openenclave/openenclave/releases/tag/v0.10.0 for more details.
  - CCF releases no longer include a build of Open Enclave, instead the upstream binary release should be used. Playbooks and containers have been updated accordingly (#1437).
  - CCF is now built with LVI mitigations (#1427). CCF should now be built with a new LVI-enabled toolchain, available via CCF playbooks and containers.
  - Updated version of `snmalloc` (#1391).
- HTTP endpoints
  - Pass PEM certificates rather than byte-arrays (#1374).
  - Member `/ack` schema (#1395).
  - Authorisation HTTP request header now accepts unquoted values (#1411).
  - Fix double opening of `/app` on backups after recovery (#1445).
- Other
  - Merkle tree deserialisation fix (#1363).
  - Improve resilience of node-to-node channels (#1371).
  - First Raft election no longer fails (#1392).
  - Fix message leak (#1442).

### Removed

- `mkSign` endpoint (#1398).

## [0.11.7]

### Changed

1. Fix a bug that could cause signatures not to be recorded on transactions hitting conflicts (#1346)
2. Fix a bug that could allow transactions to be executed by members before a recovered network was fully opened (#1347)
3. Improve error reporting on transactions with invalid signatures (#1356)

### Added

1. All format and linting checks are now covered by `scripts/ci-checks.sh` (#1359)
2. `node/code` RPC returns all code versions and their status (#1351)

## [0.11.4]

### Changed

- Add clang-format to the application CI container, to facilitate application development (#1340)
- Websocket handlers are now distinct, and can be defined by passing `ws::Verb::WEBSOCKET` as a verb to `make_endpoint()` (#1333)
- Custom KV serialisation is [documented](https://microsoft.github.io/CCF/main/developers/kv/kv_serialisation.html#custom-key-and-value-types)

### Fixed

- Fix application runtime container, which had been missing a dependency in the previous release (#1340)

## [0.11.1]

### Added

- CLI tool for managing recovery shares (#1295). [usage](https://microsoft.github.io/CCF/main/members/accept_recovery.html#submitting-recovery-shares)
- New standard endpoint `node/ids` for retrieving node ID from IP address (#1319).
- Support for read-only transactions. Use `tx.get_read_only_view` to retrieve read-only views, and install with `make_read_only_endpoint` if all operations are read-only.
- Support for distinct handlers on the same URI. Each installed handler/endpoint is now associated with a single HTTP method, so you can install different operations on `POST /foo` and `GET /foo`.

### Changed

- The frontend names, used as a prefix on all URIs, have been changed. Calls to `/members/...` or `/users/...` should be replaced with `/gov/...` and `/app/...` respectively. The old paths will return HTTP redirects in this release, but may return 404 in a future release (#1325).
- App-handler installation API has changed. `install(URI, FN, READWRITE)` should be replaced with `make_endpoint(URI, VERB, FN).install()`. Existing apps should compile with deprecation warnings in this release, but the old API will be removed in a future release. See [this diff](https://github.com/microsoft/CCF/commit/7f131074027e3aeb5d469cf42e94acad5bf3e70a#diff-18609f46fab38755458a063d1079edaa) of logging.cpp for an example of the required changes.
- Improved quickstart documentation (#1298, #1316).
- Member ACKs are required, even when the service is opening (#1318).
- The naming scheme for releases has changed to be more consistent. The tags will now be in the form `ccf-X.Y.Z`.

## [0.11]

### Changed

- KV reorganisation to enable app-defined serialisation (#1179, #1216, #1234)

`kv.h` has been split into multiple headers so apps may need to add includes for `kv/store.h` and `kv/tx.h`. The typedefs `ccf::Store` and `ccf::Tx` have been removed; apps should now use `kv::Store` and `kv::Tx`.

CCF now deals internally only with serialised data in its tables, mapping byte-vectors to byte-vectors. By default all tables will convert their keys and values to msgpack, using the existing macros for user-defined types. Apps may define custom serialisers for their own types - see `kv/serialise_entry_json.h` for an example.

- Fixed issues that affected the accuracy of tx status reporting (#1157, #1150)
- All RPCs and external APIs now use `view` and `seqno` to describe the components of a transaction ID, regardless of the specific consensus implementation selected (#1187, #1227)
- Improved resiliency of recovery process (#1051)
- `foreach` early-exit semantics are now consistent (#1222)
- Third party dependency updates (#1144, #1148, #1149, #1151, #1155, #1255)
- All logging output now goes to stdout, and can be configured to be either JSON or plain text (#1258) [doc](https://microsoft.github.io/CCF/main/operators/node_output.html#json-formatting)
- Initial support for historical query handlers (#1207) [sample](https://github.com/microsoft/CCF/blob/main/src/apps/logging/logging.cpp#L262)
- Implement the equivalent of "log rolling" for the ledger (#1135) [doc](https://microsoft.github.io/CCF/main/operators/ledger.html)
- Internal RPCs renamed to follow more traditional REST conventions (#968) [doc](https://microsoft.github.io/CCF/main/operators/operator_rpc_api.html)

### Added

- Support for floating point types in default KV serialiser (#1174)
- The `start_test_network.sh` script now supports recovering an old network with the `--recover` flag (#1095) [doc](https://microsoft.github.io/CCF/main/users/deploy_app.html#recovering-a-service)
- Application CI and runtime containers are now available (#1178)
  1. `ccfciteam/ccf-app-ci:0.11` is recommended to build CCF applications
  2. `ccfciteam/ccf-app-run:0.11` is recommended to run CCF nodes, for example in k8s
- Initial websockets support (#629) [sample](https://github.com/microsoft/CCF/blob/main/tests/ws_scaffold.py#L21)

### Removed

- `ccf::Store` and `ccf::Tx` typdefs, in favour of `kv::Store` and `kv::Tx`.

## [0.10]

### Added

- Brand new versioned documentation: https://microsoft.github.io/CCF.
- New `/tx` endpoint to check that a transaction is committed (#1111). See [docs](https://microsoft.github.io/CCF/main/users/issue_commands.html#checking-for-commit).
- Disaster recovery is now performed with members key shares (#1101). See [docs](https://microsoft.github.io/CCF/main/members/accept_recovery.html).
- Open Enclave install is included in CCF install (#1125).
- New `sgxinfo.sh` script (#1081).
- New `--transaction-rate` flag to performance client (#1071).

### Changed

- CCF now uses Open Enclave 0.9 (#1098).
- `cchost`'s `--enclave-type` is `release` by default (#1083).
- `keygenerator.sh`'s `--gen-key-share` option renamed to `--gen-enc-key` to generate member encryption key (#1101).
- Enhanced view change support for PBFT (#1085, #1087, #1092).
- JavaScript demo logging app is now more generic (#1110).
- Updated method to retrieve time in enclave from host (#1100).
- Correct use of Everycrypt hashing (#1098).
- Maximum number of active members is 255 (#1107).
- Python infra: handle proposals correctly with single member (#1079).
- Dependencies updates (#1080, #1082).

### Removed

- `cchost` no longer outputs a sealed secrets file to be used for recovery (#1101).

## [0.9.3]

### Added

1. Install artifacts include `virtual` build (#1072)
2. `add_enclave_library_c` is exposed in `ccp_app.cmake` (#1073)

## [0.9.2]

### Added

- Handlers can decide if transaction writes are applied independently from error status (#1054)
- Scenario Perf Client is now part of the CCF install to facilitate performance tests (#1058)

### Changed

- Handle writes when host is reconnecting (#1038)
- Member tables are no longer whitelisted for raw_puts (#1041)
- Projects including CCF's CMake files now use the same build type default (#1057)

## [0.9.1]

### Added

- `cchost` now supports [file-based configuration](https://microsoft.github.io/CCF/operators/start_network.html#using-a-configuration-file), as well as command-line switches (#1013, #1019)

## [0.9]

This pre-release improves support for handling HTTP requests.

### Added

- Key shares will be accepted after multiple disaster recovery operations (#992).
- HTTP response headers and status can be set directly from handler (#921, #977).
- Handlers can be restricted to accept only specific HTTP verbs (#966).
- Handlers can accept requests without a matching client cert (#962).
- PBFT messages are authenticated by each receiving node (#947).
- snmalloc can be used as allocator (#943, #990).
- Performance optimisations (#946, #971).
- Install improvements (#983, #986).

### Changed

- HTTP request and responses no longer need to contain JSON-RPC objects (#930, #977).
- Files and binaries have been renamed to use a consistent `lower_snake_case` (#989). Most app includes should be unaffected, but users of the `luageneric` app should now look for `lua_generic`.
- Threading support relies on fixes from a recent build of OE (#990). Existing machines should re-run the ansible playbooks to install the current dependencies.
- Consensus is chosen at run-time, rather than build-time (#922).
- API for installing handlers has changed (#960). See the logging app or [documentation](https://microsoft.github.io/CCF/developers/logging_cpp.html#rpc-handler) for the current style.
- Several standard endpoints are now GET-only, and must be passed a URL query (ie `GET /users/getCommit?id=42`).

## [0.8.2]

### Changed

- CCF install can now be installed anywhere (#950).
- PBFT messages are now authenticated (#947).
- Miscellaneous performance improvements (#946).

## [0.8.1]

### Added

- PBFT timers can be set from`cchost` CLI (#929). See [docs](https://microsoft.github.io/CCF/developers/consensus.html#consensus-protocols).
- Nodes output their PID in a `cchost.pid` file on start-up (#927).
- (Experimental) Members can retrieve their decrypted recovery shares via `getEncryptedRecoveryShare` and submit the decrypted share via `submitRecoveryShare` (#932).

### Changed

- App handlers should set HTTP response fields instead of custom error codes (#921). See [docs](https://microsoft.github.io/CCF/developers/logging_cpp.html#rpc-handler).
- Single build for Raft and PBFT consensuses (#922, #929, #935).
- Members' proposals are forever rejected if they fail to execute (#930).
- Original consortium members can ACK (#933).
- PBFT performance improvements (#940, #942).
- PBFT ledger private tables are now encrypted (#939).

## [0.8]

This pre-release enables experimental support for running CCF with the PBFT consensus protocol. In providing an experimental release of CCF with PBFT we hope to get feedback from early adopters.

### Added

- Experimental PBFT support [docs](https://microsoft.github.io/CCF/developers/consensus.html)
- Increased threading support [docs](https://microsoft.github.io/CCF/developers/threading.html) (#831, #838)
- Governance proposals can now be rejected, which allows constitutions to implement veto power (#854)
- Support for non JSON-RPC payloads (#852)
- RPC to get the OE report (containing the SGX quote) of a specific node (#907)

### Changed

- Compatibility with msgpack 1.0.0
- Members now need to provide two public keys, an identity to sign their proposals and votes as before, and public key with which their recovery key share will be encrypted. `--member_cert` cli argument replaced with `--member-info` when starting up a network to allow this [docs](https://microsoft.github.io/CCF/operators/start_network.html)
- Member status is now a string, eg. `"ACTIVE"` rather than an integer (#827)
- User apps have access to standard user-cert lookup (#906)
- `get_rpc_handler()` now returns `UserRpcFrontend` instead of `RpcHandler` [docs](https://microsoft.github.io/CCF/developers/logging_cpp.html#rpc-handler) (#908)
- All governance RPC's must now be signed (#911)
- Test infra stores keys and certificates (e.g. `networkcert.pem`, `user0_privk.pem`) in new `workspace/<test_label>_common/` folder (#892)

### Removed

- FramedTCP support

## [0.7.1]

### Added

- Installed Python infrastructure can now be used to launch test networks of external builds (#809)
- Initial threading support, Raft nodes now execute transactions on multiple worker threads (#773, #822)

## [0.7]

This pre-release enables experimental support for Javascript as a CCF runtime, and switches the default transport to HTTP. FramedTCP is still supported in this release (`-DFTCP=ON`) but is deprecated and will be dropped in the next release.

### Changed

- Fixed node deadlock that could occur under heavy load (#628)
- Fixed vulnerability to possible replay attack (#419)
- CCF has an installable bundle (#742)
- HTTP is the default frame format (#744)

### Added

- Added support for re-keying the ledger (#50)
- Added QuickJS runtime and sample Javascript app (#668)

### Deprecated

- FramedTCP support. Please use the ccf_FTCP.tar.gz release bundle or build CCF with `-DFTCP=ON` if you require FTCP support.

## [0.6]

This pre-release enables support for HTTP in CCF

### Changed

- Quote format in `getQuotes` changed from string to vector of bytes (https://github.com/microsoft/CCF/pull/566)
- Improved error reporting and logging (https://github.com/microsoft/CCF/pull/572, https://github.com/microsoft/CCF/pull/577, https://github.com/microsoft/CCF/pull/620)
- Node certificates endorsed by the network (https://github.com/microsoft/CCF/pull/581)
- The [`keygenerator.sh`](https://github.com/microsoft/CCF/blob/v0.6/tests/keygenerator.sh) scripts replaces the `keygenerator` CLI utility to generate member and user identities.

### Added

- HTTP endpoint support when built with `-DHTTP=ON`, see https://microsoft.github.io/CCF/users/client.html for details.
- [Only when building with `-DHTTP=ON`] The new [`scurl.sh`](https://github.com/microsoft/CCF/blob/v0.6/tests/scurl.sh) script can be used to issue signed HTTP requests to CCF (e.g. for member votes). The script takes the same arguments as `curl`.
- `listMethods` RPC for luageneric app (https://github.com/microsoft/CCF/pull/570)
- `getReceipt`/`verifyReceipt` RPCs (https://github.com/microsoft/CCF/pull/567)
- Support for app-defined ACLs (https://github.com/microsoft/CCF/pull/590)

Binaries for `cchost` and `libluagenericenc.so` are attached to this release. Note that libluagenericenc.so should be signed before being deployed by CCF (see https://microsoft.github.io/CCF/developers/build_app.html#standalone-signing).

## [0.5]

This pre-release fixes minor issues and clarifies some of `cchost` command line options.

### Removed

- The `new_user` function in constitution scripts (e.g. `gov.lua`) should be deleted as it is now directly implemented inside CCF (https://github.com/microsoft/CCF/pull/550).
- `cmake -DTARGET=all` replaced with `cmake -DTARGET=sgx;virtual`. See https://microsoft.github.io/CCF/quickstart/build.html#build-switches for new values (https://github.com/microsoft/CCF/pull/513).

### Changed

- The members and users certificates can now be registered by the consortium using clients that are not the `memberclient` CLI (e.g. using the `tests/infra/jsonrpc.py` module) (https://github.com/microsoft/CCF/pull/550).
- Fix for Raft consensus to truncate the ledger whenever a rollback occurs and use `commit_idx` instead of `last_idx` in many places because of signatures (https://github.com/microsoft/CCF/pull/503).
- Join protocol over HTTP fix (https://github.com/microsoft/CCF/pull/550).
- Clearer error messages for when untrusted users/members issue transactions to CCF (https://github.com/microsoft/CCF/pull/530).
- `devcontainer.json` now points to right Dockerfile (https://github.com/microsoft/CCF/pull/543).
- `cchost --raft-election-timeout` CLI option default now set to 5000 ms (https://github.com/microsoft/CCF/pull/559).
- Better descriptions for `cchost` command line options (e.g. `--raft-election-timeout`) (https://github.com/microsoft/CCF/pull/559).

The `cchost`, `libluagenericenc.so`, `keygenerator` and `memberclient` are also attached to this release to start a CCF network with lua application.
Note that `libluagenericenc.so` should be signed before being deployed by CCF (see https://microsoft.github.io/CCF/developers/build_app.html#standalone-signing).

## [0.4]

In this preview release, it is possible to run CCF with the PBFT consensus algorithm, albeit with significant limitations.

The evercrypt submodule has been removed, the code is instead imported, to make release tarballs easier to use.

## [0.3]

This pre-release implements the genesis model described in the TR, with a distinct service opening phase. See https://microsoft.github.io/CCF/start_network.html for details.

Some discrepancies with the TR remain, and are being tracked under https://github.com/microsoft/CCF/milestone/2

## 0.2

Initial pre-release

[2.0.0-rc1]: https://github.com/microsoft/CCF/releases/tag/ccf-2.0.0-rc1
[2.0.0-rc0]: https://github.com/microsoft/CCF/releases/tag/ccf-2.0.0-rc0
[2.0.0-dev8]: https://github.com/microsoft/CCF/releases/tag/ccf-2.0.0-dev8
[2.0.0-dev7]: https://github.com/microsoft/CCF/releases/tag/ccf-2.0.0-dev7
[2.0.0-dev6]: https://github.com/microsoft/CCF/releases/tag/ccf-2.0.0-dev6
[2.0.0-dev5]: https://github.com/microsoft/CCF/releases/tag/ccf-2.0.0-dev5
[2.0.0-dev4]: https://github.com/microsoft/CCF/releases/tag/ccf-2.0.0-dev4
[2.0.0-dev3]: https://github.com/microsoft/CCF/releases/tag/ccf-2.0.0-dev3
[2.0.0-dev2]: https://github.com/microsoft/CCF/releases/tag/ccf-2.0.0-dev2
[2.0.0-dev1]: https://github.com/microsoft/CCF/releases/tag/ccf-2.0.0-dev1
[2.0.0-dev0]: https://github.com/microsoft/CCF/releases/tag/ccf-2.0.0-dev0
[1.0.4]: https://github.com/microsoft/CCF/releases/tag/ccf-1.0.4
[1.0.3]: https://github.com/microsoft/CCF/releases/tag/ccf-1.0.3
[1.0.2]: https://github.com/microsoft/CCF/releases/tag/ccf-1.0.2
[1.0.1]: https://github.com/microsoft/CCF/releases/tag/ccf-1.0.1
[1.0.0]: https://github.com/microsoft/CCF/releases/tag/ccf-1.0.0
[1.0.0-rc3]: https://github.com/microsoft/CCF/releases/tag/ccf-1.0.0-rc3
[1.0.0-rc2]: https://github.com/microsoft/CCF/releases/tag/ccf-1.0.0-rc2
[1.0.0-rc1]: https://github.com/microsoft/CCF/releases/tag/ccf-1.0.0-rc1
[0.99.4]: https://github.com/microsoft/CCF/releases/tag/ccf-0.99.4
[0.99.3]: https://github.com/microsoft/CCF/releases/tag/ccf-0.99.3
[0.99.2]: https://github.com/microsoft/CCF/releases/tag/ccf-0.99.2
[0.99.1]: https://github.com/microsoft/CCF/releases/tag/ccf-0.99.1
[0.99.0]: https://github.com/microsoft/CCF/releases/tag/ccf-0.99.0
[0.19.3]: https://github.com/microsoft/CCF/releases/tag/ccf-0.19.3
[0.19.2]: https://github.com/microsoft/CCF/releases/tag/ccf-0.19.2
[0.19.1]: https://github.com/microsoft/CCF/releases/tag/ccf-0.19.1
[0.19.0]: https://github.com/microsoft/CCF/releases/tag/ccf-0.19.0
[0.18.5]: https://github.com/microsoft/CCF/releases/tag/ccf-0.18.5
[0.18.4]: https://github.com/microsoft/CCF/releases/tag/ccf-0.18.4
[0.18.3]: https://github.com/microsoft/CCF/releases/tag/ccf-0.18.3
[0.18.2]: https://github.com/microsoft/CCF/releases/tag/ccf-0.18.2
[0.18.1]: https://github.com/microsoft/CCF/releases/tag/ccf-0.18.1
[0.18.0]: https://github.com/microsoft/CCF/releases/tag/ccf-0.18.0
[0.17.2]: https://github.com/microsoft/CCF/releases/tag/ccf-0.17.2
[0.17.1]: https://github.com/microsoft/CCF/releases/tag/ccf-0.17.1
[0.17.0]: https://github.com/microsoft/CCF/releases/tag/ccf-0.17.0
[0.16.3]: https://github.com/microsoft/CCF/releases/tag/ccf-0.16.3
[0.16.2]: https://github.com/microsoft/CCF/releases/tag/ccf-0.16.2
[0.16.1]: https://github.com/microsoft/CCF/releases/tag/ccf-0.16.1
[0.16.0]: https://github.com/microsoft/CCF/releases/tag/ccf-0.16.0
[0.15.2]: https://github.com/microsoft/CCF/releases/tag/ccf-0.15.2
[0.15.1]: https://github.com/microsoft/CCF/releases/tag/ccf-0.15.1
[0.15.0]: https://github.com/microsoft/CCF/releases/tag/ccf-0.15.0
[0.14.3]: https://github.com/microsoft/CCF/releases/tag/ccf-0.14.3
[0.14.2]: https://github.com/microsoft/CCF/releases/tag/ccf-0.14.2
[0.14.1]: https://github.com/microsoft/CCF/releases/tag/ccf-0.14.1
[0.14.0]: https://github.com/microsoft/CCF/releases/tag/ccf-0.14.0
[0.13.4]: https://github.com/microsoft/CCF/releases/tag/ccf-0.13.4
[0.13.3]: https://github.com/microsoft/CCF/releases/tag/ccf-0.13.3
[0.13.2]: https://github.com/microsoft/CCF/releases/tag/ccf-0.13.2
[0.13.1]: https://github.com/microsoft/CCF/releases/tag/ccf-0.13.1
[0.13.0]: https://github.com/microsoft/CCF/releases/tag/ccf-0.13.0
[0.12.2]: https://github.com/microsoft/CCF/releases/tag/ccf-0.12.2
[0.12.1]: https://github.com/microsoft/CCF/releases/tag/ccf-0.12.1
[0.12.0]: https://github.com/microsoft/CCF/releases/tag/ccf-0.12.0
[0.11.7]: https://github.com/microsoft/CCF/releases/tag/ccf-0.11.7
[0.11.4]: https://github.com/microsoft/CCF/releases/tag/ccf-0.11.4
[0.11.1]: https://github.com/microsoft/CCF/releases/tag/ccf-0.11.1
[0.11]: https://github.com/microsoft/CCF/releases/tag/0.11
[0.10]: https://github.com/microsoft/CCF/releases/tag/v0.10
[0.9.3]: https://github.com/microsoft/CCF/releases/tag/v0.9.3
[0.9.2]: https://github.com/microsoft/CCF/releases/tag/v0.9.2
[0.9.1]: https://github.com/microsoft/CCF/releases/tag/v0.9.1
[0.9]: https://github.com/microsoft/CCF/releases/tag/v0.9
[0.8.2]: https://github.com/microsoft/CCF/releases/tag/v0.8.2
[0.8.1]: https://github.com/microsoft/CCF/releases/tag/v0.8.1
[0.8]: https://github.com/microsoft/CCF/releases/tag/v0.8
[0.7.1]: https://github.com/microsoft/CCF/releases/tag/v0.7.1
[0.7]: https://github.com/microsoft/CCF/releases/tag/v0.7
[0.6]: https://github.com/microsoft/CCF/releases/tag/v0.6
[0.5]: https://github.com/microsoft/CCF/releases/tag/v0.5
[0.4]: https://github.com/microsoft/CCF/releases/tag/v0.4
[0.3]: https://github.com/microsoft/CCF/releases/tag/v0.3<|MERGE_RESOLUTION|>--- conflicted
+++ resolved
@@ -7,15 +7,9 @@
 
 ## Unreleased
 
-<<<<<<< HEAD
 ## Changed
-
+- The entry point for creation of C++ apps is now `make_user_endpoints()`. The old entry point `get_rpc_handler()` has been removed (#3562).
 - Failed recovery procedures no longer block subsequent recoveries: `.recovery` ledger files are now created while the recovery is in progress and ignored or deleted by nodes on startup (#3563).
-=======
-### Changed
-
-- The entry point for creation of C++ apps is now `make_user_endpoints()`. The old entry point `get_rpc_handler()` has been removed.
->>>>>>> 5b40ba7b
 
 ## [2.0.0-rc1]
 
