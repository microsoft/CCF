# Changelog

All notable changes to this project will be documented in this file.

The format is based on [Keep a Changelog](http://keepachangelog.com/en/1.0.0/)
and this project adheres to [Semantic Versioning](http://semver.org/spec/v2.0.0.html).

## [4.0.0-dev3]

[4.0.0-dev3]: https://github.com/microsoft/CCF/releases/tag/ccf-4.0.0-dev3

### Fixed

- Node-to-node channels no longer check certificate expiry times. This previously caused "Peer certificate verification failed" error messages when node or service certs expired. (#4733)
<<<<<<< HEAD
- `node_data_json_file` configuration option is now correctly applied in `Start` and `Recover` modes (#4761).
=======
- Increased default NumHeapPages (heap size) for js_generic from 131072 (500MB) to 524288 (2GB).
>>>>>>> c8e4c07b

## [4.0.0-dev2]

[4.0.0-dev2]: https://github.com/microsoft/CCF/releases/tag/ccf-4.0.0-dev2

### Added

- The [ccf Python package](https://pypi.org/project/ccf/) now includes a `ccf_cose_sign1` CLI tool, to facilitate the creation of [COSE Sign1](https://www.rfc-editor.org/rfc/rfc8152#page-18) requests for governance purposes. It also includes `ccf_cose_sign1_prepare` and `ccf_cose_sign1_finish` CLI tools, to facilitate the creation of [COSE Sign1](https://www.rfc-editor.org/rfc/rfc8152#page-18) requests for governance purposes, signed with external key management systems such as AKV. See [documentation](https://microsoft.github.io/CCF/main/governance/hsm_keys.html#cose-signing) for details.
- Builtin governance tables now have endpoints for accessing their content directly from the KV, under `/gov/kv`. For instance, `/gov/kv/constitution` will read the current constitution.

### Changed

- `TCP_NODELAY` is now set for all incoming and outgoing TCP connections (#4717).

### Fixed

- Session consistency is now provided even across elections. If session consistency would be broken, the inconsistent request will return an error and the TLS session will be terminated.
- Fixed issue where invalid snapshots could be generated depending on the pattern of additions/removals of keys in a given key-value map (#4730).

## [4.0.0-dev0]

[4.0.0-dev0]: https://github.com/microsoft/CCF/releases/tag/ccf-4.0.0-dev0

### Added

- Added `view_history` and `view_history_since` query parameters to `/app/commit` endpoint for retrieving the full view history and the view history since a certain view (#4580)
- Added `BaseEndpointRegistry::get_view_history_v1` function to get the view history since a given revision (#4580)

### Changed

- `enclave.type` configuration entry now only supports `Debug` or `Release`. Trusted Execution Environment platform should be specified via new `enclave.platform` configuration entry (`SGX`, `SNP` or `Virtual`) (#4569).

### Fixed

- Fix issue with large snapshots that may cause node crash on startup (join/recover) if configured stack size was too low (#4566).

## [3.0.0-rc2]

### Dependencies

- Upgraded OpenEnclave to 0.18.4.

### Added

- Added new `ccf.crypto.eddsaPemToJwk`, `ccf.crypto.pubEddsaPemToJwk` to JavaScript/TypesScript API to convert EdDSA keys from PEM to JWK (#4524).

### Changed

## [3.0.0-rc1]

[3.0.0-rc1]: https://github.com/microsoft/CCF/releases/tag/ccf-3.0.0-rc1

### Added

- `sandbox.sh` now accepts a `--consensus-update-timeout-ms` to modify the `consensus.message_timeout` value in each node's configuration. This can be used to alter multi-node commit latency.
- Add `ccf.crypto.sign()` API in the JavaScript runtime (#4454).

### Changed

- CCF is now a separate CMake project and Debian package per platform (sgx, snp and virtual), rather than the same project and package with a decorated version, to prevent accidental misuse and narrow down dependencies. (#4421).
  - C++ applications should find the appropriate CCF package in CMake with `find_package("ccf_<platform>" REQUIRED)`.
  - CCF Debian packages are now installed at `/opt/ccf_<platform>` rather than `/opt/ccf`.
- We now support QuickJS runtime caps such as `max_heap_bytes`, `max_stack_bytes` and `max_execution_time_ms`. These can be set via a governance proposal. They can also be fetched via the `GET /node/js_metrics` endpoint (#4396).

## [3.0.0-rc0]

### Developer API

### C++

- Removed deprecated `set_execute_outside_consensus()` API (#3886, #3673).
- Application code should now use the `CCF_APP_*` macros rather than `LOG_*_FMT` (eg - `CCF_APP_INFO` replacing `LOG_INFO_FMT`). The new macros will add an `[app]` tag to all lines so they can be easily filtered from framework code (#4024).
- The previous logging macros (`LOG_INFO_FMT`, `LOG_DEBUG_FMT` etc) have been deprecated, and should no longer be used by application code. Replace with the `CCF_APP_*` equivalent.
- Added a new method `get_decoded_request_path_param`s that returns a map of decoded path parameters (#4126).
- New `crypto::hmac` API (#4204).
- The `ccf::RpcContext` now contains functionality for storing user data with `set_user_data` and retrieving it with `get_user_data` (#4291).
- There are now `make_endpoint_with_local_commit_handler` and `make_read_only_endpoint_with_local_commit_handler` functions to install endpoints with post local-commit logic (#4296).
- `ccf::historical::adapter`, `ccf::historical::adapter_v1`, `ccf::historical::is_tx_committed` and `ccf::historical::is_tx_committed_v1` have been removed. Application code should upgrade to `ccf::historical::adapter_v3` and `ccf::historical::is_tx_committed_v2`.
- `ccf::EnclaveAttestationProvider` is deprecated and will be removed in a future release. It should be replaced by `ccf::AttestationProvider`.
- The functions `starts_with`, `ends_with`, `remove_prefix`, and `remove_suffix`, and the type `remove_cvref` have been removed from `nonstd::`. The C++20 equivalents should be used instead.

### JavaScript

- Add `ccf.generateEcdsaKeyPair` API in the JavaScript runtime (#4271).
- Add `secp256k1` support to `ccf.crypto.generateEcdsaKeyPair()` and `ccf.crypto.verifySignature()` (#4347).
- Add `ccf.crypto.generateEddsaKeyPair()` API with `Curve25519` support in the JavaScript runtime (#4391).
- Add new `ccf.crypto.pemToJwk`, `ccf.crypto.pubPemToJwk`, `ccf.crypto.rsaPemToJwk`, `ccf.crypto.pubRsaPemToJwk` to JavaScript/TypesScript API to convert EC/RSA keys from PEM to JWK (#4359).

---

### Governance

- `set_user` action in sample constitutions correctly handles user_data (#4229).
- Governance endpoints now support [COSE Sign1](https://www.rfc-editor.org/rfc/rfc8152#page-18) input, as well as signed HTTP requests (#4392).

---

### Operations

- The node-to-node interface configuration now supports a `published_address` to enable networks with nodes running in different (virtual) subnets (#3867).
- Primary node now automatically steps down as backup (in the same view) if it has not heard back from a majority of backup nodes for an election timeout (#3685).
- New nodes automatically shutdown if the target service certificate is misconfigured (#3895).
- New per-interface configuration entries (`network.rpc_interfaces.http_configuration`) are added to let operators cap the maximum size of body, header value size and number of headers in client HTTP requests. The client session is automatically closed if the HTTP request exceeds one of these limits (#3941).
- Added new `read_only_directory` snapshots directory node configuration so that committed snapshots can be shared between nodes (#3973).
- Fixed issue with recovery of large ledger entries (#3986).
- New `GET /node/network/removable_nodes` and `DELETE /node/network/nodes/{node_id}` exposed to allow operator to decide which nodes can be safely shut down after retirement, and clear their state from the Key-Value Store.
- Fixed issue where two primary nodes could be elected if an election occurred while a reconfiguration transaction was still pending (#4018).
- New `snpinfo.sh` script (#4196).
- New `"attestation"` section in node JSON configuration to specify remote endpoint required to retrieve the endorsement certificates for SEV-SNP attestation report (#4277, #4302).

#### Release artefacts

- `ccf_unsafe` is now a separate project and package, rather than the same project and package with a decorated version, to prevent accidental misuse.
- Release assets now include variants per TEE platform: `ccf_sgx_<version>_amd64.deb`, `ccf_snp_<version>_amd64.deb` and `ccf_virtual_<version>_amd64.deb`.
- Docker images now include variants per TEE platform, identified via image tag: `:<version>-sgx`, `:<version>-snp` and `:<version>-virtual`.

---

### Auditor

- Node and service PEM certificates no longer contain a trailing null byte (#3885).

---

### Client API

- Added a `GET /node/service/previous_identity` endpoint, which can be used during a recovery to look up the identity of the service before the catastrophic failure (#3880).
- `GET /node/version` now contains an `unsafe` flag reflecting the status of the build.
- Added new recovery_count field to `GET /node/network` endpoint to track the number of disaster recovery procedures undergone by the service (#3982).
- Added new `service_data_json_file` configuration entry to `cchost` to point to free-form JSON file to set arbitrary data to service (#3997).
- Added new `current_service_create_txid` field to `GET /node/network` endpoint to indicate `TxID` at which current service was created (#3996).
- Experimental support for HTTP/2 (#4010).
- Generated OpenAPI now describes whether each endpoint is forwarded (#3935).
- When running with `curve-id` set to `secp256r1`, we now correctly support temporary ECDH keys on curve `secp256r1` for TLS 1.2 clients.
- Application-defined endpoints are now accessible with both `/app` prefix and un-prefixed, e.g. `GET /app/log/private` and `GET /log/private` (#4147).

---

### Dependencies

- Updated PSW in images to 2.16.100.
- Upgraded Open Enclave to 0.18.1 (#4023).

---

### Documentation

- The "Node Output" page has been relabelled as "Troubleshooting" in the documentation and CLI commands for troubleshooting have been added to it.

## [3.0.0-dev7]

### Added

- Added new `ccf.crypto.pemToJwk`, `ccf.crypto.pubPemToJwk`, `ccf.crypto.rsaPemToJwk`, `ccf.crypto.pubRsaPemToJwk` to JavaScript/TypesScript API to convert EC/RSA keys from PEM to JWK (#4359).

### Changed

- JavaScript crypto API (e.g. `generateAesKey` and `wrapKey`) are now included as part of the `ccf.crypto` package (#4372).

## [3.0.0-dev6]

### Added

- Experimental `ccf::MemberCOSESign1AuthnPolicy` (#3875)
- Add secp256k1 support to `ccf.crypto.generateEcdsaKeyPair()` and `ccf.crypto.verifySignature()` (#4347).

### Deprecated

- `ccf::EnclaveAttestationProvider` is deprecated and will be removed in a future release. It should be replaced by `ccf::AttestationProvider`

## [3.0.0-dev5]

### Added

- Added a new proposal action `set_js_runtime_options` that accepts `max_heap_bytes` and `max_stack_bytes` for QuickJS runtime.
- Experimental support for AMD SEV-SNP nodes (#4106, #4235)
- New "attestation" section in node JSON configuration to specify remote endpoint required to retrieve the endorsement certificates for SEV-SNP attestation report (#4277, #4302).
- The `ccf::RpcContext` now contains functionality for storing user data with `set_user_data` and retrieving it with `get_user_data` (#4291).
- There are now `make_endpoint_with_local_commit_handler` and `make_read_only_endpoint_with_local_commit_handler` functions to install endpoints with post local-commit logic (#4296).

### Changed

- The endpoint `GET /node/js_metrics` now also returns the QuickJS runtime memory options.

### Fixed

- Also install `*.inc` files for third-party dependencies (#4266).
- Add `ccf.generateEcdsaKeyPair` API in the JavaScript runtime (#4271).

### Removed

- `ccf::historical::adapter`, `ccf::historical::adapter_v1`, `ccf::historical::is_tx_committed` and `ccf::historical::is_tx_committed_v1` have been removed. Application code should upgrade to `ccf::historical::adapter_v3` and `ccf::historical::is_tx_committed_v2`.

## [3.0.0-dev4]

### Fixed

- `set_user` action in sample constitutions correctly handles `user_data` (#4229).

### Removed

- Snapshots generated by 1.x services can no longer be used to join from or recover a new service, i.e. 1.x services should first upgrade to 2.x before upgrading to 3.x when making use of existing snapshots (#4255).

## [3.0.0-dev3]

### Added

- New `snpinfo.sh` script (#4196).
- New `crypto::hmac` API (#4204).

### Changed

- Application-defined endpoints are now accessible with both `/app` prefix and un-prefixed, e.g. `GET /app/log/private` and `GET /log/private` (#4147).
- The method `EndpointRegistry::get_metrics_for_endpoint(const EndpointDefinitionPtr&)` has been replaced with `EndpointRegistry::get_metrics_for_endpoint(const std::string& method, const std::string& verb)`.

## [3.0.0-dev2]

### Dependencies

- Upgraded OpenEnclave to 0.18.2 (#4132).

### Added

- New `GET /node/network/removable_nodes` and `DELETE /node/network/nodes/{node_id}` exposed to allow operator to decide which nodes can be safely shut down after retirement, and clear their state from the Key-Value Store.
- Added a new method `get_decoded_request_path_params` that returns a map of decoded path parameters (#4126)

### Changed

- Calling `remove(K)` on a KV handle no longer returns a bool indicating if the key was previously present. This can be simulated by calling `has(K)` beforehand. This avoids introducing a read-dependency with every call to `remove()`.

### Fixed

- Fixed issue where two primary nodes could be elected if an election occurred while a reconfiguration transaction was still pending (#4018).
- When running with `--curve-id secp256r1`, we now correctly support temporary ECDH keys on curve secp256r1 for TLS 1.2 clients.

### Deprecated

- The previous logging macros (`LOG_INFO_FMT`, `LOG_DEBUG_FMT` etc) have been deprecated, and should no longer be used by application code. Replace with the `CCF_APP_*` equivalent.

## [3.0.0-dev1]

### Added

- `/node/version` now contains an `unsafe` flag reflecting the status of the build.
- New per-interface configuration entries (`network.rpc_interfaces.http_configuration`) are added to let operators cap the maximum size of body, header value size and number of headers in client HTTP requests. The client session is automatically closed if the HTTP request exceeds one of these limits (#3941).
- Added new `recovery_count` field to `GET /node/network` endpoint to track the number of disaster recovery procedures undergone by the service (#3982).
- Added new `service_data_json_file` configuration entry to `cchost` to point to free-form JSON file to set arbitrary data to service (#3997).
- Added new `current_service_create_txid` field to `GET /node/network` endpoint to indicate `TxID` at which current service was created (#3996).
- Added new `read_only_directory` snapshots directory node configuration so that committed snapshots can be shared between nodes (#3973).
- Experimental support for HTTP/2 (#4010).

### Changed

- Generated OpenAPI now describes whether each endpoint is forwarded (#3935).
- Application code should now use the `CCF_APP_*` macros rather than `LOG_*_FMT` (eg - `CCF_APP_INFO` replacing `LOG_INFO_FMT`). The new macros will add an `[app]` tag to all lines so they can be easily filtered from framework code (#4024).

### Fixed

- Fixed issue with recovery of large ledger entries (#3986).

### Documentation

- The "Node Output" page has been relabelled as "Troubleshooting" in the documentation and CLI commands for troubleshooting have been added to it.

### Dependencies

- Upgraded Open Enclave to 0.18.1 (#4023).

## [3.0.0-dev0]

### Added

- The node-to-node interface configuration now supports a `published_address` to enable networks with nodes running in different (virtual) subnets (#3867).
- Added a `GET /node/service/previous_identity` endpoint, which can be used during a recovery to look up the identity of the service before the catastrophic failure (#3880).
- Added an automatic certificate management environment (ACME) client to automatically manage TLS certificates that are globally endorsed by an external authority, e.g. Let's Encrypt (#3877).

### Changed

- Primary node now automatically steps down as backup (in the same view) if it has not heard back from a majority of backup nodes for an election timeout (#3685).
- Node and service PEM certificates no longer contain a trailing null byte (#3885).
- New nodes automatically shutdown if the target service certificate is misconfigured (#3895).
- Updated PSW in images to 2.16.100.
- `ccf_unsafe` is now a separate project and package, rather than the same project and package with a decorated version, to prevent accidental misuse.

### Removed

- Removed deprecated `set_execute_outside_consensus()` API (#3886, #3673).

## [2.0.0]

See [documentation for code upgrade 1.x to 2.0](https://microsoft.github.io/CCF/main/operations/code_upgrade_1x.html) to upgrade an existing 1.x CCF service to 2.0

### Developer API

#### C++

- CCF is now built with Clang 10. It is strongly recommended that C++ applications upgrade to Clang 10 as well.
- Raised the minimum supported CMake version for building CCF to 3.16 (#2946).
- Removed `mbedtls` as cryptography and TLS library.

- The CCF public API is now under `include/ccf`, and all application includes of framework code should use only these files.
- Private headers have been moved to `ccf/include/ccf/_private` so they cannot be accidentally included from existing paths. Any applications relying on private headers should remove this dependency, or raise an issue to request the dependency be moved to the public API. In a future release private headers will be removed entirely from the installed package.

- The `enclave::` namespace has been removed, and all types which were under it are now under `ccf::`. This will affect any apps using `enclave::RpcContext`, which should be replaced with `ccf::RpcContext` (#3664).
- The `kv::Store` type is no longer visible to application code, and is replaced by a simpler `kv::ReadOnlyStore`. This is the interface given to historical queries to access historical state and enforces read-only access, without exposing internal implementation details of the store. This should have no impact on JS apps, but C++ apps will need to replace calls to `store->current_txid()` with calls to `store->get_txid()`, and `store->create_tx()` to `store->create_read_only_tx()`.
- The C++ types used to define public governance tables are now exposed in public headers. Any C++ applications reading these tables should update their include paths (ie - `#include "service/tables/nodes.h"` => `#include "ccf/service/tables/nodes.h"`) (#3608).
- `TxReceipt::describe()` has been replaced with `ccf::describe_receipt_v2()`. Note that the previous JSON format is still available, but must be retrieved as a JSON object from `describe_receipt_v1()`. Includes of the private `node/tx_receipt.h` from C++ applications should be removed (#3610).
- The entry point for creation of C++ apps is now `make_user_endpoints()`. The old entry point `get_rpc_handler()` has been removed (#3562). For an example of the necessary change, see [this diff](https://github.com/microsoft/CCF/commit/5b40ba7b42d5664d787cc7e3cfc9cbe18c01e5a1#diff-78fa25442e77145040265646434b9582d491928819e58be03c5693c01417c6c6) of the logging sample app (#3562).

- Added `get_untrusted_host_time_v1` API. This can be used to retrieve a timestamp during endpoint execution, accurate to within a few milliseconds. Note that this timestamp comes directly from the host so is not trusted, and should not be used to make sensitive decisions within a transaction (#2550).
- Added `get_quotes_for_all_trusted_nodes_v1` API. This returns the ID and quote for all nodes which are currently trusted and participating in the service, for live audit (#2511).
- Added `get_metrics_v1` API to `BaseEndpointRegistry` for applications that do not make use of builtins and want to version or customise metrics output.
- Added `set_claims_digest()` API to `RpcContext`, see [documentation](https://microsoft.github.io/CCF/main/build_apps/logging_cpp.html#user-defined-claims-in-receipts) on how to use it to attach application-defined claims to transaction receipts.
- Added [indexing system](https://microsoft.github.io/CCF/main/architecture/indexing.html) to speed up historical queries (#3280, #3444).
- Removed `get_node_state()` from `AbstractNodeContext`. The local node's ID is still available to endpoints as `get_node_id()`, and other subsystems which are app-visible can be fetched directly (#3552).

- Receipts now come with service endorsements of previous service identities after recoveries (#3679). See `verify_receipt` in `e2e_logging.py` for an example of how to verify the resulting certificate chain. This functionality is introduced in `ccf::historical::adapter_v3`.
- `ccf::historical::adapter_v2`, and its successor `ccf::historical::adapter_v3` now return 404, with either `TransactionPendingOrUnknown` or `TransactionInvalid`, rather than 400 when a user performs a historical query for a transaction id that is not committed.
- `ccf::historical::AbstractStateCache::drop_requests()` renamed to `drop_cached_states()` (#3187).

Key-Value Store

- Added `kv::Value` and `kv::Set`, as a more error-proof alternative to `kv::Map`s which had a single key or meaningless values (#2599).
- Added `foreach_key` and `foreach_value` to C++ KV API, to iterate without deserializing both entries when only one is used (#2918).

#### JavaScript

- Added JavaScript bytecode caching to avoid repeated compilation overhead. See the [documentation](https://microsoft.github.io/CCF/main/build_apps/js_app_bundle.html#deployment) for more information (#2643).
- Added `ccf.crypto.verifySignature()` for verifying digital signatures to the JavaScript API (#2661).
- Added experimental JavaScript API `ccf.host.triggerSubprocess()` (#2461).

- `ccf.crypto.verifySignature()` previously required DER-encoded ECDSA signatures and now requires IEEE P1363 encoded signatures, aligning with the behavior of the Web Crypto API (#2735).
- `ccf.historical.getStateRange` / `ccf.historical.dropCachedStates` JavaScript APIs to manually retrieve historical state in endpoints declared as `"mode": "readonly"` (#3033).
- JavaScript endpoints with `"mode": "historical"` now expose the historical KV at `ccf.historicalState.kv` while `ccf.kv` always refers to the current KV state. Applications relying on the old behaviour should make their code forward-compatible before upgrading to 2.x with `const kv = ccf.historicalState.kv || ccf.kv`.
- Receipts accessible through JavaScript no longer contain the redundant `root` hash field. Applications should be changed to not rely on this field anymore before upgrading to 2.x.
- Add request details with additional URL components to JS + TS API: `request.url`, `request.route`, `request.method`, `request.hostname` (#3498).

---

### Governance

- Updated `actions.js` constitution fragment to record service-endorsed node certificate on the `transition_node_to_trusted` action. The constitution must be updated using the existing `set_constitution` proposal (#2844).
- The existing `transition_node_to_trusted` proposal action now requires a new `valid_from` argument (and optional `validity_period_days`, which defaults to the value of `maximum_node_certificate_validity_days`).
- The `proposal_generator` has been removed from the `ccf` Python package. The majority of proposals can be trivially constructed in existing client tooling, without needing to invoke Python. This also introduces parity between the default constitution and custom constitution actions - all should be constructed and called from the same governance client code. Some jinja templates are included in `samples/templates` for constructing careful ballots from existing proposals.
- A new governance action `trigger_ledger_chunk` to request the creation of a ledger chunk at the next signature (#3519).
- A new governance action `trigger_snapshot` to request the creation of a snapshot at the next signature (#3544).
- Configurations and proposals now accept more date/time formats, including the Python-default ISO 8601 format (#3739).
- The `transition_service_to_open` governance proposal now requires the service identity as an argument to ensure the correct service is started. During recovery, it further requires the previous service identity to ensure the right service is recovered (#3624).

---

### Operations

#### `cchost` Configuration

- **Breaking change**: Configuration for CCF node is now a JSON configuration file passed in to `cchost` via `--config /path/to/config/file/` CLI argument. Existing CLI arguments have been removed. The `migrate_1_x_config.py` script (included in `ccf` Python package) should be used to migrate existing `.ini` configuration files to `.json` format (#3209).
- Added support for listening on multiple interfaces for incoming client RPCs, with individual session caps (#2628).
- The per-node session cap behaviour has changed. The `network.rpc_interfaces.<interface_name>.max_open_sessions_soft` is now a soft cap on the number of sessions. Beyond this, new sessions will receive a HTTP 503 error immediately after completing the TLS handshake. The existing hard cap (where sessions are closed immediately, before the TLS handshake) is still available, under the new argument `network.rpc_interfaces.<interface_name>.max_open_sessions_hard` (#2583).
- Snapshot files now include receipt of evidence transaction. Nodes can now join or recover a service from a standalone snapshot file. 2.x nodes can still make use of snapshots created by a 1.x node, as long as the ledger suffix containing the proof of evidence is also specified at start-up (#2998).
- If no `node_certificate.subject_alt_names` is specified at node start-up, the node certificate _Subject Alternative Name_ extension now defaults to the value of `published_address` of the first RPC interface (#2902).
- Primary node now also reports time at which the ack from each backup node was last received (`GET /node/consensus` endpoint). This can be used by operators to detect one-way partitions between the primary and backup nodes (#3769).
- Added new `GET /node/self_signed_certificate` endpoint to retrieve the self-signed certificate of the target node (#3767).
- New `GET /gov/members` endpoint which returns details of all members from the KV (#3615).
- The new `endorsement` configuration entry lets operators set the desired TLS certificate endorsement, either service-endorsed or node-endorsed (self-signed), for each network RPC interface of a node, defaulting to service-endorsed (#2875).

#### Certificate(s) Validity Period

- Nodes certificates validity period is no longer hardcoded and must instead be set by operators and renewed by members (#2924):

  - The new `node_certificate.initial_validity_days` (defaults to 1 day) configuration entry lets operators set the initial validity period for the node certificate (valid from the current system time).
  - The new `command.start.service_configuration.maximum_node_certificate_validity_days` (defaults to 365 days) configuration entry sets the maximum validity period allowed for node certificates.
  - The new `set_node_certificate_validity` proposal action allows members to renew a node certificate (or `set_all_nodes_certificate_validity` equivalent action to renew _all_ trusted nodes certificates).

- Service certificate validity period is no longer hardcoded and must instead be set by operators and renewed by members (#3363):

  - The new `service_certificate_initial_validity_days` (defaults to 1 day) configuration entry lets operators set the initial validity period for the service certificate (valid from the current system time).
  - The new `maximum_service_certificate_validity_days` (defaults to 365 days) configuration entry sets the maximum validity period allowed for service certificate.
  - The new `set_service_certificate_validity` proposal action allows members to renew the service certificate.

#### Misc

- The service certificate output by first node default name is now `service_cert.pem` rather than `networkcert.pem` (#3363).
- Log more detailed errors on early startup (#3116).
- Format of node output RPC and node-to-node addresses files is now JSON (#3300).
- Joining nodes now present service-endorsed certificate in client TLS sessions _after_ they have observed their own addition to the store, rather than as soon as they have joined the service. Operators should monitor the initial progress of a new node using its self-signed certificate as TLS session certificate authority (#2844).

- Slow ledger IO operations will now be logged at level FAIL. The threshold over which logging will activate can be adjusted by the `slow_io_logging_threshold` configuration entry to cchost (#3067).
- Added a new `client_connection_timeout` configuration entry to specify the maximum time a node should wait before re-establishing failed client connections. This should be set to a significantly lower value than `consensus.election_timeout` (#2618).
- Nodes code digests are now extracted and cached at network join time in `public:ccf.gov.nodes.info`, and the `GET /node/quotes` and `GET /node/quotes/self` endpoints will use this cached value whenever possible (#2651).
- DNS resolution of client connections is now asynchronous (#3140).
- The curve-id selected for the identity of joining nodes no longer needs to match that of the network (#2525).
- Removed long-deprecated `--domain` argument from `cchost`. Node certificate Subject Alternative Names should be passed in via existing `node_certificate.subject_alt_names` configuration entry (#2798).
- Added experimental support for 2-transaction reconfiguration with CFT consensus, see [documentation](https://microsoft.github.io/CCF/main/overview/consensus/bft.html#two-transaction-reconfiguration). Note that mixing 1tx and 2tx nodes in the same network is unsupported and unsafe at this stage (#3097).
- Aside from regular release packages, CCF now also provides `unsafe` packages with verbose logging, helpful for troubleshooting. The extent of the logging in these builds make them fundamentally UNSAFE to use for production purposes, hence the name.
- Nodes no longer crash at start-up if the ledger in the read-only ledger directories (`ledger.read_only_directories`) is ahead of the ledger in the main ledger directory (`ledger.directory`) (#3597).
- Nodes now have a free-form `node_data` field, to match users and members. This can be set when the node is launched, or modified by governance. It is intended to store correlation IDs describing the node's deployment, such as a VM name or Pod identifier (#3662).
- New `GET /node/consensus` endpoint now also returns primary node ID and current view (#3666).
- HTTP parsing errors are now recorded per-interface and returned by `GET /node/metrics` (#3671).
- Failed recovery procedures no longer block subsequent recoveries: `.recovery` ledger files are now created while the recovery is in progress and ignored or deleted by nodes on startup (#3563).
- Corrupted or incomplete ledger files are now recovered gracefully, until the last valid entry (#3585).

#### Fixed

- Fixed issue with ledger inconsistency when starting a new joiner node without a snapshot but with an existing ledger prefix (#3064).
- Fixed issue with join nodes which could get stuck if an election was triggered while catching up (#3169).
- Nodes joining must have a snapshot at least as recent as the primary's (#3573).

### Release artefacts

- `cchost` can now run both SGX and virtual enclave libraries. `cchost.virtual` is no longer needed, and has been removed (#3476).
- CCF Docker images are now available through Azure Container Registry rather than Docker Hub (#3839, #3821).
  - The `ccfmsrc.azurecr.io/ccf-sgx-app-run` image is now available at `ccfmsrc.azurecr.io/public/ccf/app/run:<tag>-sgx`.
  - The `ccfmsrc.azurecr.io/ccf-sgx-app-dev` image is now available at `ccfmsrc.azurecr.io/public/ccf/app/dev:<tag>-sgx`.
  - New `ccfmsrc.azurecr.io/public/ccf/app/run-js` JavaScript application runtime image (including `libjs_generic` application under `/usr/lib/ccf`) (#3845).

---

### Auditor

- Receipts now include the endorsed certificate of the node, as well as its node id, for convenience (#2991).
- Retired nodes are now removed from the store/ledger as soon as their retirement is committed (#3409).
- Service-endorsed node certificates are now recorded in a new `public:ccf.gov.nodes.endorsed_certificates` table, while the existing `cert` field in the `public:ccf.gov.nodes.info` table is now deprecated (#2844).
- New `split_ledger.py` utility to split existing ledger files (#3129).
- Python `ccf.read_ledger` module now accepts custom formatting rules for the key and value based on the key-value store table name (#2791).
- [Ledger entries](https://microsoft.github.io/CCF/main/architecture/ledger.html#transaction-format) now contain a `commit_evidence_digest`, as well as a `claims_digest`, which can be set with `set_claims_digest()`. The digest of the write set was previously the per-transaction leaf in the Merkle Tree, but is now combined with the digest of the commit evidence and the user claims. [Receipt verification instructions](https://microsoft.github.io/CCF/main/audit/receipts.html) have been amended accordingly. The presence of `commit_evidence` in receipts serves two purposes: giving the user access to the TxID without having to parse the write set, and proving that a transaction has been committed by the service. Transactions are flushed to disk eagerly by the primary to keep in-enclave memory use to a minimum, so the existence of a ledger suffix is not on its own indicative of its commit status. The digest of the commit evidence is in the ledger to allow audit and recovery, but only the disclosure of the commit evidence indicates that a transaction has been committed by the service
- Add `--insecure-skip-verification` to `ledger_viz` utility, to allow visualisation of unverified ledger chunks (#3618).
- Add `--split-services` to `ledger_viz` utility, to easily find out at which TxID new services were created (#3621).
- Python `ccf.read_ledger` and `ccf.ledger_viz` tools now accept paths to individual ledger chunks, to avoid parsing the entire ledger.

---

### Client API

- Added support for TLS 1.3 (now used by default).

- Added `GET /gov/jwt_keys/all` endpoint (#2519).
- Added new operator RPC `GET /node/js_metrics` returning the JavaScript bytecode size and whether the bytecode is used (#2643).
- Added a new `GET /node/metrics` endpoint which includes the count of active and peak concurrent sessions handled by the node (#2596).
- Added endpoint to obtain service configuration via `GET /node/service/configuration` (#3251).
- Added QuickJS version to RPC `GET /node/version` (#2643).
- Added a `GET /node/jwt_metrics` endpoint to monitor attempts and successes of key refresh for each issuer. See [documentation](https://microsoft.github.io/CCF/main/build_apps/auth/jwt.html#extracting-jwt-metrics) on how to use it.

- Schema of `GET /network/nodes/{node_id}` and `GET /network/nodes` endpoints has been modified to include all RPC interfaces (#3300).
- Improved performance for lookup of path-templated endpoints (#2918).
- CCF now responds to HTTP requests that could not be parsed with a 400 response including error details (#2652).
- Node RPC interfaces do not transition anymore from node-endorsed to service-endorsed TLS certificates but are fixed to a single configured type. While a given endorsement is not available yet (typically at start-up for service-endorsed certificates) the interface rejects TLS sessions instead of defaulting to a node-endorsed certificate (#2875).

- Websockets endpoints are no longer supported. Usage is insufficient to justify ongoing maintenance.
- The `ccf` Python package no longer provides utilities to issue requests to a running CCF service. This is because CCF supports widely-used client-server protocols (TLS, HTTP) that should already be provided by libraries for all programming languages. The `ccf` Python package can still be used to audit the ledger and snapshot files (#3386).

---

### Dependencies

- Upgraded Open Enclave to 0.17.7 (#3815).

---

### Misc Fixes

- When using the `sandbox.sh` script, always wait for `/app` frontend to be open on all nodes before marking the service as open (#3779).
- Snapshot generation no longer causes a node crash if the snapshot is larger than the ring buffer message size (`memory.max_msg_size`). Instead, the generation of the large snapshot is skipped (#3603).

---

## [2.0.0-rc9]

### Fixed

- Fixed an issue where new node started without a snapshot would be able to join from a node that started with a snapshot (#3573).
- Fixed consensus issue where a node would grant its vote even though it already knew about the current primary (#3810).
- Fixed issue with JSON configuration for `cchost` where extra fields were silently ignored rather than being rejected at startup (#3816).

### Changed

- Upgraded Open Enclave to 0.17.7 (#3815).
- CCF Docker images are now available through Azure Container Registry rather than Docker Hub (#3821).
  - The `ccfciteam/ccf-app-run` image is now available at `ccfmsrc.azurecr.io/ccf-sgx-app-run`.
  - The `ccfciteam/ccf-app-ci` image is now available at `ccfmsrc.azurecr.io/ccf-sgx-app-dev`.
- Added support for ciphers 'ECDHE-RSA-AES256-GCM-SHA384' and 'ECDHE-RSA-AES128-GCM-SHA256' when using TLS 1.2 (#3822).

## [2.0.0-rc8]

### Fixed

- When using the `sandbox.sh` script, always wait for `/app` frontend to be open on all nodes before marking the service as open (#3779).

### Changed

- Every leaf in the Merkle Tree, and every receipt now includes a claims digest (#3606).

### Added

- Primary node now also reports time at which the ack from each backup node was last received (`GET /node/consensus` endpoint). This can be used by operators to detect one-way partitions between the primary and backup nodes (#3769).
- Current receipt format is now exposed to C++ applications as `ccf::Receipt`, retrieved from `describe_receipt_v2`. Note that the previous JSON format is still available, but must be retrieved as a JSON object from `describe_receipt_v1`.

## [2.0.0-rc7]

### Fixed

- Fixed issue with incorrect node and service certificate validity period when starting node in non-GMT timezone (#3732).
- Fixed issue with self-signed node certificates that are now renewed when the `set_node_certificate_validity` proposal is applied (#3767).

## Changed

- Configurations and proposals now accept more date/time formats, including the Python-default ISO 8601 format (#3739).

## Added

- Added new `GET /node/self_signed_certificate` endpoint to retrieve the self-signed certificate of the target node (#3767).

## [2.0.0-rc6]

### Changed

- `host_processes_interface.h` is now a public header, accessible under `ccf/node/host_processes_interface.h`.

## [2.0.0-rc5]

### Changed

- Nodes now have a free-form `node_data` field, to match users and members. This can be set when the node is launched, or modified by governance. It is intended to store correlation IDs describing the node's deployment, such as a VM name or Pod identifier (#3662).
- New `GET /node/consensus` endpoint now also returns primary node ID and current view (#3666).
- The `enclave::` namespace has been removed, and all types which were under it are now under `ccf::`. This will affect any apps using `enclave::RpcContext`, which should be replaced with `ccf::RpcContext` (#3664).
- HTTP parsing errors are now recorded per-interface and returned by `GET /node/metrics` (#3671).
- The `kv::Store` type is no longer visible to application code, and is replaced by a simpler `kv::ReadOnlyStore`. This is the interface given to historical queries to access historical state and enforces read-only access, without exposing internal implementation details of the store. This should have no impact on JS apps, but C++ apps will need to replace calls to `store->current_txid()` with calls to `store->get_txid()`, and `store->create_tx()` to `store->create_read_only_tx()`.
- Receipts now come with service endorsements of previous service identities after recoveries (#3679). See `verify_receipt` in `e2e_logging.py` for an example of how to verify the resulting certificate chain. This functionality is introduced in `ccf::historical::adapter_v3`.
- Private headers have been moved to `ccf/include/ccf/_private` so they cannot be accidentally included from existing paths. Any applications relying on private headers should remove this dependence, or raise an issue to request the dependency be moved to the public API. In a future release private headers will be removed entirely from the installed package.

## [2.0.0-rc4]

### Added

- Aside from regular release packages, CCF now also provides `unsafe` packages with verbose logging, helpful for troubleshooting. The extent of the logging in these builds make them fundamentally UNSAFE to use for production purposes, hence the name.

### Changed

- The `transition_service_to_open` governance proposal now requires the service identity as an argument to ensure the correct service is started. During recovery, it further requires the previous service identity to ensure the right service is recovered (#3624).

## [2.0.0-rc3]

### Fixed

- Snapshot generation no longer causes a node crash if the snapshot is larger than the ring buffer message size (`memory.max_msg_size`). Instead, the generation of the large snapshot is skipped (#3603).

### Changed

- The C++ types used to define public governance tables are now exposed in public headers. Any C++ applications reading these tables should update their include paths (ie - `#include "service/tables/nodes.h"` => `#include "ccf/service/tables/nodes.h"`) (#3608).
- `TxReceipt::describe()` has been replaced with `ccf::describe_receipt()`. Includes of the private `node/tx_receipt.h` from C++ applications should be removed (#3610).
- Python `ccf.read_ledger` and `ccf.ledger_viz` tools now accept paths to individual ledger chunks, to avoid parsing the entire ledger.

### Added

- New `GET /gov/members` endpoint which returns details of all members from the KV (#3615).
- Add `--insecure-skip-verification` to `ledger_viz` utility, to allow visualisation of unverified ledger chunks (#3618).
- Add `--split-services` to `ledger_viz` utility, to easily find out at which TxID new services were created (#3621).

## [2.0.0-rc2]

### Changed

- The entry point for creation of C++ apps is now `make_user_endpoints()`. The old entry point `get_rpc_handler()` has been removed (#3562). For an example of the necessary change, see [this diff](https://github.com/microsoft/CCF/commit/5b40ba7b42d5664d787cc7e3cfc9cbe18c01e5a1#diff-78fa25442e77145040265646434b9582d491928819e58be03c5693c01417c6c6) of the logging sample app (#3562).
- Failed recovery procedures no longer block subsequent recoveries: `.recovery` ledger files are now created while the recovery is in progress and ignored or deleted by nodes on startup (#3563).
- Corrupted or incomplete ledger files are now recovered gracefully, until the last valid entry (#3585).
- The CCF public API is now under `include/ccf`, and all application includes of framework code should use only these files.

### Removed

- `get_node_state()` is removed from `AbstractNodeContext`. The local node's ID is still available to endpoints as `get_node_id()`, and other subsystems which are app-visible can be fetched directly (#3552).

### Fixed

- Nodes no longer crash at start-up if the ledger in the read-only ledger directories (`ledger.read_only_directories`) is ahead of the ledger in the main ledger directory (`ledger.directory`) (#3597).

## [2.0.0-rc1]

### Added

- The new `endorsement` configuration entry lets operators set the desired TLS certificate endorsement, either service-endorsed or node-endorsed (self-signed), for each network RPC interface of a node, defaulting to service-endorsed (#2875).
- A new governance action `trigger_ledger_chunk` to request the creation of a ledger chunk at the next signature (#3519).
- A new governance action `trigger_snapshot` to request the creation of a snapshot at the next signature (#3544).

### Changed

- Node RPC interfaces do not transition anymore from node-endorsed to service-endorsed TLS certificates but are fixed to a single configured type. While a given endorsement is not available yet (typically at start-up for service-endorsed certificates) the interface rejects TLS sessions instead of defaulting to a node-endorsed certificate (#2875).
- Add request details with additional URL components to JS + TS API: `request.url`, `request.route`, `request.method`, `request.hostname` (#3498).
- `cchost` can now run both SGX and virtual enclave libraries. `cchost.virtual` is no longer needed, and has been removed (#3476).

### Dependencies

- Upgraded Open Enclave to 0.17.6.

## [2.0.0-rc0]

See [documentation for code upgrade 1.x to 2.0](https://microsoft.github.io/CCF/main/operations/code_upgrade_1x.html) to upgrade an existing 1.x CCF service to 2.0

---

### Developer API

#### C++

- CCF is now built with Clang 10. It is strongly recommended that C++ applications upgrade to Clang 10 as well.
- Raised the minimum supported CMake version for building CCF to 3.16 (#2946).
- Removed `mbedtls` as cryptography and TLS library.

- Added `get_untrusted_host_time_v1` API. This can be used to retrieve a timestamp during endpoint execution, accurate to within a few milliseconds. Note that this timestamp comes directly from the host so is not trusted, and should not be used to make sensitive decisions within a transaction (#2550).
- Added `get_quotes_for_all_trusted_nodes_v1` API. This returns the ID and quote for all nodes which are currently trusted and participating in the service, for live audit (#2511).
- Added `get_metrics_v1` API to `BaseEndpointRegistry` for applications that do not make use of builtins and want to version or customise metrics output.
- Added `set_claims_digest()` API to `RpcContext`, see [documentation](https://microsoft.github.io/CCF/main/build_apps/logging_cpp.html#user-defined-claims-in-receipts) on how to use it to attach application-defined claims to transaction receipts.
- Added [indexing system](https://microsoft.github.io/CCF/main/architecture/indexing.html) to speed up historical queries (#3280, #3444).

- `ccf::historical::adapter_v2` now returns 404, with either `TransactionPendingOrUnknown` or `TransactionInvalid`, rather than 400 when a user performs a historical query for a transaction id that is not committed.
- `ccf::historical::AbstractStateCache::drop_requests()` renamed to `drop_cached_states()` (#3187).
- `get_state_at()` now returns receipts for signature transactions (#2785), see [documentation](https://microsoft.github.io/CCF/main/use_apps/verify_tx.html#transaction-receipts) for details.

Key-Value Store

- Added `kv::Value` and `kv::Set`, as a more error-proof alternative to `kv::Map`s which had a single key or meaningless values (#2599).
- Added `foreach_key` and `foreach_value` to C++ KV API, to iterate without deserializing both entries when only one is used (#2918).

#### JavaScript

- Added JavaScript bytecode caching to avoid repeated compilation overhead. See the [documentation](https://microsoft.github.io/CCF/main/build_apps/js_app_bundle.html#deployment) for more information (#2643).
- Added `ccf.crypto.verifySignature()` for verifying digital signatures to the JavaScript API (#2661).
- Added experimental JavaScript API `ccf.host.triggerSubprocess()` (#2461).

- `ccf.crypto.verifySignature()` previously required DER-encoded ECDSA signatures and now requires IEEE P1363 encoded signatures, aligning with the behavior of the Web Crypto API (#2735).
- `ccf.historical.getStateRange` / `ccf.historical.dropCachedStates` JavaScript APIs to manually retrieve historical state in endpoints declared as `"mode": "readonly"` (#3033).
- JavaScript endpoints with `"mode": "historical"` now expose the historical KV at `ccf.historicalState.kv` while `ccf.kv` always refers to the current KV state. Applications relying on the old behaviour should make their code forward-compatible before upgrading to 2.x with `const kv = ccf.historicalState.kv || ccf.kv`.
- Receipts accessible through JavaScript no longer contain the redundant `root` hash field. Applications should be changed to not rely on this field anymore before upgrading to 2.x.

---

### Governance

- Updated `actions.js` constitution fragment to record service-endorsed node certificate on the `transition_node_to_trusted` action. The constitution must be updated using the existing `set_constitution` proposal (#2844).
- The existing `transition_node_to_trusted` proposal action now requires a new `valid_from` argument (and optional `validity_period_days`, which defaults to the value of `maximum_node_certificate_validity_days`).
- The `proposal_generator` has been removed from the `ccf` Python package. The majority of proposals can be trivially constructed in existing client tooling, without needing to invoke Python. This also introduces parity between the default constitution and custom constitution actions - all should be constructed and called from the same governance client code. Some jinja templates are included in `samples/templates` for constructing careful ballots from existing proposals.

---

### Operations

#### `cchost` Configuration

- **Breaking change**: Configuration for CCF node is now a JSON configuration file passed in to `cchost` via `--config /path/to/config/file/` CLI argument. Existing CLI arguments have been removed. The `migrate_1_x_config.py` script (included in `ccf` Python package) should be used to migrate existing `.ini` configuration files to `.json` format (#3209).
- Added support for listening on multiple interfaces for incoming client RPCs, with individual session caps (#2628).
- The per-node session cap behaviour has changed. The `network.rpc_interfaces.<interface_name>.max_open_sessions_soft` is now a soft cap on the number of sessions. Beyond this, new sessions will receive a HTTP 503 error immediately after completing the TLS handshake. The existing hard cap (where sessions are closed immediately, before the TLS handshake) is still available, under the new argument `network.rpc_interfaces.<interface_name>.max_open_sessions_hard` (#2583).
- Snapshot files now include receipt of evidence transaction. Nodes can now join or recover a service from a standalone snapshot file. 2.x nodes can still make use of snapshots created by a 1.x node, as long as the ledger suffix containing the proof of evidence is also specified at start-up (#2998).
- If no `node_certificate.subject_alt_names` is specified at node start-up, the node certificate _Subject Alternative Name_ extension now defaults to the value of `published_address` of the first RPC interface (#2902).

#### Certificate(s) Validity Period

- Nodes certificates validity period is no longer hardcoded and must instead be set by operators and renewed by members (#2924):

  - The new `node_certificate.initial_validity_days` (defaults to 1 day) configuration entry lets operators set the initial validity period for the node certificate (valid from the current system time).
  - The new `command.start.service_configuration.maximum_node_certificate_validity_days` (defaults to 365 days) configuration entry sets the maximum validity period allowed for node certificates.
  - The new `set_node_certificate_validity` proposal action allows members to renew a node certificate (or `set_all_nodes_certificate_validity` equivalent action to renew _all_ trusted nodes certificates).

- Service certificate validity period is no longer hardcoded and must instead be set by operators and renewed by members (#3363):

  - The new `service_certificate_initial_validity_days` (defaults to 1 day) configuration entry lets operators set the initial validity period for the service certificate (valid from the current system time).
  - The new `maximum_service_certificate_validity_days` (defaults to 365 days) configuration entry sets the maximum validity period allowed for service certificate.
  - The new `set_service_certificate_validity` proposal action allows members to renew the service certificate.

#### Misc

- The service certificate output by first node default name is now `service_cert.pem` rather than `networkcert.pem` (#3363).
- Log more detailed errors on early startup (#3116).
- Format of node output RPC and node-to-node addresses files is now JSON (#3300).
- Joining nodes now present service-endorsed certificate in client TLS sessions _after_ they have observed their own addition to the store, rather than as soon as they have joined the service. Operators should monitor the initial progress of a new node using its self-signed certificate as TLS session certificate authority (#2844).

- Slow ledger IO operations will now be logged at level FAIL. The threshold over which logging will activate can be adjusted by the `slow_io_logging_threshold` configuration entry to cchost (#3067).
- Added a new `client_connection_timeout` configuration entry to specify the maximum time a node should wait before re-establishing failed client connections. This should be set to a significantly lower value than `consensus.election_timeout` (#2618).
- Nodes code digests are now extracted and cached at network join time in `public:ccf.gov.nodes.info`, and the `GET /node/quotes` and `GET /node/quotes/self` endpoints will use this cached value whenever possible (#2651).
- DNS resolution of client connections is now asynchronous (#3140).
- The curve-id selected for the identity of joining nodes no longer needs to match that of the network (#2525).
- Removed long-deprecated `--domain` argument from `cchost`. Node certificate Subject Alternative Names should be passed in via existing `node_certificate.subject_alt_names` configuration entry (#2798).
- Added experimental support for 2-transaction reconfiguration with CFT consensus, see [documentation](https://microsoft.github.io/CCF/main/overview/consensus/bft.html#two-transaction-reconfiguration). Note that mixing 1tx and 2tx nodes in the same network is unsupported and unsafe at this stage (#3097).

#### Fixed

- Fixed issue with ledger inconsistency when starting a new joiner node without a snapshot but with an existing ledger prefix (#3064).
- Fixed issue with join nodes which could get stuck if an election was triggered while catching up (#3169).

---

### Auditor

- Receipts now include the endorsed certificate of the node, as well as its node id, for convenience (#2991).
- Retired nodes are now removed from the store/ledger as soon as their retirement is committed (#3409).
- Service-endorsed node certificates are now recorded in a new `public:ccf.gov.nodes.endorsed_certificates` table, while the existing `cert` field in the `public:ccf.gov.nodes.info` table is now deprecated (#2844).
- New `split_ledger.py` utility to split existing ledger files (#3129).
- Python `ccf.read_ledger` module now accepts custom formatting rules for the key and value based on the key-value store table name (#2791).
- [Ledger entries](https://microsoft.github.io/CCF/main/architecture/ledger.html#transaction-format) now contain a `commit_evidence_digest`, as well as an optional `claims_digest` when `set_claims_digest()` is used. The digest of the write set was previously the per-transaction leaf in the Merkle Tree, but is now combined with the digest of the commit evidence and optionally the user claims when present. [Receipt verification instructions](https://microsoft.github.io/CCF/main/audit/receipts.html) have been amended accordingly. The presence of `commit_evidence` in receipts serves two purposes: giving the user access to the TxID without having to parse the write set, and proving that a transaction has been committed by the service. Transactions are flushed to disk eagerly by the primary to keep in-enclave memory use to a minimum, so the existence of a ledger suffix is not on its own indicative of its commit status. The digest of the commit evidence is in the ledger to allow audit and recovery, but only the disclosure of the commit evidence indicates that a transaction has been committed by the service

---

### Client API

- Added support for TLS 1.3 (now used by default).

- Added `GET /gov/jwt_keys/all` endpoint (#2519).
- Added new operator RPC `GET /node/js_metrics` returning the JavaScript bytecode size and whether the bytecode is used (#2643).
- Added a new `GET /node/metrics` endpoint which includes the count of active and peak concurrent sessions handled by the node (#2596).
- Added endpoint to obtain service configuration via `GET /node/service/configuration` (#3251).
- Added QuickJS version to RPC `GET /node/version` (#2643).
- Added a `GET /node/jwt_metrics` endpoint to monitor attempts and successes of key refresh for each issuer. See [documentation](https://microsoft.github.io/CCF/main/build_apps/auth/jwt.html#extracting-jwt-metrics) on how to use it.

- Schema of `GET /network/nodes/{node_id}` and `GET /network/nodes` endpoints has been modified to include all RPC interfaces (#3300).
- Improved performance for lookup of path-templated endpoints (#2918).
- CCF now responds to HTTP requests that could not be parsed with a 400 response including error details (#2652).

- Websockets endpoints are no longer supported. Usage is insufficient to justify ongoing maintenance.
- The `ccf` Python package no longer provides utilities to issue requests to a running CCF service. This is because CCF supports widely-used client-server protocols (TLS, HTTP) that should already be provided by libraries for all programming languages. The `ccf` Python package can still be used to audit the ledger and snapshot files (#3386).

---

### Dependencies

- Upgraded Open Enclave to 0.17.5.

## [2.0.0-dev8]

### Added

- Added `set_claims_digest()` API to `RpcContext`, see [documentation](https://microsoft.github.io/CCF/main/build_apps/logging_cpp.html#user-defined-claims-in-receipts) on how to use it to attach application-defined claims to transaction receipts.
- Added a `GET /jwt_metrics` endpoint to monitor attempts and successes of key refresh for each issuer. See [documentation](https://microsoft.github.io/CCF/main/build_apps/auth/jwt.html#extracting-jwt-metrics) on how to use it.

### Changed

- Service certificate validity period is no longer hardcoded and can instead be set by operators and renewed by members (#3363):
  - The new `service_certificate_initial_validity_days` (defaults to 1 day) configuration entry lets operators set the initial validity period for the service certificate (valid from the current system time).
  - The new `maximum_service_certificate_validity_days` (defaults to 365 days) configuration entry sets the maximum validity period allowed for service certificate.
  - The new `set_service_certificate_validity` proposal action allows members to renew the service certificate.
- Service certificate output by first node default name is now `service_cert.pem` rather than `networkcert.pem` (#3363).
- Retired nodes are now removed from the store/ledger as soon as their retirement is committed (#3409).

### Removed

- The `ccf` Python package no longer provides utilities to issue requests to a running CCF service. This is because CCF supports widely-used client-server protocols (TLS, HTTP) that should already be provided by libraries for all programming languages. The `ccf` Python package can still be used to audit the ledger and snapshot files (#3386).
- The `proposal_generator` has been removed from the `ccf` Python package. The majority of proposals can be trivially constructed in existing client tooling, without needing to invoke Python. This also introduces parity between the default constitution and custom constitution actions - all should be constructed and called from the same governance client code. Some jinja templates are included in `samples/templates` for constructing careful ballots from existing proposals.

## [2.0.0-dev7]

### Added

- Added endpoint to obtain service configuration via `/node/service/configuration` (#3251)

### Changed

- Breaking change: Configuration for CCF node is now a JSON configuration file passed in to `cchost` via `--config /path/to/config/file/` CLI argument. Existing CLI arguments have been removed. The `migrate_1_x_config.py` script (included in `ccf` Python package) should be used to migrate existing `.ini` configuration files to `.json` format (#3209).
- Format of node output RPC and node-to-node addresses files is now JSON (#3300).
- Schema of `GET /network/nodes/{node_id}` and `GET /network/nodes` endpoints has been modified to include all RPC interfaces (#3300).

### Renamed

- `ccf::historical::AbstractStateCache::drop_requests()` renamed to `drop_cached_states()` (#3187).

### Dependency

- Upgrade OpenEnclave from 0.17.2 to 0.17.5

## [2.0.0-dev6]

### Added

- Added experimental support for 2-transaction reconfiguration with CFT consensus (#3097), see [documentation](https://microsoft.github.io/CCF/main/overview/consensus/bft.html#two-transaction-reconfiguration). Note that mixing 1tx and 2tx nodes in the same network is unsupported and unsafe at this stage.

### Changed

- DNS resolution of client connections is now asynchronous.

### Fixed

- Fixed issue with join nodes which could get stuck if an election was triggered while catching up (#3169).

## [2.0.0-dev5]

### Added

- Receipts now include the endorsed certificate of the node, as well as its node id, for convenience (#2991).
- `get_metrics_v1` API to `BaseEndpointRegistry` for applications that do not make use of builtins and want to version or customise metrics output.
- Slow ledger IO operations will now be logged at level FAIL. The threshold over which logging will activate can be adjusted by the `--io-logging-threshold` CLI argument to cchost (#3067).
- Snapshot files now include receipt of evidence transaction. Nodes can now join or recover a service from a standalone snapshot file. 2.x nodes can still make use of snapshots created by a 1.x node, as long as the ledger suffix containing the proof of evidence is also specified at start-up (#2998).
- Nodes certificates validity period is no longer hardcoded and can instead be set by operators and renewed by members (#2924):
  - The new `--initial-node-cert-validity-days` (defaults to 1 day) CLI argument to cchost lets operators set the initial validity period for the node certificate (valid from the current system time).
  - The new `--max-allowed-node-cert-validity-days` (defaults to 365 days) CLI argument to cchost sets the maximum validity period allowed for node certificates.
  - The new `set_node_certificate_validity` proposal action allows members to renew a node certificate (or `set_all_nodes_certificate_validity` equivalent action to renew _all_ trusted nodes certificates).
  - The existing `transition_node_to_trusted` proposal action now requires a new `valid_from` argument (and optional `validity_period_days`, which defaults to the value of ``--max-allowed-node-cert-validity-days`).
- `ccf.historical.getStateRange` / `ccf.historical.dropCachedStates` JavaScript APIs to manually retrieve historical state in endpoints declared as `"mode": "readonly"` (#3033).
- Log more detailed errors on early startup (#3116).
- New `split_ledger.py` utility to split existing ledger files (#3129).

### Changed

- JavaScript endpoints with `"mode": "historical"` now expose the historical KV at `ccf.historicalState.kv` while `ccf.kv` always refers to the current KV state. Applications relying on the old behaviour should make their code forward-compatible before upgrading to 2.x with `const kv = ccf.historicalState.kv || ccf.kv`.

### Removed

- Receipts accessible through JavaScript no longer contain the redundant `root` hash field. Applications should be changed to not rely on this field anymore before upgrading to 2.x.

### Fixed

- Fixed issue with ledger inconsistency when starting a new joiner node without a snapshot but with an existing ledger prefix (#3064).

## [2.0.0-dev4]

### Added

- Added `foreach_key` and `foreach_value` to C++ KV API, to iterate without deserializing both entries when only one is used (#2918).
- `ccf::historical::adapter_v2` now returns 404, with either `TransactionPendingOrUnknown` or `TransactionInvalid`, rather than 400 when a user performs a historical query for a transaction id that is not committed.

### Changed

- Service-endorsed node certificates are now recorded in a new `public:ccf.gov.nodes.endorsed_certificates` table, while the existing `cert` field in the `public:ccf.gov.nodes.info` table is now deprecated (#2844).
- Joining nodes now present service-endorsed certificate in client TLS sessions _after_ they have observed their own addition to the store, rather than as soon as they have joined the service. Operators should monitor the initial progress of a new node using its self-signed certificate as TLS session certificate authority (#2844).
- Updated `actions.js` constitution fragment to record service-endorsed node certificate on the `transition_node_to_trusted` action. The constitution should be updated using the existing `set_constitution` proposal (#2844).
- Improved performance for lookup of path-templated endpoints (#2918).
- Raised the minimum supported CMake version for building CCF to 3.16 (#2946).

### Dependency

- Upgrade OpenEnclave from 0.17.1 to 0.17.2 (#2992)

## [2.0.0-dev3]

### Added

- Added support for listening on multiple interfaces for incoming client RPCs, with individual session caps (#2628).

### Changed

- Upgrade OpenEnclave from 0.17.0 to 0.17.1.
- `get_state_at()` now returns receipts for signature transactions (#2785), see [documentation](https://microsoft.github.io/CCF/main/use_apps/verify_tx.html#transaction-receipts) for details.
- Upgrade playbooks and base CI image to Ubuntu 20.04. CCF is now primarily developed and tested against Ubuntu 20.04.
- Python `ccf.read_ledger` module now accepts custom formatting rules for the key and value based on the key-value store table name (#2791).
- CCF is now built with Clang 10. It is recommended that C++ applications upgrade to Clang 10 as well.
- Internal `/gov/jwt_keys/refresh` endpoint has been moved to `/node/jwt_keys/refresh` (#2885).
- If no `--san` is specified at node start-up, the node certificate _Subject Alternative Name_ extension now defaults to the value of `--public-rpc-address` (#2902).

### Removed

- Remove long-deprecated `--domain` argument from `cchost`. Node certificate Subject Alternative Names should be passed in via existing `--san` argument (#2798).
- Removed Forum sample app.

## [2.0.0-dev2]

### Changed

- `ccf.crypto.verifySignature()` previously required DER-encoded ECDSA signatures and now requires IEEE P1363 encoded signatures, aligning with the behavior of the Web Crypto API (#2735).
- Upgrade OpenEnclave from 0.16.1 to 0.17.0.

### Added

- Nodes code digests are now extracted and cached at network join time in `public:ccf.gov.nodes.info`, and the `/node/quotes` and `/node/quotes/self` endpoints will use this cached value whenever possible (#2651).

### Removed

- Websockets endpoints are no longer supported. Usage is insufficient to justify ongoing maintenance.

### Bugfix

- Fixed incorrect transaction view returned in `x-ms-ccf-transaction-id` HTTP response header after primary change (i.e. new view) (#2755).

## [2.0.0-dev1]

### Added

- Added a new `--client-connection-timeout-ms` command line argument to `cchost` to specify the maximum time a node should wait before re-establishing failed client connections. This should be set to a significantly lower value than `--raft-election-timeout-ms` (#2618).
- Add `kv::Value` and `kv::Set`, as a more error-proof alternative to `kv::Map`s which had a single key or meaningless values (#2599).
- Added JavaScript bytecode caching to avoid repeated compilation overhead. See the [documentation](https://microsoft.github.io/CCF/main/build_apps/js_app_bundle.html#deployment) for more information (#2643).
- Added new operator RPC `/node/js_metrics` returning the JavaScript bytecode size and whether the bytecode is used (#2643).
- Added QuickJS version to RPC `/node/version` (#2643).
- Added `GET /gov/jwt_keys/all` endpoint (#2519).
- Added `ccf.crypto.verifySignature()` for verifying digital signatures to the JavaScript API (#2661).

### Changed

- CCF now responds to HTTP requests that could not be parsed with a 400 response including error details (#2652).

## [2.0.0-dev0]

### Added

- Added `get_untrusted_host_time_v1` API. This can be used to retrieve a timestamp during endpoint execution, accurate to within a few milliseconds. Note that this timestamp comes directly from the host so is not trusted, and should not be used to make sensitive decisions within a transaction (#2550).
- Added `get_quotes_for_all_trusted_nodes_v1` API. This returns the ID and quote for all nodes which are currently trusted and participating in the service, for live audit (#2511).
- Added node start-up check for `cchost` and enclave compatibility, which should both always be from the same release for a single node (#2532).
- Added a new `/node/version` endpoint to return the CCF version of a node (#2582).
- Added a new `/node/metrics` endpoint which includes the count of active and peak concurrent sessions handled by the node (#2596).
- Added experimental JavaScript API `ccf.host.triggerSubprocess()` (#2461).

### Changed

- The curve-id selected for the identity of joining nodes no longer needs to match that of the network (#2525).
- The per-node session cap behaviour has changed. The `--max-open-sessions` is now a soft cap on the number of sessions. Beyond this, new sessions will receive a HTTP 503 error immediately after completing the TLS handshake. The existing hard cap (where sessions are closed immediately, before the TLS handshake) is still available, under the new argument `--max-open-sessions-hard` (#2583).
- Requests with a url-encoded query string are now forwarded correctly from backups to the primary (#2587).
- Signed requests with a url-encoded query string are now handled correctly rather than rejected (#2592).
- Fixed consistency issue between ledger files on different nodes when snapshotting is active (#2607).

### Dependency

- Upgrade OpenEnclave from 0.15.0 to 0.16.1 (#2609)

## [1.0.4]

### Changed

- CCF now responds to HTTP requests that could not be parsed with a 400 response including error details (#2652).

## [1.0.3]

### Dependency

- Upgrade OpenEnclave from 0.15.0 to 0.16.1 (#2609)

## [1.0.2]

### Bugfix

- Fixed consistency issue between ledger files on different nodes when snapshotting is active (#2607).

## [1.0.1]

### Bugfix

- Requests with a url-encoded query string are now forwarded correctly from backups to the primary (#2587).
- Signed requests with a url-encoded query string are now handled correctly rather than rejected (#2592).

## [1.0.0]

The Confidential Consortium Framework CCF is an open-source framework for building a new category of secure, highly available, and performant applications that focus on multi-party compute and data.

This is the first long term support release for CCF. The 1.0 branch will only receive security and critical bug fixes, please see our [release policy](https://microsoft.github.io/CCF/main/build_apps/release_policy.html) for more detail.

Active development will continue on the `main` branch, and regular development snapshots including new features will continue to be published.

Browse our [documentation](https://microsoft.github.io/CCF/main/index.html) to get started with CCF, or [open a discussion on GitHub](https://github.com/microsoft/CCF/discussions) if you have any questions.

## [1.0.0-rc3]

### Changed

- Rename `Store::commit_version()` to the more accurate `Store::compacted_version()` (#1355).

## [1.0.0-rc2]

### Changed

- Adjust release pipeline to cope with GitHub renaming debian packages containing tildes.

## [1.0.0-rc1]

### Changed

- By default, CCF is now installed under `/opt/ccf` rather than `/opt/ccf-x.y.z`.

## [0.99.4]

### Fixed

- Fixed use of `--curve-id` argument to `cchost`, which can now start a network with both node and service identities using curve `secp256r1` (#2516).

## [0.99.3]

### Added

- `kv::MapHandle::size()` can be used to get the number of entries in a given map.
- `kv::MapHandle::clear()` can be used to remove all entries from a map.

## [0.99.2]

### Changed

- The default constitution no longer contains `set_service_principal` or `remove_service_principal` since they are not used by the core framework. Instead any apps which wish to use these tables should add them to their own constitution. A [sample implementation](https://github.com/microsoft/CCF/tree/main/samples/constitutions/test/service_principals/actions.js) is available, and used in the CI tests.
- Proposal status now includes a `final_votes` and `vote_failures` map, recording the outcome of each vote per member. `failure_reason` and `failure_trace` have been consolidated into a single `failure` object, which is also used for `vote_failures`.

## [0.99.1]

### Added

- The service certificate is now returned as part of the `/node/network/` endpoint response (#2442).

### Changed

- `kv::Map` is now an alias to `kv::JsonSerialisedMap`, which means all existing applications using `kv::Map`s will now require `DECLARE_JSON...` macros for custom key and value types. `msgpack-c` is no longer available to apps and `MSGPACK_DEFINE` macros should be removed. Note that this change may affect throughput of existing applications, in which case an app-defined serialiser (or `kv::RawCopySerialisedMap`) should be used (#2449).
- `/node/state` endpoint also returns the `seqno` at which a node was started (i.e. `seqno` of the snapshot a node started from or `0` otherwise) (#2422).

### Removed

- `/gov/query` and `/gov/read` governance endpoints are removed (#2442).
- Lua governance is removed. `JS_GOVERNANCE` env var is no longer necessary, and JS constitution is the only governance script which must be provided and will be used by the service. `--gov-script` can no longer be passed to `cchost` or `sandbox.sh`.

## [0.99.0]

This is a bridging release to simplify the upgrade to 1.0. It includes the new JS constitution, but also supports the existing Lua governance so that users can upgrade in 2 steps - first implementing all of the changes below with their existing Lua governance, then upgrading to the JS governance. Lua governance will be removed in CCF 1.0. See [temporary docs](https://microsoft.github.io/CCF/ccf-0.99.0/governance/js_gov.html) for help with transitioning from Lua to JS.

The 1.0 release will require minimal changes from this release.

### Added

- A new `read_ledger.py` Python command line utility was added to parse and display the content of a ledger directory.
- `ccf-app` npm package to help with developing JavaScript and TypeScript CCF apps. See [docs](https://microsoft.github.io/CCF/main/build_apps/js_app.html) for further details (#2331).

### Changed

- Retired members are now deleted from the store, instead of being marked as `Retired` (#1401).
- `retire_member` proposal has been renamed to `remove_member` and is now idempotent (i.e. succeeds even if the member was already removed) (#1401).
- `accept_recovery` and `open_network` proposals have been merged into a single idempotent `transition_service_to_open` proposal (#1791).
- The `/tx` endpoint now takes a single `transaction_id` query parameter. For example, rather than calling `/node/tx?view=2&seqno=42`, call `/node/tx?transaction_id=2.42`.
- The `/commit` endpoint now returns a response with a single `transaction_id` rather than separate `view` and `seqno` fields.
- `UserRpcFrontend` has been removed, and the return value of `get_rpc_handler` which apps should construct is now simply a `ccf::RpcFrontend`.
- There is now a distinction between public and private headers. The public headers under `include/ccf` are those we expect apps to use, and others are implementation details which may change/be deprecated/be hidden in future. Most apps should now be including `"ccf/app_interface.h"` and `"ccf/common_endpoint_registry.h"`.
- Various endpoint-related types have moved under the `ccf::endpoints` namespace. Apps will need to rename these types where they are not using `auto`, for instance to `ccf::endpoints::EndpointContext` and `ccf::endpoints::ForwardingRequired`.
- Ledger entry frames are no longer serialised with `msgpack` (#2343).
- In JavaScript apps, the field `caller.jwt.key_issuer` in the `Request` object has been renamed `caller.jwt.keyIssuer` (#2362).
- The proposals `set_module`, `remove_module` and `set_js_app` have been removed and `deploy_js_app` renamed to `set_js_app` (#2391).

## [0.19.3]

### Changed

- The status filter passed to `/node/network/nodes` now takes the correct CamelCased values (#2238).

## [0.19.2]

### Added

- New `get_user_data_v1` and `get_member_data_v1` C++ API calls have been added to retrieve the data associated with users/members. The user/member data is no longer included in the `AuthnIdentity` caller struct (#2301).
- New `get_user_cert_v1` and `get_member_cert_v1` C++ API calls have been added to retrieve the PEM certificate of the users/members. The user/member certificate is no longer included in the `AuthnIdentity` caller struct (#2301).

### Changed

- String values in query parameters no longer need to be quoted. For instance, you should now call `/network/nodes?host=127.0.0.1` rather than `/network/nodes?host="127.0.0.1"` (#2309).
- Schema documentation for query parameters should now be added with `add_query_parameter`, rather than `set_auto_schema`. The `In` type of `set_auto_schema` should only be used to describe the request body (#2309).
- `json_adapter` will no longer try to convert query parameters to a JSON object. The JSON passed as an argument to these handlers will now be populated only by the request body. The query string should be parsed separately, and `http::parse_query(s)` is added as a starting point. This means strings in query parameters no longer need to be quoted (#2309).
- Enum values returned by built-in REST API endpoints are now PascalCase. Lua governance scripts that use enum values need to be updated as well, for example, `"ACTIVE"` becomes `"Active"` for member info. The same applies when using the `/gov/query` endpoint (#2152).
- Most service tables (e.g. for nodes and signatures) are now serialised as JSON instead of msgpack. Some tables (e.g. user and member certificates) are serialised as raw bytes for performance reasons (#2301).
- The users and members tables have been split into `public:ccf.gov.users.certs`/`public:ccf.gov.users.info` and `public:ccf.gov.members.certs`/`public:ccf.gov.members.encryption_public_keys`/`public:ccf.gov.members.info` respectively (#2301).
- TypeScript interface/class names have been renamed to PascalCase (#2325).

## [0.19.1]

### Added

- Historical point query support has been added to JavaScript endpoints (#2285).
- RSA key generation JavaScript endpoint (#2293).

### Changed

- `"readonly"` has been replaced by `"mode"` in `app.json` in JavaScript apps (#2285).

## [0.19.0]

### Changed

- `x-ccf-tx-view` and `x-ccf-tx-seqno` response headers have been removed, and replaced with `x-ms-ccf-transaction-id`. This includes both original fields, separated by a single `.`. Historical queries using `ccf::historical::adapter` should also pass a single combined `x-ms-ccf-transaction-id` header (#2257).
- Node unique identifier is now the hex-encoded string of the SHA-256 digest of the node's DER-encoded identity public key, which is also used as the node's quote report data. The `sandbox.sh` script still uses incrementing IDs to keep track of nodes and for their respective directories (#2241).
- Members and users unique identifier is now the hex-encoded string of the SHA-256 digest of their DER-encoded identity certificate (i.e. fingerprint), which has to be specified as the `keyId` field for signed HTTP requests (#2279).
- The receipt interface has changed, `/app/receipt?commit=23` is replaced by `/app/receipt?transaction_id=2.23`. Receipt fetching is now implemented as a historical query, which means that the first reponse(s) may be 202 with a Retry-After header. Receipts are now structured JSON, as opposed to a flat byte sequence, and `/app/receipt/verify` has been removed in favour of an [offline verification sample](https://microsoft.github.io/CCF/ccf-0.19.0/use_apps/verify_tx.html#transaction-receipts).
- `ccfapp::get_rpc_handler()` now takes a reference to a `ccf::AbstractNodeContext` rather than `ccf::AbstractNodeState`. The node state can be obtained from the context via `get_node_state()`.

### Removed

- `get_receipt_for_seqno_v1` has been removed. Handlers wanting to return receipts must now use the historical API, and can obtain a receipt via `ccf::historical::StatePtr`. See the [historical query with receipt sample](https://microsoft.github.io/CCF/ccf-0.19.0/build_apps/logging_cpp.html#receipts) for reference.
- `caller_id` endpoint has been removed. Members and users can now compute their unique identifier without interacting with CCF (#2279).
- `public:ccf.internal.members.certs_der`, `public:ccf.internal.users.certs_der`, `public:ccf.internal.members.digests` and `public:ccf.internal.users.digests` KV tables have been removed (#2279).
- `view_change_in_progress` field in `network/status` response has been removed (#2288).

## [0.18.5]

### Changed

- Historical query system now supports range queries.

## [0.18.4]

### Changed

- Governance proposals can be submitted successfully against secondaries (#2247)
- `set_ca_cert`/`remove_ca_cert` proposals have been renamed `set_ca_cert_bundle`/`remove_ca_cert_bundle` and now also accept a bundle of certificates encoded as concatenated PEM string (#2221). The `ca_cert_name` parameter to the `set_jwt_issuer` proposal has been renamed to `ca_cert_bundle_name`.

### Added

- Support for multiple key wrapping algorithms for C++ and JavaScript applications (#2246)

## [0.18.3]

### Changed

- Fixed format of `notBefore` and `notAfter` in node and network certificates (#2243).
- CCF now depends on [Open Enclave 0.14](https://github.com/openenclave/openenclave/releases/tag/v0.14.0).

## [0.18.2]

### Added

- Support for historical queries after ledger rekey and service recovery (#2200).

### Changed

- CCF now supports OpenSSL for many crypto tasks like hashing, signing, and signature verification (#2123).
- In progress ledger files no longer cause a node to crash when they are committed (#2209).

## [0.18.1]

### Changed

- `"id"` field in `state` endpoint response has been renamed to `"node_id"` (#2150).
- `user_id` endpoint is renamed `caller_id` (#2142).
- Nodes' quotes format updated to Open Enclave's `SGX_ECDSA`. Quote endorsements are also stored in CCF and can be retrieved via the `quotes/self` and `quotes` endpoints (#2161).
- `get_quote_for_this_node_v1()` takes a `QuoteInfo` structure (containing the format, raw quote and corresponding endorsements) as out parameter instead of the distinct format and raw quote as two out paramters (#2161).
- Several internal tables are renamed (#2166).
- `/node/network/nodes` correctly returns all nodes if no filter is specified (#2188).

## [0.18.0]

### Changed

- `endpoint_metrics` is renamed `api/metrics` and now returns an array of objects instead of nested path/method objects (#2068).
- Governance proposal ids are now digests of the proposal and store state observed during their creation, hex-encoded as strings. This makes votes entirely specific to an instance of a proposal without having to include a nonce. (#2104, #2135).
- `quote` endpoint has been renamed to `quotes/self` (#2149).
- `TxView`s have been renamed to `MapHandle`s, to clearly distinguish them from consensus views. Calls to `tx.get_view` must be replaced with `tx.rw`.
- `tx.rw` does not support retrieving multiple views in a single call. Instead of `auto [view1, view2] = tx.get_view(map1, map2);`, you must write `auto handle1 = tx.rw(map1); auto handle2 = tx.rw(map2);`.

### Added

- Added `get_version_of_previous_write(const K& k)` to `MapHandle`. If this entry was written to by a previous transaction, this returns the version at which that transaction was applied. See docs for more details.

### Removed

- The `x-ccf-global-commit` header is no longer sent with responses (#1586, #2144). This was a hint of global commit progress, but was known to be imprecise and unrelated to the executed transaction. Instead, clients should call `/commit` to monitor commit progress or `/tx` for a specific transaction.

## [0.17.2]

### Fixed

- Fixed incorrect ledger chunking on backup nodes when snapshotting is enabled (#2110).

## [0.17.1]

### Changed

- JS endpoints now list their auth policies by name, similar to C++ endpoints. The fields `require_client_identity`, `require_client_signature`, and `require_jwt_authentication` are removed, and should be replaced by `authn_policies`. For example, the previous default `"require_client_identity": true` should be replaced with `"authn_policies": ["user_cert"]`, an endpoint which would like to handle a JWT but will also accept unauthenticated requests would be `"authn_policies": ["jwt", "no_auth"]`, and a fully unauthenticated endpoint would be `"authn_policies": []`. See [docs](https://microsoft.github.io/CCF/main/build_apps/js_app_bundle.html#metadata) for further detail.

## [0.17.0]

### Added

- Versioned APIs for common CCF functionality: `get_status_for_txid_v1`, `get_last_committed_txid_v1`, `generate_openapi_document_v1`, `get_receipt_for_seqno_v1`, `get_quote_for_this_node_v1`. We will aim to support these function signatures long-term, and provide similar functionality with incremental version bumps when this is no longer possible. In particular, this enables building an app which does not expose the [default endpoints](https://microsoft.github.io/CCF/main/build_apps//logging_cpp.html#default-endpoints) but instead exposes similar functionality through its own API.

### Changed

- `/network`, `/network_info`, `/node/ids`, `/primary_info` have been restructured into `/network`, `/network/nodes`, `/network/nodes/{id}`, `/network/nodes/self`, `/network/nodes/primary` while also changing the response schemas (#1954).
- `/ack` responds with HTTP status `204` now instead of `200` and `true` as body (#2088).
- `/recovery_share` has new request and response schemas (#2089).

## [0.16.3]

### Changed

- To avoid accidentally unauthenticated endpoints, a vector of authentication policies must now be specified at construction (as a new argument to `make_endpoint`) rather than by calling `add_authentication`. The value `ccf::no_auth_required` must be used to explicitly indicate an unauthenticated endpoint.
- All `/gov` endpoints accept signature authentication alone correctly, regardless of session authentication.
- `ccf.CCFClient` now allows separate `session_auth` and `signing_auth` to be passed as construction time. `ccf.CCFClient.call()` no longer takes a `signed` argument, clients with a `signing_auth` always sign. Similarly, the `disable_session_auth` constructor argument is removed, the same effect can be achieved by setting `session_auth` to `None`.

## [0.16.2]

### Changed

- Snapshots are generated by default on the current primary node, every `10,000` committed transaction (#2029).
- Node information exposed in the API now correctly reports the public port when it differs from the local one. (#2001)
- All `/gov` endpoints accept signature authentication again. Read-only `/gov` endpoints had been incorrectly changed in [0.16.1] to accept session certification authentication only (#2033).

## [0.16.1]

### Added

- C++ endpoints can be omitted from OpenAPI with `set_openapi_hidden(true)` (#2008).
- JS endpoints can be omitted from OpenAPI if the `"openapi_hidden"` field in `app.json` is `true` (#2008).

### Changed

- Error responses of built-in endpoints are now JSON and follow the OData schema (#1919).
- Code ids are now deleted rather than marked as `RETIRED`. `ACTIVE` is replaced with the more precise `ALLOWED_TO_JOIN` (#1996).
- Authentication policies can be specified per-endpoint with `add_authentication`. Sample policies are implemented which check for a user TLS handshake, a member TLS handshake, a user HTTP signature, a member HTTP signature, and a valid JWT. This allows multiple policies per-endpoints, and decouples auth from frontends - apps can define member-only endpoints (#2010).
- By default, if no authentication policy is specified, endpoints are now unauthenticated and accessible to anyone (previously the default was user TLS handshakes, where the new default is equivalent to `set_require_client_identity(false)`).
- CCF now depends on [Open Enclave 0.13](https://github.com/openenclave/openenclave/releases/tag/v0.13.0).

### Removed

- The methods `Endpoint::set_require_client_signature`, `Endpoint::set_require_client_identity` and `Endpoint::set_require_jwt_authentication` are removed, and should be replaced by calls to `add_authentication`. For unauthenticated endpoints, either add no policies, or add the built-in `empty_auth` policy which accepts all requests.
  - `.set_require_client_signature(true)` must be replaced with `.add_authentication(user_signature_auth_policy)`
  - `.set_require_client_identity(true)` must be replaced with `.add_authentication(user_cert_auth_policy)`
  - `.set_require_jwt_authentication(true)` must be replaced with `.add_authentication(jwt_auth_policy)`

## [0.16.0]

### Added

- CLI options are printed on every node launch (#1923).
- JS logging sample app is included in CCF package (#1932).
- C++ apps can be built using cmake's `find_package(ccf REQUIRED)` (see [cmake sample](https://github.com/microsoft/CCF/blob/main/samples/apps/logging/CMakeLists.txt)) (#1947).

### Changed

- JWT signing keys are auto-refreshed immediately when adding a new issuer instead of waiting until the next auto-refresh event is due (#1978).
- Snapshots are only committed when proof of snapshot evidence is committed (#1972).
- Snapshot evidence must be validated before joining/recovering from snapshot (see [doc](https://microsoft.github.io/CCF/main/operations/ledger_snapshot.html#join-recover-from-snapshot)) (#1925).

### Fixed

- Ledger index is recovered correctly even if `--ledger-dir` directory is empty (#1953).
- Memory leak fixes (#1957, #1959, #1974, #1982).
- Consensus fixes (#1977, #1981).
- Enclave schedules messages in a fairer way (#1991).

### Security

- Hostname of TLS certificate is checked when auto-refreshing JWT signing keys (#1934).
- Evercrypt update to 0.3.0 (#1967).

## [0.15.2]

### Added

- JWT key auto-refresh (#1908), can be enabled by providing `"auto_refresh": true` and `"ca_cert_name": "..."` in `set_jwt_issuer` proposal.
  - Auto-refresh is currently only supported for providers following the OpenID Connect standard where keys are published under the `/.well-known/openid-configuration` path of the issuer URL.
  - `ca_cert_name` refers to a certificate stored with a `set_ca_cert` proposal and is used to validate the TLS connection to the provider endpoint.
- JWT signature validation (#1912), can be enabled with the `require_jwt_authentication` endpoint property.

### Changed

- Members can no longer vote multiple times on governance proposals (#1743).
- `update_ca_cert` proposal has been replaced by `set_ca_cert`/`remove_ca_cert` (#1917).

### Deprecated

- `set_js_app` proposal and `--js-app-script` argument are deprecated, and should be replaced by `deploy_js_app` and `--js-app-bundle`. See #1895 for an example of converting from the old style (JS embedded in a Lua script) to the new style (app bundle described by `app.json`).

### Removed

- `kv::Store::create` is removed.
- `luageneric` is removed.

## [0.15.1]

### Added

- [JWT documentation](https://microsoft.github.io/CCF/main/developers/auth/jwt.html#jwt-authentication) (#1875).
- [Member keys in HSM documentation](https://microsoft.github.io/CCF/main/members/hsm_keys.html) (#1884).

### Changed

- `/gov/ack/update_state_digest` and `/gov/ack` now only return/accept a hex string (#1873).
- `/node/quote` schema update (#1885).
- AFT consensus improvements (#1880, #1881).

## [0.15.0]

### Added

- Support for non-recovery members: only members with an associated public encryption key are handed recovery shares (#1866).
- AFT consensus verify entry validity (#1864).
- JWT validation in forum sample app (#1867).
- JavaScript endpoints OpenAPI definition is now included in `/api` (#1874).

### Changed

- The `keyId` field in the Authorization header must now be set to the hex-encoded SHA-256 digest of the corresponding member certificate encoded in PEM format. The `scurl.sh` script and Python client have been modified accordingly. `scurl.sh` can be run with `DISABLE_CLIENT_AUTH=1` (equivalent `disable_client_auth=False` argument to Python client) to issue signed requests without session-level client authentication (#1870).
- Governance endpoints no longer require session-level client authentication matching a member identity, the request signature now serves as authentication. The purpose of this change is to facilitate member key storage in systems such as HSMs (#1870).
- Support for [hs2019 scheme](https://tools.ietf.org/html/draft-cavage-http-signatures-12) for HTTP signatures (#1872).
  - `ecdsa-sha256` scheme will be deprecated in the next release.

## [0.14.3]

### Added

- Added support for storing JWT public signing keys (#1834).
  - The new proposals `set_jwt_issuer`, `remove_jwt_issuer`, and `set_jwt_public_signing_keys` can be generated with the latest version of the ccf Python package.
  - `sandbox.sh` has a new `--jwt-issuer <json-path>` argument to easily bootstrap with an initial set of signing keys using the `set_jwt_issuer` proposal.
  - See [`tests/npm-app/src/endpoints/jwt.ts`](https://github.com/microsoft/CCF/blob/70b09e53cfdc8cee946193319446f1e22aed948f/tests/npm-app/src/endpoints/jwt.ts#L23) for validating tokens received in the `Authorization` HTTP header in TypeScript.
  - Includes special support for SGX-attested signing keys as used in [MAA](https://docs.microsoft.com/en-us/azure/attestation/overview).

### Changed

- CCF now depends on [Open Enclave 0.12](https://github.com/openenclave/openenclave/releases/tag/v0.12.0) (#1830).
- `/app/user_id` now takes `{"cert": user_cert_as_pem_string}` rather than `{"cert": user_cert_as_der_list_of_bytes}` (#278).
- Members' recovery shares are now encrypted using [RSA-OAEP-256](https://docs.microsoft.com/en-gb/azure/key-vault/keys/about-keys#wrapkeyunwrapkey-encryptdecrypt) (#1841). This has the following implications:
  - Network's encryption key is no longer output by the first node of a CCF service is no longer required to decrypt recovery shares.
  - The latest version of the `submit_recovery_share.sh` script should be used.
  - The latest version of the `proposal_generator.py` should be used (please upgrade the [ccf Python package](https://microsoft.github.io/CCF/main/quickstart/install.html#python-package)).
- `submit_recovery_share.sh` script's `--rpc-address` argument has been removed. The node's address (e.g. `https://127.0.0.1:8000`) should be used directly as the first argument instead (#1841).
- The constitution's `pass` function now takes an extra argument: `proposer_id`, which contains the `member_id` of the member who submitted the proposal. To adjust for this change, replace `tables, calls, votes = ...` with `tables, calls, votes, proposer_id = ...` at the beginning of the `pass` definition.
- Bundled votes (ie. the `ballot` entry in `POST /proposals`) have been removed. Votes can either happen explicitly via `POST /proposals/{proposal_id}/votes`, or the constitution may choose to pass a proposal without separate votes by examining its contents and its proposer, as illustrated in the operating member constitution sample. The `--vote-against` flag in `proposal_generator.py`, has also been removed as a consequence.

### Fixed

- Added `tools.cmake` to the install, which `ccf_app.cmake` depends on and was missing from the previous release.

### Deprecated

- `kv::Store::create` is deprecated, and will be removed in a future release. It is no longer necessary to create a `kv::Map` from a `Store`, it can be constructed locally (`kv::Map<K, V> my_map("my_map_name");`) or accessed purely by name (`auto view = tx.get_view<K, V>("my_map_name");`) (#1847).

## [0.14.2]

### Changed

- The `start_test_network.sh` script has been replaced by [`sandbox.sh`](https://microsoft.github.io/CCF/main/quickstart/test_network.html). Users wishing to override the default network config (a single node on '127.0.0.1:8000') must now explictly specify if they should be started locally (eg. `-n 'local://127.4.4.5:7000'`) or on remote machine via password-less ssh (eg. `-n 'ssh://10.0.0.1:6000'`).
- `node/quote` endpoint now returns a single JSON object containing the node's quote (#1761).
- Calling `foreach` on a `TxView` now iterates over the entries which previously existed, ignoring any modifications made by the functor while iterating.
- JS: `ccf.kv.<map>.get(key)` returns `undefined` instead of throwing an exception if `key` does not exist.
- JS: `ccf.kv.<map>.delete(key)` returns `false` instead of throwing an exception if `key` does not exist, and `true` instead of `undefined` otherwise.
- JS: `ccf.kv.<map>.set(key, val)` returns the map object instead of `undefined`.

## [0.14.1]

### Added

- `/node/memory` endpoint exposing the maximum configured heap size, peak and current used sizes.

### Changed

- Public tables in the KV must now indicate this in their name (with a `public:` prefix), and internal tables have been renamed. Any governance or auditing scripts which operate over internal tables must use the new names (eg - `ccf.members` is now `public:ccf.gov.members`).
- `--member-info` on `cchost` can now take a third, optional file path to a JSON file containing additional member data (#1712).

### Removed

- `/api/schema` endpoints are removed, as the same information is now available in the OpenAPI document at `/api`.

### Deprecated

- Passing the `SecurityDomain` when creating a KV map is deprecated, and will be removed in a future release. This should be encoded in the table's name, with a `public:` prefix for public tables.

## [0.14.0]

### Added

- Nodes can recover rapidly from a snapshot, rather than needing to reprocess an entire ledger (#1656)
- Python client code wraps creation and replacement of an entire JS app bundle in a single operation (#1651)
- Snapshots are only usable when the corresponding evidence is committed (#1668).
- JSON data associated to each consortium member to facilitate flexible member roles (#1657).

### Changed

- `/api` endpoints return an OpenAPI document rather than a custom response (#1612, #1664)
- Python ledger types can process individual chunks as well as entire ledger (#1644)
- `POST recovery_share/submit` endpoint is renamed to `POST recovery_share` (#1660).

### Fixed

- Elections will not allow transactions which were reported as globally committed to be rolled back (#1641)

### Deprecated

- `lua_generic` app is deprecated and will be removed in a future release. Please migrate old Lua apps to JS

## [0.13.4]

### Changed

- Fixed infinite memory growth issue (#1639)
- Step CLI updated to 0.15.2 (#1636)

## [0.13.3]

### Added

- Sample TypeScript application (#1614, #1596)

### Changed

- Handlers can implement custom authorisation headers (#1203, #1563)
- Reduced CPU usage when nodes are idle (#1625, #1626)
- Upgrade to Open Enclave 0.11 (#1620, #1624)
- Snapshots now include view history, so nodes resuming from snapshots can accurately serve transaction status requests (#1616)
- Request is now passed as an argument to JavaScript handlers (#1604), which can return arbitrary content types (#1575)
- Quote RPC now returns an error when the quote cannot be found (#1594)
- Upgraded third party dependencies (#1589, #1588, #1576, #1572, #1573, #1570, #1569)
- Consensus types renamed from `raft` and `pbft` to `cft` and `bft` (#1591)

### Removed

- Notification server (#1582)

## [0.13.2]

### Added

- retire_node_code proposal (#1558)
- Ability to update a collection of JS modules in a single proposal (#1557)

## [0.13.1]

### Fixed

- Handle setting multiple subject alternative names correctly in node certificate (#1552)
- Fix host memory check on startup ecall (#1553)

## [0.13.0]

### Added

- Experimental

  - New CCF nodes can now join from a [snapshot](https://microsoft.github.io/CCF/ccf-0.13.0/operators/start_network.html#resuming-from-existing-snapshot) (#1500, #1532)
  - New KV maps can now be created dynamically in a transaction (#1507, #1528)

- CLI

  - Subject Name and Subject Alternative Names for the node certificates can now be passed to cchost using the --sn and --san CLI switches (#1537)
  - Signature and ledger splitting [flags](https://microsoft.github.io/CCF/ccf-0.13.0/operators/start_network.html#signature-interval) have been renamed more accurately (#1534)

- Governance

  - `user_data` can be set at user creation, as well as later (#1488)

- Javascript
  - `js_generic` endpoints are now modules with a single default call. Their dependencies can be stored in a separate table and loaded with `import`. (#1469, #1472, #1481, #1484)

### Fixed

- Retiring the primary from a network is now correctly handled (#1522)

### Deprecated

- CLI
  - `--domain=...` is superseded by `--san=dNSName:...` and will be removed in a future release

### Removed

- API
  - Removed redirection from legacy frontend names (`members` -> `gov`, `nodes` -> `node`, `users` -> `app`) (#1543)
  - Removed old `install()` API, replaced by `make_endpoint()` in [0.11.1](https://github.com/microsoft/CCF/releases/tag/ccf-0.11.1) (#1541)

## [0.12.2]

### Fixed

- Fix published containers

## [0.12.1]

### Changed

- Release tarball replaced by a .deb

### Fixed

- Fix LVI build for applications using CCF (#1466)

## [0.12.0]

### Added

- Tooling
  - New Python proposal and vote generator (#1370). See [docs](https://microsoft.github.io/CCF/ccf-0.12.0/members/proposals.html#creating-a-proposal).
  - New CCF tools Python package for client, ledger parsing and member proposal/vote generation (#1429, #1435). See [docs](https://microsoft.github.io/CCF/ccf-0.12.0/users/python_tutorial.html).
- HTTP endpoints
  - Templated URI for HTTP endpoints (#1384, #1393).
  - New `remove_user` proposal (#1379).
  - New node endpoints: `/node/state` and `/node/is_primary` (#1387, #1439)
  - New `metrics` endpoint (#1422).

### Changed

- Tooling
  - Updated version of Open Enclave (0.10) (#1424). Users should use the Intel PSW tested with Open Enclave 0.10, see Open Enclave releases notes: https://github.com/openenclave/openenclave/releases/tag/v0.10.0 for more details.
  - CCF releases no longer include a build of Open Enclave, instead the upstream binary release should be used. Playbooks and containers have been updated accordingly (#1437).
  - CCF is now built with LVI mitigations (#1427). CCF should now be built with a new LVI-enabled toolchain, available via CCF playbooks and containers.
  - Updated version of `snmalloc` (#1391).
- HTTP endpoints
  - Pass PEM certificates rather than byte-arrays (#1374).
  - Member `/ack` schema (#1395).
  - Authorisation HTTP request header now accepts unquoted values (#1411).
  - Fix double opening of `/app` on backups after recovery (#1445).
- Other
  - Merkle tree deserialisation fix (#1363).
  - Improve resilience of node-to-node channels (#1371).
  - First Raft election no longer fails (#1392).
  - Fix message leak (#1442).

### Removed

- `mkSign` endpoint (#1398).

## [0.11.7]

### Changed

1. Fix a bug that could cause signatures not to be recorded on transactions hitting conflicts (#1346)
2. Fix a bug that could allow transactions to be executed by members before a recovered network was fully opened (#1347)
3. Improve error reporting on transactions with invalid signatures (#1356)

### Added

1. All format and linting checks are now covered by `scripts/ci-checks.sh` (#1359)
2. `node/code` RPC returns all code versions and their status (#1351)

## [0.11.4]

### Changed

- Add clang-format to the application CI container, to facilitate application development (#1340)
- Websocket handlers are now distinct, and can be defined by passing `ws::Verb::WEBSOCKET` as a verb to `make_endpoint()` (#1333)
- Custom KV serialisation is [documented](https://microsoft.github.io/CCF/main/developers/kv/kv_serialisation.html#custom-key-and-value-types)

### Fixed

- Fix application runtime container, which had been missing a dependency in the previous release (#1340)

## [0.11.1]

### Added

- CLI tool for managing recovery shares (#1295). [usage](https://microsoft.github.io/CCF/main/members/accept_recovery.html#submitting-recovery-shares)
- New standard endpoint `node/ids` for retrieving node ID from IP address (#1319).
- Support for read-only transactions. Use `tx.get_read_only_view` to retrieve read-only views, and install with `make_read_only_endpoint` if all operations are read-only.
- Support for distinct handlers on the same URI. Each installed handler/endpoint is now associated with a single HTTP method, so you can install different operations on `POST /foo` and `GET /foo`.

### Changed

- The frontend names, used as a prefix on all URIs, have been changed. Calls to `/members/...` or `/users/...` should be replaced with `/gov/...` and `/app/...` respectively. The old paths will return HTTP redirects in this release, but may return 404 in a future release (#1325).
- App-handler installation API has changed. `install(URI, FN, READWRITE)` should be replaced with `make_endpoint(URI, VERB, FN).install()`. Existing apps should compile with deprecation warnings in this release, but the old API will be removed in a future release. See [this diff](https://github.com/microsoft/CCF/commit/7f131074027e3aeb5d469cf42e94acad5bf3e70a#diff-18609f46fab38755458a063d1079edaa) of logging.cpp for an example of the required changes.
- Improved quickstart documentation (#1298, #1316).
- Member ACKs are required, even when the service is opening (#1318).
- The naming scheme for releases has changed to be more consistent. The tags will now be in the form `ccf-X.Y.Z`.

## [0.11]

### Changed

- KV reorganisation to enable app-defined serialisation (#1179, #1216, #1234)

`kv.h` has been split into multiple headers so apps may need to add includes for `kv/store.h` and `kv/tx.h`. The typedefs `ccf::Store` and `ccf::Tx` have been removed; apps should now use `kv::Store` and `kv::Tx`.

CCF now deals internally only with serialised data in its tables, mapping byte-vectors to byte-vectors. By default all tables will convert their keys and values to msgpack, using the existing macros for user-defined types. Apps may define custom serialisers for their own types - see `kv/serialise_entry_json.h` for an example.

- Fixed issues that affected the accuracy of tx status reporting (#1157, #1150)
- All RPCs and external APIs now use `view` and `seqno` to describe the components of a transaction ID, regardless of the specific consensus implementation selected (#1187, #1227)
- Improved resiliency of recovery process (#1051)
- `foreach` early-exit semantics are now consistent (#1222)
- Third party dependency updates (#1144, #1148, #1149, #1151, #1155, #1255)
- All logging output now goes to stdout, and can be configured to be either JSON or plain text (#1258) [doc](https://microsoft.github.io/CCF/main/operators/node_output.html#json-formatting)
- Initial support for historical query handlers (#1207) [sample](https://github.com/microsoft/CCF/blob/main/src/apps/logging/logging.cpp#L262)
- Implement the equivalent of "log rolling" for the ledger (#1135) [doc](https://microsoft.github.io/CCF/main/operators/ledger.html)
- Internal RPCs renamed to follow more traditional REST conventions (#968) [doc](https://microsoft.github.io/CCF/main/operators/operator_rpc_api.html)

### Added

- Support for floating point types in default KV serialiser (#1174)
- The `start_test_network.sh` script now supports recovering an old network with the `--recover` flag (#1095) [doc](https://microsoft.github.io/CCF/main/users/deploy_app.html#recovering-a-service)
- Application CI and runtime containers are now available (#1178)
  1. `ccfciteam/ccf-app-ci:0.11` is recommended to build CCF applications
  2. `ccfciteam/ccf-app-run:0.11` is recommended to run CCF nodes, for example in k8s
- Initial websockets support (#629) [sample](https://github.com/microsoft/CCF/blob/main/tests/ws_scaffold.py#L21)

### Removed

- `ccf::Store` and `ccf::Tx` typdefs, in favour of `kv::Store` and `kv::Tx`.

## [0.10]

### Added

- Brand new versioned documentation: https://microsoft.github.io/CCF.
- New `/tx` endpoint to check that a transaction is committed (#1111). See [docs](https://microsoft.github.io/CCF/main/users/issue_commands.html#checking-for-commit).
- Disaster recovery is now performed with members key shares (#1101). See [docs](https://microsoft.github.io/CCF/main/members/accept_recovery.html).
- Open Enclave install is included in CCF install (#1125).
- New `sgxinfo.sh` script (#1081).
- New `--transaction-rate` flag to performance client (#1071).

### Changed

- CCF now uses Open Enclave 0.9 (#1098).
- `cchost`'s `--enclave-type` is `release` by default (#1083).
- `keygenerator.sh`'s `--gen-key-share` option renamed to `--gen-enc-key` to generate member encryption key (#1101).
- Enhanced view change support for PBFT (#1085, #1087, #1092).
- JavaScript demo logging app is now more generic (#1110).
- Updated method to retrieve time in enclave from host (#1100).
- Correct use of Everycrypt hashing (#1098).
- Maximum number of active members is 255 (#1107).
- Python infra: handle proposals correctly with single member (#1079).
- Dependencies updates (#1080, #1082).

### Removed

- `cchost` no longer outputs a sealed secrets file to be used for recovery (#1101).

## [0.9.3]

### Added

1. Install artifacts include `virtual` build (#1072)
2. `add_enclave_library_c` is exposed in `ccp_app.cmake` (#1073)

## [0.9.2]

### Added

- Handlers can decide if transaction writes are applied independently from error status (#1054)
- Scenario Perf Client is now part of the CCF install to facilitate performance tests (#1058)

### Changed

- Handle writes when host is reconnecting (#1038)
- Member tables are no longer whitelisted for raw_puts (#1041)
- Projects including CCF's CMake files now use the same build type default (#1057)

## [0.9.1]

### Added

- `cchost` now supports [file-based configuration](https://microsoft.github.io/CCF/operators/start_network.html#using-a-configuration-file), as well as command-line switches (#1013, #1019)

## [0.9]

This pre-release improves support for handling HTTP requests.

### Added

- Key shares will be accepted after multiple disaster recovery operations (#992).
- HTTP response headers and status can be set directly from handler (#921, #977).
- Handlers can be restricted to accept only specific HTTP verbs (#966).
- Handlers can accept requests without a matching client cert (#962).
- PBFT messages are authenticated by each receiving node (#947).
- snmalloc can be used as allocator (#943, #990).
- Performance optimisations (#946, #971).
- Install improvements (#983, #986).

### Changed

- HTTP request and responses no longer need to contain JSON-RPC objects (#930, #977).
- Files and binaries have been renamed to use a consistent `lower_snake_case` (#989). Most app includes should be unaffected, but users of the `luageneric` app should now look for `lua_generic`.
- Threading support relies on fixes from a recent build of OE (#990). Existing machines should re-run the ansible playbooks to install the current dependencies.
- Consensus is chosen at run-time, rather than build-time (#922).
- API for installing handlers has changed (#960). See the logging app or [documentation](https://microsoft.github.io/CCF/developers/logging_cpp.html#rpc-handler) for the current style.
- Several standard endpoints are now GET-only, and must be passed a URL query (ie `GET /users/getCommit?id=42`).

## [0.8.2]

### Changed

- CCF install can now be installed anywhere (#950).
- PBFT messages are now authenticated (#947).
- Miscellaneous performance improvements (#946).

## [0.8.1]

### Added

- PBFT timers can be set from`cchost` CLI (#929). See [docs](https://microsoft.github.io/CCF/developers/consensus.html#consensus-protocols).
- Nodes output their PID in a `cchost.pid` file on start-up (#927).
- (Experimental) Members can retrieve their decrypted recovery shares via `getEncryptedRecoveryShare` and submit the decrypted share via `submitRecoveryShare` (#932).

### Changed

- App handlers should set HTTP response fields instead of custom error codes (#921). See [docs](https://microsoft.github.io/CCF/developers/logging_cpp.html#rpc-handler).
- Single build for Raft and PBFT consensuses (#922, #929, #935).
- Members' proposals are forever rejected if they fail to execute (#930).
- Original consortium members can ACK (#933).
- PBFT performance improvements (#940, #942).
- PBFT ledger private tables are now encrypted (#939).

## [0.8]

This pre-release enables experimental support for running CCF with the PBFT consensus protocol. In providing an experimental release of CCF with PBFT we hope to get feedback from early adopters.

### Added

- Experimental PBFT support [docs](https://microsoft.github.io/CCF/developers/consensus.html)
- Increased threading support [docs](https://microsoft.github.io/CCF/developers/threading.html) (#831, #838)
- Governance proposals can now be rejected, which allows constitutions to implement veto power (#854)
- Support for non JSON-RPC payloads (#852)
- RPC to get the OE report (containing the SGX quote) of a specific node (#907)

### Changed

- Compatibility with msgpack 1.0.0
- Members now need to provide two public keys, an identity to sign their proposals and votes as before, and public key with which their recovery key share will be encrypted. `--member_cert` cli argument replaced with `--member-info` when starting up a network to allow this [docs](https://microsoft.github.io/CCF/operators/start_network.html)
- Member status is now a string, eg. `"ACTIVE"` rather than an integer (#827)
- User apps have access to standard user-cert lookup (#906)
- `get_rpc_handler()` now returns `UserRpcFrontend` instead of `RpcHandler` [docs](https://microsoft.github.io/CCF/developers/logging_cpp.html#rpc-handler) (#908)
- All governance RPC's must now be signed (#911)
- Test infra stores keys and certificates (e.g. `networkcert.pem`, `user0_privk.pem`) in new `workspace/<test_label>_common/` folder (#892)

### Removed

- FramedTCP support

## [0.7.1]

### Added

- Installed Python infrastructure can now be used to launch test networks of external builds (#809)
- Initial threading support, Raft nodes now execute transactions on multiple worker threads (#773, #822)

## [0.7]

This pre-release enables experimental support for Javascript as a CCF runtime, and switches the default transport to HTTP. FramedTCP is still supported in this release (`-DFTCP=ON`) but is deprecated and will be dropped in the next release.

### Changed

- Fixed node deadlock that could occur under heavy load (#628)
- Fixed vulnerability to possible replay attack (#419)
- CCF has an installable bundle (#742)
- HTTP is the default frame format (#744)

### Added

- Added support for re-keying the ledger (#50)
- Added QuickJS runtime and sample Javascript app (#668)

### Deprecated

- FramedTCP support. Please use the ccf_FTCP.tar.gz release bundle or build CCF with `-DFTCP=ON` if you require FTCP support.

## [0.6]

This pre-release enables support for HTTP in CCF

### Changed

- Quote format in `getQuotes` changed from string to vector of bytes (https://github.com/microsoft/CCF/pull/566)
- Improved error reporting and logging (https://github.com/microsoft/CCF/pull/572, https://github.com/microsoft/CCF/pull/577, https://github.com/microsoft/CCF/pull/620)
- Node certificates endorsed by the network (https://github.com/microsoft/CCF/pull/581)
- The [`keygenerator.sh`](https://github.com/microsoft/CCF/blob/v0.6/tests/keygenerator.sh) scripts replaces the `keygenerator` CLI utility to generate member and user identities.

### Added

- HTTP endpoint support when built with `-DHTTP=ON`, see https://microsoft.github.io/CCF/users/client.html for details.
- [Only when building with `-DHTTP=ON`] The new [`scurl.sh`](https://github.com/microsoft/CCF/blob/v0.6/tests/scurl.sh) script can be used to issue signed HTTP requests to CCF (e.g. for member votes). The script takes the same arguments as `curl`.
- `listMethods` RPC for luageneric app (https://github.com/microsoft/CCF/pull/570)
- `getReceipt`/`verifyReceipt` RPCs (https://github.com/microsoft/CCF/pull/567)
- Support for app-defined ACLs (https://github.com/microsoft/CCF/pull/590)

Binaries for `cchost` and `libluagenericenc.so` are attached to this release. Note that libluagenericenc.so should be signed before being deployed by CCF (see https://microsoft.github.io/CCF/developers/build_app.html#standalone-signing).

## [0.5]

This pre-release fixes minor issues and clarifies some of `cchost` command line options.

### Removed

- The `new_user` function in constitution scripts (e.g. `gov.lua`) should be deleted as it is now directly implemented inside CCF (https://github.com/microsoft/CCF/pull/550).
- `cmake -DTARGET=all` replaced with `cmake -DTARGET=sgx;virtual`. See https://microsoft.github.io/CCF/quickstart/build.html#build-switches for new values (https://github.com/microsoft/CCF/pull/513).

### Changed

- The members and users certificates can now be registered by the consortium using clients that are not the `memberclient` CLI (e.g. using the `tests/infra/jsonrpc.py` module) (https://github.com/microsoft/CCF/pull/550).
- Fix for Raft consensus to truncate the ledger whenever a rollback occurs and use `commit_idx` instead of `last_idx` in many places because of signatures (https://github.com/microsoft/CCF/pull/503).
- Join protocol over HTTP fix (https://github.com/microsoft/CCF/pull/550).
- Clearer error messages for when untrusted users/members issue transactions to CCF (https://github.com/microsoft/CCF/pull/530).
- `devcontainer.json` now points to right Dockerfile (https://github.com/microsoft/CCF/pull/543).
- `cchost --raft-election-timeout` CLI option default now set to 5000 ms (https://github.com/microsoft/CCF/pull/559).
- Better descriptions for `cchost` command line options (e.g. `--raft-election-timeout`) (https://github.com/microsoft/CCF/pull/559).

The `cchost`, `libluagenericenc.so`, `keygenerator` and `memberclient` are also attached to this release to start a CCF network with lua application.
Note that `libluagenericenc.so` should be signed before being deployed by CCF (see https://microsoft.github.io/CCF/developers/build_app.html#standalone-signing).

## [0.4]

In this preview release, it is possible to run CCF with the PBFT consensus algorithm, albeit with significant limitations.

The evercrypt submodule has been removed, the code is instead imported, to make release tarballs easier to use.

## [0.3]

This pre-release implements the genesis model described in the TR, with a distinct service opening phase. See https://microsoft.github.io/CCF/start_network.html for details.

Some discrepancies with the TR remain, and are being tracked under https://github.com/microsoft/CCF/milestone/2

## 0.2

Initial pre-release

[3.0.0-dev6]: https://github.com/microsoft/CCF/releases/tag/ccf-3.0.0-dev6
[3.0.0-dev5]: https://github.com/microsoft/CCF/releases/tag/ccf-3.0.0-dev5
[3.0.0-dev4]: https://github.com/microsoft/CCF/releases/tag/ccf-3.0.0-dev4
[3.0.0-dev3]: https://github.com/microsoft/CCF/releases/tag/ccf-3.0.0-dev3
[3.0.0-dev2]: https://github.com/microsoft/CCF/releases/tag/ccf-3.0.0-dev2
[3.0.0-dev1]: https://github.com/microsoft/CCF/releases/tag/ccf-3.0.0-dev1
[3.0.0-dev0]: https://github.com/microsoft/CCF/releases/tag/ccf-3.0.0-dev0
[2.0.0]: https://github.com/microsoft/CCF/releases/tag/ccf-2.0.0
[2.0.0-rc9]: https://github.com/microsoft/CCF/releases/tag/ccf-2.0.0-rc9
[2.0.0-rc8]: https://github.com/microsoft/CCF/releases/tag/ccf-2.0.0-rc8
[2.0.0-rc7]: https://github.com/microsoft/CCF/releases/tag/ccf-2.0.0-rc7
[2.0.0-rc6]: https://github.com/microsoft/CCF/releases/tag/ccf-2.0.0-rc6
[2.0.0-rc5]: https://github.com/microsoft/CCF/releases/tag/ccf-2.0.0-rc5
[2.0.0-rc4]: https://github.com/microsoft/CCF/releases/tag/ccf-2.0.0-rc4
[2.0.0-rc3]: https://github.com/microsoft/CCF/releases/tag/ccf-2.0.0-rc3
[2.0.0-rc2]: https://github.com/microsoft/CCF/releases/tag/ccf-2.0.0-rc2
[2.0.0-rc1]: https://github.com/microsoft/CCF/releases/tag/ccf-2.0.0-rc1
[2.0.0-rc0]: https://github.com/microsoft/CCF/releases/tag/ccf-2.0.0-rc0
[2.0.0-dev8]: https://github.com/microsoft/CCF/releases/tag/ccf-2.0.0-dev8
[2.0.0-dev7]: https://github.com/microsoft/CCF/releases/tag/ccf-2.0.0-dev7
[2.0.0-dev6]: https://github.com/microsoft/CCF/releases/tag/ccf-2.0.0-dev6
[2.0.0-dev5]: https://github.com/microsoft/CCF/releases/tag/ccf-2.0.0-dev5
[2.0.0-dev4]: https://github.com/microsoft/CCF/releases/tag/ccf-2.0.0-dev4
[2.0.0-dev3]: https://github.com/microsoft/CCF/releases/tag/ccf-2.0.0-dev3
[2.0.0-dev2]: https://github.com/microsoft/CCF/releases/tag/ccf-2.0.0-dev2
[2.0.0-dev1]: https://github.com/microsoft/CCF/releases/tag/ccf-2.0.0-dev1
[2.0.0-dev0]: https://github.com/microsoft/CCF/releases/tag/ccf-2.0.0-dev0
[1.0.4]: https://github.com/microsoft/CCF/releases/tag/ccf-1.0.4
[1.0.3]: https://github.com/microsoft/CCF/releases/tag/ccf-1.0.3
[1.0.2]: https://github.com/microsoft/CCF/releases/tag/ccf-1.0.2
[1.0.1]: https://github.com/microsoft/CCF/releases/tag/ccf-1.0.1
[1.0.0]: https://github.com/microsoft/CCF/releases/tag/ccf-1.0.0
[1.0.0-rc3]: https://github.com/microsoft/CCF/releases/tag/ccf-1.0.0-rc3
[1.0.0-rc2]: https://github.com/microsoft/CCF/releases/tag/ccf-1.0.0-rc2
[1.0.0-rc1]: https://github.com/microsoft/CCF/releases/tag/ccf-1.0.0-rc1
[0.99.4]: https://github.com/microsoft/CCF/releases/tag/ccf-0.99.4
[0.99.3]: https://github.com/microsoft/CCF/releases/tag/ccf-0.99.3
[0.99.2]: https://github.com/microsoft/CCF/releases/tag/ccf-0.99.2
[0.99.1]: https://github.com/microsoft/CCF/releases/tag/ccf-0.99.1
[0.99.0]: https://github.com/microsoft/CCF/releases/tag/ccf-0.99.0
[0.19.3]: https://github.com/microsoft/CCF/releases/tag/ccf-0.19.3
[0.19.2]: https://github.com/microsoft/CCF/releases/tag/ccf-0.19.2
[0.19.1]: https://github.com/microsoft/CCF/releases/tag/ccf-0.19.1
[0.19.0]: https://github.com/microsoft/CCF/releases/tag/ccf-0.19.0
[0.18.5]: https://github.com/microsoft/CCF/releases/tag/ccf-0.18.5
[0.18.4]: https://github.com/microsoft/CCF/releases/tag/ccf-0.18.4
[0.18.3]: https://github.com/microsoft/CCF/releases/tag/ccf-0.18.3
[0.18.2]: https://github.com/microsoft/CCF/releases/tag/ccf-0.18.2
[0.18.1]: https://github.com/microsoft/CCF/releases/tag/ccf-0.18.1
[0.18.0]: https://github.com/microsoft/CCF/releases/tag/ccf-0.18.0
[0.17.2]: https://github.com/microsoft/CCF/releases/tag/ccf-0.17.2
[0.17.1]: https://github.com/microsoft/CCF/releases/tag/ccf-0.17.1
[0.17.0]: https://github.com/microsoft/CCF/releases/tag/ccf-0.17.0
[0.16.3]: https://github.com/microsoft/CCF/releases/tag/ccf-0.16.3
[0.16.2]: https://github.com/microsoft/CCF/releases/tag/ccf-0.16.2
[0.16.1]: https://github.com/microsoft/CCF/releases/tag/ccf-0.16.1
[0.16.0]: https://github.com/microsoft/CCF/releases/tag/ccf-0.16.0
[0.15.2]: https://github.com/microsoft/CCF/releases/tag/ccf-0.15.2
[0.15.1]: https://github.com/microsoft/CCF/releases/tag/ccf-0.15.1
[0.15.0]: https://github.com/microsoft/CCF/releases/tag/ccf-0.15.0
[0.14.3]: https://github.com/microsoft/CCF/releases/tag/ccf-0.14.3
[0.14.2]: https://github.com/microsoft/CCF/releases/tag/ccf-0.14.2
[0.14.1]: https://github.com/microsoft/CCF/releases/tag/ccf-0.14.1
[0.14.0]: https://github.com/microsoft/CCF/releases/tag/ccf-0.14.0
[0.13.4]: https://github.com/microsoft/CCF/releases/tag/ccf-0.13.4
[0.13.3]: https://github.com/microsoft/CCF/releases/tag/ccf-0.13.3
[0.13.2]: https://github.com/microsoft/CCF/releases/tag/ccf-0.13.2
[0.13.1]: https://github.com/microsoft/CCF/releases/tag/ccf-0.13.1
[0.13.0]: https://github.com/microsoft/CCF/releases/tag/ccf-0.13.0
[0.12.2]: https://github.com/microsoft/CCF/releases/tag/ccf-0.12.2
[0.12.1]: https://github.com/microsoft/CCF/releases/tag/ccf-0.12.1
[0.12.0]: https://github.com/microsoft/CCF/releases/tag/ccf-0.12.0
[0.11.7]: https://github.com/microsoft/CCF/releases/tag/ccf-0.11.7
[0.11.4]: https://github.com/microsoft/CCF/releases/tag/ccf-0.11.4
[0.11.1]: https://github.com/microsoft/CCF/releases/tag/ccf-0.11.1
[0.11]: https://github.com/microsoft/CCF/releases/tag/0.11
[0.10]: https://github.com/microsoft/CCF/releases/tag/v0.10
[0.9.3]: https://github.com/microsoft/CCF/releases/tag/v0.9.3
[0.9.2]: https://github.com/microsoft/CCF/releases/tag/v0.9.2
[0.9.1]: https://github.com/microsoft/CCF/releases/tag/v0.9.1
[0.9]: https://github.com/microsoft/CCF/releases/tag/v0.9
[0.8.2]: https://github.com/microsoft/CCF/releases/tag/v0.8.2
[0.8.1]: https://github.com/microsoft/CCF/releases/tag/v0.8.1
[0.8]: https://github.com/microsoft/CCF/releases/tag/v0.8
[0.7.1]: https://github.com/microsoft/CCF/releases/tag/v0.7.1
[0.7]: https://github.com/microsoft/CCF/releases/tag/v0.7
[0.6]: https://github.com/microsoft/CCF/releases/tag/v0.6
[0.5]: https://github.com/microsoft/CCF/releases/tag/v0.5
[0.4]: https://github.com/microsoft/CCF/releases/tag/v0.4
[0.3]: https://github.com/microsoft/CCF/releases/tag/v0.3
[2.0.0-rc8]: https://github.com/microsoft/CCF/releases/tag/ccf-2.0.0-rc8
[unreleased]: https://github.com/microsoft/CCF/releases/tag/ccf-Unreleased
[3.0.0-dev4]: https://github.com/microsoft/CCF/releases/tag/ccf-3.0.0-dev4
[3.0.0-dev6]: https://github.com/microsoft/CCF/releases/tag/ccf-3.0.0-dev6
[3.0.0-dev7]: https://github.com/microsoft/CCF/releases/tag/ccf-3.0.0-dev7
[3.0.0-rc0]: https://github.com/microsoft/CCF/releases/tag/ccf-3.0.0-rc0
[3.0.0-rc2]: https://github.com/microsoft/CCF/releases/tag/ccf-3.0.0-rc2<|MERGE_RESOLUTION|>--- conflicted
+++ resolved
@@ -12,11 +12,11 @@
 ### Fixed
 
 - Node-to-node channels no longer check certificate expiry times. This previously caused "Peer certificate verification failed" error messages when node or service certs expired. (#4733)
-<<<<<<< HEAD
 - `node_data_json_file` configuration option is now correctly applied in `Start` and `Recover` modes (#4761).
-=======
+
+### Changed
+
 - Increased default NumHeapPages (heap size) for js_generic from 131072 (500MB) to 524288 (2GB).
->>>>>>> c8e4c07b
 
 ## [4.0.0-dev2]
 
