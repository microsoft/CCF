--- conflicted
+++ resolved
@@ -11,11 +11,8 @@
 
 - Receipts now include the endorsed certificate of the node, as well as its node id, for convenience (#2991).
 - `get_metrics_v1` API to `BaseEndpointRegistry` for applications that do not make use of builtins and want to version or customise metrics output.
-<<<<<<< HEAD
-- Snapshot files now include receipt of evidence transaction. As such, nodes can now join or recover a service from a standalone snapshot file. 2.x nodes can still make use of snapshots created by a 1.x node, as long as the ledger suffix containing the proof of evidence is also specified at start-up (#2998).
-=======
 - Slow ledger IO operations will now be logged at level FAIL. The threshold over which logging will activate can be adjusted by the `--io-logging-threshold` CLI argument to cchost (#3067).
->>>>>>> 28bcc471
+- Snapshot files now include receipt of evidence transaction. Nodes can now join or recover a service from a standalone snapshot file. 2.x nodes can still make use of snapshots created by a 1.x node, as long as the ledger suffix containing the proof of evidence is also specified at start-up (#2998).
 
 ## [2.0.0-dev4]
 
