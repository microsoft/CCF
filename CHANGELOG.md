--- conflicted
+++ resolved
@@ -17,14 +17,13 @@
 
 - Generated OpenAPI now describes whether each endpoint is forwarded (#3935).
 
-<<<<<<< HEAD
+### Fixed
+
+- Fixed issue with recovery of large ledger entries (#3986).
+
 ### Documentation
+
 - The "Node Output" page has been relabelled as "Troubleshooting" in the documentation and CLI commands for troubleshooting have been added to it.
-=======
-### Fixed
-
-- Fixed issue with recovery of large ledger entries (#3986).
->>>>>>> 79bb99b6
 
 ## [3.0.0-dev0]
 
