--- conflicted
+++ resolved
@@ -26,12 +26,8 @@
 - Bundled votes (ie. the `ballot` entry in `POST /proposals`) have been removed. Votes can either happen explicitly via `POST /proposals/{proposal_id}/votes`, or the constitution may choose to pass a proposal without separate votes by examining its contents and its proposer, as illustrated in the operating member constitution sample. The `--vote-against` flag in `proposal_generator.py`, has also been removed as a consequence.
 
 ### Fixed
-<<<<<<< HEAD
-
-- Added `tools.cmake` to the install , which `ccf_app.cmake` depends on and was missing from the previous release.
-=======
+
 - Added `tools.cmake` to the install, which `ccf_app.cmake` depends on and was missing from the previous release.
->>>>>>> a521c7da
 
 ### Deprecated
 
