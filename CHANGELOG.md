--- conflicted
+++ resolved
@@ -7,15 +7,13 @@
 
 ## Unreleased
 
-<<<<<<< HEAD
-### Removed
-
-- `get_node_state()` is removed from `AbstractNodeContext`. The local node's ID is still available to endpoints as `get_node_id()`, and other subsystems which are app-visible can be fetched directly.
-=======
-### Changed
-
-- The entry point for creation of C++ apps is now `make_user_endpoints()`. The old entry point `get_rpc_handler()` has been removed.
->>>>>>> 5b40ba7b
+### Changed
+
+- The entry point for creation of C++ apps is now `make_user_endpoints()`. The old entry point `get_rpc_handler()` has been removed (#3562).
+
+### Removed
+
+- `get_node_state()` is removed from `AbstractNodeContext`. The local node's ID is still available to endpoints as `get_node_id()`, and other subsystems which are app-visible can be fetched directly (#3552).
 
 ## [2.0.0-rc1]
 
