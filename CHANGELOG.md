--- conflicted
+++ resolved
@@ -9,13 +9,11 @@
 
 [4.0.0]: https://github.com/microsoft/CCF/releases/tag/ccf-4.0.0
 
-<<<<<<< HEAD
 - SEV-SNP ACI: Remove support for reading security policy, report and UVM endorsements from environment variables. The `environment.security_context_directory` environment variable should be set instead (#5217).
-=======
+
 ### Changed
 
 - Updated Open Enclave to [0.19.0 final](https://github.com/openenclave/openenclave/releases/tag/v0.19.0).
->>>>>>> 520af810
 
 ## [4.0.0-rc2]
 
