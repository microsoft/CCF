--- conflicted
+++ resolved
@@ -5,13 +5,12 @@
 The format is based on [Keep a Changelog](http://keepachangelog.com/en/1.0.0/)
 and this project adheres to [Semantic Versioning](http://semver.org/spec/v2.0.0.html).
 
-<<<<<<< HEAD
-## Unreleased
-
-### Fixed
-
-- Fixed a bug where historical query fetches could stall when requesting a range of large ledger entries (#5026).
-=======
+## [3.0.8]
+
+### Fixed
+
+- Fixed a bug where historical query fetches could stall when requesting a range of large ledger entries (#5026, #5058).
+
 ## [3.0.7]
 
 [3.0.7]: https://github.com/microsoft/CCF/releases/tag/ccf-3.0.7
@@ -23,7 +22,6 @@
 ### Dependencies
 
 - Updated cryptography pin in Python package from 0.38 to 0.39 (#5053)
->>>>>>> e7dc04c4
 
 ## [3.0.6]
 
