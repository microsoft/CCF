--- conflicted
+++ resolved
@@ -13,13 +13,9 @@
 
 ### Changed
 
-<<<<<<< HEAD
+- Primary node now automatically steps down as backup (in the same view) if it has not heard back from a majority of backup nodes for an election timeout (#3685).
 - Node and service PEM certificates no longer contain a trailing null byte (#3885).
 - New nodes automatically shutdown if the target service certificate is misconfigured (#3895).
-=======
-- Primary node now automatically steps down as backup (in the same view) if it has not heard back from a majority of backup nodes for an election timeout (#3685).
-- Node and service PEM certificates no longer contain a trailing null byte (#3885).
->>>>>>> 9cebcefd
 
 ### Removed
 
