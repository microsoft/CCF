--- conflicted
+++ resolved
@@ -5,14 +5,11 @@
 The format is based on [Keep a Changelog](http://keepachangelog.com/en/1.0.0/)
 and this project adheres to [Semantic Versioning](http://semver.org/spec/v2.0.0.html).
 
-<<<<<<< HEAD
-## Unreleased
+## [Unreleased]
 
 ### Added
 
 - Added support for listening on multiple interfaces for incoming client RPCs, with individual session caps (#2628).
-=======
-## [Unreleased]
 
 ### Changed
 
@@ -34,7 +31,6 @@
 ### Removed
 
 - Remove long-deprecated `--domain` argument from `cchost`. Node certificate Subject Alternative Names should be passed in via existing `--san` argument (#2798).
->>>>>>> 0d8aa4b8
 
 ## [2.0.0-dev2]
 
