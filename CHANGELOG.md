--- conflicted
+++ resolved
@@ -4,6 +4,11 @@
 
 The format is based on [Keep a Changelog](http://keepachangelog.com/en/1.0.0/)
 and this project adheres to [Semantic Versioning](http://semver.org/spec/v2.0.0.html).
+
+## Unreleased
+
+- `cchost` can now run both SGX and virtual enclave libraries. `cchost.virtual` is no longer needed, and has been removed.
+
 
 ## [2.0.0-rc0]
 
@@ -105,14 +110,10 @@
 
 - Receipts now include the endorsed certificate of the node, as well as its node id, for convenience (#2991).
 - Retired nodes are now removed from the store/ledger as soon as their retirement is committed (#3409).
-<<<<<<< HEAD
-- `cchost` can now run both SGX and virtual enclave libraries. `cchost.virtual` is no longer needed, and has been removed.
-=======
 - Service-endorsed node certificates are now recorded in a new `public:ccf.gov.nodes.endorsed_certificates` table, while the existing `cert` field in the `public:ccf.gov.nodes.info` table is now deprecated (#2844).
 - New `split_ledger.py` utility to split existing ledger files (#3129).
 - Python `ccf.read_ledger` module now accepts custom formatting rules for the key and value based on the key-value store table name (#2791).
 - [Ledger entries](https://microsoft.github.io/CCF/main/architecture/ledger.html#transaction-format) now contain a `commit_evidence_digest`, as well as an optional `claims_digest` when `set_claims_digest()` is used. The digest of the write set was previously the per-transaction leaf in the Merkle Tree, but is now combined with the digest of the commit evidence and optionally the user claims when present. [Receipt verification instructions](https://microsoft.github.io/CCF/main/audit/receipts.html) have been amended accordingly. The presence of `commit_evidence` in receipts serves two purposes: giving the user access to the TxID without having to parse the write set, and proving that a transaction has been committed by the service. Transactions are flushed to disk eagerly by the primary to keep in-enclave memory use to a minimum, so the existence of a ledger suffix is not on its own indicative of its commit status. The digest of the commit evidence is in the ledger to allow audit and recovery, but only the disclosure of the commit evidence indicates that a transaction has been committed by the service
->>>>>>> b1875ff9
 
 ---
 
