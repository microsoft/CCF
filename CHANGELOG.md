--- conflicted
+++ resolved
@@ -9,11 +9,8 @@
 
 ### Added
 
-<<<<<<< HEAD
+- `/node/version` now contains an `unsafe` flag reflecting the status of the build.
 - New per-interface configuration entries (`network.rpc_interfaces.http_configuration`) are added to let operators cap the maximum size of body, header value size and number of headers in client HTTP requests. The client session is automatically closed if the HTTP request exceeds one of these limits (#3941).
-=======
-- `/node/version` now contains an `unsafe` flag reflecting the status of the build.
->>>>>>> bb916f6e
 
 ### Changed
 
