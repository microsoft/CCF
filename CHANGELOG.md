--- conflicted
+++ resolved
@@ -13,19 +13,16 @@
 - `get_metrics_v1` API to `BaseEndpointRegistry` for applications that do not make use of builtins and want to version or customise metrics output.
 - Slow ledger IO operations will now be logged at level FAIL. The threshold over which logging will activate can be adjusted by the `--io-logging-threshold` CLI argument to cchost (#3067).
 - Snapshot files now include receipt of evidence transaction. Nodes can now join or recover a service from a standalone snapshot file. 2.x nodes can still make use of snapshots created by a 1.x node, as long as the ledger suffix containing the proof of evidence is also specified at start-up (#2998).
-<<<<<<< HEAD
 - Nodes certificates validity period is no longer hardcoded and can instead be set by operators and renewed by members (#2924):
   - The new `--initial-node-cert-validity-days` (defaults to 1 day) CLI argument to cchost lets operators set the initial validity period for the node certificate (valid from the current system time).
   - The new `--max-allowed-node-cert-validity-days` (defaults to 365 days) CLI argument to cchost sets the maximum validity period allowed for node certificates.
   - The new `set_node_certificate_validity` proposal action allows members to renew a node certificate (or `set_all_nodes_certificate_validity` equivalent action to renew _all_ trusted nodes certificates).
   - The existing `transition_node_to_trusted` proposal action now requires a new `valid_from` argument (and optional `validity_period_days`, which defaults to the value of ``--max-allowed-node-cert-validity-days`).
-=======
 - `ccf.historical.getStateRange` / `ccf.historical.dropCachedStates` JavaScript APIs to manually retrieve historical state in endpoints declared as `"mode": "readonly"` (#3033).
 
 ### Changed
 
 - JavaScript endpoints with `"mode": "historical"` now expose the historical KV at `ccf.historicalState.kv` while `ccf.kv` always refers to the current KV state. Applications relying on the old behaviour should make their code forward-compatible before upgrading to 2.x with `const kv = ccf.historicalState.kv || ccf.kv`.
->>>>>>> cb38ac3c
 
 ### Fixed
 
