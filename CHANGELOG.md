--- conflicted
+++ resolved
@@ -9,15 +9,11 @@
 
 [4.0.0-rc2]: https://github.com/microsoft/CCF/releases/tag/ccf-4.0.0-rc2
 
-<<<<<<< HEAD
 ### Added
 
 - Nodes running in confidential ACI (SEV-SNP) can now read the security context from a directory, as specified by `attestation.environment.security_context_directory` configuration entry (#5175).
-=======
-### Removed
 
 - Removed experimental 2tx reconfiguration mode, and the associated "reconfiguration_type" config option (#5179).
->>>>>>> b0e95aeb
 
 ## [4.0.0-rc1]
 
