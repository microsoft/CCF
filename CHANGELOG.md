--- conflicted
+++ resolved
@@ -10,11 +10,8 @@
 [4.0.8]: https://github.com/microsoft/CCF/releases/tag/ccf-4.0.8
 
 - Add `/node/ready/app` and `/node/ready/gov` endpoints for the use of load balancers wanting to check if a node is ready to accept application or governance transactions. See [Operator RPC API](https://microsoft.github.io/CCF/main/operations/operator_rpc_api.html) for details.
-<<<<<<< HEAD
 - Updated QCBOR from `1.1` to `1.2`.
-=======
 - Upgrade `nghttp2` from `1.51.0` to `1.55.1`.
->>>>>>> 962e7c9c
 
 ## [4.0.7]
 
