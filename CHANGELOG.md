--- conflicted
+++ resolved
@@ -5,7 +5,6 @@
 The format is based on [Keep a Changelog](http://keepachangelog.com/en/1.0.0/)
 and this project adheres to [Semantic Versioning](http://semver.org/spec/v2.0.0.html).
 
-<<<<<<< HEAD
 ## Unreleased
 
 ### Changed
@@ -14,13 +13,12 @@
   - The new `network_certificate_initial_validity_days` (defaults to 1 day) configuration entry lets operators set the initial validity period for the network certificate (valid from the current system time).
   - The new `maximum_service_certificate_validity_days` (defaults to 365 days) configuration entry sets the maximum validity period allowed for network certificate.
   - The new `set_service_certificate_validity` proposal action allows members to renew the service certificate.
-=======
+
 ## [2.0.0-dev8]
 
 ### Added
 
 - Added `set_claims_digest()` API to `RpcContext`, see [documentation](https://microsoft.github.io/CCF/main/build_apps/logging_cpp.html#user-defined-claims-in-receipts) on how to use it to attach application-defined claims to transaction receipts.
->>>>>>> 4a364317
 
 ## [2.0.0-dev7]
 
