--- conflicted
+++ resolved
@@ -9,15 +9,13 @@
 
 [6.0.0-dev7]: https://github.com/microsoft/CCF/releases/tag/6.0.0-dev7
 
-<<<<<<< HEAD
 ### Changed
 
 - Service certificates and endorsements used for historical receipts now have a pathlen constraint of 1 instead of 0, reflecting the fact that there can be a single intermediate in endorsement chains. Historically the value had been 0, which happened to work because of a quirk in OpenSSL when Issuer and Subject match on an element in the chain.
-=======
+
 ### Fixed
 
 - Services upgrading from 4.x to 5.x may accidentally change their service's subject name, resulting in cryptographic errors when verifying anything endorsed by the old subject name. The subject name field is now correctly populated and retained across joins, renewals, and disaster recoveries.
->>>>>>> 863681de
 
 ## [6.0.0-dev6]
 
