--- conflicted
+++ resolved
@@ -9,15 +9,13 @@
 
 [6.0.8]: https://github.com/microsoft/CCF/releases/tag/ccf-6.0.8
 
-<<<<<<< HEAD
 ## Added
 
 - Add governance action that supports specifying minimum TCB versions in hexstring format. This is intended to be the default format going forward. (#7078)
-=======
+
 ### Changed
 
 - The constitution's `apply()` function may now write directly to public application (ie - non-governance) tables. Note that this access is _write-only_, so these tables can still not be read from. (#7088)
->>>>>>> 0cf2b74b
 
 ## [6.0.7]
 
