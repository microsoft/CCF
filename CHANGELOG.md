# Changelog

All notable changes to this project will be documented in this file.

The format is based on [Keep a Changelog](http://keepachangelog.com/en/1.0.0/)
and this project adheres to [Semantic Versioning](http://semver.org/spec/v2.0.0.html).

## [7.0.0-dev5]

[7.0.0-dev5]: https://github.com/microsoft/CCF/releases/tag/ccf-7.0.0-dev5

### Changed

<<<<<<< HEAD
- Crypto interface for RSA and EC keys (#7425)
  - `ccf::crypto::PublicKey` becomes `ccf::crypto::ECPublicKey`
  - `ccf::crypto::KeyPair` becomes `ccf::crypto::ECKeyPair`
  - An error-prone inheritance between the aforementioned has been removed, `ccf::crypto::KeyVariant` to be used for handling different keys explicitly.
=======
- When the `fetch_recent_snapshot` behaviour is enabled by the node config, the Joiner will now prefer the peer's snapshot over _any_ local snapshot, regardless of version (#7314).
>>>>>>> 516fcaac

### Removed

- Removed the unused experimental `ccf.host.triggerSubprocess()` JS API
- Removed ACME client and support for ACME-endorsed interfaces (#7414).

### Fixed

- CheckQuorum now requires a quorum in every configuration (#7375)

## [7.0.0-dev4]

[7.0.0-dev4]: https://github.com/microsoft/CCF/releases/tag/ccf-7.0.0-dev4

### Added

- Added `verify_uvm_attestation_and_endorsements` binary. This tests that the authentication of the startup files during start and join would succeed. Usage on C-ACI: `verify_uvm_attestation_and_endorsements /security-context-xxxx/host-amd-cert-base64 /security-context-xxxx/reference-info-base64 /security-context-xxxx/security-policy-base64`

## [7.0.0-dev3]

[7.0.0-dev3]: https://github.com/microsoft/CCF/releases/tag/ccf-7.0.0-dev3

### Added

- Added `ccf.gov.validateConstitution` function to JS API, which can be used to confirm some basic properties of a proposed constitution (it is a string, parseable by our JS interpreter, exporting functions named `validate`, `resolve` and `apply` with the correct number of arguments). This is called in the default sample constitution's `set_constitution.validate`.
- Added logging of the initial node attestation value ("Initial node attestation...") (#7256).
- Improved handling of socket errors in curlm callbacks (#7308)
- Accept UVM endorsements with SVNs encoded as integers (#7316)
- Node will now retry when fetching snapshots. This is controlled with `command.join.fetch_snapshot_max_attempts` and `command.join.fetch_snapshot_retry_interval`. (#7317)

### Fixed

- Correctly validate the full AMD ASK endorsement chain (#7233)
- Validate endorsement metadata (tcb version and chip id) against attestation (#7240)

### Changed

- The `submit_recovery_share.sh` script will no longer try to create a virtual environment and install the CCF Python package on every call. Instead it will return an error if the package is not installed (specifically if the `ccf_cose_sign1` tool it relies on cannot be found) (#7306)

### Removed

- Removed `ccf::crypt::openssl_sha256_init()` and `ccf::crypt::openssl_sha256_shutdown()` interface, as it's now implicitly called by the crypto implementation (#7251).
- Removed support for v2 attestations as the corresponding firmware is [know to be insecure](https://www.amd.com/en/resources/product-security/bulletin/amd-sb-3019.html) (#7282)

## [7.0.0-dev2]

[7.0.0-dev2]: https://github.com/microsoft/CCF/releases/tag/ccf-7.0.0-dev2

### Added

- Added `toArrayBuffer` to `ccfapp/utils` which converts `ArrayBufferLike` to `ArrayBuffer`. (#7171)
- `ccf/crypto/openssl_init.h` header exposing `ccf::crypt::openssl_sha256_init()` and `ccf::crypto::openssl_sha256_shutdown()` for unit tests using `ccfcrypto.a`. (#7118)

### Changed

- `cchost` is removed, and each application now provides its own executable:
  - CCF nodes no longer contain a separate `cchost` executable and enclave library (`.so`) file. Each former enclave library is now its own executable, currently sharing the same set configuration format as the previous `cchost`.
  - The `js_generic` sample app is no longer a library installed at `/ccf/lib/libjs_generic.so`, it is now an executable installed at `/ccf/bin/js_generic`.
  - The `add_ccf_app` function in CMake now builds an executable rather than a library. The caller should provide a `main` function, and call `ccf::run()` from `include/ccf/run.h` to start the node (see `samples/apps/main.cpp` for a minimal example).
- Application logging no longer traverses the ringbuffer. As current target platforms do not require distinct enclave and host components, what was previously "in-enclave" logging that was deferred via the ringbuffer can now be immediately sent to stdout.
- CA certificates issued by CCF (ie - `service_cert.pem`) now include a `keyUsage` extension, to comply with RFC5280 (#7134).
- Application code (in both C++ and JS) can now access the current time directly, with no concept of enclave time vs untrusted host time.

### Removed

- CCF no longer publishes a "run" package (cchost + runtime dependencies). Instead, only the -devel package is published, which has to be used by CCF application developers. CCF also provides ccfapp CPack settings to pull in all CCF runtime dependencies. Check [Packaging your C++ app](https://microsoft.github.io/CCF/main/build_apps/get_started.html#packaging-your-c-app) for documentation (#7187).

### Dependencies

- Updated snmalloc to 0.7.1.

### Deprecated

- `get_untrusted_host_time_v1` in the C++ API is deprecated, and will be removed in a future release.
- `ccf.enableUntrustedDateTime` in the JS API is deprecated, and will be removed in a future release.

## [7.0.0-dev1]

[7.0.0-dev1]: https://github.com/microsoft/CCF/releases/tag/ccf-7.0.0-dev1

### Changed

- CCF no longer has platform-specific builds. The single build configuration will run on both SNP and Virtual, automatically detecting the current platform at runtime. This means the `COMPILE_TARGET` CMake option is no longer required, and all release artifacts no longer have a platform in their path.
- The `logging.host_level` configuration option and `--enclave-log-level` CLI switch are replaced by a combined `--log-level` CLI switch (#7104).
- Drop support for `5.*` Linux kernels exposing `/dev/sev`. Only `6.*+` Linux kernels exposing `/dev/sev-guest` are now supported (#7109).

### Removed

- The `ccf/pal/hardware_info.h` header has been removed (#7117).

## [7.0.0-dev0]

[7.0.0-dev0]: https://github.com/microsoft/CCF/releases/tag/ccf-7.0.0-dev0

### Removed

- The classic governance API which was deprecated in 5.0.0 has now been removed. Any operations under `/gov` which do not take an `api-version` query parameter are no longer available.

### Fixed

- Improved error messages when failing to fetch collateral. (#7103)

## [6.0.9]

[6.0.9]: https://github.com/microsoft/CCF/releases/tag/ccf-6.0.9

### Added

- Add governance action that supports specifying minimum TCB versions in hexstring format. This is intended to be the default format going forward. (#7078)

## [6.0.8]

[6.0.8]: https://github.com/microsoft/CCF/releases/tag/ccf-6.0.8

### Changed

- The constitution's `apply()` function may now write directly to public application (ie - non-governance) tables. Note that this access is _write-only_, so these tables can still not be read from. (#7088)

## [6.0.7]

[6.0.7]: https://github.com/microsoft/CCF/releases/tag/ccf-6.0.7

### Added

- Reproducibility support for RPM releases: each release now includes a manifest and script to reproduce published RPM packages (#7063, #7069)
- Documentation added for users to reproduce and verify CCF RPMs (#7072)

## [6.0.6]

[6.0.6]: https://github.com/microsoft/CCF/releases/tag/ccf-6.0.6

### Added

- Collateral can be fetched from AMD servers directly on Genoa machines (#7054).

### Fixed

- Addressed issues in `read_ledger` and `ccf.ledger` that could prevent old ledger from being read (#7056, #7057).

## [6.0.5]

[6.0.5]: https://github.com/microsoft/CCF/releases/tag/ccf-6.0.5

### Fixed

- Nodes will now avoid re-parsing `.committed` files in the main directory if they have established a later commit point in the `read_only` directories. This should significantly reduce start-up time for nodes with large existing ledgers.
- Added support for validating Genoa attestations (#7051).

### Changed

- Allow `:` within regex matched templated URL components again, while still terminating matched segments correctly (#7046).

### Dependencies

- Updated didx509cpp to 0.11.0 (#7050).

## [6.0.4]

[6.0.4]: https://github.com/microsoft/CCF/releases/tag/ccf-6.0.4

### Fixed

- CCF will no longer create in-progress snapshot files with a `.committed` suffix. It will only rename files to `.committed` when they are complete and ready for reading (#7029).

### Changed

- Templated URL parsing will no longer allow `:` within regex matched components, since `:` is already used to delimit actions. Concretely, a call to `GET .../state-digests/abcd:update` should now correctly return a 404, rather than dispatching to `GET .../state-digests/{memberId}` and returning `No ACK record exists for member m[abcd:update]`.

## [6.0.3]

[6.0.3]: https://github.com/microsoft/CCF/releases/tag/ccf-6.0.3

### Changed

- Added `ccf::pal::verify_uvm_endorsements_descriptor()`, which verifies endorsements for a UVM measurement, and returns a descriptor capturing a did, feed, svn triplet that can be used for authorization.
- SymCrypt backend pinning reverted after 1.8.0 memleak got fixed (#7016).

## [6.0.2]

[6.0.2]: https://github.com/microsoft/CCF/releases/tag/ccf-6.0.2

### Added

- Add support for [recovery from locally sealed secrets](https://microsoft.github.io/CCF/main/operations/recovery.html#local-sealing-recovery). (#6966)

### Changed

- SymCrypt backend is pinned to 1.7.0 until https://github.com/microsoft/SymCrypt-OpenSSL/issues/115 gets shipped (#6995).
- Disaster recovery process is now robust to services which have sealed the same secret multiple times (#6999).

## [6.0.1]

[6.0.1]: https://github.com/microsoft/CCF/releases/tag/ccf-6.0.1

### Fixed

- Fixed potential stack corruption that could occur on SNP builds at node startup (#6967).

## [6.0.0]

[6.0.0]: https://github.com/microsoft/CCF/releases/tag/ccf-6.0.0

### Important

CCF 6.0.0 removes support for SGX, and targets Azure Linux 3.0 and SEV-SNP exclusively.

It also adds COSE_Sign1 ledger signatures, to support the generation of COSE receipts. The `cose_signatures` section of the configuration can be used to set desired issuer and subject values.

### Packaging

- CCF releases now contain two separate RPM packages
  - `ccf_{platform}_devel` RPM to support building CCF applications (#6904)
  - `ccf` to support running pre-built CCF applications (#6909)

### COSE Signatures

- Added COSE signatures over the Merkle root to the KV (#6449).
  - Signing is done with service key (unlike raw signatures, which remain unchanged and are still signed by the node key).
  - New signatures reside in `public:ccf.internal.cose_signatures`
- COSE signatures set a `kid` that is a hex-encoded SHA-256 of the DER representation of the key used to produce them (#6703).
- Provided API for getting COSE signatures and Merkle proofs (#6477).
  - Exposed COSE signature in historical API via `TxReceiptImpl`.
  - Introduced `ccf::describe_merkle_proof_v1(receipt)` for Merkle proof construction in CBOR format, described by [ccf-tree-alg schema](https://github.com/microsoft/CCF/blob/main/cddl/ccf-tree-alg.cddl).
- Added `ccf::cose::edit::set_unprotected_header()` API, to allow easy injection of proofs in signatures, and of receipts in signed statements (#6586). It also allows removing the unprotected header altogether (#6607).
- Introduced `ccf::describe_cose_endorsements_v1(receipt)` for COSE-endorsements chain of previous service identities (#6500).
- Added `ccf::cose::AbstractCOSESignaturesConfig` subsystem to expose COSE signature configuration to application handlers (#6707).

### Developer API

#### C++

##### Added

- `ccf::http::get_query_value()` now supports bool types with `"true"` and `"false"` as values.
- Added OpenAPI support for `std::unordered_set` (#6634).
- Added a `ccf::any_cert_auth_policy` (C++), or `any_cert` (JS/TS), implementing TLS client certificate authentication, but without checking for the presence of the certificate in the governance user or member tables. This enables applications wanting to do so to perform user management in application space, using application tables (#6608).
- Expose `ccf:http::parse_accept_header()` and `ccf::http::AcceptHeaderField` (#6706).
- OpenSSL helpers in `ccf/crypto/openssl/openssl_wrappers.h` are now exposed (#6895).
- Expose `AttestationProvider::get_snp_attestation` to extract snp attestations from a quote. (#6837)
- Applications can now extend `js_generic` (ie - a JS app where JS endpoints are edited by governance transactions), from the public header `ccf/js/samples/governance_driven_registry.h`. The API for existing JS-programmability apps using `DynamicJSEndpointRegistry` should be unaffected.

##### Changed

- All definitions in CCF's public headers are now under the `ccf::` namespace. Any application code which references any of these types directly (notably `StartupConfig`, `http_status`, `LoggerLevel`), they will now need to be prefixed with the `ccf::` namespace.

##### Removed

- Internal logging macros (`LOG_INFO_FMT`, `LOG_DEBUG_FMT` etc) deprecated in 3.0 (#4024), have been removed and can no longer be used by application code. Replace with the `CCF_APP_*` equivalent (#6908).
- The function `ccf::get_js_plugins()` and associated FFI plugin system for JS is removed. Similar functionality should now be implemented through a `js::Extension` returned from `DynamicJSEndpointRegistry::get_extensions()`.

#### TypeScript/JavaScript

- Package `build_bundle.ts` under `npx ccf-build-bundle` to allow javascript users to build a ccf schema bundle (#6704).

#### Python

- `ccf.cose.verify_receipt()` to support verifiying [draft COSE receipts](https://datatracker.ietf.org/doc/draft-ietf-cose-merkle-tree-proofs/) (#6603).

#### Other

- secp256k1 support has been removed as a side-effect of the migration to Azure Linux 3.0 and its crypto provider (#6592).

### Authentication

- Ignore time when resolving did:x509 against x5chain, resolution establishes a point-in-time endorsement, not ongoing validity (#6575).
- Service certificates and endorsements used for historical receipts now have a pathlen constraint of 1 instead of 0, reflecting the fact that there can be a single intermediate in endorsement chains. Historically the value had been 0, which happened to work because of a quirk in OpenSSL when Issuer and Subject match on an element in the chain.
- Set VMPL value when creating SNP attestations, and check VMPL value is in guest range when verifiying attestation, since recent [updates allow host-initiated attestations](https://www.amd.com/content/dam/amd/en/documents/epyc-technical-docs/programmer-references/56860.pdf) (#6583).

### Governance

#### Added

- Members can now be configured with an explicit `recovery_role`. Members without an encryption key default to `NonParticipant`, members with an encryption key set default to `Participant` and continue to receive a recovery share. A new recovery role `Owner` allows members to receive a full key, letting them perform a recovery single-handedly. The process and APIs remain identical (#6705).
- Attestations of new SNP nodes must be from a trusted TCB version higher than the minimum TCB version stored for that CPU model in `public:ccf.gov.nodes.snp.tcb_versions`. Added `set_snp_minimum_tcb_version(cpuid, tcb_version)` and `remove_snp_minimum_tcb_version(cpuid)` governance actions. New networks will automatically populate the TCB version, pre-existing networks must set a TCB version when upgrading. (#6837)

#### Changed

- When deciding which nodes are allowed to join, only UVM roots of trust defined in `public:ccf.gov.nodes.snp.uvm_endorsements` are considered (#6489).
- Nodes in Start and Recovery modes no longer enforce specific UVM descriptors, and will instead derive one from UVM endorsements if found. The consortium must check that the value is acceptable, record their agreement by opening the network (#6869).
- JWT authentication now supports raw public keys along with certificates (#6601).
  - Public key information ('n' and 'e', or 'x', 'y' and 'crv' fields) now have a priority if defined in JWK set, 'x5c' remains as a backup option.
  - Has same side-effects as #5809 does please see the changelog entry for that change for more details. In short:
    - stale JWKs may be used for JWT validation on older nodes during the upgrade.
    - old tables are not cleaned up, #6222 is tracking those.
- A deprecated `GET /gov/jwt_keys/all` has been altered because of #6601, as soon as JWT certificates are no longer stored in CCF. A new "public_key" field has been added, "cert" is now left empty.
- `GET /gov/service/javascript-app` now takes an optional `?case=original` query argument. When passed, the response will contain the raw original `snake_case` field names, for direct comparison, rather than the API-standard `camelCase` projections.

#### Removed

- The `key_filter` or `key_policy` arguments to `set_jwt_issuer` have been removed (#6450).

### Operations

#### Added

- Joining nodes can now request a snapshot from their peers at startup, rather than relying on file access. The joinee's snapshot will be fetched and used if it is more recent than the joiner has access to. This behaviour is enabled by default, but can be disabled via the `command.join.fetch_recent_snapshot` config option (#6758).
- In configuration, `attestation.snp_endorsements_servers` can specify a `max_retries_count`. If the count has been exhausted without success for all configured servers, the node will shut down (#6478).
- The `read_ledger.py` tool now has a `--quiet` option which avoids printing anything per-transaction, as well as other performance improvements, which should make it more useful in verifying the integrity of large ledgers.
- Added ["cose_signatures"](https://microsoft.github.io/CCF/main/operations/configuration.html#command-start-cose-signatures) entry in the configuration, which allows setting "issuer" and "subject" at network start or recovery time (#6637).
- The `read-ledger.py` tool now has a `--recovery` argument, which will allow it to parse `.recovery` files. Previously these were ignored (#6896)

#### Changed

- Nodes started in `Join` mode will shut down if they receive an unrecoverable condition such as `StartupSeqnoIsOld` or `InvalidQuote` when attempting to join (#6471, #6489).
- `ccf.ledger`/`read_ledger.py` previously enforced too strict a condition on node membership when validating ledger files (#6849).
- `cchost` now requires `--config`.
- Don't throw error if the ledger directory exists but is empty on node start (#6885).
- Removed default value for redirection-kind parameter to start_network script (#6887).

### Client API

- Improved error message when attempting to obtain receipts for a past epoch during a recovery (#6507).
- Added `GET /node/attestations` and `GET /node/attestations/self`, as aliases for the `/quote` endpoints.

### Dependencies

- CCF now defaults to using libstdc++ rather than libc++, and no longer builds with LTO, to improve compatibility with other C++ libraries.
- nghttp2 is now picked up from the OS rather than vendored to enable libcurl usage.
- Misc dependency updates (#6725).

### Bug Fixes

- CA certificate bundles used for JWT refresh and containing more than one certificate are now handled correctly (#6817).
- Memory leak during EC key creation is fixed (#6845).
- Fixed thread-safety issues when CCF nodes attempted to contact non-TLS servers. This previously could cause errors when running SNP builds with multiple worker threads (#6836).
- SNP nodes will no longer crash when run on firmware returning v3 attestations (#6841).
- Fixed potential races in indexing interfaces and `LazyStrategy` (#6886).
- Fixed a bug which could produce an invalid secret chain (containing duplicate ledger secret sealing entries) in the ledger if an election occurred during private recovery (#6926).

### Removed

- `verify_quote.sh` script (#6919).

## [6.0.0-rc3]

[6.0.0-rc3]: https://github.com/microsoft/CCF/releases/tag/ccf-6.0.0-rc3

### Removed

- Reference containers are no longer published to GHCR from 6.0.0-rc3 onwards. Azure Linux base images and RPM packages are recommended instead (#6938).
- Debian packages are no longer published from 6.0.0-rc3 onwards. Azure Linux base images and RPM packages are recommended instead (#6939).

## [6.0.0-rc2]

[6.0.0-rc2]: https://github.com/microsoft/CCF/releases/tag/6.0.0-rc2

### Removed

- Internal logging macros (`LOG_INFO_FMT`, `LOG_DEBUG_FMT` etc) deprecated in 3.0 (#4024), have been removed and can no longer be used by application code. Replace with the `CCF_APP_*` equivalent (#6908).
- `verify_quote.sh` script (#6919).

### Changed

- The RPM package is now split into two separate packages
  - `ccf-devel` RPM to support building CCF applications (#6904)
  - `ccf` to support running pre-built CCF applications (#6909)

### Added

- Attestations of new SNP nodes must be from a trusted TCB version higher than the minimum TCB version stored for that CPU model in `public:ccf.gov.nodes.snp.tcb_versions`. Added `set_snp_minimum_tcb_version(cpuid, tcb_version)` and `remove_snp_minimum_tcb_version(cpuid)` governance actions. New networks will automatically populate the TCB version, pre-existing networks must set a TCB version when upgrading. (#6837)
- Expose `AttestationProvider::get_snp_attestation` to extract snp attestations from a quote. (#6837)

## [6.0.0-rc1]

[6.0.0-rc1]: https://github.com/microsoft/CCF/releases/tag/6.0.0-rc1

### Changed

- OpenSSL helpers in `ccf/crypto/openssl/openssl_wrappers.h` are now exposed (#6895).
- Fixed potential races in indexing interfaces and `LazyStrategy` (#6886).
- Removed default value for redirection-kind parameter to start_network script (#6887).
- Don't throw error if the ledger directory exists but is empty on node start (#6885).

### Added

- The `read-ledger.py` tool now has a `--recovery` argument, which will allow it to parse `.recovery` files. Previously these were ignored (#6896).

## [6.0.0-rc0]

[6.0.0-rc0]: https://github.com/microsoft/CCF/releases/tag/6.0.0-rc0

Note: this release candidate still includes `.deb` packages targeting Ubuntu 20.04, but 6.0.0 final is intended to contain only rpm files targeting Azure Linux 3.0.

### Added

- Added `GET /node/attestations` and `GET /node/attestations/self`, as aliases for the `/quote` endpoints.
- Members can now be configured with an explicit `recovery_role`. Members without an encryption key default to `NonParticipant`, members with an encryption key set default to `Participant` and continue to receive a recovery share. A new recovery role `Owner` allows members to receive a full key, letting them perform a recovery single-handedly. The process and APIs remain identical (#6705).
- RPMs for Azure Linux 3.0 are now included in releases.
- Joining nodes can now request a snapshot from their peers at startup, rather than relying on file access. The joinee's snapshot will be fetched and used if it is more recent than the joiner has access to. This behaviour is enabled by default, but can be disabled via the `command.join.fetch_recent_snapshot` config option (#6758).
- `GET /gov/service/javascript-app` now takes an optional `?case=original` query argument. When passed, the response will contain the raw original `snake_case` field names, for direct comparison, rather than the API-standard `camelCase` projections.
- Applications can now extend `js_generic` (ie - a JS app where JS endpoints are edited by governance transactions), from the public header `ccf/js/samples/governance_driven_registry.h`. The API for existing JS-programmability apps using `DynamicJSEndpointRegistry` should be unaffected.
- Expose `ccf:http::parse_accept_header()` and `ccf::http::AcceptHeaderField` (#6706).
- Added `ccf::cose::AbstractCOSESignaturesConfig` subsystem to expose COSE signature configuration to application handlers (#6707).
- Package `build_bundle.ts` under `npx ccf-build-bundle` to allow javascript users to build a ccf schema bundle (#6704).
- Added a `ccf::any_cert_auth_policy` (C++), or `any_cert` (JS/TS), implementing TLS client certificate authentication, but without checking for the presence of the certificate in the governance user or member tables. This enables applications wanting to do so to perform user management in application space, using application tables (#6608).
- Added OpenAPI support for `std::unordered_set` (#6634).
- Added ["cose_signatures"](https://microsoft.github.io/CCF/main/operations/configuration.html#command-start-cose-signatures) entry in the configuration, which allows setting "issuer" and "subject" at network start or recovery time (#6637).
- Updated `ccf::cose::edit::set_unprotected_header()` API, to allow removing the unprotected header altogether (#6607).
- Updated `ccf.cose.verify_receipt()` to support checking the claim_digest against a reference value (#6607).
- `ccf.cose.verify_receipt()` to support verifiying [draft COSE receipts](https://datatracker.ietf.org/doc/draft-ietf-cose-merkle-tree-proofs/) (#6603).
- Introduced `ccf::describe_cose_endorsements_v1(receipt)` for COSE-endorsements chain of previous service identities (#6500).
- Ignore time when resolving did:x509 against x5chain, resolution establishes a point-in-time endorsement, not ongoing validity (#6575).
- Provided API for getting COSE signatures and Merkle proofs (#6477).
  - Exposed COSE signature in historical API via `TxReceiptImpl`.
  - Introduced `ccf::describe_merkle_proof_v1(receipt)` for Merkle proof construction in CBOR format.
- Added COSE signatures over the Merkle root to the KV (#6449).
  - Signing is done with service key (different from raw signatures, which remain unchanged and are still signed by the node key).
  - New signature reside in `public:ccf.internal.cose_signatures`.

### Changed

- Nodes in Start and Recovery modes no longer enforce specific UVM descriptors, and will instead derive one from UVM endorsements if found. The consortium must check that the value is acceptable, record their agreement by opening the network (#6869).
- nghttp2 is now picked up from the OS rather than vendored to enable libcurl usage
- Misc dependency updates (#6725)
- The `read_ledger.py` tool now has a `--quiet` option which avoids printing anything per-transaction, as well as other performance improvements, which should make it more useful in verifying the integrity of large ledgers.
- COSE signatures now set a kid that is a hex-encoded SHA-256 of the DER representation of the key used to produce them (#6703).
- All definitions in CCF's public headers are now under the `ccf::` namespace. Any application code which references any of these types directly (notably `StartupConfig`, `http_status`, `LoggerLevel`), they will now need to be prefixed with the `ccf::` namespace.
- `cchost` now requires `--config`.
- JWT authentication now supports raw public keys along with certificates (#6601).
  - Public key information ('n' and 'e', or 'x', 'y' and 'crv' fields) now have a priority if defined in JWK set, 'x5c' remains as a backup option.
  - Has same side-effects as #5809 does please see the changelog entry for that change for more details. In short:
    - stale JWKs may be used for JWT validation on older nodes during the upgrade.
    - old tables are not cleaned up, #6222 is tracking those.
- A deprecated `GET /gov/jwt_keys/all` has been altered because of #6601, as soon as JWT certificates are no longer stored in CCF. A new "public_key" field has been added, "cert" is now left empty.
- `ccf::http::get_query_value()` now supports bool types with `"true"` and `"false"` as values.
- Service certificates and endorsements used for historical receipts now have a pathlen constraint of 1 instead of 0, reflecting the fact that there can be a single intermediate in endorsement chains. Historically the value had been 0, which happened to work because of a quirk in OpenSSL when Issuer and Subject match on an element in the chain.
- Set VMPL value when creating SNP attestations, and check VMPL value is in guest range when verifiying attestation, since recent [updates allow host-initiated attestations](https://www.amd.com/content/dam/amd/en/documents/epyc-technical-docs/programmer-references/56860.pdf) (#6583).
- Added `ccf::cose::edit::set_unprotected_header()` API, to allow easy injection of proofs in signatures, and of receipts in signed statements (#6586).
- Output of `ccf::describe_merkle_proof_v1(receipt)` has been updated, and is now described by [ccf-tree-alg schema](https://github.com/microsoft/CCF/blob/main/cddl/ccf-tree-alg.cddl).
- Improved error message when attempting to obtain receipts for a past epoch during a recovery (#6507).
- Nodes started in `Join` mode will shut down if they receive an unrecoverable condition such as `StartupSeqnoIsOld` or `InvalidQuote` when attempting to join (#6471, #6489).
- In configuration, `attestation.snp_endorsements_servers` can specify a `max_retries_count`. If the count has been exhausted without success for all configured servers, the node will shut down (#6478).
- When deciding which nodes are allowed to join, only UVM roots of trust defined in `public:ccf.gov.nodes.snp.uvm_endorsements` are considered (#6489).

### Fixed

- `ccf.ledger`/`read_ledger.py` previously enforced too strict a condition on node membership when validating ledger files (#6849).
- Restore low CPU usage on idle nodes, which had increased in dev20 (#6816).
- CA certificate bundles used for JWT refresh and containing more than one certificate are now handled correctly (#6817).
- Memory leak during EC key creation is fixed (#6845).
- Fixed thread-safety issues when CCF nodes attempted to contact non-TLS servers. This previously could cause errors when running SNP builds with multiple worker threads (#6836).
- SNP nodes will no longer crash when run on firmware returning v3 attestations (#6841).
- CCF now defaults to using libstdc++ rather than libc++, and no longer builds with LTO, to improve compatibility with other C++ libraries.
- `cose_signatures` configuration (`issuer`/`subject`) is now correctly preserved across disaster recovery (#6709).

### Removed

- SGX Platform support.
- SECP256K1 support as a part of the migration to Azure Linux (#6592).
- The function `ccf::get_js_plugins()` and associated FFI plugin system for JS is removed. Similar functionality should now be implemented through a `js::Extension` returned from `DynamicJSEndpointRegistry::get_extensions()`.
- The `key_filter` or `key_policy` arguments to `set_jwt_issuer` have been removed (#6450).

## [6.0.0-dev20]

[6.0.0-dev20]: https://github.com/microsoft/CCF/releases/tag/6.0.0-dev20

### Added

- Added `GET /node/attestations` and `GET /node/attestations/self`, as aliases for the `/quote` endpoints. These return attestations on every platform, not only SGX quotes.

### Fixed

- CA certificate bundles used for JWT refresh and containing more than one certificate are now handled correctly (#6817).
- Memory leak during EC key creation is fixed (#6845).
- Fixed thread-safety issues when CCF nodes attempted to contact non-TLS servers. This previously could cause errors when running SNP builds with multiple worker threads (#6836).
- SNP nodes will no longer crash when run on firmware returning v3 attestations (#6841).

## [6.0.0-dev19]

[6.0.0-dev19]: https://github.com/microsoft/CCF/releases/tag/6.0.0-dev19

### Fixed

Container dependencies.

## [6.0.0-dev18]

[6.0.0-dev18]: https://github.com/microsoft/CCF/releases/tag/6.0.0-dev18

### Fixed

Container dependencies.

## [6.0.0-dev17]

[6.0.0-dev17]: https://github.com/microsoft/CCF/releases/tag/6.0.0-dev17

### Fixed

Container dependencies.

## [6.0.0-dev16]

[6.0.0-dev16]: https://github.com/microsoft/CCF/releases/tag/6.0.0-dev16

### Added

- Members can now be configured with an explicit `recovery_role`. Members without an encryption key default to `NonParticipant`, members with an encryption key set default to `Participant` and continue to receive a recovery share. A new recovery role `Owner` allows members to receive a full key, letting them perform a recovery single-handedly. The process and APIs remain identical (#6705).

## [6.0.0-dev15]

[6.0.0-dev15]: https://github.com/microsoft/CCF/releases/tag/6.0.0-dev15

### Fixed

- All containers now include the correct version of libstdc++/libstdc++-dev, and the Debian package captures the runtime requirement as well.
- RPMs for Azure Linux 3.0 are now included in releases.

## [6.0.0-dev14]

[6.0.0-dev14]: https://github.com/microsoft/CCF/releases/tag/6.0.0-dev14

## [6.0.0-dev13]

[6.0.0-dev13]: https://github.com/microsoft/CCF/releases/tag/6.0.0-dev13

### Added

- Joining nodes can now request a snapshot from their peers at startup, rather than relying on file access. The joinee's snapshot will be fetched and used if it is more recent than the joiner has access to. This behaviour is enabled by default, but can be disabled via the `command.join.fetch_recent_snapshot` config option (#6758).

### Changed

- CCF now defaults to using libstdc++ rather than libc++, and no longer builds with LTO, to improve compatibility with other C++ libraries.

## [6.0.0-dev12]

[6.0.0-dev12]: https://github.com/microsoft/CCF/releases/tag/6.0.0-dev12

### Dependencies

- nghttp2 is now picked up from the OS rather than vendored to enable libcurl usage
- Misc dependency updates (#6725)

## [6.0.0-dev11]

[6.0.0-dev11]: https://github.com/microsoft/CCF/releases/tag/6.0.0-dev11

### Added

- `GET /gov/service/javascript-app` now takes an optional `?case=original` query argument. When passed, the response will contain the raw original `snake_case` field names, for direct comparison, rather than the API-standard `camelCase` projections.
- Applications can now extend `js_generic` (ie - a JS app where JS endpoints are edited by governance transactions), from the public header `ccf/js/samples/governance_driven_registry.h`. The API for existing JS-programmability apps using `DynamicJSEndpointRegistry` should be unaffected.

### Fixed

- `cose_signatures` configuration (`issuer`/`subject`) is now correctly preserved across disaster recovery (#6709).

### Deprecated

- The function `ccf::get_js_plugins()` and associated FFI plugin system for JS is deprecated. Similar functionality should now be implemented through a `js::Extension` returned from `DynamicJSEndpointRegistry::get_extensions()`.

### Dependencies

- nghttp2 updated from 1.55.1 to 1.64.0

## [6.0.0-dev10]

[6.0.0-dev10]: https://github.com/microsoft/CCF/releases/tag/6.0.0-dev10

### Added

- Expose `ccf:http::parse_accept_header()` and `ccf::http::AcceptHeaderField` (#6706).
- Added `ccf::cose::AbstractCOSESignaturesConfig` subsystem to expose COSE signature configuration to application handlers (#6707).
- Package `build_bundle.ts` under `npx ccf-build-bundle` to allow javascript users to build a ccf schema bundle (#6704).

## [6.0.0-dev9]

[6.0.0-dev9]: https://github.com/microsoft/CCF/releases/tag/6.0.0-dev9

### Changed

- The `read_ledger.py` tool now has a `--quiet` option which avoids printing anything per-transaction, as well as other performance improvements, which should make it more useful in verifying the integrity of large ledgers.
- COSE signatures now set a kid that is a hex-encoded SHA-256 of the DER representation of the key used to produce them (#6703).

## [6.0.0-dev8]

[6.0.0-dev8]: https://github.com/microsoft/CCF/releases/tag/6.0.0-dev8

### Changed

- All definitions in CCF's public headers are now under the `ccf::` namespace. Any application code which references any of these types directly (notably `StartupConfig`, `http_status`, `LoggerLevel`), they will now need to be prefixed with the `ccf::` namespace.
- `cchost` now requires `--config`.

### Changed

- JWT authentication now supports raw public keys along with certificates (#6601).
  - Public key information ('n' and 'e', or 'x', 'y' and 'crv' fields) now have a priority if defined in JWK set, 'x5c' remains as a backup option.
  - Has same side-effects as #5809 does please see the changelog entry for that change for more details. In short:
    - stale JWKs may be used for JWT validation on older nodes during the upgrade.
    - old tables are not cleaned up, #6222 is tracking those.
- A deprecated `GET /gov/jwt_keys/all` has been altered because of #6601, as soon as JWT certificates are no longer stored in CCF. A new "public_key" field has been added, "cert" is now left empty.

## [6.0.0-dev7]

[6.0.0-dev7]: https://github.com/microsoft/CCF/releases/tag/6.0.0-dev7

### Changed

- `ccf::http::get_query_value()` now supports bool types with `"true"` and `"false"` as values.
- Service certificates and endorsements used for historical receipts now have a pathlen constraint of 1 instead of 0, reflecting the fact that there can be a single intermediate in endorsement chains. Historically the value had been 0, which happened to work because of a quirk in OpenSSL when Issuer and Subject match on an element in the chain.

### Fixed

- Services upgrading from 4.x to 5.x may accidentally change their service's subject name, resulting in cryptographic errors when verifying anything endorsed by the old subject name. The subject name field is now correctly populated and retained across joins, renewals, and disaster recoveries.

## [6.0.0-dev6]

[6.0.0-dev6]: https://github.com/microsoft/CCF/releases/tag/6.0.0-dev6

### Added

- Added a `ccf::any_cert_auth_policy` (C++), or `any_cert` (JS/TS), implementing TLS client certificate authentication, but without checking for the presence of the certificate in the governance user or member tables. This enables applications wanting to do so to perform user management in application space, using application tables (#6608).
- Added OpenAPI support for `std::unordered_set` (#6634).
- Added ["cose_signatures"](https://microsoft.github.io/CCF/main/operations/configuration.html#command-start-cose-signatures) entry in the configuration, which allows setting "issuer" and "subject" at network start or recovery time (#6637).

## [6.0.0-dev5]

[6.0.0-dev5]: https://github.com/microsoft/CCF/releases/tag/6.0.0-dev5

### Added

- Updated `ccf::cose::edit::set_unprotected_header()` API, to allow removing the unprotected header altogether (#6607).
- Updated `ccf.cose.verify_receipt()` to support checking the claim_digest against a reference value (#6607).

## [6.0.0-dev4]

[6.0.0-dev4]: https://github.com/microsoft/CCF/releases/tag/6.0.0-dev4

### Added

- `ccf.cose.verify_receipt()` to support verifiying [draft COSE receipts](https://datatracker.ietf.org/doc/draft-ietf-cose-merkle-tree-proofs/) (#6603).

### Removed

- Remove SECP256K1 support as a part of the migration to Azure Linux (#6592).

## [6.0.0-dev3]

[6.0.0-dev3]: https://github.com/microsoft/CCF/releases/tag/6.0.0-dev3

### Changed

- Set VMPL value when creating SNP attestations, and check VMPL value is in guest range when verifiying attestation, since recent [updates allow host-initiated attestations](https://www.amd.com/content/dam/amd/en/documents/epyc-technical-docs/programmer-references/56860.pdf) (#6583).
- Added `ccf::cose::edit::set_unprotected_header()` API, to allow easy injection of proofs in signatures, and of receipts in signed statements (#6586).

## [6.0.0-dev2]

[6.0.0-dev2]: https://github.com/microsoft/CCF/releases/tag/6.0.0-dev2

### Added

- Introduced `ccf::describe_cose_endorsements_v1(receipt)` for COSE-endorsements chain of previous service identities (#6500).
- Ignore time when resolving did:x509 against x5chain, resolution establishes a point-in-time endorsement, not ongoing validity (#6575).

## [6.0.0-dev1]

[6.0.0-dev1]: https://github.com/microsoft/CCF/releases/tag/6.0.0-dev1

### Changed

- Output of `ccf::describe_merkle_proof_v1(receipt)` has been updated, and is now described by [ccf-tree-alg schema](https://github.com/microsoft/CCF/blob/main/cddl/ccf-tree-alg.cddl).
- Improved error message when attempting to obtain receipts for a past epoch during a recovery (#6507).

## [6.0.0-dev0]

[6.0.0-dev0]: https://github.com/microsoft/CCF/releases/tag/6.0.0-dev0

### Changed

- The `set_jwt_issuer` governance action has been updated, and no longer accepts `key_filter` or `key_policy` arguments (#6450).
- Nodes started in `Join` mode will shut down if they receive an unrecoverable condition such as `StartupSeqnoIsOld` or `InvalidQuote` when attempting to join (#6471, #6489).
- In configuration, `attestation.snp_endorsements_servers` can specify a `max_retries_count`. If the count has been exhausted without success for all configured servers, the node will shut down (#6478).
- When deciding which nodes are allowed to join, only UVM roots of trust defined in `public:ccf.gov.nodes.snp.uvm_endorsements` are considered (#6489).

### Removed

- SGX Platform support.

### Added

- Provided API for getting COSE signatures and Merkle proofs (#6477).
  - Exposed COSE signature in historical API via `TxReceiptImpl`.
  - Introduced `ccf::describe_merkle_proof_v1(receipt)` for Merkle proof construction in CBOR format.
- Added COSE signatures over the Merkle root to the KV (#6449).
  - Signing is done with service key (different from raw signatures, which remain unchanged and are still signed by the node key).
  - New signature reside in `public:ccf.internal.cose_signatures`.

## [5.0.4]

[5.0.4]: https://github.com/microsoft/CCF/releases/tag/ccf-5.0.4

### Bug fix

- JWT authentication correctly parses certificates that contain other certificates (#6440)

## [5.0.3]

[5.0.3]: https://github.com/microsoft/CCF/releases/tag/ccf-5.0.3

### Changed

- Improved JWT authentication error messages (#6427).

### Bug fix

- In `GET gov/service/javascript-app`, `openApi` now correctly returns the schema set for the endpoint (#6430)

## [5.0.2]

[5.0.2]: https://github.com/microsoft/CCF/releases/tag/ccf-5.0.2

### Developer API

#### C++

- `RSAKeyPair::sign` and `RSAKeyPair::verify` now use `RSA-PSS` instead of `RSASSA-PKCS1-v1_5`.
  - Users can specify `salt_length` (defaulted to `0`).

#### TypeScript/JavaScript

- `ccfapp.crypto.sign()` and `ccfapp.crypto.verifySignature()` no longer support `RSASSA-PKCS1-v1_5`, instead `RSA-PSS` has been added.
  - `SigningAlgorithm` has been extended with optional `saltLength`, defaulted to `0` if not passed.

### Bug Fixes

- The `/tx` endpoint returns more accurate error messages for incorrectly formed transactions ids (#6359).

## [5.0.1]

[5.0.1]: https://github.com/microsoft/CCF/releases/tag/ccf-5.0.1

### Bug Fixes

- All public headers now correctly set pragma once (#6388, #6389)

### Dependencies

- Base image refresh for containers (#6394, #6395)
- Python cryptography package requirement raised to 43.\* (#6385)

## [5.0.0]

[5.0.0]: https://github.com/microsoft/CCF/releases/tag/ccf-5.0.0

In order to upgrade an existing 4.x service to 5.x, CCF must be on the latest 4.x version (at least 4.0.19).
For more information, see [our documentation](https://microsoft.github.io/CCF/main/operations/code_upgrade.html)

### Important

- 5.0.0 is the last long term support release for Intel SGX. Live code upgrades to AMD SEV-SNP on [Confidential Containers on Azure Container Instances](https://learn.microsoft.com/en-us/azure/container-instances/container-instances-confidential-overview) and [Confidential Containers Azure Kubernetes Service](https://learn.microsoft.com/en-us/azure/aks/confidential-containers-overview) are supported.
- The forwarding of requests between nodes is deprecated in favour of HTTP redirects, and will be removed in 6.0.0.
- Recovery shares created with releases older than 4.0.9 are deprecated, and support will be removed completely in 6.0.0. Ledgers created on older versions must re-share at least once after having upgraded to a release newer than 4.0.9.
- 5.0.0 introduces an [Azure-compliant governance REST API](https://microsoft.github.io/CCF/main/governance/member_rpc_api.html), the old API is deprecated, and will be removed in 6.0.0.
- Containers are now published to the [GitHub Container Registry](https://github.com/orgs/microsoft/packages?repo_name=CCF). The platform has moved from the tag to the image name, to enable meaningful usage of GitHub attestation, and the tag now matches the git tag used to cut the release. For example, the SGX Development container for this release is ghcr.io/microsoft/ccf/app/dev/sgx:ccf-5.0.0-rc0.

### Developer API

#### C++

##### TypeScript/JavaScript Programmability

- Reusable functionality allowing applications to expose TypeScript/JavaScript-implemented endpoints has been added to the public C++ API. Applications should subclass `ccf::js::DynamicJSEndpointRegistry` to get similar behaviour to the existing JS Generic app, see `samples/app/programmability` for samples usage.
- Introduce `DynamicJSEndpointRegistry::record_action_for_audit_v1` and `DynamicJSEndpointRegistry::check_action_not_replayed_v1` to allow an application making use of the programmability feature to easily implement auditability, and protect users that make use of signature-based authentication to update the application against replay attacks (#6285).
- The `programmability` sample app also demonstrates how applications can define their own extensions, create bindings between C++ and JS state, and allow JS endpoints to call functions implemented in C++.

##### Redirect

- CCF now supports a mode where HTTP redirect responses are returned, rather than relying on internal forwarding. See docs for description of [redirection behaviour](https://microsoft.github.io/CCF/main/architecture/request_flow.html#redirection-flow) and [migration instructions](https://microsoft.github.io/CCF/main/build_apps/migration_4_x_to_5_0.html).
- Endpoints now support a `ToBackup` redirection strategy, for requests which should never be executed on a primary. These must also be read-only. These are configured similar to `ToPrimary` endpoints, with a `to_backup` object (specifying by-role or statically-addressed targets) in each node's configuration.

##### Other

- Introduced `ccf::historical::read_only_adapter_v4` and `ccf::historical::read_write_adapter_v4`. Users can now pass a custom error handler to the adapter to customise RPC responses for internal historical queries errors, which are listed in `ccf::historical::HistoricalQueryErrorCode` enum.
- `ccf::historical::adapter_v3` is deprecated in favour of `_v4` version, `ccf::historical::adapter_v2` is removed.
- Public namespaces are all under `::ccf`
  - `::ds` is now `::ccf::ds`
  - `::siphash` is now `::ccf::siphash`
  - `::threading` is now `::ccf::threading`, and `ccf/ds/thread_ids.h` has moved to `ccf/threading/thread_ids.h`
  - `::consensus` is now `::ccf::consensus`
  - `::tls` is now `::ccf::tls`
  - `::http` is now `::ccf::http`
  - `::nonstd` is now `::ccf::nonstd`
  - `::crypto` is now `::ccf::crypto`
  - `::kv` is now `::ccf::kv`
  - `::logger` is now `::ccf::logger`
  - `::ccfapp` is now `::ccf`
- There is now a `contains_globally_committed(k)` method on `kv::Set<K>`, with the same semantics as `get_globally_committed(k)` on `kv::Map<K, V>` (#5928).
- `ccf::EnclaveAttestationProvider` has been removed. It is replaced by `ccf::AttestationProvider`
- JWT verifiers are now automatically cached, for increased performance (#5575)

#### TypeScript/JavaScript

- Added support for reusing JS interpreters, persisting global state. See [docs](https://microsoft.github.io/CCF/main/build_apps/js_app_bundle.html#reusing-interpreters) for more detail.
- Added TypeScript `TypedKvSet` and `ccfapp.typedKv<K>` to facilitate set handling from application code.
- Added `ccf.SnpAttestation.verifySnpAttestation()` for TypeScript apps. (#5653)
- Removed unused `openenclave.verifyOpenEnclaveEvidence` API from JS/TS.
- Added a `ccfapp.checkedJson` converter to the CCF TypeScript package, which will raise errors when given objects which cannot be roundtrip-converted through JSON (currently `Map` and `Date`). There is a slight cost to checking this on each instance during `encode`, so the behaviour is opt-in (not directly replacing `ccfapp.json`), but it is recommended that most tables update to use this converter.
- JS endpoints marked as `"mode": "readonly"` are prevented from writing to the KV. Attempting to call `map.set(k, v)`, `map.delete(k)`, or `map.clear()` on any KV table in such an endpoint will now result in an error being thrown (#5921).
- `ccf.crypto.generateEddsaKeyPair`, `pubEddsaPemToJwk` and `eddsaPemToJwk` now support `x25519` as well as `curve25519` (#5846).
- [ccf.crypto.unwrapKey()](https://microsoft.github.io/CCF/main/js/ccf-app/functions/crypto.unwrapKey.html) has been added to the JS API (#5792).
- In governance contexts, JS runtimes now only use runtime limits from the [public:ccf.gov.js_runtime_options map](https://microsoft.github.io/CCF/main/audit/builtin_maps.html#js-runtime-options) if they are strictly higher than the defaults (#5730).
- Add HMAC support to JS API. Call with `ccf.crypto.sign({"name": "HMAC", "hash": "SHA-256"}, key, data)`.

---

### Authentication

- Added token.iss claim validation to JWT authentication (#5809). Must-knows:
  - Supports both the [OpenID requirements](https://openid.net/specs/openid-connect-core-1_0.html#IDTokenValidation) and the [Entra specification](https://learn.microsoft.com/en-us/entra/identity-platform/access-tokens#validate-the-issuer) of it.
  - All keys fetched after the upgrade will not work against tokens missing the `iss` claim if the issuer has been specified in the .well-known/openid-configuration/.
  - Due to an internal schema change, networks that are in the process of upgrading to this version may see inconsistent authorization behaviour while the network contains nodes of different versions (depending which node executes the auto-refresh, any nodes on the other version will not use any newly provided keys). We recommend a full upgrade to this version, removing any nodes on prior versions, followed by a key and issuer refresh.
  - A future release will remove the old tables entirely. Until then, some redundant state will be retained in the ledger. This is tracked in [#6222](https://github.com/microsoft/CCF/issues/6222).
- Authentication policies can now be conjoined (AND) together, in addition to the previous disjoint (OR) behaviour. The new `ccf::AllOfAuthnPolicy` takes a collection of other policies, _all of which must be true_ for this auth policy to pass. In JS, [this can be configured](https://microsoft.github.io/CCF/main/build_apps/js_app_bundle.html#allofauthnpolicy) in the `app.json` as `"authn_policies": [{ "all_of": ["policy_a", "policy_b"] }]`.

---

### Governance

- `proposalId` is now passed to `resolve(proposal, proposerId, votes, proposalId)`, allowing proposals to consider other pending proposals in their resolution process. (#5995)
- The current state of an accepted proposal is written to the KV so that it can be accessed in the constitution's `apply(proposal, proposalId)` function (#6114).
- `POST /recovery/members/{memberId}:recover` is now authenticated by COSE Sign1, making it consistent with the other `POST` endpoints in governance, and avoiding a potential denial of service where un-authenticated and un-authorised clients could submit invalid shares repeatedly. The `submit_recovery_share.sh` script has been amended accordingly, and now takes a `--member-id-privk` and `--member-id-cert` (#5821).
- A new versioned governance API is now available, with the `api-version=2024-07-01` query parameter. This will fully replace the previous governance endpoints, which will be removed in a future release. A guide to aid in upgrading from the previous API is available [here](https://microsoft.github.io/CCF/main/governance/gov_api_schemas/upgrading_from_classic.html)
- New endpoints `GET /gov/service/javascript-modules` and `GET /gov/service/javascript-modules/{moduleName}` to retrieve the raw JS code of the currently installed app. Note that the `{moduleName}` path parameter will need to be URL-encoded to escape any `/` characters (eg - `/foo/bar.js` should become `%2Ffoo%2Fbar.js`).

---

### Operations

#### Configuration

- The `cchost` configuration file now includes an `idle_connection_timeout` option. This controls how long the node will keep idle connections (for user TLS sessions) before automatically closing them. This may be set to `null` to restore the previous behaviour, where idle connections are never closed. By default connections will be closed after 60s of idle time.
- A soft size limit can now be set for the historical store cache in the node configuration: [`historical_cache_soft_limit`](https://microsoft.github.io/CCF/main/operations/generated_config.html#historical-cache-soft-limit). The default value is `512Mb`.
- Path to the enclave file should now be passed as `--enclave-file` CLI argument to `cchost`, rather than `enclave.file` entry within configuration file.
- SNP collateral must now be provided through the `snp_security_policy_file`, `snp_uvm_endorsements_file` and `snp_endorsements_servers` configuration values. See [documentation](https://microsoft.github.io/CCF/main/operations/platforms/snp.html) for details and platform-specific configuration samples.
- The `url` field in `snp_endorsements_servers` can now contain environment variables that will be resolved at startup, such as "$Fabric_NodeIPOrFQDN:2377" (#5862).
- Add a new `snp_security_policy_file` configuration value under `attestation`, superseding the lookup from `$UVM_SECURITY_CONTEXT_DIR`. The value can contain environment variables, for example: `"snp_security_policy_file": "$UVM_SECURITY_CONTEXT_DIR/security-policy-base64"`.
- Add a new `snp_uvm_endorsements_file` configuration value under `attestation`, superseding the lookup from `$UVM_SECURITY_CONTEXT_DIR`. The value can contain environment variables, for example: `"snp_uvm_endorsements_file": "$UVM_SECURITY_CONTEXT_DIR/reference-info-base64"`. This value can come from an untrusted location, like `snp_security_policy_file` and AMD endorsements (fetched from `snp_endorsements_servers`), because the CCF code contains pre-defined roots of trust.
- `snp_endorsements_servers` now supports a `THIM` type, which is the recommended value when running in [Confidential AKS preview](https://learn.microsoft.com/en-us/azure/aks/confidential-containers-overview).
- Added a `consensus.max_uncommitted_tx_count` configuration option, which specifies the maximum number of transactions that can be pending on the primary. When that threshold is exceeded, a `503 Service Unavailable` is temporarily returned on all but the `/node/*` paths (#5692).

##### Logging

- Added 2 new log lines which may be helpful diagnostics in production deployments, both including a new `[rollback]` tag.
  - `[rollback] ... Dropping conflicting branch` may be emitted after network partitions, and indicates that some `Pending` (non-committed) transactions have been lost. This is expected, but worth investigating if it occurs regularly - it is a sign of elections impacting service availability.
  - `[rollback] ... Ignoring conflicting AppendEntries` could also be emitted after a network partition, but **should be reported to the CCF development team**. It is a sign of an unexpected execution path, which could lead to loss of liveness (inability to advance commit).

##### Endpoints

- Added a GET /node/backup endpoint, returning 200 when backup and 404 when not, for load balancers to use (#5789).
- Add `/node/ready/app` and `/node/ready/gov` endpoints for the use of load balancers wanting to check if a node is ready to accept application or governance transactions. See [Operator RPC API](https://microsoft.github.io/CCF/main/operations/operator_rpc_api.html) for details.

##### Other

- On retirement, nodes that are primary now request that their most likely successor triggers and instant election, without waiting for a timeout. This speeds up some reconfigurations, particularly code updates since they result in all the nodes being replaced. (#5697)

---

### Client API

#### Removed

- Removed the existing metrics endpoint and API (`GET /api/metrics`, `get_metrics_v1`). Stats for request execution can instead be gathered by overriding the `EndpointRegistry::handle_event_request_completed()` method.
- Removed automatic msgpack support from JSON endpoint adapters, and related `include/ccf/serdes.h` file.
- The `scurl.sh` script has been removed. With #5137 removing support for HTTP signed requests, it is no longer needed.

---

### Dependencies

- Updated Open Enclave to [0.19.7](https://github.com/openenclave/openenclave/releases/tag/v0.19.7).
- SNP attestation UVM endorsements SVNs are now treated as alphanumerically ordered strings.
- Secret sharing used for ledger recovery now relies on a much simpler implementation that requires no external dependencies. Note that while the code still accepts shares generated by the old code for now, it only generates shares with the new implementation. As a result, a DR attempt that would downgrade the code to a version that pre-dates this change, after having previously picked it up, would not succeed if a reshare had already taken place (#5655).
- SGX builds now use OpenSSL 3.1.1 inside the enclave by default (#5481).
- CCF can now fetch SEV-SNP attestations from kernel 6.0 and above (#5848).
- Added support for UVM endorsements signed with EC keys (#6231).

---

### Bug Fixes

- Improvements to the Raft implementation, to retain commit safety and liveness despite message loss (#6016).
- Nodes are now more robust to unexpected traffic on node-to-node ports (#5889).
- Lifted parser size limits on forwarded request from default values to more permissive ones. Note that the limits set out on the interface of the inbound node still apply (#5803).
- Fixed an issue where a JS runtime limit could be hit out of user code execution, leading to an incorrectly constructed JS runtime or a crash (#5730).
- Fix for JS execution behaviour when reusing interpreters. Storing KV handles on the global state may lead to unsafe accesses. Work around that by lazily requesting handles in the TypedKvMap for TypeScript apps.
- Fix TLS bug that could cause TLS handshakes to fail (#5482)

---

## [5.0.0-rc2]

[5.0.0-rc2]: https://github.com/microsoft/CCF/releases/tag/ccf-5.0.0-rc2

### Fixed

- Restore inline implementation of two symbols, and keep a third symbol private (#6362)

## [5.0.0-rc1]

[5.0.0-rc1]: https://github.com/microsoft/CCF/releases/tag/ccf-5.0.0-rc1

### Added

- The `cchost` configuration file now includes an `idle_connection_timeout` option. This controls how long the node will keep idle connections (for user TLS sessions) before automatically closing them. This may be set to `null` to restore the previous behaviour, where idle connections are never closed. By default connections will be closed after 60s of idle time.
- New endpoints `GET /gov/service/javascript-modules` and `GET /gov/service/javascript-modules/{moduleName}` to retrieve the raw JS code of the currently installed app. Note that the `{moduleName}` path parameter will need to be URL-encoded to escape any `/` characters (eg - `/foo/bar.js` should become `%2Ffoo%2Fbar.js`).
- New gov API version `2024-07-01`. This is near-identical to `2023-06-01-preview`, but additionally offers the new `javascript-modules` endpoints.
- Historical cache soft limit now is a node-specific startup parameter.

### Changed

- Set LTO on for both debug/release linkages to support linking against CCF libraries if the client code has been built in debug mode.

## [5.0.0-rc0]

[5.0.0-rc0]: https://github.com/microsoft/CCF/releases/tag/ccf-5.0.0-rc0

### Added

- More public namespaces have been moved under `::ccf`
  - `::ds` is now `ccf::ds`
  - `::siphash` is now `ccf::siphash`
  - `::threading` is now `ccf::threading`, and `ccf/ds/thread_ids.h` has moved to `ccf/threading/thread_ids.h`
  - `::consensus` is now `ccf::consensus`
  - `::tls` is now `ccf::tls`
  - `::http` is now `ccf::http`
  - `::nonstd` is now `ccf::nonstd`
  - `::crypto` is now `ccf::crypto`
  - `::kv` is now `ccf::kv`
  - `::logger` is now `ccf::logger`
  - `::ccfapp` is now `::ccf`
- The `programmability` sample app now demonstrates how applications can define their own extensions, creating bindings between C++ and JS state, and allowing JS endpoints to call functions implemented in C++.
- Introduce `DynamicJSEndpointRegistry::record_action_for_audit_v1` and `DynamicJSEndpointRegistry::check_action_not_replayed_v1` to allow an application making use of the programmability feature to easily implement auditability, and protect users allowed to update the application against replay attacks (#6285).
- Endpoints now support a `ToBackup` redirection strategy, for requests which should never be executed on a primary. These must also be read-only. These are configured similar to `ToPrimary` endpoints, with a `to_backup` object (specifying by-role or statically-addressed targets) in each node's configuration.
- Introduced `ccf::historical::read_only_adapter_v4` and `ccf::historical::read_write_adapter_v4`. Users are now capable of passing a custom error handler to the adapter to customise RPC responses for internal historical queries errors, which are listed in `ccf::historical::HistoricalQueryErrorCode` enum.

### Changed

- Updated Open Enclave to [0.19.7](https://github.com/openenclave/openenclave/releases/tag/v0.19.7).

### Deprecated

- `ccf::historical::adapter_v3` becomes deprecated in favour of `_v4` version.

### Removed

- Removed the existing metrics endpoint and API (`GET /api/metrics`, `get_metrics_v1`). Stats for request execution can instead be gathered by overriding the `EndpointRegistry::handle_event_request_completed()` method.
- Removed automatic msgpack support from JSON endpoint adapters, and related `include/ccf/serdes.h` file.

## [5.0.0-dev18]

[5.0.0-dev18]: https://github.com/microsoft/CCF/releases/tag/ccf-5.0.0-dev18

### Added

- Added TypeScript `TypedKvSet` and `ccfapp.typedKv<K>` to facilitate set handling from application code.
- Added support for UVM endorsements signed with EC keys (#6231).
- Updated Open Enclave to [0.19.6](https://github.com/openenclave/openenclave/releases/tag/v0.19.6).

### Removed

- Removed unused `openenclave.verifyOpenEnclaveEvidence` API from JS/TS

### Changed

- Added token.iss claim validation to JWT authentication (#5809). Must-knows:
  - Supports both the [OpenID requirements](https://openid.net/specs/openid-connect-core-1_0.html#IDTokenValidation) and the [Entra specification](https://learn.microsoft.com/en-us/entra/identity-platform/access-tokens#validate-the-issuer) of it.
  - All keys fetched after the upgrade will not work against tokens missing the 'iss' claim if the issuer has been specified in the .well-known/openid-configuration/.
  - Due to an internal schema change, networks that are in the process of upgrading to this version may see inconsistent authorization behaviour while the network contains nodes of different versions (depending which node executes the auto-refresh, any nodes on the other version will not use any newly provided keys). We recommend a full upgrade to this version, removing any nodes on prior versions, followed by a key and issuer refresh.
  - A future release will remove the old tables entirely. Until then, some redundant state will be retained in the ledger. This is tracked in [#6222](https://github.com/microsoft/CCF/issues/6222).

## [5.0.0-dev17]

[5.0.0-dev17]: https://github.com/microsoft/CCF/releases/tag/ccf-5.0.0-dev17

### Added

- Moved JS registry to public header `ccf/js/registry.h`. Apps should subclass `ccf::js::DynamicJSEndpointRegistry` to get similar behaviour to the existing JS Generic app.

## [5.0.0-dev16]

[5.0.0-dev16]: https://github.com/microsoft/CCF/releases/tag/ccf-5.0.0-dev16

### Added

- Reusable functionality for creating an in-enclave JS interpreter has been added to the public C++ API. Applications should subclass `CustomJSEndpointRegistry` to get similar behaviour to the existing JS Generic app.

## [5.0.0-dev15]

[5.0.0-dev15]: https://github.com/microsoft/CCF/releases/tag/ccf-5.0.0-dev15

### Added

- CCF now supports a mode where HTTP redirect responses are returned, rather than relying on internal forwarding. See docs for description of [redirection behaviour](https://microsoft.github.io/CCF/main/architecture/request_flow.html#redirection-flow) and [migration instructions](https://microsoft.github.io/CCF/main/build_apps/migration_4_x_to_5_0.html).
- Authentication policies can now be conjoined (AND) together, in addition to the previous disjoint (OR) behaviour. The new `ccf::AllOfAuthnPolicy` takes a collection of other policies, _all of which must be true_ for this auth policy to pass. In JS, [this can be configured](https://microsoft.github.io/CCF/main/build_apps/js_app_bundle.html#allofauthnpolicy) in the `app.json` as `"authn_policies": [{ "all_of": ["policy_a", "policy_b"] }]`.

### Changed

- `proposalId` is now passed to `resolve(proposal, proposerId, votes, proposalId)`, allowing proposals to consider other pending proposals in their resolution process. (#5995)
- The current state of an accepted proposal is written to the KV so that it can be accessed in the constitution's `apply(proposal, proposalId)` function (#6114).

## [5.0.0-dev14]

[5.0.0-dev14]: https://github.com/microsoft/CCF/releases/tag/ccf-5.0.0-dev14

### Added

- Added a `ccfapp.checkedJson` converter to the CCF TypeScript package, which will raise errors when given objects which cannot be roundtrip-converted through JSON (currently `Map` and `Date`). There is a slight cost to checking this on each instance during `encode`, so the behaviour is opt-in (not directly replacing `ccfapp.json`), but it is recommended that most tables update to use this converter.

### Removed

- The `scurl.sh` script has been removed. With #5137 removing support for HTTP signed requests, it is no longer needed.

## [5.0.0-dev13]

[5.0.0-dev13]: https://github.com/microsoft/CCF/releases/tag/ccf-5.0.0-dev13

### Fixed

- Improvements to the Raft implementation, to retain commit safety and liveness despite message loss (#6016).

### Added

- Added 2 new log lines which may be helpful diagnostics in production deployments, both including a new `[rollback]` tag.
  - `[rollback] ... Dropping conflicting branch` may be emitted after network partitions, and indicates that some `Pending` (non-committed) transactions have been lost. This is expected, but worth investigating if it occurs regularly - it is a sign of elections impacting service availability.
  - `[rollback] ... Ignoring conflicting AppendEntries` could also be emitted after a network partition, but **should be reported to the CCF development team**. It is a sign of an unexpected execution path, which could lead to loss of liveness (inability to advance commit).

## [5.0.0-dev12]

[5.0.0-dev12]: https://github.com/microsoft/CCF/releases/tag/ccf-5.0.0-dev12

### Added

- There is now a `contains_globally_committed(k)` method on `kv::Set<K>`, with the same semantics as `get_globally_committed(k)` on `kv::Map<K, V>` (#5928).

### Changed

- JS endpoints marked as `"mode": "readonly"` are prevented from writing to the KV. Attempting to call `map.set(k, v)`, `map.delete(k)`, or `map.clear()` on any KV table in such an endpoint will now result in an error being thrown (#5921).

### Fixed

- Nodes are now more robust to unexpected traffic on node-to-node ports (#5889).
- Added a GET /node/backup endpoint, returning 200 when backup and 404 when not, for load balancers to use (#5789).

## [5.0.0-dev11]

[5.0.0-dev11]: https://github.com/microsoft/CCF/releases/tag/ccf-5.0.0-dev11

### Removed

- `ccf::historical::adapter_v2` is removed, replaced by `ccf::historical::adapter_v3` first introduced in 2.0.0.
- `ccf::EnclaveAttestationProvider` has been removed. It is replaced by `ccf::AttestationProvider`
- The `attestation.environment.security_context_directory` configuration entry and `--snp-security-context-dir-var` CLI option have been removed. SNP collateral must now be provided through the `snp_security_policy_file`, `snp_uvm_endorsements_file` and `snp_endorsements_servers` configuration values. See [documentation](https://microsoft.github.io/CCF/main/operations/platforms/snp.html) for details and platform-specific configuration samples.

## [5.0.0-dev10]

[5.0.0-dev10]: https://github.com/microsoft/CCF/releases/tag/ccf-5.0.0-dev10

- The `url` field in `snp_endorsements_servers` can now contain environment variables that will be resolved at startup, such as "$Fabric_NodeIPOrFQDN:2377" (#5862).
- Add a new `snp_security_policy_file` configuration value under `attestation`, superseding the lookup from `$UVM_SECURITY_CONTEXT_DIR`. The value can contain environment variables, for example: `"snp_security_policy_file": "$UVM_SECURITY_CONTEXT_DIR/security-policy-base64"`.
- Add a new `snp_uvm_endorsements_file` configuration value under `attestation`, superseding the lookup from `$UVM_SECURITY_CONTEXT_DIR`. The value can contain environment variables, for example: `"snp_uvm_endorsements_file": "$UVM_SECURITY_CONTEXT_DIR/reference-info-base64"`. This value can come from an untrusted location, like `snp_security_policy_file` and AMD endorsements (fetched from `snp_endorsements_servers`), because the CCF code contains pre-defined roots of trust.

## [5.0.0-dev9]

[5.0.0-dev9]: https://github.com/microsoft/CCF/releases/tag/ccf-5.0.0-dev9

- `snp_endorsements_servers` now supports a `THIM` type, which is the recommended value when running in [Confidential AKS preview](https://learn.microsoft.com/en-us/azure/aks/confidential-containers-overview).

## [5.0.0-dev8]

[5.0.0-dev8]: https://github.com/microsoft/CCF/releases/tag/ccf-5.0.0-dev8

- `ccf.crypto.generateEddsaKeyPair`, `pubEddsaPemToJwk` and `eddsaPemToJwk` now support `x25519` as well as `curve25519` (#5846).
- `POST /recovery/members/{memberId}:recover` is now authenticated by COSE Sign1, making it consistent with the other `POST` endpoints in governance, and avoiding a potential denial of service where un-authenticated and un-authorised clients could submit invalid shares repeatedly. The `submit_recovery_share.sh` script has been amended accordingly, and now takes a `--member-id-privk` and `--member-id-cert` (#5821).
- CCF can now fetch SEV-SNP attestations from kernel 6.0 and above (#5848).

## [5.0.0-dev7]

[5.0.0-dev7]: https://github.com/microsoft/CCF/releases/tag/ccf-5.0.0-dev7

- `POST /recovery/members/{memberId}:recover` is now authenticated by COSE Sign1, making it consistent with the other `POST` endpoints in governance, and avoiding a potential denial of service where un-authenticated and un-authorised clients could submit invalid shares repeatedly. The `submit_recovery_share.sh` script has been amended accordingly, and now takes a `--member-id-privk` and `--member-id-cert` (#5821).

## [5.0.0-dev6]

[5.0.0-dev6]: https://github.com/microsoft/CCF/releases/tag/ccf-5.0.0-dev6

- Lifted parser size limits on forwarded request from default values to more permissive ones. Note that the limits set out on the interface of the inbound node still apply (#5803).
- [ccf.crypto.unwrapKey()](https://microsoft.github.io/CCF/main/js/ccf-app/functions/crypto.unwrapKey.html) has been added to the JS API (#5792).

## [5.0.0-dev5]

[5.0.0-dev5]: https://github.com/microsoft/CCF/releases/tag/ccf-5.0.0-dev5

- In governance contexts, JS runtimes now only use runtime limits from the [public:ccf.gov.js_runtime_options map](https://microsoft.github.io/CCF/main/audit/builtin_maps.html#js-runtime-options) if they are strictly higher than the defaults (#5730).
- Fixed an issue where a JS runtime limit could be hit out of user code execution, leading to an incorrectly constructed JS runtime or a crash (#5730).
- Added a GET /node/primary endpoint, returning 200 when primary and 404 when not, for load balancers to use (#5789).

## [5.0.0-dev4]

[5.0.0-dev4]: https://github.com/microsoft/CCF/releases/tag/ccf-5.0.0-dev4

- Fix for JS execution behaviour when reusing interpreters. Storing KV handles on the global state may lead to unsafe accesses. Work around that by lazily requesting handles in the TypedKvMap for TypeScript apps.
- On retirement, nodes that are primary now request that their most likely successor triggers and instant election, without waiting for a timeout. This speeds up some reconfigurations, particularly code updates since they result in all the nodes being replaced. (#5697)

## [5.0.0-dev3]

[5.0.0-dev3]: https://github.com/microsoft/CCF/releases/tag/ccf-5.0.0-dev3

- Added a `consensus.max_uncommitted_tx_count` configuration option, which specifies the maximum number of transactions that can be pending on the primary. When that threshold is exceeded, a `503 Service Unavailable` is temporarily returned on all but the `/node/*` paths (#5692).
- A new versioned governance API is now available, with the `api-version=2023-06-01-preview` query parameter. This will fully replace the previous governance endpoints, which will be removed in a future release. A guide to aid in upgrading from the previous API is available [here](https://microsoft.github.io/CCF/main/governance/gov_api_schemas/upgrading_from_classic.html)

## [5.0.0-dev2]

[5.0.0-dev2]: https://github.com/microsoft/CCF/releases/tag/ccf-5.0.0-dev2

- Updated `llhttp` from `6.0.9` to `9.0.1`.
- Updated `fmt` library from `9.1.0` to `10.1.1`.
- Updated QCBOR from `1.1` to `1.2`.
- Updated `nghttp2` from `1.51.0` to `1.55.1`.
- Converted SNP attestation UVM endorsements from integer to arbitrary string.
- Updated Intel SGX PSW from 2.17 to 2.20 (#5616)
- Path to the enclave file should now be passed as `--enclave-file` CLI argument to `cchost`, rather than `enclave.file` entry within configuration file. A potential SNP security context directory environment variable override, where desired, should now be passed as `--snp-security-context-dir-var` CLI argument to `cchost`, rather than `attestation.environment.security_context_directory` entry within configuration file. This is to ensure that these values are attested on Confidential Containers/SNP, even if the configuration itself is provided from un-attested storage, such as an external mount. The configuration entries are deprecated, and will be removed in a future release.
- Added `ccf.SnpAttestation.verifySnpAttestation()` endpoint for TypeScript apps. (#5653)
- Secret sharing used for ledger recovery now relies on a much simpler implementation that requires no external dependencies. Note that while the code still accepts shares generated by the old code for now, it only generates shares with the new implementation. As a result, a DR attempt that would downgrade the code to a version that pre-dates this change, after having previously picked it up, would not succeed if a reshare had already taken place (#5655).

## [5.0.0-dev1]

[5.0.0-dev1]: https://github.com/microsoft/CCF/releases/tag/ccf-5.0.0-dev1

- Added support for reusing JS interpreters, persisting global state. See [docs](https://microsoft.github.io/CCF/main/build_apps/js_app_bundle.html#reusing-interpreters) for more detail.

## [5.0.0-dev0]

[5.0.0-dev0]: https://github.com/microsoft/CCF/releases/tag/ccf-5.0.0-dev0

- Add HMAC support to JS API. Call with `ccf.crypto.sign({"name": "HMAC", "hash": "SHA-256"}, key, data)`.
- Add `/node/ready/app` and `/node/ready/gov` endpoints for the use of load balancers wanting to check if a node is ready to accept application or governance transactions. See [Operator RPC API](https://microsoft.github.io/CCF/main/operations/operator_rpc_api.html) for details.
- SGX builds now use OpenSSL 3.1.1 inside the enclave by default (#5481).
- JWT verifiers are now automatically cached, for increased performance (#5575).
- `GET /api/metrics` now correctly returns templated endpoint paths (#5539).
- Fix TLS bug that could cause TLS handshakes to fail (#5482).

## [4.0.7]

[4.0.7]: https://github.com/microsoft/CCF/releases/tag/ccf-4.0.7

- Expose COSESign1 `content` for `user_cose_sign1` authenticated endpoints in JavaScript/TypeScript apps (#5465).

## [4.0.6]

[4.0.6]: https://github.com/microsoft/CCF/releases/tag/ccf-4.0.6

- Updated Open Enclave to [0.19.3](https://github.com/openenclave/openenclave/releases/tag/v0.19.3).

## [4.0.5]

[4.0.5]: https://github.com/microsoft/CCF/releases/tag/ccf-4.0.5

- Debug logging is now available in non-SGX builds by default, and controlled by a run-time CLI argument (`--enclave-log-level`). On SGX this remains a build-time decision (#5375).
- Supporting intermediate cert chain included in TLS handshake, where previously only server leaf certificate was present (#5453).
- Added `getVersionOfPreviousWrite` to TypeScript `TypedKvMap` interface (#5451).

## [4.0.4]

[4.0.4]: https://github.com/microsoft/CCF/releases/tag/ccf-4.0.4

- Added TypeScript interfaces `UserCOSESign1AuthnIdentity` and `MemberCOSESign1AuthnIdentity`, to be used with `user_cose_sign1` and `member_cose_sign1` authentication policies.

## [4.0.3]

[4.0.3]: https://github.com/microsoft/CCF/releases/tag/ccf-4.0.3

- User can now pass a `--config-timeout` option to `cchost` on startup. For example, a user wanting to start a `cchost` that may need to wait up 10 seconds for a valid config to appear under `/cfg/path` can invoke `./cchost --config-timeout 10s --config /path/cfg`.
- If a pid file path is configured, `cchost` will no longer start if a file is present at that path.

## [4.0.2]

[4.0.2]: https://github.com/microsoft/CCF/releases/tag/ccf-4.0.2

- Added `ccf::UserCOSESign1AuthnPolicy` (C++) and `user_cose_sign1` (JavaScript) authentication policies.

## [4.0.1]

[4.0.1]: https://github.com/microsoft/CCF/releases/tag/ccf-4.0.1

- The `set_js_runtime_options` action now accepts `return_exception_details` and `log_exception_details` boolean options, which set the corresponding keys in the `public:ccf.gov.js_runtime_options` KV map. When enabled, a stack trace is respectively returned to the caller, and emitted to the log, on uncaught JS exceptions in application code.

## Changed

- For security reasons, OpenSSL `>=1.1.1f` must be first installed on the system (Ubuntu) before installing the CCF Debian package (#5227).

## Added

- Added `ccf::historical::populate_service_endorsements` to public C++ API, allowing custom historical endpoints to do the same work as adapters.

## [4.0.0]

In order to upgrade an existing 3.x service to 4.x, CCF must be on the latest 3.x version (at least 3.0.10). For more information, see [our documentation](https://microsoft.github.io/CCF/main/operations/code_upgrade.html)

[4.0.0]: https://github.com/microsoft/CCF/releases/tag/ccf-4.0.0

### Developer API

#### C++

- When starting a host subprocess, applications may now pass data to its standard input. Additionally, the process' output is captured and logged by CCF (#5056).
- Add new constructors to cryptography C++ API to generate EC/RSA/EdDSA keys from Json Web Key (#4876).
- Added `BaseEndpointRegistry::get_view_history_v1` function to get the view history since a given revision (#4580)
- Renamed `ccf::CodeDigest` to `ccf:pal::PlatformAttestationMeasurement` and `get_code_id()` to `get_measurement()` (#5063).
- `ccf::RpcContext::set_response()` has been renamed to `ccf::RpcContext::set_response_json()` (#4813).

#### JavaScript

- Added logging of JS execution time for all requests. This can be disabled in confidential scenarios with the new `ccf.enableMetricsLogging` function in the JS API. After calling `ccf.enableMetricsLogging(false)`, this logging will not be emitted.
- Added `ccf.enableUntrustedDateTime` to JS API. After calling `ccf.enableUntrustedDateTime(true)`, the `Date` global object will use the untrusted host time to retrieve the current time.
- Add new `ccf.crypto.jwkToPem`, `ccf.crypto.pubJwkToPem`, `ccf.crypto.rsaJwkToPem`, `ccf.crypto.pubRsaJwkToPem`, `ccf.crypto.eddsaJwkToPem`, `ccf.crypto.pubEddsaJwkToPem` to JavaScript/TypesScript API to convert EC/RSA/EdDSA keys from PEM to Json Web Key (#4876).
- `ccf.crypto.sign()` previously returned DER-encoded ECDSA signatures and now returns IEEE P1363 encoded signatures, aligning with the behavior of the Web Crypto API and `ccf.crypto.verifySignature()` (#4829).
- Increased default NumHeapPages (heap size) for js_generic from 131072 (500MB) to 524288 (2GB).

---

### Governance

- The `submit_recovery_share.sh` script now takes a `--cert` argument.
- Added missing `ccf.gov.msg.type` value `encrypted_recovery_share` to `ccf_cose_sign1*` scripts.
- Proposals authenticated with COSE Sign1 must now contain a `ccf.gov.msg.created_at` header parameter, set to a positive integer number of seconds since epoch. This timestamp is used to detect potential proposal replay. The `ccf_cose_sign1*` scripts have been updated accordingly and require a `--ccf-gov-msg-created_at`.
- The [ccf Python package](https://pypi.org/project/ccf/) now includes a `ccf_cose_sign1` CLI tool, to facilitate the creation of [COSE Sign1](https://www.rfc-editor.org/rfc/rfc8152#page-18) requests for governance purposes. It also includes `ccf_cose_sign1_prepare` and `ccf_cose_sign1_finish` CLI tools, to facilitate the creation of [COSE Sign1](https://www.rfc-editor.org/rfc/rfc8152#page-18) requests for governance purposes, signed with external key management systems such as AKV. See [documentation](https://microsoft.github.io/CCF/main/governance/hsm_keys.html#cose-signing) for details.

---

### Operations

- `ignore_first_sigterm` config option. When set, will cause a node to ignore the first `SIGTERM` it receives, but the `/node/state` endpoint expose `"stop_notice": true`. A second `SIGTERM` will cause the process to shut down as normal. This can be useful in orchestration settings where nodes receive unsollicited signals that the operator wishes to react to.
- Endorsement certificates for SEV-SNP attestation report can now be retrieved via an environment variable, as specified by `attestation.environment.report_endorsements` configuration entry (#4940).
- Additional logging of historical query flow in `UNSAFE` builds.
- `enclave.type` configuration entry now only supports `Debug` or `Release`. Trusted Execution Environment platform should be specified via new `enclave.platform` configuration entry (`SGX`, `SNP` or `Virtual`) (#4569).
- `consensus.type` has been removed from cchost configuration.
- Nodes running in confidential ACI (SEV-SNP) can now read the security context from a directory, as specified by `attestation.environment.security_context_directory` configuration entry (#5175).
- SEV-SNP ACI: Remove support for reading security policy, report and UVM endorsements from environment variables. The `environment.security_context_directory` environment variable should be set instead (#5217).
- Added a `[gov]` tag to logs emitted during governance operations. All logging from the constitution will have this tag added, and all error responses from `/gov` endpoints will now be logged with this tag.
- Improved ledger durability when a node joins from an old snapshot (#5151).
- Removed experimental 2tx reconfiguration mode, and the associated "reconfiguration_type" config option (#5179).

---

### Client API

- `GET /gov/recovery_share` is deprecated in favour of the unauthenticated `GET /gov/encrypted_recovery_share/{member_id}`.
- New `/node/index/strategies` endpoint, which will list all indexing strategies currently installed alongside a description of how far each has progressed.
- Added `view_history` and `view_history_since` query parameters to `/app/commit` endpoint for retrieving the full view history and the view history since a certain view (#4580)
- `/gov/members` endpoint is deprecated. It is replaced by `/gov/kv/members/certs`, `/gov/kv/members/encryption_public_keys`, `/gov/kv/members/info`.
- `/gov/code` endpoint is deprecated. It is replaced by `/gov/kv/nodes/code_ids`.
- `/gov/jwt_keys/all` endpoint is deprecated. It is replaced by `/gov/kv/jwt/public_signing_keys`, `/gov/kv/jwt/public_signing_key_issue`, and `/gov/kv/jwt/issuers`
- The built-in authentication policies for JWTs and certs will now enforce expiry times, based on the current time received from the host. JWTs must contain "nbf" and "exp" claims, and if those are outside the current time then the request will get an authentication error (#4786).
- `TCP_NODELAY` is now set for all incoming and outgoing TCP connections (#4717).
- Builtin governance tables now have endpoints for accessing their content directly from the KV, under `/gov/kv`. For instance, `/gov/kv/constitution` will read the current constitution.
- Support for HTTP request signing has been removed (#5137). Governance requests must use COSE Sign1 signing instead, see [documentation](https://microsoft.github.io/CCF/main/use_apps/issue_commands.html#cose-sign1) for details.

---

### Dependencies

- Updated Clang version requirement to >= 11 in cmake.
- Updated Open Enclave to [0.19.0 final](https://github.com/openenclave/openenclave/releases/tag/v0.19.0).
- Upgraded t_cose from [v1.1 to v1.1.1](https://github.com/laurencelundblade/t_cose/compare/v1.1...v1.1.1). v1.1.1 can optionally allow unknown critical header parameters in COSE_Sign1 envelopes which is desirable for CCF C++ applications.
- Updated snmalloc to 0.6.0. This may result in a slight increase in the reported memory usage (~2MB), with improved latency for small memory allocations, especially in multi-threaded scenarios (#5165).
- Update to `clang-11` for SGX builds (#5165).

---

### Bug Fixes

- Historical query system will re-request entries if the host fails to provide them within a fixed time.
- Node-to-node channels no longer check certificate expiry times. This previously caused "Peer certificate verification failed" error messages when node or service certs expired. (#4733)
- `node_data_json_file` configuration option is now correctly applied in `Start` and `Recover` modes (#4761).
- Session consistency is now provided even across elections. If session consistency would be broken, the inconsistent request will return an error and the TLS session will be terminated.
- Fixed issue where invalid snapshots could be generated depending on the pattern of additions/removals of keys in a given key-value map (#4730).
- Fix issue with large snapshots that may cause node crash on startup (join/recover) if configured stack size was too low (#4566).

## [4.0.0-rc2]

[4.0.0-rc2]: https://github.com/microsoft/CCF/releases/tag/ccf-4.0.0-rc2

### Added

- Nodes running in confidential ACI (SEV-SNP) can now read the security context from a directory, as specified by `attestation.environment.security_context_directory` configuration entry (#5175).

### Changed

- Updated Open Enclave to 0.19.0 (#5165).
- Updated snmalloc to 0.6.0. This may result in a slight increase in the reported memory usage (~2MB), with improved latency for small memory allocations, especially in multi-threaded scenarios (#5165).
- Update to `clang-11` for SGX builds (#5165).

### Removed

- Support for HTTP request signing has been removed (#5137). Governance requests must use COSE Sign1 signing instead, see [documentation](https://microsoft.github.io/CCF/main/use_apps/issue_commands.html#cose-sign1) for details.
- Removed experimental 2tx reconfiguration mode, and the associated "reconfiguration_type" config option (#5179).

## [4.0.0-rc1]

[4.0.0-rc1]: https://github.com/microsoft/CCF/releases/tag/ccf-4.0.0-rc1

### Changed

- Added a `[gov]` tag to logs emitted during governance operations. All logging from the constitution will have this tag added, and all error responses from `/gov` endpoints will now be logged with this tag.
- Improved ledger durability when a node joins from an old snapshot (#5151).

## [4.0.0-rc0]

In order to upgrade an existing 3.x service to 4.x, CCF must be on the latest 3.x version (at least 3.0.10). For more information, see [our documentation](https://microsoft.github.io/CCF/main/operations/code_upgrade.html)

[4.0.0-rc0]: https://github.com/microsoft/CCF/releases/tag/ccf-4.0.0-rc0

### Developer API

#### C++

- When starting a host subprocess, applications may now pass data to its standard input. Additionally, the process' output is captured and logged by CCF (#5056).
- Add new constructors to cryptography C++ API to generate EC/RSA/EdDSA keys from Json Web Key (#4876).
- Added `BaseEndpointRegistry::get_view_history_v1` function to get the view history since a given revision (#4580)
- Renamed `ccf::CodeDigest` to `ccf:pal::PlatformAttestationMeasurement` and `get_code_id()` to `get_measurement()` (#5063).
- `ccf::RpcContext::set_response()` has been renamed to `ccf::RpcContext::set_response_json()` (#4813).

#### JavaScript

- Added logging of JS execution time for all requests. This can be disabled in confidential scenarios with the new `ccf.enableMetricsLogging` function in the JS API. After calling `ccf.enableMetricsLogging(false)`, this logging will not be emitted.
- Added `ccf.enableUntrustedDateTime` to JS API. After calling `ccf.enableUntrustedDateTime(true)`, the `Date` global object will use the untrusted host time to retrieve the current time.
- Add new `ccf.crypto.jwkToPem`, `ccf.crypto.pubJwkToPem`, `ccf.crypto.rsaJwkToPem`, `ccf.crypto.pubRsaJwkToPem`, `ccf.crypto.eddsaJwkToPem`, `ccf.crypto.pubEddsaJwkToPem` to JavaScript/TypesScript API to convert EC/RSA/EdDSA keys from PEM to Json Web Key (#4876).
- `ccf.crypto.sign()` previously returned DER-encoded ECDSA signatures and now returns IEEE P1363 encoded signatures, aligning with the behavior of the Web Crypto API and `ccf.crypto.verifySignature()` (#4829).
- Increased default NumHeapPages (heap size) for js_generic from 131072 (500MB) to 524288 (2GB).

---

### Governance

- The `submit_recovery_share.sh` script now takes a `--cert` argument.
- Added missing `ccf.gov.msg.type` value `encrypted_recovery_share` to `ccf_cose_sign1*` scripts.
- Proposals authenticated with COSE Sign1 must now contain a `ccf.gov.msg.created_at` header parameter, set to a positive integer number of seconds since epoch. This timestamp is used to detect potential proposal replay. The `ccf_cose_sign1*` scripts have been updated accordingly and require a `--ccf-gov-msg-created_at`.
- The [ccf Python package](https://pypi.org/project/ccf/) now includes a `ccf_cose_sign1` CLI tool, to facilitate the creation of [COSE Sign1](https://www.rfc-editor.org/rfc/rfc8152#page-18) requests for governance purposes. It also includes `ccf_cose_sign1_prepare` and `ccf_cose_sign1_finish` CLI tools, to facilitate the creation of [COSE Sign1](https://www.rfc-editor.org/rfc/rfc8152#page-18) requests for governance purposes, signed with external key management systems such as AKV. See [documentation](https://microsoft.github.io/CCF/main/governance/hsm_keys.html#cose-signing) for details.

---

### Operations

- `ignore_first_sigterm` config option. When set, will cause a node to ignore the first `SIGTERM` it receives, but the `/node/state` endpoint expose `"stop_notice": true`. A second `SIGTERM` will cause the process to shut down as normal. This can be useful in orchestration settings where nodes receive unsollicited signals that the operator wishes to react to.
- Endorsement certificates for SEV-SNP attestation report can now be retrieved via an environment variable, as specified by `attestation.environment.report_endorsements` configuration entry (#4940).
- Additional logging of historical query flow in `UNSAFE` builds.
- `enclave.type` configuration entry now only supports `Debug` or `Release`. Trusted Execution Environment platform should be specified via new `enclave.platform` configuration entry (`SGX`, `SNP` or `Virtual`) (#4569).

---

### Client API

- `GET /gov/recovery_share` is deprecated in favour of the unauthenticated `GET /gov/encrypted_recovery_share/{member_id}`.
- New `/node/index/strategies` endpoint, which will list all indexing strategies currently installed alongside a description of how far each has progressed.
- Added `view_history` and `view_history_since` query parameters to `/app/commit` endpoint for retrieving the full view history and the view history since a certain view (#4580)
- `/gov/members` endpoint is deprecated. It is replaced by `/gov/kv/members/certs`, `/gov/kv/members/encryption_public_keys`, `/gov/kv/members/info`.
- `/gov/code` endpoint is deprecated. It is replaced by `/gov/kv/nodes/code_ids`.
- `/gov/jwt_keys/all` endpoint is deprecated. It is replaced by `/gov/kv/jwt/public_signing_keys`, `/gov/kv/jwt/public_signing_key_issue`, and `/gov/kv/jwt/issuers`
- The built-in authentication policies for JWTs and certs will now enforce expiry times, based on the current time received from the host. JWTs must contain "nbf" and "exp" claims, and if those are outside the current time then the request will get an authentication error (#4786).
- `TCP_NODELAY` is now set for all incoming and outgoing TCP connections (#4717).
- Builtin governance tables now have endpoints for accessing their content directly from the KV, under `/gov/kv`. For instance, `/gov/kv/constitution` will read the current constitution.

---

### Dependencies

- Updated Clang version requirement to >= 10 in cmake.
- Upgraded OpenEnclave to [0.18.5](https://github.com/openenclave/openenclave/releases/tag/v0.18.5).
- Upgraded t_cose from [v1.1 to v1.1.1](https://github.com/laurencelundblade/t_cose/compare/v1.1...v1.1.1). v1.1.1 can optionally allow unknown critical header parameters in COSE_Sign1 envelopes which is desirable for CCF C++ applications.

---

### Bug Fixes

- Historical query system will re-request entries if the host fails to provide them within a fixed time.
- Node-to-node channels no longer check certificate expiry times. This previously caused "Peer certificate verification failed" error messages when node or service certs expired. (#4733)
- `node_data_json_file` configuration option is now correctly applied in `Start` and `Recover` modes (#4761).
- Session consistency is now provided even across elections. If session consistency would be broken, the inconsistent request will return an error and the TLS session will be terminated.
- Fixed issue where invalid snapshots could be generated depending on the pattern of additions/removals of keys in a given key-value map (#4730).
- Fix issue with large snapshots that may cause node crash on startup (join/recover) if configured stack size was too low (#4566).

## [4.0.0-dev6]

[4.0.0-dev6]: https://github.com/microsoft/CCF/releases/tag/ccf-4.0.0-dev6

### Added

- Added logging of JS execution time for all requests. This can be disabled in confidential scenarios with the new `ccf.enableMetricsLogging` function in the JS API. After calling `ccf.enableMetricsLogging(false)`, this logging will not be emitted.

## [4.0.0-dev5]

[4.0.0-dev5]: https://github.com/microsoft/CCF/releases/tag/ccf-4.0.0-dev5

### Changed

- Additional logging of historical query flow in `UNSAFE` builds.
- Historical query system will re-request entries if the host fails to provide them within a fixed time.
- Renamed `ccf::CodeDigest` to `ccf:pal::PlatformAttestationMeasurement` and `get_code_id()` to `get_measurement()` (#5063).

### Dependencies

- Upgraded OpenEnclave to [0.18.5](https://github.com/openenclave/openenclave/releases/tag/v0.18.5).
- Upgraded t_cose from [v1.1 to v1.1.1](https://github.com/laurencelundblade/t_cose/compare/v1.1...v1.1.1). v1.1.1 can optionally allow unknown critical header parameters in COSE_Sign1 envelopes which is desirable for CCF C++ applications.

### Added

- New `/node/index/strategies` endpoint, which will list all indexing strategies currently installed alongside a description of how far each has progressed.
- When starting a host subprocess, applications may now pass data to its standard input. Additionally, the process' output is captured and logged by CCF (#5056).
- `ignore_first_sigterm` config option. When set, will cause a node to ignore the first `SIGTERM` it receives, but the `/node/state` endpoint expose `"stop_notice": true`. A second `SIGTERM` will cause the process to shut down as normal. This can be useful in orchestration settings where nodes receive unsollicited signals that the operator wishes to react to.

## [4.0.0-dev4]

[4.0.0-dev4]: https://github.com/microsoft/CCF/releases/tag/ccf-4.0.0-dev4

### Changed

- `/gov/members` endpoint is deprecated. It is replaced by `/gov/kv/members/certs`, `/gov/kv/members/encryption_public_keys`, `/gov/kv/members/info`.
- `/gov/code` endpoint is deprecated. It is replaced by `/gov/kv/nodes/code_ids`.
- `/gov/jwt_keys/all` endpoint is deprecated. It is replaced by `/gov/kv/jwt/public_signing_keys`, `/gov/kv/jwt/public_signing_key_issue`, and `/gov/kv/jwt/issuers`
- `ccf::RpcContext::set_response()` has been renamed to `ccf::RpcContext::set_response_json()` (#4813).
- The built-in authentication policies for JWTs and certs will now enforce expiry times, based on the current time received from the host. JWTs must contain "nbf" and "exp" claims, and if those are outside the current time then the request will get an authentication error (#4786).
- `ccf.crypto.sign()` previously returned DER-encoded ECDSA signatures and now returns IEEE P1363 encoded signatures, aligning with the behavior of the Web Crypto API and `ccf.crypto.verifySignature()` (#4829).
- Proposals authenticated with COSE Sign1 must now contain a `ccf.gov.msg.created_at` header parameter, set to a positive integer number of seconds since epoch. This timestamp is used to detect potential proposal replay. The `ccf_cose_sign1*` scripts have been updated accordingly and require a `--ccf-gov-msg-created_at`.
- Updated Clang version requirement to >= 10 in cmake.

### Added

- Added `ccf.enableUntrustedDateTime` to JS API. After calling `ccf.enableUntrustedDateTime(true)`, the `Date` global object will use the untrusted host time to retrieve the current time.
- Add new `ccf.crypto.jwkToPem`, `ccf.crypto.pubJwkToPem`, `ccf.crypto.rsaJwkToPem`, `ccf.crypto.pubRsaJwkToPem`, `ccf.crypto.eddsaJwkToPem`, `ccf.crypto.pubEddsaJwkToPem` to JavaScript/TypesScript API to convert EC/RSA/EdDSA keys from PEM to Json Web Key (#4876).
- Add new constructors to cryptography C++ API to generate EC/RSA/EdDSA keys from Json Web Key (#4876).
- Endorsement certificates for SEV-SNP attestation report can now be retrieved via an environment variable, as specified by `attestation.environment.report_endorsements` configuration entry (#4940).

## [4.0.0-dev3]

[4.0.0-dev3]: https://github.com/microsoft/CCF/releases/tag/ccf-4.0.0-dev3

### Fixed

- Node-to-node channels no longer check certificate expiry times. This previously caused "Peer certificate verification failed" error messages when node or service certs expired. (#4733)
- `node_data_json_file` configuration option is now correctly applied in `Start` and `Recover` modes (#4761).

### Changed

- Increased default NumHeapPages (heap size) for js_generic from 131072 (500MB) to 524288 (2GB).
- `TCP_NODELAY` is now set for all incoming and outgoing TCP connections (#4717).

## [4.0.0-dev2]

[4.0.0-dev2]: https://github.com/microsoft/CCF/releases/tag/ccf-4.0.0-dev2

### Added

- The [ccf Python package](https://pypi.org/project/ccf/) now includes a `ccf_cose_sign1` CLI tool, to facilitate the creation of [COSE Sign1](https://www.rfc-editor.org/rfc/rfc8152#page-18) requests for governance purposes. It also includes `ccf_cose_sign1_prepare` and `ccf_cose_sign1_finish` CLI tools, to facilitate the creation of [COSE Sign1](https://www.rfc-editor.org/rfc/rfc8152#page-18) requests for governance purposes, signed with external key management systems such as AKV. See [documentation](https://microsoft.github.io/CCF/main/governance/hsm_keys.html#cose-signing) for details.
- Builtin governance tables now have endpoints for accessing their content directly from the KV, under `/gov/kv`. For instance, `/gov/kv/constitution` will read the current constitution.

### Fixed

- Session consistency is now provided even across elections. If session consistency would be broken, the inconsistent request will return an error and the TLS session will be terminated.
- Fixed issue where invalid snapshots could be generated depending on the pattern of additions/removals of keys in a given key-value map (#4730).

## [4.0.0-dev0]

[4.0.0-dev0]: https://github.com/microsoft/CCF/releases/tag/ccf-4.0.0-dev0

### Added

- Added `view_history` and `view_history_since` query parameters to `/app/commit` endpoint for retrieving the full view history and the view history since a certain view (#4580)
- Added `BaseEndpointRegistry::get_view_history_v1` function to get the view history since a given revision (#4580)

### Changed

- `enclave.type` configuration entry now only supports `Debug` or `Release`. Trusted Execution Environment platform should be specified via new `enclave.platform` configuration entry (`SGX`, `SNP` or `Virtual`) (#4569).

### Fixed

- Fix issue with large snapshots that may cause node crash on startup (join/recover) if configured stack size was too low (#4566).

## [3.0.0-rc2]

### Dependencies

- Upgraded OpenEnclave to 0.18.4.

### Added

- Added new `ccf.crypto.eddsaPemToJwk`, `ccf.crypto.pubEddsaPemToJwk` to JavaScript/TypesScript API to convert EdDSA keys from PEM to JWK (#4524).

### Changed

## [3.0.0-rc1]

[3.0.0-rc1]: https://github.com/microsoft/CCF/releases/tag/ccf-3.0.0-rc1

### Added

- `sandbox.sh` now accepts a `--consensus-update-timeout-ms` to modify the `consensus.message_timeout` value in each node's configuration. This can be used to alter multi-node commit latency.
- Add `ccf.crypto.sign()` API in the JavaScript runtime (#4454).

### Changed

- CCF is now a separate CMake project and Debian package per platform (sgx, snp and virtual), rather than the same project and package with a decorated version, to prevent accidental misuse and narrow down dependencies. (#4421).
  - C++ applications should find the appropriate CCF package in CMake with `find_package("ccf_<platform>" REQUIRED)`.
  - CCF Debian packages are now installed at `/opt/ccf_<platform>` rather than `/opt/ccf`.
- We now support QuickJS runtime caps such as `max_heap_bytes`, `max_stack_bytes` and `max_execution_time_ms`. These can be set via a governance proposal. They can also be fetched via the `GET /node/js_metrics` endpoint (#4396).

## [3.0.0-rc0]

### Developer API

### C++

- Removed deprecated `set_execute_outside_consensus()` API (#3886, #3673).
- Application code should now use the `CCF_APP_*` macros rather than `LOG_*_FMT` (eg - `CCF_APP_INFO` replacing `LOG_INFO_FMT`). The new macros will add an `[app]` tag to all lines so they can be easily filtered from framework code (#4024).
- The previous logging macros (`LOG_INFO_FMT`, `LOG_DEBUG_FMT` etc) have been deprecated, and should no longer be used by application code. Replace with the `CCF_APP_*` equivalent.
- Added a new method `get_decoded_request_path_param`s that returns a map of decoded path parameters (#4126).
- New `crypto::hmac` API (#4204).
- The `ccf::RpcContext` now contains functionality for storing user data with `set_user_data` and retrieving it with `get_user_data` (#4291).
- There are now `make_endpoint_with_local_commit_handler` and `make_read_only_endpoint_with_local_commit_handler` functions to install endpoints with post local-commit logic (#4296).
- `ccf::historical::adapter`, `ccf::historical::adapter_v1`, `ccf::historical::is_tx_committed` and `ccf::historical::is_tx_committed_v1` have been removed. Application code should upgrade to `ccf::historical::adapter_v3` and `ccf::historical::is_tx_committed_v2`.
- `ccf::EnclaveAttestationProvider` is deprecated and will be removed in a future release. It should be replaced by `ccf::AttestationProvider`.
- The functions `starts_with`, `ends_with`, `remove_prefix`, and `remove_suffix`, and the type `remove_cvref` have been removed from `nonstd::`. The C++20 equivalents should be used instead.

### JavaScript

- Add `ccf.generateEcdsaKeyPair` API in the JavaScript runtime (#4271).
- Add `secp256k1` support to `ccf.crypto.generateEcdsaKeyPair()` and `ccf.crypto.verifySignature()` (#4347).
- Add `ccf.crypto.generateEddsaKeyPair()` API with `Curve25519` support in the JavaScript runtime (#4391).
- Add new `ccf.crypto.pemToJwk`, `ccf.crypto.pubPemToJwk`, `ccf.crypto.rsaPemToJwk`, `ccf.crypto.pubRsaPemToJwk` to JavaScript/TypesScript API to convert EC/RSA keys from PEM to JWK (#4359).

---

### Governance

- `set_user` action in sample constitutions correctly handles user_data (#4229).
- Governance endpoints now support [COSE Sign1](https://www.rfc-editor.org/rfc/rfc8152#page-18) input, as well as signed HTTP requests (#4392).

---

### Operations

- The node-to-node interface configuration now supports a `published_address` to enable networks with nodes running in different (virtual) subnets (#3867).
- Primary node now automatically steps down as backup (in the same view) if it has not heard back from a majority of backup nodes for an election timeout (#3685).
- New nodes automatically shutdown if the target service certificate is misconfigured (#3895).
- New per-interface configuration entries (`network.rpc_interfaces.http_configuration`) are added to let operators cap the maximum size of body, header value size and number of headers in client HTTP requests. The client session is automatically closed if the HTTP request exceeds one of these limits (#3941).
- Added new `read_only_directory` snapshots directory node configuration so that committed snapshots can be shared between nodes (#3973).
- Fixed issue with recovery of large ledger entries (#3986).
- New `GET /node/network/removable_nodes` and `DELETE /node/network/nodes/{node_id}` exposed to allow operator to decide which nodes can be safely shut down after retirement, and clear their state from the Key-Value Store.
- Fixed issue where two primary nodes could be elected if an election occurred while a reconfiguration transaction was still pending (#4018).
- New `snpinfo.sh` script (#4196).
- New `"attestation"` section in node JSON configuration to specify remote endpoint required to retrieve the endorsement certificates for SEV-SNP attestation report (#4277, #4302).

#### Release artefacts

- `ccf_unsafe` is now a separate project and package, rather than the same project and package with a decorated version, to prevent accidental misuse.
- Release assets now include variants per TEE platform: `ccf_sgx_<version>_amd64.deb`, `ccf_snp_<version>_amd64.deb` and `ccf_virtual_<version>_amd64.deb`.
- Docker images now include variants per TEE platform, identified via image tag: `:<version>-sgx`, `:<version>-snp` and `:<version>-virtual`.

---

### Auditor

- Node and service PEM certificates no longer contain a trailing null byte (#3885).

---

### Client API

- Added a `GET /node/service/previous_identity` endpoint, which can be used during a recovery to look up the identity of the service before the catastrophic failure (#3880).
- `GET /node/version` now contains an `unsafe` flag reflecting the status of the build.
- Added new recovery_count field to `GET /node/network` endpoint to track the number of disaster recovery procedures undergone by the service (#3982).
- Added new `service_data_json_file` configuration entry to `cchost` to point to free-form JSON file to set arbitrary data to service (#3997).
- Added new `current_service_create_txid` field to `GET /node/network` endpoint to indicate `TxID` at which current service was created (#3996).
- Experimental support for HTTP/2 (#4010).
- Generated OpenAPI now describes whether each endpoint is forwarded (#3935).
- When running with `curve-id` set to `secp256r1`, we now correctly support temporary ECDH keys on curve `secp256r1` for TLS 1.2 clients.
- Application-defined endpoints are now accessible with both `/app` prefix and un-prefixed, e.g. `GET /app/log/private` and `GET /log/private` (#4147).

---

### Dependencies

- Updated PSW in images to 2.16.100.
- Upgraded Open Enclave to 0.18.1 (#4023).

---

### Documentation

- The "Node Output" page has been relabelled as "Troubleshooting" in the documentation and CLI commands for troubleshooting have been added to it.

## [3.0.0-dev7]

### Added

- Added new `ccf.crypto.pemToJwk`, `ccf.crypto.pubPemToJwk`, `ccf.crypto.rsaPemToJwk`, `ccf.crypto.pubRsaPemToJwk` to JavaScript/TypesScript API to convert EC/RSA keys from PEM to JWK (#4359).

### Changed

- JavaScript crypto API (e.g. `generateAesKey` and `wrapKey`) are now included as part of the `ccf.crypto` package (#4372).

## [3.0.0-dev6]

### Added

- Experimental `ccf::MemberCOSESign1AuthnPolicy` (#3875)
- Add secp256k1 support to `ccf.crypto.generateEcdsaKeyPair()` and `ccf.crypto.verifySignature()` (#4347).

### Deprecated

- `ccf::EnclaveAttestationProvider` is deprecated and will be removed in a future release. It should be replaced by `ccf::AttestationProvider`

## [3.0.0-dev5]

### Added

- Added a new proposal action `set_js_runtime_options` that accepts `max_heap_bytes` and `max_stack_bytes` for QuickJS runtime.
- Experimental support for AMD SEV-SNP nodes (#4106, #4235)
- New "attestation" section in node JSON configuration to specify remote endpoint required to retrieve the endorsement certificates for SEV-SNP attestation report (#4277, #4302).
- The `ccf::RpcContext` now contains functionality for storing user data with `set_user_data` and retrieving it with `get_user_data` (#4291).
- There are now `make_endpoint_with_local_commit_handler` and `make_read_only_endpoint_with_local_commit_handler` functions to install endpoints with post local-commit logic (#4296).

### Changed

- The endpoint `GET /node/js_metrics` now also returns the QuickJS runtime memory options.

### Fixed

- Also install `*.inc` files for third-party dependencies (#4266).
- Add `ccf.generateEcdsaKeyPair` API in the JavaScript runtime (#4271).

### Removed

- `ccf::historical::adapter`, `ccf::historical::adapter_v1`, `ccf::historical::is_tx_committed` and `ccf::historical::is_tx_committed_v1` have been removed. Application code should upgrade to `ccf::historical::adapter_v3` and `ccf::historical::is_tx_committed_v2`.

## [3.0.0-dev4]

### Fixed

- `set_user` action in sample constitutions correctly handles `user_data` (#4229).

### Removed

- Snapshots generated by 1.x services can no longer be used to join from or recover a new service, i.e. 1.x services should first upgrade to 2.x before upgrading to 3.x when making use of existing snapshots (#4255).

## [3.0.0-dev3]

### Added

- New `snpinfo.sh` script (#4196).
- New `crypto::hmac` API (#4204).

### Changed

- Application-defined endpoints are now accessible with both `/app` prefix and un-prefixed, e.g. `GET /app/log/private` and `GET /log/private` (#4147).
- The method `EndpointRegistry::get_metrics_for_endpoint(const EndpointDefinitionPtr&)` has been replaced with `EndpointRegistry::get_metrics_for_endpoint(const std::string& method, const std::string& verb)`.

## [3.0.0-dev2]

### Dependencies

- Upgraded OpenEnclave to 0.18.2 (#4132).

### Added

- New `GET /node/network/removable_nodes` and `DELETE /node/network/nodes/{node_id}` exposed to allow operator to decide which nodes can be safely shut down after retirement, and clear their state from the Key-Value Store.
- Added a new method `get_decoded_request_path_params` that returns a map of decoded path parameters (#4126)

### Changed

- Calling `remove(K)` on a KV handle no longer returns a bool indicating if the key was previously present. This can be simulated by calling `has(K)` beforehand. This avoids introducing a read-dependency with every call to `remove()`.

### Fixed

- Fixed issue where two primary nodes could be elected if an election occurred while a reconfiguration transaction was still pending (#4018).
- When running with `--curve-id secp256r1`, we now correctly support temporary ECDH keys on curve secp256r1 for TLS 1.2 clients.

### Deprecated

- The previous logging macros (`LOG_INFO_FMT`, `LOG_DEBUG_FMT` etc) have been deprecated, and should no longer be used by application code. Replace with the `CCF_APP_*` equivalent.

## [3.0.0-dev1]

### Added

- `/node/version` now contains an `unsafe` flag reflecting the status of the build.
- New per-interface configuration entries (`network.rpc_interfaces.http_configuration`) are added to let operators cap the maximum size of body, header value size and number of headers in client HTTP requests. The client session is automatically closed if the HTTP request exceeds one of these limits (#3941).
- Added new `recovery_count` field to `GET /node/network` endpoint to track the number of disaster recovery procedures undergone by the service (#3982).
- Added new `service_data_json_file` configuration entry to `cchost` to point to free-form JSON file to set arbitrary data to service (#3997).
- Added new `current_service_create_txid` field to `GET /node/network` endpoint to indicate `TxID` at which current service was created (#3996).
- Added new `read_only_directory` snapshots directory node configuration so that committed snapshots can be shared between nodes (#3973).
- Experimental support for HTTP/2 (#4010).

### Changed

- Generated OpenAPI now describes whether each endpoint is forwarded (#3935).
- Application code should now use the `CCF_APP_*` macros rather than `LOG_*_FMT` (eg - `CCF_APP_INFO` replacing `LOG_INFO_FMT`). The new macros will add an `[app]` tag to all lines so they can be easily filtered from framework code (#4024).

### Fixed

- Fixed issue with recovery of large ledger entries (#3986).

### Documentation

- The "Node Output" page has been relabelled as "Troubleshooting" in the documentation and CLI commands for troubleshooting have been added to it.

### Dependencies

- Upgraded Open Enclave to 0.18.1 (#4023).

## [3.0.0-dev0]

### Added

- The node-to-node interface configuration now supports a `published_address` to enable networks with nodes running in different (virtual) subnets (#3867).
- Added a `GET /node/service/previous_identity` endpoint, which can be used during a recovery to look up the identity of the service before the catastrophic failure (#3880).
- Added an automatic certificate management environment (ACME) client to automatically manage TLS certificates that are globally endorsed by an external authority, e.g. Let's Encrypt (#3877).

### Changed

- Primary node now automatically steps down as backup (in the same view) if it has not heard back from a majority of backup nodes for an election timeout (#3685).
- Node and service PEM certificates no longer contain a trailing null byte (#3885).
- New nodes automatically shutdown if the target service certificate is misconfigured (#3895).
- Updated PSW in images to 2.16.100.
- `ccf_unsafe` is now a separate project and package, rather than the same project and package with a decorated version, to prevent accidental misuse.

### Removed

- Removed deprecated `set_execute_outside_consensus()` API (#3886, #3673).

## [2.0.0]

See [documentation for code upgrade 1.x to 2.0](https://microsoft.github.io/CCF/main/operations/code_upgrade_1x.html) to upgrade an existing 1.x CCF service to 2.0

### Developer API

#### C++

- CCF is now built with Clang 10. It is strongly recommended that C++ applications upgrade to Clang 10 as well.
- Raised the minimum supported CMake version for building CCF to 3.16 (#2946).
- Removed `mbedtls` as cryptography and TLS library.

- The CCF public API is now under `include/ccf`, and all application includes of framework code should use only these files.
- Private headers have been moved to `ccf/include/ccf/_private` so they cannot be accidentally included from existing paths. Any applications relying on private headers should remove this dependency, or raise an issue to request the dependency be moved to the public API. In a future release private headers will be removed entirely from the installed package.

- The `enclave::` namespace has been removed, and all types which were under it are now under `ccf::`. This will affect any apps using `enclave::RpcContext`, which should be replaced with `ccf::RpcContext` (#3664).
- The `kv::Store` type is no longer visible to application code, and is replaced by a simpler `kv::ReadOnlyStore`. This is the interface given to historical queries to access historical state and enforces read-only access, without exposing internal implementation details of the store. This should have no impact on JS apps, but C++ apps will need to replace calls to `store->current_txid()` with calls to `store->get_txid()`, and `store->create_tx()` to `store->create_read_only_tx()`.
- The C++ types used to define public governance tables are now exposed in public headers. Any C++ applications reading these tables should update their include paths (ie - `#include "service/tables/nodes.h"` => `#include "ccf/service/tables/nodes.h"`) (#3608).
- `TxReceipt::describe()` has been replaced with `ccf::describe_receipt_v2()`. Note that the previous JSON format is still available, but must be retrieved as a JSON object from `describe_receipt_v1()`. Includes of the private `node/tx_receipt.h` from C++ applications should be removed (#3610).
- The entry point for creation of C++ apps is now `make_user_endpoints()`. The old entry point `get_rpc_handler()` has been removed (#3562). For an example of the necessary change, see [this diff](https://github.com/microsoft/CCF/commit/5b40ba7b42d5664d787cc7e3cfc9cbe18c01e5a1#diff-78fa25442e77145040265646434b9582d491928819e58be03c5693c01417c6c6) of the logging sample app (#3562).

- Added `get_untrusted_host_time_v1` API. This can be used to retrieve a timestamp during endpoint execution, accurate to within a few milliseconds. Note that this timestamp comes directly from the host so is not trusted, and should not be used to make sensitive decisions within a transaction (#2550).
- Added `get_quotes_for_all_trusted_nodes_v1` API. This returns the ID and quote for all nodes which are currently trusted and participating in the service, for live audit (#2511).
- Added `get_metrics_v1` API to `BaseEndpointRegistry` for applications that do not make use of builtins and want to version or customise metrics output.
- Added `set_claims_digest()` API to `RpcContext`, see [documentation](https://microsoft.github.io/CCF/main/build_apps/logging_cpp.html#user-defined-claims-in-receipts) on how to use it to attach application-defined claims to transaction receipts.
- Added [indexing system](https://microsoft.github.io/CCF/main/architecture/indexing.html) to speed up historical queries (#3280, #3444).
- Removed `get_node_state()` from `AbstractNodeContext`. The local node's ID is still available to endpoints as `get_node_id()`, and other subsystems which are app-visible can be fetched directly (#3552).

- Receipts now come with service endorsements of previous service identities after recoveries (#3679). See `verify_receipt` in `e2e_logging.py` for an example of how to verify the resulting certificate chain. This functionality is introduced in `ccf::historical::adapter_v3`.
- `ccf::historical::adapter_v2`, and its successor `ccf::historical::adapter_v3` now return 404, with either `TransactionPendingOrUnknown` or `TransactionInvalid`, rather than 400 when a user performs a historical query for a transaction id that is not committed.
- `ccf::historical::AbstractStateCache::drop_requests()` renamed to `drop_cached_states()` (#3187).

Key-Value Store

- Added `kv::Value` and `kv::Set`, as a more error-proof alternative to `kv::Map`s which had a single key or meaningless values (#2599).
- Added `foreach_key` and `foreach_value` to C++ KV API, to iterate without deserializing both entries when only one is used (#2918).

#### JavaScript

- Added JavaScript bytecode caching to avoid repeated compilation overhead. See the [documentation](https://microsoft.github.io/CCF/main/build_apps/js_app_bundle.html#deployment) for more information (#2643).
- Added `ccf.crypto.verifySignature()` for verifying digital signatures to the JavaScript API (#2661).
- Added experimental JavaScript API `ccf.host.triggerSubprocess()` (#2461).

- `ccf.crypto.verifySignature()` previously required DER-encoded ECDSA signatures and now requires IEEE P1363 encoded signatures, aligning with the behavior of the Web Crypto API (#2735).
- `ccf.historical.getStateRange` / `ccf.historical.dropCachedStates` JavaScript APIs to manually retrieve historical state in endpoints declared as `"mode": "readonly"` (#3033).
- JavaScript endpoints with `"mode": "historical"` now expose the historical KV at `ccf.historicalState.kv` while `ccf.kv` always refers to the current KV state. Applications relying on the old behaviour should make their code forward-compatible before upgrading to 2.x with `const kv = ccf.historicalState.kv || ccf.kv`.
- Receipts accessible through JavaScript no longer contain the redundant `root` hash field. Applications should be changed to not rely on this field anymore before upgrading to 2.x.
- Add request details with additional URL components to JS + TS API: `request.url`, `request.route`, `request.method`, `request.hostname` (#3498).

---

### Governance

- Updated `actions.js` constitution fragment to record service-endorsed node certificate on the `transition_node_to_trusted` action. The constitution must be updated using the existing `set_constitution` proposal (#2844).
- The existing `transition_node_to_trusted` proposal action now requires a new `valid_from` argument (and optional `validity_period_days`, which defaults to the value of `maximum_node_certificate_validity_days`).
- The `proposal_generator` has been removed from the `ccf` Python package. The majority of proposals can be trivially constructed in existing client tooling, without needing to invoke Python. This also introduces parity between the default constitution and custom constitution actions - all should be constructed and called from the same governance client code. Some jinja templates are included in `samples/templates` for constructing careful ballots from existing proposals.
- A new governance action `trigger_ledger_chunk` to request the creation of a ledger chunk at the next signature (#3519).
- A new governance action `trigger_snapshot` to request the creation of a snapshot at the next signature (#3544).
- Configurations and proposals now accept more date/time formats, including the Python-default ISO 8601 format (#3739).
- The `transition_service_to_open` governance proposal now requires the service identity as an argument to ensure the correct service is started. During recovery, it further requires the previous service identity to ensure the right service is recovered (#3624).

---

### Operations

#### `cchost` Configuration

- **Breaking change**: Configuration for CCF node is now a JSON configuration file passed in to `cchost` via `--config /path/to/config/file/` CLI argument. Existing CLI arguments have been removed. The `migrate_1_x_config.py` script (included in `ccf` Python package) should be used to migrate existing `.ini` configuration files to `.json` format (#3209).
- Added support for listening on multiple interfaces for incoming client RPCs, with individual session caps (#2628).
- The per-node session cap behaviour has changed. The `network.rpc_interfaces.<interface_name>.max_open_sessions_soft` is now a soft cap on the number of sessions. Beyond this, new sessions will receive a HTTP 503 error immediately after completing the TLS handshake. The existing hard cap (where sessions are closed immediately, before the TLS handshake) is still available, under the new argument `network.rpc_interfaces.<interface_name>.max_open_sessions_hard` (#2583).
- Snapshot files now include receipt of evidence transaction. Nodes can now join or recover a service from a standalone snapshot file. 2.x nodes can still make use of snapshots created by a 1.x node, as long as the ledger suffix containing the proof of evidence is also specified at start-up (#2998).
- If no `node_certificate.subject_alt_names` is specified at node start-up, the node certificate _Subject Alternative Name_ extension now defaults to the value of `published_address` of the first RPC interface (#2902).
- Primary node now also reports time at which the ack from each backup node was last received (`GET /node/consensus` endpoint). This can be used by operators to detect one-way partitions between the primary and backup nodes (#3769).
- Added new `GET /node/self_signed_certificate` endpoint to retrieve the self-signed certificate of the target node (#3767).
- New `GET /gov/members` endpoint which returns details of all members from the KV (#3615).
- The new `endorsement` configuration entry lets operators set the desired TLS certificate endorsement, either service-endorsed or node-endorsed (self-signed), for each network RPC interface of a node, defaulting to service-endorsed (#2875).

#### Certificate(s) Validity Period

- Nodes certificates validity period is no longer hardcoded and must instead be set by operators and renewed by members (#2924):
  - The new `node_certificate.initial_validity_days` (defaults to 1 day) configuration entry lets operators set the initial validity period for the node certificate (valid from the current system time).
  - The new `command.start.service_configuration.maximum_node_certificate_validity_days` (defaults to 365 days) configuration entry sets the maximum validity period allowed for node certificates.
  - The new `set_node_certificate_validity` proposal action allows members to renew a node certificate (or `set_all_nodes_certificate_validity` equivalent action to renew _all_ trusted nodes certificates).

- Service certificate validity period is no longer hardcoded and must instead be set by operators and renewed by members (#3363):
  - The new `service_certificate_initial_validity_days` (defaults to 1 day) configuration entry lets operators set the initial validity period for the service certificate (valid from the current system time).
  - The new `maximum_service_certificate_validity_days` (defaults to 365 days) configuration entry sets the maximum validity period allowed for service certificate.
  - The new `set_service_certificate_validity` proposal action allows members to renew the service certificate.

#### Misc

- The service certificate output by first node default name is now `service_cert.pem` rather than `networkcert.pem` (#3363).
- Log more detailed errors on early startup (#3116).
- Format of node output RPC and node-to-node addresses files is now JSON (#3300).
- Joining nodes now present service-endorsed certificate in client TLS sessions _after_ they have observed their own addition to the store, rather than as soon as they have joined the service. Operators should monitor the initial progress of a new node using its self-signed certificate as TLS session certificate authority (#2844).

- Slow ledger IO operations will now be logged at level FAIL. The threshold over which logging will activate can be adjusted by the `slow_io_logging_threshold` configuration entry to cchost (#3067).
- Added a new `client_connection_timeout` configuration entry to specify the maximum time a node should wait before re-establishing failed client connections. This should be set to a significantly lower value than `consensus.election_timeout` (#2618).
- Nodes code digests are now extracted and cached at network join time in `public:ccf.gov.nodes.info`, and the `GET /node/quotes` and `GET /node/quotes/self` endpoints will use this cached value whenever possible (#2651).
- DNS resolution of client connections is now asynchronous (#3140).
- The curve-id selected for the identity of joining nodes no longer needs to match that of the network (#2525).
- Removed long-deprecated `--domain` argument from `cchost`. Node certificate Subject Alternative Names should be passed in via existing `node_certificate.subject_alt_names` configuration entry (#2798).
- Added experimental support for 2-transaction reconfiguration with CFT consensus, see [documentation](https://microsoft.github.io/CCF/main/overview/consensus/bft.html#two-transaction-reconfiguration). Note that mixing 1tx and 2tx nodes in the same network is unsupported and unsafe at this stage (#3097).
- Aside from regular release packages, CCF now also provides `unsafe` packages with verbose logging, helpful for troubleshooting. The extent of the logging in these builds make them fundamentally UNSAFE to use for production purposes, hence the name.
- Nodes no longer crash at start-up if the ledger in the read-only ledger directories (`ledger.read_only_directories`) is ahead of the ledger in the main ledger directory (`ledger.directory`) (#3597).
- Nodes now have a free-form `node_data` field, to match users and members. This can be set when the node is launched, or modified by governance. It is intended to store correlation IDs describing the node's deployment, such as a VM name or Pod identifier (#3662).
- New `GET /node/consensus` endpoint now also returns primary node ID and current view (#3666).
- HTTP parsing errors are now recorded per-interface and returned by `GET /node/metrics` (#3671).
- Failed recovery procedures no longer block subsequent recoveries: `.recovery` ledger files are now created while the recovery is in progress and ignored or deleted by nodes on startup (#3563).
- Corrupted or incomplete ledger files are now recovered gracefully, until the last valid entry (#3585).

#### Fixed

- Fixed issue with ledger inconsistency when starting a new joiner node without a snapshot but with an existing ledger prefix (#3064).
- Fixed issue with join nodes which could get stuck if an election was triggered while catching up (#3169).
- Nodes joining must have a snapshot at least as recent as the primary's (#3573).

### Release artefacts

- `cchost` can now run both SGX and virtual enclave libraries. `cchost.virtual` is no longer needed, and has been removed (#3476).
- CCF Docker images are now available through Azure Container Registry rather than Docker Hub (#3839, #3821).
  - The `ccfmsrc.azurecr.io/ccf-sgx-app-run` image is now available at `ccfmsrc.azurecr.io/public/ccf/app/run:<tag>-sgx`.
  - The `ccfmsrc.azurecr.io/ccf-sgx-app-dev` image is now available at `ccfmsrc.azurecr.io/public/ccf/app/dev:<tag>-sgx`.
  - New `ccfmsrc.azurecr.io/public/ccf/app/run-js` JavaScript application runtime image (including `libjs_generic` application under `/usr/lib/ccf`) (#3845).

---

### Auditor

- Receipts now include the endorsed certificate of the node, as well as its node id, for convenience (#2991).
- Retired nodes are now removed from the store/ledger as soon as their retirement is committed (#3409).
- Service-endorsed node certificates are now recorded in a new `public:ccf.gov.nodes.endorsed_certificates` table, while the existing `cert` field in the `public:ccf.gov.nodes.info` table is now deprecated (#2844).
- New `split_ledger.py` utility to split existing ledger files (#3129).
- Python `ccf.read_ledger` module now accepts custom formatting rules for the key and value based on the key-value store table name (#2791).
- [Ledger entries](https://microsoft.github.io/CCF/main/architecture/ledger.html#transaction-format) now contain a `commit_evidence_digest`, as well as a `claims_digest`, which can be set with `set_claims_digest()`. The digest of the write set was previously the per-transaction leaf in the Merkle Tree, but is now combined with the digest of the commit evidence and the user claims. [Receipt verification instructions](https://microsoft.github.io/CCF/main/audit/receipts.html) have been amended accordingly. The presence of `commit_evidence` in receipts serves two purposes: giving the user access to the TxID without having to parse the write set, and proving that a transaction has been committed by the service. Transactions are flushed to disk eagerly by the primary to keep in-enclave memory use to a minimum, so the existence of a ledger suffix is not on its own indicative of its commit status. The digest of the commit evidence is in the ledger to allow audit and recovery, but only the disclosure of the commit evidence indicates that a transaction has been committed by the service
- Add `--insecure-skip-verification` to `ledger_viz` utility, to allow visualisation of unverified ledger chunks (#3618).
- Add `--split-services` to `ledger_viz` utility, to easily find out at which TxID new services were created (#3621).
- Python `ccf.read_ledger` and `ccf.ledger_viz` tools now accept paths to individual ledger chunks, to avoid parsing the entire ledger.

---

### Client API

- Added support for TLS 1.3 (now used by default).

- Added `GET /gov/jwt_keys/all` endpoint (#2519).
- Added new operator RPC `GET /node/js_metrics` returning the JavaScript bytecode size and whether the bytecode is used (#2643).
- Added a new `GET /node/metrics` endpoint which includes the count of active and peak concurrent sessions handled by the node (#2596).
- Added endpoint to obtain service configuration via `GET /node/service/configuration` (#3251).
- Added QuickJS version to RPC `GET /node/version` (#2643).
- Added a `GET /node/jwt_metrics` endpoint to monitor attempts and successes of key refresh for each issuer. See [documentation](https://microsoft.github.io/CCF/main/build_apps/auth/jwt.html#extracting-jwt-metrics) on how to use it.

- Schema of `GET /network/nodes/{node_id}` and `GET /network/nodes` endpoints has been modified to include all RPC interfaces (#3300).
- Improved performance for lookup of path-templated endpoints (#2918).
- CCF now responds to HTTP requests that could not be parsed with a 400 response including error details (#2652).
- Node RPC interfaces do not transition anymore from node-endorsed to service-endorsed TLS certificates but are fixed to a single configured type. While a given endorsement is not available yet (typically at start-up for service-endorsed certificates) the interface rejects TLS sessions instead of defaulting to a node-endorsed certificate (#2875).

- Websockets endpoints are no longer supported. Usage is insufficient to justify ongoing maintenance.
- The `ccf` Python package no longer provides utilities to issue requests to a running CCF service. This is because CCF supports widely-used client-server protocols (TLS, HTTP) that should already be provided by libraries for all programming languages. The `ccf` Python package can still be used to audit the ledger and snapshot files (#3386).

---

### Dependencies

- Upgraded Open Enclave to 0.17.7 (#3815).

---

### Misc Fixes

- When using the `sandbox.sh` script, always wait for `/app` frontend to be open on all nodes before marking the service as open (#3779).
- Snapshot generation no longer causes a node crash if the snapshot is larger than the ring buffer message size (`memory.max_msg_size`). Instead, the generation of the large snapshot is skipped (#3603).

---

## [2.0.0-rc9]

### Fixed

- Fixed an issue where new node started without a snapshot would be able to join from a node that started with a snapshot (#3573).
- Fixed consensus issue where a node would grant its vote even though it already knew about the current primary (#3810).
- Fixed issue with JSON configuration for `cchost` where extra fields were silently ignored rather than being rejected at startup (#3816).

### Changed

- Upgraded Open Enclave to 0.17.7 (#3815).
- CCF Docker images are now available through Azure Container Registry rather than Docker Hub (#3821).
  - The `ccfciteam/ccf-app-run` image is now available at `ccfmsrc.azurecr.io/ccf-sgx-app-run`.
  - The `ccfciteam/ccf-app-ci` image is now available at `ccfmsrc.azurecr.io/ccf-sgx-app-dev`.
- Added support for ciphers 'ECDHE-RSA-AES256-GCM-SHA384' and 'ECDHE-RSA-AES128-GCM-SHA256' when using TLS 1.2 (#3822).

## [2.0.0-rc8]

### Fixed

- When using the `sandbox.sh` script, always wait for `/app` frontend to be open on all nodes before marking the service as open (#3779).

### Changed

- Every leaf in the Merkle Tree, and every receipt now includes a claims digest (#3606).

### Added

- Primary node now also reports time at which the ack from each backup node was last received (`GET /node/consensus` endpoint). This can be used by operators to detect one-way partitions between the primary and backup nodes (#3769).
- Current receipt format is now exposed to C++ applications as `ccf::Receipt`, retrieved from `describe_receipt_v2`. Note that the previous JSON format is still available, but must be retrieved as a JSON object from `describe_receipt_v1`.

## [2.0.0-rc7]

### Fixed

- Fixed issue with incorrect node and service certificate validity period when starting node in non-GMT timezone (#3732).
- Fixed issue with self-signed node certificates that are now renewed when the `set_node_certificate_validity` proposal is applied (#3767).

## Changed

- Configurations and proposals now accept more date/time formats, including the Python-default ISO 8601 format (#3739).

## Added

- Added new `GET /node/self_signed_certificate` endpoint to retrieve the self-signed certificate of the target node (#3767).

## [2.0.0-rc6]

### Changed

- `host_processes_interface.h` is now a public header, accessible under `ccf/node/host_processes_interface.h`.

## [2.0.0-rc5]

### Changed

- Nodes now have a free-form `node_data` field, to match users and members. This can be set when the node is launched, or modified by governance. It is intended to store correlation IDs describing the node's deployment, such as a VM name or Pod identifier (#3662).
- New `GET /node/consensus` endpoint now also returns primary node ID and current view (#3666).
- The `enclave::` namespace has been removed, and all types which were under it are now under `ccf::`. This will affect any apps using `enclave::RpcContext`, which should be replaced with `ccf::RpcContext` (#3664).
- HTTP parsing errors are now recorded per-interface and returned by `GET /node/metrics` (#3671).
- The `kv::Store` type is no longer visible to application code, and is replaced by a simpler `kv::ReadOnlyStore`. This is the interface given to historical queries to access historical state and enforces read-only access, without exposing internal implementation details of the store. This should have no impact on JS apps, but C++ apps will need to replace calls to `store->current_txid()` with calls to `store->get_txid()`, and `store->create_tx()` to `store->create_read_only_tx()`.
- Receipts now come with service endorsements of previous service identities after recoveries (#3679). See `verify_receipt` in `e2e_logging.py` for an example of how to verify the resulting certificate chain. This functionality is introduced in `ccf::historical::adapter_v3`.
- Private headers have been moved to `ccf/include/ccf/_private` so they cannot be accidentally included from existing paths. Any applications relying on private headers should remove this dependence, or raise an issue to request the dependency be moved to the public API. In a future release private headers will be removed entirely from the installed package.

## [2.0.0-rc4]

### Added

- Aside from regular release packages, CCF now also provides `unsafe` packages with verbose logging, helpful for troubleshooting. The extent of the logging in these builds make them fundamentally UNSAFE to use for production purposes, hence the name.

### Changed

- The `transition_service_to_open` governance proposal now requires the service identity as an argument to ensure the correct service is started. During recovery, it further requires the previous service identity to ensure the right service is recovered (#3624).

## [2.0.0-rc3]

### Fixed

- Snapshot generation no longer causes a node crash if the snapshot is larger than the ring buffer message size (`memory.max_msg_size`). Instead, the generation of the large snapshot is skipped (#3603).

### Changed

- The C++ types used to define public governance tables are now exposed in public headers. Any C++ applications reading these tables should update their include paths (ie - `#include "service/tables/nodes.h"` => `#include "ccf/service/tables/nodes.h"`) (#3608).
- `TxReceipt::describe()` has been replaced with `ccf::describe_receipt()`. Includes of the private `node/tx_receipt.h` from C++ applications should be removed (#3610).
- Python `ccf.read_ledger` and `ccf.ledger_viz` tools now accept paths to individual ledger chunks, to avoid parsing the entire ledger.

### Added

- New `GET /gov/members` endpoint which returns details of all members from the KV (#3615).
- Add `--insecure-skip-verification` to `ledger_viz` utility, to allow visualisation of unverified ledger chunks (#3618).
- Add `--split-services` to `ledger_viz` utility, to easily find out at which TxID new services were created (#3621).

## [2.0.0-rc2]

### Changed

- The entry point for creation of C++ apps is now `make_user_endpoints()`. The old entry point `get_rpc_handler()` has been removed (#3562). For an example of the necessary change, see [this diff](https://github.com/microsoft/CCF/commit/5b40ba7b42d5664d787cc7e3cfc9cbe18c01e5a1#diff-78fa25442e77145040265646434b9582d491928819e58be03c5693c01417c6c6) of the logging sample app (#3562).
- Failed recovery procedures no longer block subsequent recoveries: `.recovery` ledger files are now created while the recovery is in progress and ignored or deleted by nodes on startup (#3563).
- Corrupted or incomplete ledger files are now recovered gracefully, until the last valid entry (#3585).
- The CCF public API is now under `include/ccf`, and all application includes of framework code should use only these files.

### Removed

- `get_node_state()` is removed from `AbstractNodeContext`. The local node's ID is still available to endpoints as `get_node_id()`, and other subsystems which are app-visible can be fetched directly (#3552).

### Fixed

- Nodes no longer crash at start-up if the ledger in the read-only ledger directories (`ledger.read_only_directories`) is ahead of the ledger in the main ledger directory (`ledger.directory`) (#3597).

## [2.0.0-rc1]

### Added

- The new `endorsement` configuration entry lets operators set the desired TLS certificate endorsement, either service-endorsed or node-endorsed (self-signed), for each network RPC interface of a node, defaulting to service-endorsed (#2875).
- A new governance action `trigger_ledger_chunk` to request the creation of a ledger chunk at the next signature (#3519).
- A new governance action `trigger_snapshot` to request the creation of a snapshot at the next signature (#3544).

### Changed

- Node RPC interfaces do not transition anymore from node-endorsed to service-endorsed TLS certificates but are fixed to a single configured type. While a given endorsement is not available yet (typically at start-up for service-endorsed certificates) the interface rejects TLS sessions instead of defaulting to a node-endorsed certificate (#2875).
- Add request details with additional URL components to JS + TS API: `request.url`, `request.route`, `request.method`, `request.hostname` (#3498).
- `cchost` can now run both SGX and virtual enclave libraries. `cchost.virtual` is no longer needed, and has been removed (#3476).

### Dependencies

- Upgraded Open Enclave to 0.17.6.

## [2.0.0-rc0]

See [documentation for code upgrade 1.x to 2.0](https://microsoft.github.io/CCF/main/operations/code_upgrade_1x.html) to upgrade an existing 1.x CCF service to 2.0

---

### Developer API

#### C++

- CCF is now built with Clang 10. It is strongly recommended that C++ applications upgrade to Clang 10 as well.
- Raised the minimum supported CMake version for building CCF to 3.16 (#2946).
- Removed `mbedtls` as cryptography and TLS library.

- Added `get_untrusted_host_time_v1` API. This can be used to retrieve a timestamp during endpoint execution, accurate to within a few milliseconds. Note that this timestamp comes directly from the host so is not trusted, and should not be used to make sensitive decisions within a transaction (#2550).
- Added `get_quotes_for_all_trusted_nodes_v1` API. This returns the ID and quote for all nodes which are currently trusted and participating in the service, for live audit (#2511).
- Added `get_metrics_v1` API to `BaseEndpointRegistry` for applications that do not make use of builtins and want to version or customise metrics output.
- Added `set_claims_digest()` API to `RpcContext`, see [documentation](https://microsoft.github.io/CCF/main/build_apps/logging_cpp.html#user-defined-claims-in-receipts) on how to use it to attach application-defined claims to transaction receipts.
- Added [indexing system](https://microsoft.github.io/CCF/main/architecture/indexing.html) to speed up historical queries (#3280, #3444).

- `ccf::historical::adapter_v2` now returns 404, with either `TransactionPendingOrUnknown` or `TransactionInvalid`, rather than 400 when a user performs a historical query for a transaction id that is not committed.
- `ccf::historical::AbstractStateCache::drop_requests()` renamed to `drop_cached_states()` (#3187).
- `get_state_at()` now returns receipts for signature transactions (#2785), see [documentation](https://microsoft.github.io/CCF/main/use_apps/verify_tx.html#transaction-receipts) for details.

Key-Value Store

- Added `kv::Value` and `kv::Set`, as a more error-proof alternative to `kv::Map`s which had a single key or meaningless values (#2599).
- Added `foreach_key` and `foreach_value` to C++ KV API, to iterate without deserializing both entries when only one is used (#2918).

#### JavaScript

- Added JavaScript bytecode caching to avoid repeated compilation overhead. See the [documentation](https://microsoft.github.io/CCF/main/build_apps/js_app_bundle.html#deployment) for more information (#2643).
- Added `ccf.crypto.verifySignature()` for verifying digital signatures to the JavaScript API (#2661).
- Added experimental JavaScript API `ccf.host.triggerSubprocess()` (#2461).

- `ccf.crypto.verifySignature()` previously required DER-encoded ECDSA signatures and now requires IEEE P1363 encoded signatures, aligning with the behavior of the Web Crypto API (#2735).
- `ccf.historical.getStateRange` / `ccf.historical.dropCachedStates` JavaScript APIs to manually retrieve historical state in endpoints declared as `"mode": "readonly"` (#3033).
- JavaScript endpoints with `"mode": "historical"` now expose the historical KV at `ccf.historicalState.kv` while `ccf.kv` always refers to the current KV state. Applications relying on the old behaviour should make their code forward-compatible before upgrading to 2.x with `const kv = ccf.historicalState.kv || ccf.kv`.
- Receipts accessible through JavaScript no longer contain the redundant `root` hash field. Applications should be changed to not rely on this field anymore before upgrading to 2.x.

---

### Governance

- Updated `actions.js` constitution fragment to record service-endorsed node certificate on the `transition_node_to_trusted` action. The constitution must be updated using the existing `set_constitution` proposal (#2844).
- The existing `transition_node_to_trusted` proposal action now requires a new `valid_from` argument (and optional `validity_period_days`, which defaults to the value of `maximum_node_certificate_validity_days`).
- The `proposal_generator` has been removed from the `ccf` Python package. The majority of proposals can be trivially constructed in existing client tooling, without needing to invoke Python. This also introduces parity between the default constitution and custom constitution actions - all should be constructed and called from the same governance client code. Some jinja templates are included in `samples/templates` for constructing careful ballots from existing proposals.

---

### Operations

#### `cchost` Configuration

- **Breaking change**: Configuration for CCF node is now a JSON configuration file passed in to `cchost` via `--config /path/to/config/file/` CLI argument. Existing CLI arguments have been removed. The `migrate_1_x_config.py` script (included in `ccf` Python package) should be used to migrate existing `.ini` configuration files to `.json` format (#3209).
- Added support for listening on multiple interfaces for incoming client RPCs, with individual session caps (#2628).
- The per-node session cap behaviour has changed. The `network.rpc_interfaces.<interface_name>.max_open_sessions_soft` is now a soft cap on the number of sessions. Beyond this, new sessions will receive a HTTP 503 error immediately after completing the TLS handshake. The existing hard cap (where sessions are closed immediately, before the TLS handshake) is still available, under the new argument `network.rpc_interfaces.<interface_name>.max_open_sessions_hard` (#2583).
- Snapshot files now include receipt of evidence transaction. Nodes can now join or recover a service from a standalone snapshot file. 2.x nodes can still make use of snapshots created by a 1.x node, as long as the ledger suffix containing the proof of evidence is also specified at start-up (#2998).
- If no `node_certificate.subject_alt_names` is specified at node start-up, the node certificate _Subject Alternative Name_ extension now defaults to the value of `published_address` of the first RPC interface (#2902).

#### Certificate(s) Validity Period

- Nodes certificates validity period is no longer hardcoded and must instead be set by operators and renewed by members (#2924):
  - The new `node_certificate.initial_validity_days` (defaults to 1 day) configuration entry lets operators set the initial validity period for the node certificate (valid from the current system time).
  - The new `command.start.service_configuration.maximum_node_certificate_validity_days` (defaults to 365 days) configuration entry sets the maximum validity period allowed for node certificates.
  - The new `set_node_certificate_validity` proposal action allows members to renew a node certificate (or `set_all_nodes_certificate_validity` equivalent action to renew _all_ trusted nodes certificates).

- Service certificate validity period is no longer hardcoded and must instead be set by operators and renewed by members (#3363):
  - The new `service_certificate_initial_validity_days` (defaults to 1 day) configuration entry lets operators set the initial validity period for the service certificate (valid from the current system time).
  - The new `maximum_service_certificate_validity_days` (defaults to 365 days) configuration entry sets the maximum validity period allowed for service certificate.
  - The new `set_service_certificate_validity` proposal action allows members to renew the service certificate.

#### Misc

- The service certificate output by first node default name is now `service_cert.pem` rather than `networkcert.pem` (#3363).
- Log more detailed errors on early startup (#3116).
- Format of node output RPC and node-to-node addresses files is now JSON (#3300).
- Joining nodes now present service-endorsed certificate in client TLS sessions _after_ they have observed their own addition to the store, rather than as soon as they have joined the service. Operators should monitor the initial progress of a new node using its self-signed certificate as TLS session certificate authority (#2844).

- Slow ledger IO operations will now be logged at level FAIL. The threshold over which logging will activate can be adjusted by the `slow_io_logging_threshold` configuration entry to cchost (#3067).
- Added a new `client_connection_timeout` configuration entry to specify the maximum time a node should wait before re-establishing failed client connections. This should be set to a significantly lower value than `consensus.election_timeout` (#2618).
- Nodes code digests are now extracted and cached at network join time in `public:ccf.gov.nodes.info`, and the `GET /node/quotes` and `GET /node/quotes/self` endpoints will use this cached value whenever possible (#2651).
- DNS resolution of client connections is now asynchronous (#3140).
- The curve-id selected for the identity of joining nodes no longer needs to match that of the network (#2525).
- Removed long-deprecated `--domain` argument from `cchost`. Node certificate Subject Alternative Names should be passed in via existing `node_certificate.subject_alt_names` configuration entry (#2798).
- Added experimental support for 2-transaction reconfiguration with CFT consensus, see [documentation](https://microsoft.github.io/CCF/main/overview/consensus/bft.html#two-transaction-reconfiguration). Note that mixing 1tx and 2tx nodes in the same network is unsupported and unsafe at this stage (#3097).

#### Fixed

- Fixed issue with ledger inconsistency when starting a new joiner node without a snapshot but with an existing ledger prefix (#3064).
- Fixed issue with join nodes which could get stuck if an election was triggered while catching up (#3169).

---

### Auditor

- Receipts now include the endorsed certificate of the node, as well as its node id, for convenience (#2991).
- Retired nodes are now removed from the store/ledger as soon as their retirement is committed (#3409).
- Service-endorsed node certificates are now recorded in a new `public:ccf.gov.nodes.endorsed_certificates` table, while the existing `cert` field in the `public:ccf.gov.nodes.info` table is now deprecated (#2844).
- New `split_ledger.py` utility to split existing ledger files (#3129).
- Python `ccf.read_ledger` module now accepts custom formatting rules for the key and value based on the key-value store table name (#2791).
- [Ledger entries](https://microsoft.github.io/CCF/main/architecture/ledger.html#transaction-format) now contain a `commit_evidence_digest`, as well as an optional `claims_digest` when `set_claims_digest()` is used. The digest of the write set was previously the per-transaction leaf in the Merkle Tree, but is now combined with the digest of the commit evidence and optionally the user claims when present. [Receipt verification instructions](https://microsoft.github.io/CCF/main/audit/receipts.html) have been amended accordingly. The presence of `commit_evidence` in receipts serves two purposes: giving the user access to the TxID without having to parse the write set, and proving that a transaction has been committed by the service. Transactions are flushed to disk eagerly by the primary to keep in-enclave memory use to a minimum, so the existence of a ledger suffix is not on its own indicative of its commit status. The digest of the commit evidence is in the ledger to allow audit and recovery, but only the disclosure of the commit evidence indicates that a transaction has been committed by the service

---

### Client API

- Added support for TLS 1.3 (now used by default).

- Added `GET /gov/jwt_keys/all` endpoint (#2519).
- Added new operator RPC `GET /node/js_metrics` returning the JavaScript bytecode size and whether the bytecode is used (#2643).
- Added a new `GET /node/metrics` endpoint which includes the count of active and peak concurrent sessions handled by the node (#2596).
- Added endpoint to obtain service configuration via `GET /node/service/configuration` (#3251).
- Added QuickJS version to RPC `GET /node/version` (#2643).
- Added a `GET /node/jwt_metrics` endpoint to monitor attempts and successes of key refresh for each issuer. See [documentation](https://microsoft.github.io/CCF/main/build_apps/auth/jwt.html#extracting-jwt-metrics) on how to use it.

- Schema of `GET /network/nodes/{node_id}` and `GET /network/nodes` endpoints has been modified to include all RPC interfaces (#3300).
- Improved performance for lookup of path-templated endpoints (#2918).
- CCF now responds to HTTP requests that could not be parsed with a 400 response including error details (#2652).

- Websockets endpoints are no longer supported. Usage is insufficient to justify ongoing maintenance.
- The `ccf` Python package no longer provides utilities to issue requests to a running CCF service. This is because CCF supports widely-used client-server protocols (TLS, HTTP) that should already be provided by libraries for all programming languages. The `ccf` Python package can still be used to audit the ledger and snapshot files (#3386).

---

### Dependencies

- Upgraded Open Enclave to 0.17.5.

## [2.0.0-dev8]

### Added

- Added `set_claims_digest()` API to `RpcContext`, see [documentation](https://microsoft.github.io/CCF/main/build_apps/logging_cpp.html#user-defined-claims-in-receipts) on how to use it to attach application-defined claims to transaction receipts.
- Added a `GET /jwt_metrics` endpoint to monitor attempts and successes of key refresh for each issuer. See [documentation](https://microsoft.github.io/CCF/main/build_apps/auth/jwt.html#extracting-jwt-metrics) on how to use it.

### Changed

- Service certificate validity period is no longer hardcoded and can instead be set by operators and renewed by members (#3363):
  - The new `service_certificate_initial_validity_days` (defaults to 1 day) configuration entry lets operators set the initial validity period for the service certificate (valid from the current system time).
  - The new `maximum_service_certificate_validity_days` (defaults to 365 days) configuration entry sets the maximum validity period allowed for service certificate.
  - The new `set_service_certificate_validity` proposal action allows members to renew the service certificate.
- Service certificate output by first node default name is now `service_cert.pem` rather than `networkcert.pem` (#3363).
- Retired nodes are now removed from the store/ledger as soon as their retirement is committed (#3409).

### Removed

- The `ccf` Python package no longer provides utilities to issue requests to a running CCF service. This is because CCF supports widely-used client-server protocols (TLS, HTTP) that should already be provided by libraries for all programming languages. The `ccf` Python package can still be used to audit the ledger and snapshot files (#3386).
- The `proposal_generator` has been removed from the `ccf` Python package. The majority of proposals can be trivially constructed in existing client tooling, without needing to invoke Python. This also introduces parity between the default constitution and custom constitution actions - all should be constructed and called from the same governance client code. Some jinja templates are included in `samples/templates` for constructing careful ballots from existing proposals.

## [2.0.0-dev7]

### Added

- Added endpoint to obtain service configuration via `/node/service/configuration` (#3251)

### Changed

- Breaking change: Configuration for CCF node is now a JSON configuration file passed in to `cchost` via `--config /path/to/config/file/` CLI argument. Existing CLI arguments have been removed. The `migrate_1_x_config.py` script (included in `ccf` Python package) should be used to migrate existing `.ini` configuration files to `.json` format (#3209).
- Format of node output RPC and node-to-node addresses files is now JSON (#3300).
- Schema of `GET /network/nodes/{node_id}` and `GET /network/nodes` endpoints has been modified to include all RPC interfaces (#3300).

### Renamed

- `ccf::historical::AbstractStateCache::drop_requests()` renamed to `drop_cached_states()` (#3187).

### Dependency

- Upgrade OpenEnclave from 0.17.2 to 0.17.5

## [2.0.0-dev6]

### Added

- Added experimental support for 2-transaction reconfiguration with CFT consensus (#3097), see [documentation](https://microsoft.github.io/CCF/main/overview/consensus/bft.html#two-transaction-reconfiguration). Note that mixing 1tx and 2tx nodes in the same network is unsupported and unsafe at this stage.

### Changed

- DNS resolution of client connections is now asynchronous.

### Fixed

- Fixed issue with join nodes which could get stuck if an election was triggered while catching up (#3169).

## [2.0.0-dev5]

### Added

- Receipts now include the endorsed certificate of the node, as well as its node id, for convenience (#2991).
- `get_metrics_v1` API to `BaseEndpointRegistry` for applications that do not make use of builtins and want to version or customise metrics output.
- Slow ledger IO operations will now be logged at level FAIL. The threshold over which logging will activate can be adjusted by the `--io-logging-threshold` CLI argument to cchost (#3067).
- Snapshot files now include receipt of evidence transaction. Nodes can now join or recover a service from a standalone snapshot file. 2.x nodes can still make use of snapshots created by a 1.x node, as long as the ledger suffix containing the proof of evidence is also specified at start-up (#2998).
- Nodes certificates validity period is no longer hardcoded and can instead be set by operators and renewed by members (#2924):
  - The new `--initial-node-cert-validity-days` (defaults to 1 day) CLI argument to cchost lets operators set the initial validity period for the node certificate (valid from the current system time).
  - The new `--max-allowed-node-cert-validity-days` (defaults to 365 days) CLI argument to cchost sets the maximum validity period allowed for node certificates.
  - The new `set_node_certificate_validity` proposal action allows members to renew a node certificate (or `set_all_nodes_certificate_validity` equivalent action to renew _all_ trusted nodes certificates).
  - The existing `transition_node_to_trusted` proposal action now requires a new `valid_from` argument (and optional `validity_period_days`, which defaults to the value of ``--max-allowed-node-cert-validity-days`).
- `ccf.historical.getStateRange` / `ccf.historical.dropCachedStates` JavaScript APIs to manually retrieve historical state in endpoints declared as `"mode": "readonly"` (#3033).
- Log more detailed errors on early startup (#3116).
- New `split_ledger.py` utility to split existing ledger files (#3129).

### Changed

- JavaScript endpoints with `"mode": "historical"` now expose the historical KV at `ccf.historicalState.kv` while `ccf.kv` always refers to the current KV state. Applications relying on the old behaviour should make their code forward-compatible before upgrading to 2.x with `const kv = ccf.historicalState.kv || ccf.kv`.

### Removed

- Receipts accessible through JavaScript no longer contain the redundant `root` hash field. Applications should be changed to not rely on this field anymore before upgrading to 2.x.

### Fixed

- Fixed issue with ledger inconsistency when starting a new joiner node without a snapshot but with an existing ledger prefix (#3064).

## [2.0.0-dev4]

### Added

- Added `foreach_key` and `foreach_value` to C++ KV API, to iterate without deserializing both entries when only one is used (#2918).
- `ccf::historical::adapter_v2` now returns 404, with either `TransactionPendingOrUnknown` or `TransactionInvalid`, rather than 400 when a user performs a historical query for a transaction id that is not committed.

### Changed

- Service-endorsed node certificates are now recorded in a new `public:ccf.gov.nodes.endorsed_certificates` table, while the existing `cert` field in the `public:ccf.gov.nodes.info` table is now deprecated (#2844).
- Joining nodes now present service-endorsed certificate in client TLS sessions _after_ they have observed their own addition to the store, rather than as soon as they have joined the service. Operators should monitor the initial progress of a new node using its self-signed certificate as TLS session certificate authority (#2844).
- Updated `actions.js` constitution fragment to record service-endorsed node certificate on the `transition_node_to_trusted` action. The constitution should be updated using the existing `set_constitution` proposal (#2844).
- Improved performance for lookup of path-templated endpoints (#2918).
- Raised the minimum supported CMake version for building CCF to 3.16 (#2946).

### Dependency

- Upgrade OpenEnclave from 0.17.1 to 0.17.2 (#2992)

## [2.0.0-dev3]

### Added

- Added support for listening on multiple interfaces for incoming client RPCs, with individual session caps (#2628).

### Changed

- Upgrade OpenEnclave from 0.17.0 to 0.17.1.
- `get_state_at()` now returns receipts for signature transactions (#2785), see [documentation](https://microsoft.github.io/CCF/main/use_apps/verify_tx.html#transaction-receipts) for details.
- Upgrade playbooks and base CI image to Ubuntu 20.04. CCF is now primarily developed and tested against Ubuntu 20.04.
- Python `ccf.read_ledger` module now accepts custom formatting rules for the key and value based on the key-value store table name (#2791).
- CCF is now built with Clang 10. It is recommended that C++ applications upgrade to Clang 10 as well.
- Internal `/gov/jwt_keys/refresh` endpoint has been moved to `/node/jwt_keys/refresh` (#2885).
- If no `--san` is specified at node start-up, the node certificate _Subject Alternative Name_ extension now defaults to the value of `--public-rpc-address` (#2902).

### Removed

- Remove long-deprecated `--domain` argument from `cchost`. Node certificate Subject Alternative Names should be passed in via existing `--san` argument (#2798).
- Removed Forum sample app.

## [2.0.0-dev2]

### Changed

- `ccf.crypto.verifySignature()` previously required DER-encoded ECDSA signatures and now requires IEEE P1363 encoded signatures, aligning with the behavior of the Web Crypto API (#2735).
- Upgrade OpenEnclave from 0.16.1 to 0.17.0.

### Added

- Nodes code digests are now extracted and cached at network join time in `public:ccf.gov.nodes.info`, and the `/node/quotes` and `/node/quotes/self` endpoints will use this cached value whenever possible (#2651).

### Removed

- Websockets endpoints are no longer supported. Usage is insufficient to justify ongoing maintenance.

### Bugfix

- Fixed incorrect transaction view returned in `x-ms-ccf-transaction-id` HTTP response header after primary change (i.e. new view) (#2755).

## [2.0.0-dev1]

### Added

- Added a new `--client-connection-timeout-ms` command line argument to `cchost` to specify the maximum time a node should wait before re-establishing failed client connections. This should be set to a significantly lower value than `--raft-election-timeout-ms` (#2618).
- Add `kv::Value` and `kv::Set`, as a more error-proof alternative to `kv::Map`s which had a single key or meaningless values (#2599).
- Added JavaScript bytecode caching to avoid repeated compilation overhead. See the [documentation](https://microsoft.github.io/CCF/main/build_apps/js_app_bundle.html#deployment) for more information (#2643).
- Added new operator RPC `/node/js_metrics` returning the JavaScript bytecode size and whether the bytecode is used (#2643).
- Added QuickJS version to RPC `/node/version` (#2643).
- Added `GET /gov/jwt_keys/all` endpoint (#2519).
- Added `ccf.crypto.verifySignature()` for verifying digital signatures to the JavaScript API (#2661).

### Changed

- CCF now responds to HTTP requests that could not be parsed with a 400 response including error details (#2652).

## [2.0.0-dev0]

### Added

- Added `get_untrusted_host_time_v1` API. This can be used to retrieve a timestamp during endpoint execution, accurate to within a few milliseconds. Note that this timestamp comes directly from the host so is not trusted, and should not be used to make sensitive decisions within a transaction (#2550).
- Added `get_quotes_for_all_trusted_nodes_v1` API. This returns the ID and quote for all nodes which are currently trusted and participating in the service, for live audit (#2511).
- Added node start-up check for `cchost` and enclave compatibility, which should both always be from the same release for a single node (#2532).
- Added a new `/node/version` endpoint to return the CCF version of a node (#2582).
- Added a new `/node/metrics` endpoint which includes the count of active and peak concurrent sessions handled by the node (#2596).
- Added experimental JavaScript API `ccf.host.triggerSubprocess()` (#2461).

### Changed

- The curve-id selected for the identity of joining nodes no longer needs to match that of the network (#2525).
- The per-node session cap behaviour has changed. The `--max-open-sessions` is now a soft cap on the number of sessions. Beyond this, new sessions will receive a HTTP 503 error immediately after completing the TLS handshake. The existing hard cap (where sessions are closed immediately, before the TLS handshake) is still available, under the new argument `--max-open-sessions-hard` (#2583).
- Requests with a url-encoded query string are now forwarded correctly from backups to the primary (#2587).
- Signed requests with a url-encoded query string are now handled correctly rather than rejected (#2592).
- Fixed consistency issue between ledger files on different nodes when snapshotting is active (#2607).

### Dependency

- Upgrade OpenEnclave from 0.15.0 to 0.16.1 (#2609)

## [1.0.4]

### Changed

- CCF now responds to HTTP requests that could not be parsed with a 400 response including error details (#2652).

## [1.0.3]

### Dependency

- Upgrade OpenEnclave from 0.15.0 to 0.16.1 (#2609)

## [1.0.2]

### Bugfix

- Fixed consistency issue between ledger files on different nodes when snapshotting is active (#2607).

## [1.0.1]

### Bugfix

- Requests with a url-encoded query string are now forwarded correctly from backups to the primary (#2587).
- Signed requests with a url-encoded query string are now handled correctly rather than rejected (#2592).

## [1.0.0]

The Confidential Consortium Framework CCF is an open-source framework for building a new category of secure, highly available, and performant applications that focus on multi-party compute and data.

This is the first long term support release for CCF. The 1.0 branch will only receive security and critical bug fixes, please see our [release policy](https://microsoft.github.io/CCF/main/build_apps/release_policy.html) for more detail.

Active development will continue on the `main` branch, and regular development snapshots including new features will continue to be published.

Browse our [documentation](https://microsoft.github.io/CCF/main/index.html) to get started with CCF, or [open a discussion on GitHub](https://github.com/microsoft/CCF/discussions) if you have any questions.

## [1.0.0-rc3]

### Changed

- Rename `Store::commit_version()` to the more accurate `Store::compacted_version()` (#1355).

## [1.0.0-rc2]

### Changed

- Adjust release pipeline to cope with GitHub renaming debian packages containing tildes.

## [1.0.0-rc1]

### Changed

- By default, CCF is now installed under `/opt/ccf` rather than `/opt/ccf-x.y.z`.

## [0.99.4]

### Fixed

- Fixed use of `--curve-id` argument to `cchost`, which can now start a network with both node and service identities using curve `secp256r1` (#2516).

## [0.99.3]

### Added

- `kv::MapHandle::size()` can be used to get the number of entries in a given map.
- `kv::MapHandle::clear()` can be used to remove all entries from a map.

## [0.99.2]

### Changed

- The default constitution no longer contains `set_service_principal` or `remove_service_principal` since they are not used by the core framework. Instead any apps which wish to use these tables should add them to their own constitution. A [sample implementation](https://github.com/microsoft/CCF/tree/main/samples/constitutions/test/service_principals/actions.js) is available, and used in the CI tests.
- Proposal status now includes a `final_votes` and `vote_failures` map, recording the outcome of each vote per member. `failure_reason` and `failure_trace` have been consolidated into a single `failure` object, which is also used for `vote_failures`.

## [0.99.1]

### Added

- The service certificate is now returned as part of the `/node/network/` endpoint response (#2442).

### Changed

- `kv::Map` is now an alias to `kv::JsonSerialisedMap`, which means all existing applications using `kv::Map`s will now require `DECLARE_JSON...` macros for custom key and value types. `msgpack-c` is no longer available to apps and `MSGPACK_DEFINE` macros should be removed. Note that this change may affect throughput of existing applications, in which case an app-defined serialiser (or `kv::RawCopySerialisedMap`) should be used (#2449).
- `/node/state` endpoint also returns the `seqno` at which a node was started (i.e. `seqno` of the snapshot a node started from or `0` otherwise) (#2422).

### Removed

- `/gov/query` and `/gov/read` governance endpoints are removed (#2442).
- Lua governance is removed. `JS_GOVERNANCE` env var is no longer necessary, and JS constitution is the only governance script which must be provided and will be used by the service. `--gov-script` can no longer be passed to `cchost` or `sandbox.sh`.

## [0.99.0]

This is a bridging release to simplify the upgrade to 1.0. It includes the new JS constitution, but also supports the existing Lua governance so that users can upgrade in 2 steps - first implementing all of the changes below with their existing Lua governance, then upgrading to the JS governance. Lua governance will be removed in CCF 1.0. See [temporary docs](https://microsoft.github.io/CCF/ccf-0.99.0/governance/js_gov.html) for help with transitioning from Lua to JS.

The 1.0 release will require minimal changes from this release.

### Added

- A new `read_ledger.py` Python command line utility was added to parse and display the content of a ledger directory.
- `ccf-app` npm package to help with developing JavaScript and TypeScript CCF apps. See [docs](https://microsoft.github.io/CCF/main/build_apps/js_app.html) for further details (#2331).

### Changed

- Retired members are now deleted from the store, instead of being marked as `Retired` (#1401).
- `retire_member` proposal has been renamed to `remove_member` and is now idempotent (i.e. succeeds even if the member was already removed) (#1401).
- `accept_recovery` and `open_network` proposals have been merged into a single idempotent `transition_service_to_open` proposal (#1791).
- The `/tx` endpoint now takes a single `transaction_id` query parameter. For example, rather than calling `/node/tx?view=2&seqno=42`, call `/node/tx?transaction_id=2.42`.
- The `/commit` endpoint now returns a response with a single `transaction_id` rather than separate `view` and `seqno` fields.
- `UserRpcFrontend` has been removed, and the return value of `get_rpc_handler` which apps should construct is now simply a `ccf::RpcFrontend`.
- There is now a distinction between public and private headers. The public headers under `include/ccf` are those we expect apps to use, and others are implementation details which may change/be deprecated/be hidden in future. Most apps should now be including `"ccf/app_interface.h"` and `"ccf/common_endpoint_registry.h"`.
- Various endpoint-related types have moved under the `ccf::endpoints` namespace. Apps will need to rename these types where they are not using `auto`, for instance to `ccf::endpoints::EndpointContext` and `ccf::endpoints::ForwardingRequired`.
- Ledger entry frames are no longer serialised with `msgpack` (#2343).
- In JavaScript apps, the field `caller.jwt.key_issuer` in the `Request` object has been renamed `caller.jwt.keyIssuer` (#2362).
- The proposals `set_module`, `remove_module` and `set_js_app` have been removed and `deploy_js_app` renamed to `set_js_app` (#2391).

## [0.19.3]

### Changed

- The status filter passed to `/node/network/nodes` now takes the correct CamelCased values (#2238).

## [0.19.2]

### Added

- New `get_user_data_v1` and `get_member_data_v1` C++ API calls have been added to retrieve the data associated with users/members. The user/member data is no longer included in the `AuthnIdentity` caller struct (#2301).
- New `get_user_cert_v1` and `get_member_cert_v1` C++ API calls have been added to retrieve the PEM certificate of the users/members. The user/member certificate is no longer included in the `AuthnIdentity` caller struct (#2301).

### Changed

- String values in query parameters no longer need to be quoted. For instance, you should now call `/network/nodes?host=127.0.0.1` rather than `/network/nodes?host="127.0.0.1"` (#2309).
- Schema documentation for query parameters should now be added with `add_query_parameter`, rather than `set_auto_schema`. The `In` type of `set_auto_schema` should only be used to describe the request body (#2309).
- `json_adapter` will no longer try to convert query parameters to a JSON object. The JSON passed as an argument to these handlers will now be populated only by the request body. The query string should be parsed separately, and `http::parse_query(s)` is added as a starting point. This means strings in query parameters no longer need to be quoted (#2309).
- Enum values returned by built-in REST API endpoints are now PascalCase. Lua governance scripts that use enum values need to be updated as well, for example, `"ACTIVE"` becomes `"Active"` for member info. The same applies when using the `/gov/query` endpoint (#2152).
- Most service tables (e.g. for nodes and signatures) are now serialised as JSON instead of msgpack. Some tables (e.g. user and member certificates) are serialised as raw bytes for performance reasons (#2301).
- The users and members tables have been split into `public:ccf.gov.users.certs`/`public:ccf.gov.users.info` and `public:ccf.gov.members.certs`/`public:ccf.gov.members.encryption_public_keys`/`public:ccf.gov.members.info` respectively (#2301).
- TypeScript interface/class names have been renamed to PascalCase (#2325).

## [0.19.1]

### Added

- Historical point query support has been added to JavaScript endpoints (#2285).
- RSA key generation JavaScript endpoint (#2293).

### Changed

- `"readonly"` has been replaced by `"mode"` in `app.json` in JavaScript apps (#2285).

## [0.19.0]

### Changed

- `x-ccf-tx-view` and `x-ccf-tx-seqno` response headers have been removed, and replaced with `x-ms-ccf-transaction-id`. This includes both original fields, separated by a single `.`. Historical queries using `ccf::historical::adapter` should also pass a single combined `x-ms-ccf-transaction-id` header (#2257).
- Node unique identifier is now the hex-encoded string of the SHA-256 digest of the node's DER-encoded identity public key, which is also used as the node's quote report data. The `sandbox.sh` script still uses incrementing IDs to keep track of nodes and for their respective directories (#2241).
- Members and users unique identifier is now the hex-encoded string of the SHA-256 digest of their DER-encoded identity certificate (i.e. fingerprint), which has to be specified as the `keyId` field for signed HTTP requests (#2279).
- The receipt interface has changed, `/app/receipt?commit=23` is replaced by `/app/receipt?transaction_id=2.23`. Receipt fetching is now implemented as a historical query, which means that the first reponse(s) may be 202 with a Retry-After header. Receipts are now structured JSON, as opposed to a flat byte sequence, and `/app/receipt/verify` has been removed in favour of an [offline verification sample](https://microsoft.github.io/CCF/ccf-0.19.0/use_apps/verify_tx.html#transaction-receipts).
- `ccfapp::get_rpc_handler()` now takes a reference to a `ccf::AbstractNodeContext` rather than `ccf::AbstractNodeState`. The node state can be obtained from the context via `get_node_state()`.

### Removed

- `get_receipt_for_seqno_v1` has been removed. Handlers wanting to return receipts must now use the historical API, and can obtain a receipt via `ccf::historical::StatePtr`. See the [historical query with receipt sample](https://microsoft.github.io/CCF/ccf-0.19.0/build_apps/logging_cpp.html#receipts) for reference.
- `caller_id` endpoint has been removed. Members and users can now compute their unique identifier without interacting with CCF (#2279).
- `public:ccf.internal.members.certs_der`, `public:ccf.internal.users.certs_der`, `public:ccf.internal.members.digests` and `public:ccf.internal.users.digests` KV tables have been removed (#2279).
- `view_change_in_progress` field in `network/status` response has been removed (#2288).

## [0.18.5]

### Changed

- Historical query system now supports range queries.

## [0.18.4]

### Changed

- Governance proposals can be submitted successfully against secondaries (#2247)
- `set_ca_cert`/`remove_ca_cert` proposals have been renamed `set_ca_cert_bundle`/`remove_ca_cert_bundle` and now also accept a bundle of certificates encoded as concatenated PEM string (#2221). The `ca_cert_name` parameter to the `set_jwt_issuer` proposal has been renamed to `ca_cert_bundle_name`.

### Added

- Support for multiple key wrapping algorithms for C++ and JavaScript applications (#2246)

## [0.18.3]

### Changed

- Fixed format of `notBefore` and `notAfter` in node and network certificates (#2243).
- CCF now depends on [Open Enclave 0.14](https://github.com/openenclave/openenclave/releases/tag/v0.14.0).

## [0.18.2]

### Added

- Support for historical queries after ledger rekey and service recovery (#2200).

### Changed

- CCF now supports OpenSSL for many crypto tasks like hashing, signing, and signature verification (#2123).
- In progress ledger files no longer cause a node to crash when they are committed (#2209).

## [0.18.1]

### Changed

- `"id"` field in `state` endpoint response has been renamed to `"node_id"` (#2150).
- `user_id` endpoint is renamed `caller_id` (#2142).
- Nodes' quotes format updated to Open Enclave's `SGX_ECDSA`. Quote endorsements are also stored in CCF and can be retrieved via the `quotes/self` and `quotes` endpoints (#2161).
- `get_quote_for_this_node_v1()` takes a `QuoteInfo` structure (containing the format, raw quote and corresponding endorsements) as out parameter instead of the distinct format and raw quote as two out paramters (#2161).
- Several internal tables are renamed (#2166).
- `/node/network/nodes` correctly returns all nodes if no filter is specified (#2188).

## [0.18.0]

### Changed

- `endpoint_metrics` is renamed `api/metrics` and now returns an array of objects instead of nested path/method objects (#2068).
- Governance proposal ids are now digests of the proposal and store state observed during their creation, hex-encoded as strings. This makes votes entirely specific to an instance of a proposal without having to include a nonce. (#2104, #2135).
- `quote` endpoint has been renamed to `quotes/self` (#2149).
- `TxView`s have been renamed to `MapHandle`s, to clearly distinguish them from consensus views. Calls to `tx.get_view` must be replaced with `tx.rw`.
- `tx.rw` does not support retrieving multiple views in a single call. Instead of `auto [view1, view2] = tx.get_view(map1, map2);`, you must write `auto handle1 = tx.rw(map1); auto handle2 = tx.rw(map2);`.

### Added

- Added `get_version_of_previous_write(const K& k)` to `MapHandle`. If this entry was written to by a previous transaction, this returns the version at which that transaction was applied. See docs for more details.

### Removed

- The `x-ccf-global-commit` header is no longer sent with responses (#1586, #2144). This was a hint of global commit progress, but was known to be imprecise and unrelated to the executed transaction. Instead, clients should call `/commit` to monitor commit progress or `/tx` for a specific transaction.

## [0.17.2]

### Fixed

- Fixed incorrect ledger chunking on backup nodes when snapshotting is enabled (#2110).

## [0.17.1]

### Changed

- JS endpoints now list their auth policies by name, similar to C++ endpoints. The fields `require_client_identity`, `require_client_signature`, and `require_jwt_authentication` are removed, and should be replaced by `authn_policies`. For example, the previous default `"require_client_identity": true` should be replaced with `"authn_policies": ["user_cert"]`, an endpoint which would like to handle a JWT but will also accept unauthenticated requests would be `"authn_policies": ["jwt", "no_auth"]`, and a fully unauthenticated endpoint would be `"authn_policies": []`. See [docs](https://microsoft.github.io/CCF/main/build_apps/js_app_bundle.html#metadata) for further detail.

## [0.17.0]

### Added

- Versioned APIs for common CCF functionality: `get_status_for_txid_v1`, `get_last_committed_txid_v1`, `generate_openapi_document_v1`, `get_receipt_for_seqno_v1`, `get_quote_for_this_node_v1`. We will aim to support these function signatures long-term, and provide similar functionality with incremental version bumps when this is no longer possible. In particular, this enables building an app which does not expose the [default endpoints](https://microsoft.github.io/CCF/main/build_apps//logging_cpp.html#default-endpoints) but instead exposes similar functionality through its own API.

### Changed

- `/network`, `/network_info`, `/node/ids`, `/primary_info` have been restructured into `/network`, `/network/nodes`, `/network/nodes/{id}`, `/network/nodes/self`, `/network/nodes/primary` while also changing the response schemas (#1954).
- `/ack` responds with HTTP status `204` now instead of `200` and `true` as body (#2088).
- `/recovery_share` has new request and response schemas (#2089).

## [0.16.3]

### Changed

- To avoid accidentally unauthenticated endpoints, a vector of authentication policies must now be specified at construction (as a new argument to `make_endpoint`) rather than by calling `add_authentication`. The value `ccf::no_auth_required` must be used to explicitly indicate an unauthenticated endpoint.
- All `/gov` endpoints accept signature authentication alone correctly, regardless of session authentication.
- `ccf.CCFClient` now allows separate `session_auth` and `signing_auth` to be passed as construction time. `ccf.CCFClient.call()` no longer takes a `signed` argument, clients with a `signing_auth` always sign. Similarly, the `disable_session_auth` constructor argument is removed, the same effect can be achieved by setting `session_auth` to `None`.

## [0.16.2]

### Changed

- Snapshots are generated by default on the current primary node, every `10,000` committed transaction (#2029).
- Node information exposed in the API now correctly reports the public port when it differs from the local one. (#2001)
- All `/gov` endpoints accept signature authentication again. Read-only `/gov` endpoints had been incorrectly changed in [0.16.1] to accept session certification authentication only (#2033).

## [0.16.1]

### Added

- C++ endpoints can be omitted from OpenAPI with `set_openapi_hidden(true)` (#2008).
- JS endpoints can be omitted from OpenAPI if the `"openapi_hidden"` field in `app.json` is `true` (#2008).

### Changed

- Error responses of built-in endpoints are now JSON and follow the OData schema (#1919).
- Code ids are now deleted rather than marked as `RETIRED`. `ACTIVE` is replaced with the more precise `ALLOWED_TO_JOIN` (#1996).
- Authentication policies can be specified per-endpoint with `add_authentication`. Sample policies are implemented which check for a user TLS handshake, a member TLS handshake, a user HTTP signature, a member HTTP signature, and a valid JWT. This allows multiple policies per-endpoints, and decouples auth from frontends - apps can define member-only endpoints (#2010).
- By default, if no authentication policy is specified, endpoints are now unauthenticated and accessible to anyone (previously the default was user TLS handshakes, where the new default is equivalent to `set_require_client_identity(false)`).
- CCF now depends on [Open Enclave 0.13](https://github.com/openenclave/openenclave/releases/tag/v0.13.0).

### Removed

- The methods `Endpoint::set_require_client_signature`, `Endpoint::set_require_client_identity` and `Endpoint::set_require_jwt_authentication` are removed, and should be replaced by calls to `add_authentication`. For unauthenticated endpoints, either add no policies, or add the built-in `empty_auth` policy which accepts all requests.
  - `.set_require_client_signature(true)` must be replaced with `.add_authentication(user_signature_auth_policy)`
  - `.set_require_client_identity(true)` must be replaced with `.add_authentication(user_cert_auth_policy)`
  - `.set_require_jwt_authentication(true)` must be replaced with `.add_authentication(jwt_auth_policy)`

## [0.16.0]

### Added

- CLI options are printed on every node launch (#1923).
- JS logging sample app is included in CCF package (#1932).
- C++ apps can be built using cmake's `find_package(ccf REQUIRED)` (see [cmake sample](https://github.com/microsoft/CCF/blob/main/samples/apps/logging/CMakeLists.txt)) (#1947).

### Changed

- JWT signing keys are auto-refreshed immediately when adding a new issuer instead of waiting until the next auto-refresh event is due (#1978).
- Snapshots are only committed when proof of snapshot evidence is committed (#1972).
- Snapshot evidence must be validated before joining/recovering from snapshot (see [doc](https://microsoft.github.io/CCF/main/operations/ledger_snapshot.html#join-recover-from-snapshot)) (#1925).

### Fixed

- Ledger index is recovered correctly even if `--ledger-dir` directory is empty (#1953).
- Memory leak fixes (#1957, #1959, #1974, #1982).
- Consensus fixes (#1977, #1981).
- Enclave schedules messages in a fairer way (#1991).

### Security

- Hostname of TLS certificate is checked when auto-refreshing JWT signing keys (#1934).
- Evercrypt update to 0.3.0 (#1967).

## [0.15.2]

### Added

- JWT key auto-refresh (#1908), can be enabled by providing `"auto_refresh": true` and `"ca_cert_name": "..."` in `set_jwt_issuer` proposal.
  - Auto-refresh is currently only supported for providers following the OpenID Connect standard where keys are published under the `/.well-known/openid-configuration` path of the issuer URL.
  - `ca_cert_name` refers to a certificate stored with a `set_ca_cert` proposal and is used to validate the TLS connection to the provider endpoint.
- JWT signature validation (#1912), can be enabled with the `require_jwt_authentication` endpoint property.

### Changed

- Members can no longer vote multiple times on governance proposals (#1743).
- `update_ca_cert` proposal has been replaced by `set_ca_cert`/`remove_ca_cert` (#1917).

### Deprecated

- `set_js_app` proposal and `--js-app-script` argument are deprecated, and should be replaced by `deploy_js_app` and `--js-app-bundle`. See #1895 for an example of converting from the old style (JS embedded in a Lua script) to the new style (app bundle described by `app.json`).

### Removed

- `kv::Store::create` is removed.
- `luageneric` is removed.

## [0.15.1]

### Added

- [JWT documentation](https://microsoft.github.io/CCF/main/developers/auth/jwt.html#jwt-authentication) (#1875).
- [Member keys in HSM documentation](https://microsoft.github.io/CCF/main/members/hsm_keys.html) (#1884).

### Changed

- `/gov/ack/update_state_digest` and `/gov/ack` now only return/accept a hex string (#1873).
- `/node/quote` schema update (#1885).
- AFT consensus improvements (#1880, #1881).

## [0.15.0]

### Added

- Support for non-recovery members: only members with an associated public encryption key are handed recovery shares (#1866).
- AFT consensus verify entry validity (#1864).
- JWT validation in forum sample app (#1867).
- JavaScript endpoints OpenAPI definition is now included in `/api` (#1874).

### Changed

- The `keyId` field in the Authorization header must now be set to the hex-encoded SHA-256 digest of the corresponding member certificate encoded in PEM format. The `scurl.sh` script and Python client have been modified accordingly. `scurl.sh` can be run with `DISABLE_CLIENT_AUTH=1` (equivalent `disable_client_auth=False` argument to Python client) to issue signed requests without session-level client authentication (#1870).
- Governance endpoints no longer require session-level client authentication matching a member identity, the request signature now serves as authentication. The purpose of this change is to facilitate member key storage in systems such as HSMs (#1870).
- Support for [hs2019 scheme](https://tools.ietf.org/html/draft-cavage-http-signatures-12) for HTTP signatures (#1872).
  - `ecdsa-sha256` scheme will be deprecated in the next release.

## [0.14.3]

### Added

- Added support for storing JWT public signing keys (#1834).
  - The new proposals `set_jwt_issuer`, `remove_jwt_issuer`, and `set_jwt_public_signing_keys` can be generated with the latest version of the ccf Python package.
  - `sandbox.sh` has a new `--jwt-issuer <json-path>` argument to easily bootstrap with an initial set of signing keys using the `set_jwt_issuer` proposal.
  - See [`tests/npm-app/src/endpoints/jwt.ts`](https://github.com/microsoft/CCF/blob/70b09e53cfdc8cee946193319446f1e22aed948f/tests/npm-app/src/endpoints/jwt.ts#L23) for validating tokens received in the `Authorization` HTTP header in TypeScript.
  - Includes special support for SGX-attested signing keys as used in [MAA](https://docs.microsoft.com/en-us/azure/attestation/overview).

### Changed

- CCF now depends on [Open Enclave 0.12](https://github.com/openenclave/openenclave/releases/tag/v0.12.0) (#1830).
- `/app/user_id` now takes `{"cert": user_cert_as_pem_string}` rather than `{"cert": user_cert_as_der_list_of_bytes}` (#278).
- Members' recovery shares are now encrypted using [RSA-OAEP-256](https://docs.microsoft.com/en-gb/azure/key-vault/keys/about-keys#wrapkeyunwrapkey-encryptdecrypt) (#1841). This has the following implications:
  - Network's encryption key is no longer output by the first node of a CCF service is no longer required to decrypt recovery shares.
  - The latest version of the `submit_recovery_share.sh` script should be used.
  - The latest version of the `proposal_generator.py` should be used (please upgrade the [ccf Python package](https://microsoft.github.io/CCF/main/quickstart/install.html#python-package)).
- `submit_recovery_share.sh` script's `--rpc-address` argument has been removed. The node's address (e.g. `https://127.0.0.1:8000`) should be used directly as the first argument instead (#1841).
- The constitution's `pass` function now takes an extra argument: `proposer_id`, which contains the `member_id` of the member who submitted the proposal. To adjust for this change, replace `tables, calls, votes = ...` with `tables, calls, votes, proposer_id = ...` at the beginning of the `pass` definition.
- Bundled votes (ie. the `ballot` entry in `POST /proposals`) have been removed. Votes can either happen explicitly via `POST /proposals/{proposal_id}/votes`, or the constitution may choose to pass a proposal without separate votes by examining its contents and its proposer, as illustrated in the operating member constitution sample. The `--vote-against` flag in `proposal_generator.py`, has also been removed as a consequence.

### Fixed

- Added `tools.cmake` to the install, which `ccf_app.cmake` depends on and was missing from the previous release.

### Deprecated

- `kv::Store::create` is deprecated, and will be removed in a future release. It is no longer necessary to create a `kv::Map` from a `Store`, it can be constructed locally (`kv::Map<K, V> my_map("my_map_name");`) or accessed purely by name (`auto view = tx.get_view<K, V>("my_map_name");`) (#1847).

## [0.14.2]

### Changed

- The `start_test_network.sh` script has been replaced by [`sandbox.sh`](https://microsoft.github.io/CCF/main/quickstart/test_network.html). Users wishing to override the default network config (a single node on '127.0.0.1:8000') must now explictly specify if they should be started locally (eg. `-n 'local://127.4.4.5:7000'`) or on remote machine via password-less ssh (eg. `-n 'ssh://10.0.0.1:6000'`).
- `node/quote` endpoint now returns a single JSON object containing the node's quote (#1761).
- Calling `foreach` on a `TxView` now iterates over the entries which previously existed, ignoring any modifications made by the functor while iterating.
- JS: `ccf.kv.<map>.get(key)` returns `undefined` instead of throwing an exception if `key` does not exist.
- JS: `ccf.kv.<map>.delete(key)` returns `false` instead of throwing an exception if `key` does not exist, and `true` instead of `undefined` otherwise.
- JS: `ccf.kv.<map>.set(key, val)` returns the map object instead of `undefined`.

## [0.14.1]

### Added

- `/node/memory` endpoint exposing the maximum configured heap size, peak and current used sizes.

### Changed

- Public tables in the KV must now indicate this in their name (with a `public:` prefix), and internal tables have been renamed. Any governance or auditing scripts which operate over internal tables must use the new names (eg - `ccf.members` is now `public:ccf.gov.members`).
- `--member-info` on `cchost` can now take a third, optional file path to a JSON file containing additional member data (#1712).

### Removed

- `/api/schema` endpoints are removed, as the same information is now available in the OpenAPI document at `/api`.

### Deprecated

- Passing the `SecurityDomain` when creating a KV map is deprecated, and will be removed in a future release. This should be encoded in the table's name, with a `public:` prefix for public tables.

## [0.14.0]

### Added

- Nodes can recover rapidly from a snapshot, rather than needing to reprocess an entire ledger (#1656)
- Python client code wraps creation and replacement of an entire JS app bundle in a single operation (#1651)
- Snapshots are only usable when the corresponding evidence is committed (#1668).
- JSON data associated to each consortium member to facilitate flexible member roles (#1657).

### Changed

- `/api` endpoints return an OpenAPI document rather than a custom response (#1612, #1664)
- Python ledger types can process individual chunks as well as entire ledger (#1644)
- `POST recovery_share/submit` endpoint is renamed to `POST recovery_share` (#1660).

### Fixed

- Elections will not allow transactions which were reported as globally committed to be rolled back (#1641)

### Deprecated

- `lua_generic` app is deprecated and will be removed in a future release. Please migrate old Lua apps to JS

## [0.13.4]

### Changed

- Fixed infinite memory growth issue (#1639)
- Step CLI updated to 0.15.2 (#1636)

## [0.13.3]

### Added

- Sample TypeScript application (#1614, #1596)

### Changed

- Handlers can implement custom authorisation headers (#1203, #1563)
- Reduced CPU usage when nodes are idle (#1625, #1626)
- Upgrade to Open Enclave 0.11 (#1620, #1624)
- Snapshots now include view history, so nodes resuming from snapshots can accurately serve transaction status requests (#1616)
- Request is now passed as an argument to JavaScript handlers (#1604), which can return arbitrary content types (#1575)
- Quote RPC now returns an error when the quote cannot be found (#1594)
- Upgraded third party dependencies (#1589, #1588, #1576, #1572, #1573, #1570, #1569)
- Consensus types renamed from `raft` and `pbft` to `cft` and `bft` (#1591)

### Removed

- Notification server (#1582)

## [0.13.2]

### Added

- retire_node_code proposal (#1558)
- Ability to update a collection of JS modules in a single proposal (#1557)

## [0.13.1]

### Fixed

- Handle setting multiple subject alternative names correctly in node certificate (#1552)
- Fix host memory check on startup ecall (#1553)

## [0.13.0]

### Added

- Experimental
  - New CCF nodes can now join from a [snapshot](https://microsoft.github.io/CCF/ccf-0.13.0/operators/start_network.html#resuming-from-existing-snapshot) (#1500, #1532)
  - New KV maps can now be created dynamically in a transaction (#1507, #1528)

- CLI
  - Subject Name and Subject Alternative Names for the node certificates can now be passed to cchost using the --sn and --san CLI switches (#1537)
  - Signature and ledger splitting [flags](https://microsoft.github.io/CCF/ccf-0.13.0/operators/start_network.html#signature-interval) have been renamed more accurately (#1534)

- Governance
  - `user_data` can be set at user creation, as well as later (#1488)

- Javascript
  - `js_generic` endpoints are now modules with a single default call. Their dependencies can be stored in a separate table and loaded with `import`. (#1469, #1472, #1481, #1484)

### Fixed

- Retiring the primary from a network is now correctly handled (#1522)

### Deprecated

- CLI
  - `--domain=...` is superseded by `--san=dNSName:...` and will be removed in a future release

### Removed

- API
  - Removed redirection from legacy frontend names (`members` -> `gov`, `nodes` -> `node`, `users` -> `app`) (#1543)
  - Removed old `install()` API, replaced by `make_endpoint()` in [0.11.1](https://github.com/microsoft/CCF/releases/tag/ccf-0.11.1) (#1541)

## [0.12.2]

### Fixed

- Fix published containers

## [0.12.1]

### Changed

- Release tarball replaced by a .deb

### Fixed

- Fix LVI build for applications using CCF (#1466)

## [0.12.0]

### Added

- Tooling
  - New Python proposal and vote generator (#1370). See [docs](https://microsoft.github.io/CCF/ccf-0.12.0/members/proposals.html#creating-a-proposal).
  - New CCF tools Python package for client, ledger parsing and member proposal/vote generation (#1429, #1435). See [docs](https://microsoft.github.io/CCF/ccf-0.12.0/users/python_tutorial.html).
- HTTP endpoints
  - Templated URI for HTTP endpoints (#1384, #1393).
  - New `remove_user` proposal (#1379).
  - New node endpoints: `/node/state` and `/node/is_primary` (#1387, #1439)
  - New `metrics` endpoint (#1422).

### Changed

- Tooling
  - Updated version of Open Enclave (0.10) (#1424). Users should use the Intel PSW tested with Open Enclave 0.10, see Open Enclave releases notes: https://github.com/openenclave/openenclave/releases/tag/v0.10.0 for more details.
  - CCF releases no longer include a build of Open Enclave, instead the upstream binary release should be used. Playbooks and containers have been updated accordingly (#1437).
  - CCF is now built with LVI mitigations (#1427). CCF should now be built with a new LVI-enabled toolchain, available via CCF playbooks and containers.
  - Updated version of `snmalloc` (#1391).
- HTTP endpoints
  - Pass PEM certificates rather than byte-arrays (#1374).
  - Member `/ack` schema (#1395).
  - Authorisation HTTP request header now accepts unquoted values (#1411).
  - Fix double opening of `/app` on backups after recovery (#1445).
- Other
  - Merkle tree deserialisation fix (#1363).
  - Improve resilience of node-to-node channels (#1371).
  - First Raft election no longer fails (#1392).
  - Fix message leak (#1442).

### Removed

- `mkSign` endpoint (#1398).

## [0.11.7]

### Changed

1. Fix a bug that could cause signatures not to be recorded on transactions hitting conflicts (#1346)
2. Fix a bug that could allow transactions to be executed by members before a recovered network was fully opened (#1347)
3. Improve error reporting on transactions with invalid signatures (#1356)

### Added

1. All format and linting checks are now covered by `scripts/ci-checks.sh` (#1359)
2. `node/code` RPC returns all code versions and their status (#1351)

## [0.11.4]

### Changed

- Add clang-format to the application CI container, to facilitate application development (#1340)
- Websocket handlers are now distinct, and can be defined by passing `ws::Verb::WEBSOCKET` as a verb to `make_endpoint()` (#1333)
- Custom KV serialisation is [documented](https://microsoft.github.io/CCF/main/developers/kv/kv_serialisation.html#custom-key-and-value-types)

### Fixed

- Fix application runtime container, which had been missing a dependency in the previous release (#1340)

## [0.11.1]

### Added

- CLI tool for managing recovery shares (#1295). [usage](https://microsoft.github.io/CCF/main/members/accept_recovery.html#submitting-recovery-shares)
- New standard endpoint `node/ids` for retrieving node ID from IP address (#1319).
- Support for read-only transactions. Use `tx.get_read_only_view` to retrieve read-only views, and install with `make_read_only_endpoint` if all operations are read-only.
- Support for distinct handlers on the same URI. Each installed handler/endpoint is now associated with a single HTTP method, so you can install different operations on `POST /foo` and `GET /foo`.

### Changed

- The frontend names, used as a prefix on all URIs, have been changed. Calls to `/members/...` or `/users/...` should be replaced with `/gov/...` and `/app/...` respectively. The old paths will return HTTP redirects in this release, but may return 404 in a future release (#1325).
- App-handler installation API has changed. `install(URI, FN, READWRITE)` should be replaced with `make_endpoint(URI, VERB, FN).install()`. Existing apps should compile with deprecation warnings in this release, but the old API will be removed in a future release. See [this diff](https://github.com/microsoft/CCF/commit/7f131074027e3aeb5d469cf42e94acad5bf3e70a#diff-18609f46fab38755458a063d1079edaa) of logging.cpp for an example of the required changes.
- Improved quickstart documentation (#1298, #1316).
- Member ACKs are required, even when the service is opening (#1318).
- The naming scheme for releases has changed to be more consistent. The tags will now be in the form `ccf-X.Y.Z`.

## [0.11]

### Changed

- KV reorganisation to enable app-defined serialisation (#1179, #1216, #1234)

`kv.h` has been split into multiple headers so apps may need to add includes for `kv/store.h` and `kv/tx.h`. The typedefs `ccf::Store` and `ccf::Tx` have been removed; apps should now use `kv::Store` and `kv::Tx`.

CCF now deals internally only with serialised data in its tables, mapping byte-vectors to byte-vectors. By default all tables will convert their keys and values to msgpack, using the existing macros for user-defined types. Apps may define custom serialisers for their own types - see `kv/serialise_entry_json.h` for an example.

- Fixed issues that affected the accuracy of tx status reporting (#1157, #1150)
- All RPCs and external APIs now use `view` and `seqno` to describe the components of a transaction ID, regardless of the specific consensus implementation selected (#1187, #1227)
- Improved resiliency of recovery process (#1051)
- `foreach` early-exit semantics are now consistent (#1222)
- Third party dependency updates (#1144, #1148, #1149, #1151, #1155, #1255)
- All logging output now goes to stdout, and can be configured to be either JSON or plain text (#1258) [doc](https://microsoft.github.io/CCF/main/operators/node_output.html#json-formatting)
- Initial support for historical query handlers (#1207) [sample](https://github.com/microsoft/CCF/blob/main/src/apps/logging/logging.cpp#L262)
- Implement the equivalent of "log rolling" for the ledger (#1135) [doc](https://microsoft.github.io/CCF/main/operators/ledger.html)
- Internal RPCs renamed to follow more traditional REST conventions (#968) [doc](https://microsoft.github.io/CCF/main/operators/operator_rpc_api.html)

### Added

- Support for floating point types in default KV serialiser (#1174)
- The `start_test_network.sh` script now supports recovering an old network with the `--recover` flag (#1095) [doc](https://microsoft.github.io/CCF/main/users/deploy_app.html#recovering-a-service)
- Application CI and runtime containers are now available (#1178)
  1. `ccfciteam/ccf-app-ci:0.11` is recommended to build CCF applications
  2. `ccfciteam/ccf-app-run:0.11` is recommended to run CCF nodes, for example in k8s
- Initial websockets support (#629) [sample](https://github.com/microsoft/CCF/blob/main/tests/ws_scaffold.py#L21)

### Removed

- `ccf::Store` and `ccf::Tx` typdefs, in favour of `kv::Store` and `kv::Tx`.

## [0.10]

### Added

- Brand new versioned documentation: https://microsoft.github.io/CCF.
- New `/tx` endpoint to check that a transaction is committed (#1111). See [docs](https://microsoft.github.io/CCF/main/users/issue_commands.html#checking-for-commit).
- Disaster recovery is now performed with members key shares (#1101). See [docs](https://microsoft.github.io/CCF/main/members/accept_recovery.html).
- Open Enclave install is included in CCF install (#1125).
- New `sgxinfo.sh` script (#1081).
- New `--transaction-rate` flag to performance client (#1071).

### Changed

- CCF now uses Open Enclave 0.9 (#1098).
- `cchost`'s `--enclave-type` is `release` by default (#1083).
- `keygenerator.sh`'s `--gen-key-share` option renamed to `--gen-enc-key` to generate member encryption key (#1101).
- Enhanced view change support for PBFT (#1085, #1087, #1092).
- JavaScript demo logging app is now more generic (#1110).
- Updated method to retrieve time in enclave from host (#1100).
- Correct use of Everycrypt hashing (#1098).
- Maximum number of active members is 255 (#1107).
- Python infra: handle proposals correctly with single member (#1079).
- Dependencies updates (#1080, #1082).

### Removed

- `cchost` no longer outputs a sealed secrets file to be used for recovery (#1101).

## [0.9.3]

### Added

1. Install artifacts include `virtual` build (#1072)
2. `add_enclave_library_c` is exposed in `ccp_app.cmake` (#1073)

## [0.9.2]

### Added

- Handlers can decide if transaction writes are applied independently from error status (#1054)
- Scenario Perf Client is now part of the CCF install to facilitate performance tests (#1058)

### Changed

- Handle writes when host is reconnecting (#1038)
- Member tables are no longer whitelisted for raw_puts (#1041)
- Projects including CCF's CMake files now use the same build type default (#1057)

## [0.9.1]

### Added

- `cchost` now supports [file-based configuration](https://microsoft.github.io/CCF/operators/start_network.html#using-a-configuration-file), as well as command-line switches (#1013, #1019)

## [0.9]

This pre-release improves support for handling HTTP requests.

### Added

- Key shares will be accepted after multiple disaster recovery operations (#992).
- HTTP response headers and status can be set directly from handler (#921, #977).
- Handlers can be restricted to accept only specific HTTP verbs (#966).
- Handlers can accept requests without a matching client cert (#962).
- PBFT messages are authenticated by each receiving node (#947).
- snmalloc can be used as allocator (#943, #990).
- Performance optimisations (#946, #971).
- Install improvements (#983, #986).

### Changed

- HTTP request and responses no longer need to contain JSON-RPC objects (#930, #977).
- Files and binaries have been renamed to use a consistent `lower_snake_case` (#989). Most app includes should be unaffected, but users of the `luageneric` app should now look for `lua_generic`.
- Threading support relies on fixes from a recent build of OE (#990). Existing machines should re-run the ansible playbooks to install the current dependencies.
- Consensus is chosen at run-time, rather than build-time (#922).
- API for installing handlers has changed (#960). See the logging app or [documentation](https://microsoft.github.io/CCF/developers/logging_cpp.html#rpc-handler) for the current style.
- Several standard endpoints are now GET-only, and must be passed a URL query (ie `GET /users/getCommit?id=42`).

## [0.8.2]

### Changed

- CCF install can now be installed anywhere (#950).
- PBFT messages are now authenticated (#947).
- Miscellaneous performance improvements (#946).

## [0.8.1]

### Added

- PBFT timers can be set from`cchost` CLI (#929). See [docs](https://microsoft.github.io/CCF/developers/consensus.html#consensus-protocols).
- Nodes output their PID in a `cchost.pid` file on start-up (#927).
- (Experimental) Members can retrieve their decrypted recovery shares via `getEncryptedRecoveryShare` and submit the decrypted share via `submitRecoveryShare` (#932).

### Changed

- App handlers should set HTTP response fields instead of custom error codes (#921). See [docs](https://microsoft.github.io/CCF/developers/logging_cpp.html#rpc-handler).
- Single build for Raft and PBFT consensuses (#922, #929, #935).
- Members' proposals are forever rejected if they fail to execute (#930).
- Original consortium members can ACK (#933).
- PBFT performance improvements (#940, #942).
- PBFT ledger private tables are now encrypted (#939).

## [0.8]

This pre-release enables experimental support for running CCF with the PBFT consensus protocol. In providing an experimental release of CCF with PBFT we hope to get feedback from early adopters.

### Added

- Experimental PBFT support [docs](https://microsoft.github.io/CCF/developers/consensus.html)
- Increased threading support [docs](https://microsoft.github.io/CCF/developers/threading.html) (#831, #838)
- Governance proposals can now be rejected, which allows constitutions to implement veto power (#854)
- Support for non JSON-RPC payloads (#852)
- RPC to get the OE report (containing the SGX quote) of a specific node (#907)

### Changed

- Compatibility with msgpack 1.0.0
- Members now need to provide two public keys, an identity to sign their proposals and votes as before, and public key with which their recovery key share will be encrypted. `--member_cert` cli argument replaced with `--member-info` when starting up a network to allow this [docs](https://microsoft.github.io/CCF/operators/start_network.html)
- Member status is now a string, eg. `"ACTIVE"` rather than an integer (#827)
- User apps have access to standard user-cert lookup (#906)
- `get_rpc_handler()` now returns `UserRpcFrontend` instead of `RpcHandler` [docs](https://microsoft.github.io/CCF/developers/logging_cpp.html#rpc-handler) (#908)
- All governance RPC's must now be signed (#911)
- Test infra stores keys and certificates (e.g. `networkcert.pem`, `user0_privk.pem`) in new `workspace/<test_label>_common/` folder (#892)

### Removed

- FramedTCP support

## [0.7.1]

### Added

- Installed Python infrastructure can now be used to launch test networks of external builds (#809)
- Initial threading support, Raft nodes now execute transactions on multiple worker threads (#773, #822)

## [0.7]

This pre-release enables experimental support for Javascript as a CCF runtime, and switches the default transport to HTTP. FramedTCP is still supported in this release (`-DFTCP=ON`) but is deprecated and will be dropped in the next release.

### Changed

- Fixed node deadlock that could occur under heavy load (#628)
- Fixed vulnerability to possible replay attack (#419)
- CCF has an installable bundle (#742)
- HTTP is the default frame format (#744)

### Added

- Added support for re-keying the ledger (#50)
- Added QuickJS runtime and sample Javascript app (#668)

### Deprecated

- FramedTCP support. Please use the ccf_FTCP.tar.gz release bundle or build CCF with `-DFTCP=ON` if you require FTCP support.

## [0.6]

This pre-release enables support for HTTP in CCF

### Changed

- Quote format in `getQuotes` changed from string to vector of bytes (https://github.com/microsoft/CCF/pull/566)
- Improved error reporting and logging (https://github.com/microsoft/CCF/pull/572, https://github.com/microsoft/CCF/pull/577, https://github.com/microsoft/CCF/pull/620)
- Node certificates endorsed by the network (https://github.com/microsoft/CCF/pull/581)
- The [`keygenerator.sh`](https://github.com/microsoft/CCF/blob/v0.6/tests/keygenerator.sh) scripts replaces the `keygenerator` CLI utility to generate member and user identities.

### Added

- HTTP endpoint support when built with `-DHTTP=ON`, see https://microsoft.github.io/CCF/users/client.html for details.
- [Only when building with `-DHTTP=ON`] The new [`scurl.sh`](https://github.com/microsoft/CCF/blob/v0.6/tests/scurl.sh) script can be used to issue signed HTTP requests to CCF (e.g. for member votes). The script takes the same arguments as `curl`.
- `listMethods` RPC for luageneric app (https://github.com/microsoft/CCF/pull/570)
- `getReceipt`/`verifyReceipt` RPCs (https://github.com/microsoft/CCF/pull/567)
- Support for app-defined ACLs (https://github.com/microsoft/CCF/pull/590)

Binaries for `cchost` and `libluagenericenc.so` are attached to this release. Note that libluagenericenc.so should be signed before being deployed by CCF (see https://microsoft.github.io/CCF/developers/build_app.html#standalone-signing).

## [0.5]

This pre-release fixes minor issues and clarifies some of `cchost` command line options.

### Removed

- The `new_user` function in constitution scripts (e.g. `gov.lua`) should be deleted as it is now directly implemented inside CCF (https://github.com/microsoft/CCF/pull/550).
- `cmake -DTARGET=all` replaced with `cmake -DTARGET=sgx;virtual`. See https://microsoft.github.io/CCF/quickstart/build.html#build-switches for new values (https://github.com/microsoft/CCF/pull/513).

### Changed

- The members and users certificates can now be registered by the consortium using clients that are not the `memberclient` CLI (e.g. using the `tests/infra/jsonrpc.py` module) (https://github.com/microsoft/CCF/pull/550).
- Fix for Raft consensus to truncate the ledger whenever a rollback occurs and use `commit_idx` instead of `last_idx` in many places because of signatures (https://github.com/microsoft/CCF/pull/503).
- Join protocol over HTTP fix (https://github.com/microsoft/CCF/pull/550).
- Clearer error messages for when untrusted users/members issue transactions to CCF (https://github.com/microsoft/CCF/pull/530).
- `devcontainer.json` now points to right Dockerfile (https://github.com/microsoft/CCF/pull/543).
- `cchost --raft-election-timeout` CLI option default now set to 5000 ms (https://github.com/microsoft/CCF/pull/559).
- Better descriptions for `cchost` command line options (e.g. `--raft-election-timeout`) (https://github.com/microsoft/CCF/pull/559).

The `cchost`, `libluagenericenc.so`, `keygenerator` and `memberclient` are also attached to this release to start a CCF network with lua application.
Note that `libluagenericenc.so` should be signed before being deployed by CCF (see https://microsoft.github.io/CCF/developers/build_app.html#standalone-signing).

## [0.4]

In this preview release, it is possible to run CCF with the PBFT consensus algorithm, albeit with significant limitations.

The evercrypt submodule has been removed, the code is instead imported, to make release tarballs easier to use.

## [0.3]

This pre-release implements the genesis model described in the TR, with a distinct service opening phase. See https://microsoft.github.io/CCF/start_network.html for details.

Some discrepancies with the TR remain, and are being tracked under https://github.com/microsoft/CCF/milestone/2

## 0.2

Initial pre-release

[3.0.0-dev6]: https://github.com/microsoft/CCF/releases/tag/ccf-3.0.0-dev6
[3.0.0-dev5]: https://github.com/microsoft/CCF/releases/tag/ccf-3.0.0-dev5
[3.0.0-dev4]: https://github.com/microsoft/CCF/releases/tag/ccf-3.0.0-dev4
[3.0.0-dev3]: https://github.com/microsoft/CCF/releases/tag/ccf-3.0.0-dev3
[3.0.0-dev2]: https://github.com/microsoft/CCF/releases/tag/ccf-3.0.0-dev2
[3.0.0-dev1]: https://github.com/microsoft/CCF/releases/tag/ccf-3.0.0-dev1
[3.0.0-dev0]: https://github.com/microsoft/CCF/releases/tag/ccf-3.0.0-dev0
[2.0.0]: https://github.com/microsoft/CCF/releases/tag/ccf-2.0.0
[2.0.0-rc9]: https://github.com/microsoft/CCF/releases/tag/ccf-2.0.0-rc9
[2.0.0-rc8]: https://github.com/microsoft/CCF/releases/tag/ccf-2.0.0-rc8
[2.0.0-rc7]: https://github.com/microsoft/CCF/releases/tag/ccf-2.0.0-rc7
[2.0.0-rc6]: https://github.com/microsoft/CCF/releases/tag/ccf-2.0.0-rc6
[2.0.0-rc5]: https://github.com/microsoft/CCF/releases/tag/ccf-2.0.0-rc5
[2.0.0-rc4]: https://github.com/microsoft/CCF/releases/tag/ccf-2.0.0-rc4
[2.0.0-rc3]: https://github.com/microsoft/CCF/releases/tag/ccf-2.0.0-rc3
[2.0.0-rc2]: https://github.com/microsoft/CCF/releases/tag/ccf-2.0.0-rc2
[2.0.0-rc1]: https://github.com/microsoft/CCF/releases/tag/ccf-2.0.0-rc1
[2.0.0-rc0]: https://github.com/microsoft/CCF/releases/tag/ccf-2.0.0-rc0
[2.0.0-dev8]: https://github.com/microsoft/CCF/releases/tag/ccf-2.0.0-dev8
[2.0.0-dev7]: https://github.com/microsoft/CCF/releases/tag/ccf-2.0.0-dev7
[2.0.0-dev6]: https://github.com/microsoft/CCF/releases/tag/ccf-2.0.0-dev6
[2.0.0-dev5]: https://github.com/microsoft/CCF/releases/tag/ccf-2.0.0-dev5
[2.0.0-dev4]: https://github.com/microsoft/CCF/releases/tag/ccf-2.0.0-dev4
[2.0.0-dev3]: https://github.com/microsoft/CCF/releases/tag/ccf-2.0.0-dev3
[2.0.0-dev2]: https://github.com/microsoft/CCF/releases/tag/ccf-2.0.0-dev2
[2.0.0-dev1]: https://github.com/microsoft/CCF/releases/tag/ccf-2.0.0-dev1
[2.0.0-dev0]: https://github.com/microsoft/CCF/releases/tag/ccf-2.0.0-dev0
[1.0.4]: https://github.com/microsoft/CCF/releases/tag/ccf-1.0.4
[1.0.3]: https://github.com/microsoft/CCF/releases/tag/ccf-1.0.3
[1.0.2]: https://github.com/microsoft/CCF/releases/tag/ccf-1.0.2
[1.0.1]: https://github.com/microsoft/CCF/releases/tag/ccf-1.0.1
[1.0.0]: https://github.com/microsoft/CCF/releases/tag/ccf-1.0.0
[1.0.0-rc3]: https://github.com/microsoft/CCF/releases/tag/ccf-1.0.0-rc3
[1.0.0-rc2]: https://github.com/microsoft/CCF/releases/tag/ccf-1.0.0-rc2
[1.0.0-rc1]: https://github.com/microsoft/CCF/releases/tag/ccf-1.0.0-rc1
[0.99.4]: https://github.com/microsoft/CCF/releases/tag/ccf-0.99.4
[0.99.3]: https://github.com/microsoft/CCF/releases/tag/ccf-0.99.3
[0.99.2]: https://github.com/microsoft/CCF/releases/tag/ccf-0.99.2
[0.99.1]: https://github.com/microsoft/CCF/releases/tag/ccf-0.99.1
[0.99.0]: https://github.com/microsoft/CCF/releases/tag/ccf-0.99.0
[0.19.3]: https://github.com/microsoft/CCF/releases/tag/ccf-0.19.3
[0.19.2]: https://github.com/microsoft/CCF/releases/tag/ccf-0.19.2
[0.19.1]: https://github.com/microsoft/CCF/releases/tag/ccf-0.19.1
[0.19.0]: https://github.com/microsoft/CCF/releases/tag/ccf-0.19.0
[0.18.5]: https://github.com/microsoft/CCF/releases/tag/ccf-0.18.5
[0.18.4]: https://github.com/microsoft/CCF/releases/tag/ccf-0.18.4
[0.18.3]: https://github.com/microsoft/CCF/releases/tag/ccf-0.18.3
[0.18.2]: https://github.com/microsoft/CCF/releases/tag/ccf-0.18.2
[0.18.1]: https://github.com/microsoft/CCF/releases/tag/ccf-0.18.1
[0.18.0]: https://github.com/microsoft/CCF/releases/tag/ccf-0.18.0
[0.17.2]: https://github.com/microsoft/CCF/releases/tag/ccf-0.17.2
[0.17.1]: https://github.com/microsoft/CCF/releases/tag/ccf-0.17.1
[0.17.0]: https://github.com/microsoft/CCF/releases/tag/ccf-0.17.0
[0.16.3]: https://github.com/microsoft/CCF/releases/tag/ccf-0.16.3
[0.16.2]: https://github.com/microsoft/CCF/releases/tag/ccf-0.16.2
[0.16.1]: https://github.com/microsoft/CCF/releases/tag/ccf-0.16.1
[0.16.0]: https://github.com/microsoft/CCF/releases/tag/ccf-0.16.0
[0.15.2]: https://github.com/microsoft/CCF/releases/tag/ccf-0.15.2
[0.15.1]: https://github.com/microsoft/CCF/releases/tag/ccf-0.15.1
[0.15.0]: https://github.com/microsoft/CCF/releases/tag/ccf-0.15.0
[0.14.3]: https://github.com/microsoft/CCF/releases/tag/ccf-0.14.3
[0.14.2]: https://github.com/microsoft/CCF/releases/tag/ccf-0.14.2
[0.14.1]: https://github.com/microsoft/CCF/releases/tag/ccf-0.14.1
[0.14.0]: https://github.com/microsoft/CCF/releases/tag/ccf-0.14.0
[0.13.4]: https://github.com/microsoft/CCF/releases/tag/ccf-0.13.4
[0.13.3]: https://github.com/microsoft/CCF/releases/tag/ccf-0.13.3
[0.13.2]: https://github.com/microsoft/CCF/releases/tag/ccf-0.13.2
[0.13.1]: https://github.com/microsoft/CCF/releases/tag/ccf-0.13.1
[0.13.0]: https://github.com/microsoft/CCF/releases/tag/ccf-0.13.0
[0.12.2]: https://github.com/microsoft/CCF/releases/tag/ccf-0.12.2
[0.12.1]: https://github.com/microsoft/CCF/releases/tag/ccf-0.12.1
[0.12.0]: https://github.com/microsoft/CCF/releases/tag/ccf-0.12.0
[0.11.7]: https://github.com/microsoft/CCF/releases/tag/ccf-0.11.7
[0.11.4]: https://github.com/microsoft/CCF/releases/tag/ccf-0.11.4
[0.11.1]: https://github.com/microsoft/CCF/releases/tag/ccf-0.11.1
[0.11]: https://github.com/microsoft/CCF/releases/tag/0.11
[0.10]: https://github.com/microsoft/CCF/releases/tag/v0.10
[0.9.3]: https://github.com/microsoft/CCF/releases/tag/v0.9.3
[0.9.2]: https://github.com/microsoft/CCF/releases/tag/v0.9.2
[0.9.1]: https://github.com/microsoft/CCF/releases/tag/v0.9.1
[0.9]: https://github.com/microsoft/CCF/releases/tag/v0.9
[0.8.2]: https://github.com/microsoft/CCF/releases/tag/v0.8.2
[0.8.1]: https://github.com/microsoft/CCF/releases/tag/v0.8.1
[0.8]: https://github.com/microsoft/CCF/releases/tag/v0.8
[0.7.1]: https://github.com/microsoft/CCF/releases/tag/v0.7.1
[0.7]: https://github.com/microsoft/CCF/releases/tag/v0.7
[0.6]: https://github.com/microsoft/CCF/releases/tag/v0.6
[0.5]: https://github.com/microsoft/CCF/releases/tag/v0.5
[0.4]: https://github.com/microsoft/CCF/releases/tag/v0.4
[0.3]: https://github.com/microsoft/CCF/releases/tag/v0.3
[2.0.0-rc8]: https://github.com/microsoft/CCF/releases/tag/ccf-2.0.0-rc8
[unreleased]: https://github.com/microsoft/CCF/releases/tag/ccf-Unreleased
[3.0.0-dev4]: https://github.com/microsoft/CCF/releases/tag/ccf-3.0.0-dev4
[3.0.0-dev6]: https://github.com/microsoft/CCF/releases/tag/ccf-3.0.0-dev6
[3.0.0-dev7]: https://github.com/microsoft/CCF/releases/tag/ccf-3.0.0-dev7
[3.0.0-rc0]: https://github.com/microsoft/CCF/releases/tag/ccf-3.0.0-rc0
[3.0.0-rc2]: https://github.com/microsoft/CCF/releases/tag/ccf-3.0.0-rc2
[5.0.0]: https://github.com/microsoft/CCF/releases/tag/ccf-5.0.0
[7.0.0-dev0]: https://github.com/microsoft/CCF/releases/tag/ccf-7.0.0-dev0<|MERGE_RESOLUTION|>--- conflicted
+++ resolved
@@ -11,14 +11,11 @@
 
 ### Changed
 
-<<<<<<< HEAD
+- When the `fetch_recent_snapshot` behaviour is enabled by the node config, the Joiner will now prefer the peer's snapshot over _any_ local snapshot, regardless of version (#7314).
 - Crypto interface for RSA and EC keys (#7425)
   - `ccf::crypto::PublicKey` becomes `ccf::crypto::ECPublicKey`
   - `ccf::crypto::KeyPair` becomes `ccf::crypto::ECKeyPair`
   - An error-prone inheritance between the aforementioned has been removed, `ccf::crypto::KeyVariant` to be used for handling different keys explicitly.
-=======
-- When the `fetch_recent_snapshot` behaviour is enabled by the node config, the Joiner will now prefer the peer's snapshot over _any_ local snapshot, regardless of version (#7314).
->>>>>>> 516fcaac
 
 ### Removed
 
@@ -1827,6 +1824,7 @@
 #### Certificate(s) Validity Period
 
 - Nodes certificates validity period is no longer hardcoded and must instead be set by operators and renewed by members (#2924):
+
   - The new `node_certificate.initial_validity_days` (defaults to 1 day) configuration entry lets operators set the initial validity period for the node certificate (valid from the current system time).
   - The new `command.start.service_configuration.maximum_node_certificate_validity_days` (defaults to 365 days) configuration entry sets the maximum validity period allowed for node certificates.
   - The new `set_node_certificate_validity` proposal action allows members to renew a node certificate (or `set_all_nodes_certificate_validity` equivalent action to renew _all_ trusted nodes certificates).
@@ -2112,6 +2110,7 @@
 #### Certificate(s) Validity Period
 
 - Nodes certificates validity period is no longer hardcoded and must instead be set by operators and renewed by members (#2924):
+
   - The new `node_certificate.initial_validity_days` (defaults to 1 day) configuration entry lets operators set the initial validity period for the node certificate (valid from the current system time).
   - The new `command.start.service_configuration.maximum_node_certificate_validity_days` (defaults to 365 days) configuration entry sets the maximum validity period allowed for node certificates.
   - The new `set_node_certificate_validity` proposal action allows members to renew a node certificate (or `set_all_nodes_certificate_validity` equivalent action to renew _all_ trusted nodes certificates).
@@ -2859,14 +2858,17 @@
 ### Added
 
 - Experimental
+
   - New CCF nodes can now join from a [snapshot](https://microsoft.github.io/CCF/ccf-0.13.0/operators/start_network.html#resuming-from-existing-snapshot) (#1500, #1532)
   - New KV maps can now be created dynamically in a transaction (#1507, #1528)
 
 - CLI
+
   - Subject Name and Subject Alternative Names for the node certificates can now be passed to cchost using the --sn and --san CLI switches (#1537)
   - Signature and ledger splitting [flags](https://microsoft.github.io/CCF/ccf-0.13.0/operators/start_network.html#signature-interval) have been renamed more accurately (#1534)
 
 - Governance
+
   - `user_data` can be set at user creation, as well as later (#1488)
 
 - Javascript
