--- conflicted
+++ resolved
@@ -9,11 +9,8 @@
 
 ### Fixed
 
-<<<<<<< HEAD
+- Fixed an issue where new node started without a snapshot would be able to join from a node that started with a snapshot (#3573).
 - Fixed consensus issue where a node would grant its vote even though it already knew about the current primary (#3810).
-=======
-- Fixed an issue where new node started without a snapshot would be able to join from a node that started with a snapshot (#3573).
->>>>>>> e8ddc0f2
 
 ## [2.0.0-rc8]
 
