# Changelog

All notable changes to this project will be documented in this file.

The format is based on [Keep a Changelog](http://keepachangelog.com/en/1.0.0/)
and this project adheres to [Semantic Versioning](http://semver.org/spec/v2.0.0.html).

<<<<<<< HEAD
## Unreleased

### Added

- Added a `ccfapp.checkedJson` converter to the CCF TypeScript package, which will raise errors when given objects which cannot be roundtrip-converted through JSON (currently `Map` and `Date`). There is a slight cost to checking this on each instance during `encode`, so the behaviour is opt-in (not directly replacing `ccfapp.json`), but it is recommended that most tables update to use this converter.
=======
## [5.0.0-dev14]

[5.0.0-dev14]: https://github.com/microsoft/CCF/releases/tag/ccf-5.0.0-dev14

### Removed

- The `scurl.sh` script has been removed. With #5137 removing support for HTTP signed requests, it is no longer needed.
>>>>>>> 3a6dd6a5

## [5.0.0-dev13]

[5.0.0-dev13]: https://github.com/microsoft/CCF/releases/tag/ccf-5.0.0-dev13

### Fixed

- Improvements to the Raft implementation, to retain commit safety and liveness despite message loss (#6016).

### Added

- Added 2 new log lines which may be helpful diagnostics in production deployments, both including a new `[rollback]` tag.
  - `[rollback] ... Dropping conflicting branch` may be emitted after network partitions, and indicates that some `Pending` (non-committed) transactions have been lost. This is expected, but worth investigating if it occurs regularly - it is a sign of elections impacting service availability.
  - `[rollback] ... Ignoring conflicting AppendEntries` could also be emitted after a network partition, but **should be reported to the CCF development team**. It is a sign of an unexpected execution path, which could lead to loss of liveness (inability to advance commit).

## [5.0.0-dev12]

[5.0.0-dev12]: https://github.com/microsoft/CCF/releases/tag/ccf-5.0.0-dev12

### Added

- There is now a `contains_globally_committed(k)` method on `kv::Set<K>`, with the same semantics as `get_globally_committed(k)` on `kv::Map<K, V>` (#5928).

### Changed

- JS endpoints marked as `"mode": "readonly"` are prevented from writing to the KV. Attempting to call `map.set(k, v)`, `map.delete(k)`, or `map.clear()` on any KV table in such an endpoint will now result in an error being thrown (#5921).

### Fixed

- Nodes are now more robust to unexpected traffic on node-to-node ports (#5889).
- Added a GET /node/backup endpoint, returning 200 when backup and 404 when not, for load balancers to use (#5789).

## [5.0.0-dev11]

[5.0.0-dev11]: https://github.com/microsoft/CCF/releases/tag/ccf-5.0.0-dev11

### Removed

- `ccf::historical::adapter_v2` is removed, replaced by `ccf::historical::adapter_v3` first introduced in 2.0.0.
- `ccf::EnclaveAttestationProvider` has been removed. It is replaced by `ccf::AttestationProvider`
- The `attestation.environment.security_context_directory` configuration entry and `--snp-security-context-dir-var` CLI option have been removed. SNP collateral must now be provided through the `snp_security_policy_file`, `snp_uvm_endorsements_file` and `snp_endorsement_servers` configuration values. See [documentation](https://microsoft.github.io/CCF/main/operations/platforms/snp.html) for details and platform-specific configuration samples.

## [5.0.0-dev10]

[5.0.0-dev10]: https://github.com/microsoft/CCF/releases/tag/ccf-5.0.0-dev10

- The `url` field in `snp_endorsements_servers` can now contain environment variables that will be resolved at startup, such as "$Fabric_NodeIPOrFQDN:2377" (#5862).
- Add a new `snp_security_policy_file` configuration value under `attestation`, superseding the lookup from `$UVM_SECURITY_CONTEXT_DIR`. The value can contain environment variables, for example: `"snp_security_policy_file": "$UVM_SECURITY_CONTEXT_DIR/security-policy-base64"`.
- Add a new `snp_uvm_endorsements_file` configuration value under `attestation`, superseding the lookup from `$UVM_SECURITY_CONTEXT_DIR`. The value can contain environment variables, for example: `"snp_uvm_endorsements_file": "$UVM_SECURITY_CONTEXT_DIR/reference-info-base64"`. This value can come from an untrusted location, like `snp_security_policy_file` and AMD endorsements (fetched from `snp_endorsements_servers`), because the CCF code contains pre-defined roots of trust.

## [5.0.0-dev9]

[5.0.0-dev9]: https://github.com/microsoft/CCF/releases/tag/ccf-5.0.0-dev9

- `snp_endorsements_servers` now supports a `THIM` type, which is the recommended value when running in [Confidential AKS preview](https://learn.microsoft.com/en-us/azure/aks/confidential-containers-overview).

## [5.0.0-dev8]

[5.0.0-dev8]: https://github.com/microsoft/CCF/releases/tag/ccf-5.0.0-dev8

- `ccf.crypto.generateEddsaKeyPair`, `pubEddsaPemToJwk` and `eddsaPemToJwk` now support `x25519` as well as `curve25519` (#5846).
- `POST /recovery/members/{memberId}:recover` is now authenticated by COSE Sign1, making it consistent with the other `POST` endpoints in governance, and avoiding a potential denial of service where un-authenticated and un-authorised clients could submit invalid shares repeatedly. The `submit_recovery_share.sh` script has been amended accordingly, and now takes a `--member-id-privk` and `--member-id-cert` (#5821).
- CCF can now fetch SEV-SNP attestations from kernel 6.0 and above (#5848).

## [5.0.0-dev7]

[5.0.0-dev7]: https://github.com/microsoft/CCF/releases/tag/ccf-5.0.0-dev7

- `POST /recovery/members/{memberId}:recover` is now authenticated by COSE Sign1, making it consistent with the other `POST` endpoints in governance, and avoiding a potential denial of service where un-authenticated and un-authorised clients could submit invalid shares repeatedly. The `submit_recovery_share.sh` script has been amended accordingly, and now takes a `--member-id-privk` and `--member-id-cert` (#5821).

## [5.0.0-dev6]

[5.0.0-dev6]: https://github.com/microsoft/CCF/releases/tag/ccf-5.0.0-dev6

- Lifted parser size limits on forwarded request from default values to more permissive ones. Note that the limits set out on the interface of the inbound node still apply (#5803).
- [ccf.crypto.unwrapKey()](https://microsoft.github.io/CCF/main/js/ccf-app/functions/crypto.unwrapKey.html) has been added to the JS API (#5792).

## [5.0.0-dev5]

[5.0.0-dev5]: https://github.com/microsoft/CCF/releases/tag/ccf-5.0.0-dev5

- In governance contexts, JS runtimes now only use runtime limits from the [public:ccf.gov.js_runtime_options map](https://microsoft.github.io/CCF/main/audit/builtin_maps.html#js-runtime-options) if they are strictly higher than the defaults (#5730).
- Fixed an issue where a JS runtime limit could be hit out of user code execution, leading to an incorrectly constructed JS runtime or a crash (#5730).
- Added a GET /node/primary endpoint, returning 200 when primary and 404 when not, for load balancers to use (#5789).

## [5.0.0-dev4]

[5.0.0-dev4]: https://github.com/microsoft/CCF/releases/tag/ccf-5.0.0-dev4

- Fix for JS execution behaviour when reusing interpreters. Storing KV handles on the global state may lead to unsafe accesses. Work around that by lazily requesting handles in the TypedKvMap for TypeScript apps.
- On retirement, nodes that are primary now request that their most likely successor triggers and instant election, without waiting for a timeout. This speeds up some reconfigurations, particularly code updates since they result in all the nodes being replaced. (#5697)

## [5.0.0-dev3]

[5.0.0-dev3]: https://github.com/microsoft/CCF/releases/tag/ccf-5.0.0-dev3

- Added a `consensus.max_uncommitted_tx_count` configuration option, which specifies the maximum number of transactions that can be pending on the primary. When that threshold is exceeded, a `503 Service Unavailable` is temporarily returned on all but the `/node/*` paths (#5692).
- A new versioned governance API is now available, with the `api-version=2023-06-01-preview` query parameter. This will fully replace the previous governance endpoints, which will be removed in a future release. A guide to aid in upgrading from the previous API is available [here](https://microsoft.github.io/CCF/main/governance/gov_api_schemas/upgrading_from_classic.html)

## [5.0.0-dev2]

[5.0.0-dev2]: https://github.com/microsoft/CCF/releases/tag/ccf-5.0.0-dev2

- Updated `llhttp` from `6.0.9` to `9.0.1`.
- Updated `fmt` library from `9.1.0` to `10.1.1`.
- Updated QCBOR from `1.1` to `1.2`.
- Updated `nghttp2` from `1.51.0` to `1.55.1`.
- Converted SNP attestation UVM endorsements from integer to arbitrary string.
- Updated Intel SGX PSW from 2.17 to 2.20 (#5616)
- Path to the enclave file should now be passed as `--enclave-file` CLI argument to `cchost`, rather than `enclave.file` entry within configuration file. A potential SNP security context directory environment variable override, where desired, should now be passed as `--snp-security-context-dir-var` CLI argument to `cchost`, rather than `attestation.environment.security_context_directory` entry within configuration file. This is to ensure that these values are attested on Confidential Containers/SNP, even if the configuration itself is provided from un-attested storage, such as an external mount. The configuration entries are deprecated, and will be removed in a future release.
- Added `ccf.SnpAttestation.verifySnpAttestation()` endpoint for TypeScript apps. (#5653)
- Secret sharing used for ledger recovery now relies on a much simpler implementation that requires no external dependencies. Note that while the code still accepts shares generated by the old code for now, it only generates shares with the new implementation. As a result, a DR attempt that would downgrade the code to a version that pre-dates this change, after having previously picked it up, would not succeed if a reshare had already taken place (#5655).

## [5.0.0-dev1]

[5.0.0-dev1]: https://github.com/microsoft/CCF/releases/tag/ccf-5.0.0-dev1

- Added support for reusing JS interpreters, persisting global state. See [docs](https://microsoft.github.io/CCF/main/build_apps/js_app_bundle.html#reusing-interpreters) for more detail.

## [5.0.0-dev0]

[5.0.0-dev0]: https://github.com/microsoft/CCF/releases/tag/ccf-5.0.0-dev0

- Add HMAC support to JS API. Call with `ccf.crypto.sign({"name": "HMAC", "hash": "SHA-256"}, key, data)`.
- Add `/node/ready/app` and `/node/ready/gov` endpoints for the use of load balancers wanting to check if a node is ready to accept application or governance transactions. See [Operator RPC API](https://microsoft.github.io/CCF/main/operations/operator_rpc_api.html) for details.
- SGX builds now use OpenSSL 3.1.1 inside the enclave by default (#5481).
- JWT verifiers are now automatically cached, for increased performance (#5575).
- `GET /api/metrics` now correctly returns templated endpoint paths (#5539).
- Fix TLS bug that could cause TLS handshakes to fail (#5482).

## [4.0.7]

[4.0.7]: https://github.com/microsoft/CCF/releases/tag/ccf-4.0.7

- Expose COSESign1 `content` for `user_cose_sign1` authenticated endpoints in JavaScript/TypeScript apps (#5465).

## [4.0.6]

[4.0.6]: https://github.com/microsoft/CCF/releases/tag/ccf-4.0.6

- Updated Open Enclave to [0.19.3](https://github.com/openenclave/openenclave/releases/tag/v0.19.3).

## [4.0.5]

[4.0.5]: https://github.com/microsoft/CCF/releases/tag/ccf-4.0.5

- Debug logging is now available in non-SGX builds by default, and controlled by a run-time CLI argument (`--enclave-log-level`). On SGX this remains a build-time decision (#5375).
- Supporting intermediate cert chain included in TLS handshake, where previously only server leaf certificate was present (#5453).
- Added `getVersionOfPreviousWrite` to TypeScript `TypedKvMap` interface (#5451).

## [4.0.4]

[4.0.4]: https://github.com/microsoft/CCF/releases/tag/ccf-4.0.4

- Added TypeScript interfaces `UserCOSESign1AuthnIdentity` and `MemberCOSESign1AuthnIdentity`, to be used with `user_cose_sign1` and `member_cose_sign1` authentication policies.

## [4.0.3]

[4.0.3]: https://github.com/microsoft/CCF/releases/tag/ccf-4.0.3

- User can now pass a `--config-timeout` option to `cchost` on startup. For example, a user wanting to start a `cchost` that may need to wait up 10 seconds for a valid config to appear under `/cfg/path` can invoke `./cchost --config-timeout 10s --config /path/cfg`.
- If a pid file path is configured, `cchost` will no longer start if a file is present at that path.

## [4.0.2]

[4.0.2]: https://github.com/microsoft/CCF/releases/tag/ccf-4.0.2

- Added `ccf::UserCOSESign1AuthnPolicy` (C++) and `user_cose_sign1` (JavaScript) authentication policies.

## [4.0.1]

[4.0.1]: https://github.com/microsoft/CCF/releases/tag/ccf-4.0.1

- The `set_js_runtime_options` action now accepts `return_exception_details` and `log_exception_details` boolean options, which set the corresponding keys in the `public:ccf.gov.js_runtime_options` KV map. When enabled, a stack trace is respectively returned to the caller, and emitted to the log, on uncaught JS exceptions in application code.

## Changed

- For security reasons, OpenSSL `>=1.1.1f` must be first installed on the system (Ubuntu) before installing the CCF Debian package (#5227).

## Added

- Added `ccf::historical::populate_service_endorsements` to public C++ API, allowing custom historical endpoints to do the same work as adapters.

## [4.0.0]

In order to upgrade an existing 3.x service to 4.x, CCF must be on the latest 3.x version (at least 3.0.10). For more information, see [our documentation](https://microsoft.github.io/CCF/main/operations/code_upgrade.html)

[4.0.0]: https://github.com/microsoft/CCF/releases/tag/ccf-4.0.0

### Developer API

#### C++

- When starting a host subprocess, applications may now pass data to its standard input. Additionally, the process' output is captured and logged by CCF (#5056).
- Add new constructors to cryptography C++ API to generate EC/RSA/EdDSA keys from Json Web Key (#4876).
- Added `BaseEndpointRegistry::get_view_history_v1` function to get the view history since a given revision (#4580)
- Renamed `ccf::CodeDigest` to `ccf:pal::PlatformAttestationMeasurement` and `get_code_id()` to `get_measurement()` (#5063).
- `ccf::RpcContext::set_response()` has been renamed to `ccf::RpcContext::set_response_json()` (#4813).

#### JavaScript

- Added logging of JS execution time for all requests. This can be disabled in confidential scenarios with the new `ccf.enableMetricsLogging` function in the JS API. After calling `ccf.enableMetricsLogging(false)`, this logging will not be emitted.
- Added `ccf.enableUntrustedDateTime` to JS API. After calling `ccf.enableUntrustedDateTime(true)`, the `Date` global object will use the untrusted host time to retrieve the current time.
- Add new `ccf.crypto.jwkToPem`, `ccf.crypto.pubJwkToPem`, `ccf.crypto.rsaJwkToPem`, `ccf.crypto.pubRsaJwkToPem`, `ccf.crypto.eddsaJwkToPem`, `ccf.crypto.pubEddsaJwkToPem` to JavaScript/TypesScript API to convert EC/RSA/EdDSA keys from PEM to Json Web Key (#4876).
- `ccf.crypto.sign()` previously returned DER-encoded ECDSA signatures and now returns IEEE P1363 encoded signatures, aligning with the behavior of the Web Crypto API and `ccf.crypto.verifySignature()` (#4829).
- Increased default NumHeapPages (heap size) for js_generic from 131072 (500MB) to 524288 (2GB).

---

### Governance

- The `submit_recovery_share.sh` script now takes a `--cert` argument.
- Added missing `ccf.gov.msg.type` value `encrypted_recovery_share` to `ccf_cose_sign1*` scripts.
- Proposals authenticated with COSE Sign1 must now contain a `ccf.gov.msg.created_at` header parameter, set to a positive integer number of seconds since epoch. This timestamp is used to detect potential proposal replay. The `ccf_cose_sign1*` scripts have been updated accordingly and require a `--ccf-gov-msg-created_at`.
- The [ccf Python package](https://pypi.org/project/ccf/) now includes a `ccf_cose_sign1` CLI tool, to facilitate the creation of [COSE Sign1](https://www.rfc-editor.org/rfc/rfc8152#page-18) requests for governance purposes. It also includes `ccf_cose_sign1_prepare` and `ccf_cose_sign1_finish` CLI tools, to facilitate the creation of [COSE Sign1](https://www.rfc-editor.org/rfc/rfc8152#page-18) requests for governance purposes, signed with external key management systems such as AKV. See [documentation](https://microsoft.github.io/CCF/main/governance/hsm_keys.html#cose-signing) for details.

---

### Operations

- `ignore_first_sigterm` config option. When set, will cause a node to ignore the first `SIGTERM` it receives, but the `/node/state` endpoint expose `"stop_notice": true`. A second `SIGTERM` will cause the process to shut down as normal. This can be useful in orchestration settings where nodes receive unsollicited signals that the operator wishes to react to.
- Endorsement certificates for SEV-SNP attestation report can now be retrieved via an environment variable, as specified by `attestation.environment.report_endorsements` configuration entry (#4940).
- Additional logging of historical query flow in `UNSAFE` builds.
- `enclave.type` configuration entry now only supports `Debug` or `Release`. Trusted Execution Environment platform should be specified via new `enclave.platform` configuration entry (`SGX`, `SNP` or `Virtual`) (#4569).
- `consensus.type` has been removed from cchost configuration.
- Nodes running in confidential ACI (SEV-SNP) can now read the security context from a directory, as specified by `attestation.environment.security_context_directory` configuration entry (#5175).
- SEV-SNP ACI: Remove support for reading security policy, report and UVM endorsements from environment variables. The `environment.security_context_directory` environment variable should be set instead (#5217).
- Added a `[gov]` tag to logs emitted during governance operations. All logging from the constitution will have this tag added, and all error responses from `/gov` endpoints will now be logged with this tag.
- Improved ledger durability when a node joins from an old snapshot (#5151).
- Removed experimental 2tx reconfiguration mode, and the associated "reconfiguration_type" config option (#5179).

---

### Client API

- `GET /gov/recovery_share` is deprecated in favour of the unauthenticated `GET /gov/encrypted_recovery_share/{member_id}`.
- New `/node/index/strategies` endpoint, which will list all indexing strategies currently installed alongside a description of how far each has progressed.
- Added `view_history` and `view_history_since` query parameters to `/app/commit` endpoint for retrieving the full view history and the view history since a certain view (#4580)
- `/gov/members` endpoint is deprecated. It is replaced by `/gov/kv/members/certs`, `/gov/kv/members/encryption_public_keys`, `/gov/kv/members/info`.
- `/gov/code` endpoint is deprecated. It is replaced by `/gov/kv/nodes/code_ids`.
- `/gov/jwt_keys/all` endpoint is deprecated. It is replaced by `/gov/kv/jwt/public_signing_keys`, `/gov/kv/jwt/public_signing_key_issue`, and `/gov/kv/jwt/issuers`
- The built-in authentication policies for JWTs and certs will now enforce expiry times, based on the current time received from the host. JWTs must contain "nbf" and "exp" claims, and if those are outside the current time then the request will get an authentication error (#4786).
- `TCP_NODELAY` is now set for all incoming and outgoing TCP connections (#4717).
- Builtin governance tables now have endpoints for accessing their content directly from the KV, under `/gov/kv`. For instance, `/gov/kv/constitution` will read the current constitution.
- Support for HTTP request signing has been removed (#5137). Governance requests must use COSE Sign1 signing instead, see [documentation](https://microsoft.github.io/CCF/main/use_apps/issue_commands.html#cose-sign1) for details.

---

### Dependencies

- Updated Clang version requirement to >= 11 in cmake.
- Updated Open Enclave to [0.19.0 final](https://github.com/openenclave/openenclave/releases/tag/v0.19.0).
- Upgraded t_cose from [v1.1 to v1.1.1](https://github.com/laurencelundblade/t_cose/compare/v1.1...v1.1.1). v1.1.1 can optionally allow unknown critical header parameters in COSE_Sign1 envelopes which is desirable for CCF C++ applications.
- Updated snmalloc to 0.6.0. This may result in a slight increase in the reported memory usage (~2MB), with improved latency for small memory allocations, especially in multi-threaded scenarios (#5165).
- Update to `clang-11` for SGX builds (#5165).

---

### Bug Fixes

- Historical query system will re-request entries if the host fails to provide them within a fixed time.
- Node-to-node channels no longer check certificate expiry times. This previously caused "Peer certificate verification failed" error messages when node or service certs expired. (#4733)
- `node_data_json_file` configuration option is now correctly applied in `Start` and `Recover` modes (#4761).
- Session consistency is now provided even across elections. If session consistency would be broken, the inconsistent request will return an error and the TLS session will be terminated.
- Fixed issue where invalid snapshots could be generated depending on the pattern of additions/removals of keys in a given key-value map (#4730).
- Fix issue with large snapshots that may cause node crash on startup (join/recover) if configured stack size was too low (#4566).

## [4.0.0-rc2]

[4.0.0-rc2]: https://github.com/microsoft/CCF/releases/tag/ccf-4.0.0-rc2

### Added

- Nodes running in confidential ACI (SEV-SNP) can now read the security context from a directory, as specified by `attestation.environment.security_context_directory` configuration entry (#5175).

### Changed

- Updated Open Enclave to 0.19.0 (#5165).
- Updated snmalloc to 0.6.0. This may result in a slight increase in the reported memory usage (~2MB), with improved latency for small memory allocations, especially in multi-threaded scenarios (#5165).
- Update to `clang-11` for SGX builds (#5165).

### Removed

- Support for HTTP request signing has been removed (#5137). Governance requests must use COSE Sign1 signing instead, see [documentation](https://microsoft.github.io/CCF/main/use_apps/issue_commands.html#cose-sign1) for details.
- Removed experimental 2tx reconfiguration mode, and the associated "reconfiguration_type" config option (#5179).

## [4.0.0-rc1]

[4.0.0-rc1]: https://github.com/microsoft/CCF/releases/tag/ccf-4.0.0-rc1

### Changed

- Added a `[gov]` tag to logs emitted during governance operations. All logging from the constitution will have this tag added, and all error responses from `/gov` endpoints will now be logged with this tag.
- Improved ledger durability when a node joins from an old snapshot (#5151).

## [4.0.0-rc0]

In order to upgrade an existing 3.x service to 4.x, CCF must be on the latest 3.x version (at least 3.0.10). For more information, see [our documentation](https://microsoft.github.io/CCF/main/operations/code_upgrade.html)

[4.0.0-rc0]: https://github.com/microsoft/CCF/releases/tag/ccf-4.0.0-rc0

### Developer API

#### C++

- When starting a host subprocess, applications may now pass data to its standard input. Additionally, the process' output is captured and logged by CCF (#5056).
- Add new constructors to cryptography C++ API to generate EC/RSA/EdDSA keys from Json Web Key (#4876).
- Added `BaseEndpointRegistry::get_view_history_v1` function to get the view history since a given revision (#4580)
- Renamed `ccf::CodeDigest` to `ccf:pal::PlatformAttestationMeasurement` and `get_code_id()` to `get_measurement()` (#5063).
- `ccf::RpcContext::set_response()` has been renamed to `ccf::RpcContext::set_response_json()` (#4813).

#### JavaScript

- Added logging of JS execution time for all requests. This can be disabled in confidential scenarios with the new `ccf.enableMetricsLogging` function in the JS API. After calling `ccf.enableMetricsLogging(false)`, this logging will not be emitted.
- Added `ccf.enableUntrustedDateTime` to JS API. After calling `ccf.enableUntrustedDateTime(true)`, the `Date` global object will use the untrusted host time to retrieve the current time.
- Add new `ccf.crypto.jwkToPem`, `ccf.crypto.pubJwkToPem`, `ccf.crypto.rsaJwkToPem`, `ccf.crypto.pubRsaJwkToPem`, `ccf.crypto.eddsaJwkToPem`, `ccf.crypto.pubEddsaJwkToPem` to JavaScript/TypesScript API to convert EC/RSA/EdDSA keys from PEM to Json Web Key (#4876).
- `ccf.crypto.sign()` previously returned DER-encoded ECDSA signatures and now returns IEEE P1363 encoded signatures, aligning with the behavior of the Web Crypto API and `ccf.crypto.verifySignature()` (#4829).
- Increased default NumHeapPages (heap size) for js_generic from 131072 (500MB) to 524288 (2GB).

---

### Governance

- The `submit_recovery_share.sh` script now takes a `--cert` argument.
- Added missing `ccf.gov.msg.type` value `encrypted_recovery_share` to `ccf_cose_sign1*` scripts.
- Proposals authenticated with COSE Sign1 must now contain a `ccf.gov.msg.created_at` header parameter, set to a positive integer number of seconds since epoch. This timestamp is used to detect potential proposal replay. The `ccf_cose_sign1*` scripts have been updated accordingly and require a `--ccf-gov-msg-created_at`.
- The [ccf Python package](https://pypi.org/project/ccf/) now includes a `ccf_cose_sign1` CLI tool, to facilitate the creation of [COSE Sign1](https://www.rfc-editor.org/rfc/rfc8152#page-18) requests for governance purposes. It also includes `ccf_cose_sign1_prepare` and `ccf_cose_sign1_finish` CLI tools, to facilitate the creation of [COSE Sign1](https://www.rfc-editor.org/rfc/rfc8152#page-18) requests for governance purposes, signed with external key management systems such as AKV. See [documentation](https://microsoft.github.io/CCF/main/governance/hsm_keys.html#cose-signing) for details.

---

### Operations

- `ignore_first_sigterm` config option. When set, will cause a node to ignore the first `SIGTERM` it receives, but the `/node/state` endpoint expose `"stop_notice": true`. A second `SIGTERM` will cause the process to shut down as normal. This can be useful in orchestration settings where nodes receive unsollicited signals that the operator wishes to react to.
- Endorsement certificates for SEV-SNP attestation report can now be retrieved via an environment variable, as specified by `attestation.environment.report_endorsements` configuration entry (#4940).
- Additional logging of historical query flow in `UNSAFE` builds.
- `enclave.type` configuration entry now only supports `Debug` or `Release`. Trusted Execution Environment platform should be specified via new `enclave.platform` configuration entry (`SGX`, `SNP` or `Virtual`) (#4569).

---

### Client API

- `GET /gov/recovery_share` is deprecated in favour of the unauthenticated `GET /gov/encrypted_recovery_share/{member_id}`.
- New `/node/index/strategies` endpoint, which will list all indexing strategies currently installed alongside a description of how far each has progressed.
- Added `view_history` and `view_history_since` query parameters to `/app/commit` endpoint for retrieving the full view history and the view history since a certain view (#4580)
- `/gov/members` endpoint is deprecated. It is replaced by `/gov/kv/members/certs`, `/gov/kv/members/encryption_public_keys`, `/gov/kv/members/info`.
- `/gov/code` endpoint is deprecated. It is replaced by `/gov/kv/nodes/code_ids`.
- `/gov/jwt_keys/all` endpoint is deprecated. It is replaced by `/gov/kv/jwt/public_signing_keys`, `/gov/kv/jwt/public_signing_key_issue`, and `/gov/kv/jwt/issuers`
- The built-in authentication policies for JWTs and certs will now enforce expiry times, based on the current time received from the host. JWTs must contain "nbf" and "exp" claims, and if those are outside the current time then the request will get an authentication error (#4786).
- `TCP_NODELAY` is now set for all incoming and outgoing TCP connections (#4717).
- Builtin governance tables now have endpoints for accessing their content directly from the KV, under `/gov/kv`. For instance, `/gov/kv/constitution` will read the current constitution.

---

### Dependencies

- Updated Clang version requirement to >= 10 in cmake.
- Upgraded OpenEnclave to [0.18.5](https://github.com/openenclave/openenclave/releases/tag/v0.18.5).
- Upgraded t_cose from [v1.1 to v1.1.1](https://github.com/laurencelundblade/t_cose/compare/v1.1...v1.1.1). v1.1.1 can optionally allow unknown critical header parameters in COSE_Sign1 envelopes which is desirable for CCF C++ applications.

---

### Bug Fixes

- Historical query system will re-request entries if the host fails to provide them within a fixed time.
- Node-to-node channels no longer check certificate expiry times. This previously caused "Peer certificate verification failed" error messages when node or service certs expired. (#4733)
- `node_data_json_file` configuration option is now correctly applied in `Start` and `Recover` modes (#4761).
- Session consistency is now provided even across elections. If session consistency would be broken, the inconsistent request will return an error and the TLS session will be terminated.
- Fixed issue where invalid snapshots could be generated depending on the pattern of additions/removals of keys in a given key-value map (#4730).
- Fix issue with large snapshots that may cause node crash on startup (join/recover) if configured stack size was too low (#4566).

## [4.0.0-dev6]

[4.0.0-dev6]: https://github.com/microsoft/CCF/releases/tag/ccf-4.0.0-dev6

### Added

- Added logging of JS execution time for all requests. This can be disabled in confidential scenarios with the new `ccf.enableMetricsLogging` function in the JS API. After calling `ccf.enableMetricsLogging(false)`, this logging will not be emitted.

## [4.0.0-dev5]

[4.0.0-dev5]: https://github.com/microsoft/CCF/releases/tag/ccf-4.0.0-dev5

### Changed

- Additional logging of historical query flow in `UNSAFE` builds.
- Historical query system will re-request entries if the host fails to provide them within a fixed time.
- Renamed `ccf::CodeDigest` to `ccf:pal::PlatformAttestationMeasurement` and `get_code_id()` to `get_measurement()` (#5063).

### Dependencies

- Upgraded OpenEnclave to [0.18.5](https://github.com/openenclave/openenclave/releases/tag/v0.18.5).
- Upgraded t_cose from [v1.1 to v1.1.1](https://github.com/laurencelundblade/t_cose/compare/v1.1...v1.1.1). v1.1.1 can optionally allow unknown critical header parameters in COSE_Sign1 envelopes which is desirable for CCF C++ applications.

### Added

- New `/node/index/strategies` endpoint, which will list all indexing strategies currently installed alongside a description of how far each has progressed.
- When starting a host subprocess, applications may now pass data to its standard input. Additionally, the process' output is captured and logged by CCF (#5056).
- `ignore_first_sigterm` config option. When set, will cause a node to ignore the first `SIGTERM` it receives, but the `/node/state` endpoint expose `"stop_notice": true`. A second `SIGTERM` will cause the process to shut down as normal. This can be useful in orchestration settings where nodes receive unsollicited signals that the operator wishes to react to.

## [4.0.0-dev4]

[4.0.0-dev4]: https://github.com/microsoft/CCF/releases/tag/ccf-4.0.0-dev4

### Changed

- `/gov/members` endpoint is deprecated. It is replaced by `/gov/kv/members/certs`, `/gov/kv/members/encryption_public_keys`, `/gov/kv/members/info`.
- `/gov/code` endpoint is deprecated. It is replaced by `/gov/kv/nodes/code_ids`.
- `/gov/jwt_keys/all` endpoint is deprecated. It is replaced by `/gov/kv/jwt/public_signing_keys`, `/gov/kv/jwt/public_signing_key_issue`, and `/gov/kv/jwt/issuers`
- `ccf::RpcContext::set_response()` has been renamed to `ccf::RpcContext::set_response_json()` (#4813).
- The built-in authentication policies for JWTs and certs will now enforce expiry times, based on the current time received from the host. JWTs must contain "nbf" and "exp" claims, and if those are outside the current time then the request will get an authentication error (#4786).
- `ccf.crypto.sign()` previously returned DER-encoded ECDSA signatures and now returns IEEE P1363 encoded signatures, aligning with the behavior of the Web Crypto API and `ccf.crypto.verifySignature()` (#4829).
- Proposals authenticated with COSE Sign1 must now contain a `ccf.gov.msg.created_at` header parameter, set to a positive integer number of seconds since epoch. This timestamp is used to detect potential proposal replay. The `ccf_cose_sign1*` scripts have been updated accordingly and require a `--ccf-gov-msg-created_at`.
- Updated Clang version requirement to >= 10 in cmake.

### Added

- Added `ccf.enableUntrustedDateTime` to JS API. After calling `ccf.enableUntrustedDateTime(true)`, the `Date` global object will use the untrusted host time to retrieve the current time.
- Add new `ccf.crypto.jwkToPem`, `ccf.crypto.pubJwkToPem`, `ccf.crypto.rsaJwkToPem`, `ccf.crypto.pubRsaJwkToPem`, `ccf.crypto.eddsaJwkToPem`, `ccf.crypto.pubEddsaJwkToPem` to JavaScript/TypesScript API to convert EC/RSA/EdDSA keys from PEM to Json Web Key (#4876).
- Add new constructors to cryptography C++ API to generate EC/RSA/EdDSA keys from Json Web Key (#4876).
- Endorsement certificates for SEV-SNP attestation report can now be retrieved via an environment variable, as specified by `attestation.environment.report_endorsements` configuration entry (#4940).

## [4.0.0-dev3]

[4.0.0-dev3]: https://github.com/microsoft/CCF/releases/tag/ccf-4.0.0-dev3

### Fixed

- Node-to-node channels no longer check certificate expiry times. This previously caused "Peer certificate verification failed" error messages when node or service certs expired. (#4733)
- `node_data_json_file` configuration option is now correctly applied in `Start` and `Recover` modes (#4761).

### Changed

- Increased default NumHeapPages (heap size) for js_generic from 131072 (500MB) to 524288 (2GB).
- `TCP_NODELAY` is now set for all incoming and outgoing TCP connections (#4717).

## [4.0.0-dev2]

[4.0.0-dev2]: https://github.com/microsoft/CCF/releases/tag/ccf-4.0.0-dev2

### Added

- The [ccf Python package](https://pypi.org/project/ccf/) now includes a `ccf_cose_sign1` CLI tool, to facilitate the creation of [COSE Sign1](https://www.rfc-editor.org/rfc/rfc8152#page-18) requests for governance purposes. It also includes `ccf_cose_sign1_prepare` and `ccf_cose_sign1_finish` CLI tools, to facilitate the creation of [COSE Sign1](https://www.rfc-editor.org/rfc/rfc8152#page-18) requests for governance purposes, signed with external key management systems such as AKV. See [documentation](https://microsoft.github.io/CCF/main/governance/hsm_keys.html#cose-signing) for details.
- Builtin governance tables now have endpoints for accessing their content directly from the KV, under `/gov/kv`. For instance, `/gov/kv/constitution` will read the current constitution.

### Fixed

- Session consistency is now provided even across elections. If session consistency would be broken, the inconsistent request will return an error and the TLS session will be terminated.
- Fixed issue where invalid snapshots could be generated depending on the pattern of additions/removals of keys in a given key-value map (#4730).

## [4.0.0-dev0]

[4.0.0-dev0]: https://github.com/microsoft/CCF/releases/tag/ccf-4.0.0-dev0

### Added

- Added `view_history` and `view_history_since` query parameters to `/app/commit` endpoint for retrieving the full view history and the view history since a certain view (#4580)
- Added `BaseEndpointRegistry::get_view_history_v1` function to get the view history since a given revision (#4580)

### Changed

- `enclave.type` configuration entry now only supports `Debug` or `Release`. Trusted Execution Environment platform should be specified via new `enclave.platform` configuration entry (`SGX`, `SNP` or `Virtual`) (#4569).

### Fixed

- Fix issue with large snapshots that may cause node crash on startup (join/recover) if configured stack size was too low (#4566).

## [3.0.0-rc2]

### Dependencies

- Upgraded OpenEnclave to 0.18.4.

### Added

- Added new `ccf.crypto.eddsaPemToJwk`, `ccf.crypto.pubEddsaPemToJwk` to JavaScript/TypesScript API to convert EdDSA keys from PEM to JWK (#4524).

### Changed

## [3.0.0-rc1]

[3.0.0-rc1]: https://github.com/microsoft/CCF/releases/tag/ccf-3.0.0-rc1

### Added

- `sandbox.sh` now accepts a `--consensus-update-timeout-ms` to modify the `consensus.message_timeout` value in each node's configuration. This can be used to alter multi-node commit latency.
- Add `ccf.crypto.sign()` API in the JavaScript runtime (#4454).

### Changed

- CCF is now a separate CMake project and Debian package per platform (sgx, snp and virtual), rather than the same project and package with a decorated version, to prevent accidental misuse and narrow down dependencies. (#4421).
  - C++ applications should find the appropriate CCF package in CMake with `find_package("ccf_<platform>" REQUIRED)`.
  - CCF Debian packages are now installed at `/opt/ccf_<platform>` rather than `/opt/ccf`.
- We now support QuickJS runtime caps such as `max_heap_bytes`, `max_stack_bytes` and `max_execution_time_ms`. These can be set via a governance proposal. They can also be fetched via the `GET /node/js_metrics` endpoint (#4396).

## [3.0.0-rc0]

### Developer API

### C++

- Removed deprecated `set_execute_outside_consensus()` API (#3886, #3673).
- Application code should now use the `CCF_APP_*` macros rather than `LOG_*_FMT` (eg - `CCF_APP_INFO` replacing `LOG_INFO_FMT`). The new macros will add an `[app]` tag to all lines so they can be easily filtered from framework code (#4024).
- The previous logging macros (`LOG_INFO_FMT`, `LOG_DEBUG_FMT` etc) have been deprecated, and should no longer be used by application code. Replace with the `CCF_APP_*` equivalent.
- Added a new method `get_decoded_request_path_param`s that returns a map of decoded path parameters (#4126).
- New `crypto::hmac` API (#4204).
- The `ccf::RpcContext` now contains functionality for storing user data with `set_user_data` and retrieving it with `get_user_data` (#4291).
- There are now `make_endpoint_with_local_commit_handler` and `make_read_only_endpoint_with_local_commit_handler` functions to install endpoints with post local-commit logic (#4296).
- `ccf::historical::adapter`, `ccf::historical::adapter_v1`, `ccf::historical::is_tx_committed` and `ccf::historical::is_tx_committed_v1` have been removed. Application code should upgrade to `ccf::historical::adapter_v3` and `ccf::historical::is_tx_committed_v2`.
- `ccf::EnclaveAttestationProvider` is deprecated and will be removed in a future release. It should be replaced by `ccf::AttestationProvider`.
- The functions `starts_with`, `ends_with`, `remove_prefix`, and `remove_suffix`, and the type `remove_cvref` have been removed from `nonstd::`. The C++20 equivalents should be used instead.

### JavaScript

- Add `ccf.generateEcdsaKeyPair` API in the JavaScript runtime (#4271).
- Add `secp256k1` support to `ccf.crypto.generateEcdsaKeyPair()` and `ccf.crypto.verifySignature()` (#4347).
- Add `ccf.crypto.generateEddsaKeyPair()` API with `Curve25519` support in the JavaScript runtime (#4391).
- Add new `ccf.crypto.pemToJwk`, `ccf.crypto.pubPemToJwk`, `ccf.crypto.rsaPemToJwk`, `ccf.crypto.pubRsaPemToJwk` to JavaScript/TypesScript API to convert EC/RSA keys from PEM to JWK (#4359).

---

### Governance

- `set_user` action in sample constitutions correctly handles user_data (#4229).
- Governance endpoints now support [COSE Sign1](https://www.rfc-editor.org/rfc/rfc8152#page-18) input, as well as signed HTTP requests (#4392).

---

### Operations

- The node-to-node interface configuration now supports a `published_address` to enable networks with nodes running in different (virtual) subnets (#3867).
- Primary node now automatically steps down as backup (in the same view) if it has not heard back from a majority of backup nodes for an election timeout (#3685).
- New nodes automatically shutdown if the target service certificate is misconfigured (#3895).
- New per-interface configuration entries (`network.rpc_interfaces.http_configuration`) are added to let operators cap the maximum size of body, header value size and number of headers in client HTTP requests. The client session is automatically closed if the HTTP request exceeds one of these limits (#3941).
- Added new `read_only_directory` snapshots directory node configuration so that committed snapshots can be shared between nodes (#3973).
- Fixed issue with recovery of large ledger entries (#3986).
- New `GET /node/network/removable_nodes` and `DELETE /node/network/nodes/{node_id}` exposed to allow operator to decide which nodes can be safely shut down after retirement, and clear their state from the Key-Value Store.
- Fixed issue where two primary nodes could be elected if an election occurred while a reconfiguration transaction was still pending (#4018).
- New `snpinfo.sh` script (#4196).
- New `"attestation"` section in node JSON configuration to specify remote endpoint required to retrieve the endorsement certificates for SEV-SNP attestation report (#4277, #4302).

#### Release artefacts

- `ccf_unsafe` is now a separate project and package, rather than the same project and package with a decorated version, to prevent accidental misuse.
- Release assets now include variants per TEE platform: `ccf_sgx_<version>_amd64.deb`, `ccf_snp_<version>_amd64.deb` and `ccf_virtual_<version>_amd64.deb`.
- Docker images now include variants per TEE platform, identified via image tag: `:<version>-sgx`, `:<version>-snp` and `:<version>-virtual`.

---

### Auditor

- Node and service PEM certificates no longer contain a trailing null byte (#3885).

---

### Client API

- Added a `GET /node/service/previous_identity` endpoint, which can be used during a recovery to look up the identity of the service before the catastrophic failure (#3880).
- `GET /node/version` now contains an `unsafe` flag reflecting the status of the build.
- Added new recovery_count field to `GET /node/network` endpoint to track the number of disaster recovery procedures undergone by the service (#3982).
- Added new `service_data_json_file` configuration entry to `cchost` to point to free-form JSON file to set arbitrary data to service (#3997).
- Added new `current_service_create_txid` field to `GET /node/network` endpoint to indicate `TxID` at which current service was created (#3996).
- Experimental support for HTTP/2 (#4010).
- Generated OpenAPI now describes whether each endpoint is forwarded (#3935).
- When running with `curve-id` set to `secp256r1`, we now correctly support temporary ECDH keys on curve `secp256r1` for TLS 1.2 clients.
- Application-defined endpoints are now accessible with both `/app` prefix and un-prefixed, e.g. `GET /app/log/private` and `GET /log/private` (#4147).

---

### Dependencies

- Updated PSW in images to 2.16.100.
- Upgraded Open Enclave to 0.18.1 (#4023).

---

### Documentation

- The "Node Output" page has been relabelled as "Troubleshooting" in the documentation and CLI commands for troubleshooting have been added to it.

## [3.0.0-dev7]

### Added

- Added new `ccf.crypto.pemToJwk`, `ccf.crypto.pubPemToJwk`, `ccf.crypto.rsaPemToJwk`, `ccf.crypto.pubRsaPemToJwk` to JavaScript/TypesScript API to convert EC/RSA keys from PEM to JWK (#4359).

### Changed

- JavaScript crypto API (e.g. `generateAesKey` and `wrapKey`) are now included as part of the `ccf.crypto` package (#4372).

## [3.0.0-dev6]

### Added

- Experimental `ccf::MemberCOSESign1AuthnPolicy` (#3875)
- Add secp256k1 support to `ccf.crypto.generateEcdsaKeyPair()` and `ccf.crypto.verifySignature()` (#4347).

### Deprecated

- `ccf::EnclaveAttestationProvider` is deprecated and will be removed in a future release. It should be replaced by `ccf::AttestationProvider`

## [3.0.0-dev5]

### Added

- Added a new proposal action `set_js_runtime_options` that accepts `max_heap_bytes` and `max_stack_bytes` for QuickJS runtime.
- Experimental support for AMD SEV-SNP nodes (#4106, #4235)
- New "attestation" section in node JSON configuration to specify remote endpoint required to retrieve the endorsement certificates for SEV-SNP attestation report (#4277, #4302).
- The `ccf::RpcContext` now contains functionality for storing user data with `set_user_data` and retrieving it with `get_user_data` (#4291).
- There are now `make_endpoint_with_local_commit_handler` and `make_read_only_endpoint_with_local_commit_handler` functions to install endpoints with post local-commit logic (#4296).

### Changed

- The endpoint `GET /node/js_metrics` now also returns the QuickJS runtime memory options.

### Fixed

- Also install `*.inc` files for third-party dependencies (#4266).
- Add `ccf.generateEcdsaKeyPair` API in the JavaScript runtime (#4271).

### Removed

- `ccf::historical::adapter`, `ccf::historical::adapter_v1`, `ccf::historical::is_tx_committed` and `ccf::historical::is_tx_committed_v1` have been removed. Application code should upgrade to `ccf::historical::adapter_v3` and `ccf::historical::is_tx_committed_v2`.

## [3.0.0-dev4]

### Fixed

- `set_user` action in sample constitutions correctly handles `user_data` (#4229).

### Removed

- Snapshots generated by 1.x services can no longer be used to join from or recover a new service, i.e. 1.x services should first upgrade to 2.x before upgrading to 3.x when making use of existing snapshots (#4255).

## [3.0.0-dev3]

### Added

- New `snpinfo.sh` script (#4196).
- New `crypto::hmac` API (#4204).

### Changed

- Application-defined endpoints are now accessible with both `/app` prefix and un-prefixed, e.g. `GET /app/log/private` and `GET /log/private` (#4147).
- The method `EndpointRegistry::get_metrics_for_endpoint(const EndpointDefinitionPtr&)` has been replaced with `EndpointRegistry::get_metrics_for_endpoint(const std::string& method, const std::string& verb)`.

## [3.0.0-dev2]

### Dependencies

- Upgraded OpenEnclave to 0.18.2 (#4132).

### Added

- New `GET /node/network/removable_nodes` and `DELETE /node/network/nodes/{node_id}` exposed to allow operator to decide which nodes can be safely shut down after retirement, and clear their state from the Key-Value Store.
- Added a new method `get_decoded_request_path_params` that returns a map of decoded path parameters (#4126)

### Changed

- Calling `remove(K)` on a KV handle no longer returns a bool indicating if the key was previously present. This can be simulated by calling `has(K)` beforehand. This avoids introducing a read-dependency with every call to `remove()`.

### Fixed

- Fixed issue where two primary nodes could be elected if an election occurred while a reconfiguration transaction was still pending (#4018).
- When running with `--curve-id secp256r1`, we now correctly support temporary ECDH keys on curve secp256r1 for TLS 1.2 clients.

### Deprecated

- The previous logging macros (`LOG_INFO_FMT`, `LOG_DEBUG_FMT` etc) have been deprecated, and should no longer be used by application code. Replace with the `CCF_APP_*` equivalent.

## [3.0.0-dev1]

### Added

- `/node/version` now contains an `unsafe` flag reflecting the status of the build.
- New per-interface configuration entries (`network.rpc_interfaces.http_configuration`) are added to let operators cap the maximum size of body, header value size and number of headers in client HTTP requests. The client session is automatically closed if the HTTP request exceeds one of these limits (#3941).
- Added new `recovery_count` field to `GET /node/network` endpoint to track the number of disaster recovery procedures undergone by the service (#3982).
- Added new `service_data_json_file` configuration entry to `cchost` to point to free-form JSON file to set arbitrary data to service (#3997).
- Added new `current_service_create_txid` field to `GET /node/network` endpoint to indicate `TxID` at which current service was created (#3996).
- Added new `read_only_directory` snapshots directory node configuration so that committed snapshots can be shared between nodes (#3973).
- Experimental support for HTTP/2 (#4010).

### Changed

- Generated OpenAPI now describes whether each endpoint is forwarded (#3935).
- Application code should now use the `CCF_APP_*` macros rather than `LOG_*_FMT` (eg - `CCF_APP_INFO` replacing `LOG_INFO_FMT`). The new macros will add an `[app]` tag to all lines so they can be easily filtered from framework code (#4024).

### Fixed

- Fixed issue with recovery of large ledger entries (#3986).

### Documentation

- The "Node Output" page has been relabelled as "Troubleshooting" in the documentation and CLI commands for troubleshooting have been added to it.

### Dependencies

- Upgraded Open Enclave to 0.18.1 (#4023).

## [3.0.0-dev0]

### Added

- The node-to-node interface configuration now supports a `published_address` to enable networks with nodes running in different (virtual) subnets (#3867).
- Added a `GET /node/service/previous_identity` endpoint, which can be used during a recovery to look up the identity of the service before the catastrophic failure (#3880).
- Added an automatic certificate management environment (ACME) client to automatically manage TLS certificates that are globally endorsed by an external authority, e.g. Let's Encrypt (#3877).

### Changed

- Primary node now automatically steps down as backup (in the same view) if it has not heard back from a majority of backup nodes for an election timeout (#3685).
- Node and service PEM certificates no longer contain a trailing null byte (#3885).
- New nodes automatically shutdown if the target service certificate is misconfigured (#3895).
- Updated PSW in images to 2.16.100.
- `ccf_unsafe` is now a separate project and package, rather than the same project and package with a decorated version, to prevent accidental misuse.

### Removed

- Removed deprecated `set_execute_outside_consensus()` API (#3886, #3673).

## [2.0.0]

See [documentation for code upgrade 1.x to 2.0](https://microsoft.github.io/CCF/main/operations/code_upgrade_1x.html) to upgrade an existing 1.x CCF service to 2.0

### Developer API

#### C++

- CCF is now built with Clang 10. It is strongly recommended that C++ applications upgrade to Clang 10 as well.
- Raised the minimum supported CMake version for building CCF to 3.16 (#2946).
- Removed `mbedtls` as cryptography and TLS library.

- The CCF public API is now under `include/ccf`, and all application includes of framework code should use only these files.
- Private headers have been moved to `ccf/include/ccf/_private` so they cannot be accidentally included from existing paths. Any applications relying on private headers should remove this dependency, or raise an issue to request the dependency be moved to the public API. In a future release private headers will be removed entirely from the installed package.

- The `enclave::` namespace has been removed, and all types which were under it are now under `ccf::`. This will affect any apps using `enclave::RpcContext`, which should be replaced with `ccf::RpcContext` (#3664).
- The `kv::Store` type is no longer visible to application code, and is replaced by a simpler `kv::ReadOnlyStore`. This is the interface given to historical queries to access historical state and enforces read-only access, without exposing internal implementation details of the store. This should have no impact on JS apps, but C++ apps will need to replace calls to `store->current_txid()` with calls to `store->get_txid()`, and `store->create_tx()` to `store->create_read_only_tx()`.
- The C++ types used to define public governance tables are now exposed in public headers. Any C++ applications reading these tables should update their include paths (ie - `#include "service/tables/nodes.h"` => `#include "ccf/service/tables/nodes.h"`) (#3608).
- `TxReceipt::describe()` has been replaced with `ccf::describe_receipt_v2()`. Note that the previous JSON format is still available, but must be retrieved as a JSON object from `describe_receipt_v1()`. Includes of the private `node/tx_receipt.h` from C++ applications should be removed (#3610).
- The entry point for creation of C++ apps is now `make_user_endpoints()`. The old entry point `get_rpc_handler()` has been removed (#3562). For an example of the necessary change, see [this diff](https://github.com/microsoft/CCF/commit/5b40ba7b42d5664d787cc7e3cfc9cbe18c01e5a1#diff-78fa25442e77145040265646434b9582d491928819e58be03c5693c01417c6c6) of the logging sample app (#3562).

- Added `get_untrusted_host_time_v1` API. This can be used to retrieve a timestamp during endpoint execution, accurate to within a few milliseconds. Note that this timestamp comes directly from the host so is not trusted, and should not be used to make sensitive decisions within a transaction (#2550).
- Added `get_quotes_for_all_trusted_nodes_v1` API. This returns the ID and quote for all nodes which are currently trusted and participating in the service, for live audit (#2511).
- Added `get_metrics_v1` API to `BaseEndpointRegistry` for applications that do not make use of builtins and want to version or customise metrics output.
- Added `set_claims_digest()` API to `RpcContext`, see [documentation](https://microsoft.github.io/CCF/main/build_apps/logging_cpp.html#user-defined-claims-in-receipts) on how to use it to attach application-defined claims to transaction receipts.
- Added [indexing system](https://microsoft.github.io/CCF/main/architecture/indexing.html) to speed up historical queries (#3280, #3444).
- Removed `get_node_state()` from `AbstractNodeContext`. The local node's ID is still available to endpoints as `get_node_id()`, and other subsystems which are app-visible can be fetched directly (#3552).

- Receipts now come with service endorsements of previous service identities after recoveries (#3679). See `verify_receipt` in `e2e_logging.py` for an example of how to verify the resulting certificate chain. This functionality is introduced in `ccf::historical::adapter_v3`.
- `ccf::historical::adapter_v2`, and its successor `ccf::historical::adapter_v3` now return 404, with either `TransactionPendingOrUnknown` or `TransactionInvalid`, rather than 400 when a user performs a historical query for a transaction id that is not committed.
- `ccf::historical::AbstractStateCache::drop_requests()` renamed to `drop_cached_states()` (#3187).

Key-Value Store

- Added `kv::Value` and `kv::Set`, as a more error-proof alternative to `kv::Map`s which had a single key or meaningless values (#2599).
- Added `foreach_key` and `foreach_value` to C++ KV API, to iterate without deserializing both entries when only one is used (#2918).

#### JavaScript

- Added JavaScript bytecode caching to avoid repeated compilation overhead. See the [documentation](https://microsoft.github.io/CCF/main/build_apps/js_app_bundle.html#deployment) for more information (#2643).
- Added `ccf.crypto.verifySignature()` for verifying digital signatures to the JavaScript API (#2661).
- Added experimental JavaScript API `ccf.host.triggerSubprocess()` (#2461).

- `ccf.crypto.verifySignature()` previously required DER-encoded ECDSA signatures and now requires IEEE P1363 encoded signatures, aligning with the behavior of the Web Crypto API (#2735).
- `ccf.historical.getStateRange` / `ccf.historical.dropCachedStates` JavaScript APIs to manually retrieve historical state in endpoints declared as `"mode": "readonly"` (#3033).
- JavaScript endpoints with `"mode": "historical"` now expose the historical KV at `ccf.historicalState.kv` while `ccf.kv` always refers to the current KV state. Applications relying on the old behaviour should make their code forward-compatible before upgrading to 2.x with `const kv = ccf.historicalState.kv || ccf.kv`.
- Receipts accessible through JavaScript no longer contain the redundant `root` hash field. Applications should be changed to not rely on this field anymore before upgrading to 2.x.
- Add request details with additional URL components to JS + TS API: `request.url`, `request.route`, `request.method`, `request.hostname` (#3498).

---

### Governance

- Updated `actions.js` constitution fragment to record service-endorsed node certificate on the `transition_node_to_trusted` action. The constitution must be updated using the existing `set_constitution` proposal (#2844).
- The existing `transition_node_to_trusted` proposal action now requires a new `valid_from` argument (and optional `validity_period_days`, which defaults to the value of `maximum_node_certificate_validity_days`).
- The `proposal_generator` has been removed from the `ccf` Python package. The majority of proposals can be trivially constructed in existing client tooling, without needing to invoke Python. This also introduces parity between the default constitution and custom constitution actions - all should be constructed and called from the same governance client code. Some jinja templates are included in `samples/templates` for constructing careful ballots from existing proposals.
- A new governance action `trigger_ledger_chunk` to request the creation of a ledger chunk at the next signature (#3519).
- A new governance action `trigger_snapshot` to request the creation of a snapshot at the next signature (#3544).
- Configurations and proposals now accept more date/time formats, including the Python-default ISO 8601 format (#3739).
- The `transition_service_to_open` governance proposal now requires the service identity as an argument to ensure the correct service is started. During recovery, it further requires the previous service identity to ensure the right service is recovered (#3624).

---

### Operations

#### `cchost` Configuration

- **Breaking change**: Configuration for CCF node is now a JSON configuration file passed in to `cchost` via `--config /path/to/config/file/` CLI argument. Existing CLI arguments have been removed. The `migrate_1_x_config.py` script (included in `ccf` Python package) should be used to migrate existing `.ini` configuration files to `.json` format (#3209).
- Added support for listening on multiple interfaces for incoming client RPCs, with individual session caps (#2628).
- The per-node session cap behaviour has changed. The `network.rpc_interfaces.<interface_name>.max_open_sessions_soft` is now a soft cap on the number of sessions. Beyond this, new sessions will receive a HTTP 503 error immediately after completing the TLS handshake. The existing hard cap (where sessions are closed immediately, before the TLS handshake) is still available, under the new argument `network.rpc_interfaces.<interface_name>.max_open_sessions_hard` (#2583).
- Snapshot files now include receipt of evidence transaction. Nodes can now join or recover a service from a standalone snapshot file. 2.x nodes can still make use of snapshots created by a 1.x node, as long as the ledger suffix containing the proof of evidence is also specified at start-up (#2998).
- If no `node_certificate.subject_alt_names` is specified at node start-up, the node certificate _Subject Alternative Name_ extension now defaults to the value of `published_address` of the first RPC interface (#2902).
- Primary node now also reports time at which the ack from each backup node was last received (`GET /node/consensus` endpoint). This can be used by operators to detect one-way partitions between the primary and backup nodes (#3769).
- Added new `GET /node/self_signed_certificate` endpoint to retrieve the self-signed certificate of the target node (#3767).
- New `GET /gov/members` endpoint which returns details of all members from the KV (#3615).
- The new `endorsement` configuration entry lets operators set the desired TLS certificate endorsement, either service-endorsed or node-endorsed (self-signed), for each network RPC interface of a node, defaulting to service-endorsed (#2875).

#### Certificate(s) Validity Period

- Nodes certificates validity period is no longer hardcoded and must instead be set by operators and renewed by members (#2924):

  - The new `node_certificate.initial_validity_days` (defaults to 1 day) configuration entry lets operators set the initial validity period for the node certificate (valid from the current system time).
  - The new `command.start.service_configuration.maximum_node_certificate_validity_days` (defaults to 365 days) configuration entry sets the maximum validity period allowed for node certificates.
  - The new `set_node_certificate_validity` proposal action allows members to renew a node certificate (or `set_all_nodes_certificate_validity` equivalent action to renew _all_ trusted nodes certificates).

- Service certificate validity period is no longer hardcoded and must instead be set by operators and renewed by members (#3363):

  - The new `service_certificate_initial_validity_days` (defaults to 1 day) configuration entry lets operators set the initial validity period for the service certificate (valid from the current system time).
  - The new `maximum_service_certificate_validity_days` (defaults to 365 days) configuration entry sets the maximum validity period allowed for service certificate.
  - The new `set_service_certificate_validity` proposal action allows members to renew the service certificate.

#### Misc

- The service certificate output by first node default name is now `service_cert.pem` rather than `networkcert.pem` (#3363).
- Log more detailed errors on early startup (#3116).
- Format of node output RPC and node-to-node addresses files is now JSON (#3300).
- Joining nodes now present service-endorsed certificate in client TLS sessions _after_ they have observed their own addition to the store, rather than as soon as they have joined the service. Operators should monitor the initial progress of a new node using its self-signed certificate as TLS session certificate authority (#2844).

- Slow ledger IO operations will now be logged at level FAIL. The threshold over which logging will activate can be adjusted by the `slow_io_logging_threshold` configuration entry to cchost (#3067).
- Added a new `client_connection_timeout` configuration entry to specify the maximum time a node should wait before re-establishing failed client connections. This should be set to a significantly lower value than `consensus.election_timeout` (#2618).
- Nodes code digests are now extracted and cached at network join time in `public:ccf.gov.nodes.info`, and the `GET /node/quotes` and `GET /node/quotes/self` endpoints will use this cached value whenever possible (#2651).
- DNS resolution of client connections is now asynchronous (#3140).
- The curve-id selected for the identity of joining nodes no longer needs to match that of the network (#2525).
- Removed long-deprecated `--domain` argument from `cchost`. Node certificate Subject Alternative Names should be passed in via existing `node_certificate.subject_alt_names` configuration entry (#2798).
- Added experimental support for 2-transaction reconfiguration with CFT consensus, see [documentation](https://microsoft.github.io/CCF/main/overview/consensus/bft.html#two-transaction-reconfiguration). Note that mixing 1tx and 2tx nodes in the same network is unsupported and unsafe at this stage (#3097).
- Aside from regular release packages, CCF now also provides `unsafe` packages with verbose logging, helpful for troubleshooting. The extent of the logging in these builds make them fundamentally UNSAFE to use for production purposes, hence the name.
- Nodes no longer crash at start-up if the ledger in the read-only ledger directories (`ledger.read_only_directories`) is ahead of the ledger in the main ledger directory (`ledger.directory`) (#3597).
- Nodes now have a free-form `node_data` field, to match users and members. This can be set when the node is launched, or modified by governance. It is intended to store correlation IDs describing the node's deployment, such as a VM name or Pod identifier (#3662).
- New `GET /node/consensus` endpoint now also returns primary node ID and current view (#3666).
- HTTP parsing errors are now recorded per-interface and returned by `GET /node/metrics` (#3671).
- Failed recovery procedures no longer block subsequent recoveries: `.recovery` ledger files are now created while the recovery is in progress and ignored or deleted by nodes on startup (#3563).
- Corrupted or incomplete ledger files are now recovered gracefully, until the last valid entry (#3585).

#### Fixed

- Fixed issue with ledger inconsistency when starting a new joiner node without a snapshot but with an existing ledger prefix (#3064).
- Fixed issue with join nodes which could get stuck if an election was triggered while catching up (#3169).
- Nodes joining must have a snapshot at least as recent as the primary's (#3573).

### Release artefacts

- `cchost` can now run both SGX and virtual enclave libraries. `cchost.virtual` is no longer needed, and has been removed (#3476).
- CCF Docker images are now available through Azure Container Registry rather than Docker Hub (#3839, #3821).
  - The `ccfmsrc.azurecr.io/ccf-sgx-app-run` image is now available at `ccfmsrc.azurecr.io/public/ccf/app/run:<tag>-sgx`.
  - The `ccfmsrc.azurecr.io/ccf-sgx-app-dev` image is now available at `ccfmsrc.azurecr.io/public/ccf/app/dev:<tag>-sgx`.
  - New `ccfmsrc.azurecr.io/public/ccf/app/run-js` JavaScript application runtime image (including `libjs_generic` application under `/usr/lib/ccf`) (#3845).

---

### Auditor

- Receipts now include the endorsed certificate of the node, as well as its node id, for convenience (#2991).
- Retired nodes are now removed from the store/ledger as soon as their retirement is committed (#3409).
- Service-endorsed node certificates are now recorded in a new `public:ccf.gov.nodes.endorsed_certificates` table, while the existing `cert` field in the `public:ccf.gov.nodes.info` table is now deprecated (#2844).
- New `split_ledger.py` utility to split existing ledger files (#3129).
- Python `ccf.read_ledger` module now accepts custom formatting rules for the key and value based on the key-value store table name (#2791).
- [Ledger entries](https://microsoft.github.io/CCF/main/architecture/ledger.html#transaction-format) now contain a `commit_evidence_digest`, as well as a `claims_digest`, which can be set with `set_claims_digest()`. The digest of the write set was previously the per-transaction leaf in the Merkle Tree, but is now combined with the digest of the commit evidence and the user claims. [Receipt verification instructions](https://microsoft.github.io/CCF/main/audit/receipts.html) have been amended accordingly. The presence of `commit_evidence` in receipts serves two purposes: giving the user access to the TxID without having to parse the write set, and proving that a transaction has been committed by the service. Transactions are flushed to disk eagerly by the primary to keep in-enclave memory use to a minimum, so the existence of a ledger suffix is not on its own indicative of its commit status. The digest of the commit evidence is in the ledger to allow audit and recovery, but only the disclosure of the commit evidence indicates that a transaction has been committed by the service
- Add `--insecure-skip-verification` to `ledger_viz` utility, to allow visualisation of unverified ledger chunks (#3618).
- Add `--split-services` to `ledger_viz` utility, to easily find out at which TxID new services were created (#3621).
- Python `ccf.read_ledger` and `ccf.ledger_viz` tools now accept paths to individual ledger chunks, to avoid parsing the entire ledger.

---

### Client API

- Added support for TLS 1.3 (now used by default).

- Added `GET /gov/jwt_keys/all` endpoint (#2519).
- Added new operator RPC `GET /node/js_metrics` returning the JavaScript bytecode size and whether the bytecode is used (#2643).
- Added a new `GET /node/metrics` endpoint which includes the count of active and peak concurrent sessions handled by the node (#2596).
- Added endpoint to obtain service configuration via `GET /node/service/configuration` (#3251).
- Added QuickJS version to RPC `GET /node/version` (#2643).
- Added a `GET /node/jwt_metrics` endpoint to monitor attempts and successes of key refresh for each issuer. See [documentation](https://microsoft.github.io/CCF/main/build_apps/auth/jwt.html#extracting-jwt-metrics) on how to use it.

- Schema of `GET /network/nodes/{node_id}` and `GET /network/nodes` endpoints has been modified to include all RPC interfaces (#3300).
- Improved performance for lookup of path-templated endpoints (#2918).
- CCF now responds to HTTP requests that could not be parsed with a 400 response including error details (#2652).
- Node RPC interfaces do not transition anymore from node-endorsed to service-endorsed TLS certificates but are fixed to a single configured type. While a given endorsement is not available yet (typically at start-up for service-endorsed certificates) the interface rejects TLS sessions instead of defaulting to a node-endorsed certificate (#2875).

- Websockets endpoints are no longer supported. Usage is insufficient to justify ongoing maintenance.
- The `ccf` Python package no longer provides utilities to issue requests to a running CCF service. This is because CCF supports widely-used client-server protocols (TLS, HTTP) that should already be provided by libraries for all programming languages. The `ccf` Python package can still be used to audit the ledger and snapshot files (#3386).

---

### Dependencies

- Upgraded Open Enclave to 0.17.7 (#3815).

---

### Misc Fixes

- When using the `sandbox.sh` script, always wait for `/app` frontend to be open on all nodes before marking the service as open (#3779).
- Snapshot generation no longer causes a node crash if the snapshot is larger than the ring buffer message size (`memory.max_msg_size`). Instead, the generation of the large snapshot is skipped (#3603).

---

## [2.0.0-rc9]

### Fixed

- Fixed an issue where new node started without a snapshot would be able to join from a node that started with a snapshot (#3573).
- Fixed consensus issue where a node would grant its vote even though it already knew about the current primary (#3810).
- Fixed issue with JSON configuration for `cchost` where extra fields were silently ignored rather than being rejected at startup (#3816).

### Changed

- Upgraded Open Enclave to 0.17.7 (#3815).
- CCF Docker images are now available through Azure Container Registry rather than Docker Hub (#3821).
  - The `ccfciteam/ccf-app-run` image is now available at `ccfmsrc.azurecr.io/ccf-sgx-app-run`.
  - The `ccfciteam/ccf-app-ci` image is now available at `ccfmsrc.azurecr.io/ccf-sgx-app-dev`.
- Added support for ciphers 'ECDHE-RSA-AES256-GCM-SHA384' and 'ECDHE-RSA-AES128-GCM-SHA256' when using TLS 1.2 (#3822).

## [2.0.0-rc8]

### Fixed

- When using the `sandbox.sh` script, always wait for `/app` frontend to be open on all nodes before marking the service as open (#3779).

### Changed

- Every leaf in the Merkle Tree, and every receipt now includes a claims digest (#3606).

### Added

- Primary node now also reports time at which the ack from each backup node was last received (`GET /node/consensus` endpoint). This can be used by operators to detect one-way partitions between the primary and backup nodes (#3769).
- Current receipt format is now exposed to C++ applications as `ccf::Receipt`, retrieved from `describe_receipt_v2`. Note that the previous JSON format is still available, but must be retrieved as a JSON object from `describe_receipt_v1`.

## [2.0.0-rc7]

### Fixed

- Fixed issue with incorrect node and service certificate validity period when starting node in non-GMT timezone (#3732).
- Fixed issue with self-signed node certificates that are now renewed when the `set_node_certificate_validity` proposal is applied (#3767).

## Changed

- Configurations and proposals now accept more date/time formats, including the Python-default ISO 8601 format (#3739).

## Added

- Added new `GET /node/self_signed_certificate` endpoint to retrieve the self-signed certificate of the target node (#3767).

## [2.0.0-rc6]

### Changed

- `host_processes_interface.h` is now a public header, accessible under `ccf/node/host_processes_interface.h`.

## [2.0.0-rc5]

### Changed

- Nodes now have a free-form `node_data` field, to match users and members. This can be set when the node is launched, or modified by governance. It is intended to store correlation IDs describing the node's deployment, such as a VM name or Pod identifier (#3662).
- New `GET /node/consensus` endpoint now also returns primary node ID and current view (#3666).
- The `enclave::` namespace has been removed, and all types which were under it are now under `ccf::`. This will affect any apps using `enclave::RpcContext`, which should be replaced with `ccf::RpcContext` (#3664).
- HTTP parsing errors are now recorded per-interface and returned by `GET /node/metrics` (#3671).
- The `kv::Store` type is no longer visible to application code, and is replaced by a simpler `kv::ReadOnlyStore`. This is the interface given to historical queries to access historical state and enforces read-only access, without exposing internal implementation details of the store. This should have no impact on JS apps, but C++ apps will need to replace calls to `store->current_txid()` with calls to `store->get_txid()`, and `store->create_tx()` to `store->create_read_only_tx()`.
- Receipts now come with service endorsements of previous service identities after recoveries (#3679). See `verify_receipt` in `e2e_logging.py` for an example of how to verify the resulting certificate chain. This functionality is introduced in `ccf::historical::adapter_v3`.
- Private headers have been moved to `ccf/include/ccf/_private` so they cannot be accidentally included from existing paths. Any applications relying on private headers should remove this dependence, or raise an issue to request the dependency be moved to the public API. In a future release private headers will be removed entirely from the installed package.

## [2.0.0-rc4]

### Added

- Aside from regular release packages, CCF now also provides `unsafe` packages with verbose logging, helpful for troubleshooting. The extent of the logging in these builds make them fundamentally UNSAFE to use for production purposes, hence the name.

### Changed

- The `transition_service_to_open` governance proposal now requires the service identity as an argument to ensure the correct service is started. During recovery, it further requires the previous service identity to ensure the right service is recovered (#3624).

## [2.0.0-rc3]

### Fixed

- Snapshot generation no longer causes a node crash if the snapshot is larger than the ring buffer message size (`memory.max_msg_size`). Instead, the generation of the large snapshot is skipped (#3603).

### Changed

- The C++ types used to define public governance tables are now exposed in public headers. Any C++ applications reading these tables should update their include paths (ie - `#include "service/tables/nodes.h"` => `#include "ccf/service/tables/nodes.h"`) (#3608).
- `TxReceipt::describe()` has been replaced with `ccf::describe_receipt()`. Includes of the private `node/tx_receipt.h` from C++ applications should be removed (#3610).
- Python `ccf.read_ledger` and `ccf.ledger_viz` tools now accept paths to individual ledger chunks, to avoid parsing the entire ledger.

### Added

- New `GET /gov/members` endpoint which returns details of all members from the KV (#3615).
- Add `--insecure-skip-verification` to `ledger_viz` utility, to allow visualisation of unverified ledger chunks (#3618).
- Add `--split-services` to `ledger_viz` utility, to easily find out at which TxID new services were created (#3621).

## [2.0.0-rc2]

### Changed

- The entry point for creation of C++ apps is now `make_user_endpoints()`. The old entry point `get_rpc_handler()` has been removed (#3562). For an example of the necessary change, see [this diff](https://github.com/microsoft/CCF/commit/5b40ba7b42d5664d787cc7e3cfc9cbe18c01e5a1#diff-78fa25442e77145040265646434b9582d491928819e58be03c5693c01417c6c6) of the logging sample app (#3562).
- Failed recovery procedures no longer block subsequent recoveries: `.recovery` ledger files are now created while the recovery is in progress and ignored or deleted by nodes on startup (#3563).
- Corrupted or incomplete ledger files are now recovered gracefully, until the last valid entry (#3585).
- The CCF public API is now under `include/ccf`, and all application includes of framework code should use only these files.

### Removed

- `get_node_state()` is removed from `AbstractNodeContext`. The local node's ID is still available to endpoints as `get_node_id()`, and other subsystems which are app-visible can be fetched directly (#3552).

### Fixed

- Nodes no longer crash at start-up if the ledger in the read-only ledger directories (`ledger.read_only_directories`) is ahead of the ledger in the main ledger directory (`ledger.directory`) (#3597).

## [2.0.0-rc1]

### Added

- The new `endorsement` configuration entry lets operators set the desired TLS certificate endorsement, either service-endorsed or node-endorsed (self-signed), for each network RPC interface of a node, defaulting to service-endorsed (#2875).
- A new governance action `trigger_ledger_chunk` to request the creation of a ledger chunk at the next signature (#3519).
- A new governance action `trigger_snapshot` to request the creation of a snapshot at the next signature (#3544).

### Changed

- Node RPC interfaces do not transition anymore from node-endorsed to service-endorsed TLS certificates but are fixed to a single configured type. While a given endorsement is not available yet (typically at start-up for service-endorsed certificates) the interface rejects TLS sessions instead of defaulting to a node-endorsed certificate (#2875).
- Add request details with additional URL components to JS + TS API: `request.url`, `request.route`, `request.method`, `request.hostname` (#3498).
- `cchost` can now run both SGX and virtual enclave libraries. `cchost.virtual` is no longer needed, and has been removed (#3476).

### Dependencies

- Upgraded Open Enclave to 0.17.6.

## [2.0.0-rc0]

See [documentation for code upgrade 1.x to 2.0](https://microsoft.github.io/CCF/main/operations/code_upgrade_1x.html) to upgrade an existing 1.x CCF service to 2.0

---

### Developer API

#### C++

- CCF is now built with Clang 10. It is strongly recommended that C++ applications upgrade to Clang 10 as well.
- Raised the minimum supported CMake version for building CCF to 3.16 (#2946).
- Removed `mbedtls` as cryptography and TLS library.

- Added `get_untrusted_host_time_v1` API. This can be used to retrieve a timestamp during endpoint execution, accurate to within a few milliseconds. Note that this timestamp comes directly from the host so is not trusted, and should not be used to make sensitive decisions within a transaction (#2550).
- Added `get_quotes_for_all_trusted_nodes_v1` API. This returns the ID and quote for all nodes which are currently trusted and participating in the service, for live audit (#2511).
- Added `get_metrics_v1` API to `BaseEndpointRegistry` for applications that do not make use of builtins and want to version or customise metrics output.
- Added `set_claims_digest()` API to `RpcContext`, see [documentation](https://microsoft.github.io/CCF/main/build_apps/logging_cpp.html#user-defined-claims-in-receipts) on how to use it to attach application-defined claims to transaction receipts.
- Added [indexing system](https://microsoft.github.io/CCF/main/architecture/indexing.html) to speed up historical queries (#3280, #3444).

- `ccf::historical::adapter_v2` now returns 404, with either `TransactionPendingOrUnknown` or `TransactionInvalid`, rather than 400 when a user performs a historical query for a transaction id that is not committed.
- `ccf::historical::AbstractStateCache::drop_requests()` renamed to `drop_cached_states()` (#3187).
- `get_state_at()` now returns receipts for signature transactions (#2785), see [documentation](https://microsoft.github.io/CCF/main/use_apps/verify_tx.html#transaction-receipts) for details.

Key-Value Store

- Added `kv::Value` and `kv::Set`, as a more error-proof alternative to `kv::Map`s which had a single key or meaningless values (#2599).
- Added `foreach_key` and `foreach_value` to C++ KV API, to iterate without deserializing both entries when only one is used (#2918).

#### JavaScript

- Added JavaScript bytecode caching to avoid repeated compilation overhead. See the [documentation](https://microsoft.github.io/CCF/main/build_apps/js_app_bundle.html#deployment) for more information (#2643).
- Added `ccf.crypto.verifySignature()` for verifying digital signatures to the JavaScript API (#2661).
- Added experimental JavaScript API `ccf.host.triggerSubprocess()` (#2461).

- `ccf.crypto.verifySignature()` previously required DER-encoded ECDSA signatures and now requires IEEE P1363 encoded signatures, aligning with the behavior of the Web Crypto API (#2735).
- `ccf.historical.getStateRange` / `ccf.historical.dropCachedStates` JavaScript APIs to manually retrieve historical state in endpoints declared as `"mode": "readonly"` (#3033).
- JavaScript endpoints with `"mode": "historical"` now expose the historical KV at `ccf.historicalState.kv` while `ccf.kv` always refers to the current KV state. Applications relying on the old behaviour should make their code forward-compatible before upgrading to 2.x with `const kv = ccf.historicalState.kv || ccf.kv`.
- Receipts accessible through JavaScript no longer contain the redundant `root` hash field. Applications should be changed to not rely on this field anymore before upgrading to 2.x.

---

### Governance

- Updated `actions.js` constitution fragment to record service-endorsed node certificate on the `transition_node_to_trusted` action. The constitution must be updated using the existing `set_constitution` proposal (#2844).
- The existing `transition_node_to_trusted` proposal action now requires a new `valid_from` argument (and optional `validity_period_days`, which defaults to the value of `maximum_node_certificate_validity_days`).
- The `proposal_generator` has been removed from the `ccf` Python package. The majority of proposals can be trivially constructed in existing client tooling, without needing to invoke Python. This also introduces parity between the default constitution and custom constitution actions - all should be constructed and called from the same governance client code. Some jinja templates are included in `samples/templates` for constructing careful ballots from existing proposals.

---

### Operations

#### `cchost` Configuration

- **Breaking change**: Configuration for CCF node is now a JSON configuration file passed in to `cchost` via `--config /path/to/config/file/` CLI argument. Existing CLI arguments have been removed. The `migrate_1_x_config.py` script (included in `ccf` Python package) should be used to migrate existing `.ini` configuration files to `.json` format (#3209).
- Added support for listening on multiple interfaces for incoming client RPCs, with individual session caps (#2628).
- The per-node session cap behaviour has changed. The `network.rpc_interfaces.<interface_name>.max_open_sessions_soft` is now a soft cap on the number of sessions. Beyond this, new sessions will receive a HTTP 503 error immediately after completing the TLS handshake. The existing hard cap (where sessions are closed immediately, before the TLS handshake) is still available, under the new argument `network.rpc_interfaces.<interface_name>.max_open_sessions_hard` (#2583).
- Snapshot files now include receipt of evidence transaction. Nodes can now join or recover a service from a standalone snapshot file. 2.x nodes can still make use of snapshots created by a 1.x node, as long as the ledger suffix containing the proof of evidence is also specified at start-up (#2998).
- If no `node_certificate.subject_alt_names` is specified at node start-up, the node certificate _Subject Alternative Name_ extension now defaults to the value of `published_address` of the first RPC interface (#2902).

#### Certificate(s) Validity Period

- Nodes certificates validity period is no longer hardcoded and must instead be set by operators and renewed by members (#2924):

  - The new `node_certificate.initial_validity_days` (defaults to 1 day) configuration entry lets operators set the initial validity period for the node certificate (valid from the current system time).
  - The new `command.start.service_configuration.maximum_node_certificate_validity_days` (defaults to 365 days) configuration entry sets the maximum validity period allowed for node certificates.
  - The new `set_node_certificate_validity` proposal action allows members to renew a node certificate (or `set_all_nodes_certificate_validity` equivalent action to renew _all_ trusted nodes certificates).

- Service certificate validity period is no longer hardcoded and must instead be set by operators and renewed by members (#3363):

  - The new `service_certificate_initial_validity_days` (defaults to 1 day) configuration entry lets operators set the initial validity period for the service certificate (valid from the current system time).
  - The new `maximum_service_certificate_validity_days` (defaults to 365 days) configuration entry sets the maximum validity period allowed for service certificate.
  - The new `set_service_certificate_validity` proposal action allows members to renew the service certificate.

#### Misc

- The service certificate output by first node default name is now `service_cert.pem` rather than `networkcert.pem` (#3363).
- Log more detailed errors on early startup (#3116).
- Format of node output RPC and node-to-node addresses files is now JSON (#3300).
- Joining nodes now present service-endorsed certificate in client TLS sessions _after_ they have observed their own addition to the store, rather than as soon as they have joined the service. Operators should monitor the initial progress of a new node using its self-signed certificate as TLS session certificate authority (#2844).

- Slow ledger IO operations will now be logged at level FAIL. The threshold over which logging will activate can be adjusted by the `slow_io_logging_threshold` configuration entry to cchost (#3067).
- Added a new `client_connection_timeout` configuration entry to specify the maximum time a node should wait before re-establishing failed client connections. This should be set to a significantly lower value than `consensus.election_timeout` (#2618).
- Nodes code digests are now extracted and cached at network join time in `public:ccf.gov.nodes.info`, and the `GET /node/quotes` and `GET /node/quotes/self` endpoints will use this cached value whenever possible (#2651).
- DNS resolution of client connections is now asynchronous (#3140).
- The curve-id selected for the identity of joining nodes no longer needs to match that of the network (#2525).
- Removed long-deprecated `--domain` argument from `cchost`. Node certificate Subject Alternative Names should be passed in via existing `node_certificate.subject_alt_names` configuration entry (#2798).
- Added experimental support for 2-transaction reconfiguration with CFT consensus, see [documentation](https://microsoft.github.io/CCF/main/overview/consensus/bft.html#two-transaction-reconfiguration). Note that mixing 1tx and 2tx nodes in the same network is unsupported and unsafe at this stage (#3097).

#### Fixed

- Fixed issue with ledger inconsistency when starting a new joiner node without a snapshot but with an existing ledger prefix (#3064).
- Fixed issue with join nodes which could get stuck if an election was triggered while catching up (#3169).

---

### Auditor

- Receipts now include the endorsed certificate of the node, as well as its node id, for convenience (#2991).
- Retired nodes are now removed from the store/ledger as soon as their retirement is committed (#3409).
- Service-endorsed node certificates are now recorded in a new `public:ccf.gov.nodes.endorsed_certificates` table, while the existing `cert` field in the `public:ccf.gov.nodes.info` table is now deprecated (#2844).
- New `split_ledger.py` utility to split existing ledger files (#3129).
- Python `ccf.read_ledger` module now accepts custom formatting rules for the key and value based on the key-value store table name (#2791).
- [Ledger entries](https://microsoft.github.io/CCF/main/architecture/ledger.html#transaction-format) now contain a `commit_evidence_digest`, as well as an optional `claims_digest` when `set_claims_digest()` is used. The digest of the write set was previously the per-transaction leaf in the Merkle Tree, but is now combined with the digest of the commit evidence and optionally the user claims when present. [Receipt verification instructions](https://microsoft.github.io/CCF/main/audit/receipts.html) have been amended accordingly. The presence of `commit_evidence` in receipts serves two purposes: giving the user access to the TxID without having to parse the write set, and proving that a transaction has been committed by the service. Transactions are flushed to disk eagerly by the primary to keep in-enclave memory use to a minimum, so the existence of a ledger suffix is not on its own indicative of its commit status. The digest of the commit evidence is in the ledger to allow audit and recovery, but only the disclosure of the commit evidence indicates that a transaction has been committed by the service

---

### Client API

- Added support for TLS 1.3 (now used by default).

- Added `GET /gov/jwt_keys/all` endpoint (#2519).
- Added new operator RPC `GET /node/js_metrics` returning the JavaScript bytecode size and whether the bytecode is used (#2643).
- Added a new `GET /node/metrics` endpoint which includes the count of active and peak concurrent sessions handled by the node (#2596).
- Added endpoint to obtain service configuration via `GET /node/service/configuration` (#3251).
- Added QuickJS version to RPC `GET /node/version` (#2643).
- Added a `GET /node/jwt_metrics` endpoint to monitor attempts and successes of key refresh for each issuer. See [documentation](https://microsoft.github.io/CCF/main/build_apps/auth/jwt.html#extracting-jwt-metrics) on how to use it.

- Schema of `GET /network/nodes/{node_id}` and `GET /network/nodes` endpoints has been modified to include all RPC interfaces (#3300).
- Improved performance for lookup of path-templated endpoints (#2918).
- CCF now responds to HTTP requests that could not be parsed with a 400 response including error details (#2652).

- Websockets endpoints are no longer supported. Usage is insufficient to justify ongoing maintenance.
- The `ccf` Python package no longer provides utilities to issue requests to a running CCF service. This is because CCF supports widely-used client-server protocols (TLS, HTTP) that should already be provided by libraries for all programming languages. The `ccf` Python package can still be used to audit the ledger and snapshot files (#3386).

---

### Dependencies

- Upgraded Open Enclave to 0.17.5.

## [2.0.0-dev8]

### Added

- Added `set_claims_digest()` API to `RpcContext`, see [documentation](https://microsoft.github.io/CCF/main/build_apps/logging_cpp.html#user-defined-claims-in-receipts) on how to use it to attach application-defined claims to transaction receipts.
- Added a `GET /jwt_metrics` endpoint to monitor attempts and successes of key refresh for each issuer. See [documentation](https://microsoft.github.io/CCF/main/build_apps/auth/jwt.html#extracting-jwt-metrics) on how to use it.

### Changed

- Service certificate validity period is no longer hardcoded and can instead be set by operators and renewed by members (#3363):
  - The new `service_certificate_initial_validity_days` (defaults to 1 day) configuration entry lets operators set the initial validity period for the service certificate (valid from the current system time).
  - The new `maximum_service_certificate_validity_days` (defaults to 365 days) configuration entry sets the maximum validity period allowed for service certificate.
  - The new `set_service_certificate_validity` proposal action allows members to renew the service certificate.
- Service certificate output by first node default name is now `service_cert.pem` rather than `networkcert.pem` (#3363).
- Retired nodes are now removed from the store/ledger as soon as their retirement is committed (#3409).

### Removed

- The `ccf` Python package no longer provides utilities to issue requests to a running CCF service. This is because CCF supports widely-used client-server protocols (TLS, HTTP) that should already be provided by libraries for all programming languages. The `ccf` Python package can still be used to audit the ledger and snapshot files (#3386).
- The `proposal_generator` has been removed from the `ccf` Python package. The majority of proposals can be trivially constructed in existing client tooling, without needing to invoke Python. This also introduces parity between the default constitution and custom constitution actions - all should be constructed and called from the same governance client code. Some jinja templates are included in `samples/templates` for constructing careful ballots from existing proposals.

## [2.0.0-dev7]

### Added

- Added endpoint to obtain service configuration via `/node/service/configuration` (#3251)

### Changed

- Breaking change: Configuration for CCF node is now a JSON configuration file passed in to `cchost` via `--config /path/to/config/file/` CLI argument. Existing CLI arguments have been removed. The `migrate_1_x_config.py` script (included in `ccf` Python package) should be used to migrate existing `.ini` configuration files to `.json` format (#3209).
- Format of node output RPC and node-to-node addresses files is now JSON (#3300).
- Schema of `GET /network/nodes/{node_id}` and `GET /network/nodes` endpoints has been modified to include all RPC interfaces (#3300).

### Renamed

- `ccf::historical::AbstractStateCache::drop_requests()` renamed to `drop_cached_states()` (#3187).

### Dependency

- Upgrade OpenEnclave from 0.17.2 to 0.17.5

## [2.0.0-dev6]

### Added

- Added experimental support for 2-transaction reconfiguration with CFT consensus (#3097), see [documentation](https://microsoft.github.io/CCF/main/overview/consensus/bft.html#two-transaction-reconfiguration). Note that mixing 1tx and 2tx nodes in the same network is unsupported and unsafe at this stage.

### Changed

- DNS resolution of client connections is now asynchronous.

### Fixed

- Fixed issue with join nodes which could get stuck if an election was triggered while catching up (#3169).

## [2.0.0-dev5]

### Added

- Receipts now include the endorsed certificate of the node, as well as its node id, for convenience (#2991).
- `get_metrics_v1` API to `BaseEndpointRegistry` for applications that do not make use of builtins and want to version or customise metrics output.
- Slow ledger IO operations will now be logged at level FAIL. The threshold over which logging will activate can be adjusted by the `--io-logging-threshold` CLI argument to cchost (#3067).
- Snapshot files now include receipt of evidence transaction. Nodes can now join or recover a service from a standalone snapshot file. 2.x nodes can still make use of snapshots created by a 1.x node, as long as the ledger suffix containing the proof of evidence is also specified at start-up (#2998).
- Nodes certificates validity period is no longer hardcoded and can instead be set by operators and renewed by members (#2924):
  - The new `--initial-node-cert-validity-days` (defaults to 1 day) CLI argument to cchost lets operators set the initial validity period for the node certificate (valid from the current system time).
  - The new `--max-allowed-node-cert-validity-days` (defaults to 365 days) CLI argument to cchost sets the maximum validity period allowed for node certificates.
  - The new `set_node_certificate_validity` proposal action allows members to renew a node certificate (or `set_all_nodes_certificate_validity` equivalent action to renew _all_ trusted nodes certificates).
  - The existing `transition_node_to_trusted` proposal action now requires a new `valid_from` argument (and optional `validity_period_days`, which defaults to the value of ``--max-allowed-node-cert-validity-days`).
- `ccf.historical.getStateRange` / `ccf.historical.dropCachedStates` JavaScript APIs to manually retrieve historical state in endpoints declared as `"mode": "readonly"` (#3033).
- Log more detailed errors on early startup (#3116).
- New `split_ledger.py` utility to split existing ledger files (#3129).

### Changed

- JavaScript endpoints with `"mode": "historical"` now expose the historical KV at `ccf.historicalState.kv` while `ccf.kv` always refers to the current KV state. Applications relying on the old behaviour should make their code forward-compatible before upgrading to 2.x with `const kv = ccf.historicalState.kv || ccf.kv`.

### Removed

- Receipts accessible through JavaScript no longer contain the redundant `root` hash field. Applications should be changed to not rely on this field anymore before upgrading to 2.x.

### Fixed

- Fixed issue with ledger inconsistency when starting a new joiner node without a snapshot but with an existing ledger prefix (#3064).

## [2.0.0-dev4]

### Added

- Added `foreach_key` and `foreach_value` to C++ KV API, to iterate without deserializing both entries when only one is used (#2918).
- `ccf::historical::adapter_v2` now returns 404, with either `TransactionPendingOrUnknown` or `TransactionInvalid`, rather than 400 when a user performs a historical query for a transaction id that is not committed.

### Changed

- Service-endorsed node certificates are now recorded in a new `public:ccf.gov.nodes.endorsed_certificates` table, while the existing `cert` field in the `public:ccf.gov.nodes.info` table is now deprecated (#2844).
- Joining nodes now present service-endorsed certificate in client TLS sessions _after_ they have observed their own addition to the store, rather than as soon as they have joined the service. Operators should monitor the initial progress of a new node using its self-signed certificate as TLS session certificate authority (#2844).
- Updated `actions.js` constitution fragment to record service-endorsed node certificate on the `transition_node_to_trusted` action. The constitution should be updated using the existing `set_constitution` proposal (#2844).
- Improved performance for lookup of path-templated endpoints (#2918).
- Raised the minimum supported CMake version for building CCF to 3.16 (#2946).

### Dependency

- Upgrade OpenEnclave from 0.17.1 to 0.17.2 (#2992)

## [2.0.0-dev3]

### Added

- Added support for listening on multiple interfaces for incoming client RPCs, with individual session caps (#2628).

### Changed

- Upgrade OpenEnclave from 0.17.0 to 0.17.1.
- `get_state_at()` now returns receipts for signature transactions (#2785), see [documentation](https://microsoft.github.io/CCF/main/use_apps/verify_tx.html#transaction-receipts) for details.
- Upgrade playbooks and base CI image to Ubuntu 20.04. CCF is now primarily developed and tested against Ubuntu 20.04.
- Python `ccf.read_ledger` module now accepts custom formatting rules for the key and value based on the key-value store table name (#2791).
- CCF is now built with Clang 10. It is recommended that C++ applications upgrade to Clang 10 as well.
- Internal `/gov/jwt_keys/refresh` endpoint has been moved to `/node/jwt_keys/refresh` (#2885).
- If no `--san` is specified at node start-up, the node certificate _Subject Alternative Name_ extension now defaults to the value of `--public-rpc-address` (#2902).

### Removed

- Remove long-deprecated `--domain` argument from `cchost`. Node certificate Subject Alternative Names should be passed in via existing `--san` argument (#2798).
- Removed Forum sample app.

## [2.0.0-dev2]

### Changed

- `ccf.crypto.verifySignature()` previously required DER-encoded ECDSA signatures and now requires IEEE P1363 encoded signatures, aligning with the behavior of the Web Crypto API (#2735).
- Upgrade OpenEnclave from 0.16.1 to 0.17.0.

### Added

- Nodes code digests are now extracted and cached at network join time in `public:ccf.gov.nodes.info`, and the `/node/quotes` and `/node/quotes/self` endpoints will use this cached value whenever possible (#2651).

### Removed

- Websockets endpoints are no longer supported. Usage is insufficient to justify ongoing maintenance.

### Bugfix

- Fixed incorrect transaction view returned in `x-ms-ccf-transaction-id` HTTP response header after primary change (i.e. new view) (#2755).

## [2.0.0-dev1]

### Added

- Added a new `--client-connection-timeout-ms` command line argument to `cchost` to specify the maximum time a node should wait before re-establishing failed client connections. This should be set to a significantly lower value than `--raft-election-timeout-ms` (#2618).
- Add `kv::Value` and `kv::Set`, as a more error-proof alternative to `kv::Map`s which had a single key or meaningless values (#2599).
- Added JavaScript bytecode caching to avoid repeated compilation overhead. See the [documentation](https://microsoft.github.io/CCF/main/build_apps/js_app_bundle.html#deployment) for more information (#2643).
- Added new operator RPC `/node/js_metrics` returning the JavaScript bytecode size and whether the bytecode is used (#2643).
- Added QuickJS version to RPC `/node/version` (#2643).
- Added `GET /gov/jwt_keys/all` endpoint (#2519).
- Added `ccf.crypto.verifySignature()` for verifying digital signatures to the JavaScript API (#2661).

### Changed

- CCF now responds to HTTP requests that could not be parsed with a 400 response including error details (#2652).

## [2.0.0-dev0]

### Added

- Added `get_untrusted_host_time_v1` API. This can be used to retrieve a timestamp during endpoint execution, accurate to within a few milliseconds. Note that this timestamp comes directly from the host so is not trusted, and should not be used to make sensitive decisions within a transaction (#2550).
- Added `get_quotes_for_all_trusted_nodes_v1` API. This returns the ID and quote for all nodes which are currently trusted and participating in the service, for live audit (#2511).
- Added node start-up check for `cchost` and enclave compatibility, which should both always be from the same release for a single node (#2532).
- Added a new `/node/version` endpoint to return the CCF version of a node (#2582).
- Added a new `/node/metrics` endpoint which includes the count of active and peak concurrent sessions handled by the node (#2596).
- Added experimental JavaScript API `ccf.host.triggerSubprocess()` (#2461).

### Changed

- The curve-id selected for the identity of joining nodes no longer needs to match that of the network (#2525).
- The per-node session cap behaviour has changed. The `--max-open-sessions` is now a soft cap on the number of sessions. Beyond this, new sessions will receive a HTTP 503 error immediately after completing the TLS handshake. The existing hard cap (where sessions are closed immediately, before the TLS handshake) is still available, under the new argument `--max-open-sessions-hard` (#2583).
- Requests with a url-encoded query string are now forwarded correctly from backups to the primary (#2587).
- Signed requests with a url-encoded query string are now handled correctly rather than rejected (#2592).
- Fixed consistency issue between ledger files on different nodes when snapshotting is active (#2607).

### Dependency

- Upgrade OpenEnclave from 0.15.0 to 0.16.1 (#2609)

## [1.0.4]

### Changed

- CCF now responds to HTTP requests that could not be parsed with a 400 response including error details (#2652).

## [1.0.3]

### Dependency

- Upgrade OpenEnclave from 0.15.0 to 0.16.1 (#2609)

## [1.0.2]

### Bugfix

- Fixed consistency issue between ledger files on different nodes when snapshotting is active (#2607).

## [1.0.1]

### Bugfix

- Requests with a url-encoded query string are now forwarded correctly from backups to the primary (#2587).
- Signed requests with a url-encoded query string are now handled correctly rather than rejected (#2592).

## [1.0.0]

The Confidential Consortium Framework CCF is an open-source framework for building a new category of secure, highly available, and performant applications that focus on multi-party compute and data.

This is the first long term support release for CCF. The 1.0 branch will only receive security and critical bug fixes, please see our [release policy](https://microsoft.github.io/CCF/main/build_apps/release_policy.html) for more detail.

Active development will continue on the `main` branch, and regular development snapshots including new features will continue to be published.

Browse our [documentation](https://microsoft.github.io/CCF/main/index.html) to get started with CCF, or [open a discussion on GitHub](https://github.com/microsoft/CCF/discussions) if you have any questions.

## [1.0.0-rc3]

### Changed

- Rename `Store::commit_version()` to the more accurate `Store::compacted_version()` (#1355).

## [1.0.0-rc2]

### Changed

- Adjust release pipeline to cope with GitHub renaming debian packages containing tildes.

## [1.0.0-rc1]

### Changed

- By default, CCF is now installed under `/opt/ccf` rather than `/opt/ccf-x.y.z`.

## [0.99.4]

### Fixed

- Fixed use of `--curve-id` argument to `cchost`, which can now start a network with both node and service identities using curve `secp256r1` (#2516).

## [0.99.3]

### Added

- `kv::MapHandle::size()` can be used to get the number of entries in a given map.
- `kv::MapHandle::clear()` can be used to remove all entries from a map.

## [0.99.2]

### Changed

- The default constitution no longer contains `set_service_principal` or `remove_service_principal` since they are not used by the core framework. Instead any apps which wish to use these tables should add them to their own constitution. A [sample implementation](https://github.com/microsoft/CCF/tree/main/samples/constitutions/test/service_principals/actions.js) is available, and used in the CI tests.
- Proposal status now includes a `final_votes` and `vote_failures` map, recording the outcome of each vote per member. `failure_reason` and `failure_trace` have been consolidated into a single `failure` object, which is also used for `vote_failures`.

## [0.99.1]

### Added

- The service certificate is now returned as part of the `/node/network/` endpoint response (#2442).

### Changed

- `kv::Map` is now an alias to `kv::JsonSerialisedMap`, which means all existing applications using `kv::Map`s will now require `DECLARE_JSON...` macros for custom key and value types. `msgpack-c` is no longer available to apps and `MSGPACK_DEFINE` macros should be removed. Note that this change may affect throughput of existing applications, in which case an app-defined serialiser (or `kv::RawCopySerialisedMap`) should be used (#2449).
- `/node/state` endpoint also returns the `seqno` at which a node was started (i.e. `seqno` of the snapshot a node started from or `0` otherwise) (#2422).

### Removed

- `/gov/query` and `/gov/read` governance endpoints are removed (#2442).
- Lua governance is removed. `JS_GOVERNANCE` env var is no longer necessary, and JS constitution is the only governance script which must be provided and will be used by the service. `--gov-script` can no longer be passed to `cchost` or `sandbox.sh`.

## [0.99.0]

This is a bridging release to simplify the upgrade to 1.0. It includes the new JS constitution, but also supports the existing Lua governance so that users can upgrade in 2 steps - first implementing all of the changes below with their existing Lua governance, then upgrading to the JS governance. Lua governance will be removed in CCF 1.0. See [temporary docs](https://microsoft.github.io/CCF/ccf-0.99.0/governance/js_gov.html) for help with transitioning from Lua to JS.

The 1.0 release will require minimal changes from this release.

### Added

- A new `read_ledger.py` Python command line utility was added to parse and display the content of a ledger directory.
- `ccf-app` npm package to help with developing JavaScript and TypeScript CCF apps. See [docs](https://microsoft.github.io/CCF/main/build_apps/js_app.html) for further details (#2331).

### Changed

- Retired members are now deleted from the store, instead of being marked as `Retired` (#1401).
- `retire_member` proposal has been renamed to `remove_member` and is now idempotent (i.e. succeeds even if the member was already removed) (#1401).
- `accept_recovery` and `open_network` proposals have been merged into a single idempotent `transition_service_to_open` proposal (#1791).
- The `/tx` endpoint now takes a single `transaction_id` query parameter. For example, rather than calling `/node/tx?view=2&seqno=42`, call `/node/tx?transaction_id=2.42`.
- The `/commit` endpoint now returns a response with a single `transaction_id` rather than separate `view` and `seqno` fields.
- `UserRpcFrontend` has been removed, and the return value of `get_rpc_handler` which apps should construct is now simply a `ccf::RpcFrontend`.
- There is now a distinction between public and private headers. The public headers under `include/ccf` are those we expect apps to use, and others are implementation details which may change/be deprecated/be hidden in future. Most apps should now be including `"ccf/app_interface.h"` and `"ccf/common_endpoint_registry.h"`.
- Various endpoint-related types have moved under the `ccf::endpoints` namespace. Apps will need to rename these types where they are not using `auto`, for instance to `ccf::endpoints::EndpointContext` and `ccf::endpoints::ForwardingRequired`.
- Ledger entry frames are no longer serialised with `msgpack` (#2343).
- In JavaScript apps, the field `caller.jwt.key_issuer` in the `Request` object has been renamed `caller.jwt.keyIssuer` (#2362).
- The proposals `set_module`, `remove_module` and `set_js_app` have been removed and `deploy_js_app` renamed to `set_js_app` (#2391).

## [0.19.3]

### Changed

- The status filter passed to `/node/network/nodes` now takes the correct CamelCased values (#2238).

## [0.19.2]

### Added

- New `get_user_data_v1` and `get_member_data_v1` C++ API calls have been added to retrieve the data associated with users/members. The user/member data is no longer included in the `AuthnIdentity` caller struct (#2301).
- New `get_user_cert_v1` and `get_member_cert_v1` C++ API calls have been added to retrieve the PEM certificate of the users/members. The user/member certificate is no longer included in the `AuthnIdentity` caller struct (#2301).

### Changed

- String values in query parameters no longer need to be quoted. For instance, you should now call `/network/nodes?host=127.0.0.1` rather than `/network/nodes?host="127.0.0.1"` (#2309).
- Schema documentation for query parameters should now be added with `add_query_parameter`, rather than `set_auto_schema`. The `In` type of `set_auto_schema` should only be used to describe the request body (#2309).
- `json_adapter` will no longer try to convert query parameters to a JSON object. The JSON passed as an argument to these handlers will now be populated only by the request body. The query string should be parsed separately, and `http::parse_query(s)` is added as a starting point. This means strings in query parameters no longer need to be quoted (#2309).
- Enum values returned by built-in REST API endpoints are now PascalCase. Lua governance scripts that use enum values need to be updated as well, for example, `"ACTIVE"` becomes `"Active"` for member info. The same applies when using the `/gov/query` endpoint (#2152).
- Most service tables (e.g. for nodes and signatures) are now serialised as JSON instead of msgpack. Some tables (e.g. user and member certificates) are serialised as raw bytes for performance reasons (#2301).
- The users and members tables have been split into `public:ccf.gov.users.certs`/`public:ccf.gov.users.info` and `public:ccf.gov.members.certs`/`public:ccf.gov.members.encryption_public_keys`/`public:ccf.gov.members.info` respectively (#2301).
- TypeScript interface/class names have been renamed to PascalCase (#2325).

## [0.19.1]

### Added

- Historical point query support has been added to JavaScript endpoints (#2285).
- RSA key generation JavaScript endpoint (#2293).

### Changed

- `"readonly"` has been replaced by `"mode"` in `app.json` in JavaScript apps (#2285).

## [0.19.0]

### Changed

- `x-ccf-tx-view` and `x-ccf-tx-seqno` response headers have been removed, and replaced with `x-ms-ccf-transaction-id`. This includes both original fields, separated by a single `.`. Historical queries using `ccf::historical::adapter` should also pass a single combined `x-ms-ccf-transaction-id` header (#2257).
- Node unique identifier is now the hex-encoded string of the SHA-256 digest of the node's DER-encoded identity public key, which is also used as the node's quote report data. The `sandbox.sh` script still uses incrementing IDs to keep track of nodes and for their respective directories (#2241).
- Members and users unique identifier is now the hex-encoded string of the SHA-256 digest of their DER-encoded identity certificate (i.e. fingerprint), which has to be specified as the `keyId` field for signed HTTP requests (#2279).
- The receipt interface has changed, `/app/receipt?commit=23` is replaced by `/app/receipt?transaction_id=2.23`. Receipt fetching is now implemented as a historical query, which means that the first reponse(s) may be 202 with a Retry-After header. Receipts are now structured JSON, as opposed to a flat byte sequence, and `/app/receipt/verify` has been removed in favour of an [offline verification sample](https://microsoft.github.io/CCF/ccf-0.19.0/use_apps/verify_tx.html#transaction-receipts).
- `ccfapp::get_rpc_handler()` now takes a reference to a `ccf::AbstractNodeContext` rather than `ccf::AbstractNodeState`. The node state can be obtained from the context via `get_node_state()`.

### Removed

- `get_receipt_for_seqno_v1` has been removed. Handlers wanting to return receipts must now use the historical API, and can obtain a receipt via `ccf::historical::StatePtr`. See the [historical query with receipt sample](https://microsoft.github.io/CCF/ccf-0.19.0/build_apps/logging_cpp.html#receipts) for reference.
- `caller_id` endpoint has been removed. Members and users can now compute their unique identifier without interacting with CCF (#2279).
- `public:ccf.internal.members.certs_der`, `public:ccf.internal.users.certs_der`, `public:ccf.internal.members.digests` and `public:ccf.internal.users.digests` KV tables have been removed (#2279).
- `view_change_in_progress` field in `network/status` response has been removed (#2288).

## [0.18.5]

### Changed

- Historical query system now supports range queries.

## [0.18.4]

### Changed

- Governance proposals can be submitted successfully against secondaries (#2247)
- `set_ca_cert`/`remove_ca_cert` proposals have been renamed `set_ca_cert_bundle`/`remove_ca_cert_bundle` and now also accept a bundle of certificates encoded as concatenated PEM string (#2221). The `ca_cert_name` parameter to the `set_jwt_issuer` proposal has been renamed to `ca_cert_bundle_name`.

### Added

- Support for multiple key wrapping algorithms for C++ and JavaScript applications (#2246)

## [0.18.3]

### Changed

- Fixed format of `notBefore` and `notAfter` in node and network certificates (#2243).
- CCF now depends on [Open Enclave 0.14](https://github.com/openenclave/openenclave/releases/tag/v0.14.0).

## [0.18.2]

### Added

- Support for historical queries after ledger rekey and service recovery (#2200).

### Changed

- CCF now supports OpenSSL for many crypto tasks like hashing, signing, and signature verification (#2123).
- In progress ledger files no longer cause a node to crash when they are committed (#2209).

## [0.18.1]

### Changed

- `"id"` field in `state` endpoint response has been renamed to `"node_id"` (#2150).
- `user_id` endpoint is renamed `caller_id` (#2142).
- Nodes' quotes format updated to Open Enclave's `SGX_ECDSA`. Quote endorsements are also stored in CCF and can be retrieved via the `quotes/self` and `quotes` endpoints (#2161).
- `get_quote_for_this_node_v1()` takes a `QuoteInfo` structure (containing the format, raw quote and corresponding endorsements) as out parameter instead of the distinct format and raw quote as two out paramters (#2161).
- Several internal tables are renamed (#2166).
- `/node/network/nodes` correctly returns all nodes if no filter is specified (#2188).

## [0.18.0]

### Changed

- `endpoint_metrics` is renamed `api/metrics` and now returns an array of objects instead of nested path/method objects (#2068).
- Governance proposal ids are now digests of the proposal and store state observed during their creation, hex-encoded as strings. This makes votes entirely specific to an instance of a proposal without having to include a nonce. (#2104, #2135).
- `quote` endpoint has been renamed to `quotes/self` (#2149).
- `TxView`s have been renamed to `MapHandle`s, to clearly distinguish them from consensus views. Calls to `tx.get_view` must be replaced with `tx.rw`.
- `tx.rw` does not support retrieving multiple views in a single call. Instead of `auto [view1, view2] = tx.get_view(map1, map2);`, you must write `auto handle1 = tx.rw(map1); auto handle2 = tx.rw(map2);`.

### Added

- Added `get_version_of_previous_write(const K& k)` to `MapHandle`. If this entry was written to by a previous transaction, this returns the version at which that transaction was applied. See docs for more details.

### Removed

- The `x-ccf-global-commit` header is no longer sent with responses (#1586, #2144). This was a hint of global commit progress, but was known to be imprecise and unrelated to the executed transaction. Instead, clients should call `/commit` to monitor commit progress or `/tx` for a specific transaction.

## [0.17.2]

### Fixed

- Fixed incorrect ledger chunking on backup nodes when snapshotting is enabled (#2110).

## [0.17.1]

### Changed

- JS endpoints now list their auth policies by name, similar to C++ endpoints. The fields `require_client_identity`, `require_client_signature`, and `require_jwt_authentication` are removed, and should be replaced by `authn_policies`. For example, the previous default `"require_client_identity": true` should be replaced with `"authn_policies": ["user_cert"]`, an endpoint which would like to handle a JWT but will also accept unauthenticated requests would be `"authn_policies": ["jwt", "no_auth"]`, and a fully unauthenticated endpoint would be `"authn_policies": []`. See [docs](https://microsoft.github.io/CCF/main/build_apps/js_app_bundle.html#metadata) for further detail.

## [0.17.0]

### Added

- Versioned APIs for common CCF functionality: `get_status_for_txid_v1`, `get_last_committed_txid_v1`, `generate_openapi_document_v1`, `get_receipt_for_seqno_v1`, `get_quote_for_this_node_v1`. We will aim to support these function signatures long-term, and provide similar functionality with incremental version bumps when this is no longer possible. In particular, this enables building an app which does not expose the [default endpoints](https://microsoft.github.io/CCF/main/build_apps//logging_cpp.html#default-endpoints) but instead exposes similar functionality through its own API.

### Changed

- `/network`, `/network_info`, `/node/ids`, `/primary_info` have been restructured into `/network`, `/network/nodes`, `/network/nodes/{id}`, `/network/nodes/self`, `/network/nodes/primary` while also changing the response schemas (#1954).
- `/ack` responds with HTTP status `204` now instead of `200` and `true` as body (#2088).
- `/recovery_share` has new request and response schemas (#2089).

## [0.16.3]

### Changed

- To avoid accidentally unauthenticated endpoints, a vector of authentication policies must now be specified at construction (as a new argument to `make_endpoint`) rather than by calling `add_authentication`. The value `ccf::no_auth_required` must be used to explicitly indicate an unauthenticated endpoint.
- All `/gov` endpoints accept signature authentication alone correctly, regardless of session authentication.
- `ccf.CCFClient` now allows separate `session_auth` and `signing_auth` to be passed as construction time. `ccf.CCFClient.call()` no longer takes a `signed` argument, clients with a `signing_auth` always sign. Similarly, the `disable_session_auth` constructor argument is removed, the same effect can be achieved by setting `session_auth` to `None`.

## [0.16.2]

### Changed

- Snapshots are generated by default on the current primary node, every `10,000` committed transaction (#2029).
- Node information exposed in the API now correctly reports the public port when it differs from the local one. (#2001)
- All `/gov` endpoints accept signature authentication again. Read-only `/gov` endpoints had been incorrectly changed in [0.16.1] to accept session certification authentication only (#2033).

## [0.16.1]

### Added

- C++ endpoints can be omitted from OpenAPI with `set_openapi_hidden(true)` (#2008).
- JS endpoints can be omitted from OpenAPI if the `"openapi_hidden"` field in `app.json` is `true` (#2008).

### Changed

- Error responses of built-in endpoints are now JSON and follow the OData schema (#1919).
- Code ids are now deleted rather than marked as `RETIRED`. `ACTIVE` is replaced with the more precise `ALLOWED_TO_JOIN` (#1996).
- Authentication policies can be specified per-endpoint with `add_authentication`. Sample policies are implemented which check for a user TLS handshake, a member TLS handshake, a user HTTP signature, a member HTTP signature, and a valid JWT. This allows multiple policies per-endpoints, and decouples auth from frontends - apps can define member-only endpoints (#2010).
- By default, if no authentication policy is specified, endpoints are now unauthenticated and accessible to anyone (previously the default was user TLS handshakes, where the new default is equivalent to `set_require_client_identity(false)`).
- CCF now depends on [Open Enclave 0.13](https://github.com/openenclave/openenclave/releases/tag/v0.13.0).

### Removed

- The methods `Endpoint::set_require_client_signature`, `Endpoint::set_require_client_identity` and `Endpoint::set_require_jwt_authentication` are removed, and should be replaced by calls to `add_authentication`. For unauthenticated endpoints, either add no policies, or add the built-in `empty_auth` policy which accepts all requests.
  - `.set_require_client_signature(true)` must be replaced with `.add_authentication(user_signature_auth_policy)`
  - `.set_require_client_identity(true)` must be replaced with `.add_authentication(user_cert_auth_policy)`
  - `.set_require_jwt_authentication(true)` must be replaced with `.add_authentication(jwt_auth_policy)`

## [0.16.0]

### Added

- CLI options are printed on every node launch (#1923).
- JS logging sample app is included in CCF package (#1932).
- C++ apps can be built using cmake's `find_package(ccf REQUIRED)` (see [cmake sample](https://github.com/microsoft/CCF/blob/main/samples/apps/logging/CMakeLists.txt)) (#1947).

### Changed

- JWT signing keys are auto-refreshed immediately when adding a new issuer instead of waiting until the next auto-refresh event is due (#1978).
- Snapshots are only committed when proof of snapshot evidence is committed (#1972).
- Snapshot evidence must be validated before joining/recovering from snapshot (see [doc](https://microsoft.github.io/CCF/main/operations/ledger_snapshot.html#join-recover-from-snapshot)) (#1925).

### Fixed

- Ledger index is recovered correctly even if `--ledger-dir` directory is empty (#1953).
- Memory leak fixes (#1957, #1959, #1974, #1982).
- Consensus fixes (#1977, #1981).
- Enclave schedules messages in a fairer way (#1991).

### Security

- Hostname of TLS certificate is checked when auto-refreshing JWT signing keys (#1934).
- Evercrypt update to 0.3.0 (#1967).

## [0.15.2]

### Added

- JWT key auto-refresh (#1908), can be enabled by providing `"auto_refresh": true` and `"ca_cert_name": "..."` in `set_jwt_issuer` proposal.
  - Auto-refresh is currently only supported for providers following the OpenID Connect standard where keys are published under the `/.well-known/openid-configuration` path of the issuer URL.
  - `ca_cert_name` refers to a certificate stored with a `set_ca_cert` proposal and is used to validate the TLS connection to the provider endpoint.
- JWT signature validation (#1912), can be enabled with the `require_jwt_authentication` endpoint property.

### Changed

- Members can no longer vote multiple times on governance proposals (#1743).
- `update_ca_cert` proposal has been replaced by `set_ca_cert`/`remove_ca_cert` (#1917).

### Deprecated

- `set_js_app` proposal and `--js-app-script` argument are deprecated, and should be replaced by `deploy_js_app` and `--js-app-bundle`. See #1895 for an example of converting from the old style (JS embedded in a Lua script) to the new style (app bundle described by `app.json`).

### Removed

- `kv::Store::create` is removed.
- `luageneric` is removed.

## [0.15.1]

### Added

- [JWT documentation](https://microsoft.github.io/CCF/main/developers/auth/jwt.html#jwt-authentication) (#1875).
- [Member keys in HSM documentation](https://microsoft.github.io/CCF/main/members/hsm_keys.html) (#1884).

### Changed

- `/gov/ack/update_state_digest` and `/gov/ack` now only return/accept a hex string (#1873).
- `/node/quote` schema update (#1885).
- AFT consensus improvements (#1880, #1881).

## [0.15.0]

### Added

- Support for non-recovery members: only members with an associated public encryption key are handed recovery shares (#1866).
- AFT consensus verify entry validity (#1864).
- JWT validation in forum sample app (#1867).
- JavaScript endpoints OpenAPI definition is now included in `/api` (#1874).

### Changed

- The `keyId` field in the Authorization header must now be set to the hex-encoded SHA-256 digest of the corresponding member certificate encoded in PEM format. The `scurl.sh` script and Python client have been modified accordingly. `scurl.sh` can be run with `DISABLE_CLIENT_AUTH=1` (equivalent `disable_client_auth=False` argument to Python client) to issue signed requests without session-level client authentication (#1870).
- Governance endpoints no longer require session-level client authentication matching a member identity, the request signature now serves as authentication. The purpose of this change is to facilitate member key storage in systems such as HSMs (#1870).
- Support for [hs2019 scheme](https://tools.ietf.org/html/draft-cavage-http-signatures-12) for HTTP signatures (#1872).
  - `ecdsa-sha256` scheme will be deprecated in the next release.

## [0.14.3]

### Added

- Added support for storing JWT public signing keys (#1834).
  - The new proposals `set_jwt_issuer`, `remove_jwt_issuer`, and `set_jwt_public_signing_keys` can be generated with the latest version of the ccf Python package.
  - `sandbox.sh` has a new `--jwt-issuer <json-path>` argument to easily bootstrap with an initial set of signing keys using the `set_jwt_issuer` proposal.
  - See [`tests/npm-app/src/endpoints/jwt.ts`](https://github.com/microsoft/CCF/blob/70b09e53cfdc8cee946193319446f1e22aed948f/tests/npm-app/src/endpoints/jwt.ts#L23) for validating tokens received in the `Authorization` HTTP header in TypeScript.
  - Includes special support for SGX-attested signing keys as used in [MAA](https://docs.microsoft.com/en-us/azure/attestation/overview).

### Changed

- CCF now depends on [Open Enclave 0.12](https://github.com/openenclave/openenclave/releases/tag/v0.12.0) (#1830).
- `/app/user_id` now takes `{"cert": user_cert_as_pem_string}` rather than `{"cert": user_cert_as_der_list_of_bytes}` (#278).
- Members' recovery shares are now encrypted using [RSA-OAEP-256](https://docs.microsoft.com/en-gb/azure/key-vault/keys/about-keys#wrapkeyunwrapkey-encryptdecrypt) (#1841). This has the following implications:
  - Network's encryption key is no longer output by the first node of a CCF service is no longer required to decrypt recovery shares.
  - The latest version of the `submit_recovery_share.sh` script should be used.
  - The latest version of the `proposal_generator.py` should be used (please upgrade the [ccf Python package](https://microsoft.github.io/CCF/main/quickstart/install.html#python-package)).
- `submit_recovery_share.sh` script's `--rpc-address` argument has been removed. The node's address (e.g. `https://127.0.0.1:8000`) should be used directly as the first argument instead (#1841).
- The constitution's `pass` function now takes an extra argument: `proposer_id`, which contains the `member_id` of the member who submitted the proposal. To adjust for this change, replace `tables, calls, votes = ...` with `tables, calls, votes, proposer_id = ...` at the beginning of the `pass` definition.
- Bundled votes (ie. the `ballot` entry in `POST /proposals`) have been removed. Votes can either happen explicitly via `POST /proposals/{proposal_id}/votes`, or the constitution may choose to pass a proposal without separate votes by examining its contents and its proposer, as illustrated in the operating member constitution sample. The `--vote-against` flag in `proposal_generator.py`, has also been removed as a consequence.

### Fixed

- Added `tools.cmake` to the install, which `ccf_app.cmake` depends on and was missing from the previous release.

### Deprecated

- `kv::Store::create` is deprecated, and will be removed in a future release. It is no longer necessary to create a `kv::Map` from a `Store`, it can be constructed locally (`kv::Map<K, V> my_map("my_map_name");`) or accessed purely by name (`auto view = tx.get_view<K, V>("my_map_name");`) (#1847).

## [0.14.2]

### Changed

- The `start_test_network.sh` script has been replaced by [`sandbox.sh`](https://microsoft.github.io/CCF/main/quickstart/test_network.html). Users wishing to override the default network config (a single node on '127.0.0.1:8000') must now explictly specify if they should be started locally (eg. `-n 'local://127.4.4.5:7000'`) or on remote machine via password-less ssh (eg. `-n 'ssh://10.0.0.1:6000'`).
- `node/quote` endpoint now returns a single JSON object containing the node's quote (#1761).
- Calling `foreach` on a `TxView` now iterates over the entries which previously existed, ignoring any modifications made by the functor while iterating.
- JS: `ccf.kv.<map>.get(key)` returns `undefined` instead of throwing an exception if `key` does not exist.
- JS: `ccf.kv.<map>.delete(key)` returns `false` instead of throwing an exception if `key` does not exist, and `true` instead of `undefined` otherwise.
- JS: `ccf.kv.<map>.set(key, val)` returns the map object instead of `undefined`.

## [0.14.1]

### Added

- `/node/memory` endpoint exposing the maximum configured heap size, peak and current used sizes.

### Changed

- Public tables in the KV must now indicate this in their name (with a `public:` prefix), and internal tables have been renamed. Any governance or auditing scripts which operate over internal tables must use the new names (eg - `ccf.members` is now `public:ccf.gov.members`).
- `--member-info` on `cchost` can now take a third, optional file path to a JSON file containing additional member data (#1712).

### Removed

- `/api/schema` endpoints are removed, as the same information is now available in the OpenAPI document at `/api`.

### Deprecated

- Passing the `SecurityDomain` when creating a KV map is deprecated, and will be removed in a future release. This should be encoded in the table's name, with a `public:` prefix for public tables.

## [0.14.0]

### Added

- Nodes can recover rapidly from a snapshot, rather than needing to reprocess an entire ledger (#1656)
- Python client code wraps creation and replacement of an entire JS app bundle in a single operation (#1651)
- Snapshots are only usable when the corresponding evidence is committed (#1668).
- JSON data associated to each consortium member to facilitate flexible member roles (#1657).

### Changed

- `/api` endpoints return an OpenAPI document rather than a custom response (#1612, #1664)
- Python ledger types can process individual chunks as well as entire ledger (#1644)
- `POST recovery_share/submit` endpoint is renamed to `POST recovery_share` (#1660).

### Fixed

- Elections will not allow transactions which were reported as globally committed to be rolled back (#1641)

### Deprecated

- `lua_generic` app is deprecated and will be removed in a future release. Please migrate old Lua apps to JS

## [0.13.4]

### Changed

- Fixed infinite memory growth issue (#1639)
- Step CLI updated to 0.15.2 (#1636)

## [0.13.3]

### Added

- Sample TypeScript application (#1614, #1596)

### Changed

- Handlers can implement custom authorisation headers (#1203, #1563)
- Reduced CPU usage when nodes are idle (#1625, #1626)
- Upgrade to Open Enclave 0.11 (#1620, #1624)
- Snapshots now include view history, so nodes resuming from snapshots can accurately serve transaction status requests (#1616)
- Request is now passed as an argument to JavaScript handlers (#1604), which can return arbitrary content types (#1575)
- Quote RPC now returns an error when the quote cannot be found (#1594)
- Upgraded third party dependencies (#1589, #1588, #1576, #1572, #1573, #1570, #1569)
- Consensus types renamed from `raft` and `pbft` to `cft` and `bft` (#1591)

### Removed

- Notification server (#1582)

## [0.13.2]

### Added

- retire_node_code proposal (#1558)
- Ability to update a collection of JS modules in a single proposal (#1557)

## [0.13.1]

### Fixed

- Handle setting multiple subject alternative names correctly in node certificate (#1552)
- Fix host memory check on startup ecall (#1553)

## [0.13.0]

### Added

- Experimental

  - New CCF nodes can now join from a [snapshot](https://microsoft.github.io/CCF/ccf-0.13.0/operators/start_network.html#resuming-from-existing-snapshot) (#1500, #1532)
  - New KV maps can now be created dynamically in a transaction (#1507, #1528)

- CLI

  - Subject Name and Subject Alternative Names for the node certificates can now be passed to cchost using the --sn and --san CLI switches (#1537)
  - Signature and ledger splitting [flags](https://microsoft.github.io/CCF/ccf-0.13.0/operators/start_network.html#signature-interval) have been renamed more accurately (#1534)

- Governance

  - `user_data` can be set at user creation, as well as later (#1488)

- Javascript
  - `js_generic` endpoints are now modules with a single default call. Their dependencies can be stored in a separate table and loaded with `import`. (#1469, #1472, #1481, #1484)

### Fixed

- Retiring the primary from a network is now correctly handled (#1522)

### Deprecated

- CLI
  - `--domain=...` is superseded by `--san=dNSName:...` and will be removed in a future release

### Removed

- API
  - Removed redirection from legacy frontend names (`members` -> `gov`, `nodes` -> `node`, `users` -> `app`) (#1543)
  - Removed old `install()` API, replaced by `make_endpoint()` in [0.11.1](https://github.com/microsoft/CCF/releases/tag/ccf-0.11.1) (#1541)

## [0.12.2]

### Fixed

- Fix published containers

## [0.12.1]

### Changed

- Release tarball replaced by a .deb

### Fixed

- Fix LVI build for applications using CCF (#1466)

## [0.12.0]

### Added

- Tooling
  - New Python proposal and vote generator (#1370). See [docs](https://microsoft.github.io/CCF/ccf-0.12.0/members/proposals.html#creating-a-proposal).
  - New CCF tools Python package for client, ledger parsing and member proposal/vote generation (#1429, #1435). See [docs](https://microsoft.github.io/CCF/ccf-0.12.0/users/python_tutorial.html).
- HTTP endpoints
  - Templated URI for HTTP endpoints (#1384, #1393).
  - New `remove_user` proposal (#1379).
  - New node endpoints: `/node/state` and `/node/is_primary` (#1387, #1439)
  - New `metrics` endpoint (#1422).

### Changed

- Tooling
  - Updated version of Open Enclave (0.10) (#1424). Users should use the Intel PSW tested with Open Enclave 0.10, see Open Enclave releases notes: https://github.com/openenclave/openenclave/releases/tag/v0.10.0 for more details.
  - CCF releases no longer include a build of Open Enclave, instead the upstream binary release should be used. Playbooks and containers have been updated accordingly (#1437).
  - CCF is now built with LVI mitigations (#1427). CCF should now be built with a new LVI-enabled toolchain, available via CCF playbooks and containers.
  - Updated version of `snmalloc` (#1391).
- HTTP endpoints
  - Pass PEM certificates rather than byte-arrays (#1374).
  - Member `/ack` schema (#1395).
  - Authorisation HTTP request header now accepts unquoted values (#1411).
  - Fix double opening of `/app` on backups after recovery (#1445).
- Other
  - Merkle tree deserialisation fix (#1363).
  - Improve resilience of node-to-node channels (#1371).
  - First Raft election no longer fails (#1392).
  - Fix message leak (#1442).

### Removed

- `mkSign` endpoint (#1398).

## [0.11.7]

### Changed

1. Fix a bug that could cause signatures not to be recorded on transactions hitting conflicts (#1346)
2. Fix a bug that could allow transactions to be executed by members before a recovered network was fully opened (#1347)
3. Improve error reporting on transactions with invalid signatures (#1356)

### Added

1. All format and linting checks are now covered by `scripts/ci-checks.sh` (#1359)
2. `node/code` RPC returns all code versions and their status (#1351)

## [0.11.4]

### Changed

- Add clang-format to the application CI container, to facilitate application development (#1340)
- Websocket handlers are now distinct, and can be defined by passing `ws::Verb::WEBSOCKET` as a verb to `make_endpoint()` (#1333)
- Custom KV serialisation is [documented](https://microsoft.github.io/CCF/main/developers/kv/kv_serialisation.html#custom-key-and-value-types)

### Fixed

- Fix application runtime container, which had been missing a dependency in the previous release (#1340)

## [0.11.1]

### Added

- CLI tool for managing recovery shares (#1295). [usage](https://microsoft.github.io/CCF/main/members/accept_recovery.html#submitting-recovery-shares)
- New standard endpoint `node/ids` for retrieving node ID from IP address (#1319).
- Support for read-only transactions. Use `tx.get_read_only_view` to retrieve read-only views, and install with `make_read_only_endpoint` if all operations are read-only.
- Support for distinct handlers on the same URI. Each installed handler/endpoint is now associated with a single HTTP method, so you can install different operations on `POST /foo` and `GET /foo`.

### Changed

- The frontend names, used as a prefix on all URIs, have been changed. Calls to `/members/...` or `/users/...` should be replaced with `/gov/...` and `/app/...` respectively. The old paths will return HTTP redirects in this release, but may return 404 in a future release (#1325).
- App-handler installation API has changed. `install(URI, FN, READWRITE)` should be replaced with `make_endpoint(URI, VERB, FN).install()`. Existing apps should compile with deprecation warnings in this release, but the old API will be removed in a future release. See [this diff](https://github.com/microsoft/CCF/commit/7f131074027e3aeb5d469cf42e94acad5bf3e70a#diff-18609f46fab38755458a063d1079edaa) of logging.cpp for an example of the required changes.
- Improved quickstart documentation (#1298, #1316).
- Member ACKs are required, even when the service is opening (#1318).
- The naming scheme for releases has changed to be more consistent. The tags will now be in the form `ccf-X.Y.Z`.

## [0.11]

### Changed

- KV reorganisation to enable app-defined serialisation (#1179, #1216, #1234)

`kv.h` has been split into multiple headers so apps may need to add includes for `kv/store.h` and `kv/tx.h`. The typedefs `ccf::Store` and `ccf::Tx` have been removed; apps should now use `kv::Store` and `kv::Tx`.

CCF now deals internally only with serialised data in its tables, mapping byte-vectors to byte-vectors. By default all tables will convert their keys and values to msgpack, using the existing macros for user-defined types. Apps may define custom serialisers for their own types - see `kv/serialise_entry_json.h` for an example.

- Fixed issues that affected the accuracy of tx status reporting (#1157, #1150)
- All RPCs and external APIs now use `view` and `seqno` to describe the components of a transaction ID, regardless of the specific consensus implementation selected (#1187, #1227)
- Improved resiliency of recovery process (#1051)
- `foreach` early-exit semantics are now consistent (#1222)
- Third party dependency updates (#1144, #1148, #1149, #1151, #1155, #1255)
- All logging output now goes to stdout, and can be configured to be either JSON or plain text (#1258) [doc](https://microsoft.github.io/CCF/main/operators/node_output.html#json-formatting)
- Initial support for historical query handlers (#1207) [sample](https://github.com/microsoft/CCF/blob/main/src/apps/logging/logging.cpp#L262)
- Implement the equivalent of "log rolling" for the ledger (#1135) [doc](https://microsoft.github.io/CCF/main/operators/ledger.html)
- Internal RPCs renamed to follow more traditional REST conventions (#968) [doc](https://microsoft.github.io/CCF/main/operators/operator_rpc_api.html)

### Added

- Support for floating point types in default KV serialiser (#1174)
- The `start_test_network.sh` script now supports recovering an old network with the `--recover` flag (#1095) [doc](https://microsoft.github.io/CCF/main/users/deploy_app.html#recovering-a-service)
- Application CI and runtime containers are now available (#1178)
  1. `ccfciteam/ccf-app-ci:0.11` is recommended to build CCF applications
  2. `ccfciteam/ccf-app-run:0.11` is recommended to run CCF nodes, for example in k8s
- Initial websockets support (#629) [sample](https://github.com/microsoft/CCF/blob/main/tests/ws_scaffold.py#L21)

### Removed

- `ccf::Store` and `ccf::Tx` typdefs, in favour of `kv::Store` and `kv::Tx`.

## [0.10]

### Added

- Brand new versioned documentation: https://microsoft.github.io/CCF.
- New `/tx` endpoint to check that a transaction is committed (#1111). See [docs](https://microsoft.github.io/CCF/main/users/issue_commands.html#checking-for-commit).
- Disaster recovery is now performed with members key shares (#1101). See [docs](https://microsoft.github.io/CCF/main/members/accept_recovery.html).
- Open Enclave install is included in CCF install (#1125).
- New `sgxinfo.sh` script (#1081).
- New `--transaction-rate` flag to performance client (#1071).

### Changed

- CCF now uses Open Enclave 0.9 (#1098).
- `cchost`'s `--enclave-type` is `release` by default (#1083).
- `keygenerator.sh`'s `--gen-key-share` option renamed to `--gen-enc-key` to generate member encryption key (#1101).
- Enhanced view change support for PBFT (#1085, #1087, #1092).
- JavaScript demo logging app is now more generic (#1110).
- Updated method to retrieve time in enclave from host (#1100).
- Correct use of Everycrypt hashing (#1098).
- Maximum number of active members is 255 (#1107).
- Python infra: handle proposals correctly with single member (#1079).
- Dependencies updates (#1080, #1082).

### Removed

- `cchost` no longer outputs a sealed secrets file to be used for recovery (#1101).

## [0.9.3]

### Added

1. Install artifacts include `virtual` build (#1072)
2. `add_enclave_library_c` is exposed in `ccp_app.cmake` (#1073)

## [0.9.2]

### Added

- Handlers can decide if transaction writes are applied independently from error status (#1054)
- Scenario Perf Client is now part of the CCF install to facilitate performance tests (#1058)

### Changed

- Handle writes when host is reconnecting (#1038)
- Member tables are no longer whitelisted for raw_puts (#1041)
- Projects including CCF's CMake files now use the same build type default (#1057)

## [0.9.1]

### Added

- `cchost` now supports [file-based configuration](https://microsoft.github.io/CCF/operators/start_network.html#using-a-configuration-file), as well as command-line switches (#1013, #1019)

## [0.9]

This pre-release improves support for handling HTTP requests.

### Added

- Key shares will be accepted after multiple disaster recovery operations (#992).
- HTTP response headers and status can be set directly from handler (#921, #977).
- Handlers can be restricted to accept only specific HTTP verbs (#966).
- Handlers can accept requests without a matching client cert (#962).
- PBFT messages are authenticated by each receiving node (#947).
- snmalloc can be used as allocator (#943, #990).
- Performance optimisations (#946, #971).
- Install improvements (#983, #986).

### Changed

- HTTP request and responses no longer need to contain JSON-RPC objects (#930, #977).
- Files and binaries have been renamed to use a consistent `lower_snake_case` (#989). Most app includes should be unaffected, but users of the `luageneric` app should now look for `lua_generic`.
- Threading support relies on fixes from a recent build of OE (#990). Existing machines should re-run the ansible playbooks to install the current dependencies.
- Consensus is chosen at run-time, rather than build-time (#922).
- API for installing handlers has changed (#960). See the logging app or [documentation](https://microsoft.github.io/CCF/developers/logging_cpp.html#rpc-handler) for the current style.
- Several standard endpoints are now GET-only, and must be passed a URL query (ie `GET /users/getCommit?id=42`).

## [0.8.2]

### Changed

- CCF install can now be installed anywhere (#950).
- PBFT messages are now authenticated (#947).
- Miscellaneous performance improvements (#946).

## [0.8.1]

### Added

- PBFT timers can be set from`cchost` CLI (#929). See [docs](https://microsoft.github.io/CCF/developers/consensus.html#consensus-protocols).
- Nodes output their PID in a `cchost.pid` file on start-up (#927).
- (Experimental) Members can retrieve their decrypted recovery shares via `getEncryptedRecoveryShare` and submit the decrypted share via `submitRecoveryShare` (#932).

### Changed

- App handlers should set HTTP response fields instead of custom error codes (#921). See [docs](https://microsoft.github.io/CCF/developers/logging_cpp.html#rpc-handler).
- Single build for Raft and PBFT consensuses (#922, #929, #935).
- Members' proposals are forever rejected if they fail to execute (#930).
- Original consortium members can ACK (#933).
- PBFT performance improvements (#940, #942).
- PBFT ledger private tables are now encrypted (#939).

## [0.8]

This pre-release enables experimental support for running CCF with the PBFT consensus protocol. In providing an experimental release of CCF with PBFT we hope to get feedback from early adopters.

### Added

- Experimental PBFT support [docs](https://microsoft.github.io/CCF/developers/consensus.html)
- Increased threading support [docs](https://microsoft.github.io/CCF/developers/threading.html) (#831, #838)
- Governance proposals can now be rejected, which allows constitutions to implement veto power (#854)
- Support for non JSON-RPC payloads (#852)
- RPC to get the OE report (containing the SGX quote) of a specific node (#907)

### Changed

- Compatibility with msgpack 1.0.0
- Members now need to provide two public keys, an identity to sign their proposals and votes as before, and public key with which their recovery key share will be encrypted. `--member_cert` cli argument replaced with `--member-info` when starting up a network to allow this [docs](https://microsoft.github.io/CCF/operators/start_network.html)
- Member status is now a string, eg. `"ACTIVE"` rather than an integer (#827)
- User apps have access to standard user-cert lookup (#906)
- `get_rpc_handler()` now returns `UserRpcFrontend` instead of `RpcHandler` [docs](https://microsoft.github.io/CCF/developers/logging_cpp.html#rpc-handler) (#908)
- All governance RPC's must now be signed (#911)
- Test infra stores keys and certificates (e.g. `networkcert.pem`, `user0_privk.pem`) in new `workspace/<test_label>_common/` folder (#892)

### Removed

- FramedTCP support

## [0.7.1]

### Added

- Installed Python infrastructure can now be used to launch test networks of external builds (#809)
- Initial threading support, Raft nodes now execute transactions on multiple worker threads (#773, #822)

## [0.7]

This pre-release enables experimental support for Javascript as a CCF runtime, and switches the default transport to HTTP. FramedTCP is still supported in this release (`-DFTCP=ON`) but is deprecated and will be dropped in the next release.

### Changed

- Fixed node deadlock that could occur under heavy load (#628)
- Fixed vulnerability to possible replay attack (#419)
- CCF has an installable bundle (#742)
- HTTP is the default frame format (#744)

### Added

- Added support for re-keying the ledger (#50)
- Added QuickJS runtime and sample Javascript app (#668)

### Deprecated

- FramedTCP support. Please use the ccf_FTCP.tar.gz release bundle or build CCF with `-DFTCP=ON` if you require FTCP support.

## [0.6]

This pre-release enables support for HTTP in CCF

### Changed

- Quote format in `getQuotes` changed from string to vector of bytes (https://github.com/microsoft/CCF/pull/566)
- Improved error reporting and logging (https://github.com/microsoft/CCF/pull/572, https://github.com/microsoft/CCF/pull/577, https://github.com/microsoft/CCF/pull/620)
- Node certificates endorsed by the network (https://github.com/microsoft/CCF/pull/581)
- The [`keygenerator.sh`](https://github.com/microsoft/CCF/blob/v0.6/tests/keygenerator.sh) scripts replaces the `keygenerator` CLI utility to generate member and user identities.

### Added

- HTTP endpoint support when built with `-DHTTP=ON`, see https://microsoft.github.io/CCF/users/client.html for details.
- [Only when building with `-DHTTP=ON`] The new [`scurl.sh`](https://github.com/microsoft/CCF/blob/v0.6/tests/scurl.sh) script can be used to issue signed HTTP requests to CCF (e.g. for member votes). The script takes the same arguments as `curl`.
- `listMethods` RPC for luageneric app (https://github.com/microsoft/CCF/pull/570)
- `getReceipt`/`verifyReceipt` RPCs (https://github.com/microsoft/CCF/pull/567)
- Support for app-defined ACLs (https://github.com/microsoft/CCF/pull/590)

Binaries for `cchost` and `libluagenericenc.so` are attached to this release. Note that libluagenericenc.so should be signed before being deployed by CCF (see https://microsoft.github.io/CCF/developers/build_app.html#standalone-signing).

## [0.5]

This pre-release fixes minor issues and clarifies some of `cchost` command line options.

### Removed

- The `new_user` function in constitution scripts (e.g. `gov.lua`) should be deleted as it is now directly implemented inside CCF (https://github.com/microsoft/CCF/pull/550).
- `cmake -DTARGET=all` replaced with `cmake -DTARGET=sgx;virtual`. See https://microsoft.github.io/CCF/quickstart/build.html#build-switches for new values (https://github.com/microsoft/CCF/pull/513).

### Changed

- The members and users certificates can now be registered by the consortium using clients that are not the `memberclient` CLI (e.g. using the `tests/infra/jsonrpc.py` module) (https://github.com/microsoft/CCF/pull/550).
- Fix for Raft consensus to truncate the ledger whenever a rollback occurs and use `commit_idx` instead of `last_idx` in many places because of signatures (https://github.com/microsoft/CCF/pull/503).
- Join protocol over HTTP fix (https://github.com/microsoft/CCF/pull/550).
- Clearer error messages for when untrusted users/members issue transactions to CCF (https://github.com/microsoft/CCF/pull/530).
- `devcontainer.json` now points to right Dockerfile (https://github.com/microsoft/CCF/pull/543).
- `cchost --raft-election-timeout` CLI option default now set to 5000 ms (https://github.com/microsoft/CCF/pull/559).
- Better descriptions for `cchost` command line options (e.g. `--raft-election-timeout`) (https://github.com/microsoft/CCF/pull/559).

The `cchost`, `libluagenericenc.so`, `keygenerator` and `memberclient` are also attached to this release to start a CCF network with lua application.
Note that `libluagenericenc.so` should be signed before being deployed by CCF (see https://microsoft.github.io/CCF/developers/build_app.html#standalone-signing).

## [0.4]

In this preview release, it is possible to run CCF with the PBFT consensus algorithm, albeit with significant limitations.

The evercrypt submodule has been removed, the code is instead imported, to make release tarballs easier to use.

## [0.3]

This pre-release implements the genesis model described in the TR, with a distinct service opening phase. See https://microsoft.github.io/CCF/start_network.html for details.

Some discrepancies with the TR remain, and are being tracked under https://github.com/microsoft/CCF/milestone/2

## 0.2

Initial pre-release

[3.0.0-dev6]: https://github.com/microsoft/CCF/releases/tag/ccf-3.0.0-dev6
[3.0.0-dev5]: https://github.com/microsoft/CCF/releases/tag/ccf-3.0.0-dev5
[3.0.0-dev4]: https://github.com/microsoft/CCF/releases/tag/ccf-3.0.0-dev4
[3.0.0-dev3]: https://github.com/microsoft/CCF/releases/tag/ccf-3.0.0-dev3
[3.0.0-dev2]: https://github.com/microsoft/CCF/releases/tag/ccf-3.0.0-dev2
[3.0.0-dev1]: https://github.com/microsoft/CCF/releases/tag/ccf-3.0.0-dev1
[3.0.0-dev0]: https://github.com/microsoft/CCF/releases/tag/ccf-3.0.0-dev0
[2.0.0]: https://github.com/microsoft/CCF/releases/tag/ccf-2.0.0
[2.0.0-rc9]: https://github.com/microsoft/CCF/releases/tag/ccf-2.0.0-rc9
[2.0.0-rc8]: https://github.com/microsoft/CCF/releases/tag/ccf-2.0.0-rc8
[2.0.0-rc7]: https://github.com/microsoft/CCF/releases/tag/ccf-2.0.0-rc7
[2.0.0-rc6]: https://github.com/microsoft/CCF/releases/tag/ccf-2.0.0-rc6
[2.0.0-rc5]: https://github.com/microsoft/CCF/releases/tag/ccf-2.0.0-rc5
[2.0.0-rc4]: https://github.com/microsoft/CCF/releases/tag/ccf-2.0.0-rc4
[2.0.0-rc3]: https://github.com/microsoft/CCF/releases/tag/ccf-2.0.0-rc3
[2.0.0-rc2]: https://github.com/microsoft/CCF/releases/tag/ccf-2.0.0-rc2
[2.0.0-rc1]: https://github.com/microsoft/CCF/releases/tag/ccf-2.0.0-rc1
[2.0.0-rc0]: https://github.com/microsoft/CCF/releases/tag/ccf-2.0.0-rc0
[2.0.0-dev8]: https://github.com/microsoft/CCF/releases/tag/ccf-2.0.0-dev8
[2.0.0-dev7]: https://github.com/microsoft/CCF/releases/tag/ccf-2.0.0-dev7
[2.0.0-dev6]: https://github.com/microsoft/CCF/releases/tag/ccf-2.0.0-dev6
[2.0.0-dev5]: https://github.com/microsoft/CCF/releases/tag/ccf-2.0.0-dev5
[2.0.0-dev4]: https://github.com/microsoft/CCF/releases/tag/ccf-2.0.0-dev4
[2.0.0-dev3]: https://github.com/microsoft/CCF/releases/tag/ccf-2.0.0-dev3
[2.0.0-dev2]: https://github.com/microsoft/CCF/releases/tag/ccf-2.0.0-dev2
[2.0.0-dev1]: https://github.com/microsoft/CCF/releases/tag/ccf-2.0.0-dev1
[2.0.0-dev0]: https://github.com/microsoft/CCF/releases/tag/ccf-2.0.0-dev0
[1.0.4]: https://github.com/microsoft/CCF/releases/tag/ccf-1.0.4
[1.0.3]: https://github.com/microsoft/CCF/releases/tag/ccf-1.0.3
[1.0.2]: https://github.com/microsoft/CCF/releases/tag/ccf-1.0.2
[1.0.1]: https://github.com/microsoft/CCF/releases/tag/ccf-1.0.1
[1.0.0]: https://github.com/microsoft/CCF/releases/tag/ccf-1.0.0
[1.0.0-rc3]: https://github.com/microsoft/CCF/releases/tag/ccf-1.0.0-rc3
[1.0.0-rc2]: https://github.com/microsoft/CCF/releases/tag/ccf-1.0.0-rc2
[1.0.0-rc1]: https://github.com/microsoft/CCF/releases/tag/ccf-1.0.0-rc1
[0.99.4]: https://github.com/microsoft/CCF/releases/tag/ccf-0.99.4
[0.99.3]: https://github.com/microsoft/CCF/releases/tag/ccf-0.99.3
[0.99.2]: https://github.com/microsoft/CCF/releases/tag/ccf-0.99.2
[0.99.1]: https://github.com/microsoft/CCF/releases/tag/ccf-0.99.1
[0.99.0]: https://github.com/microsoft/CCF/releases/tag/ccf-0.99.0
[0.19.3]: https://github.com/microsoft/CCF/releases/tag/ccf-0.19.3
[0.19.2]: https://github.com/microsoft/CCF/releases/tag/ccf-0.19.2
[0.19.1]: https://github.com/microsoft/CCF/releases/tag/ccf-0.19.1
[0.19.0]: https://github.com/microsoft/CCF/releases/tag/ccf-0.19.0
[0.18.5]: https://github.com/microsoft/CCF/releases/tag/ccf-0.18.5
[0.18.4]: https://github.com/microsoft/CCF/releases/tag/ccf-0.18.4
[0.18.3]: https://github.com/microsoft/CCF/releases/tag/ccf-0.18.3
[0.18.2]: https://github.com/microsoft/CCF/releases/tag/ccf-0.18.2
[0.18.1]: https://github.com/microsoft/CCF/releases/tag/ccf-0.18.1
[0.18.0]: https://github.com/microsoft/CCF/releases/tag/ccf-0.18.0
[0.17.2]: https://github.com/microsoft/CCF/releases/tag/ccf-0.17.2
[0.17.1]: https://github.com/microsoft/CCF/releases/tag/ccf-0.17.1
[0.17.0]: https://github.com/microsoft/CCF/releases/tag/ccf-0.17.0
[0.16.3]: https://github.com/microsoft/CCF/releases/tag/ccf-0.16.3
[0.16.2]: https://github.com/microsoft/CCF/releases/tag/ccf-0.16.2
[0.16.1]: https://github.com/microsoft/CCF/releases/tag/ccf-0.16.1
[0.16.0]: https://github.com/microsoft/CCF/releases/tag/ccf-0.16.0
[0.15.2]: https://github.com/microsoft/CCF/releases/tag/ccf-0.15.2
[0.15.1]: https://github.com/microsoft/CCF/releases/tag/ccf-0.15.1
[0.15.0]: https://github.com/microsoft/CCF/releases/tag/ccf-0.15.0
[0.14.3]: https://github.com/microsoft/CCF/releases/tag/ccf-0.14.3
[0.14.2]: https://github.com/microsoft/CCF/releases/tag/ccf-0.14.2
[0.14.1]: https://github.com/microsoft/CCF/releases/tag/ccf-0.14.1
[0.14.0]: https://github.com/microsoft/CCF/releases/tag/ccf-0.14.0
[0.13.4]: https://github.com/microsoft/CCF/releases/tag/ccf-0.13.4
[0.13.3]: https://github.com/microsoft/CCF/releases/tag/ccf-0.13.3
[0.13.2]: https://github.com/microsoft/CCF/releases/tag/ccf-0.13.2
[0.13.1]: https://github.com/microsoft/CCF/releases/tag/ccf-0.13.1
[0.13.0]: https://github.com/microsoft/CCF/releases/tag/ccf-0.13.0
[0.12.2]: https://github.com/microsoft/CCF/releases/tag/ccf-0.12.2
[0.12.1]: https://github.com/microsoft/CCF/releases/tag/ccf-0.12.1
[0.12.0]: https://github.com/microsoft/CCF/releases/tag/ccf-0.12.0
[0.11.7]: https://github.com/microsoft/CCF/releases/tag/ccf-0.11.7
[0.11.4]: https://github.com/microsoft/CCF/releases/tag/ccf-0.11.4
[0.11.1]: https://github.com/microsoft/CCF/releases/tag/ccf-0.11.1
[0.11]: https://github.com/microsoft/CCF/releases/tag/0.11
[0.10]: https://github.com/microsoft/CCF/releases/tag/v0.10
[0.9.3]: https://github.com/microsoft/CCF/releases/tag/v0.9.3
[0.9.2]: https://github.com/microsoft/CCF/releases/tag/v0.9.2
[0.9.1]: https://github.com/microsoft/CCF/releases/tag/v0.9.1
[0.9]: https://github.com/microsoft/CCF/releases/tag/v0.9
[0.8.2]: https://github.com/microsoft/CCF/releases/tag/v0.8.2
[0.8.1]: https://github.com/microsoft/CCF/releases/tag/v0.8.1
[0.8]: https://github.com/microsoft/CCF/releases/tag/v0.8
[0.7.1]: https://github.com/microsoft/CCF/releases/tag/v0.7.1
[0.7]: https://github.com/microsoft/CCF/releases/tag/v0.7
[0.6]: https://github.com/microsoft/CCF/releases/tag/v0.6
[0.5]: https://github.com/microsoft/CCF/releases/tag/v0.5
[0.4]: https://github.com/microsoft/CCF/releases/tag/v0.4
[0.3]: https://github.com/microsoft/CCF/releases/tag/v0.3
[2.0.0-rc8]: https://github.com/microsoft/CCF/releases/tag/ccf-2.0.0-rc8
[unreleased]: https://github.com/microsoft/CCF/releases/tag/ccf-Unreleased
[3.0.0-dev4]: https://github.com/microsoft/CCF/releases/tag/ccf-3.0.0-dev4
[3.0.0-dev6]: https://github.com/microsoft/CCF/releases/tag/ccf-3.0.0-dev6
[3.0.0-dev7]: https://github.com/microsoft/CCF/releases/tag/ccf-3.0.0-dev7
[3.0.0-rc0]: https://github.com/microsoft/CCF/releases/tag/ccf-3.0.0-rc0
[3.0.0-rc2]: https://github.com/microsoft/CCF/releases/tag/ccf-3.0.0-rc2<|MERGE_RESOLUTION|>--- conflicted
+++ resolved
@@ -5,21 +5,17 @@
 The format is based on [Keep a Changelog](http://keepachangelog.com/en/1.0.0/)
 and this project adheres to [Semantic Versioning](http://semver.org/spec/v2.0.0.html).
 
-<<<<<<< HEAD
-## Unreleased
+## [5.0.0-dev14]
+
+[5.0.0-dev14]: https://github.com/microsoft/CCF/releases/tag/ccf-5.0.0-dev14
 
 ### Added
 
 - Added a `ccfapp.checkedJson` converter to the CCF TypeScript package, which will raise errors when given objects which cannot be roundtrip-converted through JSON (currently `Map` and `Date`). There is a slight cost to checking this on each instance during `encode`, so the behaviour is opt-in (not directly replacing `ccfapp.json`), but it is recommended that most tables update to use this converter.
-=======
-## [5.0.0-dev14]
-
-[5.0.0-dev14]: https://github.com/microsoft/CCF/releases/tag/ccf-5.0.0-dev14
 
 ### Removed
 
 - The `scurl.sh` script has been removed. With #5137 removing support for HTTP signed requests, it is no longer needed.
->>>>>>> 3a6dd6a5
 
 ## [5.0.0-dev13]
 
