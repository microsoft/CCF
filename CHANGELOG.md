# Changelog

All notable changes to this project will be documented in this file.

The format is based on [Keep a Changelog](http://keepachangelog.com/en/1.0.0/)
and this project adheres to [Semantic Versioning](http://semver.org/spec/v2.0.0.html).

## [1.0]

### Added

<<<<<<< HEAD
- `/node/state` endpoint also returns the `seqno` at which a node was started (i.e. `seqno` of the snapshot a node started from or `0` otherwise) (#2422).
=======
- The service certificate is now returned as part of the `/node/network/` endpoint response.

### Removed

- `/gov/query` and `/gov/read` governance endpoints are removed.
>>>>>>> 9e0e9080

## [0.99.0]

This is a bridging release to simplify the upgrade to 1.0. It includes the new JS constitution, but also supports the existing Lua governance so that users can upgrade in 2 steps - first implementing all of the changes below with their existing Lua governance, then upgrading to the JS governance. Lua governance will be removed in CCF 1.0. See [temporary docs](https://microsoft.github.io/CCF/ccf-0.99.0/governance/js_gov.html) for help with transitioning from Lua to JS.

The 1.0 release will require minimal changes from this release.

### Added

- A new `read_ledger.py` Python command line utility was added to parse and display the content of a ledger directory.
- `ccf-app` npm package to help with developing JavaScript and TypeScript CCF apps. See [docs](https://microsoft.github.io/CCF/main/build_apps/js_app.html) for further details (#2331).

### Changed

- Retired members are now deleted from the store, instead of being marked as `Retired` (#1401).
- `retire_member` proposal has been renamed to `remove_member` and is now idempotent (i.e. succeeds even if the member was already removed) (#1401).
- `accept_recovery` and `open_network` proposals have been merged into a single idempotent `transition_service_to_open` proposal (#1791).
- The `/tx` endpoint now takes a single `transaction_id` query parameter. For example, rather than calling `/node/tx?view=2&seqno=42`, call `/node/tx?transaction_id=2.42`.
- The `/commit` endpoint now returns a response with a single `transaction_id` rather than separate `view` and `seqno` fields.
- `UserRpcFrontend` has been removed, and the return value of `get_rpc_handler` which apps should construct is now simply a `ccf::RpcFrontend`.
- There is now a distinction between public and private headers. The public headers under `include/ccf` are those we expect apps to use, and others are implementation details which may change/be deprecated/be hidden in future. Most apps should now be including `"ccf/app_interface.h"` and `"ccf/common_endpoint_registry.h"`.
- Various endpoint-related types have moved under the `ccf::endpoints` namespace. Apps will need to rename these types where they are not using `auto`, for instance to `ccf::endpoints::EndpointContext` and `ccf::endpoints::ForwardingRequired`.
- Ledger entry frames are no longer serialised with `msgpack` (#2343).
- In JavaScript apps, the field `caller.jwt.key_issuer` in the `Request` object has been renamed `caller.jwt.keyIssuer` (#2362).
- The proposals `set_module`, `remove_module` and `set_js_app` have been removed and `deploy_js_app` renamed to `set_js_app` (#2391).

## [0.19.3]

### Changed

- The status filter passed to `/node/network/nodes` now takes the correct CamelCased values (#2238).

## [0.19.2]

### Added

- New `get_user_data_v1` and `get_member_data_v1` C++ API calls have been added to retrieve the data associated with users/members. The user/member data is no longer included in the `AuthnIdentity` caller struct (#2301).
- New `get_user_cert_v1` and `get_member_cert_v1` C++ API calls have been added to retrieve the PEM certificate of the users/members. The user/member certificate is no longer included in the `AuthnIdentity` caller struct (#2301).

### Changed

- String values in query parameters no longer need to be quoted. For instance, you should now call `/network/nodes?host=127.0.0.1` rather than `/network/nodes?host="127.0.0.1"` (#2309).
- Schema documentation for query parameters should now be added with `add_query_parameter`, rather than `set_auto_schema`. The `In` type of `set_auto_schema` should only be used to describe the request body (#2309).
- `json_adapter` will no longer try to convert query parameters to a JSON object. The JSON passed as an argument to these handlers will now be populated only by the request body. The query string should be parsed separately, and `http::parse_query(s)` is added as a starting point. This means strings in query parameters no longer need to be quoted (#2309).
- Enum values returned by built-in REST API endpoints are now PascalCase. Lua governance scripts that use enum values need to be updated as well, for example, `"ACTIVE"` becomes `"Active"` for member info. The same applies when using the `/gov/query` endpoint (#2152).
- Most service tables (e.g. for nodes and signatures) are now serialised as JSON instead of msgpack. Some tables (e.g. user and member certificates) are serialised as raw bytes for performance reasons (#2301).
- The users and members tables have been split into `public:ccf.gov.users.certs`/`public:ccf.gov.users.info` and `public:ccf.gov.members.certs`/`public:ccf.gov.members.encryption_public_keys`/`public:ccf.gov.members.info` respectively (#2301).
- TypeScript interface/class names have been renamed to PascalCase (#2325).

## [0.19.1]

### Added

- Historical point query support has been added to JavaScript endpoints (#2285).
- RSA key generation JavaScript endpoint (#2293).

### Changed

- `"readonly"` has been replaced by `"mode"` in `app.json` in JavaScript apps (#2285).

## [0.19.0]

### Changed

- `x-ccf-tx-view` and `x-ccf-tx-seqno` response headers have been removed, and replaced with `x-ms-ccf-transaction-id`. This includes both original fields, separated by a single `.`. Historical queries using `ccf::historical::adapter` should also pass a single combined `x-ms-ccf-transaction-id` header (#2257).
- Node unique identifier is now the hex-encoded string of the SHA-256 digest of the node's DER-encoded identity public key, which is also used as the node's quote report data. The `sandbox.sh` script still uses incrementing IDs to keep track of nodes and for their respective directories (#2241).
- Members and users unique identifier is now the hex-encoded string of the SHA-256 digest of their DER-encoded identity certificate (i.e. fingerprint), which has to be specified as the `keyId` field for signed HTTP requests (#2279).
- The receipt interface has changed, `/app/receipt?commit=23` is replaced by `/app/receipt?transaction_id=2.23`. Receipt fetching is now implemented as a historical query, which means that the first reponse(s) may be 202 with a Retry-After header. Receipts are now structured JSON, as opposed to a flat byte sequence, and `/app/receipt/verify` has been removed in favour of an [offline verification sample](https://microsoft.github.io/CCF/ccf-0.19.0/use_apps/verify_tx.html#transaction-receipts).
- `ccfapp::get_rpc_handler()` now takes a reference to a `ccf::AbstractNodeContext` rather than `ccf::AbstractNodeState`. The node state can be obtained from the context via `get_node_state()`.

### Removed

- `get_receipt_for_seqno_v1` has been removed. Handlers wanting to return receipts must now use the historical API, and can obtain a receipt via `ccf::historical::StatePtr`. See the [historical query with receipt sample](https://microsoft.github.io/CCF/ccf-0.19.0/build_apps/logging_cpp.html#receipts) for reference.
- `caller_id` endpoint has been removed. Members and users can now compute their unique identifier without interacting with CCF (#2279).
- `public:ccf.internal.members.certs_der`, `public:ccf.internal.users.certs_der`, `public:ccf.internal.members.digests` and `public:ccf.internal.users.digests` KV tables have been removed (#2279).
- `view_change_in_progress` field in `network/status` response has been removed (#2288).

## [0.18.5]

### Changed

- Historical query system now supports range queries.

## [0.18.4]

### Changed

- Governance proposals can be submitted successfully against secondaries (#2247)
- `set_ca_cert`/`remove_ca_cert` proposals have been renamed `set_ca_cert_bundle`/`remove_ca_cert_bundle` and now also accept a bundle of certificates encoded as concatenated PEM string (#2221). The `ca_cert_name` parameter to the `set_jwt_issuer` proposal has been renamed to `ca_cert_bundle_name`.

### Added

- Support for multiple key wrapping algorithms for C++ and JavaScript applications (#2246)

## [0.18.3]

### Changed

- Fixed format of `notBefore` and `notAfter` in node and network certificates (#2243).
- CCF now depends on [Open Enclave 0.14](https://github.com/openenclave/openenclave/releases/tag/v0.14.0).

## [0.18.2]

### Added

- Support for historical queries after ledger rekey and service recovery (#2200).

### Changed

- CCF now supports OpenSSL for many crypto tasks like hashing, signing, and signature verification (#2123).
- In progress ledger files no longer cause a node to crash when they are committed (#2209).

## [0.18.1]

### Changed

- `"id"` field in `state` endpoint response has been renamed to `"node_id"` (#2150).
- `user_id` endpoint is renamed `caller_id` (#2142).
- Nodes' quotes format updated to Open Enclave's `SGX_ECDSA`. Quote endorsements are also stored in CCF and can be retrieved via the `quotes/self` and `quotes` endpoints (#2161).
- `get_quote_for_this_node_v1()` takes a `QuoteInfo` structure (containing the format, raw quote and corresponding endorsements) as out parameter instead of the distinct format and raw quote as two out paramters (#2161).
- Several internal tables are renamed (#2166).
- `/node/network/nodes` correctly returns all nodes if no filter is specified (#2188).

## [0.18.0]

### Changed

- `endpoint_metrics` is renamed `api/metrics` and now returns an array of objects instead of nested path/method objects (#2068).
- Governance proposal ids are now digests of the proposal and store state observed during their creation, hex-encoded as strings. This makes votes entirely specific to an instance of a proposal without having to include a nonce. (#2104, #2135).
- `quote` endpoint has been renamed to `quotes/self` (#2149).
- `TxView`s have been renamed to `MapHandle`s, to clearly distinguish them from consensus views. Calls to `tx.get_view` must be replaced with `tx.rw`.
- `tx.rw` does not support retrieving multiple views in a single call. Instead of `auto [view1, view2] = tx.get_view(map1, map2);`, you must write `auto handle1 = tx.rw(map1); auto handle2 = tx.rw(map2);`.

### Added

- Added `get_version_of_previous_write(const K& k)` to `MapHandle`. If this entry was written to by a previous transaction, this returns the version at which that transaction was applied. See docs for more details.

### Removed

- The `x-ccf-global-commit` header is no longer sent with responses (#1586, #2144). This was a hint of global commit progress, but was known to be imprecise and unrelated to the executed transaction. Instead, clients should call `/commit` to monitor commit progress or `/tx` for a specific transaction.

## [0.17.2]

### Fixed

- Fixed incorrect ledger chunking on backup nodes when snapshotting is enabled (#2110).

## [0.17.1]

### Changed

- JS endpoints now list their auth policies by name, similar to C++ endpoints. The fields `require_client_identity`, `require_client_signature`, and `require_jwt_authentication` are removed, and should be replaced by `authn_policies`. For example, the previous default `"require_client_identity": true` should be replaced with `"authn_policies": ["user_cert"]`, an endpoint which would like to handle a JWT but will also accept unauthenticated requests would be `"authn_policies": ["jwt", "no_auth"]`, and a fully unauthenticated endpoint would be `"authn_policies": []`. See [docs](https://microsoft.github.io/CCF/main/build_apps/js_app_bundle.html#metadata) for further detail.

## [0.17.0]

### Added

- Versioned APIs for common CCF functionality: `get_status_for_txid_v1`, `get_last_committed_txid_v1`, `generate_openapi_document_v1`, `get_receipt_for_seqno_v1`, `get_quote_for_this_node_v1`. We will aim to support these function signatures long-term, and provide similar functionality with incremental version bumps when this is no longer possible. In particular, this enables building an app which does not expose the [default endpoints](https://microsoft.github.io/CCF/main/build_apps//logging_cpp.html#default-endpoints) but instead exposes similar functionality through its own API.

### Changed

- `/network`, `/network_info`, `/node/ids`, `/primary_info` have been restructured into `/network`, `/network/nodes`, `/network/nodes/{id}`, `/network/nodes/self`, `/network/nodes/primary` while also changing the response schemas (#1954).
- `/ack` responds with HTTP status `204` now instead of `200` and `true` as body (#2088).
- `/recovery_share` has new request and response schemas (#2089).

## [0.16.3]

### Changed

- To avoid accidentally unauthenticated endpoints, a vector of authentication policies must now be specified at construction (as a new argument to `make_endpoint`) rather than by calling `add_authentication`. The value `ccf::no_auth_required` must be used to explicitly indicate an unauthenticated endpoint.
- All `/gov` endpoints accept signature authentication alone correctly, regardless of session authentication.
- `ccf.CCFClient` now allows separate `session_auth` and `signing_auth` to be passed as construction time. `ccf.CCFClient.call()` no longer takes a `signed` argument, clients with a `signing_auth` always sign. Similarly, the `disable_session_auth` constructor argument is removed, the same effect can be achieved by setting `session_auth` to `None`.

## [0.16.2]

### Changed

- Snapshots are generated by default on the current primary node, every `10,000` committed transaction (#2029).
- Node information exposed in the API now correctly reports the public port when it differs from the local one. (#2001)
- All `/gov` endpoints accept signature authentication again. Read-only `/gov` endpoints had been incorrectly changed in [0.16.1] to accept session certification authentication only (#2033).

## [0.16.1]

### Added

- C++ endpoints can be omitted from OpenAPI with `set_openapi_hidden(true)` (#2008).
- JS endpoints can be omitted from OpenAPI if the `"openapi_hidden"` field in `app.json` is `true` (#2008).

### Changed

- Error responses of built-in endpoints are now JSON and follow the OData schema (#1919).
- Code ids are now deleted rather than marked as `RETIRED`. `ACTIVE` is replaced with the more precise `ALLOWED_TO_JOIN` (#1996).
- Authentication policies can be specified per-endpoint with `add_authentication`. Sample policies are implemented which check for a user TLS handshake, a member TLS handshake, a user HTTP signature, a member HTTP signature, and a valid JWT. This allows multiple policies per-endpoints, and decouples auth from frontends - apps can define member-only endpoints (#2010).
- By default, if no authentication policy is specified, endpoints are now unauthenticated and accessible to anyone (previously the default was user TLS handshakes, where the new default is equivalent to `set_require_client_identity(false)`).
- CCF now depends on [Open Enclave 0.13](https://github.com/openenclave/openenclave/releases/tag/v0.13.0).

### Removed

- The methods `Endpoint::set_require_client_signature`, `Endpoint::set_require_client_identity` and `Endpoint::set_require_jwt_authentication` are removed, and should be replaced by calls to `add_authentication`. For unauthenticated endpoints, either add no policies, or add the built-in `empty_auth` policy which accepts all requests.
  - `.set_require_client_signature(true)` must be replaced with `.add_authentication(user_signature_auth_policy)`
  - `.set_require_client_identity(true)` must be replaced with `.add_authentication(user_cert_auth_policy)`
  - `.set_require_jwt_authentication(true)` must be replaced with `.add_authentication(jwt_auth_policy)`

## [0.16.0]

### Added

- CLI options are printed on every node launch (#1923).
- JS logging sample app is included in CCF package (#1932).
- C++ apps can be built using cmake's `find_package(ccf REQUIRED)` (see [cmake sample](https://github.com/microsoft/CCF/blob/main/samples/apps/logging/CMakeLists.txt)) (#1947).

### Changed

- JWT signing keys are auto-refreshed immediately when adding a new issuer instead of waiting until the next auto-refresh event is due (#1978).
- Snapshots are only committed when proof of snapshot evidence is committed (#1972).
- Snapshot evidence must be validated before joining/recovering from snapshot (see [doc](https://microsoft.github.io/CCF/main/operations/ledger_snapshot.html#join-recover-from-snapshot)) (#1925).

### Fixed

- Ledger index is recovered correctly even if `--ledger-dir` directory is empty (#1953).
- Memory leak fixes (#1957, #1959, #1974, #1982).
- Consensus fixes (#1977, #1981).
- Enclave schedules messages in a fairer way (#1991).

### Security

- Hostname of TLS certificate is checked when auto-refreshing JWT signing keys (#1934).
- Evercrypt update to 0.3.0 (#1967).

## [0.15.2]

### Added

- JWT key auto-refresh (#1908), can be enabled by providing `"auto_refresh": true` and `"ca_cert_name": "..."` in `set_jwt_issuer` proposal.
  - Auto-refresh is currently only supported for providers following the OpenID Connect standard where keys are published under the `/.well-known/openid-configuration` path of the issuer URL.
  - `ca_cert_name` refers to a certificate stored with a `set_ca_cert` proposal and is used to validate the TLS connection to the provider endpoint.
- JWT signature validation (#1912), can be enabled with the `require_jwt_authentication` endpoint property.

### Changed

- Members can no longer vote multiple times on governance proposals (#1743).
- `update_ca_cert` proposal has been replaced by `set_ca_cert`/`remove_ca_cert` (#1917).

### Deprecated

- `set_js_app` proposal and `--js-app-script` argument are deprecated, and should be replaced by `deploy_js_app` and `--js-app-bundle`. See #1895 for an example of converting from the old style (JS embedded in a Lua script) to the new style (app bundle described by `app.json`).

### Removed

- `kv::Store::create` is removed.
- `luageneric` is removed.

## [0.15.1]

### Added

- [JWT documentation](https://microsoft.github.io/CCF/main/developers/auth/jwt.html#jwt-authentication) (#1875).
- [Member keys in HSM documentation](https://microsoft.github.io/CCF/main/members/hsm_keys.html) (#1884).

### Changed

- `/gov/ack/update_state_digest` and `/gov/ack` now only return/accept a hex string (#1873).
- `/node/quote` schema update (#1885).
- AFT consensus improvements (#1880, #1881).

## [0.15.0]

### Added

- Support for non-recovery members: only members with an associated public encryption key are handed recovery shares (#1866).
- AFT consensus verify entry validity (#1864).
- JWT validation in forum sample app (#1867).
- JavaScript endpoints OpenAPI definition is now included in `/api` (#1874).

### Changed

- The `keyId` field in the Authorization header must now be set to the hex-encoded SHA-256 digest of the corresponding member certificate encoded in PEM format. The `scurl.sh` script and Python client have been modified accordingly. `scurl.sh` can be run with `DISABLE_CLIENT_AUTH=1` (equivalent `disable_client_auth=False` argument to Python client) to issue signed requests without session-level client authentication (#1870).
- Governance endpoints no longer require session-level client authentication matching a member identity, the request signature now serves as authentication. The purpose of this change is to facilitate member key storage in systems such as HSMs (#1870).
- Support for [hs2019 scheme](https://tools.ietf.org/html/draft-cavage-http-signatures-12) for HTTP signatures (#1872).
  - `ecdsa-sha256` scheme will be deprecated in the next release.

## [0.14.3]

### Added

- Added support for storing JWT public signing keys (#1834).
  - The new proposals `set_jwt_issuer`, `remove_jwt_issuer`, and `set_jwt_public_signing_keys` can be generated with the latest version of the ccf Python package.
  - `sandbox.sh` has a new `--jwt-issuer <json-path>` argument to easily bootstrap with an initial set of signing keys using the `set_jwt_issuer` proposal.
  - See [`tests/npm-app/src/endpoints/jwt.ts`](https://github.com/microsoft/CCF/blob/70b09e53cfdc8cee946193319446f1e22aed948f/tests/npm-app/src/endpoints/jwt.ts#L23) for validating tokens received in the `Authorization` HTTP header in TypeScript.
  - Includes special support for SGX-attested signing keys as used in [MAA](https://docs.microsoft.com/en-us/azure/attestation/overview).

### Changed

- CCF now depends on [Open Enclave 0.12](https://github.com/openenclave/openenclave/releases/tag/v0.12.0) (#1830).
- `/app/user_id` now takes `{"cert": user_cert_as_pem_string}` rather than `{"cert": user_cert_as_der_list_of_bytes}` (#278).
- Members' recovery shares are now encrypted using [RSA-OAEP-256](https://docs.microsoft.com/en-gb/azure/key-vault/keys/about-keys#wrapkeyunwrapkey-encryptdecrypt) (#1841). This has the following implications:
  - Network's encryption key is no longer output by the first node of a CCF service is no longer required to decrypt recovery shares.
  - The latest version of the `submit_recovery_share.sh` script should be used.
  - The latest version of the `proposal_generator.py` should be used (please upgrade the [ccf Python package](https://microsoft.github.io/CCF/main/quickstart/install.html#python-package)).
- `submit_recovery_share.sh` script's `--rpc-address` argument has been removed. The node's address (e.g. `https://127.0.0.1:8000`) should be used directly as the first argument instead (#1841).
- The constitution's `pass` function now takes an extra argument: `proposer_id`, which contains the `member_id` of the member who submitted the proposal. To adjust for this change, replace `tables, calls, votes = ...` with `tables, calls, votes, proposer_id = ...` at the beginning of the `pass` definition.
- Bundled votes (ie. the `ballot` entry in `POST /proposals`) have been removed. Votes can either happen explicitly via `POST /proposals/{proposal_id}/votes`, or the constitution may choose to pass a proposal without separate votes by examining its contents and its proposer, as illustrated in the operating member constitution sample. The `--vote-against` flag in `proposal_generator.py`, has also been removed as a consequence.

### Fixed

- Added `tools.cmake` to the install, which `ccf_app.cmake` depends on and was missing from the previous release.

### Deprecated

- `kv::Store::create` is deprecated, and will be removed in a future release. It is no longer necessary to create a `kv::Map` from a `Store`, it can be constructed locally (`kv::Map<K, V> my_map("my_map_name");`) or accessed purely by name (`auto view = tx.get_view<K, V>("my_map_name");`) (#1847).

## [0.14.2]

### Changed

- The `start_test_network.sh` script has been replaced by [`sandbox.sh`](https://microsoft.github.io/CCF/main/quickstart/test_network.html). Users wishing to override the default network config (a single node on '127.0.0.1:8000') must now explictly specify if they should be started locally (eg. `-n 'local://127.4.4.5:7000'`) or on remote machine via password-less ssh (eg. `-n 'ssh://10.0.0.1:6000'`).
- `node/quote` endpoint now returns a single JSON object containing the node's quote (#1761).
- Calling `foreach` on a `TxView` now iterates over the entries which previously existed, ignoring any modifications made by the functor while iterating.
- JS: `ccf.kv.<map>.get(key)` returns `undefined` instead of throwing an exception if `key` does not exist.
- JS: `ccf.kv.<map>.delete(key)` returns `false` instead of throwing an exception if `key` does not exist, and `true` instead of `undefined` otherwise.
- JS: `ccf.kv.<map>.set(key, val)` returns the map object instead of `undefined`.

## [0.14.1]

### Added

- `/node/memory` endpoint exposing the maximum configured heap size, peak and current used sizes.

### Changed

- Public tables in the KV must now indicate this in their name (with a `public:` prefix), and internal tables have been renamed. Any governance or auditing scripts which operate over internal tables must use the new names (eg - `ccf.members` is now `public:ccf.gov.members`).
- `--member-info` on `cchost` can now take a third, optional file path to a JSON file containing additional member data (#1712).

### Removed

- `/api/schema` endpoints are removed, as the same information is now available in the OpenAPI document at `/api`.

### Deprecated

- Passing the `SecurityDomain` when creating a KV map is deprecated, and will be removed in a future release. This should be encoded in the table's name, with a `public:` prefix for public tables.

## [0.14.0]

### Added

- Nodes can recover rapidly from a snapshot, rather than needing to reprocess an entire ledger (#1656)
- Python client code wraps creation and replacement of an entire JS app bundle in a single operation (#1651)
- Snapshots are only usable when the corresponding evidence is committed (#1668).
- JSON data associated to each consortium member to facilitate flexible member roles (#1657).

### Changed

- `/api` endpoints return an OpenAPI document rather than a custom response (#1612, #1664)
- Python ledger types can process individual chunks as well as entire ledger (#1644)
- `POST recovery_share/submit` endpoint is renamed to `POST recovery_share` (#1660).

### Fixed

- Elections will not allow transactions which were reported as globally committed to be rolled back (#1641)

### Deprecated

- `lua_generic` app is deprecated and will be removed in a future release. Please migrate old Lua apps to JS

## [0.13.4]

### Changed

- Fixed infinite memory growth issue (#1639)
- Step CLI updated to 0.15.2 (#1636)

## [0.13.3]

### Added

- Sample TypeScript application (#1614, #1596)

### Changed

- Handlers can implement custom authorisation headers (#1203, #1563)
- Reduced CPU usage when nodes are idle (#1625, #1626)
- Upgrade to Open Enclave 0.11 (#1620, #1624)
- Snapshots now include view history, so nodes resuming from snapshots can accurately serve transaction status requests (#1616)
- Request is now passed as an argument to JavaScript handlers (#1604), which can return arbitrary content types (#1575)
- Quote RPC now returns an error when the quote cannot be found (#1594)
- Upgraded third party dependencies (#1589, #1588, #1576, #1572, #1573, #1570, #1569)
- Consensus types renamed from `raft` and `pbft` to `cft` and `bft` (#1591)

### Removed

- Notification server (#1582)

## [0.13.2]

### Added

- retire_node_code proposal (#1558)
- Ability to update a collection of JS modules in a single proposal (#1557)

## [0.13.1]

### Fixed

- Handle setting multiple subject alternative names correctly in node certificate (#1552)
- Fix host memory check on startup ecall (#1553)

## [0.13.0]

### Added

- Experimental

  - New CCF nodes can now join from a [snapshot](https://microsoft.github.io/CCF/ccf-0.13.0/operators/start_network.html#resuming-from-existing-snapshot) (#1500, #1532)
  - New KV maps can now be created dynamically in a transaction (#1507, #1528)

- CLI

  - Subject Name and Subject Alternative Names for the node certificates can now be passed to cchost using the --sn and --san CLI switches (#1537)
  - Signature and ledger splitting [flags](https://microsoft.github.io/CCF/ccf-0.13.0/operators/start_network.html#signature-interval) have been renamed more accurately (#1534)

- Governance

  - `user_data` can be set at user creation, as well as later (#1488)

- Javascript
  - `js_generic` endpoints are now modules with a single default call. Their dependencies can be stored in a separate table and loaded with `import`. (#1469, #1472, #1481, #1484)

### Fixed

- Retiring the primary from a network is now correctly handled (#1522)

### Deprecated

- CLI
  - `--domain=...` is superseded by `--san=dNSName:...` and will be removed in a future release

### Removed

- API
  - Removed redirection from legacy frontend names (`members` -> `gov`, `nodes` -> `node`, `users` -> `app`) (#1543)
  - Removed old `install()` API, replaced by `make_endpoint()` in [0.11.1](https://github.com/microsoft/CCF/releases/tag/ccf-0.11.1) (#1541)

## [0.12.2]

### Fixed

- Fix published containers

## [0.12.1]

### Changed

- Release tarball replaced by a .deb

### Fixed

- Fix LVI build for applications using CCF (#1466)

## [0.12.0]

### Added

- Tooling
  - New Python proposal and vote generator (#1370). See [docs](https://microsoft.github.io/CCF/ccf-0.12.0/members/proposals.html#creating-a-proposal).
  - New CCF tools Python package for client, ledger parsing and member proposal/vote generation (#1429, #1435). See [docs](https://microsoft.github.io/CCF/ccf-0.12.0/users/python_tutorial.html).
- HTTP endpoints
  - Templated URI for HTTP endpoints (#1384, #1393).
  - New `remove_user` proposal (#1379).
  - New node endpoints: `/node/state` and `/node/is_primary` (#1387, #1439)
  - New `metrics` endpoint (#1422).

### Changed

- Tooling
  - Updated version of Open Enclave (0.10) (#1424). Users should use the Intel PSW tested with Open Enclave 0.10, see Open Enclave releases notes: https://github.com/openenclave/openenclave/releases/tag/v0.10.0 for more details.
  - CCF releases no longer include a build of Open Enclave, instead the upstream binary release should be used. Playbooks and containers have been updated accordingly (#1437).
  - CCF is now built with LVI mitigations (#1427). CCF should now be built with a new LVI-enabled toolchain, available via CCF playbooks and containers.
  - Updated version of `snmalloc` (#1391).
- HTTP endpoints
  - Pass PEM certificates rather than byte-arrays (#1374).
  - Member `/ack` schema (#1395).
  - Authorisation HTTP request header now accepts unquoted values (#1411).
  - Fix double opening of `/app` on backups after recovery (#1445).
- Other
  - Merkle tree deserialisation fix (#1363).
  - Improve resilience of node-to-node channels (#1371).
  - First Raft election no longer fails (#1392).
  - Fix message leak (#1442).

### Removed

- `mkSign` endpoint (#1398).

## [0.11.7]

### Changed

1. Fix a bug that could cause signatures not to be recorded on transactions hitting conflicts (#1346)
2. Fix a bug that could allow transactions to be executed by members before a recovered network was fully opened (#1347)
3. Improve error reporting on transactions with invalid signatures (#1356)

### Added

1. All format and linting checks are now covered by `scripts/ci-checks.sh` (#1359)
2. `node/code` RPC returns all code versions and their status (#1351)

## [0.11.4]

### Changed

- Add clang-format to the application CI container, to facilitate application development (#1340)
- Websocket handlers are now distinct, and can be defined by passing `ws::Verb::WEBSOCKET` as a verb to `make_endpoint()` (#1333)
- Custom KV serialisation is [documented](https://microsoft.github.io/CCF/main/developers/kv/kv_serialisation.html#custom-key-and-value-types)

### Fixed

- Fix application runtime container, which had been missing a dependency in the previous release (#1340)

## [0.11.1]

### Added

- CLI tool for managing recovery shares (#1295). [usage](https://microsoft.github.io/CCF/main/members/accept_recovery.html#submitting-recovery-shares)
- New standard endpoint `node/ids` for retrieving node ID from IP address (#1319).
- Support for read-only transactions. Use `tx.get_read_only_view` to retrieve read-only views, and install with `make_read_only_endpoint` if all operations are read-only.
- Support for distinct handlers on the same URI. Each installed handler/endpoint is now associated with a single HTTP method, so you can install different operations on `POST /foo` and `GET /foo`.

### Changed

- The frontend names, used as a prefix on all URIs, have been changed. Calls to `/members/...` or `/users/...` should be replaced with `/gov/...` and `/app/...` respectively. The old paths will return HTTP redirects in this release, but may return 404 in a future release (#1325).
- App-handler installation API has changed. `install(URI, FN, READWRITE)` should be replaced with `make_endpoint(URI, VERB, FN).install()`. Existing apps should compile with deprecation warnings in this release, but the old API will be removed in a future release. See [this diff](https://github.com/microsoft/CCF/commit/7f131074027e3aeb5d469cf42e94acad5bf3e70a#diff-18609f46fab38755458a063d1079edaa) of logging.cpp for an example of the required changes.
- Improved quickstart documentation (#1298, #1316).
- Member ACKs are required, even when the service is opening (#1318).
- The naming scheme for releases has changed to be more consistent. The tags will now be in the form `ccf-X.Y.Z`.

## [0.11]

### Changed

- KV reorganisation to enable app-defined serialisation (#1179, #1216, #1234)

`kv.h` has been split into multiple headers so apps may need to add includes for `kv/store.h` and `kv/tx.h`. The typedefs `ccf::Store` and `ccf::Tx` have been removed; apps should now use `kv::Store` and `kv::Tx`.

CCF now deals internally only with serialised data in its tables, mapping byte-vectors to byte-vectors. By default all tables will convert their keys and values to msgpack, using the existing macros for user-defined types. Apps may define custom serialisers for their own types - see `kv/serialise_entry_json.h` for an example.

- Fixed issues that affected the accuracy of tx status reporting (#1157, #1150)
- All RPCs and external APIs now use `view` and `seqno` to describe the components of a transaction ID, regardless of the specific consensus implementation selected (#1187, #1227)
- Improved resiliency of recovery process (#1051)
- `foreach` early-exit semantics are now consistent (#1222)
- Third party dependency updates (#1144, #1148, #1149, #1151, #1155, #1255)
- All logging output now goes to stdout, and can be configured to be either JSON or plain text (#1258) [doc](https://microsoft.github.io/CCF/main/operators/node_output.html#json-formatting)
- Initial support for historical query handlers (#1207) [sample](https://github.com/microsoft/CCF/blob/main/src/apps/logging/logging.cpp#L262)
- Implement the equivalent of "log rolling" for the ledger (#1135) [doc](https://microsoft.github.io/CCF/main/operators/ledger.html)
- Internal RPCs renamed to follow more traditional REST conventions (#968) [doc](https://microsoft.github.io/CCF/main/operators/operator_rpc_api.html)

### Added

- Support for floating point types in default KV serialiser (#1174)
- The `start_test_network.sh` script now supports recovering an old network with the `--recover` flag (#1095) [doc](https://microsoft.github.io/CCF/main/users/deploy_app.html#recovering-a-service)
- Application CI and runtime containers are now available (#1178)
  1. `ccfciteam/ccf-app-ci:0.11` is recommended to build CCF applications
  2. `ccfciteam/ccf-app-run:0.11` is recommended to run CCF nodes, for example in k8s
- Initial websockets support (#629) [sample](https://github.com/microsoft/CCF/blob/main/tests/ws_scaffold.py#L21)

### Removed

- `ccf::Store` and `ccf::Tx` typdefs, in favour of `kv::Store` and `kv::Tx`.

## [0.10]

### Added

- Brand new versioned documentation: https://microsoft.github.io/CCF.
- New `/tx` endpoint to check that a transaction is committed (#1111). See [docs](https://microsoft.github.io/CCF/main/users/issue_commands.html#checking-for-commit).
- Disaster recovery is now performed with members key shares (#1101). See [docs](https://microsoft.github.io/CCF/main/members/accept_recovery.html).
- Open Enclave install is included in CCF install (#1125).
- New `sgxinfo.sh` script (#1081).
- New `--transaction-rate` flag to performance client (#1071).

### Changed

- CCF now uses Open Enclave 0.9 (#1098).
- `cchost`'s `--enclave-type` is `release` by default (#1083).
- `keygenerator.sh`'s `--gen-key-share` option renamed to `--gen-enc-key` to generate member encryption key (#1101).
- Enhanced view change support for PBFT (#1085, #1087, #1092).
- JavaScript demo logging app is now more generic (#1110).
- Updated method to retrieve time in enclave from host (#1100).
- Correct use of Everycrypt hashing (#1098).
- Maximum number of active members is 255 (#1107).
- Python infra: handle proposals correctly with single member (#1079).
- Dependencies updates (#1080, #1082).

### Removed

- `cchost` no longer outputs a sealed secrets file to be used for recovery (#1101).

## [0.9.3]

### Added

1. Install artifacts include `virtual` build (#1072)
2. `add_enclave_library_c` is exposed in `ccp_app.cmake` (#1073)

## [0.9.2]

### Added

- Handlers can decide if transaction writes are applied independently from error status (#1054)
- Scenario Perf Client is now part of the CCF install to facilitate performance tests (#1058)

### Changed

- Handle writes when host is reconnecting (#1038)
- Member tables are no longer whitelisted for raw_puts (#1041)
- Projects including CCF's CMake files now use the same build type default (#1057)

## [0.9.1]

### Added

- `cchost` now supports [file-based configuration](https://microsoft.github.io/CCF/operators/start_network.html#using-a-configuration-file), as well as command-line switches (#1013, #1019)

## [0.9]

This pre-release improves support for handling HTTP requests.

### Added

- Key shares will be accepted after multiple disaster recovery operations (#992).
- HTTP response headers and status can be set directly from handler (#921, #977).
- Handlers can be restricted to accept only specific HTTP verbs (#966).
- Handlers can accept requests without a matching client cert (#962).
- PBFT messages are authenticated by each receiving node (#947).
- snmalloc can be used as allocator (#943, #990).
- Performance optimisations (#946, #971).
- Install improvements (#983, #986).

### Changed

- HTTP request and responses no longer need to contain JSON-RPC objects (#930, #977).
- Files and binaries have been renamed to use a consistent `lower_snake_case` (#989). Most app includes should be unaffected, but users of the `luageneric` app should now look for `lua_generic`.
- Threading support relies on fixes from a recent build of OE (#990). Existing machines should re-run the ansible playbooks to install the current dependencies.
- Consensus is chosen at run-time, rather than build-time (#922).
- API for installing handlers has changed (#960). See the logging app or [documentation](https://microsoft.github.io/CCF/developers/logging_cpp.html#rpc-handler) for the current style.
- Several standard endpoints are now GET-only, and must be passed a URL query (ie `GET /users/getCommit?id=42`).

## [0.8.2]

### Changed

- CCF install can now be installed anywhere (#950).
- PBFT messages are now authenticated (#947).
- Miscellaneous performance improvements (#946).

## [0.8.1]

### Added

- PBFT timers can be set from`cchost` CLI (#929). See [docs](https://microsoft.github.io/CCF/developers/consensus.html#consensus-protocols).
- Nodes output their PID in a `cchost.pid` file on start-up (#927).
- (Experimental) Members can retrieve their decrypted recovery shares via `getEncryptedRecoveryShare` and submit the decrypted share via `submitRecoveryShare` (#932).

### Changed

- App handlers should set HTTP response fields instead of custom error codes (#921). See [docs](https://microsoft.github.io/CCF/developers/logging_cpp.html#rpc-handler).
- Single build for Raft and PBFT consensuses (#922, #929, #935).
- Members' proposals are forever rejected if they fail to execute (#930).
- Original consortium members can ACK (#933).
- PBFT performance improvements (#940, #942).
- PBFT ledger private tables are now encrypted (#939).

## [0.8]

This pre-release enables experimental support for running CCF with the PBFT consensus protocol. In providing an experimental release of CCF with PBFT we hope to get feedback from early adopters.

### Added

- Experimental PBFT support [docs](https://microsoft.github.io/CCF/developers/consensus.html)
- Increased threading support [docs](https://microsoft.github.io/CCF/developers/threading.html) (#831, #838)
- Governance proposals can now be rejected, which allows constitutions to implement veto power (#854)
- Support for non JSON-RPC payloads (#852)
- RPC to get the OE report (containing the SGX quote) of a specific node (#907)

### Changed

- Compatibility with msgpack 1.0.0
- Members now need to provide two public keys, an identity to sign their proposals and votes as before, and public key with which their recovery key share will be encrypted. `--member_cert` cli argument replaced with `--member-info` when starting up a network to allow this [docs](https://microsoft.github.io/CCF/operators/start_network.html)
- Member status is now a string, eg. `"ACTIVE"` rather than an integer (#827)
- User apps have access to standard user-cert lookup (#906)
- `get_rpc_handler()` now returns `UserRpcFrontend` instead of `RpcHandler` [docs](https://microsoft.github.io/CCF/developers/logging_cpp.html#rpc-handler) (#908)
- All governance RPC's must now be signed (#911)
- Test infra stores keys and certificates (e.g. `networkcert.pem`, `user0_privk.pem`) in new `workspace/<test_label>_common/` folder (#892)

### Removed

- FramedTCP support

## [0.7.1]

### Added

- Installed Python infrastructure can now be used to launch test networks of external builds (#809)
- Initial threading support, Raft nodes now execute transactions on multiple worker threads (#773, #822)

## [0.7]

This pre-release enables experimental support for Javascript as a CCF runtime, and switches the default transport to HTTP. FramedTCP is still supported in this release (`-DFTCP=ON`) but is deprecated and will be dropped in the next release.

### Changed

- Fixed node deadlock that could occur under heavy load (#628)
- Fixed vulnerability to possible replay attack (#419)
- CCF has an installable bundle (#742)
- HTTP is the default frame format (#744)

### Added

- Added support for re-keying the ledger (#50)
- Added QuickJS runtime and sample Javascript app (#668)

### Deprecated

- FramedTCP support. Please use the ccf_FTCP.tar.gz release bundle or build CCF with `-DFTCP=ON` if you require FTCP support.

## [0.6]

This pre-release enables support for HTTP in CCF

### Changed

- Quote format in `getQuotes` changed from string to vector of bytes (https://github.com/microsoft/CCF/pull/566)
- Improved error reporting and logging (https://github.com/microsoft/CCF/pull/572, https://github.com/microsoft/CCF/pull/577, https://github.com/microsoft/CCF/pull/620)
- Node certificates endorsed by the network (https://github.com/microsoft/CCF/pull/581)
- The [`keygenerator.sh`](https://github.com/microsoft/CCF/blob/v0.6/tests/keygenerator.sh) scripts replaces the `keygenerator` CLI utility to generate member and user identities.

### Added

- HTTP endpoint support when built with `-DHTTP=ON`, see https://microsoft.github.io/CCF/users/client.html for details.
- [Only when building with `-DHTTP=ON`] The new [`scurl.sh`](https://github.com/microsoft/CCF/blob/v0.6/tests/scurl.sh) script can be used to issue signed HTTP requests to CCF (e.g. for member votes). The script takes the same arguments as `curl`.
- `listMethods` RPC for luageneric app (https://github.com/microsoft/CCF/pull/570)
- `getReceipt`/`verifyReceipt` RPCs (https://github.com/microsoft/CCF/pull/567)
- Support for app-defined ACLs (https://github.com/microsoft/CCF/pull/590)

Binaries for `cchost` and `libluagenericenc.so` are attached to this release. Note that libluagenericenc.so should be signed before being deployed by CCF (see https://microsoft.github.io/CCF/developers/build_app.html#standalone-signing).

## [0.5]

This pre-release fixes minor issues and clarifies some of `cchost` command line options.

### Removed

- The `new_user` function in constitution scripts (e.g. `gov.lua`) should be deleted as it is now directly implemented inside CCF (https://github.com/microsoft/CCF/pull/550).
- `cmake -DTARGET=all` replaced with `cmake -DTARGET=sgx;virtual`. See https://microsoft.github.io/CCF/quickstart/build.html#build-switches for new values (https://github.com/microsoft/CCF/pull/513).

### Changed

- The members and users certificates can now be registered by the consortium using clients that are not the `memberclient` CLI (e.g. using the `tests/infra/jsonrpc.py` module) (https://github.com/microsoft/CCF/pull/550).
- Fix for Raft consensus to truncate the ledger whenever a rollback occurs and use `commit_idx` instead of `last_idx` in many places because of signatures (https://github.com/microsoft/CCF/pull/503).
- Join protocol over HTTP fix (https://github.com/microsoft/CCF/pull/550).
- Clearer error messages for when untrusted users/members issue transactions to CCF (https://github.com/microsoft/CCF/pull/530).
- `devcontainer.json` now points to right Dockerfile (https://github.com/microsoft/CCF/pull/543).
- `cchost --raft-election-timeout` CLI option default now set to 5000 ms (https://github.com/microsoft/CCF/pull/559).
- Better descriptions for `cchost` command line options (e.g. `--raft-election-timeout`) (https://github.com/microsoft/CCF/pull/559).

The `cchost`, `libluagenericenc.so`, `keygenerator` and `memberclient` are also attached to this release to start a CCF network with lua application.
Note that `libluagenericenc.so` should be signed before being deployed by CCF (see https://microsoft.github.io/CCF/developers/build_app.html#standalone-signing).

## [0.4]

In this preview release, it is possible to run CCF with the PBFT consensus algorithm, albeit with significant limitations.

The evercrypt submodule has been removed, the code is instead imported, to make release tarballs easier to use.

## [0.3]

This pre-release implements the genesis model described in the TR, with a distinct service opening phase. See https://microsoft.github.io/CCF/start_network.html for details.

Some discrepancies with the TR remain, and are being tracked under https://github.com/microsoft/CCF/milestone/2

## 0.2

Initial pre-release

[0.99.0]: https://github.com/microsoft/CCF/releases/tag/ccf-0.99.0
[0.19.3]: https://github.com/microsoft/CCF/releases/tag/ccf-0.19.3
[0.19.2]: https://github.com/microsoft/CCF/releases/tag/ccf-0.19.2
[0.19.1]: https://github.com/microsoft/CCF/releases/tag/ccf-0.19.1
[0.19.0]: https://github.com/microsoft/CCF/releases/tag/ccf-0.19.0
[0.18.5]: https://github.com/microsoft/CCF/releases/tag/ccf-0.18.5
[0.18.4]: https://github.com/microsoft/CCF/releases/tag/ccf-0.18.4
[0.18.3]: https://github.com/microsoft/CCF/releases/tag/ccf-0.18.3
[0.18.2]: https://github.com/microsoft/CCF/releases/tag/ccf-0.18.2
[0.18.1]: https://github.com/microsoft/CCF/releases/tag/ccf-0.18.1
[0.18.0]: https://github.com/microsoft/CCF/releases/tag/ccf-0.18.0
[0.17.2]: https://github.com/microsoft/CCF/releases/tag/ccf-0.17.2
[0.17.1]: https://github.com/microsoft/CCF/releases/tag/ccf-0.17.1
[0.17.0]: https://github.com/microsoft/CCF/releases/tag/ccf-0.17.0
[0.16.3]: https://github.com/microsoft/CCF/releases/tag/ccf-0.16.3
[0.16.2]: https://github.com/microsoft/CCF/releases/tag/ccf-0.16.2
[0.16.1]: https://github.com/microsoft/CCF/releases/tag/ccf-0.16.1
[0.16.0]: https://github.com/microsoft/CCF/releases/tag/ccf-0.16.0
[0.15.2]: https://github.com/microsoft/CCF/releases/tag/ccf-0.15.2
[0.15.1]: https://github.com/microsoft/CCF/releases/tag/ccf-0.15.1
[0.15.0]: https://github.com/microsoft/CCF/releases/tag/ccf-0.15.0
[0.14.3]: https://github.com/microsoft/CCF/releases/tag/ccf-0.14.3
[0.14.2]: https://github.com/microsoft/CCF/releases/tag/ccf-0.14.2
[0.14.1]: https://github.com/microsoft/CCF/releases/tag/ccf-0.14.1
[0.14.0]: https://github.com/microsoft/CCF/releases/tag/ccf-0.14.0
[0.13.4]: https://github.com/microsoft/CCF/releases/tag/ccf-0.13.4
[0.13.3]: https://github.com/microsoft/CCF/releases/tag/ccf-0.13.3
[0.13.2]: https://github.com/microsoft/CCF/releases/tag/ccf-0.13.2
[0.13.1]: https://github.com/microsoft/CCF/releases/tag/ccf-0.13.1
[0.13.0]: https://github.com/microsoft/CCF/releases/tag/ccf-0.13.0
[0.12.2]: https://github.com/microsoft/CCF/releases/tag/ccf-0.12.2
[0.12.1]: https://github.com/microsoft/CCF/releases/tag/ccf-0.12.1
[0.12.0]: https://github.com/microsoft/CCF/releases/tag/ccf-0.12.0
[0.11.7]: https://github.com/microsoft/CCF/releases/tag/ccf-0.11.7
[0.11.4]: https://github.com/microsoft/CCF/releases/tag/ccf-0.11.4
[0.11.1]: https://github.com/microsoft/CCF/releases/tag/ccf-0.11.1
[0.11]: https://github.com/microsoft/CCF/releases/tag/0.11
[0.10]: https://github.com/microsoft/CCF/releases/tag/v0.10
[0.9.3]: https://github.com/microsoft/CCF/releases/tag/v0.9.3
[0.9.2]: https://github.com/microsoft/CCF/releases/tag/v0.9.2
[0.9.1]: https://github.com/microsoft/CCF/releases/tag/v0.9.1
[0.9]: https://github.com/microsoft/CCF/releases/tag/v0.9
[0.8.2]: https://github.com/microsoft/CCF/releases/tag/v0.8.2
[0.8.1]: https://github.com/microsoft/CCF/releases/tag/v0.8.1
[0.8]: https://github.com/microsoft/CCF/releases/tag/v0.8
[0.7.1]: https://github.com/microsoft/CCF/releases/tag/v0.7.1
[0.7]: https://github.com/microsoft/CCF/releases/tag/v0.7
[0.6]: https://github.com/microsoft/CCF/releases/tag/v0.6
[0.5]: https://github.com/microsoft/CCF/releases/tag/v0.5
[0.4]: https://github.com/microsoft/CCF/releases/tag/v0.4
[0.3]: https://github.com/microsoft/CCF/releases/tag/v0.3<|MERGE_RESOLUTION|>--- conflicted
+++ resolved
@@ -9,15 +9,12 @@
 
 ### Added
 
-<<<<<<< HEAD
 - `/node/state` endpoint also returns the `seqno` at which a node was started (i.e. `seqno` of the snapshot a node started from or `0` otherwise) (#2422).
-=======
 - The service certificate is now returned as part of the `/node/network/` endpoint response.
 
 ### Removed
 
 - `/gov/query` and `/gov/read` governance endpoints are removed.
->>>>>>> 9e0e9080
 
 ## [0.99.0]
 
