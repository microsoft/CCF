# Changelog

All notable changes to this project will be documented in this file.

The format is based on [Keep a Changelog](http://keepachangelog.com/en/1.0.0/)
and this project adheres to [Semantic Versioning](http://semver.org/spec/v2.0.0.html).

## Unreleased

- Updated Open Enclave to [0.19.2](https://github.com/openenclave/openenclave/releases/tag/v0.19.2).

## [4.0.5]

[4.0.5]: https://github.com/microsoft/CCF/releases/tag/ccf-4.0.5

- Debug logging is now available in non-SGX builds by default, and controlled by a run-time CLI argument (`--enclave-log-level`). On SGX this remains a build-time decision (#5375).
<<<<<<< HEAD
- Supporting intermediate cert chain included in TLS handshake, where previously only server leaf certificate was present (#5453).
=======
- Added `getVersionOfPreviousWrite` to TypeScript `TypedKvMap` interface (#5451).
>>>>>>> 37ec4595

## [4.0.4]

[4.0.4]: https://github.com/microsoft/CCF/releases/tag/ccf-4.0.4

- Added TypeScript interfaces `UserCOSESign1AuthnIdentity` and `MemberCOSESign1AuthnIdentity`, to be used with `user_cose_sign1` and `member_cose_sign1` authentication policies.

## [4.0.3]

[4.0.3]: https://github.com/microsoft/CCF/releases/tag/ccf-4.0.3

- User can now pass a `--config-timeout` option to `cchost` on startup. For example, a user wanting to start a `cchost` that may need to wait up 10 seconds for a valid config to appear under `/cfg/path` can invoke `./cchost --config-timeout 10s --config /path/cfg`.
- If a pid file path is configured, `cchost` will no longer start if a file is present at that path.

## [4.0.2]

[4.0.2]: https://github.com/microsoft/CCF/releases/tag/ccf-4.0.2

- Added `ccf::UserCOSESign1AuthnPolicy` (C++) and `user_cose_sign1` (JavaScript) authentication policies.

## [4.0.1]

[4.0.1]: https://github.com/microsoft/CCF/releases/tag/ccf-4.0.1

- The `set_js_runtime_options` action now accepts `return_exception_details` and `log_exception_details` boolean options, which set the corresponding keys in the `public:ccf.gov.js_runtime_options` KV map. When enabled, a stack trace is respectively returned to the caller, and emitted to the log, on uncaught JS exceptions in application code.

## Changed

- For security reasons, OpenSSL `>=1.1.1f` must be first installed on the system (Ubuntu) before installing the CCF Debian package (#5227).

## Added

- Added `ccf::historical::populate_service_endorsements` to public C++ API, allowing custom historical endpoints to do the same work as adapters.

## [4.0.0]

In order to upgrade an existing 3.x service to 4.x, CCF must be on the latest 3.x version (at least 3.0.10). For more information, see [our documentation](https://microsoft.github.io/CCF/main/operations/code_upgrade.html)

[4.0.0]: https://github.com/microsoft/CCF/releases/tag/ccf-4.0.0

### Developer API

#### C++

- When starting a host subprocess, applications may now pass data to its standard input. Additionally, the process' output is captured and logged by CCF (#5056).
- Add new constructors to cryptography C++ API to generate EC/RSA/EdDSA keys from Json Web Key (#4876).
- Added `BaseEndpointRegistry::get_view_history_v1` function to get the view history since a given revision (#4580)
- Renamed `ccf::CodeDigest` to `ccf:pal::PlatformAttestationMeasurement` and `get_code_id()` to `get_measurement()` (#5063).
- `ccf::RpcContext::set_response()` has been renamed to `ccf::RpcContext::set_response_json()` (#4813).

#### JavaScript

- Added logging of JS execution time for all requests. This can be disabled in confidential scenarios with the new `ccf.enableMetricsLogging` function in the JS API. After calling `ccf.enableMetricsLogging(false)`, this logging will not be emitted.
- Added `ccf.enableUntrustedDateTime` to JS API. After calling `ccf.enableUntrustedDateTime(true)`, the `Date` global object will use the untrusted host time to retrieve the current time.
- Add new `ccf.crypto.jwkToPem`, `ccf.crypto.pubJwkToPem`, `ccf.crypto.rsaJwkToPem`, `ccf.crypto.pubRsaJwkToPem`, `ccf.crypto.eddsaJwkToPem`, `ccf.crypto.pubEddsaJwkToPem` to JavaScript/TypesScript API to convert EC/RSA/EdDSA keys from PEM to Json Web Key (#4876).
- `ccf.crypto.sign()` previously returned DER-encoded ECDSA signatures and now returns IEEE P1363 encoded signatures, aligning with the behavior of the Web Crypto API and `ccf.crypto.verifySignature()` (#4829).
- Increased default NumHeapPages (heap size) for js_generic from 131072 (500MB) to 524288 (2GB).

---

### Governance

- The `submit_recovery_share.sh` script now takes a `--cert` argument.
- Added missing `ccf.gov.msg.type` value `encrypted_recovery_share` to `ccf_cose_sign1*` scripts.
- Proposals authenticated with COSE Sign1 must now contain a `ccf.gov.msg.created_at` header parameter, set to a positive integer number of seconds since epoch. This timestamp is used to detect potential proposal replay. The `ccf_cose_sign1*` scripts have been updated accordingly and require a `--ccf-gov-msg-created_at`.
- The [ccf Python package](https://pypi.org/project/ccf/) now includes a `ccf_cose_sign1` CLI tool, to facilitate the creation of [COSE Sign1](https://www.rfc-editor.org/rfc/rfc8152#page-18) requests for governance purposes. It also includes `ccf_cose_sign1_prepare` and `ccf_cose_sign1_finish` CLI tools, to facilitate the creation of [COSE Sign1](https://www.rfc-editor.org/rfc/rfc8152#page-18) requests for governance purposes, signed with external key management systems such as AKV. See [documentation](https://microsoft.github.io/CCF/main/governance/hsm_keys.html#cose-signing) for details.

---

### Operations

- `ignore_first_sigterm` config option. When set, will cause a node to ignore the first `SIGTERM` it receives, but the `/node/state` endpoint expose `"stop_notice": true`. A second `SIGTERM` will cause the process to shut down as normal. This can be useful in orchestration settings where nodes receive unsollicited signals that the operator wishes to react to.
- Endorsement certificates for SEV-SNP attestation report can now be retrieved via an environment variable, as specified by `attestation.environment.report_endorsements` configuration entry (#4940).
- Additional logging of historical query flow in `UNSAFE` builds.
- `enclave.type` configuration entry now only supports `Debug` or `Release`. Trusted Execution Environment platform should be specified via new `enclave.platform` configuration entry (`SGX`, `SNP` or `Virtual`) (#4569).
- `consensus.type` has been removed from cchost configuration.
- Nodes running in confidential ACI (SEV-SNP) can now read the security context from a directory, as specified by `attestation.environment.security_context_directory` configuration entry (#5175).
- SEV-SNP ACI: Remove support for reading security policy, report and UVM endorsements from environment variables. The `environment.security_context_directory` environment variable should be set instead (#5217).
- Added a `[gov]` tag to logs emitted during governance operations. All logging from the constitution will have this tag added, and all error responses from `/gov` endpoints will now be logged with this tag.
- Improved ledger durability when a node joins from an old snapshot (#5151).
- Removed experimental 2tx reconfiguration mode, and the associated "reconfiguration_type" config option (#5179).

---

### Client API

- `GET /gov/recovery_share` is deprecated in favour of the unauthenticated `GET /gov/encrypted_recovery_share/{member_id}`.
- New `/node/index/strategies` endpoint, which will list all indexing strategies currently installed alongside a description of how far each has progressed.
- Added `view_history` and `view_history_since` query parameters to `/app/commit` endpoint for retrieving the full view history and the view history since a certain view (#4580)
- `/gov/members` endpoint is deprecated. It is replaced by `/gov/kv/members/certs`, `/gov/kv/members/encryption_public_keys`, `/gov/kv/members/info`.
- `/gov/code` endpoint is deprecated. It is replaced by `/gov/kv/nodes/code_ids`.
- `/gov/jwt_keys/all` endpoint is deprecated. It is replaced by `/gov/kv/jwt/public_signing_keys`, `/gov/kv/jwt/public_signing_key_issue`, and `/gov/kv/jwt/issuers`
- The built-in authentication policies for JWTs and certs will now enforce expiry times, based on the current time received from the host. JWTs must contain "nbf" and "exp" claims, and if those are outside the current time then the request will get an authentication error (#4786).
- `TCP_NODELAY` is now set for all incoming and outgoing TCP connections (#4717).
- Builtin governance tables now have endpoints for accessing their content directly from the KV, under `/gov/kv`. For instance, `/gov/kv/constitution` will read the current constitution.
- Support for HTTP request signing has been removed (#5137). Governance requests must use COSE Sign1 signing instead, see [documentation](https://microsoft.github.io/CCF/main/use_apps/issue_commands.html#cose-sign1) for details.

---

### Dependencies

- Updated Clang version requirement to >= 11 in cmake.
- Updated Open Enclave to [0.19.0 final](https://github.com/openenclave/openenclave/releases/tag/v0.19.0).
- Upgraded t_cose from [v1.1 to v1.1.1](https://github.com/laurencelundblade/t_cose/compare/v1.1...v1.1.1). v1.1.1 can optionally allow unknown critical header parameters in COSE_Sign1 envelopes which is desirable for CCF C++ applications.
- Updated snmalloc to 0.6.0. This may result in a slight increase in the reported memory usage (~2MB), with improved latency for small memory allocations, especially in multi-threaded scenarios (#5165).
- Update to `clang-11` for SGX builds (#5165).

---

### Bug Fixes

- Historical query system will re-request entries if the host fails to provide them within a fixed time.
- Node-to-node channels no longer check certificate expiry times. This previously caused "Peer certificate verification failed" error messages when node or service certs expired. (#4733)
- `node_data_json_file` configuration option is now correctly applied in `Start` and `Recover` modes (#4761).
- Session consistency is now provided even across elections. If session consistency would be broken, the inconsistent request will return an error and the TLS session will be terminated.
- Fixed issue where invalid snapshots could be generated depending on the pattern of additions/removals of keys in a given key-value map (#4730).
- Fix issue with large snapshots that may cause node crash on startup (join/recover) if configured stack size was too low (#4566).

## [4.0.0-rc2]

[4.0.0-rc2]: https://github.com/microsoft/CCF/releases/tag/ccf-4.0.0-rc2

### Added

- Nodes running in confidential ACI (SEV-SNP) can now read the security context from a directory, as specified by `attestation.environment.security_context_directory` configuration entry (#5175).

### Changed

- Updated Open Enclave to 0.19.0 (#5165).
- Updated snmalloc to 0.6.0. This may result in a slight increase in the reported memory usage (~2MB), with improved latency for small memory allocations, especially in multi-threaded scenarios (#5165).
- Update to `clang-11` for SGX builds (#5165).

### Removed

- Support for HTTP request signing has been removed (#5137). Governance requests must use COSE Sign1 signing instead, see [documentation](https://microsoft.github.io/CCF/main/use_apps/issue_commands.html#cose-sign1) for details.
- Removed experimental 2tx reconfiguration mode, and the associated "reconfiguration_type" config option (#5179).

## [4.0.0-rc1]

[4.0.0-rc1]: https://github.com/microsoft/CCF/releases/tag/ccf-4.0.0-rc1

### Changed

- Added a `[gov]` tag to logs emitted during governance operations. All logging from the constitution will have this tag added, and all error responses from `/gov` endpoints will now be logged with this tag.
- Improved ledger durability when a node joins from an old snapshot (#5151).

## [4.0.0-rc0]

In order to upgrade an existing 3.x service to 4.x, CCF must be on the latest 3.x version (at least 3.0.10). For more information, see [our documentation](https://microsoft.github.io/CCF/main/operations/code_upgrade.html)

[4.0.0-rc0]: https://github.com/microsoft/CCF/releases/tag/ccf-4.0.0-rc0

### Developer API

#### C++

- When starting a host subprocess, applications may now pass data to its standard input. Additionally, the process' output is captured and logged by CCF (#5056).
- Add new constructors to cryptography C++ API to generate EC/RSA/EdDSA keys from Json Web Key (#4876).
- Added `BaseEndpointRegistry::get_view_history_v1` function to get the view history since a given revision (#4580)
- Renamed `ccf::CodeDigest` to `ccf:pal::PlatformAttestationMeasurement` and `get_code_id()` to `get_measurement()` (#5063).
- `ccf::RpcContext::set_response()` has been renamed to `ccf::RpcContext::set_response_json()` (#4813).

#### JavaScript

- Added logging of JS execution time for all requests. This can be disabled in confidential scenarios with the new `ccf.enableMetricsLogging` function in the JS API. After calling `ccf.enableMetricsLogging(false)`, this logging will not be emitted.
- Added `ccf.enableUntrustedDateTime` to JS API. After calling `ccf.enableUntrustedDateTime(true)`, the `Date` global object will use the untrusted host time to retrieve the current time.
- Add new `ccf.crypto.jwkToPem`, `ccf.crypto.pubJwkToPem`, `ccf.crypto.rsaJwkToPem`, `ccf.crypto.pubRsaJwkToPem`, `ccf.crypto.eddsaJwkToPem`, `ccf.crypto.pubEddsaJwkToPem` to JavaScript/TypesScript API to convert EC/RSA/EdDSA keys from PEM to Json Web Key (#4876).
- `ccf.crypto.sign()` previously returned DER-encoded ECDSA signatures and now returns IEEE P1363 encoded signatures, aligning with the behavior of the Web Crypto API and `ccf.crypto.verifySignature()` (#4829).
- Increased default NumHeapPages (heap size) for js_generic from 131072 (500MB) to 524288 (2GB).

---

### Governance

- The `submit_recovery_share.sh` script now takes a `--cert` argument.
- Added missing `ccf.gov.msg.type` value `encrypted_recovery_share` to `ccf_cose_sign1*` scripts.
- Proposals authenticated with COSE Sign1 must now contain a `ccf.gov.msg.created_at` header parameter, set to a positive integer number of seconds since epoch. This timestamp is used to detect potential proposal replay. The `ccf_cose_sign1*` scripts have been updated accordingly and require a `--ccf-gov-msg-created_at`.
- The [ccf Python package](https://pypi.org/project/ccf/) now includes a `ccf_cose_sign1` CLI tool, to facilitate the creation of [COSE Sign1](https://www.rfc-editor.org/rfc/rfc8152#page-18) requests for governance purposes. It also includes `ccf_cose_sign1_prepare` and `ccf_cose_sign1_finish` CLI tools, to facilitate the creation of [COSE Sign1](https://www.rfc-editor.org/rfc/rfc8152#page-18) requests for governance purposes, signed with external key management systems such as AKV. See [documentation](https://microsoft.github.io/CCF/main/governance/hsm_keys.html#cose-signing) for details.

---

### Operations

- `ignore_first_sigterm` config option. When set, will cause a node to ignore the first `SIGTERM` it receives, but the `/node/state` endpoint expose `"stop_notice": true`. A second `SIGTERM` will cause the process to shut down as normal. This can be useful in orchestration settings where nodes receive unsollicited signals that the operator wishes to react to.
- Endorsement certificates for SEV-SNP attestation report can now be retrieved via an environment variable, as specified by `attestation.environment.report_endorsements` configuration entry (#4940).
- Additional logging of historical query flow in `UNSAFE` builds.
- `enclave.type` configuration entry now only supports `Debug` or `Release`. Trusted Execution Environment platform should be specified via new `enclave.platform` configuration entry (`SGX`, `SNP` or `Virtual`) (#4569).

---

### Client API

- `GET /gov/recovery_share` is deprecated in favour of the unauthenticated `GET /gov/encrypted_recovery_share/{member_id}`.
- New `/node/index/strategies` endpoint, which will list all indexing strategies currently installed alongside a description of how far each has progressed.
- Added `view_history` and `view_history_since` query parameters to `/app/commit` endpoint for retrieving the full view history and the view history since a certain view (#4580)
- `/gov/members` endpoint is deprecated. It is replaced by `/gov/kv/members/certs`, `/gov/kv/members/encryption_public_keys`, `/gov/kv/members/info`.
- `/gov/code` endpoint is deprecated. It is replaced by `/gov/kv/nodes/code_ids`.
- `/gov/jwt_keys/all` endpoint is deprecated. It is replaced by `/gov/kv/jwt/public_signing_keys`, `/gov/kv/jwt/public_signing_key_issue`, and `/gov/kv/jwt/issuers`
- The built-in authentication policies for JWTs and certs will now enforce expiry times, based on the current time received from the host. JWTs must contain "nbf" and "exp" claims, and if those are outside the current time then the request will get an authentication error (#4786).
- `TCP_NODELAY` is now set for all incoming and outgoing TCP connections (#4717).
- Builtin governance tables now have endpoints for accessing their content directly from the KV, under `/gov/kv`. For instance, `/gov/kv/constitution` will read the current constitution.

---

### Dependencies

- Updated Clang version requirement to >= 10 in cmake.
- Upgraded OpenEnclave to [0.18.5](https://github.com/openenclave/openenclave/releases/tag/v0.18.5).
- Upgraded t_cose from [v1.1 to v1.1.1](https://github.com/laurencelundblade/t_cose/compare/v1.1...v1.1.1). v1.1.1 can optionally allow unknown critical header parameters in COSE_Sign1 envelopes which is desirable for CCF C++ applications.

---

### Bug Fixes

- Historical query system will re-request entries if the host fails to provide them within a fixed time.
- Node-to-node channels no longer check certificate expiry times. This previously caused "Peer certificate verification failed" error messages when node or service certs expired. (#4733)
- `node_data_json_file` configuration option is now correctly applied in `Start` and `Recover` modes (#4761).
- Session consistency is now provided even across elections. If session consistency would be broken, the inconsistent request will return an error and the TLS session will be terminated.
- Fixed issue where invalid snapshots could be generated depending on the pattern of additions/removals of keys in a given key-value map (#4730).
- Fix issue with large snapshots that may cause node crash on startup (join/recover) if configured stack size was too low (#4566).

## [4.0.0-dev6]

[4.0.0-dev6]: https://github.com/microsoft/CCF/releases/tag/ccf-4.0.0-dev6

### Added

- Added logging of JS execution time for all requests. This can be disabled in confidential scenarios with the new `ccf.enableMetricsLogging` function in the JS API. After calling `ccf.enableMetricsLogging(false)`, this logging will not be emitted.

## [4.0.0-dev5]

[4.0.0-dev5]: https://github.com/microsoft/CCF/releases/tag/ccf-4.0.0-dev5

### Changed

- Additional logging of historical query flow in `UNSAFE` builds.
- Historical query system will re-request entries if the host fails to provide them within a fixed time.
- Renamed `ccf::CodeDigest` to `ccf:pal::PlatformAttestationMeasurement` and `get_code_id()` to `get_measurement()` (#5063).

### Dependencies

- Upgraded OpenEnclave to [0.18.5](https://github.com/openenclave/openenclave/releases/tag/v0.18.5).
- Upgraded t_cose from [v1.1 to v1.1.1](https://github.com/laurencelundblade/t_cose/compare/v1.1...v1.1.1). v1.1.1 can optionally allow unknown critical header parameters in COSE_Sign1 envelopes which is desirable for CCF C++ applications.

### Added

- New `/node/index/strategies` endpoint, which will list all indexing strategies currently installed alongside a description of how far each has progressed.
- When starting a host subprocess, applications may now pass data to its standard input. Additionally, the process' output is captured and logged by CCF (#5056).
- `ignore_first_sigterm` config option. When set, will cause a node to ignore the first `SIGTERM` it receives, but the `/node/state` endpoint expose `"stop_notice": true`. A second `SIGTERM` will cause the process to shut down as normal. This can be useful in orchestration settings where nodes receive unsollicited signals that the operator wishes to react to.

## [4.0.0-dev4]

[4.0.0-dev4]: https://github.com/microsoft/CCF/releases/tag/ccf-4.0.0-dev4

### Changed

- `/gov/members` endpoint is deprecated. It is replaced by `/gov/kv/members/certs`, `/gov/kv/members/encryption_public_keys`, `/gov/kv/members/info`.
- `/gov/code` endpoint is deprecated. It is replaced by `/gov/kv/nodes/code_ids`.
- `/gov/jwt_keys/all` endpoint is deprecated. It is replaced by `/gov/kv/jwt/public_signing_keys`, `/gov/kv/jwt/public_signing_key_issue`, and `/gov/kv/jwt/issuers`
- `ccf::RpcContext::set_response()` has been renamed to `ccf::RpcContext::set_response_json()` (#4813).
- The built-in authentication policies for JWTs and certs will now enforce expiry times, based on the current time received from the host. JWTs must contain "nbf" and "exp" claims, and if those are outside the current time then the request will get an authentication error (#4786).
- `ccf.crypto.sign()` previously returned DER-encoded ECDSA signatures and now returns IEEE P1363 encoded signatures, aligning with the behavior of the Web Crypto API and `ccf.crypto.verifySignature()` (#4829).
- Proposals authenticated with COSE Sign1 must now contain a `ccf.gov.msg.created_at` header parameter, set to a positive integer number of seconds since epoch. This timestamp is used to detect potential proposal replay. The `ccf_cose_sign1*` scripts have been updated accordingly and require a `--ccf-gov-msg-created_at`.
- Updated Clang version requirement to >= 10 in cmake.

### Added

- Added `ccf.enableUntrustedDateTime` to JS API. After calling `ccf.enableUntrustedDateTime(true)`, the `Date` global object will use the untrusted host time to retrieve the current time.
- Add new `ccf.crypto.jwkToPem`, `ccf.crypto.pubJwkToPem`, `ccf.crypto.rsaJwkToPem`, `ccf.crypto.pubRsaJwkToPem`, `ccf.crypto.eddsaJwkToPem`, `ccf.crypto.pubEddsaJwkToPem` to JavaScript/TypesScript API to convert EC/RSA/EdDSA keys from PEM to Json Web Key (#4876).
- Add new constructors to cryptography C++ API to generate EC/RSA/EdDSA keys from Json Web Key (#4876).
- Endorsement certificates for SEV-SNP attestation report can now be retrieved via an environment variable, as specified by `attestation.environment.report_endorsements` configuration entry (#4940).

## [4.0.0-dev3]

[4.0.0-dev3]: https://github.com/microsoft/CCF/releases/tag/ccf-4.0.0-dev3

### Fixed

- Node-to-node channels no longer check certificate expiry times. This previously caused "Peer certificate verification failed" error messages when node or service certs expired. (#4733)
- `node_data_json_file` configuration option is now correctly applied in `Start` and `Recover` modes (#4761).

### Changed

- Increased default NumHeapPages (heap size) for js_generic from 131072 (500MB) to 524288 (2GB).
- `TCP_NODELAY` is now set for all incoming and outgoing TCP connections (#4717).

## [4.0.0-dev2]

[4.0.0-dev2]: https://github.com/microsoft/CCF/releases/tag/ccf-4.0.0-dev2

### Added

- The [ccf Python package](https://pypi.org/project/ccf/) now includes a `ccf_cose_sign1` CLI tool, to facilitate the creation of [COSE Sign1](https://www.rfc-editor.org/rfc/rfc8152#page-18) requests for governance purposes. It also includes `ccf_cose_sign1_prepare` and `ccf_cose_sign1_finish` CLI tools, to facilitate the creation of [COSE Sign1](https://www.rfc-editor.org/rfc/rfc8152#page-18) requests for governance purposes, signed with external key management systems such as AKV. See [documentation](https://microsoft.github.io/CCF/main/governance/hsm_keys.html#cose-signing) for details.
- Builtin governance tables now have endpoints for accessing their content directly from the KV, under `/gov/kv`. For instance, `/gov/kv/constitution` will read the current constitution.

### Fixed

- Session consistency is now provided even across elections. If session consistency would be broken, the inconsistent request will return an error and the TLS session will be terminated.
- Fixed issue where invalid snapshots could be generated depending on the pattern of additions/removals of keys in a given key-value map (#4730).

## [4.0.0-dev0]

[4.0.0-dev0]: https://github.com/microsoft/CCF/releases/tag/ccf-4.0.0-dev0

### Added

- Added `view_history` and `view_history_since` query parameters to `/app/commit` endpoint for retrieving the full view history and the view history since a certain view (#4580)
- Added `BaseEndpointRegistry::get_view_history_v1` function to get the view history since a given revision (#4580)

### Changed

- `enclave.type` configuration entry now only supports `Debug` or `Release`. Trusted Execution Environment platform should be specified via new `enclave.platform` configuration entry (`SGX`, `SNP` or `Virtual`) (#4569).

### Fixed

- Fix issue with large snapshots that may cause node crash on startup (join/recover) if configured stack size was too low (#4566).

## [3.0.0-rc2]

### Dependencies

- Upgraded OpenEnclave to 0.18.4.

### Added

- Added new `ccf.crypto.eddsaPemToJwk`, `ccf.crypto.pubEddsaPemToJwk` to JavaScript/TypesScript API to convert EdDSA keys from PEM to JWK (#4524).

### Changed

## [3.0.0-rc1]

[3.0.0-rc1]: https://github.com/microsoft/CCF/releases/tag/ccf-3.0.0-rc1

### Added

- `sandbox.sh` now accepts a `--consensus-update-timeout-ms` to modify the `consensus.message_timeout` value in each node's configuration. This can be used to alter multi-node commit latency.
- Add `ccf.crypto.sign()` API in the JavaScript runtime (#4454).

### Changed

- CCF is now a separate CMake project and Debian package per platform (sgx, snp and virtual), rather than the same project and package with a decorated version, to prevent accidental misuse and narrow down dependencies. (#4421).
  - C++ applications should find the appropriate CCF package in CMake with `find_package("ccf_<platform>" REQUIRED)`.
  - CCF Debian packages are now installed at `/opt/ccf_<platform>` rather than `/opt/ccf`.
- We now support QuickJS runtime caps such as `max_heap_bytes`, `max_stack_bytes` and `max_execution_time_ms`. These can be set via a governance proposal. They can also be fetched via the `GET /node/js_metrics` endpoint (#4396).

## [3.0.0-rc0]

### Developer API

### C++

- Removed deprecated `set_execute_outside_consensus()` API (#3886, #3673).
- Application code should now use the `CCF_APP_*` macros rather than `LOG_*_FMT` (eg - `CCF_APP_INFO` replacing `LOG_INFO_FMT`). The new macros will add an `[app]` tag to all lines so they can be easily filtered from framework code (#4024).
- The previous logging macros (`LOG_INFO_FMT`, `LOG_DEBUG_FMT` etc) have been deprecated, and should no longer be used by application code. Replace with the `CCF_APP_*` equivalent.
- Added a new method `get_decoded_request_path_param`s that returns a map of decoded path parameters (#4126).
- New `crypto::hmac` API (#4204).
- The `ccf::RpcContext` now contains functionality for storing user data with `set_user_data` and retrieving it with `get_user_data` (#4291).
- There are now `make_endpoint_with_local_commit_handler` and `make_read_only_endpoint_with_local_commit_handler` functions to install endpoints with post local-commit logic (#4296).
- `ccf::historical::adapter`, `ccf::historical::adapter_v1`, `ccf::historical::is_tx_committed` and `ccf::historical::is_tx_committed_v1` have been removed. Application code should upgrade to `ccf::historical::adapter_v3` and `ccf::historical::is_tx_committed_v2`.
- `ccf::EnclaveAttestationProvider` is deprecated and will be removed in a future release. It should be replaced by `ccf::AttestationProvider`.
- The functions `starts_with`, `ends_with`, `remove_prefix`, and `remove_suffix`, and the type `remove_cvref` have been removed from `nonstd::`. The C++20 equivalents should be used instead.

### JavaScript

- Add `ccf.generateEcdsaKeyPair` API in the JavaScript runtime (#4271).
- Add `secp256k1` support to `ccf.crypto.generateEcdsaKeyPair()` and `ccf.crypto.verifySignature()` (#4347).
- Add `ccf.crypto.generateEddsaKeyPair()` API with `Curve25519` support in the JavaScript runtime (#4391).
- Add new `ccf.crypto.pemToJwk`, `ccf.crypto.pubPemToJwk`, `ccf.crypto.rsaPemToJwk`, `ccf.crypto.pubRsaPemToJwk` to JavaScript/TypesScript API to convert EC/RSA keys from PEM to JWK (#4359).

---

### Governance

- `set_user` action in sample constitutions correctly handles user_data (#4229).
- Governance endpoints now support [COSE Sign1](https://www.rfc-editor.org/rfc/rfc8152#page-18) input, as well as signed HTTP requests (#4392).

---

### Operations

- The node-to-node interface configuration now supports a `published_address` to enable networks with nodes running in different (virtual) subnets (#3867).
- Primary node now automatically steps down as backup (in the same view) if it has not heard back from a majority of backup nodes for an election timeout (#3685).
- New nodes automatically shutdown if the target service certificate is misconfigured (#3895).
- New per-interface configuration entries (`network.rpc_interfaces.http_configuration`) are added to let operators cap the maximum size of body, header value size and number of headers in client HTTP requests. The client session is automatically closed if the HTTP request exceeds one of these limits (#3941).
- Added new `read_only_directory` snapshots directory node configuration so that committed snapshots can be shared between nodes (#3973).
- Fixed issue with recovery of large ledger entries (#3986).
- New `GET /node/network/removable_nodes` and `DELETE /node/network/nodes/{node_id}` exposed to allow operator to decide which nodes can be safely shut down after retirement, and clear their state from the Key-Value Store.
- Fixed issue where two primary nodes could be elected if an election occurred while a reconfiguration transaction was still pending (#4018).
- New `snpinfo.sh` script (#4196).
- New `"attestation"` section in node JSON configuration to specify remote endpoint required to retrieve the endorsement certificates for SEV-SNP attestation report (#4277, #4302).

#### Release artefacts

- `ccf_unsafe` is now a separate project and package, rather than the same project and package with a decorated version, to prevent accidental misuse.
- Release assets now include variants per TEE platform: `ccf_sgx_<version>_amd64.deb`, `ccf_snp_<version>_amd64.deb` and `ccf_virtual_<version>_amd64.deb`.
- Docker images now include variants per TEE platform, identified via image tag: `:<version>-sgx`, `:<version>-snp` and `:<version>-virtual`.

---

### Auditor

- Node and service PEM certificates no longer contain a trailing null byte (#3885).

---

### Client API

- Added a `GET /node/service/previous_identity` endpoint, which can be used during a recovery to look up the identity of the service before the catastrophic failure (#3880).
- `GET /node/version` now contains an `unsafe` flag reflecting the status of the build.
- Added new recovery_count field to `GET /node/network` endpoint to track the number of disaster recovery procedures undergone by the service (#3982).
- Added new `service_data_json_file` configuration entry to `cchost` to point to free-form JSON file to set arbitrary data to service (#3997).
- Added new `current_service_create_txid` field to `GET /node/network` endpoint to indicate `TxID` at which current service was created (#3996).
- Experimental support for HTTP/2 (#4010).
- Generated OpenAPI now describes whether each endpoint is forwarded (#3935).
- When running with `curve-id` set to `secp256r1`, we now correctly support temporary ECDH keys on curve `secp256r1` for TLS 1.2 clients.
- Application-defined endpoints are now accessible with both `/app` prefix and un-prefixed, e.g. `GET /app/log/private` and `GET /log/private` (#4147).

---

### Dependencies

- Updated PSW in images to 2.16.100.
- Upgraded Open Enclave to 0.18.1 (#4023).

---

### Documentation

- The "Node Output" page has been relabelled as "Troubleshooting" in the documentation and CLI commands for troubleshooting have been added to it.

## [3.0.0-dev7]

### Added

- Added new `ccf.crypto.pemToJwk`, `ccf.crypto.pubPemToJwk`, `ccf.crypto.rsaPemToJwk`, `ccf.crypto.pubRsaPemToJwk` to JavaScript/TypesScript API to convert EC/RSA keys from PEM to JWK (#4359).

### Changed

- JavaScript crypto API (e.g. `generateAesKey` and `wrapKey`) are now included as part of the `ccf.crypto` package (#4372).

## [3.0.0-dev6]

### Added

- Experimental `ccf::MemberCOSESign1AuthnPolicy` (#3875)
- Add secp256k1 support to `ccf.crypto.generateEcdsaKeyPair()` and `ccf.crypto.verifySignature()` (#4347).

### Deprecated

- `ccf::EnclaveAttestationProvider` is deprecated and will be removed in a future release. It should be replaced by `ccf::AttestationProvider`

## [3.0.0-dev5]

### Added

- Added a new proposal action `set_js_runtime_options` that accepts `max_heap_bytes` and `max_stack_bytes` for QuickJS runtime.
- Experimental support for AMD SEV-SNP nodes (#4106, #4235)
- New "attestation" section in node JSON configuration to specify remote endpoint required to retrieve the endorsement certificates for SEV-SNP attestation report (#4277, #4302).
- The `ccf::RpcContext` now contains functionality for storing user data with `set_user_data` and retrieving it with `get_user_data` (#4291).
- There are now `make_endpoint_with_local_commit_handler` and `make_read_only_endpoint_with_local_commit_handler` functions to install endpoints with post local-commit logic (#4296).

### Changed

- The endpoint `GET /node/js_metrics` now also returns the QuickJS runtime memory options.

### Fixed

- Also install `*.inc` files for third-party dependencies (#4266).
- Add `ccf.generateEcdsaKeyPair` API in the JavaScript runtime (#4271).

### Removed

- `ccf::historical::adapter`, `ccf::historical::adapter_v1`, `ccf::historical::is_tx_committed` and `ccf::historical::is_tx_committed_v1` have been removed. Application code should upgrade to `ccf::historical::adapter_v3` and `ccf::historical::is_tx_committed_v2`.

## [3.0.0-dev4]

### Fixed

- `set_user` action in sample constitutions correctly handles `user_data` (#4229).

### Removed

- Snapshots generated by 1.x services can no longer be used to join from or recover a new service, i.e. 1.x services should first upgrade to 2.x before upgrading to 3.x when making use of existing snapshots (#4255).

## [3.0.0-dev3]

### Added

- New `snpinfo.sh` script (#4196).
- New `crypto::hmac` API (#4204).

### Changed

- Application-defined endpoints are now accessible with both `/app` prefix and un-prefixed, e.g. `GET /app/log/private` and `GET /log/private` (#4147).
- The method `EndpointRegistry::get_metrics_for_endpoint(const EndpointDefinitionPtr&)` has been replaced with `EndpointRegistry::get_metrics_for_endpoint(const std::string& method, const std::string& verb)`.

## [3.0.0-dev2]

### Dependencies

- Upgraded OpenEnclave to 0.18.2 (#4132).

### Added

- New `GET /node/network/removable_nodes` and `DELETE /node/network/nodes/{node_id}` exposed to allow operator to decide which nodes can be safely shut down after retirement, and clear their state from the Key-Value Store.
- Added a new method `get_decoded_request_path_params` that returns a map of decoded path parameters (#4126)

### Changed

- Calling `remove(K)` on a KV handle no longer returns a bool indicating if the key was previously present. This can be simulated by calling `has(K)` beforehand. This avoids introducing a read-dependency with every call to `remove()`.

### Fixed

- Fixed issue where two primary nodes could be elected if an election occurred while a reconfiguration transaction was still pending (#4018).
- When running with `--curve-id secp256r1`, we now correctly support temporary ECDH keys on curve secp256r1 for TLS 1.2 clients.

### Deprecated

- The previous logging macros (`LOG_INFO_FMT`, `LOG_DEBUG_FMT` etc) have been deprecated, and should no longer be used by application code. Replace with the `CCF_APP_*` equivalent.

## [3.0.0-dev1]

### Added

- `/node/version` now contains an `unsafe` flag reflecting the status of the build.
- New per-interface configuration entries (`network.rpc_interfaces.http_configuration`) are added to let operators cap the maximum size of body, header value size and number of headers in client HTTP requests. The client session is automatically closed if the HTTP request exceeds one of these limits (#3941).
- Added new `recovery_count` field to `GET /node/network` endpoint to track the number of disaster recovery procedures undergone by the service (#3982).
- Added new `service_data_json_file` configuration entry to `cchost` to point to free-form JSON file to set arbitrary data to service (#3997).
- Added new `current_service_create_txid` field to `GET /node/network` endpoint to indicate `TxID` at which current service was created (#3996).
- Added new `read_only_directory` snapshots directory node configuration so that committed snapshots can be shared between nodes (#3973).
- Experimental support for HTTP/2 (#4010).

### Changed

- Generated OpenAPI now describes whether each endpoint is forwarded (#3935).
- Application code should now use the `CCF_APP_*` macros rather than `LOG_*_FMT` (eg - `CCF_APP_INFO` replacing `LOG_INFO_FMT`). The new macros will add an `[app]` tag to all lines so they can be easily filtered from framework code (#4024).

### Fixed

- Fixed issue with recovery of large ledger entries (#3986).

### Documentation

- The "Node Output" page has been relabelled as "Troubleshooting" in the documentation and CLI commands for troubleshooting have been added to it.

### Dependencies

- Upgraded Open Enclave to 0.18.1 (#4023).

## [3.0.0-dev0]

### Added

- The node-to-node interface configuration now supports a `published_address` to enable networks with nodes running in different (virtual) subnets (#3867).
- Added a `GET /node/service/previous_identity` endpoint, which can be used during a recovery to look up the identity of the service before the catastrophic failure (#3880).
- Added an automatic certificate management environment (ACME) client to automatically manage TLS certificates that are globally endorsed by an external authority, e.g. Let's Encrypt (#3877).

### Changed

- Primary node now automatically steps down as backup (in the same view) if it has not heard back from a majority of backup nodes for an election timeout (#3685).
- Node and service PEM certificates no longer contain a trailing null byte (#3885).
- New nodes automatically shutdown if the target service certificate is misconfigured (#3895).
- Updated PSW in images to 2.16.100.
- `ccf_unsafe` is now a separate project and package, rather than the same project and package with a decorated version, to prevent accidental misuse.

### Removed

- Removed deprecated `set_execute_outside_consensus()` API (#3886, #3673).

## [2.0.0]

See [documentation for code upgrade 1.x to 2.0](https://microsoft.github.io/CCF/main/operations/code_upgrade_1x.html) to upgrade an existing 1.x CCF service to 2.0

### Developer API

#### C++

- CCF is now built with Clang 10. It is strongly recommended that C++ applications upgrade to Clang 10 as well.
- Raised the minimum supported CMake version for building CCF to 3.16 (#2946).
- Removed `mbedtls` as cryptography and TLS library.

- The CCF public API is now under `include/ccf`, and all application includes of framework code should use only these files.
- Private headers have been moved to `ccf/include/ccf/_private` so they cannot be accidentally included from existing paths. Any applications relying on private headers should remove this dependency, or raise an issue to request the dependency be moved to the public API. In a future release private headers will be removed entirely from the installed package.

- The `enclave::` namespace has been removed, and all types which were under it are now under `ccf::`. This will affect any apps using `enclave::RpcContext`, which should be replaced with `ccf::RpcContext` (#3664).
- The `kv::Store` type is no longer visible to application code, and is replaced by a simpler `kv::ReadOnlyStore`. This is the interface given to historical queries to access historical state and enforces read-only access, without exposing internal implementation details of the store. This should have no impact on JS apps, but C++ apps will need to replace calls to `store->current_txid()` with calls to `store->get_txid()`, and `store->create_tx()` to `store->create_read_only_tx()`.
- The C++ types used to define public governance tables are now exposed in public headers. Any C++ applications reading these tables should update their include paths (ie - `#include "service/tables/nodes.h"` => `#include "ccf/service/tables/nodes.h"`) (#3608).
- `TxReceipt::describe()` has been replaced with `ccf::describe_receipt_v2()`. Note that the previous JSON format is still available, but must be retrieved as a JSON object from `describe_receipt_v1()`. Includes of the private `node/tx_receipt.h` from C++ applications should be removed (#3610).
- The entry point for creation of C++ apps is now `make_user_endpoints()`. The old entry point `get_rpc_handler()` has been removed (#3562). For an example of the necessary change, see [this diff](https://github.com/microsoft/CCF/commit/5b40ba7b42d5664d787cc7e3cfc9cbe18c01e5a1#diff-78fa25442e77145040265646434b9582d491928819e58be03c5693c01417c6c6) of the logging sample app (#3562).

- Added `get_untrusted_host_time_v1` API. This can be used to retrieve a timestamp during endpoint execution, accurate to within a few milliseconds. Note that this timestamp comes directly from the host so is not trusted, and should not be used to make sensitive decisions within a transaction (#2550).
- Added `get_quotes_for_all_trusted_nodes_v1` API. This returns the ID and quote for all nodes which are currently trusted and participating in the service, for live audit (#2511).
- Added `get_metrics_v1` API to `BaseEndpointRegistry` for applications that do not make use of builtins and want to version or customise metrics output.
- Added `set_claims_digest()` API to `RpcContext`, see [documentation](https://microsoft.github.io/CCF/main/build_apps/logging_cpp.html#user-defined-claims-in-receipts) on how to use it to attach application-defined claims to transaction receipts.
- Added [indexing system](https://microsoft.github.io/CCF/main/architecture/indexing.html) to speed up historical queries (#3280, #3444).
- Removed `get_node_state()` from `AbstractNodeContext`. The local node's ID is still available to endpoints as `get_node_id()`, and other subsystems which are app-visible can be fetched directly (#3552).

- Receipts now come with service endorsements of previous service identities after recoveries (#3679). See `verify_receipt` in `e2e_logging.py` for an example of how to verify the resulting certificate chain. This functionality is introduced in `ccf::historical::adapter_v3`.
- `ccf::historical::adapter_v2`, and its successor `ccf::historical::adapter_v3` now return 404, with either `TransactionPendingOrUnknown` or `TransactionInvalid`, rather than 400 when a user performs a historical query for a transaction id that is not committed.
- `ccf::historical::AbstractStateCache::drop_requests()` renamed to `drop_cached_states()` (#3187).

Key-Value Store

- Added `kv::Value` and `kv::Set`, as a more error-proof alternative to `kv::Map`s which had a single key or meaningless values (#2599).
- Added `foreach_key` and `foreach_value` to C++ KV API, to iterate without deserializing both entries when only one is used (#2918).

#### JavaScript

- Added JavaScript bytecode caching to avoid repeated compilation overhead. See the [documentation](https://microsoft.github.io/CCF/main/build_apps/js_app_bundle.html#deployment) for more information (#2643).
- Added `ccf.crypto.verifySignature()` for verifying digital signatures to the JavaScript API (#2661).
- Added experimental JavaScript API `ccf.host.triggerSubprocess()` (#2461).

- `ccf.crypto.verifySignature()` previously required DER-encoded ECDSA signatures and now requires IEEE P1363 encoded signatures, aligning with the behavior of the Web Crypto API (#2735).
- `ccf.historical.getStateRange` / `ccf.historical.dropCachedStates` JavaScript APIs to manually retrieve historical state in endpoints declared as `"mode": "readonly"` (#3033).
- JavaScript endpoints with `"mode": "historical"` now expose the historical KV at `ccf.historicalState.kv` while `ccf.kv` always refers to the current KV state. Applications relying on the old behaviour should make their code forward-compatible before upgrading to 2.x with `const kv = ccf.historicalState.kv || ccf.kv`.
- Receipts accessible through JavaScript no longer contain the redundant `root` hash field. Applications should be changed to not rely on this field anymore before upgrading to 2.x.
- Add request details with additional URL components to JS + TS API: `request.url`, `request.route`, `request.method`, `request.hostname` (#3498).

---

### Governance

- Updated `actions.js` constitution fragment to record service-endorsed node certificate on the `transition_node_to_trusted` action. The constitution must be updated using the existing `set_constitution` proposal (#2844).
- The existing `transition_node_to_trusted` proposal action now requires a new `valid_from` argument (and optional `validity_period_days`, which defaults to the value of `maximum_node_certificate_validity_days`).
- The `proposal_generator` has been removed from the `ccf` Python package. The majority of proposals can be trivially constructed in existing client tooling, without needing to invoke Python. This also introduces parity between the default constitution and custom constitution actions - all should be constructed and called from the same governance client code. Some jinja templates are included in `samples/templates` for constructing careful ballots from existing proposals.
- A new governance action `trigger_ledger_chunk` to request the creation of a ledger chunk at the next signature (#3519).
- A new governance action `trigger_snapshot` to request the creation of a snapshot at the next signature (#3544).
- Configurations and proposals now accept more date/time formats, including the Python-default ISO 8601 format (#3739).
- The `transition_service_to_open` governance proposal now requires the service identity as an argument to ensure the correct service is started. During recovery, it further requires the previous service identity to ensure the right service is recovered (#3624).

---

### Operations

#### `cchost` Configuration

- **Breaking change**: Configuration for CCF node is now a JSON configuration file passed in to `cchost` via `--config /path/to/config/file/` CLI argument. Existing CLI arguments have been removed. The `migrate_1_x_config.py` script (included in `ccf` Python package) should be used to migrate existing `.ini` configuration files to `.json` format (#3209).
- Added support for listening on multiple interfaces for incoming client RPCs, with individual session caps (#2628).
- The per-node session cap behaviour has changed. The `network.rpc_interfaces.<interface_name>.max_open_sessions_soft` is now a soft cap on the number of sessions. Beyond this, new sessions will receive a HTTP 503 error immediately after completing the TLS handshake. The existing hard cap (where sessions are closed immediately, before the TLS handshake) is still available, under the new argument `network.rpc_interfaces.<interface_name>.max_open_sessions_hard` (#2583).
- Snapshot files now include receipt of evidence transaction. Nodes can now join or recover a service from a standalone snapshot file. 2.x nodes can still make use of snapshots created by a 1.x node, as long as the ledger suffix containing the proof of evidence is also specified at start-up (#2998).
- If no `node_certificate.subject_alt_names` is specified at node start-up, the node certificate _Subject Alternative Name_ extension now defaults to the value of `published_address` of the first RPC interface (#2902).
- Primary node now also reports time at which the ack from each backup node was last received (`GET /node/consensus` endpoint). This can be used by operators to detect one-way partitions between the primary and backup nodes (#3769).
- Added new `GET /node/self_signed_certificate` endpoint to retrieve the self-signed certificate of the target node (#3767).
- New `GET /gov/members` endpoint which returns details of all members from the KV (#3615).
- The new `endorsement` configuration entry lets operators set the desired TLS certificate endorsement, either service-endorsed or node-endorsed (self-signed), for each network RPC interface of a node, defaulting to service-endorsed (#2875).

#### Certificate(s) Validity Period

- Nodes certificates validity period is no longer hardcoded and must instead be set by operators and renewed by members (#2924):

  - The new `node_certificate.initial_validity_days` (defaults to 1 day) configuration entry lets operators set the initial validity period for the node certificate (valid from the current system time).
  - The new `command.start.service_configuration.maximum_node_certificate_validity_days` (defaults to 365 days) configuration entry sets the maximum validity period allowed for node certificates.
  - The new `set_node_certificate_validity` proposal action allows members to renew a node certificate (or `set_all_nodes_certificate_validity` equivalent action to renew _all_ trusted nodes certificates).

- Service certificate validity period is no longer hardcoded and must instead be set by operators and renewed by members (#3363):

  - The new `service_certificate_initial_validity_days` (defaults to 1 day) configuration entry lets operators set the initial validity period for the service certificate (valid from the current system time).
  - The new `maximum_service_certificate_validity_days` (defaults to 365 days) configuration entry sets the maximum validity period allowed for service certificate.
  - The new `set_service_certificate_validity` proposal action allows members to renew the service certificate.

#### Misc

- The service certificate output by first node default name is now `service_cert.pem` rather than `networkcert.pem` (#3363).
- Log more detailed errors on early startup (#3116).
- Format of node output RPC and node-to-node addresses files is now JSON (#3300).
- Joining nodes now present service-endorsed certificate in client TLS sessions _after_ they have observed their own addition to the store, rather than as soon as they have joined the service. Operators should monitor the initial progress of a new node using its self-signed certificate as TLS session certificate authority (#2844).

- Slow ledger IO operations will now be logged at level FAIL. The threshold over which logging will activate can be adjusted by the `slow_io_logging_threshold` configuration entry to cchost (#3067).
- Added a new `client_connection_timeout` configuration entry to specify the maximum time a node should wait before re-establishing failed client connections. This should be set to a significantly lower value than `consensus.election_timeout` (#2618).
- Nodes code digests are now extracted and cached at network join time in `public:ccf.gov.nodes.info`, and the `GET /node/quotes` and `GET /node/quotes/self` endpoints will use this cached value whenever possible (#2651).
- DNS resolution of client connections is now asynchronous (#3140).
- The curve-id selected for the identity of joining nodes no longer needs to match that of the network (#2525).
- Removed long-deprecated `--domain` argument from `cchost`. Node certificate Subject Alternative Names should be passed in via existing `node_certificate.subject_alt_names` configuration entry (#2798).
- Added experimental support for 2-transaction reconfiguration with CFT consensus, see [documentation](https://microsoft.github.io/CCF/main/overview/consensus/bft.html#two-transaction-reconfiguration). Note that mixing 1tx and 2tx nodes in the same network is unsupported and unsafe at this stage (#3097).
- Aside from regular release packages, CCF now also provides `unsafe` packages with verbose logging, helpful for troubleshooting. The extent of the logging in these builds make them fundamentally UNSAFE to use for production purposes, hence the name.
- Nodes no longer crash at start-up if the ledger in the read-only ledger directories (`ledger.read_only_directories`) is ahead of the ledger in the main ledger directory (`ledger.directory`) (#3597).
- Nodes now have a free-form `node_data` field, to match users and members. This can be set when the node is launched, or modified by governance. It is intended to store correlation IDs describing the node's deployment, such as a VM name or Pod identifier (#3662).
- New `GET /node/consensus` endpoint now also returns primary node ID and current view (#3666).
- HTTP parsing errors are now recorded per-interface and returned by `GET /node/metrics` (#3671).
- Failed recovery procedures no longer block subsequent recoveries: `.recovery` ledger files are now created while the recovery is in progress and ignored or deleted by nodes on startup (#3563).
- Corrupted or incomplete ledger files are now recovered gracefully, until the last valid entry (#3585).

#### Fixed

- Fixed issue with ledger inconsistency when starting a new joiner node without a snapshot but with an existing ledger prefix (#3064).
- Fixed issue with join nodes which could get stuck if an election was triggered while catching up (#3169).
- Nodes joining must have a snapshot at least as recent as the primary's (#3573).

### Release artefacts

- `cchost` can now run both SGX and virtual enclave libraries. `cchost.virtual` is no longer needed, and has been removed (#3476).
- CCF Docker images are now available through Azure Container Registry rather than Docker Hub (#3839, #3821).
  - The `ccfmsrc.azurecr.io/ccf-sgx-app-run` image is now available at `ccfmsrc.azurecr.io/public/ccf/app/run:<tag>-sgx`.
  - The `ccfmsrc.azurecr.io/ccf-sgx-app-dev` image is now available at `ccfmsrc.azurecr.io/public/ccf/app/dev:<tag>-sgx`.
  - New `ccfmsrc.azurecr.io/public/ccf/app/run-js` JavaScript application runtime image (including `libjs_generic` application under `/usr/lib/ccf`) (#3845).

---

### Auditor

- Receipts now include the endorsed certificate of the node, as well as its node id, for convenience (#2991).
- Retired nodes are now removed from the store/ledger as soon as their retirement is committed (#3409).
- Service-endorsed node certificates are now recorded in a new `public:ccf.gov.nodes.endorsed_certificates` table, while the existing `cert` field in the `public:ccf.gov.nodes.info` table is now deprecated (#2844).
- New `split_ledger.py` utility to split existing ledger files (#3129).
- Python `ccf.read_ledger` module now accepts custom formatting rules for the key and value based on the key-value store table name (#2791).
- [Ledger entries](https://microsoft.github.io/CCF/main/architecture/ledger.html#transaction-format) now contain a `commit_evidence_digest`, as well as a `claims_digest`, which can be set with `set_claims_digest()`. The digest of the write set was previously the per-transaction leaf in the Merkle Tree, but is now combined with the digest of the commit evidence and the user claims. [Receipt verification instructions](https://microsoft.github.io/CCF/main/audit/receipts.html) have been amended accordingly. The presence of `commit_evidence` in receipts serves two purposes: giving the user access to the TxID without having to parse the write set, and proving that a transaction has been committed by the service. Transactions are flushed to disk eagerly by the primary to keep in-enclave memory use to a minimum, so the existence of a ledger suffix is not on its own indicative of its commit status. The digest of the commit evidence is in the ledger to allow audit and recovery, but only the disclosure of the commit evidence indicates that a transaction has been committed by the service
- Add `--insecure-skip-verification` to `ledger_viz` utility, to allow visualisation of unverified ledger chunks (#3618).
- Add `--split-services` to `ledger_viz` utility, to easily find out at which TxID new services were created (#3621).
- Python `ccf.read_ledger` and `ccf.ledger_viz` tools now accept paths to individual ledger chunks, to avoid parsing the entire ledger.

---

### Client API

- Added support for TLS 1.3 (now used by default).

- Added `GET /gov/jwt_keys/all` endpoint (#2519).
- Added new operator RPC `GET /node/js_metrics` returning the JavaScript bytecode size and whether the bytecode is used (#2643).
- Added a new `GET /node/metrics` endpoint which includes the count of active and peak concurrent sessions handled by the node (#2596).
- Added endpoint to obtain service configuration via `GET /node/service/configuration` (#3251).
- Added QuickJS version to RPC `GET /node/version` (#2643).
- Added a `GET /node/jwt_metrics` endpoint to monitor attempts and successes of key refresh for each issuer. See [documentation](https://microsoft.github.io/CCF/main/build_apps/auth/jwt.html#extracting-jwt-metrics) on how to use it.

- Schema of `GET /network/nodes/{node_id}` and `GET /network/nodes` endpoints has been modified to include all RPC interfaces (#3300).
- Improved performance for lookup of path-templated endpoints (#2918).
- CCF now responds to HTTP requests that could not be parsed with a 400 response including error details (#2652).
- Node RPC interfaces do not transition anymore from node-endorsed to service-endorsed TLS certificates but are fixed to a single configured type. While a given endorsement is not available yet (typically at start-up for service-endorsed certificates) the interface rejects TLS sessions instead of defaulting to a node-endorsed certificate (#2875).

- Websockets endpoints are no longer supported. Usage is insufficient to justify ongoing maintenance.
- The `ccf` Python package no longer provides utilities to issue requests to a running CCF service. This is because CCF supports widely-used client-server protocols (TLS, HTTP) that should already be provided by libraries for all programming languages. The `ccf` Python package can still be used to audit the ledger and snapshot files (#3386).

---

### Dependencies

- Upgraded Open Enclave to 0.17.7 (#3815).

---

### Misc Fixes

- When using the `sandbox.sh` script, always wait for `/app` frontend to be open on all nodes before marking the service as open (#3779).
- Snapshot generation no longer causes a node crash if the snapshot is larger than the ring buffer message size (`memory.max_msg_size`). Instead, the generation of the large snapshot is skipped (#3603).

---

## [2.0.0-rc9]

### Fixed

- Fixed an issue where new node started without a snapshot would be able to join from a node that started with a snapshot (#3573).
- Fixed consensus issue where a node would grant its vote even though it already knew about the current primary (#3810).
- Fixed issue with JSON configuration for `cchost` where extra fields were silently ignored rather than being rejected at startup (#3816).

### Changed

- Upgraded Open Enclave to 0.17.7 (#3815).
- CCF Docker images are now available through Azure Container Registry rather than Docker Hub (#3821).
  - The `ccfciteam/ccf-app-run` image is now available at `ccfmsrc.azurecr.io/ccf-sgx-app-run`.
  - The `ccfciteam/ccf-app-ci` image is now available at `ccfmsrc.azurecr.io/ccf-sgx-app-dev`.
- Added support for ciphers 'ECDHE-RSA-AES256-GCM-SHA384' and 'ECDHE-RSA-AES128-GCM-SHA256' when using TLS 1.2 (#3822).

## [2.0.0-rc8]

### Fixed

- When using the `sandbox.sh` script, always wait for `/app` frontend to be open on all nodes before marking the service as open (#3779).

### Changed

- Every leaf in the Merkle Tree, and every receipt now includes a claims digest (#3606).

### Added

- Primary node now also reports time at which the ack from each backup node was last received (`GET /node/consensus` endpoint). This can be used by operators to detect one-way partitions between the primary and backup nodes (#3769).
- Current receipt format is now exposed to C++ applications as `ccf::Receipt`, retrieved from `describe_receipt_v2`. Note that the previous JSON format is still available, but must be retrieved as a JSON object from `describe_receipt_v1`.

## [2.0.0-rc7]

### Fixed

- Fixed issue with incorrect node and service certificate validity period when starting node in non-GMT timezone (#3732).
- Fixed issue with self-signed node certificates that are now renewed when the `set_node_certificate_validity` proposal is applied (#3767).

## Changed

- Configurations and proposals now accept more date/time formats, including the Python-default ISO 8601 format (#3739).

## Added

- Added new `GET /node/self_signed_certificate` endpoint to retrieve the self-signed certificate of the target node (#3767).

## [2.0.0-rc6]

### Changed

- `host_processes_interface.h` is now a public header, accessible under `ccf/node/host_processes_interface.h`.

## [2.0.0-rc5]

### Changed

- Nodes now have a free-form `node_data` field, to match users and members. This can be set when the node is launched, or modified by governance. It is intended to store correlation IDs describing the node's deployment, such as a VM name or Pod identifier (#3662).
- New `GET /node/consensus` endpoint now also returns primary node ID and current view (#3666).
- The `enclave::` namespace has been removed, and all types which were under it are now under `ccf::`. This will affect any apps using `enclave::RpcContext`, which should be replaced with `ccf::RpcContext` (#3664).
- HTTP parsing errors are now recorded per-interface and returned by `GET /node/metrics` (#3671).
- The `kv::Store` type is no longer visible to application code, and is replaced by a simpler `kv::ReadOnlyStore`. This is the interface given to historical queries to access historical state and enforces read-only access, without exposing internal implementation details of the store. This should have no impact on JS apps, but C++ apps will need to replace calls to `store->current_txid()` with calls to `store->get_txid()`, and `store->create_tx()` to `store->create_read_only_tx()`.
- Receipts now come with service endorsements of previous service identities after recoveries (#3679). See `verify_receipt` in `e2e_logging.py` for an example of how to verify the resulting certificate chain. This functionality is introduced in `ccf::historical::adapter_v3`.
- Private headers have been moved to `ccf/include/ccf/_private` so they cannot be accidentally included from existing paths. Any applications relying on private headers should remove this dependence, or raise an issue to request the dependency be moved to the public API. In a future release private headers will be removed entirely from the installed package.

## [2.0.0-rc4]

### Added

- Aside from regular release packages, CCF now also provides `unsafe` packages with verbose logging, helpful for troubleshooting. The extent of the logging in these builds make them fundamentally UNSAFE to use for production purposes, hence the name.

### Changed

- The `transition_service_to_open` governance proposal now requires the service identity as an argument to ensure the correct service is started. During recovery, it further requires the previous service identity to ensure the right service is recovered (#3624).

## [2.0.0-rc3]

### Fixed

- Snapshot generation no longer causes a node crash if the snapshot is larger than the ring buffer message size (`memory.max_msg_size`). Instead, the generation of the large snapshot is skipped (#3603).

### Changed

- The C++ types used to define public governance tables are now exposed in public headers. Any C++ applications reading these tables should update their include paths (ie - `#include "service/tables/nodes.h"` => `#include "ccf/service/tables/nodes.h"`) (#3608).
- `TxReceipt::describe()` has been replaced with `ccf::describe_receipt()`. Includes of the private `node/tx_receipt.h` from C++ applications should be removed (#3610).
- Python `ccf.read_ledger` and `ccf.ledger_viz` tools now accept paths to individual ledger chunks, to avoid parsing the entire ledger.

### Added

- New `GET /gov/members` endpoint which returns details of all members from the KV (#3615).
- Add `--insecure-skip-verification` to `ledger_viz` utility, to allow visualisation of unverified ledger chunks (#3618).
- Add `--split-services` to `ledger_viz` utility, to easily find out at which TxID new services were created (#3621).

## [2.0.0-rc2]

### Changed

- The entry point for creation of C++ apps is now `make_user_endpoints()`. The old entry point `get_rpc_handler()` has been removed (#3562). For an example of the necessary change, see [this diff](https://github.com/microsoft/CCF/commit/5b40ba7b42d5664d787cc7e3cfc9cbe18c01e5a1#diff-78fa25442e77145040265646434b9582d491928819e58be03c5693c01417c6c6) of the logging sample app (#3562).
- Failed recovery procedures no longer block subsequent recoveries: `.recovery` ledger files are now created while the recovery is in progress and ignored or deleted by nodes on startup (#3563).
- Corrupted or incomplete ledger files are now recovered gracefully, until the last valid entry (#3585).
- The CCF public API is now under `include/ccf`, and all application includes of framework code should use only these files.

### Removed

- `get_node_state()` is removed from `AbstractNodeContext`. The local node's ID is still available to endpoints as `get_node_id()`, and other subsystems which are app-visible can be fetched directly (#3552).

### Fixed

- Nodes no longer crash at start-up if the ledger in the read-only ledger directories (`ledger.read_only_directories`) is ahead of the ledger in the main ledger directory (`ledger.directory`) (#3597).

## [2.0.0-rc1]

### Added

- The new `endorsement` configuration entry lets operators set the desired TLS certificate endorsement, either service-endorsed or node-endorsed (self-signed), for each network RPC interface of a node, defaulting to service-endorsed (#2875).
- A new governance action `trigger_ledger_chunk` to request the creation of a ledger chunk at the next signature (#3519).
- A new governance action `trigger_snapshot` to request the creation of a snapshot at the next signature (#3544).

### Changed

- Node RPC interfaces do not transition anymore from node-endorsed to service-endorsed TLS certificates but are fixed to a single configured type. While a given endorsement is not available yet (typically at start-up for service-endorsed certificates) the interface rejects TLS sessions instead of defaulting to a node-endorsed certificate (#2875).
- Add request details with additional URL components to JS + TS API: `request.url`, `request.route`, `request.method`, `request.hostname` (#3498).
- `cchost` can now run both SGX and virtual enclave libraries. `cchost.virtual` is no longer needed, and has been removed (#3476).

### Dependencies

- Upgraded Open Enclave to 0.17.6.

## [2.0.0-rc0]

See [documentation for code upgrade 1.x to 2.0](https://microsoft.github.io/CCF/main/operations/code_upgrade_1x.html) to upgrade an existing 1.x CCF service to 2.0

---

### Developer API

#### C++

- CCF is now built with Clang 10. It is strongly recommended that C++ applications upgrade to Clang 10 as well.
- Raised the minimum supported CMake version for building CCF to 3.16 (#2946).
- Removed `mbedtls` as cryptography and TLS library.

- Added `get_untrusted_host_time_v1` API. This can be used to retrieve a timestamp during endpoint execution, accurate to within a few milliseconds. Note that this timestamp comes directly from the host so is not trusted, and should not be used to make sensitive decisions within a transaction (#2550).
- Added `get_quotes_for_all_trusted_nodes_v1` API. This returns the ID and quote for all nodes which are currently trusted and participating in the service, for live audit (#2511).
- Added `get_metrics_v1` API to `BaseEndpointRegistry` for applications that do not make use of builtins and want to version or customise metrics output.
- Added `set_claims_digest()` API to `RpcContext`, see [documentation](https://microsoft.github.io/CCF/main/build_apps/logging_cpp.html#user-defined-claims-in-receipts) on how to use it to attach application-defined claims to transaction receipts.
- Added [indexing system](https://microsoft.github.io/CCF/main/architecture/indexing.html) to speed up historical queries (#3280, #3444).

- `ccf::historical::adapter_v2` now returns 404, with either `TransactionPendingOrUnknown` or `TransactionInvalid`, rather than 400 when a user performs a historical query for a transaction id that is not committed.
- `ccf::historical::AbstractStateCache::drop_requests()` renamed to `drop_cached_states()` (#3187).
- `get_state_at()` now returns receipts for signature transactions (#2785), see [documentation](https://microsoft.github.io/CCF/main/use_apps/verify_tx.html#transaction-receipts) for details.

Key-Value Store

- Added `kv::Value` and `kv::Set`, as a more error-proof alternative to `kv::Map`s which had a single key or meaningless values (#2599).
- Added `foreach_key` and `foreach_value` to C++ KV API, to iterate without deserializing both entries when only one is used (#2918).

#### JavaScript

- Added JavaScript bytecode caching to avoid repeated compilation overhead. See the [documentation](https://microsoft.github.io/CCF/main/build_apps/js_app_bundle.html#deployment) for more information (#2643).
- Added `ccf.crypto.verifySignature()` for verifying digital signatures to the JavaScript API (#2661).
- Added experimental JavaScript API `ccf.host.triggerSubprocess()` (#2461).

- `ccf.crypto.verifySignature()` previously required DER-encoded ECDSA signatures and now requires IEEE P1363 encoded signatures, aligning with the behavior of the Web Crypto API (#2735).
- `ccf.historical.getStateRange` / `ccf.historical.dropCachedStates` JavaScript APIs to manually retrieve historical state in endpoints declared as `"mode": "readonly"` (#3033).
- JavaScript endpoints with `"mode": "historical"` now expose the historical KV at `ccf.historicalState.kv` while `ccf.kv` always refers to the current KV state. Applications relying on the old behaviour should make their code forward-compatible before upgrading to 2.x with `const kv = ccf.historicalState.kv || ccf.kv`.
- Receipts accessible through JavaScript no longer contain the redundant `root` hash field. Applications should be changed to not rely on this field anymore before upgrading to 2.x.

---

### Governance

- Updated `actions.js` constitution fragment to record service-endorsed node certificate on the `transition_node_to_trusted` action. The constitution must be updated using the existing `set_constitution` proposal (#2844).
- The existing `transition_node_to_trusted` proposal action now requires a new `valid_from` argument (and optional `validity_period_days`, which defaults to the value of `maximum_node_certificate_validity_days`).
- The `proposal_generator` has been removed from the `ccf` Python package. The majority of proposals can be trivially constructed in existing client tooling, without needing to invoke Python. This also introduces parity between the default constitution and custom constitution actions - all should be constructed and called from the same governance client code. Some jinja templates are included in `samples/templates` for constructing careful ballots from existing proposals.

---

### Operations

#### `cchost` Configuration

- **Breaking change**: Configuration for CCF node is now a JSON configuration file passed in to `cchost` via `--config /path/to/config/file/` CLI argument. Existing CLI arguments have been removed. The `migrate_1_x_config.py` script (included in `ccf` Python package) should be used to migrate existing `.ini` configuration files to `.json` format (#3209).
- Added support for listening on multiple interfaces for incoming client RPCs, with individual session caps (#2628).
- The per-node session cap behaviour has changed. The `network.rpc_interfaces.<interface_name>.max_open_sessions_soft` is now a soft cap on the number of sessions. Beyond this, new sessions will receive a HTTP 503 error immediately after completing the TLS handshake. The existing hard cap (where sessions are closed immediately, before the TLS handshake) is still available, under the new argument `network.rpc_interfaces.<interface_name>.max_open_sessions_hard` (#2583).
- Snapshot files now include receipt of evidence transaction. Nodes can now join or recover a service from a standalone snapshot file. 2.x nodes can still make use of snapshots created by a 1.x node, as long as the ledger suffix containing the proof of evidence is also specified at start-up (#2998).
- If no `node_certificate.subject_alt_names` is specified at node start-up, the node certificate _Subject Alternative Name_ extension now defaults to the value of `published_address` of the first RPC interface (#2902).

#### Certificate(s) Validity Period

- Nodes certificates validity period is no longer hardcoded and must instead be set by operators and renewed by members (#2924):

  - The new `node_certificate.initial_validity_days` (defaults to 1 day) configuration entry lets operators set the initial validity period for the node certificate (valid from the current system time).
  - The new `command.start.service_configuration.maximum_node_certificate_validity_days` (defaults to 365 days) configuration entry sets the maximum validity period allowed for node certificates.
  - The new `set_node_certificate_validity` proposal action allows members to renew a node certificate (or `set_all_nodes_certificate_validity` equivalent action to renew _all_ trusted nodes certificates).

- Service certificate validity period is no longer hardcoded and must instead be set by operators and renewed by members (#3363):

  - The new `service_certificate_initial_validity_days` (defaults to 1 day) configuration entry lets operators set the initial validity period for the service certificate (valid from the current system time).
  - The new `maximum_service_certificate_validity_days` (defaults to 365 days) configuration entry sets the maximum validity period allowed for service certificate.
  - The new `set_service_certificate_validity` proposal action allows members to renew the service certificate.

#### Misc

- The service certificate output by first node default name is now `service_cert.pem` rather than `networkcert.pem` (#3363).
- Log more detailed errors on early startup (#3116).
- Format of node output RPC and node-to-node addresses files is now JSON (#3300).
- Joining nodes now present service-endorsed certificate in client TLS sessions _after_ they have observed their own addition to the store, rather than as soon as they have joined the service. Operators should monitor the initial progress of a new node using its self-signed certificate as TLS session certificate authority (#2844).

- Slow ledger IO operations will now be logged at level FAIL. The threshold over which logging will activate can be adjusted by the `slow_io_logging_threshold` configuration entry to cchost (#3067).
- Added a new `client_connection_timeout` configuration entry to specify the maximum time a node should wait before re-establishing failed client connections. This should be set to a significantly lower value than `consensus.election_timeout` (#2618).
- Nodes code digests are now extracted and cached at network join time in `public:ccf.gov.nodes.info`, and the `GET /node/quotes` and `GET /node/quotes/self` endpoints will use this cached value whenever possible (#2651).
- DNS resolution of client connections is now asynchronous (#3140).
- The curve-id selected for the identity of joining nodes no longer needs to match that of the network (#2525).
- Removed long-deprecated `--domain` argument from `cchost`. Node certificate Subject Alternative Names should be passed in via existing `node_certificate.subject_alt_names` configuration entry (#2798).
- Added experimental support for 2-transaction reconfiguration with CFT consensus, see [documentation](https://microsoft.github.io/CCF/main/overview/consensus/bft.html#two-transaction-reconfiguration). Note that mixing 1tx and 2tx nodes in the same network is unsupported and unsafe at this stage (#3097).

#### Fixed

- Fixed issue with ledger inconsistency when starting a new joiner node without a snapshot but with an existing ledger prefix (#3064).
- Fixed issue with join nodes which could get stuck if an election was triggered while catching up (#3169).

---

### Auditor

- Receipts now include the endorsed certificate of the node, as well as its node id, for convenience (#2991).
- Retired nodes are now removed from the store/ledger as soon as their retirement is committed (#3409).
- Service-endorsed node certificates are now recorded in a new `public:ccf.gov.nodes.endorsed_certificates` table, while the existing `cert` field in the `public:ccf.gov.nodes.info` table is now deprecated (#2844).
- New `split_ledger.py` utility to split existing ledger files (#3129).
- Python `ccf.read_ledger` module now accepts custom formatting rules for the key and value based on the key-value store table name (#2791).
- [Ledger entries](https://microsoft.github.io/CCF/main/architecture/ledger.html#transaction-format) now contain a `commit_evidence_digest`, as well as an optional `claims_digest` when `set_claims_digest()` is used. The digest of the write set was previously the per-transaction leaf in the Merkle Tree, but is now combined with the digest of the commit evidence and optionally the user claims when present. [Receipt verification instructions](https://microsoft.github.io/CCF/main/audit/receipts.html) have been amended accordingly. The presence of `commit_evidence` in receipts serves two purposes: giving the user access to the TxID without having to parse the write set, and proving that a transaction has been committed by the service. Transactions are flushed to disk eagerly by the primary to keep in-enclave memory use to a minimum, so the existence of a ledger suffix is not on its own indicative of its commit status. The digest of the commit evidence is in the ledger to allow audit and recovery, but only the disclosure of the commit evidence indicates that a transaction has been committed by the service

---

### Client API

- Added support for TLS 1.3 (now used by default).

- Added `GET /gov/jwt_keys/all` endpoint (#2519).
- Added new operator RPC `GET /node/js_metrics` returning the JavaScript bytecode size and whether the bytecode is used (#2643).
- Added a new `GET /node/metrics` endpoint which includes the count of active and peak concurrent sessions handled by the node (#2596).
- Added endpoint to obtain service configuration via `GET /node/service/configuration` (#3251).
- Added QuickJS version to RPC `GET /node/version` (#2643).
- Added a `GET /node/jwt_metrics` endpoint to monitor attempts and successes of key refresh for each issuer. See [documentation](https://microsoft.github.io/CCF/main/build_apps/auth/jwt.html#extracting-jwt-metrics) on how to use it.

- Schema of `GET /network/nodes/{node_id}` and `GET /network/nodes` endpoints has been modified to include all RPC interfaces (#3300).
- Improved performance for lookup of path-templated endpoints (#2918).
- CCF now responds to HTTP requests that could not be parsed with a 400 response including error details (#2652).

- Websockets endpoints are no longer supported. Usage is insufficient to justify ongoing maintenance.
- The `ccf` Python package no longer provides utilities to issue requests to a running CCF service. This is because CCF supports widely-used client-server protocols (TLS, HTTP) that should already be provided by libraries for all programming languages. The `ccf` Python package can still be used to audit the ledger and snapshot files (#3386).

---

### Dependencies

- Upgraded Open Enclave to 0.17.5.

## [2.0.0-dev8]

### Added

- Added `set_claims_digest()` API to `RpcContext`, see [documentation](https://microsoft.github.io/CCF/main/build_apps/logging_cpp.html#user-defined-claims-in-receipts) on how to use it to attach application-defined claims to transaction receipts.
- Added a `GET /jwt_metrics` endpoint to monitor attempts and successes of key refresh for each issuer. See [documentation](https://microsoft.github.io/CCF/main/build_apps/auth/jwt.html#extracting-jwt-metrics) on how to use it.

### Changed

- Service certificate validity period is no longer hardcoded and can instead be set by operators and renewed by members (#3363):
  - The new `service_certificate_initial_validity_days` (defaults to 1 day) configuration entry lets operators set the initial validity period for the service certificate (valid from the current system time).
  - The new `maximum_service_certificate_validity_days` (defaults to 365 days) configuration entry sets the maximum validity period allowed for service certificate.
  - The new `set_service_certificate_validity` proposal action allows members to renew the service certificate.
- Service certificate output by first node default name is now `service_cert.pem` rather than `networkcert.pem` (#3363).
- Retired nodes are now removed from the store/ledger as soon as their retirement is committed (#3409).

### Removed

- The `ccf` Python package no longer provides utilities to issue requests to a running CCF service. This is because CCF supports widely-used client-server protocols (TLS, HTTP) that should already be provided by libraries for all programming languages. The `ccf` Python package can still be used to audit the ledger and snapshot files (#3386).
- The `proposal_generator` has been removed from the `ccf` Python package. The majority of proposals can be trivially constructed in existing client tooling, without needing to invoke Python. This also introduces parity between the default constitution and custom constitution actions - all should be constructed and called from the same governance client code. Some jinja templates are included in `samples/templates` for constructing careful ballots from existing proposals.

## [2.0.0-dev7]

### Added

- Added endpoint to obtain service configuration via `/node/service/configuration` (#3251)

### Changed

- Breaking change: Configuration for CCF node is now a JSON configuration file passed in to `cchost` via `--config /path/to/config/file/` CLI argument. Existing CLI arguments have been removed. The `migrate_1_x_config.py` script (included in `ccf` Python package) should be used to migrate existing `.ini` configuration files to `.json` format (#3209).
- Format of node output RPC and node-to-node addresses files is now JSON (#3300).
- Schema of `GET /network/nodes/{node_id}` and `GET /network/nodes` endpoints has been modified to include all RPC interfaces (#3300).

### Renamed

- `ccf::historical::AbstractStateCache::drop_requests()` renamed to `drop_cached_states()` (#3187).

### Dependency

- Upgrade OpenEnclave from 0.17.2 to 0.17.5

## [2.0.0-dev6]

### Added

- Added experimental support for 2-transaction reconfiguration with CFT consensus (#3097), see [documentation](https://microsoft.github.io/CCF/main/overview/consensus/bft.html#two-transaction-reconfiguration). Note that mixing 1tx and 2tx nodes in the same network is unsupported and unsafe at this stage.

### Changed

- DNS resolution of client connections is now asynchronous.

### Fixed

- Fixed issue with join nodes which could get stuck if an election was triggered while catching up (#3169).

## [2.0.0-dev5]

### Added

- Receipts now include the endorsed certificate of the node, as well as its node id, for convenience (#2991).
- `get_metrics_v1` API to `BaseEndpointRegistry` for applications that do not make use of builtins and want to version or customise metrics output.
- Slow ledger IO operations will now be logged at level FAIL. The threshold over which logging will activate can be adjusted by the `--io-logging-threshold` CLI argument to cchost (#3067).
- Snapshot files now include receipt of evidence transaction. Nodes can now join or recover a service from a standalone snapshot file. 2.x nodes can still make use of snapshots created by a 1.x node, as long as the ledger suffix containing the proof of evidence is also specified at start-up (#2998).
- Nodes certificates validity period is no longer hardcoded and can instead be set by operators and renewed by members (#2924):
  - The new `--initial-node-cert-validity-days` (defaults to 1 day) CLI argument to cchost lets operators set the initial validity period for the node certificate (valid from the current system time).
  - The new `--max-allowed-node-cert-validity-days` (defaults to 365 days) CLI argument to cchost sets the maximum validity period allowed for node certificates.
  - The new `set_node_certificate_validity` proposal action allows members to renew a node certificate (or `set_all_nodes_certificate_validity` equivalent action to renew _all_ trusted nodes certificates).
  - The existing `transition_node_to_trusted` proposal action now requires a new `valid_from` argument (and optional `validity_period_days`, which defaults to the value of ``--max-allowed-node-cert-validity-days`).
- `ccf.historical.getStateRange` / `ccf.historical.dropCachedStates` JavaScript APIs to manually retrieve historical state in endpoints declared as `"mode": "readonly"` (#3033).
- Log more detailed errors on early startup (#3116).
- New `split_ledger.py` utility to split existing ledger files (#3129).

### Changed

- JavaScript endpoints with `"mode": "historical"` now expose the historical KV at `ccf.historicalState.kv` while `ccf.kv` always refers to the current KV state. Applications relying on the old behaviour should make their code forward-compatible before upgrading to 2.x with `const kv = ccf.historicalState.kv || ccf.kv`.

### Removed

- Receipts accessible through JavaScript no longer contain the redundant `root` hash field. Applications should be changed to not rely on this field anymore before upgrading to 2.x.

### Fixed

- Fixed issue with ledger inconsistency when starting a new joiner node without a snapshot but with an existing ledger prefix (#3064).

## [2.0.0-dev4]

### Added

- Added `foreach_key` and `foreach_value` to C++ KV API, to iterate without deserializing both entries when only one is used (#2918).
- `ccf::historical::adapter_v2` now returns 404, with either `TransactionPendingOrUnknown` or `TransactionInvalid`, rather than 400 when a user performs a historical query for a transaction id that is not committed.

### Changed

- Service-endorsed node certificates are now recorded in a new `public:ccf.gov.nodes.endorsed_certificates` table, while the existing `cert` field in the `public:ccf.gov.nodes.info` table is now deprecated (#2844).
- Joining nodes now present service-endorsed certificate in client TLS sessions _after_ they have observed their own addition to the store, rather than as soon as they have joined the service. Operators should monitor the initial progress of a new node using its self-signed certificate as TLS session certificate authority (#2844).
- Updated `actions.js` constitution fragment to record service-endorsed node certificate on the `transition_node_to_trusted` action. The constitution should be updated using the existing `set_constitution` proposal (#2844).
- Improved performance for lookup of path-templated endpoints (#2918).
- Raised the minimum supported CMake version for building CCF to 3.16 (#2946).

### Dependency

- Upgrade OpenEnclave from 0.17.1 to 0.17.2 (#2992)

## [2.0.0-dev3]

### Added

- Added support for listening on multiple interfaces for incoming client RPCs, with individual session caps (#2628).

### Changed

- Upgrade OpenEnclave from 0.17.0 to 0.17.1.
- `get_state_at()` now returns receipts for signature transactions (#2785), see [documentation](https://microsoft.github.io/CCF/main/use_apps/verify_tx.html#transaction-receipts) for details.
- Upgrade playbooks and base CI image to Ubuntu 20.04. CCF is now primarily developed and tested against Ubuntu 20.04.
- Python `ccf.read_ledger` module now accepts custom formatting rules for the key and value based on the key-value store table name (#2791).
- CCF is now built with Clang 10. It is recommended that C++ applications upgrade to Clang 10 as well.
- Internal `/gov/jwt_keys/refresh` endpoint has been moved to `/node/jwt_keys/refresh` (#2885).
- If no `--san` is specified at node start-up, the node certificate _Subject Alternative Name_ extension now defaults to the value of `--public-rpc-address` (#2902).

### Removed

- Remove long-deprecated `--domain` argument from `cchost`. Node certificate Subject Alternative Names should be passed in via existing `--san` argument (#2798).
- Removed Forum sample app.

## [2.0.0-dev2]

### Changed

- `ccf.crypto.verifySignature()` previously required DER-encoded ECDSA signatures and now requires IEEE P1363 encoded signatures, aligning with the behavior of the Web Crypto API (#2735).
- Upgrade OpenEnclave from 0.16.1 to 0.17.0.

### Added

- Nodes code digests are now extracted and cached at network join time in `public:ccf.gov.nodes.info`, and the `/node/quotes` and `/node/quotes/self` endpoints will use this cached value whenever possible (#2651).

### Removed

- Websockets endpoints are no longer supported. Usage is insufficient to justify ongoing maintenance.

### Bugfix

- Fixed incorrect transaction view returned in `x-ms-ccf-transaction-id` HTTP response header after primary change (i.e. new view) (#2755).

## [2.0.0-dev1]

### Added

- Added a new `--client-connection-timeout-ms` command line argument to `cchost` to specify the maximum time a node should wait before re-establishing failed client connections. This should be set to a significantly lower value than `--raft-election-timeout-ms` (#2618).
- Add `kv::Value` and `kv::Set`, as a more error-proof alternative to `kv::Map`s which had a single key or meaningless values (#2599).
- Added JavaScript bytecode caching to avoid repeated compilation overhead. See the [documentation](https://microsoft.github.io/CCF/main/build_apps/js_app_bundle.html#deployment) for more information (#2643).
- Added new operator RPC `/node/js_metrics` returning the JavaScript bytecode size and whether the bytecode is used (#2643).
- Added QuickJS version to RPC `/node/version` (#2643).
- Added `GET /gov/jwt_keys/all` endpoint (#2519).
- Added `ccf.crypto.verifySignature()` for verifying digital signatures to the JavaScript API (#2661).

### Changed

- CCF now responds to HTTP requests that could not be parsed with a 400 response including error details (#2652).

## [2.0.0-dev0]

### Added

- Added `get_untrusted_host_time_v1` API. This can be used to retrieve a timestamp during endpoint execution, accurate to within a few milliseconds. Note that this timestamp comes directly from the host so is not trusted, and should not be used to make sensitive decisions within a transaction (#2550).
- Added `get_quotes_for_all_trusted_nodes_v1` API. This returns the ID and quote for all nodes which are currently trusted and participating in the service, for live audit (#2511).
- Added node start-up check for `cchost` and enclave compatibility, which should both always be from the same release for a single node (#2532).
- Added a new `/node/version` endpoint to return the CCF version of a node (#2582).
- Added a new `/node/metrics` endpoint which includes the count of active and peak concurrent sessions handled by the node (#2596).
- Added experimental JavaScript API `ccf.host.triggerSubprocess()` (#2461).

### Changed

- The curve-id selected for the identity of joining nodes no longer needs to match that of the network (#2525).
- The per-node session cap behaviour has changed. The `--max-open-sessions` is now a soft cap on the number of sessions. Beyond this, new sessions will receive a HTTP 503 error immediately after completing the TLS handshake. The existing hard cap (where sessions are closed immediately, before the TLS handshake) is still available, under the new argument `--max-open-sessions-hard` (#2583).
- Requests with a url-encoded query string are now forwarded correctly from backups to the primary (#2587).
- Signed requests with a url-encoded query string are now handled correctly rather than rejected (#2592).
- Fixed consistency issue between ledger files on different nodes when snapshotting is active (#2607).

### Dependency

- Upgrade OpenEnclave from 0.15.0 to 0.16.1 (#2609)

## [1.0.4]

### Changed

- CCF now responds to HTTP requests that could not be parsed with a 400 response including error details (#2652).

## [1.0.3]

### Dependency

- Upgrade OpenEnclave from 0.15.0 to 0.16.1 (#2609)

## [1.0.2]

### Bugfix

- Fixed consistency issue between ledger files on different nodes when snapshotting is active (#2607).

## [1.0.1]

### Bugfix

- Requests with a url-encoded query string are now forwarded correctly from backups to the primary (#2587).
- Signed requests with a url-encoded query string are now handled correctly rather than rejected (#2592).

## [1.0.0]

The Confidential Consortium Framework CCF is an open-source framework for building a new category of secure, highly available, and performant applications that focus on multi-party compute and data.

This is the first long term support release for CCF. The 1.0 branch will only receive security and critical bug fixes, please see our [release policy](https://microsoft.github.io/CCF/main/build_apps/release_policy.html) for more detail.

Active development will continue on the `main` branch, and regular development snapshots including new features will continue to be published.

Browse our [documentation](https://microsoft.github.io/CCF/main/index.html) to get started with CCF, or [open a discussion on GitHub](https://github.com/microsoft/CCF/discussions) if you have any questions.

## [1.0.0-rc3]

### Changed

- Rename `Store::commit_version()` to the more accurate `Store::compacted_version()` (#1355).

## [1.0.0-rc2]

### Changed

- Adjust release pipeline to cope with GitHub renaming debian packages containing tildes.

## [1.0.0-rc1]

### Changed

- By default, CCF is now installed under `/opt/ccf` rather than `/opt/ccf-x.y.z`.

## [0.99.4]

### Fixed

- Fixed use of `--curve-id` argument to `cchost`, which can now start a network with both node and service identities using curve `secp256r1` (#2516).

## [0.99.3]

### Added

- `kv::MapHandle::size()` can be used to get the number of entries in a given map.
- `kv::MapHandle::clear()` can be used to remove all entries from a map.

## [0.99.2]

### Changed

- The default constitution no longer contains `set_service_principal` or `remove_service_principal` since they are not used by the core framework. Instead any apps which wish to use these tables should add them to their own constitution. A [sample implementation](https://github.com/microsoft/CCF/tree/main/samples/constitutions/test/service_principals/actions.js) is available, and used in the CI tests.
- Proposal status now includes a `final_votes` and `vote_failures` map, recording the outcome of each vote per member. `failure_reason` and `failure_trace` have been consolidated into a single `failure` object, which is also used for `vote_failures`.

## [0.99.1]

### Added

- The service certificate is now returned as part of the `/node/network/` endpoint response (#2442).

### Changed

- `kv::Map` is now an alias to `kv::JsonSerialisedMap`, which means all existing applications using `kv::Map`s will now require `DECLARE_JSON...` macros for custom key and value types. `msgpack-c` is no longer available to apps and `MSGPACK_DEFINE` macros should be removed. Note that this change may affect throughput of existing applications, in which case an app-defined serialiser (or `kv::RawCopySerialisedMap`) should be used (#2449).
- `/node/state` endpoint also returns the `seqno` at which a node was started (i.e. `seqno` of the snapshot a node started from or `0` otherwise) (#2422).

### Removed

- `/gov/query` and `/gov/read` governance endpoints are removed (#2442).
- Lua governance is removed. `JS_GOVERNANCE` env var is no longer necessary, and JS constitution is the only governance script which must be provided and will be used by the service. `--gov-script` can no longer be passed to `cchost` or `sandbox.sh`.

## [0.99.0]

This is a bridging release to simplify the upgrade to 1.0. It includes the new JS constitution, but also supports the existing Lua governance so that users can upgrade in 2 steps - first implementing all of the changes below with their existing Lua governance, then upgrading to the JS governance. Lua governance will be removed in CCF 1.0. See [temporary docs](https://microsoft.github.io/CCF/ccf-0.99.0/governance/js_gov.html) for help with transitioning from Lua to JS.

The 1.0 release will require minimal changes from this release.

### Added

- A new `read_ledger.py` Python command line utility was added to parse and display the content of a ledger directory.
- `ccf-app` npm package to help with developing JavaScript and TypeScript CCF apps. See [docs](https://microsoft.github.io/CCF/main/build_apps/js_app.html) for further details (#2331).

### Changed

- Retired members are now deleted from the store, instead of being marked as `Retired` (#1401).
- `retire_member` proposal has been renamed to `remove_member` and is now idempotent (i.e. succeeds even if the member was already removed) (#1401).
- `accept_recovery` and `open_network` proposals have been merged into a single idempotent `transition_service_to_open` proposal (#1791).
- The `/tx` endpoint now takes a single `transaction_id` query parameter. For example, rather than calling `/node/tx?view=2&seqno=42`, call `/node/tx?transaction_id=2.42`.
- The `/commit` endpoint now returns a response with a single `transaction_id` rather than separate `view` and `seqno` fields.
- `UserRpcFrontend` has been removed, and the return value of `get_rpc_handler` which apps should construct is now simply a `ccf::RpcFrontend`.
- There is now a distinction between public and private headers. The public headers under `include/ccf` are those we expect apps to use, and others are implementation details which may change/be deprecated/be hidden in future. Most apps should now be including `"ccf/app_interface.h"` and `"ccf/common_endpoint_registry.h"`.
- Various endpoint-related types have moved under the `ccf::endpoints` namespace. Apps will need to rename these types where they are not using `auto`, for instance to `ccf::endpoints::EndpointContext` and `ccf::endpoints::ForwardingRequired`.
- Ledger entry frames are no longer serialised with `msgpack` (#2343).
- In JavaScript apps, the field `caller.jwt.key_issuer` in the `Request` object has been renamed `caller.jwt.keyIssuer` (#2362).
- The proposals `set_module`, `remove_module` and `set_js_app` have been removed and `deploy_js_app` renamed to `set_js_app` (#2391).

## [0.19.3]

### Changed

- The status filter passed to `/node/network/nodes` now takes the correct CamelCased values (#2238).

## [0.19.2]

### Added

- New `get_user_data_v1` and `get_member_data_v1` C++ API calls have been added to retrieve the data associated with users/members. The user/member data is no longer included in the `AuthnIdentity` caller struct (#2301).
- New `get_user_cert_v1` and `get_member_cert_v1` C++ API calls have been added to retrieve the PEM certificate of the users/members. The user/member certificate is no longer included in the `AuthnIdentity` caller struct (#2301).

### Changed

- String values in query parameters no longer need to be quoted. For instance, you should now call `/network/nodes?host=127.0.0.1` rather than `/network/nodes?host="127.0.0.1"` (#2309).
- Schema documentation for query parameters should now be added with `add_query_parameter`, rather than `set_auto_schema`. The `In` type of `set_auto_schema` should only be used to describe the request body (#2309).
- `json_adapter` will no longer try to convert query parameters to a JSON object. The JSON passed as an argument to these handlers will now be populated only by the request body. The query string should be parsed separately, and `http::parse_query(s)` is added as a starting point. This means strings in query parameters no longer need to be quoted (#2309).
- Enum values returned by built-in REST API endpoints are now PascalCase. Lua governance scripts that use enum values need to be updated as well, for example, `"ACTIVE"` becomes `"Active"` for member info. The same applies when using the `/gov/query` endpoint (#2152).
- Most service tables (e.g. for nodes and signatures) are now serialised as JSON instead of msgpack. Some tables (e.g. user and member certificates) are serialised as raw bytes for performance reasons (#2301).
- The users and members tables have been split into `public:ccf.gov.users.certs`/`public:ccf.gov.users.info` and `public:ccf.gov.members.certs`/`public:ccf.gov.members.encryption_public_keys`/`public:ccf.gov.members.info` respectively (#2301).
- TypeScript interface/class names have been renamed to PascalCase (#2325).

## [0.19.1]

### Added

- Historical point query support has been added to JavaScript endpoints (#2285).
- RSA key generation JavaScript endpoint (#2293).

### Changed

- `"readonly"` has been replaced by `"mode"` in `app.json` in JavaScript apps (#2285).

## [0.19.0]

### Changed

- `x-ccf-tx-view` and `x-ccf-tx-seqno` response headers have been removed, and replaced with `x-ms-ccf-transaction-id`. This includes both original fields, separated by a single `.`. Historical queries using `ccf::historical::adapter` should also pass a single combined `x-ms-ccf-transaction-id` header (#2257).
- Node unique identifier is now the hex-encoded string of the SHA-256 digest of the node's DER-encoded identity public key, which is also used as the node's quote report data. The `sandbox.sh` script still uses incrementing IDs to keep track of nodes and for their respective directories (#2241).
- Members and users unique identifier is now the hex-encoded string of the SHA-256 digest of their DER-encoded identity certificate (i.e. fingerprint), which has to be specified as the `keyId` field for signed HTTP requests (#2279).
- The receipt interface has changed, `/app/receipt?commit=23` is replaced by `/app/receipt?transaction_id=2.23`. Receipt fetching is now implemented as a historical query, which means that the first reponse(s) may be 202 with a Retry-After header. Receipts are now structured JSON, as opposed to a flat byte sequence, and `/app/receipt/verify` has been removed in favour of an [offline verification sample](https://microsoft.github.io/CCF/ccf-0.19.0/use_apps/verify_tx.html#transaction-receipts).
- `ccfapp::get_rpc_handler()` now takes a reference to a `ccf::AbstractNodeContext` rather than `ccf::AbstractNodeState`. The node state can be obtained from the context via `get_node_state()`.

### Removed

- `get_receipt_for_seqno_v1` has been removed. Handlers wanting to return receipts must now use the historical API, and can obtain a receipt via `ccf::historical::StatePtr`. See the [historical query with receipt sample](https://microsoft.github.io/CCF/ccf-0.19.0/build_apps/logging_cpp.html#receipts) for reference.
- `caller_id` endpoint has been removed. Members and users can now compute their unique identifier without interacting with CCF (#2279).
- `public:ccf.internal.members.certs_der`, `public:ccf.internal.users.certs_der`, `public:ccf.internal.members.digests` and `public:ccf.internal.users.digests` KV tables have been removed (#2279).
- `view_change_in_progress` field in `network/status` response has been removed (#2288).

## [0.18.5]

### Changed

- Historical query system now supports range queries.

## [0.18.4]

### Changed

- Governance proposals can be submitted successfully against secondaries (#2247)
- `set_ca_cert`/`remove_ca_cert` proposals have been renamed `set_ca_cert_bundle`/`remove_ca_cert_bundle` and now also accept a bundle of certificates encoded as concatenated PEM string (#2221). The `ca_cert_name` parameter to the `set_jwt_issuer` proposal has been renamed to `ca_cert_bundle_name`.

### Added

- Support for multiple key wrapping algorithms for C++ and JavaScript applications (#2246)

## [0.18.3]

### Changed

- Fixed format of `notBefore` and `notAfter` in node and network certificates (#2243).
- CCF now depends on [Open Enclave 0.14](https://github.com/openenclave/openenclave/releases/tag/v0.14.0).

## [0.18.2]

### Added

- Support for historical queries after ledger rekey and service recovery (#2200).

### Changed

- CCF now supports OpenSSL for many crypto tasks like hashing, signing, and signature verification (#2123).
- In progress ledger files no longer cause a node to crash when they are committed (#2209).

## [0.18.1]

### Changed

- `"id"` field in `state` endpoint response has been renamed to `"node_id"` (#2150).
- `user_id` endpoint is renamed `caller_id` (#2142).
- Nodes' quotes format updated to Open Enclave's `SGX_ECDSA`. Quote endorsements are also stored in CCF and can be retrieved via the `quotes/self` and `quotes` endpoints (#2161).
- `get_quote_for_this_node_v1()` takes a `QuoteInfo` structure (containing the format, raw quote and corresponding endorsements) as out parameter instead of the distinct format and raw quote as two out paramters (#2161).
- Several internal tables are renamed (#2166).
- `/node/network/nodes` correctly returns all nodes if no filter is specified (#2188).

## [0.18.0]

### Changed

- `endpoint_metrics` is renamed `api/metrics` and now returns an array of objects instead of nested path/method objects (#2068).
- Governance proposal ids are now digests of the proposal and store state observed during their creation, hex-encoded as strings. This makes votes entirely specific to an instance of a proposal without having to include a nonce. (#2104, #2135).
- `quote` endpoint has been renamed to `quotes/self` (#2149).
- `TxView`s have been renamed to `MapHandle`s, to clearly distinguish them from consensus views. Calls to `tx.get_view` must be replaced with `tx.rw`.
- `tx.rw` does not support retrieving multiple views in a single call. Instead of `auto [view1, view2] = tx.get_view(map1, map2);`, you must write `auto handle1 = tx.rw(map1); auto handle2 = tx.rw(map2);`.

### Added

- Added `get_version_of_previous_write(const K& k)` to `MapHandle`. If this entry was written to by a previous transaction, this returns the version at which that transaction was applied. See docs for more details.

### Removed

- The `x-ccf-global-commit` header is no longer sent with responses (#1586, #2144). This was a hint of global commit progress, but was known to be imprecise and unrelated to the executed transaction. Instead, clients should call `/commit` to monitor commit progress or `/tx` for a specific transaction.

## [0.17.2]

### Fixed

- Fixed incorrect ledger chunking on backup nodes when snapshotting is enabled (#2110).

## [0.17.1]

### Changed

- JS endpoints now list their auth policies by name, similar to C++ endpoints. The fields `require_client_identity`, `require_client_signature`, and `require_jwt_authentication` are removed, and should be replaced by `authn_policies`. For example, the previous default `"require_client_identity": true` should be replaced with `"authn_policies": ["user_cert"]`, an endpoint which would like to handle a JWT but will also accept unauthenticated requests would be `"authn_policies": ["jwt", "no_auth"]`, and a fully unauthenticated endpoint would be `"authn_policies": []`. See [docs](https://microsoft.github.io/CCF/main/build_apps/js_app_bundle.html#metadata) for further detail.

## [0.17.0]

### Added

- Versioned APIs for common CCF functionality: `get_status_for_txid_v1`, `get_last_committed_txid_v1`, `generate_openapi_document_v1`, `get_receipt_for_seqno_v1`, `get_quote_for_this_node_v1`. We will aim to support these function signatures long-term, and provide similar functionality with incremental version bumps when this is no longer possible. In particular, this enables building an app which does not expose the [default endpoints](https://microsoft.github.io/CCF/main/build_apps//logging_cpp.html#default-endpoints) but instead exposes similar functionality through its own API.

### Changed

- `/network`, `/network_info`, `/node/ids`, `/primary_info` have been restructured into `/network`, `/network/nodes`, `/network/nodes/{id}`, `/network/nodes/self`, `/network/nodes/primary` while also changing the response schemas (#1954).
- `/ack` responds with HTTP status `204` now instead of `200` and `true` as body (#2088).
- `/recovery_share` has new request and response schemas (#2089).

## [0.16.3]

### Changed

- To avoid accidentally unauthenticated endpoints, a vector of authentication policies must now be specified at construction (as a new argument to `make_endpoint`) rather than by calling `add_authentication`. The value `ccf::no_auth_required` must be used to explicitly indicate an unauthenticated endpoint.
- All `/gov` endpoints accept signature authentication alone correctly, regardless of session authentication.
- `ccf.CCFClient` now allows separate `session_auth` and `signing_auth` to be passed as construction time. `ccf.CCFClient.call()` no longer takes a `signed` argument, clients with a `signing_auth` always sign. Similarly, the `disable_session_auth` constructor argument is removed, the same effect can be achieved by setting `session_auth` to `None`.

## [0.16.2]

### Changed

- Snapshots are generated by default on the current primary node, every `10,000` committed transaction (#2029).
- Node information exposed in the API now correctly reports the public port when it differs from the local one. (#2001)
- All `/gov` endpoints accept signature authentication again. Read-only `/gov` endpoints had been incorrectly changed in [0.16.1] to accept session certification authentication only (#2033).

## [0.16.1]

### Added

- C++ endpoints can be omitted from OpenAPI with `set_openapi_hidden(true)` (#2008).
- JS endpoints can be omitted from OpenAPI if the `"openapi_hidden"` field in `app.json` is `true` (#2008).

### Changed

- Error responses of built-in endpoints are now JSON and follow the OData schema (#1919).
- Code ids are now deleted rather than marked as `RETIRED`. `ACTIVE` is replaced with the more precise `ALLOWED_TO_JOIN` (#1996).
- Authentication policies can be specified per-endpoint with `add_authentication`. Sample policies are implemented which check for a user TLS handshake, a member TLS handshake, a user HTTP signature, a member HTTP signature, and a valid JWT. This allows multiple policies per-endpoints, and decouples auth from frontends - apps can define member-only endpoints (#2010).
- By default, if no authentication policy is specified, endpoints are now unauthenticated and accessible to anyone (previously the default was user TLS handshakes, where the new default is equivalent to `set_require_client_identity(false)`).
- CCF now depends on [Open Enclave 0.13](https://github.com/openenclave/openenclave/releases/tag/v0.13.0).

### Removed

- The methods `Endpoint::set_require_client_signature`, `Endpoint::set_require_client_identity` and `Endpoint::set_require_jwt_authentication` are removed, and should be replaced by calls to `add_authentication`. For unauthenticated endpoints, either add no policies, or add the built-in `empty_auth` policy which accepts all requests.
  - `.set_require_client_signature(true)` must be replaced with `.add_authentication(user_signature_auth_policy)`
  - `.set_require_client_identity(true)` must be replaced with `.add_authentication(user_cert_auth_policy)`
  - `.set_require_jwt_authentication(true)` must be replaced with `.add_authentication(jwt_auth_policy)`

## [0.16.0]

### Added

- CLI options are printed on every node launch (#1923).
- JS logging sample app is included in CCF package (#1932).
- C++ apps can be built using cmake's `find_package(ccf REQUIRED)` (see [cmake sample](https://github.com/microsoft/CCF/blob/main/samples/apps/logging/CMakeLists.txt)) (#1947).

### Changed

- JWT signing keys are auto-refreshed immediately when adding a new issuer instead of waiting until the next auto-refresh event is due (#1978).
- Snapshots are only committed when proof of snapshot evidence is committed (#1972).
- Snapshot evidence must be validated before joining/recovering from snapshot (see [doc](https://microsoft.github.io/CCF/main/operations/ledger_snapshot.html#join-recover-from-snapshot)) (#1925).

### Fixed

- Ledger index is recovered correctly even if `--ledger-dir` directory is empty (#1953).
- Memory leak fixes (#1957, #1959, #1974, #1982).
- Consensus fixes (#1977, #1981).
- Enclave schedules messages in a fairer way (#1991).

### Security

- Hostname of TLS certificate is checked when auto-refreshing JWT signing keys (#1934).
- Evercrypt update to 0.3.0 (#1967).

## [0.15.2]

### Added

- JWT key auto-refresh (#1908), can be enabled by providing `"auto_refresh": true` and `"ca_cert_name": "..."` in `set_jwt_issuer` proposal.
  - Auto-refresh is currently only supported for providers following the OpenID Connect standard where keys are published under the `/.well-known/openid-configuration` path of the issuer URL.
  - `ca_cert_name` refers to a certificate stored with a `set_ca_cert` proposal and is used to validate the TLS connection to the provider endpoint.
- JWT signature validation (#1912), can be enabled with the `require_jwt_authentication` endpoint property.

### Changed

- Members can no longer vote multiple times on governance proposals (#1743).
- `update_ca_cert` proposal has been replaced by `set_ca_cert`/`remove_ca_cert` (#1917).

### Deprecated

- `set_js_app` proposal and `--js-app-script` argument are deprecated, and should be replaced by `deploy_js_app` and `--js-app-bundle`. See #1895 for an example of converting from the old style (JS embedded in a Lua script) to the new style (app bundle described by `app.json`).

### Removed

- `kv::Store::create` is removed.
- `luageneric` is removed.

## [0.15.1]

### Added

- [JWT documentation](https://microsoft.github.io/CCF/main/developers/auth/jwt.html#jwt-authentication) (#1875).
- [Member keys in HSM documentation](https://microsoft.github.io/CCF/main/members/hsm_keys.html) (#1884).

### Changed

- `/gov/ack/update_state_digest` and `/gov/ack` now only return/accept a hex string (#1873).
- `/node/quote` schema update (#1885).
- AFT consensus improvements (#1880, #1881).

## [0.15.0]

### Added

- Support for non-recovery members: only members with an associated public encryption key are handed recovery shares (#1866).
- AFT consensus verify entry validity (#1864).
- JWT validation in forum sample app (#1867).
- JavaScript endpoints OpenAPI definition is now included in `/api` (#1874).

### Changed

- The `keyId` field in the Authorization header must now be set to the hex-encoded SHA-256 digest of the corresponding member certificate encoded in PEM format. The `scurl.sh` script and Python client have been modified accordingly. `scurl.sh` can be run with `DISABLE_CLIENT_AUTH=1` (equivalent `disable_client_auth=False` argument to Python client) to issue signed requests without session-level client authentication (#1870).
- Governance endpoints no longer require session-level client authentication matching a member identity, the request signature now serves as authentication. The purpose of this change is to facilitate member key storage in systems such as HSMs (#1870).
- Support for [hs2019 scheme](https://tools.ietf.org/html/draft-cavage-http-signatures-12) for HTTP signatures (#1872).
  - `ecdsa-sha256` scheme will be deprecated in the next release.

## [0.14.3]

### Added

- Added support for storing JWT public signing keys (#1834).
  - The new proposals `set_jwt_issuer`, `remove_jwt_issuer`, and `set_jwt_public_signing_keys` can be generated with the latest version of the ccf Python package.
  - `sandbox.sh` has a new `--jwt-issuer <json-path>` argument to easily bootstrap with an initial set of signing keys using the `set_jwt_issuer` proposal.
  - See [`tests/npm-app/src/endpoints/jwt.ts`](https://github.com/microsoft/CCF/blob/70b09e53cfdc8cee946193319446f1e22aed948f/tests/npm-app/src/endpoints/jwt.ts#L23) for validating tokens received in the `Authorization` HTTP header in TypeScript.
  - Includes special support for SGX-attested signing keys as used in [MAA](https://docs.microsoft.com/en-us/azure/attestation/overview).

### Changed

- CCF now depends on [Open Enclave 0.12](https://github.com/openenclave/openenclave/releases/tag/v0.12.0) (#1830).
- `/app/user_id` now takes `{"cert": user_cert_as_pem_string}` rather than `{"cert": user_cert_as_der_list_of_bytes}` (#278).
- Members' recovery shares are now encrypted using [RSA-OAEP-256](https://docs.microsoft.com/en-gb/azure/key-vault/keys/about-keys#wrapkeyunwrapkey-encryptdecrypt) (#1841). This has the following implications:
  - Network's encryption key is no longer output by the first node of a CCF service is no longer required to decrypt recovery shares.
  - The latest version of the `submit_recovery_share.sh` script should be used.
  - The latest version of the `proposal_generator.py` should be used (please upgrade the [ccf Python package](https://microsoft.github.io/CCF/main/quickstart/install.html#python-package)).
- `submit_recovery_share.sh` script's `--rpc-address` argument has been removed. The node's address (e.g. `https://127.0.0.1:8000`) should be used directly as the first argument instead (#1841).
- The constitution's `pass` function now takes an extra argument: `proposer_id`, which contains the `member_id` of the member who submitted the proposal. To adjust for this change, replace `tables, calls, votes = ...` with `tables, calls, votes, proposer_id = ...` at the beginning of the `pass` definition.
- Bundled votes (ie. the `ballot` entry in `POST /proposals`) have been removed. Votes can either happen explicitly via `POST /proposals/{proposal_id}/votes`, or the constitution may choose to pass a proposal without separate votes by examining its contents and its proposer, as illustrated in the operating member constitution sample. The `--vote-against` flag in `proposal_generator.py`, has also been removed as a consequence.

### Fixed

- Added `tools.cmake` to the install, which `ccf_app.cmake` depends on and was missing from the previous release.

### Deprecated

- `kv::Store::create` is deprecated, and will be removed in a future release. It is no longer necessary to create a `kv::Map` from a `Store`, it can be constructed locally (`kv::Map<K, V> my_map("my_map_name");`) or accessed purely by name (`auto view = tx.get_view<K, V>("my_map_name");`) (#1847).

## [0.14.2]

### Changed

- The `start_test_network.sh` script has been replaced by [`sandbox.sh`](https://microsoft.github.io/CCF/main/quickstart/test_network.html). Users wishing to override the default network config (a single node on '127.0.0.1:8000') must now explictly specify if they should be started locally (eg. `-n 'local://127.4.4.5:7000'`) or on remote machine via password-less ssh (eg. `-n 'ssh://10.0.0.1:6000'`).
- `node/quote` endpoint now returns a single JSON object containing the node's quote (#1761).
- Calling `foreach` on a `TxView` now iterates over the entries which previously existed, ignoring any modifications made by the functor while iterating.
- JS: `ccf.kv.<map>.get(key)` returns `undefined` instead of throwing an exception if `key` does not exist.
- JS: `ccf.kv.<map>.delete(key)` returns `false` instead of throwing an exception if `key` does not exist, and `true` instead of `undefined` otherwise.
- JS: `ccf.kv.<map>.set(key, val)` returns the map object instead of `undefined`.

## [0.14.1]

### Added

- `/node/memory` endpoint exposing the maximum configured heap size, peak and current used sizes.

### Changed

- Public tables in the KV must now indicate this in their name (with a `public:` prefix), and internal tables have been renamed. Any governance or auditing scripts which operate over internal tables must use the new names (eg - `ccf.members` is now `public:ccf.gov.members`).
- `--member-info` on `cchost` can now take a third, optional file path to a JSON file containing additional member data (#1712).

### Removed

- `/api/schema` endpoints are removed, as the same information is now available in the OpenAPI document at `/api`.

### Deprecated

- Passing the `SecurityDomain` when creating a KV map is deprecated, and will be removed in a future release. This should be encoded in the table's name, with a `public:` prefix for public tables.

## [0.14.0]

### Added

- Nodes can recover rapidly from a snapshot, rather than needing to reprocess an entire ledger (#1656)
- Python client code wraps creation and replacement of an entire JS app bundle in a single operation (#1651)
- Snapshots are only usable when the corresponding evidence is committed (#1668).
- JSON data associated to each consortium member to facilitate flexible member roles (#1657).

### Changed

- `/api` endpoints return an OpenAPI document rather than a custom response (#1612, #1664)
- Python ledger types can process individual chunks as well as entire ledger (#1644)
- `POST recovery_share/submit` endpoint is renamed to `POST recovery_share` (#1660).

### Fixed

- Elections will not allow transactions which were reported as globally committed to be rolled back (#1641)

### Deprecated

- `lua_generic` app is deprecated and will be removed in a future release. Please migrate old Lua apps to JS

## [0.13.4]

### Changed

- Fixed infinite memory growth issue (#1639)
- Step CLI updated to 0.15.2 (#1636)

## [0.13.3]

### Added

- Sample TypeScript application (#1614, #1596)

### Changed

- Handlers can implement custom authorisation headers (#1203, #1563)
- Reduced CPU usage when nodes are idle (#1625, #1626)
- Upgrade to Open Enclave 0.11 (#1620, #1624)
- Snapshots now include view history, so nodes resuming from snapshots can accurately serve transaction status requests (#1616)
- Request is now passed as an argument to JavaScript handlers (#1604), which can return arbitrary content types (#1575)
- Quote RPC now returns an error when the quote cannot be found (#1594)
- Upgraded third party dependencies (#1589, #1588, #1576, #1572, #1573, #1570, #1569)
- Consensus types renamed from `raft` and `pbft` to `cft` and `bft` (#1591)

### Removed

- Notification server (#1582)

## [0.13.2]

### Added

- retire_node_code proposal (#1558)
- Ability to update a collection of JS modules in a single proposal (#1557)

## [0.13.1]

### Fixed

- Handle setting multiple subject alternative names correctly in node certificate (#1552)
- Fix host memory check on startup ecall (#1553)

## [0.13.0]

### Added

- Experimental

  - New CCF nodes can now join from a [snapshot](https://microsoft.github.io/CCF/ccf-0.13.0/operators/start_network.html#resuming-from-existing-snapshot) (#1500, #1532)
  - New KV maps can now be created dynamically in a transaction (#1507, #1528)

- CLI

  - Subject Name and Subject Alternative Names for the node certificates can now be passed to cchost using the --sn and --san CLI switches (#1537)
  - Signature and ledger splitting [flags](https://microsoft.github.io/CCF/ccf-0.13.0/operators/start_network.html#signature-interval) have been renamed more accurately (#1534)

- Governance

  - `user_data` can be set at user creation, as well as later (#1488)

- Javascript
  - `js_generic` endpoints are now modules with a single default call. Their dependencies can be stored in a separate table and loaded with `import`. (#1469, #1472, #1481, #1484)

### Fixed

- Retiring the primary from a network is now correctly handled (#1522)

### Deprecated

- CLI
  - `--domain=...` is superseded by `--san=dNSName:...` and will be removed in a future release

### Removed

- API
  - Removed redirection from legacy frontend names (`members` -> `gov`, `nodes` -> `node`, `users` -> `app`) (#1543)
  - Removed old `install()` API, replaced by `make_endpoint()` in [0.11.1](https://github.com/microsoft/CCF/releases/tag/ccf-0.11.1) (#1541)

## [0.12.2]

### Fixed

- Fix published containers

## [0.12.1]

### Changed

- Release tarball replaced by a .deb

### Fixed

- Fix LVI build for applications using CCF (#1466)

## [0.12.0]

### Added

- Tooling
  - New Python proposal and vote generator (#1370). See [docs](https://microsoft.github.io/CCF/ccf-0.12.0/members/proposals.html#creating-a-proposal).
  - New CCF tools Python package for client, ledger parsing and member proposal/vote generation (#1429, #1435). See [docs](https://microsoft.github.io/CCF/ccf-0.12.0/users/python_tutorial.html).
- HTTP endpoints
  - Templated URI for HTTP endpoints (#1384, #1393).
  - New `remove_user` proposal (#1379).
  - New node endpoints: `/node/state` and `/node/is_primary` (#1387, #1439)
  - New `metrics` endpoint (#1422).

### Changed

- Tooling
  - Updated version of Open Enclave (0.10) (#1424). Users should use the Intel PSW tested with Open Enclave 0.10, see Open Enclave releases notes: https://github.com/openenclave/openenclave/releases/tag/v0.10.0 for more details.
  - CCF releases no longer include a build of Open Enclave, instead the upstream binary release should be used. Playbooks and containers have been updated accordingly (#1437).
  - CCF is now built with LVI mitigations (#1427). CCF should now be built with a new LVI-enabled toolchain, available via CCF playbooks and containers.
  - Updated version of `snmalloc` (#1391).
- HTTP endpoints
  - Pass PEM certificates rather than byte-arrays (#1374).
  - Member `/ack` schema (#1395).
  - Authorisation HTTP request header now accepts unquoted values (#1411).
  - Fix double opening of `/app` on backups after recovery (#1445).
- Other
  - Merkle tree deserialisation fix (#1363).
  - Improve resilience of node-to-node channels (#1371).
  - First Raft election no longer fails (#1392).
  - Fix message leak (#1442).

### Removed

- `mkSign` endpoint (#1398).

## [0.11.7]

### Changed

1. Fix a bug that could cause signatures not to be recorded on transactions hitting conflicts (#1346)
2. Fix a bug that could allow transactions to be executed by members before a recovered network was fully opened (#1347)
3. Improve error reporting on transactions with invalid signatures (#1356)

### Added

1. All format and linting checks are now covered by `scripts/ci-checks.sh` (#1359)
2. `node/code` RPC returns all code versions and their status (#1351)

## [0.11.4]

### Changed

- Add clang-format to the application CI container, to facilitate application development (#1340)
- Websocket handlers are now distinct, and can be defined by passing `ws::Verb::WEBSOCKET` as a verb to `make_endpoint()` (#1333)
- Custom KV serialisation is [documented](https://microsoft.github.io/CCF/main/developers/kv/kv_serialisation.html#custom-key-and-value-types)

### Fixed

- Fix application runtime container, which had been missing a dependency in the previous release (#1340)

## [0.11.1]

### Added

- CLI tool for managing recovery shares (#1295). [usage](https://microsoft.github.io/CCF/main/members/accept_recovery.html#submitting-recovery-shares)
- New standard endpoint `node/ids` for retrieving node ID from IP address (#1319).
- Support for read-only transactions. Use `tx.get_read_only_view` to retrieve read-only views, and install with `make_read_only_endpoint` if all operations are read-only.
- Support for distinct handlers on the same URI. Each installed handler/endpoint is now associated with a single HTTP method, so you can install different operations on `POST /foo` and `GET /foo`.

### Changed

- The frontend names, used as a prefix on all URIs, have been changed. Calls to `/members/...` or `/users/...` should be replaced with `/gov/...` and `/app/...` respectively. The old paths will return HTTP redirects in this release, but may return 404 in a future release (#1325).
- App-handler installation API has changed. `install(URI, FN, READWRITE)` should be replaced with `make_endpoint(URI, VERB, FN).install()`. Existing apps should compile with deprecation warnings in this release, but the old API will be removed in a future release. See [this diff](https://github.com/microsoft/CCF/commit/7f131074027e3aeb5d469cf42e94acad5bf3e70a#diff-18609f46fab38755458a063d1079edaa) of logging.cpp for an example of the required changes.
- Improved quickstart documentation (#1298, #1316).
- Member ACKs are required, even when the service is opening (#1318).
- The naming scheme for releases has changed to be more consistent. The tags will now be in the form `ccf-X.Y.Z`.

## [0.11]

### Changed

- KV reorganisation to enable app-defined serialisation (#1179, #1216, #1234)

`kv.h` has been split into multiple headers so apps may need to add includes for `kv/store.h` and `kv/tx.h`. The typedefs `ccf::Store` and `ccf::Tx` have been removed; apps should now use `kv::Store` and `kv::Tx`.

CCF now deals internally only with serialised data in its tables, mapping byte-vectors to byte-vectors. By default all tables will convert their keys and values to msgpack, using the existing macros for user-defined types. Apps may define custom serialisers for their own types - see `kv/serialise_entry_json.h` for an example.

- Fixed issues that affected the accuracy of tx status reporting (#1157, #1150)
- All RPCs and external APIs now use `view` and `seqno` to describe the components of a transaction ID, regardless of the specific consensus implementation selected (#1187, #1227)
- Improved resiliency of recovery process (#1051)
- `foreach` early-exit semantics are now consistent (#1222)
- Third party dependency updates (#1144, #1148, #1149, #1151, #1155, #1255)
- All logging output now goes to stdout, and can be configured to be either JSON or plain text (#1258) [doc](https://microsoft.github.io/CCF/main/operators/node_output.html#json-formatting)
- Initial support for historical query handlers (#1207) [sample](https://github.com/microsoft/CCF/blob/main/src/apps/logging/logging.cpp#L262)
- Implement the equivalent of "log rolling" for the ledger (#1135) [doc](https://microsoft.github.io/CCF/main/operators/ledger.html)
- Internal RPCs renamed to follow more traditional REST conventions (#968) [doc](https://microsoft.github.io/CCF/main/operators/operator_rpc_api.html)

### Added

- Support for floating point types in default KV serialiser (#1174)
- The `start_test_network.sh` script now supports recovering an old network with the `--recover` flag (#1095) [doc](https://microsoft.github.io/CCF/main/users/deploy_app.html#recovering-a-service)
- Application CI and runtime containers are now available (#1178)
  1. `ccfciteam/ccf-app-ci:0.11` is recommended to build CCF applications
  2. `ccfciteam/ccf-app-run:0.11` is recommended to run CCF nodes, for example in k8s
- Initial websockets support (#629) [sample](https://github.com/microsoft/CCF/blob/main/tests/ws_scaffold.py#L21)

### Removed

- `ccf::Store` and `ccf::Tx` typdefs, in favour of `kv::Store` and `kv::Tx`.

## [0.10]

### Added

- Brand new versioned documentation: https://microsoft.github.io/CCF.
- New `/tx` endpoint to check that a transaction is committed (#1111). See [docs](https://microsoft.github.io/CCF/main/users/issue_commands.html#checking-for-commit).
- Disaster recovery is now performed with members key shares (#1101). See [docs](https://microsoft.github.io/CCF/main/members/accept_recovery.html).
- Open Enclave install is included in CCF install (#1125).
- New `sgxinfo.sh` script (#1081).
- New `--transaction-rate` flag to performance client (#1071).

### Changed

- CCF now uses Open Enclave 0.9 (#1098).
- `cchost`'s `--enclave-type` is `release` by default (#1083).
- `keygenerator.sh`'s `--gen-key-share` option renamed to `--gen-enc-key` to generate member encryption key (#1101).
- Enhanced view change support for PBFT (#1085, #1087, #1092).
- JavaScript demo logging app is now more generic (#1110).
- Updated method to retrieve time in enclave from host (#1100).
- Correct use of Everycrypt hashing (#1098).
- Maximum number of active members is 255 (#1107).
- Python infra: handle proposals correctly with single member (#1079).
- Dependencies updates (#1080, #1082).

### Removed

- `cchost` no longer outputs a sealed secrets file to be used for recovery (#1101).

## [0.9.3]

### Added

1. Install artifacts include `virtual` build (#1072)
2. `add_enclave_library_c` is exposed in `ccp_app.cmake` (#1073)

## [0.9.2]

### Added

- Handlers can decide if transaction writes are applied independently from error status (#1054)
- Scenario Perf Client is now part of the CCF install to facilitate performance tests (#1058)

### Changed

- Handle writes when host is reconnecting (#1038)
- Member tables are no longer whitelisted for raw_puts (#1041)
- Projects including CCF's CMake files now use the same build type default (#1057)

## [0.9.1]

### Added

- `cchost` now supports [file-based configuration](https://microsoft.github.io/CCF/operators/start_network.html#using-a-configuration-file), as well as command-line switches (#1013, #1019)

## [0.9]

This pre-release improves support for handling HTTP requests.

### Added

- Key shares will be accepted after multiple disaster recovery operations (#992).
- HTTP response headers and status can be set directly from handler (#921, #977).
- Handlers can be restricted to accept only specific HTTP verbs (#966).
- Handlers can accept requests without a matching client cert (#962).
- PBFT messages are authenticated by each receiving node (#947).
- snmalloc can be used as allocator (#943, #990).
- Performance optimisations (#946, #971).
- Install improvements (#983, #986).

### Changed

- HTTP request and responses no longer need to contain JSON-RPC objects (#930, #977).
- Files and binaries have been renamed to use a consistent `lower_snake_case` (#989). Most app includes should be unaffected, but users of the `luageneric` app should now look for `lua_generic`.
- Threading support relies on fixes from a recent build of OE (#990). Existing machines should re-run the ansible playbooks to install the current dependencies.
- Consensus is chosen at run-time, rather than build-time (#922).
- API for installing handlers has changed (#960). See the logging app or [documentation](https://microsoft.github.io/CCF/developers/logging_cpp.html#rpc-handler) for the current style.
- Several standard endpoints are now GET-only, and must be passed a URL query (ie `GET /users/getCommit?id=42`).

## [0.8.2]

### Changed

- CCF install can now be installed anywhere (#950).
- PBFT messages are now authenticated (#947).
- Miscellaneous performance improvements (#946).

## [0.8.1]

### Added

- PBFT timers can be set from`cchost` CLI (#929). See [docs](https://microsoft.github.io/CCF/developers/consensus.html#consensus-protocols).
- Nodes output their PID in a `cchost.pid` file on start-up (#927).
- (Experimental) Members can retrieve their decrypted recovery shares via `getEncryptedRecoveryShare` and submit the decrypted share via `submitRecoveryShare` (#932).

### Changed

- App handlers should set HTTP response fields instead of custom error codes (#921). See [docs](https://microsoft.github.io/CCF/developers/logging_cpp.html#rpc-handler).
- Single build for Raft and PBFT consensuses (#922, #929, #935).
- Members' proposals are forever rejected if they fail to execute (#930).
- Original consortium members can ACK (#933).
- PBFT performance improvements (#940, #942).
- PBFT ledger private tables are now encrypted (#939).

## [0.8]

This pre-release enables experimental support for running CCF with the PBFT consensus protocol. In providing an experimental release of CCF with PBFT we hope to get feedback from early adopters.

### Added

- Experimental PBFT support [docs](https://microsoft.github.io/CCF/developers/consensus.html)
- Increased threading support [docs](https://microsoft.github.io/CCF/developers/threading.html) (#831, #838)
- Governance proposals can now be rejected, which allows constitutions to implement veto power (#854)
- Support for non JSON-RPC payloads (#852)
- RPC to get the OE report (containing the SGX quote) of a specific node (#907)

### Changed

- Compatibility with msgpack 1.0.0
- Members now need to provide two public keys, an identity to sign their proposals and votes as before, and public key with which their recovery key share will be encrypted. `--member_cert` cli argument replaced with `--member-info` when starting up a network to allow this [docs](https://microsoft.github.io/CCF/operators/start_network.html)
- Member status is now a string, eg. `"ACTIVE"` rather than an integer (#827)
- User apps have access to standard user-cert lookup (#906)
- `get_rpc_handler()` now returns `UserRpcFrontend` instead of `RpcHandler` [docs](https://microsoft.github.io/CCF/developers/logging_cpp.html#rpc-handler) (#908)
- All governance RPC's must now be signed (#911)
- Test infra stores keys and certificates (e.g. `networkcert.pem`, `user0_privk.pem`) in new `workspace/<test_label>_common/` folder (#892)

### Removed

- FramedTCP support

## [0.7.1]

### Added

- Installed Python infrastructure can now be used to launch test networks of external builds (#809)
- Initial threading support, Raft nodes now execute transactions on multiple worker threads (#773, #822)

## [0.7]

This pre-release enables experimental support for Javascript as a CCF runtime, and switches the default transport to HTTP. FramedTCP is still supported in this release (`-DFTCP=ON`) but is deprecated and will be dropped in the next release.

### Changed

- Fixed node deadlock that could occur under heavy load (#628)
- Fixed vulnerability to possible replay attack (#419)
- CCF has an installable bundle (#742)
- HTTP is the default frame format (#744)

### Added

- Added support for re-keying the ledger (#50)
- Added QuickJS runtime and sample Javascript app (#668)

### Deprecated

- FramedTCP support. Please use the ccf_FTCP.tar.gz release bundle or build CCF with `-DFTCP=ON` if you require FTCP support.

## [0.6]

This pre-release enables support for HTTP in CCF

### Changed

- Quote format in `getQuotes` changed from string to vector of bytes (https://github.com/microsoft/CCF/pull/566)
- Improved error reporting and logging (https://github.com/microsoft/CCF/pull/572, https://github.com/microsoft/CCF/pull/577, https://github.com/microsoft/CCF/pull/620)
- Node certificates endorsed by the network (https://github.com/microsoft/CCF/pull/581)
- The [`keygenerator.sh`](https://github.com/microsoft/CCF/blob/v0.6/tests/keygenerator.sh) scripts replaces the `keygenerator` CLI utility to generate member and user identities.

### Added

- HTTP endpoint support when built with `-DHTTP=ON`, see https://microsoft.github.io/CCF/users/client.html for details.
- [Only when building with `-DHTTP=ON`] The new [`scurl.sh`](https://github.com/microsoft/CCF/blob/v0.6/tests/scurl.sh) script can be used to issue signed HTTP requests to CCF (e.g. for member votes). The script takes the same arguments as `curl`.
- `listMethods` RPC for luageneric app (https://github.com/microsoft/CCF/pull/570)
- `getReceipt`/`verifyReceipt` RPCs (https://github.com/microsoft/CCF/pull/567)
- Support for app-defined ACLs (https://github.com/microsoft/CCF/pull/590)

Binaries for `cchost` and `libluagenericenc.so` are attached to this release. Note that libluagenericenc.so should be signed before being deployed by CCF (see https://microsoft.github.io/CCF/developers/build_app.html#standalone-signing).

## [0.5]

This pre-release fixes minor issues and clarifies some of `cchost` command line options.

### Removed

- The `new_user` function in constitution scripts (e.g. `gov.lua`) should be deleted as it is now directly implemented inside CCF (https://github.com/microsoft/CCF/pull/550).
- `cmake -DTARGET=all` replaced with `cmake -DTARGET=sgx;virtual`. See https://microsoft.github.io/CCF/quickstart/build.html#build-switches for new values (https://github.com/microsoft/CCF/pull/513).

### Changed

- The members and users certificates can now be registered by the consortium using clients that are not the `memberclient` CLI (e.g. using the `tests/infra/jsonrpc.py` module) (https://github.com/microsoft/CCF/pull/550).
- Fix for Raft consensus to truncate the ledger whenever a rollback occurs and use `commit_idx` instead of `last_idx` in many places because of signatures (https://github.com/microsoft/CCF/pull/503).
- Join protocol over HTTP fix (https://github.com/microsoft/CCF/pull/550).
- Clearer error messages for when untrusted users/members issue transactions to CCF (https://github.com/microsoft/CCF/pull/530).
- `devcontainer.json` now points to right Dockerfile (https://github.com/microsoft/CCF/pull/543).
- `cchost --raft-election-timeout` CLI option default now set to 5000 ms (https://github.com/microsoft/CCF/pull/559).
- Better descriptions for `cchost` command line options (e.g. `--raft-election-timeout`) (https://github.com/microsoft/CCF/pull/559).

The `cchost`, `libluagenericenc.so`, `keygenerator` and `memberclient` are also attached to this release to start a CCF network with lua application.
Note that `libluagenericenc.so` should be signed before being deployed by CCF (see https://microsoft.github.io/CCF/developers/build_app.html#standalone-signing).

## [0.4]

In this preview release, it is possible to run CCF with the PBFT consensus algorithm, albeit with significant limitations.

The evercrypt submodule has been removed, the code is instead imported, to make release tarballs easier to use.

## [0.3]

This pre-release implements the genesis model described in the TR, with a distinct service opening phase. See https://microsoft.github.io/CCF/start_network.html for details.

Some discrepancies with the TR remain, and are being tracked under https://github.com/microsoft/CCF/milestone/2

## 0.2

Initial pre-release

[3.0.0-dev6]: https://github.com/microsoft/CCF/releases/tag/ccf-3.0.0-dev6
[3.0.0-dev5]: https://github.com/microsoft/CCF/releases/tag/ccf-3.0.0-dev5
[3.0.0-dev4]: https://github.com/microsoft/CCF/releases/tag/ccf-3.0.0-dev4
[3.0.0-dev3]: https://github.com/microsoft/CCF/releases/tag/ccf-3.0.0-dev3
[3.0.0-dev2]: https://github.com/microsoft/CCF/releases/tag/ccf-3.0.0-dev2
[3.0.0-dev1]: https://github.com/microsoft/CCF/releases/tag/ccf-3.0.0-dev1
[3.0.0-dev0]: https://github.com/microsoft/CCF/releases/tag/ccf-3.0.0-dev0
[2.0.0]: https://github.com/microsoft/CCF/releases/tag/ccf-2.0.0
[2.0.0-rc9]: https://github.com/microsoft/CCF/releases/tag/ccf-2.0.0-rc9
[2.0.0-rc8]: https://github.com/microsoft/CCF/releases/tag/ccf-2.0.0-rc8
[2.0.0-rc7]: https://github.com/microsoft/CCF/releases/tag/ccf-2.0.0-rc7
[2.0.0-rc6]: https://github.com/microsoft/CCF/releases/tag/ccf-2.0.0-rc6
[2.0.0-rc5]: https://github.com/microsoft/CCF/releases/tag/ccf-2.0.0-rc5
[2.0.0-rc4]: https://github.com/microsoft/CCF/releases/tag/ccf-2.0.0-rc4
[2.0.0-rc3]: https://github.com/microsoft/CCF/releases/tag/ccf-2.0.0-rc3
[2.0.0-rc2]: https://github.com/microsoft/CCF/releases/tag/ccf-2.0.0-rc2
[2.0.0-rc1]: https://github.com/microsoft/CCF/releases/tag/ccf-2.0.0-rc1
[2.0.0-rc0]: https://github.com/microsoft/CCF/releases/tag/ccf-2.0.0-rc0
[2.0.0-dev8]: https://github.com/microsoft/CCF/releases/tag/ccf-2.0.0-dev8
[2.0.0-dev7]: https://github.com/microsoft/CCF/releases/tag/ccf-2.0.0-dev7
[2.0.0-dev6]: https://github.com/microsoft/CCF/releases/tag/ccf-2.0.0-dev6
[2.0.0-dev5]: https://github.com/microsoft/CCF/releases/tag/ccf-2.0.0-dev5
[2.0.0-dev4]: https://github.com/microsoft/CCF/releases/tag/ccf-2.0.0-dev4
[2.0.0-dev3]: https://github.com/microsoft/CCF/releases/tag/ccf-2.0.0-dev3
[2.0.0-dev2]: https://github.com/microsoft/CCF/releases/tag/ccf-2.0.0-dev2
[2.0.0-dev1]: https://github.com/microsoft/CCF/releases/tag/ccf-2.0.0-dev1
[2.0.0-dev0]: https://github.com/microsoft/CCF/releases/tag/ccf-2.0.0-dev0
[1.0.4]: https://github.com/microsoft/CCF/releases/tag/ccf-1.0.4
[1.0.3]: https://github.com/microsoft/CCF/releases/tag/ccf-1.0.3
[1.0.2]: https://github.com/microsoft/CCF/releases/tag/ccf-1.0.2
[1.0.1]: https://github.com/microsoft/CCF/releases/tag/ccf-1.0.1
[1.0.0]: https://github.com/microsoft/CCF/releases/tag/ccf-1.0.0
[1.0.0-rc3]: https://github.com/microsoft/CCF/releases/tag/ccf-1.0.0-rc3
[1.0.0-rc2]: https://github.com/microsoft/CCF/releases/tag/ccf-1.0.0-rc2
[1.0.0-rc1]: https://github.com/microsoft/CCF/releases/tag/ccf-1.0.0-rc1
[0.99.4]: https://github.com/microsoft/CCF/releases/tag/ccf-0.99.4
[0.99.3]: https://github.com/microsoft/CCF/releases/tag/ccf-0.99.3
[0.99.2]: https://github.com/microsoft/CCF/releases/tag/ccf-0.99.2
[0.99.1]: https://github.com/microsoft/CCF/releases/tag/ccf-0.99.1
[0.99.0]: https://github.com/microsoft/CCF/releases/tag/ccf-0.99.0
[0.19.3]: https://github.com/microsoft/CCF/releases/tag/ccf-0.19.3
[0.19.2]: https://github.com/microsoft/CCF/releases/tag/ccf-0.19.2
[0.19.1]: https://github.com/microsoft/CCF/releases/tag/ccf-0.19.1
[0.19.0]: https://github.com/microsoft/CCF/releases/tag/ccf-0.19.0
[0.18.5]: https://github.com/microsoft/CCF/releases/tag/ccf-0.18.5
[0.18.4]: https://github.com/microsoft/CCF/releases/tag/ccf-0.18.4
[0.18.3]: https://github.com/microsoft/CCF/releases/tag/ccf-0.18.3
[0.18.2]: https://github.com/microsoft/CCF/releases/tag/ccf-0.18.2
[0.18.1]: https://github.com/microsoft/CCF/releases/tag/ccf-0.18.1
[0.18.0]: https://github.com/microsoft/CCF/releases/tag/ccf-0.18.0
[0.17.2]: https://github.com/microsoft/CCF/releases/tag/ccf-0.17.2
[0.17.1]: https://github.com/microsoft/CCF/releases/tag/ccf-0.17.1
[0.17.0]: https://github.com/microsoft/CCF/releases/tag/ccf-0.17.0
[0.16.3]: https://github.com/microsoft/CCF/releases/tag/ccf-0.16.3
[0.16.2]: https://github.com/microsoft/CCF/releases/tag/ccf-0.16.2
[0.16.1]: https://github.com/microsoft/CCF/releases/tag/ccf-0.16.1
[0.16.0]: https://github.com/microsoft/CCF/releases/tag/ccf-0.16.0
[0.15.2]: https://github.com/microsoft/CCF/releases/tag/ccf-0.15.2
[0.15.1]: https://github.com/microsoft/CCF/releases/tag/ccf-0.15.1
[0.15.0]: https://github.com/microsoft/CCF/releases/tag/ccf-0.15.0
[0.14.3]: https://github.com/microsoft/CCF/releases/tag/ccf-0.14.3
[0.14.2]: https://github.com/microsoft/CCF/releases/tag/ccf-0.14.2
[0.14.1]: https://github.com/microsoft/CCF/releases/tag/ccf-0.14.1
[0.14.0]: https://github.com/microsoft/CCF/releases/tag/ccf-0.14.0
[0.13.4]: https://github.com/microsoft/CCF/releases/tag/ccf-0.13.4
[0.13.3]: https://github.com/microsoft/CCF/releases/tag/ccf-0.13.3
[0.13.2]: https://github.com/microsoft/CCF/releases/tag/ccf-0.13.2
[0.13.1]: https://github.com/microsoft/CCF/releases/tag/ccf-0.13.1
[0.13.0]: https://github.com/microsoft/CCF/releases/tag/ccf-0.13.0
[0.12.2]: https://github.com/microsoft/CCF/releases/tag/ccf-0.12.2
[0.12.1]: https://github.com/microsoft/CCF/releases/tag/ccf-0.12.1
[0.12.0]: https://github.com/microsoft/CCF/releases/tag/ccf-0.12.0
[0.11.7]: https://github.com/microsoft/CCF/releases/tag/ccf-0.11.7
[0.11.4]: https://github.com/microsoft/CCF/releases/tag/ccf-0.11.4
[0.11.1]: https://github.com/microsoft/CCF/releases/tag/ccf-0.11.1
[0.11]: https://github.com/microsoft/CCF/releases/tag/0.11
[0.10]: https://github.com/microsoft/CCF/releases/tag/v0.10
[0.9.3]: https://github.com/microsoft/CCF/releases/tag/v0.9.3
[0.9.2]: https://github.com/microsoft/CCF/releases/tag/v0.9.2
[0.9.1]: https://github.com/microsoft/CCF/releases/tag/v0.9.1
[0.9]: https://github.com/microsoft/CCF/releases/tag/v0.9
[0.8.2]: https://github.com/microsoft/CCF/releases/tag/v0.8.2
[0.8.1]: https://github.com/microsoft/CCF/releases/tag/v0.8.1
[0.8]: https://github.com/microsoft/CCF/releases/tag/v0.8
[0.7.1]: https://github.com/microsoft/CCF/releases/tag/v0.7.1
[0.7]: https://github.com/microsoft/CCF/releases/tag/v0.7
[0.6]: https://github.com/microsoft/CCF/releases/tag/v0.6
[0.5]: https://github.com/microsoft/CCF/releases/tag/v0.5
[0.4]: https://github.com/microsoft/CCF/releases/tag/v0.4
[0.3]: https://github.com/microsoft/CCF/releases/tag/v0.3
[2.0.0-rc8]: https://github.com/microsoft/CCF/releases/tag/ccf-2.0.0-rc8
[unreleased]: https://github.com/microsoft/CCF/releases/tag/ccf-Unreleased
[3.0.0-dev4]: https://github.com/microsoft/CCF/releases/tag/ccf-3.0.0-dev4
[3.0.0-dev6]: https://github.com/microsoft/CCF/releases/tag/ccf-3.0.0-dev6
[3.0.0-dev7]: https://github.com/microsoft/CCF/releases/tag/ccf-3.0.0-dev7
[3.0.0-rc0]: https://github.com/microsoft/CCF/releases/tag/ccf-3.0.0-rc0
[3.0.0-rc2]: https://github.com/microsoft/CCF/releases/tag/ccf-3.0.0-rc2<|MERGE_RESOLUTION|>--- conflicted
+++ resolved
@@ -14,11 +14,8 @@
 [4.0.5]: https://github.com/microsoft/CCF/releases/tag/ccf-4.0.5
 
 - Debug logging is now available in non-SGX builds by default, and controlled by a run-time CLI argument (`--enclave-log-level`). On SGX this remains a build-time decision (#5375).
-<<<<<<< HEAD
 - Supporting intermediate cert chain included in TLS handshake, where previously only server leaf certificate was present (#5453).
-=======
 - Added `getVersionOfPreviousWrite` to TypeScript `TypedKvMap` interface (#5451).
->>>>>>> 37ec4595
 
 ## [4.0.4]
 
