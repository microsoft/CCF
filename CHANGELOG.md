--- conflicted
+++ resolved
@@ -9,12 +9,9 @@
 
 [5.0.0-dev2]: https://github.com/microsoft/CCF/releases/tag/ccf-5.0.0-dev2
 
-<<<<<<< HEAD
 - Update `fmt` library from `9.1.0` to `10.1.1`.
-=======
 - Updated QCBOR from `1.1` to `1.2`.
 - Upgrade `nghttp2` from `1.51.0` to `1.55.1`.
->>>>>>> 3143b306
 
 ## [5.0.0-dev1]
 
