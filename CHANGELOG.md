# Changelog

All notable changes to this project will be documented in this file.

The format is based on [Keep a Changelog](http://keepachangelog.com/en/1.0.0/)
and this project adheres to [Semantic Versioning](http://semver.org/spec/v2.0.0.html).

## [0.15.2]

<<<<<<< HEAD
## Changed

- Members can no longer vote multiple times on governance proposals (#1743).
=======
## Removed

- `kv::Store::create` is removed.
>>>>>>> faa53109

## [0.15.1]

## Added

- [JWT documentation](https://microsoft.github.io/CCF/master/developers/auth/jwt.html#jwt-authentication) (#1875).
- [Member keys in HSM documentation](https://microsoft.github.io/CCF/master/members/hsm_keys.html) (#1884).

## Changed

- `/gov/ack/update_state_digest` and `/gov/ack` now only return/accept a hex string (#1873).
- `/node/quote` schema update (#1885).
- AFT consensus improvements (#1880, #1881).

## [0.15.0]

### Added

- Support for non-recovery members: only members with an associated public encryption key are handed recovery shares (#1866).
- AFT consensus verify entry validity (#1864).
- JWT validation in forum sample app (#1867).
- JavaScript endpoints OpenAPI definition is now included in `/api` (#1874).

### Changed

- The `keyId` field in the Authorization header must now be set to the hex-encoded SHA-256 digest of the corresponding member certificate encoded in PEM format. The `scurl.sh` script and Python client have been modified accordingly. `scurl.sh` can be run with `DISABLE_CLIENT_AUTH=1` (equivalent `disable_client_auth=False` argument to Python client) to issue signed requests without session-level client authentication (#1870).
- Governance endpoints no longer require session-level client authentication matching a member identity, the request signature now serves as authentication. The purpose of this change is to facilitate member key storage in systems such as HSMs (#1870).
- Support for [hs2019 scheme](https://tools.ietf.org/html/draft-cavage-http-signatures-12) for HTTP signatures (#1872).
  - `ecdsa-sha256` scheme will be deprecated in the next release.

## [0.14.3]

### Added

- Added support for storing JWT public signing keys (#1834).
  - The new proposals `set_jwt_issuer`, `remove_jwt_issuer`, and `set_jwt_public_signing_keys` can be generated with the latest version of the ccf Python package.
  - `sandbox.sh` has a new `--jwt-issuer <json-path>` argument to easily bootstrap with an initial set of signing keys using the `set_jwt_issuer` proposal.
  - See [`tests/npm-app/src/endpoints/jwt.ts`](https://github.com/microsoft/CCF/blob/70b09e53cfdc8cee946193319446f1e22aed948f/tests/npm-app/src/endpoints/jwt.ts#L23) for validating tokens received in the `Authorization` HTTP header in TypeScript.
  - Includes special support for SGX-attested signing keys as used in [MAA](https://docs.microsoft.com/en-us/azure/attestation/overview).

### Changed

- CCF now depends on [Open Enclave 0.12](https://github.com/openenclave/openenclave/releases/tag/v0.12.0) (#1830).
- `/app/user_id` now takes `{"cert": user_cert_as_pem_string}` rather than `{"cert": user_cert_as_der_list_of_bytes}` (#278).
- Members' recovery shares are now encrypted using [RSA-OAEP-256](https://docs.microsoft.com/en-gb/azure/key-vault/keys/about-keys#wrapkeyunwrapkey-encryptdecrypt) (#1841). This has the following implications:
  - Network's encryption key is no longer output by the first node of a CCF service is no longer required to decrypt recovery shares.
  - The latest version of the `submit_recovery_share.sh` script should be used.
  - The latest version of the `proposal_generator.py` should be used (please upgrade the [ccf Python package](https://microsoft.github.io/CCF/master/quickstart/install.html#python-package)).
- `submit_recovery_share.sh` script's `--rpc-address` argument has been removed. The node's address (e.g. `https://127.0.0.1:8000`) should be used directly as the first argument instead (#1841).
- The constitution's `pass` function now takes an extra argument: `proposer_id`, which contains the `member_id` of the member who submitted the proposal. To adjust for this change, replace `tables, calls, votes = ...` with `tables, calls, votes, proposer_id = ...` at the beginning of the `pass` definition.
- Bundled votes (ie. the `ballot` entry in `POST /proposals`) have been removed. Votes can either happen explicitly via `POST /proposals/{proposal_id}/votes`, or the constitution may choose to pass a proposal without separate votes by examining its contents and its proposer, as illustrated in the operating member constitution sample. The `--vote-against` flag in `proposal_generator.py`, has also been removed as a consequence.

### Fixed

- Added `tools.cmake` to the install, which `ccf_app.cmake` depends on and was missing from the previous release.

### Deprecated

- `kv::Store::create` is deprecated, and will be removed in a future release. It is no longer necessary to create a `kv::Map` from a `Store`, it can be constructed locally (`kv::Map<K, V> my_map("my_map_name");`) or accessed purely by name (`auto view = tx.get_view<K, V>("my_map_name");`) (#1847).

## [0.14.2]

### Changed

- The `start_test_network.sh` script has been replaced by [`sandbox.sh`](https://microsoft.github.io/CCF/master/quickstart/test_network.html). Users wishing to override the default network config (a single node on '127.0.0.1:8000') must now explictly specify if they should be started locally (eg. `-n 'local://127.4.4.5:7000'`) or on remote machine via password-less ssh (eg. `-n 'ssh://10.0.0.1:6000'`).
- `node/quote` endpoint now returns a single JSON object containing the node's quote (#1761).
- Calling `foreach` on a `TxView` now iterates over the entries which previously existed, ignoring any modifications made by the functor while iterating.
- JS: `ccf.kv.<map>.get(key)` returns `undefined` instead of throwing an exception if `key` does not exist.
- JS: `ccf.kv.<map>.delete(key)` returns `false` instead of throwing an exception if `key` does not exist, and `true` instead of `undefined` otherwise.
- JS: `ccf.kv.<map>.set(key, val)` returns the map object instead of `undefined`.

## [0.14.1]

### Added

- `/node/memory` endpoint exposing the maximum configured heap size, peak and current used sizes.

### Changed

- Public tables in the KV must now indicate this in their name (with a `public:` prefix), and internal tables have been renamed. Any governance or auditing scripts which operate over internal tables must use the new names (eg - `ccf.members` is now `public:ccf.gov.members`).
- `--member-info` on `cchost` can now take a third, optional file path to a JSON file containing additional member data (#1712).

### Removed

- `/api/schema` endpoints are removed, as the same information is now available in the OpenAPI document at `/api`.

### Deprecated

- Passing the `SecurityDomain` when creating a KV map is deprecated, and will be removed in a future release. This should be encoded in the table's name, with a `public:` prefix for public tables.

## [0.14.0]

### Added

- Nodes can recover rapidly from a snapshot, rather than needing to reprocess an entire ledger (#1656)
- Python client code wraps creation and replacement of an entire JS app bundle in a single operation (#1651)
- Snapshots are only usable when the corresponding evidence is committed (#1668).
- JSON data associated to each consortium member to facilitate flexible member roles (#1657).

### Changed

- `/api` endpoints return an OpenAPI document rather than a custom response (#1612, #1664)
- Python ledger types can process individual chunks as well as entire ledger (#1644)
- `POST recovery_share/submit` endpoint is renamed to `POST recovery_share` (#1660).

### Fixed

- Elections will not allow transactions which were reported as globally committed to be rolled back (#1641)

### Deprecated

- `lua_generic` app is deprecated and will be removed in a future release. Please migrate old Lua apps to JS

## [0.13.4]

### Changed

- Fixed infinite memory growth issue (#1639)
- Step CLI updated to 0.15.2 (#1636)

## [0.13.3]

### Added

- Sample TypeScript application (#1614, #1596)

### Changed

- Handlers can implement custom authorisation headers (#1203, #1563)
- Reduced CPU usage when nodes are idle (#1625, #1626)
- Upgrade to Open Enclave 0.11 (#1620, #1624)
- Snapshots now include view history, so nodes resuming from snapshots can accurately serve transaction status requests (#1616)
- Request is now passed as an argument to JavaScript handlers (#1604), which can return arbitrary content types (#1575)
- Quote RPC now returns an error when the quote cannot be found (#1594)
- Upgraded third party dependencies (#1589, #1588, #1576, #1572, #1573, #1570, #1569)
- Consensus types renamed from `raft` and `pbft` to `cft` and `bft` (#1591)

### Removed

- Notification server (#1582)

## [0.13.2]

### Added

- retire_node_code proposal (#1558)
- Ability to update a collection of JS modules in a single proposal (#1557)

## [0.13.1]

### Fixed

- Handle setting multiple subject alternative names correctly in node certificate (#1552)
- Fix host memory check on startup ecall (#1553)

## [0.13.0]

### Added

- Experimental

  - New CCF nodes can now join from a [snapshot](https://microsoft.github.io/CCF/ccf-0.13.0/operators/start_network.html#resuming-from-existing-snapshot) (#1500, #1532)
  - New KV maps can now be created dynamically in a transaction (#1507, #1528)

- CLI

  - Subject Name and Subject Alternative Names for the node certificates can now be passed to cchost using the --sn and --san CLI switches (#1537)
  - Signature and ledger splitting [flags](https://microsoft.github.io/CCF/ccf-0.13.0/operators/start_network.html#signature-interval) have been renamed more accurately (#1534)

- Governance

  - `user_data` can be set at user creation, as well as later (#1488)

- Javascript
  - `js_generic` endpoints are now modules with a single default call. Their dependencies can be stored in a separate table and loaded with `import`. (#1469, #1472, #1481, #1484)

### Fixed

- Retiring the primary from a network is now correctly handled (#1522)

### Deprecated

- CLI
  - `--domain=...` is superseded by `--san=dNSName:...` and will be removed in a future release

### Removed

- API
  - Removed redirection from legacy frontend names (`members` -> `gov`, `nodes` -> `node`, `users` -> `app`) (#1543)
  - Removed old `install()` API, replaced by `make_endpoint()` in [0.11.1](https://github.com/microsoft/CCF/releases/tag/ccf-0.11.1) (#1541)

## [0.12.2]

### Fixed

- Fix published containers

## [0.12.1]

### Changed

- Release tarball replaced by a .deb

### Fixed

- Fix LVI build for applications using CCF (#1466)

## [0.12.0]

### Added

- Tooling
  - New Python proposal and vote generator (#1370). See [docs](https://microsoft.github.io/CCF/ccf-0.12.0/members/proposals.html#creating-a-proposal).
  - New CCF tools Python package for client, ledger parsing and member proposal/vote generation (#1429, #1435). See [docs](https://microsoft.github.io/CCF/ccf-0.12.0/users/python_tutorial.html).
- HTTP endpoints
  - Templated URI for HTTP endpoints (#1384, #1393).
  - New `remove_user` proposal (#1379).
  - New node endpoints: `/node/state` and `/node/is_primary` (#1387, #1439)
  - New `metrics` endpoint (#1422).

### Changed

- Tooling
  - Updated version of Open Enclave (0.10) (#1424). Users should use the Intel PSW tested with Open Enclave 0.10, see Open Enclave releases notes: https://github.com/openenclave/openenclave/releases/tag/v0.10.0 for more details.
  - CCF releases no longer include a build of Open Enclave, instead the upstream binary release should be used. Playbooks and containers have been updated accordingly (#1437).
  - CCF is now built with LVI mitigations (#1427). CCF should now be built with a new LVI-enabled toolchain, available via CCF playbooks and containers.
  - Updated version of `snmalloc` (#1391).
- HTTP endpoints
  - Pass PEM certificates rather than byte-arrays (#1374).
  - Member `/ack` schema (#1395).
  - Authorisation HTTP request header now accepts unquoted values (#1411).
  - Fix double opening of `/app` on backups after recovery (#1445).
- Other
  - Merkle tree deserialisation fix (#1363).
  - Improve resilience of node-to-node channels (#1371).
  - First Raft election no longer fails (#1392).
  - Fix message leak (#1442).

### Removed

- `mkSign` endpoint (#1398).

## [0.11.7]

### Changed

1. Fix a bug that could cause signatures not to be recorded on transactions hitting conflicts (#1346)
2. Fix a bug that could allow transactions to be executed by members before a recovered network was fully opened (#1347)
3. Improve error reporting on transactions with invalid signatures (#1356)

### Added

1. All format and linting checks are now covered by `scripts/ci-checks.sh` (#1359)
2. `node/code` RPC returns all code versions and their status (#1351)

## [0.11.4]

### Changed

- Add clang-format to the application CI container, to facilitate application development (#1340)
- Websocket handlers are now distinct, and can be defined by passing `ws::Verb::WEBSOCKET` as a verb to `make_endpoint()` (#1333)
- Custom KV serialisation is [documented](https://microsoft.github.io/CCF/master/developers/kv/kv_serialisation.html#custom-key-and-value-types)

### Fixed

- Fix application runtime container, which had been missing a dependency in the previous release (#1340)

## [0.11.1]

### Added

- CLI tool for managing recovery shares (#1295). [usage](https://microsoft.github.io/CCF/master/members/accept_recovery.html#submitting-recovery-shares)
- New standard endpoint `node/ids` for retrieving node ID from IP address (#1319).
- Support for read-only transactions. Use `tx.get_read_only_view` to retrieve read-only views, and install with `make_read_only_endpoint` if all operations are read-only.
- Support for distinct handlers on the same URI. Each installed handler/endpoint is now associated with a single HTTP method, so you can install different operations on `POST /foo` and `GET /foo`.

### Changed

- The frontend names, used as a prefix on all URIs, have been changed. Calls to `/members/...` or `/users/...` should be replaced with `/gov/...` and `/app/...` respectively. The old paths will return HTTP redirects in this release, but may return 404 in a future release (#1325).
- App-handler installation API has changed. `install(URI, FN, READWRITE)` should be replaced with `make_endpoint(URI, VERB, FN).install()`. Existing apps should compile with deprecation warnings in this release, but the old API will be removed in a future release. See [this diff](https://github.com/microsoft/CCF/commit/7f131074027e3aeb5d469cf42e94acad5bf3e70a#diff-18609f46fab38755458a063d1079edaa) of logging.cpp for an example of the required changes.
- Improved quickstart documentation (#1298, #1316).
- Member ACKs are required, even when the service is opening (#1318).
- The naming scheme for releases has changed to be more consistent. The tags will now be in the form `ccf-X.Y.Z`.

## [0.11]

### Changed

- KV reorganisation to enable app-defined serialisation (#1179, #1216, #1234)

`kv.h` has been split into multiple headers so apps may need to add includes for `kv/store.h` and `kv/tx.h`. The typedefs `ccf::Store` and `ccf::Tx` have been removed; apps should now use `kv::Store` and `kv::Tx`.

CCF now deals internally only with serialised data in its tables, mapping byte-vectors to byte-vectors. By default all tables will convert their keys and values to msgpack, using the existing macros for user-defined types. Apps may define custom serialisers for their own types - see `kv/serialise_entry_json.h` for an example.

- Fixed issues that affected the accuracy of tx status reporting (#1157, #1150)
- All RPCs and external APIs now use `view` and `seqno` to describe the components of a transaction ID, regardless of the specific consensus implementation selected (#1187, #1227)
- Improved resiliency of recovery process (#1051)
- `foreach` early-exit semantics are now consistent (#1222)
- Third party dependency updates (#1144, #1148, #1149, #1151, #1155, #1255)
- All logging output now goes to stdout, and can be configured to be either JSON or plain text (#1258) [doc](https://microsoft.github.io/CCF/master/operators/node_output.html#json-formatting)
- Initial support for historical query handlers (#1207) [sample](https://github.com/microsoft/CCF/blob/master/src/apps/logging/logging.cpp#L262)
- Implement the equivalent of "log rolling" for the ledger (#1135) [doc](https://microsoft.github.io/CCF/master/operators/ledger.html)
- Internal RPCs renamed to follow more traditional REST conventions (#968) [doc](https://microsoft.github.io/CCF/master/operators/operator_rpc_api.html)

### Added

- Support for floating point types in default KV serialiser (#1174)
- The `start_test_network.sh` script now supports recovering an old network with the `--recover` flag (#1095) [doc](https://microsoft.github.io/CCF/master/users/deploy_app.html#recovering-a-service)
- Application CI and runtime containers are now available (#1178)
  1. `ccfciteam/ccf-app-ci:0.11` is recommended to build CCF applications
  2. `ccfciteam/ccf-app-run:0.11` is recommended to run CCF nodes, for example in k8s
- Initial websockets support (#629) [sample](https://github.com/microsoft/CCF/blob/master/tests/ws_scaffold.py#L21)

### Removed

- `ccf::Store` and `ccf::Tx` typdefs, in favour of `kv::Store` and `kv::Tx`.

## [0.10]

### Added

- Brand new versioned documentation: https://microsoft.github.io/CCF.
- New `/tx` endpoint to check that a transaction is committed (#1111). See [docs](https://microsoft.github.io/CCF/master/users/issue_commands.html#checking-for-commit).
- Disaster recovery is now performed with members key shares (#1101). See [docs](https://microsoft.github.io/CCF/master/members/accept_recovery.html).
- Open Enclave install is included in CCF install (#1125).
- New `sgxinfo.sh` script (#1081).
- New `--transaction-rate` flag to performance client (#1071).

### Changed

- CCF now uses Open Enclave 0.9 (#1098).
- `cchost`'s `--enclave-type` is `release` by default (#1083).
- `keygenerator.sh`'s `--gen-key-share` option renamed to `--gen-enc-key` to generate member encryption key (#1101).
- Enhanced view change support for PBFT (#1085, #1087, #1092).
- JavaScript demo logging app is now more generic (#1110).
- Updated method to retrieve time in enclave from host (#1100).
- Correct use of Everycrypt hashing (#1098).
- Maximum number of active members is 255 (#1107).
- Python infra: handle proposals correctly with single member (#1079).
- Dependencies updates (#1080, #1082).

### Removed

- `cchost` no longer outputs a sealed secrets file to be used for recovery (#1101).

## [0.9.3]

### Added

1. Install artifacts include `virtual` build (#1072)
2. `add_enclave_library_c` is exposed in `ccp_app.cmake` (#1073)

## [0.9.2]

### Added

- Handlers can decide if transaction writes are applied independently from error status (#1054)
- Scenario Perf Client is now part of the CCF install to facilitate performance tests (#1058)

### Changed

- Handle writes when host is reconnecting (#1038)
- Member tables are no longer whitelisted for raw_puts (#1041)
- Projects including CCF's CMake files now use the same build type default (#1057)

## [0.9.1]

### Added

- `cchost` now supports [file-based configuration](https://microsoft.github.io/CCF/operators/start_network.html#using-a-configuration-file), as well as command-line switches (#1013, #1019)

## [0.9]

This pre-release improves support for handling HTTP requests.

### Added

- Key shares will be accepted after multiple disaster recovery operations (#992).
- HTTP response headers and status can be set directly from handler (#921, #977).
- Handlers can be restricted to accept only specific HTTP verbs (#966).
- Handlers can accept requests without a matching client cert (#962).
- PBFT messages are authenticated by each receiving node (#947).
- snmalloc can be used as allocator (#943, #990).
- Performance optimisations (#946, #971).
- Install improvements (#983, #986).

### Changed

- HTTP request and responses no longer need to contain JSON-RPC objects (#930, #977).
- Files and binaries have been renamed to use a consistent `lower_snake_case` (#989). Most app includes should be unaffected, but users of the `luageneric` app should now look for `lua_generic`.
- Threading support relies on fixes from a recent build of OE (#990). Existing machines should re-run the ansible playbooks to install the current dependencies.
- Consensus is chosen at run-time, rather than build-time (#922).
- API for installing handlers has changed (#960). See the logging app or [documentation](https://microsoft.github.io/CCF/developers/logging_cpp.html#rpc-handler) for the current style.
- Several standard endpoints are now GET-only, and must be passed a URL query (ie `GET /users/getCommit?id=42`).

## [0.8.2]

### Changed

- CCF install can now be installed anywhere (#950).
- PBFT messages are now authenticated (#947).
- Miscellaneous performance improvements (#946).

## [0.8.1]

### Added

- PBFT timers can be set from`cchost` CLI (#929). See [docs](https://microsoft.github.io/CCF/developers/consensus.html#consensus-protocols).
- Nodes output their PID in a `cchost.pid` file on start-up (#927).
- (Experimental) Members can retrieve their decrypted recovery shares via `getEncryptedRecoveryShare` and submit the decrypted share via `submitRecoveryShare` (#932).

### Changed

- App handlers should set HTTP response fields instead of custom error codes (#921). See [docs](https://microsoft.github.io/CCF/developers/logging_cpp.html#rpc-handler).
- Single build for Raft and PBFT consensuses (#922, #929, #935).
- Members' proposals are forever rejected if they fail to execute (#930).
- Original consortium members can ACK (#933).
- PBFT performance improvements (#940, #942).
- PBFT ledger private tables are now encrypted (#939).

## [0.8]

This pre-release enables experimental support for running CCF with the PBFT consensus protocol. In providing an experimental release of CCF with PBFT we hope to get feedback from early adopters.

### Added

- Experimental PBFT support [docs](https://microsoft.github.io/CCF/developers/consensus.html)
- Increased threading support [docs](https://microsoft.github.io/CCF/developers/threading.html) (#831, #838)
- Governance proposals can now be rejected, which allows consitutions to implement veto power (#854)
- Support for non JSON-RPC payloads (#852)
- RPC to get the OE report (containing the SGX quote) of a specific node (#907)

### Changed

- Compatibility with msgpack 1.0.0
- Members now need to provide two public keys, an identity to sign their proposals and votes as before, and public key with which their recovery key share will be encrypted. `--member_cert` cli argument replaced with `--member-info` when starting up a network to allow this [docs](https://microsoft.github.io/CCF/operators/start_network.html)
- Member status is now a string, eg. `"ACTIVE"` rather than an integer (#827)
- User apps have access to standard user-cert lookup (#906)
- `get_rpc_handler()` now returns `UserRpcFrontend` instead of `RpcHandler` [docs](https://microsoft.github.io/CCF/developers/logging_cpp.html#rpc-handler) (#908)
- All governance RPC's must now be signed (#911)
- Test infra stores keys and certificates (e.g. `networkcert.pem`, `user0_privk.pem`) in new `workspace/<test_label>_common/` folder (#892)

### Removed

- FramedTCP support

## [0.7.1]

### Added

- Installed Python infrastructure can now be used to launch test networks of external builds (#809)
- Initial threading support, Raft nodes now execute transactions on multiple worker threads (#773, #822)

## [0.7]

This pre-release enables experimental support for Javascript as a CCF runtime, and switches the default transport to HTTP. FramedTCP is still supported in this release (`-DFTCP=ON`) but is deprecated and will be dropped in the next release.

### Changed

- Fixed node deadlock that could occur under heavy load (#628)
- Fixed vulnerability to possible replay attack (#419)
- CCF has an installable bundle (#742)
- HTTP is the default frame format (#744)

### Added

- Added support for re-keying the ledger (#50)
- Added QuickJS runtime and sample Javascript app (#668)

### Deprecated

- FramedTCP support. Please use the ccf_FTCP.tar.gz release bundle or build CCF with `-DFTCP=ON` if you require FTCP support.

## [0.6]

This pre-release enables support for HTTP in CCF

### Changed

- Quote format in `getQuotes` changed from string to vector of bytes (https://github.com/microsoft/CCF/pull/566)
- Improved error reporting and logging (https://github.com/microsoft/CCF/pull/572, https://github.com/microsoft/CCF/pull/577, https://github.com/microsoft/CCF/pull/620)
- Node certificates endorsed by the network (https://github.com/microsoft/CCF/pull/581)
- The [`keygenerator.sh`](https://github.com/microsoft/CCF/blob/v0.6/tests/keygenerator.sh) scripts replaces the `keygenerator` CLI utility to generate member and user identities.

### Added

- HTTP endpoint support when built with `-DHTTP=ON`, see https://microsoft.github.io/CCF/users/client.html for details.
- [Only when building with `-DHTTP=ON`] The new [`scurl.sh`](https://github.com/microsoft/CCF/blob/v0.6/tests/scurl.sh) script can be used to issue signed HTTP requests to CCF (e.g. for member votes). The script takes the same arguments as `curl`.
- `listMethods` RPC for luageneric app (https://github.com/microsoft/CCF/pull/570)
- `getReceipt`/`verifyReceipt` RPCs (https://github.com/microsoft/CCF/pull/567)
- Support for app-defined ACLs (https://github.com/microsoft/CCF/pull/590)

Binaries for `cchost` and `libluagenericenc.so` are attached to this release. Note that libluagenericenc.so should be signed before being deployed by CCF (see https://microsoft.github.io/CCF/developers/build_app.html#standalone-signing).

## [0.5]

This pre-release fixes minor issues and clarifies some of `cchost` command line options.

### Removed

- The `new_user` function in constitution scripts (e.g. `gov.lua`) should be deleted as it is now directly implemented inside CCF (https://github.com/microsoft/CCF/pull/550).
- `cmake -DTARGET=all` replaced with `cmake -DTARGET=sgx;virtual`. See https://microsoft.github.io/CCF/quickstart/build.html#build-switches for new values (https://github.com/microsoft/CCF/pull/513).

### Changed

- The members and users certificates can now be registered by the consortium using clients that are not the `memberclient` CLI (e.g. using the `tests/infra/jsonrpc.py` module) (https://github.com/microsoft/CCF/pull/550).
- Fix for Raft consensus to truncate the ledger whenever a rollback occurs and use `commit_idx` instead of `last_idx` in many places because of signatures (https://github.com/microsoft/CCF/pull/503).
- Join protocol over HTTP fix (https://github.com/microsoft/CCF/pull/550).
- Clearer error messages for when untrusted users/members issue transactions to CCF (https://github.com/microsoft/CCF/pull/530).
- `devcontainer.json` now points to right Dockerfile (https://github.com/microsoft/CCF/pull/543).
- `cchost --raft-election-timeout` CLI option default now set to 5000 ms (https://github.com/microsoft/CCF/pull/559).
- Better descriptions for `cchost` command line options (e.g. `--raft-election-timeout`) (https://github.com/microsoft/CCF/pull/559).

The `cchost`, `libluagenericenc.so`, `keygenerator` and `memberclient` are also attached to this release to start a CCF network with lua application.
Note that `libluagenericenc.so` should be signed before being deployed by CCF (see https://microsoft.github.io/CCF/developers/build_app.html#standalone-signing).

## [0.4]

In this preview release, it is possible to run CCF with the PBFT consensus algorithm, albeit with significant limitations.

The evercrypt submodule has been removed, the code is instead imported, to make release tarballs easier to use.

## [0.3]

This pre-release implements the genesis model described in the TR, with a distinct service opening phase. See https://microsoft.github.io/CCF/start_network.html for details.

Some discrepancies with the TR remain, and are being tracked under https://github.com/microsoft/CCF/milestone/2

## 0.2

Initial pre-release

[0.15.2]: https://github.com/microsoft/CCF/releases/tag/ccf-0.15.2
[0.15.1]: https://github.com/microsoft/CCF/releases/tag/ccf-0.15.1
[0.15.0]: https://github.com/microsoft/CCF/releases/tag/ccf-0.15.0
[0.14.3]: https://github.com/microsoft/CCF/releases/tag/ccf-0.14.3
[0.14.2]: https://github.com/microsoft/CCF/releases/tag/ccf-0.14.2
[0.14.1]: https://github.com/microsoft/CCF/releases/tag/ccf-0.14.1
[0.14.0]: https://github.com/microsoft/CCF/releases/tag/ccf-0.14.0
[0.13.4]: https://github.com/microsoft/CCF/releases/tag/ccf-0.13.4
[0.13.3]: https://github.com/microsoft/CCF/releases/tag/ccf-0.13.3
[0.13.2]: https://github.com/microsoft/CCF/releases/tag/ccf-0.13.2
[0.13.1]: https://github.com/microsoft/CCF/releases/tag/ccf-0.13.1
[0.13.0]: https://github.com/microsoft/CCF/releases/tag/ccf-0.13.0
[0.12.2]: https://github.com/microsoft/CCF/releases/tag/ccf-0.12.2
[0.12.1]: https://github.com/microsoft/CCF/releases/tag/ccf-0.12.1
[0.12.0]: https://github.com/microsoft/CCF/releases/tag/ccf-0.12.0
[0.11.7]: https://github.com/microsoft/CCF/releases/tag/ccf-0.11.7
[0.11.4]: https://github.com/microsoft/CCF/releases/tag/ccf-0.11.4
[0.11.1]: https://github.com/microsoft/CCF/releases/tag/ccf-0.11.1
[0.11]: https://github.com/microsoft/CCF/releases/tag/0.11
[0.10]: https://github.com/microsoft/CCF/releases/tag/v0.10
[0.9.3]: https://github.com/microsoft/CCF/releases/tag/v0.9.3
[0.9.2]: https://github.com/microsoft/CCF/releases/tag/v0.9.2
[0.9.1]: https://github.com/microsoft/CCF/releases/tag/v0.9.1
[0.9]: https://github.com/microsoft/CCF/releases/tag/v0.9
[0.8.2]: https://github.com/microsoft/CCF/releases/tag/v0.8.2
[0.8.1]: https://github.com/microsoft/CCF/releases/tag/v0.8.1
[0.8]: https://github.com/microsoft/CCF/releases/tag/v0.8
[0.7.1]: https://github.com/microsoft/CCF/releases/tag/v0.7.1
[0.7]: https://github.com/microsoft/CCF/releases/tag/v0.7
[0.6]: https://github.com/microsoft/CCF/releases/tag/v0.6
[0.5]: https://github.com/microsoft/CCF/releases/tag/v0.5
[0.4]: https://github.com/microsoft/CCF/releases/tag/v0.4
[0.3]: https://github.com/microsoft/CCF/releases/tag/v0.3<|MERGE_RESOLUTION|>--- conflicted
+++ resolved
@@ -7,15 +7,13 @@
 
 ## [0.15.2]
 
-<<<<<<< HEAD
 ## Changed
 
 - Members can no longer vote multiple times on governance proposals (#1743).
-=======
+
 ## Removed
 
 - `kv::Store::create` is removed.
->>>>>>> faa53109
 
 ## [0.15.1]
 
