# Changelog

All notable changes to this project will be documented in this file.

The format is based on [Keep a Changelog](http://keepachangelog.com/en/1.0.0/)
and this project adheres to [Semantic Versioning](http://semver.org/spec/v2.0.0.html).

<<<<<<< HEAD
## [5.0.0-rc1]

[5.0.0-rc1]: https://github.com/microsoft/CCF/releases/tag/ccf-5.0.0-rc1

### Changed

- Serialisation of C++ types to JSON has changed. Fields which are marked as optional in the CCF JSON serdes macros (ie - those in `DECLARE_JSON_OPTIONAL_FIELDS`) will now always be present in the resulting JSON object. Previously they would be omitted from the object if they matched the default value. They are still optional on deserialisation (ie - if these fields are missing, the object can still be deserialised).
=======
## [5.0.0-rc0]

[5.0.0-rc0]: https://github.com/microsoft/CCF/releases/tag/ccf-5.0.0-rc0

### Added

- More public namespaces have been moved under `::ccf`
  - `::ds` is now `ccf::ds`
  - `::siphash` is now `ccf::siphash`
  - `::threading` is now `ccf::threading`, and `ccf/ds/thread_ids.h` has moved to `ccf/threading/thread_ids.h`
  - `::consensus` is now `ccf::consensus`
  - `::tls` is now `ccf::tls`

### Removed

- Removed the existing metrics endpoint and API (`GET /api/metrics`, `get_metrics_v1`). Stats for request execution can instead be gathered by overriding the `EndpointRegistry::handle_event_request_completed()` method.
>>>>>>> 647fbbd0

## [5.0.0-dev18]

[5.0.0-dev18]: https://github.com/microsoft/CCF/releases/tag/ccf-5.0.0-dev18

### Added

- Added TypeScript `TypedKvSet` and `ccfapp.typedKv<K>` to facilitate set handling from application code.
- Added support for UVM endorsements signed with EC keys (#6231).
- Updated Open Enclave to [0.19.6](https://github.com/openenclave/openenclave/releases/tag/v0.19.6).

### Removed

- Removed unused `openenclave.verifyOpenEnclaveEvidence` API from JS/TS

### Changed

- Added token.iss claim validation to JWT authentication (#5809). Must-knows:
  - Supports both the [OpenID requirements](https://openid.net/specs/openid-connect-core-1_0.html#IDTokenValidation) and the [Entra specification](https://learn.microsoft.com/en-us/entra/identity-platform/access-tokens#validate-the-issuer) of it.
  - All keys fetched after the upgrade will not work against tokens missing the 'iss' claim if the issuer has been specified in the .well-known/openid-configuration/.
  - Due to an internal schema change, networks that are in the process of upgrading to this version may see inconsistent authorization behaviour while the network contains nodes of different versions (depending which node executes the auto-refresh, any nodes on the other version will not use any newly provided keys). We recommend a full upgrade to this version, removing any nodes on prior versions, followed by a key and issuer refresh.
  - A future release will remove the old tables entirely. Until then, some redundant state will be retained in the ledger. This is tracked in [#6222](https://github.com/microsoft/CCF/issues/6222).

## [5.0.0-dev17]

[5.0.0-dev17]: https://github.com/microsoft/CCF/releases/tag/ccf-5.0.0-dev17

### Added

- Moved JS registry to public header `ccf/js/registry.h`. Apps should subclass `ccf::js::DynamicJSEndpointRegistry` to get similar behaviour to the existing JS Generic app.

## [5.0.0-dev16]

[5.0.0-dev16]: https://github.com/microsoft/CCF/releases/tag/ccf-5.0.0-dev16

### Added

- Reusable functionality for creating an in-enclave JS interpreter has been added to the public C++ API. Applications should subclass `CustomJSEndpointRegistry` to get similar behaviour to the existing JS Generic app.

## [5.0.0-dev15]

[5.0.0-dev15]: https://github.com/microsoft/CCF/releases/tag/ccf-5.0.0-dev15

### Added

- CCF now supports a mode where HTTP redirect responses are returned, rather than relying on internal forwarding. See docs for description of [redirection behaviour](https://microsoft.github.io/CCF/main/architecture/request_flow.html#redirection-flow) and [migration instructions](https://microsoft.github.io/CCF/main/build_apps/migration_4_x_to_5_0.html).
- Authentication policies can now be conjoined (AND) together, in addition to the previous disjoint (OR) behaviour. The new `ccf::AllOfAuthnPolicy` takes a collection of other policies, _all of which must be true_ for this auth policy to pass. In JS, [this can be configured](https://microsoft.github.io/CCF/main/build_apps/js_app_bundle.html#allofauthnpolicy) in the `app.json` as `"authn_policies": [{ "all_of": ["policy_a", "policy_b"] }]`.

### Changed

- `proposalId` is now passed to `resolve(proposal, proposerId, votes, proposalId)`, allowing proposals to consider other pending proposals in their resolution process. (#5995)
- The current state of an accepted proposal is written to the KV so that it can be accessed in the constitution's `apply(proposal, proposalId)` function (#6114).

## [5.0.0-dev14]

[5.0.0-dev14]: https://github.com/microsoft/CCF/releases/tag/ccf-5.0.0-dev14

### Added

- Added a `ccfapp.checkedJson` converter to the CCF TypeScript package, which will raise errors when given objects which cannot be roundtrip-converted through JSON (currently `Map` and `Date`). There is a slight cost to checking this on each instance during `encode`, so the behaviour is opt-in (not directly replacing `ccfapp.json`), but it is recommended that most tables update to use this converter.

### Removed

- The `scurl.sh` script has been removed. With #5137 removing support for HTTP signed requests, it is no longer needed.

## [5.0.0-dev13]

[5.0.0-dev13]: https://github.com/microsoft/CCF/releases/tag/ccf-5.0.0-dev13

### Fixed

- Improvements to the Raft implementation, to retain commit safety and liveness despite message loss (#6016).

### Added

- Added 2 new log lines which may be helpful diagnostics in production deployments, both including a new `[rollback]` tag.
  - `[rollback] ... Dropping conflicting branch` may be emitted after network partitions, and indicates that some `Pending` (non-committed) transactions have been lost. This is expected, but worth investigating if it occurs regularly - it is a sign of elections impacting service availability.
  - `[rollback] ... Ignoring conflicting AppendEntries` could also be emitted after a network partition, but **should be reported to the CCF development team**. It is a sign of an unexpected execution path, which could lead to loss of liveness (inability to advance commit).

## [5.0.0-dev12]

[5.0.0-dev12]: https://github.com/microsoft/CCF/releases/tag/ccf-5.0.0-dev12

### Added

- There is now a `contains_globally_committed(k)` method on `kv::Set<K>`, with the same semantics as `get_globally_committed(k)` on `kv::Map<K, V>` (#5928).

### Changed

- JS endpoints marked as `"mode": "readonly"` are prevented from writing to the KV. Attempting to call `map.set(k, v)`, `map.delete(k)`, or `map.clear()` on any KV table in such an endpoint will now result in an error being thrown (#5921).

### Fixed

- Nodes are now more robust to unexpected traffic on node-to-node ports (#5889).
- Added a GET /node/backup endpoint, returning 200 when backup and 404 when not, for load balancers to use (#5789).

## [5.0.0-dev11]

[5.0.0-dev11]: https://github.com/microsoft/CCF/releases/tag/ccf-5.0.0-dev11

### Removed

- `ccf::historical::adapter_v2` is removed, replaced by `ccf::historical::adapter_v3` first introduced in 2.0.0.
- `ccf::EnclaveAttestationProvider` has been removed. It is replaced by `ccf::AttestationProvider`
- The `attestation.environment.security_context_directory` configuration entry and `--snp-security-context-dir-var` CLI option have been removed. SNP collateral must now be provided through the `snp_security_policy_file`, `snp_uvm_endorsements_file` and `snp_endorsements_servers` configuration values. See [documentation](https://microsoft.github.io/CCF/main/operations/platforms/snp.html) for details and platform-specific configuration samples.

## [5.0.0-dev10]

[5.0.0-dev10]: https://github.com/microsoft/CCF/releases/tag/ccf-5.0.0-dev10

- The `url` field in `snp_endorsements_servers` can now contain environment variables that will be resolved at startup, such as "$Fabric_NodeIPOrFQDN:2377" (#5862).
- Add a new `snp_security_policy_file` configuration value under `attestation`, superseding the lookup from `$UVM_SECURITY_CONTEXT_DIR`. The value can contain environment variables, for example: `"snp_security_policy_file": "$UVM_SECURITY_CONTEXT_DIR/security-policy-base64"`.
- Add a new `snp_uvm_endorsements_file` configuration value under `attestation`, superseding the lookup from `$UVM_SECURITY_CONTEXT_DIR`. The value can contain environment variables, for example: `"snp_uvm_endorsements_file": "$UVM_SECURITY_CONTEXT_DIR/reference-info-base64"`. This value can come from an untrusted location, like `snp_security_policy_file` and AMD endorsements (fetched from `snp_endorsements_servers`), because the CCF code contains pre-defined roots of trust.

## [5.0.0-dev9]

[5.0.0-dev9]: https://github.com/microsoft/CCF/releases/tag/ccf-5.0.0-dev9

- `snp_endorsements_servers` now supports a `THIM` type, which is the recommended value when running in [Confidential AKS preview](https://learn.microsoft.com/en-us/azure/aks/confidential-containers-overview).

## [5.0.0-dev8]

[5.0.0-dev8]: https://github.com/microsoft/CCF/releases/tag/ccf-5.0.0-dev8

- `ccf.crypto.generateEddsaKeyPair`, `pubEddsaPemToJwk` and `eddsaPemToJwk` now support `x25519` as well as `curve25519` (#5846).
- `POST /recovery/members/{memberId}:recover` is now authenticated by COSE Sign1, making it consistent with the other `POST` endpoints in governance, and avoiding a potential denial of service where un-authenticated and un-authorised clients could submit invalid shares repeatedly. The `submit_recovery_share.sh` script has been amended accordingly, and now takes a `--member-id-privk` and `--member-id-cert` (#5821).
- CCF can now fetch SEV-SNP attestations from kernel 6.0 and above (#5848).

## [5.0.0-dev7]

[5.0.0-dev7]: https://github.com/microsoft/CCF/releases/tag/ccf-5.0.0-dev7

- `POST /recovery/members/{memberId}:recover` is now authenticated by COSE Sign1, making it consistent with the other `POST` endpoints in governance, and avoiding a potential denial of service where un-authenticated and un-authorised clients could submit invalid shares repeatedly. The `submit_recovery_share.sh` script has been amended accordingly, and now takes a `--member-id-privk` and `--member-id-cert` (#5821).

## [5.0.0-dev6]

[5.0.0-dev6]: https://github.com/microsoft/CCF/releases/tag/ccf-5.0.0-dev6

- Lifted parser size limits on forwarded request from default values to more permissive ones. Note that the limits set out on the interface of the inbound node still apply (#5803).
- [ccf.crypto.unwrapKey()](https://microsoft.github.io/CCF/main/js/ccf-app/functions/crypto.unwrapKey.html) has been added to the JS API (#5792).

## [5.0.0-dev5]

[5.0.0-dev5]: https://github.com/microsoft/CCF/releases/tag/ccf-5.0.0-dev5

- In governance contexts, JS runtimes now only use runtime limits from the [public:ccf.gov.js_runtime_options map](https://microsoft.github.io/CCF/main/audit/builtin_maps.html#js-runtime-options) if they are strictly higher than the defaults (#5730).
- Fixed an issue where a JS runtime limit could be hit out of user code execution, leading to an incorrectly constructed JS runtime or a crash (#5730).
- Added a GET /node/primary endpoint, returning 200 when primary and 404 when not, for load balancers to use (#5789).

## [5.0.0-dev4]

[5.0.0-dev4]: https://github.com/microsoft/CCF/releases/tag/ccf-5.0.0-dev4

- Fix for JS execution behaviour when reusing interpreters. Storing KV handles on the global state may lead to unsafe accesses. Work around that by lazily requesting handles in the TypedKvMap for TypeScript apps.
- On retirement, nodes that are primary now request that their most likely successor triggers and instant election, without waiting for a timeout. This speeds up some reconfigurations, particularly code updates since they result in all the nodes being replaced. (#5697)

## [5.0.0-dev3]

[5.0.0-dev3]: https://github.com/microsoft/CCF/releases/tag/ccf-5.0.0-dev3

- Added a `consensus.max_uncommitted_tx_count` configuration option, which specifies the maximum number of transactions that can be pending on the primary. When that threshold is exceeded, a `503 Service Unavailable` is temporarily returned on all but the `/node/*` paths (#5692).
- A new versioned governance API is now available, with the `api-version=2023-06-01-preview` query parameter. This will fully replace the previous governance endpoints, which will be removed in a future release. A guide to aid in upgrading from the previous API is available [here](https://microsoft.github.io/CCF/main/governance/gov_api_schemas/upgrading_from_classic.html)

## [5.0.0-dev2]

[5.0.0-dev2]: https://github.com/microsoft/CCF/releases/tag/ccf-5.0.0-dev2

- Updated `llhttp` from `6.0.9` to `9.0.1`.
- Updated `fmt` library from `9.1.0` to `10.1.1`.
- Updated QCBOR from `1.1` to `1.2`.
- Updated `nghttp2` from `1.51.0` to `1.55.1`.
- Converted SNP attestation UVM endorsements from integer to arbitrary string.
- Updated Intel SGX PSW from 2.17 to 2.20 (#5616)
- Path to the enclave file should now be passed as `--enclave-file` CLI argument to `cchost`, rather than `enclave.file` entry within configuration file. A potential SNP security context directory environment variable override, where desired, should now be passed as `--snp-security-context-dir-var` CLI argument to `cchost`, rather than `attestation.environment.security_context_directory` entry within configuration file. This is to ensure that these values are attested on Confidential Containers/SNP, even if the configuration itself is provided from un-attested storage, such as an external mount. The configuration entries are deprecated, and will be removed in a future release.
- Added `ccf.SnpAttestation.verifySnpAttestation()` endpoint for TypeScript apps. (#5653)
- Secret sharing used for ledger recovery now relies on a much simpler implementation that requires no external dependencies. Note that while the code still accepts shares generated by the old code for now, it only generates shares with the new implementation. As a result, a DR attempt that would downgrade the code to a version that pre-dates this change, after having previously picked it up, would not succeed if a reshare had already taken place (#5655).

## [5.0.0-dev1]

[5.0.0-dev1]: https://github.com/microsoft/CCF/releases/tag/ccf-5.0.0-dev1

- Added support for reusing JS interpreters, persisting global state. See [docs](https://microsoft.github.io/CCF/main/build_apps/js_app_bundle.html#reusing-interpreters) for more detail.

## [5.0.0-dev0]

[5.0.0-dev0]: https://github.com/microsoft/CCF/releases/tag/ccf-5.0.0-dev0

- Add HMAC support to JS API. Call with `ccf.crypto.sign({"name": "HMAC", "hash": "SHA-256"}, key, data)`.
- Add `/node/ready/app` and `/node/ready/gov` endpoints for the use of load balancers wanting to check if a node is ready to accept application or governance transactions. See [Operator RPC API](https://microsoft.github.io/CCF/main/operations/operator_rpc_api.html) for details.
- SGX builds now use OpenSSL 3.1.1 inside the enclave by default (#5481).
- JWT verifiers are now automatically cached, for increased performance (#5575).
- `GET /api/metrics` now correctly returns templated endpoint paths (#5539).
- Fix TLS bug that could cause TLS handshakes to fail (#5482).

## [4.0.7]

[4.0.7]: https://github.com/microsoft/CCF/releases/tag/ccf-4.0.7

- Expose COSESign1 `content` for `user_cose_sign1` authenticated endpoints in JavaScript/TypeScript apps (#5465).

## [4.0.6]

[4.0.6]: https://github.com/microsoft/CCF/releases/tag/ccf-4.0.6

- Updated Open Enclave to [0.19.3](https://github.com/openenclave/openenclave/releases/tag/v0.19.3).

## [4.0.5]

[4.0.5]: https://github.com/microsoft/CCF/releases/tag/ccf-4.0.5

- Debug logging is now available in non-SGX builds by default, and controlled by a run-time CLI argument (`--enclave-log-level`). On SGX this remains a build-time decision (#5375).
- Supporting intermediate cert chain included in TLS handshake, where previously only server leaf certificate was present (#5453).
- Added `getVersionOfPreviousWrite` to TypeScript `TypedKvMap` interface (#5451).

## [4.0.4]

[4.0.4]: https://github.com/microsoft/CCF/releases/tag/ccf-4.0.4

- Added TypeScript interfaces `UserCOSESign1AuthnIdentity` and `MemberCOSESign1AuthnIdentity`, to be used with `user_cose_sign1` and `member_cose_sign1` authentication policies.

## [4.0.3]

[4.0.3]: https://github.com/microsoft/CCF/releases/tag/ccf-4.0.3

- User can now pass a `--config-timeout` option to `cchost` on startup. For example, a user wanting to start a `cchost` that may need to wait up 10 seconds for a valid config to appear under `/cfg/path` can invoke `./cchost --config-timeout 10s --config /path/cfg`.
- If a pid file path is configured, `cchost` will no longer start if a file is present at that path.

## [4.0.2]

[4.0.2]: https://github.com/microsoft/CCF/releases/tag/ccf-4.0.2

- Added `ccf::UserCOSESign1AuthnPolicy` (C++) and `user_cose_sign1` (JavaScript) authentication policies.

## [4.0.1]

[4.0.1]: https://github.com/microsoft/CCF/releases/tag/ccf-4.0.1

- The `set_js_runtime_options` action now accepts `return_exception_details` and `log_exception_details` boolean options, which set the corresponding keys in the `public:ccf.gov.js_runtime_options` KV map. When enabled, a stack trace is respectively returned to the caller, and emitted to the log, on uncaught JS exceptions in application code.

## Changed

- For security reasons, OpenSSL `>=1.1.1f` must be first installed on the system (Ubuntu) before installing the CCF Debian package (#5227).

## Added

- Added `ccf::historical::populate_service_endorsements` to public C++ API, allowing custom historical endpoints to do the same work as adapters.

## [4.0.0]

In order to upgrade an existing 3.x service to 4.x, CCF must be on the latest 3.x version (at least 3.0.10). For more information, see [our documentation](https://microsoft.github.io/CCF/main/operations/code_upgrade.html)

[4.0.0]: https://github.com/microsoft/CCF/releases/tag/ccf-4.0.0

### Developer API

#### C++

- When starting a host subprocess, applications may now pass data to its standard input. Additionally, the process' output is captured and logged by CCF (#5056).
- Add new constructors to cryptography C++ API to generate EC/RSA/EdDSA keys from Json Web Key (#4876).
- Added `BaseEndpointRegistry::get_view_history_v1` function to get the view history since a given revision (#4580)
- Renamed `ccf::CodeDigest` to `ccf:pal::PlatformAttestationMeasurement` and `get_code_id()` to `get_measurement()` (#5063).
- `ccf::RpcContext::set_response()` has been renamed to `ccf::RpcContext::set_response_json()` (#4813).

#### JavaScript

- Added logging of JS execution time for all requests. This can be disabled in confidential scenarios with the new `ccf.enableMetricsLogging` function in the JS API. After calling `ccf.enableMetricsLogging(false)`, this logging will not be emitted.
- Added `ccf.enableUntrustedDateTime` to JS API. After calling `ccf.enableUntrustedDateTime(true)`, the `Date` global object will use the untrusted host time to retrieve the current time.
- Add new `ccf.crypto.jwkToPem`, `ccf.crypto.pubJwkToPem`, `ccf.crypto.rsaJwkToPem`, `ccf.crypto.pubRsaJwkToPem`, `ccf.crypto.eddsaJwkToPem`, `ccf.crypto.pubEddsaJwkToPem` to JavaScript/TypesScript API to convert EC/RSA/EdDSA keys from PEM to Json Web Key (#4876).
- `ccf.crypto.sign()` previously returned DER-encoded ECDSA signatures and now returns IEEE P1363 encoded signatures, aligning with the behavior of the Web Crypto API and `ccf.crypto.verifySignature()` (#4829).
- Increased default NumHeapPages (heap size) for js_generic from 131072 (500MB) to 524288 (2GB).

---

### Governance

- The `submit_recovery_share.sh` script now takes a `--cert` argument.
- Added missing `ccf.gov.msg.type` value `encrypted_recovery_share` to `ccf_cose_sign1*` scripts.
- Proposals authenticated with COSE Sign1 must now contain a `ccf.gov.msg.created_at` header parameter, set to a positive integer number of seconds since epoch. This timestamp is used to detect potential proposal replay. The `ccf_cose_sign1*` scripts have been updated accordingly and require a `--ccf-gov-msg-created_at`.
- The [ccf Python package](https://pypi.org/project/ccf/) now includes a `ccf_cose_sign1` CLI tool, to facilitate the creation of [COSE Sign1](https://www.rfc-editor.org/rfc/rfc8152#page-18) requests for governance purposes. It also includes `ccf_cose_sign1_prepare` and `ccf_cose_sign1_finish` CLI tools, to facilitate the creation of [COSE Sign1](https://www.rfc-editor.org/rfc/rfc8152#page-18) requests for governance purposes, signed with external key management systems such as AKV. See [documentation](https://microsoft.github.io/CCF/main/governance/hsm_keys.html#cose-signing) for details.

---

### Operations

- `ignore_first_sigterm` config option. When set, will cause a node to ignore the first `SIGTERM` it receives, but the `/node/state` endpoint expose `"stop_notice": true`. A second `SIGTERM` will cause the process to shut down as normal. This can be useful in orchestration settings where nodes receive unsollicited signals that the operator wishes to react to.
- Endorsement certificates for SEV-SNP attestation report can now be retrieved via an environment variable, as specified by `attestation.environment.report_endorsements` configuration entry (#4940).
- Additional logging of historical query flow in `UNSAFE` builds.
- `enclave.type` configuration entry now only supports `Debug` or `Release`. Trusted Execution Environment platform should be specified via new `enclave.platform` configuration entry (`SGX`, `SNP` or `Virtual`) (#4569).
- `consensus.type` has been removed from cchost configuration.
- Nodes running in confidential ACI (SEV-SNP) can now read the security context from a directory, as specified by `attestation.environment.security_context_directory` configuration entry (#5175).
- SEV-SNP ACI: Remove support for reading security policy, report and UVM endorsements from environment variables. The `environment.security_context_directory` environment variable should be set instead (#5217).
- Added a `[gov]` tag to logs emitted during governance operations. All logging from the constitution will have this tag added, and all error responses from `/gov` endpoints will now be logged with this tag.
- Improved ledger durability when a node joins from an old snapshot (#5151).
- Removed experimental 2tx reconfiguration mode, and the associated "reconfiguration_type" config option (#5179).

---

### Client API

- `GET /gov/recovery_share` is deprecated in favour of the unauthenticated `GET /gov/encrypted_recovery_share/{member_id}`.
- New `/node/index/strategies` endpoint, which will list all indexing strategies currently installed alongside a description of how far each has progressed.
- Added `view_history` and `view_history_since` query parameters to `/app/commit` endpoint for retrieving the full view history and the view history since a certain view (#4580)
- `/gov/members` endpoint is deprecated. It is replaced by `/gov/kv/members/certs`, `/gov/kv/members/encryption_public_keys`, `/gov/kv/members/info`.
- `/gov/code` endpoint is deprecated. It is replaced by `/gov/kv/nodes/code_ids`.
- `/gov/jwt_keys/all` endpoint is deprecated. It is replaced by `/gov/kv/jwt/public_signing_keys`, `/gov/kv/jwt/public_signing_key_issue`, and `/gov/kv/jwt/issuers`
- The built-in authentication policies for JWTs and certs will now enforce expiry times, based on the current time received from the host. JWTs must contain "nbf" and "exp" claims, and if those are outside the current time then the request will get an authentication error (#4786).
- `TCP_NODELAY` is now set for all incoming and outgoing TCP connections (#4717).
- Builtin governance tables now have endpoints for accessing their content directly from the KV, under `/gov/kv`. For instance, `/gov/kv/constitution` will read the current constitution.
- Support for HTTP request signing has been removed (#5137). Governance requests must use COSE Sign1 signing instead, see [documentation](https://microsoft.github.io/CCF/main/use_apps/issue_commands.html#cose-sign1) for details.

---

### Dependencies

- Updated Clang version requirement to >= 11 in cmake.
- Updated Open Enclave to [0.19.0 final](https://github.com/openenclave/openenclave/releases/tag/v0.19.0).
- Upgraded t_cose from [v1.1 to v1.1.1](https://github.com/laurencelundblade/t_cose/compare/v1.1...v1.1.1). v1.1.1 can optionally allow unknown critical header parameters in COSE_Sign1 envelopes which is desirable for CCF C++ applications.
- Updated snmalloc to 0.6.0. This may result in a slight increase in the reported memory usage (~2MB), with improved latency for small memory allocations, especially in multi-threaded scenarios (#5165).
- Update to `clang-11` for SGX builds (#5165).

---

### Bug Fixes

- Historical query system will re-request entries if the host fails to provide them within a fixed time.
- Node-to-node channels no longer check certificate expiry times. This previously caused "Peer certificate verification failed" error messages when node or service certs expired. (#4733)
- `node_data_json_file` configuration option is now correctly applied in `Start` and `Recover` modes (#4761).
- Session consistency is now provided even across elections. If session consistency would be broken, the inconsistent request will return an error and the TLS session will be terminated.
- Fixed issue where invalid snapshots could be generated depending on the pattern of additions/removals of keys in a given key-value map (#4730).
- Fix issue with large snapshots that may cause node crash on startup (join/recover) if configured stack size was too low (#4566).

## [4.0.0-rc2]

[4.0.0-rc2]: https://github.com/microsoft/CCF/releases/tag/ccf-4.0.0-rc2

### Added

- Nodes running in confidential ACI (SEV-SNP) can now read the security context from a directory, as specified by `attestation.environment.security_context_directory` configuration entry (#5175).

### Changed

- Updated Open Enclave to 0.19.0 (#5165).
- Updated snmalloc to 0.6.0. This may result in a slight increase in the reported memory usage (~2MB), with improved latency for small memory allocations, especially in multi-threaded scenarios (#5165).
- Update to `clang-11` for SGX builds (#5165).

### Removed

- Support for HTTP request signing has been removed (#5137). Governance requests must use COSE Sign1 signing instead, see [documentation](https://microsoft.github.io/CCF/main/use_apps/issue_commands.html#cose-sign1) for details.
- Removed experimental 2tx reconfiguration mode, and the associated "reconfiguration_type" config option (#5179).

## [4.0.0-rc1]

[4.0.0-rc1]: https://github.com/microsoft/CCF/releases/tag/ccf-4.0.0-rc1

### Changed

- Added a `[gov]` tag to logs emitted during governance operations. All logging from the constitution will have this tag added, and all error responses from `/gov` endpoints will now be logged with this tag.
- Improved ledger durability when a node joins from an old snapshot (#5151).

## [4.0.0-rc0]

In order to upgrade an existing 3.x service to 4.x, CCF must be on the latest 3.x version (at least 3.0.10). For more information, see [our documentation](https://microsoft.github.io/CCF/main/operations/code_upgrade.html)

[4.0.0-rc0]: https://github.com/microsoft/CCF/releases/tag/ccf-4.0.0-rc0

### Developer API

#### C++

- When starting a host subprocess, applications may now pass data to its standard input. Additionally, the process' output is captured and logged by CCF (#5056).
- Add new constructors to cryptography C++ API to generate EC/RSA/EdDSA keys from Json Web Key (#4876).
- Added `BaseEndpointRegistry::get_view_history_v1` function to get the view history since a given revision (#4580)
- Renamed `ccf::CodeDigest` to `ccf:pal::PlatformAttestationMeasurement` and `get_code_id()` to `get_measurement()` (#5063).
- `ccf::RpcContext::set_response()` has been renamed to `ccf::RpcContext::set_response_json()` (#4813).

#### JavaScript

- Added logging of JS execution time for all requests. This can be disabled in confidential scenarios with the new `ccf.enableMetricsLogging` function in the JS API. After calling `ccf.enableMetricsLogging(false)`, this logging will not be emitted.
- Added `ccf.enableUntrustedDateTime` to JS API. After calling `ccf.enableUntrustedDateTime(true)`, the `Date` global object will use the untrusted host time to retrieve the current time.
- Add new `ccf.crypto.jwkToPem`, `ccf.crypto.pubJwkToPem`, `ccf.crypto.rsaJwkToPem`, `ccf.crypto.pubRsaJwkToPem`, `ccf.crypto.eddsaJwkToPem`, `ccf.crypto.pubEddsaJwkToPem` to JavaScript/TypesScript API to convert EC/RSA/EdDSA keys from PEM to Json Web Key (#4876).
- `ccf.crypto.sign()` previously returned DER-encoded ECDSA signatures and now returns IEEE P1363 encoded signatures, aligning with the behavior of the Web Crypto API and `ccf.crypto.verifySignature()` (#4829).
- Increased default NumHeapPages (heap size) for js_generic from 131072 (500MB) to 524288 (2GB).

---

### Governance

- The `submit_recovery_share.sh` script now takes a `--cert` argument.
- Added missing `ccf.gov.msg.type` value `encrypted_recovery_share` to `ccf_cose_sign1*` scripts.
- Proposals authenticated with COSE Sign1 must now contain a `ccf.gov.msg.created_at` header parameter, set to a positive integer number of seconds since epoch. This timestamp is used to detect potential proposal replay. The `ccf_cose_sign1*` scripts have been updated accordingly and require a `--ccf-gov-msg-created_at`.
- The [ccf Python package](https://pypi.org/project/ccf/) now includes a `ccf_cose_sign1` CLI tool, to facilitate the creation of [COSE Sign1](https://www.rfc-editor.org/rfc/rfc8152#page-18) requests for governance purposes. It also includes `ccf_cose_sign1_prepare` and `ccf_cose_sign1_finish` CLI tools, to facilitate the creation of [COSE Sign1](https://www.rfc-editor.org/rfc/rfc8152#page-18) requests for governance purposes, signed with external key management systems such as AKV. See [documentation](https://microsoft.github.io/CCF/main/governance/hsm_keys.html#cose-signing) for details.

---

### Operations

- `ignore_first_sigterm` config option. When set, will cause a node to ignore the first `SIGTERM` it receives, but the `/node/state` endpoint expose `"stop_notice": true`. A second `SIGTERM` will cause the process to shut down as normal. This can be useful in orchestration settings where nodes receive unsollicited signals that the operator wishes to react to.
- Endorsement certificates for SEV-SNP attestation report can now be retrieved via an environment variable, as specified by `attestation.environment.report_endorsements` configuration entry (#4940).
- Additional logging of historical query flow in `UNSAFE` builds.
- `enclave.type` configuration entry now only supports `Debug` or `Release`. Trusted Execution Environment platform should be specified via new `enclave.platform` configuration entry (`SGX`, `SNP` or `Virtual`) (#4569).

---

### Client API

- `GET /gov/recovery_share` is deprecated in favour of the unauthenticated `GET /gov/encrypted_recovery_share/{member_id}`.
- New `/node/index/strategies` endpoint, which will list all indexing strategies currently installed alongside a description of how far each has progressed.
- Added `view_history` and `view_history_since` query parameters to `/app/commit` endpoint for retrieving the full view history and the view history since a certain view (#4580)
- `/gov/members` endpoint is deprecated. It is replaced by `/gov/kv/members/certs`, `/gov/kv/members/encryption_public_keys`, `/gov/kv/members/info`.
- `/gov/code` endpoint is deprecated. It is replaced by `/gov/kv/nodes/code_ids`.
- `/gov/jwt_keys/all` endpoint is deprecated. It is replaced by `/gov/kv/jwt/public_signing_keys`, `/gov/kv/jwt/public_signing_key_issue`, and `/gov/kv/jwt/issuers`
- The built-in authentication policies for JWTs and certs will now enforce expiry times, based on the current time received from the host. JWTs must contain "nbf" and "exp" claims, and if those are outside the current time then the request will get an authentication error (#4786).
- `TCP_NODELAY` is now set for all incoming and outgoing TCP connections (#4717).
- Builtin governance tables now have endpoints for accessing their content directly from the KV, under `/gov/kv`. For instance, `/gov/kv/constitution` will read the current constitution.

---

### Dependencies

- Updated Clang version requirement to >= 10 in cmake.
- Upgraded OpenEnclave to [0.18.5](https://github.com/openenclave/openenclave/releases/tag/v0.18.5).
- Upgraded t_cose from [v1.1 to v1.1.1](https://github.com/laurencelundblade/t_cose/compare/v1.1...v1.1.1). v1.1.1 can optionally allow unknown critical header parameters in COSE_Sign1 envelopes which is desirable for CCF C++ applications.

---

### Bug Fixes

- Historical query system will re-request entries if the host fails to provide them within a fixed time.
- Node-to-node channels no longer check certificate expiry times. This previously caused "Peer certificate verification failed" error messages when node or service certs expired. (#4733)
- `node_data_json_file` configuration option is now correctly applied in `Start` and `Recover` modes (#4761).
- Session consistency is now provided even across elections. If session consistency would be broken, the inconsistent request will return an error and the TLS session will be terminated.
- Fixed issue where invalid snapshots could be generated depending on the pattern of additions/removals of keys in a given key-value map (#4730).
- Fix issue with large snapshots that may cause node crash on startup (join/recover) if configured stack size was too low (#4566).

## [4.0.0-dev6]

[4.0.0-dev6]: https://github.com/microsoft/CCF/releases/tag/ccf-4.0.0-dev6

### Added

- Added logging of JS execution time for all requests. This can be disabled in confidential scenarios with the new `ccf.enableMetricsLogging` function in the JS API. After calling `ccf.enableMetricsLogging(false)`, this logging will not be emitted.

## [4.0.0-dev5]

[4.0.0-dev5]: https://github.com/microsoft/CCF/releases/tag/ccf-4.0.0-dev5

### Changed

- Additional logging of historical query flow in `UNSAFE` builds.
- Historical query system will re-request entries if the host fails to provide them within a fixed time.
- Renamed `ccf::CodeDigest` to `ccf:pal::PlatformAttestationMeasurement` and `get_code_id()` to `get_measurement()` (#5063).

### Dependencies

- Upgraded OpenEnclave to [0.18.5](https://github.com/openenclave/openenclave/releases/tag/v0.18.5).
- Upgraded t_cose from [v1.1 to v1.1.1](https://github.com/laurencelundblade/t_cose/compare/v1.1...v1.1.1). v1.1.1 can optionally allow unknown critical header parameters in COSE_Sign1 envelopes which is desirable for CCF C++ applications.

### Added

- New `/node/index/strategies` endpoint, which will list all indexing strategies currently installed alongside a description of how far each has progressed.
- When starting a host subprocess, applications may now pass data to its standard input. Additionally, the process' output is captured and logged by CCF (#5056).
- `ignore_first_sigterm` config option. When set, will cause a node to ignore the first `SIGTERM` it receives, but the `/node/state` endpoint expose `"stop_notice": true`. A second `SIGTERM` will cause the process to shut down as normal. This can be useful in orchestration settings where nodes receive unsollicited signals that the operator wishes to react to.

## [4.0.0-dev4]

[4.0.0-dev4]: https://github.com/microsoft/CCF/releases/tag/ccf-4.0.0-dev4

### Changed

- `/gov/members` endpoint is deprecated. It is replaced by `/gov/kv/members/certs`, `/gov/kv/members/encryption_public_keys`, `/gov/kv/members/info`.
- `/gov/code` endpoint is deprecated. It is replaced by `/gov/kv/nodes/code_ids`.
- `/gov/jwt_keys/all` endpoint is deprecated. It is replaced by `/gov/kv/jwt/public_signing_keys`, `/gov/kv/jwt/public_signing_key_issue`, and `/gov/kv/jwt/issuers`
- `ccf::RpcContext::set_response()` has been renamed to `ccf::RpcContext::set_response_json()` (#4813).
- The built-in authentication policies for JWTs and certs will now enforce expiry times, based on the current time received from the host. JWTs must contain "nbf" and "exp" claims, and if those are outside the current time then the request will get an authentication error (#4786).
- `ccf.crypto.sign()` previously returned DER-encoded ECDSA signatures and now returns IEEE P1363 encoded signatures, aligning with the behavior of the Web Crypto API and `ccf.crypto.verifySignature()` (#4829).
- Proposals authenticated with COSE Sign1 must now contain a `ccf.gov.msg.created_at` header parameter, set to a positive integer number of seconds since epoch. This timestamp is used to detect potential proposal replay. The `ccf_cose_sign1*` scripts have been updated accordingly and require a `--ccf-gov-msg-created_at`.
- Updated Clang version requirement to >= 10 in cmake.

### Added

- Added `ccf.enableUntrustedDateTime` to JS API. After calling `ccf.enableUntrustedDateTime(true)`, the `Date` global object will use the untrusted host time to retrieve the current time.
- Add new `ccf.crypto.jwkToPem`, `ccf.crypto.pubJwkToPem`, `ccf.crypto.rsaJwkToPem`, `ccf.crypto.pubRsaJwkToPem`, `ccf.crypto.eddsaJwkToPem`, `ccf.crypto.pubEddsaJwkToPem` to JavaScript/TypesScript API to convert EC/RSA/EdDSA keys from PEM to Json Web Key (#4876).
- Add new constructors to cryptography C++ API to generate EC/RSA/EdDSA keys from Json Web Key (#4876).
- Endorsement certificates for SEV-SNP attestation report can now be retrieved via an environment variable, as specified by `attestation.environment.report_endorsements` configuration entry (#4940).

## [4.0.0-dev3]

[4.0.0-dev3]: https://github.com/microsoft/CCF/releases/tag/ccf-4.0.0-dev3

### Fixed

- Node-to-node channels no longer check certificate expiry times. This previously caused "Peer certificate verification failed" error messages when node or service certs expired. (#4733)
- `node_data_json_file` configuration option is now correctly applied in `Start` and `Recover` modes (#4761).

### Changed

- Increased default NumHeapPages (heap size) for js_generic from 131072 (500MB) to 524288 (2GB).
- `TCP_NODELAY` is now set for all incoming and outgoing TCP connections (#4717).

## [4.0.0-dev2]

[4.0.0-dev2]: https://github.com/microsoft/CCF/releases/tag/ccf-4.0.0-dev2

### Added

- The [ccf Python package](https://pypi.org/project/ccf/) now includes a `ccf_cose_sign1` CLI tool, to facilitate the creation of [COSE Sign1](https://www.rfc-editor.org/rfc/rfc8152#page-18) requests for governance purposes. It also includes `ccf_cose_sign1_prepare` and `ccf_cose_sign1_finish` CLI tools, to facilitate the creation of [COSE Sign1](https://www.rfc-editor.org/rfc/rfc8152#page-18) requests for governance purposes, signed with external key management systems such as AKV. See [documentation](https://microsoft.github.io/CCF/main/governance/hsm_keys.html#cose-signing) for details.
- Builtin governance tables now have endpoints for accessing their content directly from the KV, under `/gov/kv`. For instance, `/gov/kv/constitution` will read the current constitution.

### Fixed

- Session consistency is now provided even across elections. If session consistency would be broken, the inconsistent request will return an error and the TLS session will be terminated.
- Fixed issue where invalid snapshots could be generated depending on the pattern of additions/removals of keys in a given key-value map (#4730).

## [4.0.0-dev0]

[4.0.0-dev0]: https://github.com/microsoft/CCF/releases/tag/ccf-4.0.0-dev0

### Added

- Added `view_history` and `view_history_since` query parameters to `/app/commit` endpoint for retrieving the full view history and the view history since a certain view (#4580)
- Added `BaseEndpointRegistry::get_view_history_v1` function to get the view history since a given revision (#4580)

### Changed

- `enclave.type` configuration entry now only supports `Debug` or `Release`. Trusted Execution Environment platform should be specified via new `enclave.platform` configuration entry (`SGX`, `SNP` or `Virtual`) (#4569).

### Fixed

- Fix issue with large snapshots that may cause node crash on startup (join/recover) if configured stack size was too low (#4566).

## [3.0.0-rc2]

### Dependencies

- Upgraded OpenEnclave to 0.18.4.

### Added

- Added new `ccf.crypto.eddsaPemToJwk`, `ccf.crypto.pubEddsaPemToJwk` to JavaScript/TypesScript API to convert EdDSA keys from PEM to JWK (#4524).

### Changed

## [3.0.0-rc1]

[3.0.0-rc1]: https://github.com/microsoft/CCF/releases/tag/ccf-3.0.0-rc1

### Added

- `sandbox.sh` now accepts a `--consensus-update-timeout-ms` to modify the `consensus.message_timeout` value in each node's configuration. This can be used to alter multi-node commit latency.
- Add `ccf.crypto.sign()` API in the JavaScript runtime (#4454).

### Changed

- CCF is now a separate CMake project and Debian package per platform (sgx, snp and virtual), rather than the same project and package with a decorated version, to prevent accidental misuse and narrow down dependencies. (#4421).
  - C++ applications should find the appropriate CCF package in CMake with `find_package("ccf_<platform>" REQUIRED)`.
  - CCF Debian packages are now installed at `/opt/ccf_<platform>` rather than `/opt/ccf`.
- We now support QuickJS runtime caps such as `max_heap_bytes`, `max_stack_bytes` and `max_execution_time_ms`. These can be set via a governance proposal. They can also be fetched via the `GET /node/js_metrics` endpoint (#4396).

## [3.0.0-rc0]

### Developer API

### C++

- Removed deprecated `set_execute_outside_consensus()` API (#3886, #3673).
- Application code should now use the `CCF_APP_*` macros rather than `LOG_*_FMT` (eg - `CCF_APP_INFO` replacing `LOG_INFO_FMT`). The new macros will add an `[app]` tag to all lines so they can be easily filtered from framework code (#4024).
- The previous logging macros (`LOG_INFO_FMT`, `LOG_DEBUG_FMT` etc) have been deprecated, and should no longer be used by application code. Replace with the `CCF_APP_*` equivalent.
- Added a new method `get_decoded_request_path_param`s that returns a map of decoded path parameters (#4126).
- New `crypto::hmac` API (#4204).
- The `ccf::RpcContext` now contains functionality for storing user data with `set_user_data` and retrieving it with `get_user_data` (#4291).
- There are now `make_endpoint_with_local_commit_handler` and `make_read_only_endpoint_with_local_commit_handler` functions to install endpoints with post local-commit logic (#4296).
- `ccf::historical::adapter`, `ccf::historical::adapter_v1`, `ccf::historical::is_tx_committed` and `ccf::historical::is_tx_committed_v1` have been removed. Application code should upgrade to `ccf::historical::adapter_v3` and `ccf::historical::is_tx_committed_v2`.
- `ccf::EnclaveAttestationProvider` is deprecated and will be removed in a future release. It should be replaced by `ccf::AttestationProvider`.
- The functions `starts_with`, `ends_with`, `remove_prefix`, and `remove_suffix`, and the type `remove_cvref` have been removed from `nonstd::`. The C++20 equivalents should be used instead.

### JavaScript

- Add `ccf.generateEcdsaKeyPair` API in the JavaScript runtime (#4271).
- Add `secp256k1` support to `ccf.crypto.generateEcdsaKeyPair()` and `ccf.crypto.verifySignature()` (#4347).
- Add `ccf.crypto.generateEddsaKeyPair()` API with `Curve25519` support in the JavaScript runtime (#4391).
- Add new `ccf.crypto.pemToJwk`, `ccf.crypto.pubPemToJwk`, `ccf.crypto.rsaPemToJwk`, `ccf.crypto.pubRsaPemToJwk` to JavaScript/TypesScript API to convert EC/RSA keys from PEM to JWK (#4359).

---

### Governance

- `set_user` action in sample constitutions correctly handles user_data (#4229).
- Governance endpoints now support [COSE Sign1](https://www.rfc-editor.org/rfc/rfc8152#page-18) input, as well as signed HTTP requests (#4392).

---

### Operations

- The node-to-node interface configuration now supports a `published_address` to enable networks with nodes running in different (virtual) subnets (#3867).
- Primary node now automatically steps down as backup (in the same view) if it has not heard back from a majority of backup nodes for an election timeout (#3685).
- New nodes automatically shutdown if the target service certificate is misconfigured (#3895).
- New per-interface configuration entries (`network.rpc_interfaces.http_configuration`) are added to let operators cap the maximum size of body, header value size and number of headers in client HTTP requests. The client session is automatically closed if the HTTP request exceeds one of these limits (#3941).
- Added new `read_only_directory` snapshots directory node configuration so that committed snapshots can be shared between nodes (#3973).
- Fixed issue with recovery of large ledger entries (#3986).
- New `GET /node/network/removable_nodes` and `DELETE /node/network/nodes/{node_id}` exposed to allow operator to decide which nodes can be safely shut down after retirement, and clear their state from the Key-Value Store.
- Fixed issue where two primary nodes could be elected if an election occurred while a reconfiguration transaction was still pending (#4018).
- New `snpinfo.sh` script (#4196).
- New `"attestation"` section in node JSON configuration to specify remote endpoint required to retrieve the endorsement certificates for SEV-SNP attestation report (#4277, #4302).

#### Release artefacts

- `ccf_unsafe` is now a separate project and package, rather than the same project and package with a decorated version, to prevent accidental misuse.
- Release assets now include variants per TEE platform: `ccf_sgx_<version>_amd64.deb`, `ccf_snp_<version>_amd64.deb` and `ccf_virtual_<version>_amd64.deb`.
- Docker images now include variants per TEE platform, identified via image tag: `:<version>-sgx`, `:<version>-snp` and `:<version>-virtual`.

---

### Auditor

- Node and service PEM certificates no longer contain a trailing null byte (#3885).

---

### Client API

- Added a `GET /node/service/previous_identity` endpoint, which can be used during a recovery to look up the identity of the service before the catastrophic failure (#3880).
- `GET /node/version` now contains an `unsafe` flag reflecting the status of the build.
- Added new recovery_count field to `GET /node/network` endpoint to track the number of disaster recovery procedures undergone by the service (#3982).
- Added new `service_data_json_file` configuration entry to `cchost` to point to free-form JSON file to set arbitrary data to service (#3997).
- Added new `current_service_create_txid` field to `GET /node/network` endpoint to indicate `TxID` at which current service was created (#3996).
- Experimental support for HTTP/2 (#4010).
- Generated OpenAPI now describes whether each endpoint is forwarded (#3935).
- When running with `curve-id` set to `secp256r1`, we now correctly support temporary ECDH keys on curve `secp256r1` for TLS 1.2 clients.
- Application-defined endpoints are now accessible with both `/app` prefix and un-prefixed, e.g. `GET /app/log/private` and `GET /log/private` (#4147).

---

### Dependencies

- Updated PSW in images to 2.16.100.
- Upgraded Open Enclave to 0.18.1 (#4023).

---

### Documentation

- The "Node Output" page has been relabelled as "Troubleshooting" in the documentation and CLI commands for troubleshooting have been added to it.

## [3.0.0-dev7]

### Added

- Added new `ccf.crypto.pemToJwk`, `ccf.crypto.pubPemToJwk`, `ccf.crypto.rsaPemToJwk`, `ccf.crypto.pubRsaPemToJwk` to JavaScript/TypesScript API to convert EC/RSA keys from PEM to JWK (#4359).

### Changed

- JavaScript crypto API (e.g. `generateAesKey` and `wrapKey`) are now included as part of the `ccf.crypto` package (#4372).

## [3.0.0-dev6]

### Added

- Experimental `ccf::MemberCOSESign1AuthnPolicy` (#3875)
- Add secp256k1 support to `ccf.crypto.generateEcdsaKeyPair()` and `ccf.crypto.verifySignature()` (#4347).

### Deprecated

- `ccf::EnclaveAttestationProvider` is deprecated and will be removed in a future release. It should be replaced by `ccf::AttestationProvider`

## [3.0.0-dev5]

### Added

- Added a new proposal action `set_js_runtime_options` that accepts `max_heap_bytes` and `max_stack_bytes` for QuickJS runtime.
- Experimental support for AMD SEV-SNP nodes (#4106, #4235)
- New "attestation" section in node JSON configuration to specify remote endpoint required to retrieve the endorsement certificates for SEV-SNP attestation report (#4277, #4302).
- The `ccf::RpcContext` now contains functionality for storing user data with `set_user_data` and retrieving it with `get_user_data` (#4291).
- There are now `make_endpoint_with_local_commit_handler` and `make_read_only_endpoint_with_local_commit_handler` functions to install endpoints with post local-commit logic (#4296).

### Changed

- The endpoint `GET /node/js_metrics` now also returns the QuickJS runtime memory options.

### Fixed

- Also install `*.inc` files for third-party dependencies (#4266).
- Add `ccf.generateEcdsaKeyPair` API in the JavaScript runtime (#4271).

### Removed

- `ccf::historical::adapter`, `ccf::historical::adapter_v1`, `ccf::historical::is_tx_committed` and `ccf::historical::is_tx_committed_v1` have been removed. Application code should upgrade to `ccf::historical::adapter_v3` and `ccf::historical::is_tx_committed_v2`.

## [3.0.0-dev4]

### Fixed

- `set_user` action in sample constitutions correctly handles `user_data` (#4229).

### Removed

- Snapshots generated by 1.x services can no longer be used to join from or recover a new service, i.e. 1.x services should first upgrade to 2.x before upgrading to 3.x when making use of existing snapshots (#4255).

## [3.0.0-dev3]

### Added

- New `snpinfo.sh` script (#4196).
- New `crypto::hmac` API (#4204).

### Changed

- Application-defined endpoints are now accessible with both `/app` prefix and un-prefixed, e.g. `GET /app/log/private` and `GET /log/private` (#4147).
- The method `EndpointRegistry::get_metrics_for_endpoint(const EndpointDefinitionPtr&)` has been replaced with `EndpointRegistry::get_metrics_for_endpoint(const std::string& method, const std::string& verb)`.

## [3.0.0-dev2]

### Dependencies

- Upgraded OpenEnclave to 0.18.2 (#4132).

### Added

- New `GET /node/network/removable_nodes` and `DELETE /node/network/nodes/{node_id}` exposed to allow operator to decide which nodes can be safely shut down after retirement, and clear their state from the Key-Value Store.
- Added a new method `get_decoded_request_path_params` that returns a map of decoded path parameters (#4126)

### Changed

- Calling `remove(K)` on a KV handle no longer returns a bool indicating if the key was previously present. This can be simulated by calling `has(K)` beforehand. This avoids introducing a read-dependency with every call to `remove()`.

### Fixed

- Fixed issue where two primary nodes could be elected if an election occurred while a reconfiguration transaction was still pending (#4018).
- When running with `--curve-id secp256r1`, we now correctly support temporary ECDH keys on curve secp256r1 for TLS 1.2 clients.

### Deprecated

- The previous logging macros (`LOG_INFO_FMT`, `LOG_DEBUG_FMT` etc) have been deprecated, and should no longer be used by application code. Replace with the `CCF_APP_*` equivalent.

## [3.0.0-dev1]

### Added

- `/node/version` now contains an `unsafe` flag reflecting the status of the build.
- New per-interface configuration entries (`network.rpc_interfaces.http_configuration`) are added to let operators cap the maximum size of body, header value size and number of headers in client HTTP requests. The client session is automatically closed if the HTTP request exceeds one of these limits (#3941).
- Added new `recovery_count` field to `GET /node/network` endpoint to track the number of disaster recovery procedures undergone by the service (#3982).
- Added new `service_data_json_file` configuration entry to `cchost` to point to free-form JSON file to set arbitrary data to service (#3997).
- Added new `current_service_create_txid` field to `GET /node/network` endpoint to indicate `TxID` at which current service was created (#3996).
- Added new `read_only_directory` snapshots directory node configuration so that committed snapshots can be shared between nodes (#3973).
- Experimental support for HTTP/2 (#4010).

### Changed

- Generated OpenAPI now describes whether each endpoint is forwarded (#3935).
- Application code should now use the `CCF_APP_*` macros rather than `LOG_*_FMT` (eg - `CCF_APP_INFO` replacing `LOG_INFO_FMT`). The new macros will add an `[app]` tag to all lines so they can be easily filtered from framework code (#4024).

### Fixed

- Fixed issue with recovery of large ledger entries (#3986).

### Documentation

- The "Node Output" page has been relabelled as "Troubleshooting" in the documentation and CLI commands for troubleshooting have been added to it.

### Dependencies

- Upgraded Open Enclave to 0.18.1 (#4023).

## [3.0.0-dev0]

### Added

- The node-to-node interface configuration now supports a `published_address` to enable networks with nodes running in different (virtual) subnets (#3867).
- Added a `GET /node/service/previous_identity` endpoint, which can be used during a recovery to look up the identity of the service before the catastrophic failure (#3880).
- Added an automatic certificate management environment (ACME) client to automatically manage TLS certificates that are globally endorsed by an external authority, e.g. Let's Encrypt (#3877).

### Changed

- Primary node now automatically steps down as backup (in the same view) if it has not heard back from a majority of backup nodes for an election timeout (#3685).
- Node and service PEM certificates no longer contain a trailing null byte (#3885).
- New nodes automatically shutdown if the target service certificate is misconfigured (#3895).
- Updated PSW in images to 2.16.100.
- `ccf_unsafe` is now a separate project and package, rather than the same project and package with a decorated version, to prevent accidental misuse.

### Removed

- Removed deprecated `set_execute_outside_consensus()` API (#3886, #3673).

## [2.0.0]

See [documentation for code upgrade 1.x to 2.0](https://microsoft.github.io/CCF/main/operations/code_upgrade_1x.html) to upgrade an existing 1.x CCF service to 2.0

### Developer API

#### C++

- CCF is now built with Clang 10. It is strongly recommended that C++ applications upgrade to Clang 10 as well.
- Raised the minimum supported CMake version for building CCF to 3.16 (#2946).
- Removed `mbedtls` as cryptography and TLS library.

- The CCF public API is now under `include/ccf`, and all application includes of framework code should use only these files.
- Private headers have been moved to `ccf/include/ccf/_private` so they cannot be accidentally included from existing paths. Any applications relying on private headers should remove this dependency, or raise an issue to request the dependency be moved to the public API. In a future release private headers will be removed entirely from the installed package.

- The `enclave::` namespace has been removed, and all types which were under it are now under `ccf::`. This will affect any apps using `enclave::RpcContext`, which should be replaced with `ccf::RpcContext` (#3664).
- The `kv::Store` type is no longer visible to application code, and is replaced by a simpler `kv::ReadOnlyStore`. This is the interface given to historical queries to access historical state and enforces read-only access, without exposing internal implementation details of the store. This should have no impact on JS apps, but C++ apps will need to replace calls to `store->current_txid()` with calls to `store->get_txid()`, and `store->create_tx()` to `store->create_read_only_tx()`.
- The C++ types used to define public governance tables are now exposed in public headers. Any C++ applications reading these tables should update their include paths (ie - `#include "service/tables/nodes.h"` => `#include "ccf/service/tables/nodes.h"`) (#3608).
- `TxReceipt::describe()` has been replaced with `ccf::describe_receipt_v2()`. Note that the previous JSON format is still available, but must be retrieved as a JSON object from `describe_receipt_v1()`. Includes of the private `node/tx_receipt.h` from C++ applications should be removed (#3610).
- The entry point for creation of C++ apps is now `make_user_endpoints()`. The old entry point `get_rpc_handler()` has been removed (#3562). For an example of the necessary change, see [this diff](https://github.com/microsoft/CCF/commit/5b40ba7b42d5664d787cc7e3cfc9cbe18c01e5a1#diff-78fa25442e77145040265646434b9582d491928819e58be03c5693c01417c6c6) of the logging sample app (#3562).

- Added `get_untrusted_host_time_v1` API. This can be used to retrieve a timestamp during endpoint execution, accurate to within a few milliseconds. Note that this timestamp comes directly from the host so is not trusted, and should not be used to make sensitive decisions within a transaction (#2550).
- Added `get_quotes_for_all_trusted_nodes_v1` API. This returns the ID and quote for all nodes which are currently trusted and participating in the service, for live audit (#2511).
- Added `get_metrics_v1` API to `BaseEndpointRegistry` for applications that do not make use of builtins and want to version or customise metrics output.
- Added `set_claims_digest()` API to `RpcContext`, see [documentation](https://microsoft.github.io/CCF/main/build_apps/logging_cpp.html#user-defined-claims-in-receipts) on how to use it to attach application-defined claims to transaction receipts.
- Added [indexing system](https://microsoft.github.io/CCF/main/architecture/indexing.html) to speed up historical queries (#3280, #3444).
- Removed `get_node_state()` from `AbstractNodeContext`. The local node's ID is still available to endpoints as `get_node_id()`, and other subsystems which are app-visible can be fetched directly (#3552).

- Receipts now come with service endorsements of previous service identities after recoveries (#3679). See `verify_receipt` in `e2e_logging.py` for an example of how to verify the resulting certificate chain. This functionality is introduced in `ccf::historical::adapter_v3`.
- `ccf::historical::adapter_v2`, and its successor `ccf::historical::adapter_v3` now return 404, with either `TransactionPendingOrUnknown` or `TransactionInvalid`, rather than 400 when a user performs a historical query for a transaction id that is not committed.
- `ccf::historical::AbstractStateCache::drop_requests()` renamed to `drop_cached_states()` (#3187).

Key-Value Store

- Added `kv::Value` and `kv::Set`, as a more error-proof alternative to `kv::Map`s which had a single key or meaningless values (#2599).
- Added `foreach_key` and `foreach_value` to C++ KV API, to iterate without deserializing both entries when only one is used (#2918).

#### JavaScript

- Added JavaScript bytecode caching to avoid repeated compilation overhead. See the [documentation](https://microsoft.github.io/CCF/main/build_apps/js_app_bundle.html#deployment) for more information (#2643).
- Added `ccf.crypto.verifySignature()` for verifying digital signatures to the JavaScript API (#2661).
- Added experimental JavaScript API `ccf.host.triggerSubprocess()` (#2461).

- `ccf.crypto.verifySignature()` previously required DER-encoded ECDSA signatures and now requires IEEE P1363 encoded signatures, aligning with the behavior of the Web Crypto API (#2735).
- `ccf.historical.getStateRange` / `ccf.historical.dropCachedStates` JavaScript APIs to manually retrieve historical state in endpoints declared as `"mode": "readonly"` (#3033).
- JavaScript endpoints with `"mode": "historical"` now expose the historical KV at `ccf.historicalState.kv` while `ccf.kv` always refers to the current KV state. Applications relying on the old behaviour should make their code forward-compatible before upgrading to 2.x with `const kv = ccf.historicalState.kv || ccf.kv`.
- Receipts accessible through JavaScript no longer contain the redundant `root` hash field. Applications should be changed to not rely on this field anymore before upgrading to 2.x.
- Add request details with additional URL components to JS + TS API: `request.url`, `request.route`, `request.method`, `request.hostname` (#3498).

---

### Governance

- Updated `actions.js` constitution fragment to record service-endorsed node certificate on the `transition_node_to_trusted` action. The constitution must be updated using the existing `set_constitution` proposal (#2844).
- The existing `transition_node_to_trusted` proposal action now requires a new `valid_from` argument (and optional `validity_period_days`, which defaults to the value of `maximum_node_certificate_validity_days`).
- The `proposal_generator` has been removed from the `ccf` Python package. The majority of proposals can be trivially constructed in existing client tooling, without needing to invoke Python. This also introduces parity between the default constitution and custom constitution actions - all should be constructed and called from the same governance client code. Some jinja templates are included in `samples/templates` for constructing careful ballots from existing proposals.
- A new governance action `trigger_ledger_chunk` to request the creation of a ledger chunk at the next signature (#3519).
- A new governance action `trigger_snapshot` to request the creation of a snapshot at the next signature (#3544).
- Configurations and proposals now accept more date/time formats, including the Python-default ISO 8601 format (#3739).
- The `transition_service_to_open` governance proposal now requires the service identity as an argument to ensure the correct service is started. During recovery, it further requires the previous service identity to ensure the right service is recovered (#3624).

---

### Operations

#### `cchost` Configuration

- **Breaking change**: Configuration for CCF node is now a JSON configuration file passed in to `cchost` via `--config /path/to/config/file/` CLI argument. Existing CLI arguments have been removed. The `migrate_1_x_config.py` script (included in `ccf` Python package) should be used to migrate existing `.ini` configuration files to `.json` format (#3209).
- Added support for listening on multiple interfaces for incoming client RPCs, with individual session caps (#2628).
- The per-node session cap behaviour has changed. The `network.rpc_interfaces.<interface_name>.max_open_sessions_soft` is now a soft cap on the number of sessions. Beyond this, new sessions will receive a HTTP 503 error immediately after completing the TLS handshake. The existing hard cap (where sessions are closed immediately, before the TLS handshake) is still available, under the new argument `network.rpc_interfaces.<interface_name>.max_open_sessions_hard` (#2583).
- Snapshot files now include receipt of evidence transaction. Nodes can now join or recover a service from a standalone snapshot file. 2.x nodes can still make use of snapshots created by a 1.x node, as long as the ledger suffix containing the proof of evidence is also specified at start-up (#2998).
- If no `node_certificate.subject_alt_names` is specified at node start-up, the node certificate _Subject Alternative Name_ extension now defaults to the value of `published_address` of the first RPC interface (#2902).
- Primary node now also reports time at which the ack from each backup node was last received (`GET /node/consensus` endpoint). This can be used by operators to detect one-way partitions between the primary and backup nodes (#3769).
- Added new `GET /node/self_signed_certificate` endpoint to retrieve the self-signed certificate of the target node (#3767).
- New `GET /gov/members` endpoint which returns details of all members from the KV (#3615).
- The new `endorsement` configuration entry lets operators set the desired TLS certificate endorsement, either service-endorsed or node-endorsed (self-signed), for each network RPC interface of a node, defaulting to service-endorsed (#2875).

#### Certificate(s) Validity Period

- Nodes certificates validity period is no longer hardcoded and must instead be set by operators and renewed by members (#2924):

  - The new `node_certificate.initial_validity_days` (defaults to 1 day) configuration entry lets operators set the initial validity period for the node certificate (valid from the current system time).
  - The new `command.start.service_configuration.maximum_node_certificate_validity_days` (defaults to 365 days) configuration entry sets the maximum validity period allowed for node certificates.
  - The new `set_node_certificate_validity` proposal action allows members to renew a node certificate (or `set_all_nodes_certificate_validity` equivalent action to renew _all_ trusted nodes certificates).

- Service certificate validity period is no longer hardcoded and must instead be set by operators and renewed by members (#3363):

  - The new `service_certificate_initial_validity_days` (defaults to 1 day) configuration entry lets operators set the initial validity period for the service certificate (valid from the current system time).
  - The new `maximum_service_certificate_validity_days` (defaults to 365 days) configuration entry sets the maximum validity period allowed for service certificate.
  - The new `set_service_certificate_validity` proposal action allows members to renew the service certificate.

#### Misc

- The service certificate output by first node default name is now `service_cert.pem` rather than `networkcert.pem` (#3363).
- Log more detailed errors on early startup (#3116).
- Format of node output RPC and node-to-node addresses files is now JSON (#3300).
- Joining nodes now present service-endorsed certificate in client TLS sessions _after_ they have observed their own addition to the store, rather than as soon as they have joined the service. Operators should monitor the initial progress of a new node using its self-signed certificate as TLS session certificate authority (#2844).

- Slow ledger IO operations will now be logged at level FAIL. The threshold over which logging will activate can be adjusted by the `slow_io_logging_threshold` configuration entry to cchost (#3067).
- Added a new `client_connection_timeout` configuration entry to specify the maximum time a node should wait before re-establishing failed client connections. This should be set to a significantly lower value than `consensus.election_timeout` (#2618).
- Nodes code digests are now extracted and cached at network join time in `public:ccf.gov.nodes.info`, and the `GET /node/quotes` and `GET /node/quotes/self` endpoints will use this cached value whenever possible (#2651).
- DNS resolution of client connections is now asynchronous (#3140).
- The curve-id selected for the identity of joining nodes no longer needs to match that of the network (#2525).
- Removed long-deprecated `--domain` argument from `cchost`. Node certificate Subject Alternative Names should be passed in via existing `node_certificate.subject_alt_names` configuration entry (#2798).
- Added experimental support for 2-transaction reconfiguration with CFT consensus, see [documentation](https://microsoft.github.io/CCF/main/overview/consensus/bft.html#two-transaction-reconfiguration). Note that mixing 1tx and 2tx nodes in the same network is unsupported and unsafe at this stage (#3097).
- Aside from regular release packages, CCF now also provides `unsafe` packages with verbose logging, helpful for troubleshooting. The extent of the logging in these builds make them fundamentally UNSAFE to use for production purposes, hence the name.
- Nodes no longer crash at start-up if the ledger in the read-only ledger directories (`ledger.read_only_directories`) is ahead of the ledger in the main ledger directory (`ledger.directory`) (#3597).
- Nodes now have a free-form `node_data` field, to match users and members. This can be set when the node is launched, or modified by governance. It is intended to store correlation IDs describing the node's deployment, such as a VM name or Pod identifier (#3662).
- New `GET /node/consensus` endpoint now also returns primary node ID and current view (#3666).
- HTTP parsing errors are now recorded per-interface and returned by `GET /node/metrics` (#3671).
- Failed recovery procedures no longer block subsequent recoveries: `.recovery` ledger files are now created while the recovery is in progress and ignored or deleted by nodes on startup (#3563).
- Corrupted or incomplete ledger files are now recovered gracefully, until the last valid entry (#3585).

#### Fixed

- Fixed issue with ledger inconsistency when starting a new joiner node without a snapshot but with an existing ledger prefix (#3064).
- Fixed issue with join nodes which could get stuck if an election was triggered while catching up (#3169).
- Nodes joining must have a snapshot at least as recent as the primary's (#3573).

### Release artefacts

- `cchost` can now run both SGX and virtual enclave libraries. `cchost.virtual` is no longer needed, and has been removed (#3476).
- CCF Docker images are now available through Azure Container Registry rather than Docker Hub (#3839, #3821).
  - The `ccfmsrc.azurecr.io/ccf-sgx-app-run` image is now available at `ccfmsrc.azurecr.io/public/ccf/app/run:<tag>-sgx`.
  - The `ccfmsrc.azurecr.io/ccf-sgx-app-dev` image is now available at `ccfmsrc.azurecr.io/public/ccf/app/dev:<tag>-sgx`.
  - New `ccfmsrc.azurecr.io/public/ccf/app/run-js` JavaScript application runtime image (including `libjs_generic` application under `/usr/lib/ccf`) (#3845).

---

### Auditor

- Receipts now include the endorsed certificate of the node, as well as its node id, for convenience (#2991).
- Retired nodes are now removed from the store/ledger as soon as their retirement is committed (#3409).
- Service-endorsed node certificates are now recorded in a new `public:ccf.gov.nodes.endorsed_certificates` table, while the existing `cert` field in the `public:ccf.gov.nodes.info` table is now deprecated (#2844).
- New `split_ledger.py` utility to split existing ledger files (#3129).
- Python `ccf.read_ledger` module now accepts custom formatting rules for the key and value based on the key-value store table name (#2791).
- [Ledger entries](https://microsoft.github.io/CCF/main/architecture/ledger.html#transaction-format) now contain a `commit_evidence_digest`, as well as a `claims_digest`, which can be set with `set_claims_digest()`. The digest of the write set was previously the per-transaction leaf in the Merkle Tree, but is now combined with the digest of the commit evidence and the user claims. [Receipt verification instructions](https://microsoft.github.io/CCF/main/audit/receipts.html) have been amended accordingly. The presence of `commit_evidence` in receipts serves two purposes: giving the user access to the TxID without having to parse the write set, and proving that a transaction has been committed by the service. Transactions are flushed to disk eagerly by the primary to keep in-enclave memory use to a minimum, so the existence of a ledger suffix is not on its own indicative of its commit status. The digest of the commit evidence is in the ledger to allow audit and recovery, but only the disclosure of the commit evidence indicates that a transaction has been committed by the service
- Add `--insecure-skip-verification` to `ledger_viz` utility, to allow visualisation of unverified ledger chunks (#3618).
- Add `--split-services` to `ledger_viz` utility, to easily find out at which TxID new services were created (#3621).
- Python `ccf.read_ledger` and `ccf.ledger_viz` tools now accept paths to individual ledger chunks, to avoid parsing the entire ledger.

---

### Client API

- Added support for TLS 1.3 (now used by default).

- Added `GET /gov/jwt_keys/all` endpoint (#2519).
- Added new operator RPC `GET /node/js_metrics` returning the JavaScript bytecode size and whether the bytecode is used (#2643).
- Added a new `GET /node/metrics` endpoint which includes the count of active and peak concurrent sessions handled by the node (#2596).
- Added endpoint to obtain service configuration via `GET /node/service/configuration` (#3251).
- Added QuickJS version to RPC `GET /node/version` (#2643).
- Added a `GET /node/jwt_metrics` endpoint to monitor attempts and successes of key refresh for each issuer. See [documentation](https://microsoft.github.io/CCF/main/build_apps/auth/jwt.html#extracting-jwt-metrics) on how to use it.

- Schema of `GET /network/nodes/{node_id}` and `GET /network/nodes` endpoints has been modified to include all RPC interfaces (#3300).
- Improved performance for lookup of path-templated endpoints (#2918).
- CCF now responds to HTTP requests that could not be parsed with a 400 response including error details (#2652).
- Node RPC interfaces do not transition anymore from node-endorsed to service-endorsed TLS certificates but are fixed to a single configured type. While a given endorsement is not available yet (typically at start-up for service-endorsed certificates) the interface rejects TLS sessions instead of defaulting to a node-endorsed certificate (#2875).

- Websockets endpoints are no longer supported. Usage is insufficient to justify ongoing maintenance.
- The `ccf` Python package no longer provides utilities to issue requests to a running CCF service. This is because CCF supports widely-used client-server protocols (TLS, HTTP) that should already be provided by libraries for all programming languages. The `ccf` Python package can still be used to audit the ledger and snapshot files (#3386).

---

### Dependencies

- Upgraded Open Enclave to 0.17.7 (#3815).

---

### Misc Fixes

- When using the `sandbox.sh` script, always wait for `/app` frontend to be open on all nodes before marking the service as open (#3779).
- Snapshot generation no longer causes a node crash if the snapshot is larger than the ring buffer message size (`memory.max_msg_size`). Instead, the generation of the large snapshot is skipped (#3603).

---

## [2.0.0-rc9]

### Fixed

- Fixed an issue where new node started without a snapshot would be able to join from a node that started with a snapshot (#3573).
- Fixed consensus issue where a node would grant its vote even though it already knew about the current primary (#3810).
- Fixed issue with JSON configuration for `cchost` where extra fields were silently ignored rather than being rejected at startup (#3816).

### Changed

- Upgraded Open Enclave to 0.17.7 (#3815).
- CCF Docker images are now available through Azure Container Registry rather than Docker Hub (#3821).
  - The `ccfciteam/ccf-app-run` image is now available at `ccfmsrc.azurecr.io/ccf-sgx-app-run`.
  - The `ccfciteam/ccf-app-ci` image is now available at `ccfmsrc.azurecr.io/ccf-sgx-app-dev`.
- Added support for ciphers 'ECDHE-RSA-AES256-GCM-SHA384' and 'ECDHE-RSA-AES128-GCM-SHA256' when using TLS 1.2 (#3822).

## [2.0.0-rc8]

### Fixed

- When using the `sandbox.sh` script, always wait for `/app` frontend to be open on all nodes before marking the service as open (#3779).

### Changed

- Every leaf in the Merkle Tree, and every receipt now includes a claims digest (#3606).

### Added

- Primary node now also reports time at which the ack from each backup node was last received (`GET /node/consensus` endpoint). This can be used by operators to detect one-way partitions between the primary and backup nodes (#3769).
- Current receipt format is now exposed to C++ applications as `ccf::Receipt`, retrieved from `describe_receipt_v2`. Note that the previous JSON format is still available, but must be retrieved as a JSON object from `describe_receipt_v1`.

## [2.0.0-rc7]

### Fixed

- Fixed issue with incorrect node and service certificate validity period when starting node in non-GMT timezone (#3732).
- Fixed issue with self-signed node certificates that are now renewed when the `set_node_certificate_validity` proposal is applied (#3767).

## Changed

- Configurations and proposals now accept more date/time formats, including the Python-default ISO 8601 format (#3739).

## Added

- Added new `GET /node/self_signed_certificate` endpoint to retrieve the self-signed certificate of the target node (#3767).

## [2.0.0-rc6]

### Changed

- `host_processes_interface.h` is now a public header, accessible under `ccf/node/host_processes_interface.h`.

## [2.0.0-rc5]

### Changed

- Nodes now have a free-form `node_data` field, to match users and members. This can be set when the node is launched, or modified by governance. It is intended to store correlation IDs describing the node's deployment, such as a VM name or Pod identifier (#3662).
- New `GET /node/consensus` endpoint now also returns primary node ID and current view (#3666).
- The `enclave::` namespace has been removed, and all types which were under it are now under `ccf::`. This will affect any apps using `enclave::RpcContext`, which should be replaced with `ccf::RpcContext` (#3664).
- HTTP parsing errors are now recorded per-interface and returned by `GET /node/metrics` (#3671).
- The `kv::Store` type is no longer visible to application code, and is replaced by a simpler `kv::ReadOnlyStore`. This is the interface given to historical queries to access historical state and enforces read-only access, without exposing internal implementation details of the store. This should have no impact on JS apps, but C++ apps will need to replace calls to `store->current_txid()` with calls to `store->get_txid()`, and `store->create_tx()` to `store->create_read_only_tx()`.
- Receipts now come with service endorsements of previous service identities after recoveries (#3679). See `verify_receipt` in `e2e_logging.py` for an example of how to verify the resulting certificate chain. This functionality is introduced in `ccf::historical::adapter_v3`.
- Private headers have been moved to `ccf/include/ccf/_private` so they cannot be accidentally included from existing paths. Any applications relying on private headers should remove this dependence, or raise an issue to request the dependency be moved to the public API. In a future release private headers will be removed entirely from the installed package.

## [2.0.0-rc4]

### Added

- Aside from regular release packages, CCF now also provides `unsafe` packages with verbose logging, helpful for troubleshooting. The extent of the logging in these builds make them fundamentally UNSAFE to use for production purposes, hence the name.

### Changed

- The `transition_service_to_open` governance proposal now requires the service identity as an argument to ensure the correct service is started. During recovery, it further requires the previous service identity to ensure the right service is recovered (#3624).

## [2.0.0-rc3]

### Fixed

- Snapshot generation no longer causes a node crash if the snapshot is larger than the ring buffer message size (`memory.max_msg_size`). Instead, the generation of the large snapshot is skipped (#3603).

### Changed

- The C++ types used to define public governance tables are now exposed in public headers. Any C++ applications reading these tables should update their include paths (ie - `#include "service/tables/nodes.h"` => `#include "ccf/service/tables/nodes.h"`) (#3608).
- `TxReceipt::describe()` has been replaced with `ccf::describe_receipt()`. Includes of the private `node/tx_receipt.h` from C++ applications should be removed (#3610).
- Python `ccf.read_ledger` and `ccf.ledger_viz` tools now accept paths to individual ledger chunks, to avoid parsing the entire ledger.

### Added

- New `GET /gov/members` endpoint which returns details of all members from the KV (#3615).
- Add `--insecure-skip-verification` to `ledger_viz` utility, to allow visualisation of unverified ledger chunks (#3618).
- Add `--split-services` to `ledger_viz` utility, to easily find out at which TxID new services were created (#3621).

## [2.0.0-rc2]

### Changed

- The entry point for creation of C++ apps is now `make_user_endpoints()`. The old entry point `get_rpc_handler()` has been removed (#3562). For an example of the necessary change, see [this diff](https://github.com/microsoft/CCF/commit/5b40ba7b42d5664d787cc7e3cfc9cbe18c01e5a1#diff-78fa25442e77145040265646434b9582d491928819e58be03c5693c01417c6c6) of the logging sample app (#3562).
- Failed recovery procedures no longer block subsequent recoveries: `.recovery` ledger files are now created while the recovery is in progress and ignored or deleted by nodes on startup (#3563).
- Corrupted or incomplete ledger files are now recovered gracefully, until the last valid entry (#3585).
- The CCF public API is now under `include/ccf`, and all application includes of framework code should use only these files.

### Removed

- `get_node_state()` is removed from `AbstractNodeContext`. The local node's ID is still available to endpoints as `get_node_id()`, and other subsystems which are app-visible can be fetched directly (#3552).

### Fixed

- Nodes no longer crash at start-up if the ledger in the read-only ledger directories (`ledger.read_only_directories`) is ahead of the ledger in the main ledger directory (`ledger.directory`) (#3597).

## [2.0.0-rc1]

### Added

- The new `endorsement` configuration entry lets operators set the desired TLS certificate endorsement, either service-endorsed or node-endorsed (self-signed), for each network RPC interface of a node, defaulting to service-endorsed (#2875).
- A new governance action `trigger_ledger_chunk` to request the creation of a ledger chunk at the next signature (#3519).
- A new governance action `trigger_snapshot` to request the creation of a snapshot at the next signature (#3544).

### Changed

- Node RPC interfaces do not transition anymore from node-endorsed to service-endorsed TLS certificates but are fixed to a single configured type. While a given endorsement is not available yet (typically at start-up for service-endorsed certificates) the interface rejects TLS sessions instead of defaulting to a node-endorsed certificate (#2875).
- Add request details with additional URL components to JS + TS API: `request.url`, `request.route`, `request.method`, `request.hostname` (#3498).
- `cchost` can now run both SGX and virtual enclave libraries. `cchost.virtual` is no longer needed, and has been removed (#3476).

### Dependencies

- Upgraded Open Enclave to 0.17.6.

## [2.0.0-rc0]

See [documentation for code upgrade 1.x to 2.0](https://microsoft.github.io/CCF/main/operations/code_upgrade_1x.html) to upgrade an existing 1.x CCF service to 2.0

---

### Developer API

#### C++

- CCF is now built with Clang 10. It is strongly recommended that C++ applications upgrade to Clang 10 as well.
- Raised the minimum supported CMake version for building CCF to 3.16 (#2946).
- Removed `mbedtls` as cryptography and TLS library.

- Added `get_untrusted_host_time_v1` API. This can be used to retrieve a timestamp during endpoint execution, accurate to within a few milliseconds. Note that this timestamp comes directly from the host so is not trusted, and should not be used to make sensitive decisions within a transaction (#2550).
- Added `get_quotes_for_all_trusted_nodes_v1` API. This returns the ID and quote for all nodes which are currently trusted and participating in the service, for live audit (#2511).
- Added `get_metrics_v1` API to `BaseEndpointRegistry` for applications that do not make use of builtins and want to version or customise metrics output.
- Added `set_claims_digest()` API to `RpcContext`, see [documentation](https://microsoft.github.io/CCF/main/build_apps/logging_cpp.html#user-defined-claims-in-receipts) on how to use it to attach application-defined claims to transaction receipts.
- Added [indexing system](https://microsoft.github.io/CCF/main/architecture/indexing.html) to speed up historical queries (#3280, #3444).

- `ccf::historical::adapter_v2` now returns 404, with either `TransactionPendingOrUnknown` or `TransactionInvalid`, rather than 400 when a user performs a historical query for a transaction id that is not committed.
- `ccf::historical::AbstractStateCache::drop_requests()` renamed to `drop_cached_states()` (#3187).
- `get_state_at()` now returns receipts for signature transactions (#2785), see [documentation](https://microsoft.github.io/CCF/main/use_apps/verify_tx.html#transaction-receipts) for details.

Key-Value Store

- Added `kv::Value` and `kv::Set`, as a more error-proof alternative to `kv::Map`s which had a single key or meaningless values (#2599).
- Added `foreach_key` and `foreach_value` to C++ KV API, to iterate without deserializing both entries when only one is used (#2918).

#### JavaScript

- Added JavaScript bytecode caching to avoid repeated compilation overhead. See the [documentation](https://microsoft.github.io/CCF/main/build_apps/js_app_bundle.html#deployment) for more information (#2643).
- Added `ccf.crypto.verifySignature()` for verifying digital signatures to the JavaScript API (#2661).
- Added experimental JavaScript API `ccf.host.triggerSubprocess()` (#2461).

- `ccf.crypto.verifySignature()` previously required DER-encoded ECDSA signatures and now requires IEEE P1363 encoded signatures, aligning with the behavior of the Web Crypto API (#2735).
- `ccf.historical.getStateRange` / `ccf.historical.dropCachedStates` JavaScript APIs to manually retrieve historical state in endpoints declared as `"mode": "readonly"` (#3033).
- JavaScript endpoints with `"mode": "historical"` now expose the historical KV at `ccf.historicalState.kv` while `ccf.kv` always refers to the current KV state. Applications relying on the old behaviour should make their code forward-compatible before upgrading to 2.x with `const kv = ccf.historicalState.kv || ccf.kv`.
- Receipts accessible through JavaScript no longer contain the redundant `root` hash field. Applications should be changed to not rely on this field anymore before upgrading to 2.x.

---

### Governance

- Updated `actions.js` constitution fragment to record service-endorsed node certificate on the `transition_node_to_trusted` action. The constitution must be updated using the existing `set_constitution` proposal (#2844).
- The existing `transition_node_to_trusted` proposal action now requires a new `valid_from` argument (and optional `validity_period_days`, which defaults to the value of `maximum_node_certificate_validity_days`).
- The `proposal_generator` has been removed from the `ccf` Python package. The majority of proposals can be trivially constructed in existing client tooling, without needing to invoke Python. This also introduces parity between the default constitution and custom constitution actions - all should be constructed and called from the same governance client code. Some jinja templates are included in `samples/templates` for constructing careful ballots from existing proposals.

---

### Operations

#### `cchost` Configuration

- **Breaking change**: Configuration for CCF node is now a JSON configuration file passed in to `cchost` via `--config /path/to/config/file/` CLI argument. Existing CLI arguments have been removed. The `migrate_1_x_config.py` script (included in `ccf` Python package) should be used to migrate existing `.ini` configuration files to `.json` format (#3209).
- Added support for listening on multiple interfaces for incoming client RPCs, with individual session caps (#2628).
- The per-node session cap behaviour has changed. The `network.rpc_interfaces.<interface_name>.max_open_sessions_soft` is now a soft cap on the number of sessions. Beyond this, new sessions will receive a HTTP 503 error immediately after completing the TLS handshake. The existing hard cap (where sessions are closed immediately, before the TLS handshake) is still available, under the new argument `network.rpc_interfaces.<interface_name>.max_open_sessions_hard` (#2583).
- Snapshot files now include receipt of evidence transaction. Nodes can now join or recover a service from a standalone snapshot file. 2.x nodes can still make use of snapshots created by a 1.x node, as long as the ledger suffix containing the proof of evidence is also specified at start-up (#2998).
- If no `node_certificate.subject_alt_names` is specified at node start-up, the node certificate _Subject Alternative Name_ extension now defaults to the value of `published_address` of the first RPC interface (#2902).

#### Certificate(s) Validity Period

- Nodes certificates validity period is no longer hardcoded and must instead be set by operators and renewed by members (#2924):

  - The new `node_certificate.initial_validity_days` (defaults to 1 day) configuration entry lets operators set the initial validity period for the node certificate (valid from the current system time).
  - The new `command.start.service_configuration.maximum_node_certificate_validity_days` (defaults to 365 days) configuration entry sets the maximum validity period allowed for node certificates.
  - The new `set_node_certificate_validity` proposal action allows members to renew a node certificate (or `set_all_nodes_certificate_validity` equivalent action to renew _all_ trusted nodes certificates).

- Service certificate validity period is no longer hardcoded and must instead be set by operators and renewed by members (#3363):

  - The new `service_certificate_initial_validity_days` (defaults to 1 day) configuration entry lets operators set the initial validity period for the service certificate (valid from the current system time).
  - The new `maximum_service_certificate_validity_days` (defaults to 365 days) configuration entry sets the maximum validity period allowed for service certificate.
  - The new `set_service_certificate_validity` proposal action allows members to renew the service certificate.

#### Misc

- The service certificate output by first node default name is now `service_cert.pem` rather than `networkcert.pem` (#3363).
- Log more detailed errors on early startup (#3116).
- Format of node output RPC and node-to-node addresses files is now JSON (#3300).
- Joining nodes now present service-endorsed certificate in client TLS sessions _after_ they have observed their own addition to the store, rather than as soon as they have joined the service. Operators should monitor the initial progress of a new node using its self-signed certificate as TLS session certificate authority (#2844).

- Slow ledger IO operations will now be logged at level FAIL. The threshold over which logging will activate can be adjusted by the `slow_io_logging_threshold` configuration entry to cchost (#3067).
- Added a new `client_connection_timeout` configuration entry to specify the maximum time a node should wait before re-establishing failed client connections. This should be set to a significantly lower value than `consensus.election_timeout` (#2618).
- Nodes code digests are now extracted and cached at network join time in `public:ccf.gov.nodes.info`, and the `GET /node/quotes` and `GET /node/quotes/self` endpoints will use this cached value whenever possible (#2651).
- DNS resolution of client connections is now asynchronous (#3140).
- The curve-id selected for the identity of joining nodes no longer needs to match that of the network (#2525).
- Removed long-deprecated `--domain` argument from `cchost`. Node certificate Subject Alternative Names should be passed in via existing `node_certificate.subject_alt_names` configuration entry (#2798).
- Added experimental support for 2-transaction reconfiguration with CFT consensus, see [documentation](https://microsoft.github.io/CCF/main/overview/consensus/bft.html#two-transaction-reconfiguration). Note that mixing 1tx and 2tx nodes in the same network is unsupported and unsafe at this stage (#3097).

#### Fixed

- Fixed issue with ledger inconsistency when starting a new joiner node without a snapshot but with an existing ledger prefix (#3064).
- Fixed issue with join nodes which could get stuck if an election was triggered while catching up (#3169).

---

### Auditor

- Receipts now include the endorsed certificate of the node, as well as its node id, for convenience (#2991).
- Retired nodes are now removed from the store/ledger as soon as their retirement is committed (#3409).
- Service-endorsed node certificates are now recorded in a new `public:ccf.gov.nodes.endorsed_certificates` table, while the existing `cert` field in the `public:ccf.gov.nodes.info` table is now deprecated (#2844).
- New `split_ledger.py` utility to split existing ledger files (#3129).
- Python `ccf.read_ledger` module now accepts custom formatting rules for the key and value based on the key-value store table name (#2791).
- [Ledger entries](https://microsoft.github.io/CCF/main/architecture/ledger.html#transaction-format) now contain a `commit_evidence_digest`, as well as an optional `claims_digest` when `set_claims_digest()` is used. The digest of the write set was previously the per-transaction leaf in the Merkle Tree, but is now combined with the digest of the commit evidence and optionally the user claims when present. [Receipt verification instructions](https://microsoft.github.io/CCF/main/audit/receipts.html) have been amended accordingly. The presence of `commit_evidence` in receipts serves two purposes: giving the user access to the TxID without having to parse the write set, and proving that a transaction has been committed by the service. Transactions are flushed to disk eagerly by the primary to keep in-enclave memory use to a minimum, so the existence of a ledger suffix is not on its own indicative of its commit status. The digest of the commit evidence is in the ledger to allow audit and recovery, but only the disclosure of the commit evidence indicates that a transaction has been committed by the service

---

### Client API

- Added support for TLS 1.3 (now used by default).

- Added `GET /gov/jwt_keys/all` endpoint (#2519).
- Added new operator RPC `GET /node/js_metrics` returning the JavaScript bytecode size and whether the bytecode is used (#2643).
- Added a new `GET /node/metrics` endpoint which includes the count of active and peak concurrent sessions handled by the node (#2596).
- Added endpoint to obtain service configuration via `GET /node/service/configuration` (#3251).
- Added QuickJS version to RPC `GET /node/version` (#2643).
- Added a `GET /node/jwt_metrics` endpoint to monitor attempts and successes of key refresh for each issuer. See [documentation](https://microsoft.github.io/CCF/main/build_apps/auth/jwt.html#extracting-jwt-metrics) on how to use it.

- Schema of `GET /network/nodes/{node_id}` and `GET /network/nodes` endpoints has been modified to include all RPC interfaces (#3300).
- Improved performance for lookup of path-templated endpoints (#2918).
- CCF now responds to HTTP requests that could not be parsed with a 400 response including error details (#2652).

- Websockets endpoints are no longer supported. Usage is insufficient to justify ongoing maintenance.
- The `ccf` Python package no longer provides utilities to issue requests to a running CCF service. This is because CCF supports widely-used client-server protocols (TLS, HTTP) that should already be provided by libraries for all programming languages. The `ccf` Python package can still be used to audit the ledger and snapshot files (#3386).

---

### Dependencies

- Upgraded Open Enclave to 0.17.5.

## [2.0.0-dev8]

### Added

- Added `set_claims_digest()` API to `RpcContext`, see [documentation](https://microsoft.github.io/CCF/main/build_apps/logging_cpp.html#user-defined-claims-in-receipts) on how to use it to attach application-defined claims to transaction receipts.
- Added a `GET /jwt_metrics` endpoint to monitor attempts and successes of key refresh for each issuer. See [documentation](https://microsoft.github.io/CCF/main/build_apps/auth/jwt.html#extracting-jwt-metrics) on how to use it.

### Changed

- Service certificate validity period is no longer hardcoded and can instead be set by operators and renewed by members (#3363):
  - The new `service_certificate_initial_validity_days` (defaults to 1 day) configuration entry lets operators set the initial validity period for the service certificate (valid from the current system time).
  - The new `maximum_service_certificate_validity_days` (defaults to 365 days) configuration entry sets the maximum validity period allowed for service certificate.
  - The new `set_service_certificate_validity` proposal action allows members to renew the service certificate.
- Service certificate output by first node default name is now `service_cert.pem` rather than `networkcert.pem` (#3363).
- Retired nodes are now removed from the store/ledger as soon as their retirement is committed (#3409).

### Removed

- The `ccf` Python package no longer provides utilities to issue requests to a running CCF service. This is because CCF supports widely-used client-server protocols (TLS, HTTP) that should already be provided by libraries for all programming languages. The `ccf` Python package can still be used to audit the ledger and snapshot files (#3386).
- The `proposal_generator` has been removed from the `ccf` Python package. The majority of proposals can be trivially constructed in existing client tooling, without needing to invoke Python. This also introduces parity between the default constitution and custom constitution actions - all should be constructed and called from the same governance client code. Some jinja templates are included in `samples/templates` for constructing careful ballots from existing proposals.

## [2.0.0-dev7]

### Added

- Added endpoint to obtain service configuration via `/node/service/configuration` (#3251)

### Changed

- Breaking change: Configuration for CCF node is now a JSON configuration file passed in to `cchost` via `--config /path/to/config/file/` CLI argument. Existing CLI arguments have been removed. The `migrate_1_x_config.py` script (included in `ccf` Python package) should be used to migrate existing `.ini` configuration files to `.json` format (#3209).
- Format of node output RPC and node-to-node addresses files is now JSON (#3300).
- Schema of `GET /network/nodes/{node_id}` and `GET /network/nodes` endpoints has been modified to include all RPC interfaces (#3300).

### Renamed

- `ccf::historical::AbstractStateCache::drop_requests()` renamed to `drop_cached_states()` (#3187).

### Dependency

- Upgrade OpenEnclave from 0.17.2 to 0.17.5

## [2.0.0-dev6]

### Added

- Added experimental support for 2-transaction reconfiguration with CFT consensus (#3097), see [documentation](https://microsoft.github.io/CCF/main/overview/consensus/bft.html#two-transaction-reconfiguration). Note that mixing 1tx and 2tx nodes in the same network is unsupported and unsafe at this stage.

### Changed

- DNS resolution of client connections is now asynchronous.

### Fixed

- Fixed issue with join nodes which could get stuck if an election was triggered while catching up (#3169).

## [2.0.0-dev5]

### Added

- Receipts now include the endorsed certificate of the node, as well as its node id, for convenience (#2991).
- `get_metrics_v1` API to `BaseEndpointRegistry` for applications that do not make use of builtins and want to version or customise metrics output.
- Slow ledger IO operations will now be logged at level FAIL. The threshold over which logging will activate can be adjusted by the `--io-logging-threshold` CLI argument to cchost (#3067).
- Snapshot files now include receipt of evidence transaction. Nodes can now join or recover a service from a standalone snapshot file. 2.x nodes can still make use of snapshots created by a 1.x node, as long as the ledger suffix containing the proof of evidence is also specified at start-up (#2998).
- Nodes certificates validity period is no longer hardcoded and can instead be set by operators and renewed by members (#2924):
  - The new `--initial-node-cert-validity-days` (defaults to 1 day) CLI argument to cchost lets operators set the initial validity period for the node certificate (valid from the current system time).
  - The new `--max-allowed-node-cert-validity-days` (defaults to 365 days) CLI argument to cchost sets the maximum validity period allowed for node certificates.
  - The new `set_node_certificate_validity` proposal action allows members to renew a node certificate (or `set_all_nodes_certificate_validity` equivalent action to renew _all_ trusted nodes certificates).
  - The existing `transition_node_to_trusted` proposal action now requires a new `valid_from` argument (and optional `validity_period_days`, which defaults to the value of ``--max-allowed-node-cert-validity-days`).
- `ccf.historical.getStateRange` / `ccf.historical.dropCachedStates` JavaScript APIs to manually retrieve historical state in endpoints declared as `"mode": "readonly"` (#3033).
- Log more detailed errors on early startup (#3116).
- New `split_ledger.py` utility to split existing ledger files (#3129).

### Changed

- JavaScript endpoints with `"mode": "historical"` now expose the historical KV at `ccf.historicalState.kv` while `ccf.kv` always refers to the current KV state. Applications relying on the old behaviour should make their code forward-compatible before upgrading to 2.x with `const kv = ccf.historicalState.kv || ccf.kv`.

### Removed

- Receipts accessible through JavaScript no longer contain the redundant `root` hash field. Applications should be changed to not rely on this field anymore before upgrading to 2.x.

### Fixed

- Fixed issue with ledger inconsistency when starting a new joiner node without a snapshot but with an existing ledger prefix (#3064).

## [2.0.0-dev4]

### Added

- Added `foreach_key` and `foreach_value` to C++ KV API, to iterate without deserializing both entries when only one is used (#2918).
- `ccf::historical::adapter_v2` now returns 404, with either `TransactionPendingOrUnknown` or `TransactionInvalid`, rather than 400 when a user performs a historical query for a transaction id that is not committed.

### Changed

- Service-endorsed node certificates are now recorded in a new `public:ccf.gov.nodes.endorsed_certificates` table, while the existing `cert` field in the `public:ccf.gov.nodes.info` table is now deprecated (#2844).
- Joining nodes now present service-endorsed certificate in client TLS sessions _after_ they have observed their own addition to the store, rather than as soon as they have joined the service. Operators should monitor the initial progress of a new node using its self-signed certificate as TLS session certificate authority (#2844).
- Updated `actions.js` constitution fragment to record service-endorsed node certificate on the `transition_node_to_trusted` action. The constitution should be updated using the existing `set_constitution` proposal (#2844).
- Improved performance for lookup of path-templated endpoints (#2918).
- Raised the minimum supported CMake version for building CCF to 3.16 (#2946).

### Dependency

- Upgrade OpenEnclave from 0.17.1 to 0.17.2 (#2992)

## [2.0.0-dev3]

### Added

- Added support for listening on multiple interfaces for incoming client RPCs, with individual session caps (#2628).

### Changed

- Upgrade OpenEnclave from 0.17.0 to 0.17.1.
- `get_state_at()` now returns receipts for signature transactions (#2785), see [documentation](https://microsoft.github.io/CCF/main/use_apps/verify_tx.html#transaction-receipts) for details.
- Upgrade playbooks and base CI image to Ubuntu 20.04. CCF is now primarily developed and tested against Ubuntu 20.04.
- Python `ccf.read_ledger` module now accepts custom formatting rules for the key and value based on the key-value store table name (#2791).
- CCF is now built with Clang 10. It is recommended that C++ applications upgrade to Clang 10 as well.
- Internal `/gov/jwt_keys/refresh` endpoint has been moved to `/node/jwt_keys/refresh` (#2885).
- If no `--san` is specified at node start-up, the node certificate _Subject Alternative Name_ extension now defaults to the value of `--public-rpc-address` (#2902).

### Removed

- Remove long-deprecated `--domain` argument from `cchost`. Node certificate Subject Alternative Names should be passed in via existing `--san` argument (#2798).
- Removed Forum sample app.

## [2.0.0-dev2]

### Changed

- `ccf.crypto.verifySignature()` previously required DER-encoded ECDSA signatures and now requires IEEE P1363 encoded signatures, aligning with the behavior of the Web Crypto API (#2735).
- Upgrade OpenEnclave from 0.16.1 to 0.17.0.

### Added

- Nodes code digests are now extracted and cached at network join time in `public:ccf.gov.nodes.info`, and the `/node/quotes` and `/node/quotes/self` endpoints will use this cached value whenever possible (#2651).

### Removed

- Websockets endpoints are no longer supported. Usage is insufficient to justify ongoing maintenance.

### Bugfix

- Fixed incorrect transaction view returned in `x-ms-ccf-transaction-id` HTTP response header after primary change (i.e. new view) (#2755).

## [2.0.0-dev1]

### Added

- Added a new `--client-connection-timeout-ms` command line argument to `cchost` to specify the maximum time a node should wait before re-establishing failed client connections. This should be set to a significantly lower value than `--raft-election-timeout-ms` (#2618).
- Add `kv::Value` and `kv::Set`, as a more error-proof alternative to `kv::Map`s which had a single key or meaningless values (#2599).
- Added JavaScript bytecode caching to avoid repeated compilation overhead. See the [documentation](https://microsoft.github.io/CCF/main/build_apps/js_app_bundle.html#deployment) for more information (#2643).
- Added new operator RPC `/node/js_metrics` returning the JavaScript bytecode size and whether the bytecode is used (#2643).
- Added QuickJS version to RPC `/node/version` (#2643).
- Added `GET /gov/jwt_keys/all` endpoint (#2519).
- Added `ccf.crypto.verifySignature()` for verifying digital signatures to the JavaScript API (#2661).

### Changed

- CCF now responds to HTTP requests that could not be parsed with a 400 response including error details (#2652).

## [2.0.0-dev0]

### Added

- Added `get_untrusted_host_time_v1` API. This can be used to retrieve a timestamp during endpoint execution, accurate to within a few milliseconds. Note that this timestamp comes directly from the host so is not trusted, and should not be used to make sensitive decisions within a transaction (#2550).
- Added `get_quotes_for_all_trusted_nodes_v1` API. This returns the ID and quote for all nodes which are currently trusted and participating in the service, for live audit (#2511).
- Added node start-up check for `cchost` and enclave compatibility, which should both always be from the same release for a single node (#2532).
- Added a new `/node/version` endpoint to return the CCF version of a node (#2582).
- Added a new `/node/metrics` endpoint which includes the count of active and peak concurrent sessions handled by the node (#2596).
- Added experimental JavaScript API `ccf.host.triggerSubprocess()` (#2461).

### Changed

- The curve-id selected for the identity of joining nodes no longer needs to match that of the network (#2525).
- The per-node session cap behaviour has changed. The `--max-open-sessions` is now a soft cap on the number of sessions. Beyond this, new sessions will receive a HTTP 503 error immediately after completing the TLS handshake. The existing hard cap (where sessions are closed immediately, before the TLS handshake) is still available, under the new argument `--max-open-sessions-hard` (#2583).
- Requests with a url-encoded query string are now forwarded correctly from backups to the primary (#2587).
- Signed requests with a url-encoded query string are now handled correctly rather than rejected (#2592).
- Fixed consistency issue between ledger files on different nodes when snapshotting is active (#2607).

### Dependency

- Upgrade OpenEnclave from 0.15.0 to 0.16.1 (#2609)

## [1.0.4]

### Changed

- CCF now responds to HTTP requests that could not be parsed with a 400 response including error details (#2652).

## [1.0.3]

### Dependency

- Upgrade OpenEnclave from 0.15.0 to 0.16.1 (#2609)

## [1.0.2]

### Bugfix

- Fixed consistency issue between ledger files on different nodes when snapshotting is active (#2607).

## [1.0.1]

### Bugfix

- Requests with a url-encoded query string are now forwarded correctly from backups to the primary (#2587).
- Signed requests with a url-encoded query string are now handled correctly rather than rejected (#2592).

## [1.0.0]

The Confidential Consortium Framework CCF is an open-source framework for building a new category of secure, highly available, and performant applications that focus on multi-party compute and data.

This is the first long term support release for CCF. The 1.0 branch will only receive security and critical bug fixes, please see our [release policy](https://microsoft.github.io/CCF/main/build_apps/release_policy.html) for more detail.

Active development will continue on the `main` branch, and regular development snapshots including new features will continue to be published.

Browse our [documentation](https://microsoft.github.io/CCF/main/index.html) to get started with CCF, or [open a discussion on GitHub](https://github.com/microsoft/CCF/discussions) if you have any questions.

## [1.0.0-rc3]

### Changed

- Rename `Store::commit_version()` to the more accurate `Store::compacted_version()` (#1355).

## [1.0.0-rc2]

### Changed

- Adjust release pipeline to cope with GitHub renaming debian packages containing tildes.

## [1.0.0-rc1]

### Changed

- By default, CCF is now installed under `/opt/ccf` rather than `/opt/ccf-x.y.z`.

## [0.99.4]

### Fixed

- Fixed use of `--curve-id` argument to `cchost`, which can now start a network with both node and service identities using curve `secp256r1` (#2516).

## [0.99.3]

### Added

- `kv::MapHandle::size()` can be used to get the number of entries in a given map.
- `kv::MapHandle::clear()` can be used to remove all entries from a map.

## [0.99.2]

### Changed

- The default constitution no longer contains `set_service_principal` or `remove_service_principal` since they are not used by the core framework. Instead any apps which wish to use these tables should add them to their own constitution. A [sample implementation](https://github.com/microsoft/CCF/tree/main/samples/constitutions/test/service_principals/actions.js) is available, and used in the CI tests.
- Proposal status now includes a `final_votes` and `vote_failures` map, recording the outcome of each vote per member. `failure_reason` and `failure_trace` have been consolidated into a single `failure` object, which is also used for `vote_failures`.

## [0.99.1]

### Added

- The service certificate is now returned as part of the `/node/network/` endpoint response (#2442).

### Changed

- `kv::Map` is now an alias to `kv::JsonSerialisedMap`, which means all existing applications using `kv::Map`s will now require `DECLARE_JSON...` macros for custom key and value types. `msgpack-c` is no longer available to apps and `MSGPACK_DEFINE` macros should be removed. Note that this change may affect throughput of existing applications, in which case an app-defined serialiser (or `kv::RawCopySerialisedMap`) should be used (#2449).
- `/node/state` endpoint also returns the `seqno` at which a node was started (i.e. `seqno` of the snapshot a node started from or `0` otherwise) (#2422).

### Removed

- `/gov/query` and `/gov/read` governance endpoints are removed (#2442).
- Lua governance is removed. `JS_GOVERNANCE` env var is no longer necessary, and JS constitution is the only governance script which must be provided and will be used by the service. `--gov-script` can no longer be passed to `cchost` or `sandbox.sh`.

## [0.99.0]

This is a bridging release to simplify the upgrade to 1.0. It includes the new JS constitution, but also supports the existing Lua governance so that users can upgrade in 2 steps - first implementing all of the changes below with their existing Lua governance, then upgrading to the JS governance. Lua governance will be removed in CCF 1.0. See [temporary docs](https://microsoft.github.io/CCF/ccf-0.99.0/governance/js_gov.html) for help with transitioning from Lua to JS.

The 1.0 release will require minimal changes from this release.

### Added

- A new `read_ledger.py` Python command line utility was added to parse and display the content of a ledger directory.
- `ccf-app` npm package to help with developing JavaScript and TypeScript CCF apps. See [docs](https://microsoft.github.io/CCF/main/build_apps/js_app.html) for further details (#2331).

### Changed

- Retired members are now deleted from the store, instead of being marked as `Retired` (#1401).
- `retire_member` proposal has been renamed to `remove_member` and is now idempotent (i.e. succeeds even if the member was already removed) (#1401).
- `accept_recovery` and `open_network` proposals have been merged into a single idempotent `transition_service_to_open` proposal (#1791).
- The `/tx` endpoint now takes a single `transaction_id` query parameter. For example, rather than calling `/node/tx?view=2&seqno=42`, call `/node/tx?transaction_id=2.42`.
- The `/commit` endpoint now returns a response with a single `transaction_id` rather than separate `view` and `seqno` fields.
- `UserRpcFrontend` has been removed, and the return value of `get_rpc_handler` which apps should construct is now simply a `ccf::RpcFrontend`.
- There is now a distinction between public and private headers. The public headers under `include/ccf` are those we expect apps to use, and others are implementation details which may change/be deprecated/be hidden in future. Most apps should now be including `"ccf/app_interface.h"` and `"ccf/common_endpoint_registry.h"`.
- Various endpoint-related types have moved under the `ccf::endpoints` namespace. Apps will need to rename these types where they are not using `auto`, for instance to `ccf::endpoints::EndpointContext` and `ccf::endpoints::ForwardingRequired`.
- Ledger entry frames are no longer serialised with `msgpack` (#2343).
- In JavaScript apps, the field `caller.jwt.key_issuer` in the `Request` object has been renamed `caller.jwt.keyIssuer` (#2362).
- The proposals `set_module`, `remove_module` and `set_js_app` have been removed and `deploy_js_app` renamed to `set_js_app` (#2391).

## [0.19.3]

### Changed

- The status filter passed to `/node/network/nodes` now takes the correct CamelCased values (#2238).

## [0.19.2]

### Added

- New `get_user_data_v1` and `get_member_data_v1` C++ API calls have been added to retrieve the data associated with users/members. The user/member data is no longer included in the `AuthnIdentity` caller struct (#2301).
- New `get_user_cert_v1` and `get_member_cert_v1` C++ API calls have been added to retrieve the PEM certificate of the users/members. The user/member certificate is no longer included in the `AuthnIdentity` caller struct (#2301).

### Changed

- String values in query parameters no longer need to be quoted. For instance, you should now call `/network/nodes?host=127.0.0.1` rather than `/network/nodes?host="127.0.0.1"` (#2309).
- Schema documentation for query parameters should now be added with `add_query_parameter`, rather than `set_auto_schema`. The `In` type of `set_auto_schema` should only be used to describe the request body (#2309).
- `json_adapter` will no longer try to convert query parameters to a JSON object. The JSON passed as an argument to these handlers will now be populated only by the request body. The query string should be parsed separately, and `http::parse_query(s)` is added as a starting point. This means strings in query parameters no longer need to be quoted (#2309).
- Enum values returned by built-in REST API endpoints are now PascalCase. Lua governance scripts that use enum values need to be updated as well, for example, `"ACTIVE"` becomes `"Active"` for member info. The same applies when using the `/gov/query` endpoint (#2152).
- Most service tables (e.g. for nodes and signatures) are now serialised as JSON instead of msgpack. Some tables (e.g. user and member certificates) are serialised as raw bytes for performance reasons (#2301).
- The users and members tables have been split into `public:ccf.gov.users.certs`/`public:ccf.gov.users.info` and `public:ccf.gov.members.certs`/`public:ccf.gov.members.encryption_public_keys`/`public:ccf.gov.members.info` respectively (#2301).
- TypeScript interface/class names have been renamed to PascalCase (#2325).

## [0.19.1]

### Added

- Historical point query support has been added to JavaScript endpoints (#2285).
- RSA key generation JavaScript endpoint (#2293).

### Changed

- `"readonly"` has been replaced by `"mode"` in `app.json` in JavaScript apps (#2285).

## [0.19.0]

### Changed

- `x-ccf-tx-view` and `x-ccf-tx-seqno` response headers have been removed, and replaced with `x-ms-ccf-transaction-id`. This includes both original fields, separated by a single `.`. Historical queries using `ccf::historical::adapter` should also pass a single combined `x-ms-ccf-transaction-id` header (#2257).
- Node unique identifier is now the hex-encoded string of the SHA-256 digest of the node's DER-encoded identity public key, which is also used as the node's quote report data. The `sandbox.sh` script still uses incrementing IDs to keep track of nodes and for their respective directories (#2241).
- Members and users unique identifier is now the hex-encoded string of the SHA-256 digest of their DER-encoded identity certificate (i.e. fingerprint), which has to be specified as the `keyId` field for signed HTTP requests (#2279).
- The receipt interface has changed, `/app/receipt?commit=23` is replaced by `/app/receipt?transaction_id=2.23`. Receipt fetching is now implemented as a historical query, which means that the first reponse(s) may be 202 with a Retry-After header. Receipts are now structured JSON, as opposed to a flat byte sequence, and `/app/receipt/verify` has been removed in favour of an [offline verification sample](https://microsoft.github.io/CCF/ccf-0.19.0/use_apps/verify_tx.html#transaction-receipts).
- `ccfapp::get_rpc_handler()` now takes a reference to a `ccf::AbstractNodeContext` rather than `ccf::AbstractNodeState`. The node state can be obtained from the context via `get_node_state()`.

### Removed

- `get_receipt_for_seqno_v1` has been removed. Handlers wanting to return receipts must now use the historical API, and can obtain a receipt via `ccf::historical::StatePtr`. See the [historical query with receipt sample](https://microsoft.github.io/CCF/ccf-0.19.0/build_apps/logging_cpp.html#receipts) for reference.
- `caller_id` endpoint has been removed. Members and users can now compute their unique identifier without interacting with CCF (#2279).
- `public:ccf.internal.members.certs_der`, `public:ccf.internal.users.certs_der`, `public:ccf.internal.members.digests` and `public:ccf.internal.users.digests` KV tables have been removed (#2279).
- `view_change_in_progress` field in `network/status` response has been removed (#2288).

## [0.18.5]

### Changed

- Historical query system now supports range queries.

## [0.18.4]

### Changed

- Governance proposals can be submitted successfully against secondaries (#2247)
- `set_ca_cert`/`remove_ca_cert` proposals have been renamed `set_ca_cert_bundle`/`remove_ca_cert_bundle` and now also accept a bundle of certificates encoded as concatenated PEM string (#2221). The `ca_cert_name` parameter to the `set_jwt_issuer` proposal has been renamed to `ca_cert_bundle_name`.

### Added

- Support for multiple key wrapping algorithms for C++ and JavaScript applications (#2246)

## [0.18.3]

### Changed

- Fixed format of `notBefore` and `notAfter` in node and network certificates (#2243).
- CCF now depends on [Open Enclave 0.14](https://github.com/openenclave/openenclave/releases/tag/v0.14.0).

## [0.18.2]

### Added

- Support for historical queries after ledger rekey and service recovery (#2200).

### Changed

- CCF now supports OpenSSL for many crypto tasks like hashing, signing, and signature verification (#2123).
- In progress ledger files no longer cause a node to crash when they are committed (#2209).

## [0.18.1]

### Changed

- `"id"` field in `state` endpoint response has been renamed to `"node_id"` (#2150).
- `user_id` endpoint is renamed `caller_id` (#2142).
- Nodes' quotes format updated to Open Enclave's `SGX_ECDSA`. Quote endorsements are also stored in CCF and can be retrieved via the `quotes/self` and `quotes` endpoints (#2161).
- `get_quote_for_this_node_v1()` takes a `QuoteInfo` structure (containing the format, raw quote and corresponding endorsements) as out parameter instead of the distinct format and raw quote as two out paramters (#2161).
- Several internal tables are renamed (#2166).
- `/node/network/nodes` correctly returns all nodes if no filter is specified (#2188).

## [0.18.0]

### Changed

- `endpoint_metrics` is renamed `api/metrics` and now returns an array of objects instead of nested path/method objects (#2068).
- Governance proposal ids are now digests of the proposal and store state observed during their creation, hex-encoded as strings. This makes votes entirely specific to an instance of a proposal without having to include a nonce. (#2104, #2135).
- `quote` endpoint has been renamed to `quotes/self` (#2149).
- `TxView`s have been renamed to `MapHandle`s, to clearly distinguish them from consensus views. Calls to `tx.get_view` must be replaced with `tx.rw`.
- `tx.rw` does not support retrieving multiple views in a single call. Instead of `auto [view1, view2] = tx.get_view(map1, map2);`, you must write `auto handle1 = tx.rw(map1); auto handle2 = tx.rw(map2);`.

### Added

- Added `get_version_of_previous_write(const K& k)` to `MapHandle`. If this entry was written to by a previous transaction, this returns the version at which that transaction was applied. See docs for more details.

### Removed

- The `x-ccf-global-commit` header is no longer sent with responses (#1586, #2144). This was a hint of global commit progress, but was known to be imprecise and unrelated to the executed transaction. Instead, clients should call `/commit` to monitor commit progress or `/tx` for a specific transaction.

## [0.17.2]

### Fixed

- Fixed incorrect ledger chunking on backup nodes when snapshotting is enabled (#2110).

## [0.17.1]

### Changed

- JS endpoints now list their auth policies by name, similar to C++ endpoints. The fields `require_client_identity`, `require_client_signature`, and `require_jwt_authentication` are removed, and should be replaced by `authn_policies`. For example, the previous default `"require_client_identity": true` should be replaced with `"authn_policies": ["user_cert"]`, an endpoint which would like to handle a JWT but will also accept unauthenticated requests would be `"authn_policies": ["jwt", "no_auth"]`, and a fully unauthenticated endpoint would be `"authn_policies": []`. See [docs](https://microsoft.github.io/CCF/main/build_apps/js_app_bundle.html#metadata) for further detail.

## [0.17.0]

### Added

- Versioned APIs for common CCF functionality: `get_status_for_txid_v1`, `get_last_committed_txid_v1`, `generate_openapi_document_v1`, `get_receipt_for_seqno_v1`, `get_quote_for_this_node_v1`. We will aim to support these function signatures long-term, and provide similar functionality with incremental version bumps when this is no longer possible. In particular, this enables building an app which does not expose the [default endpoints](https://microsoft.github.io/CCF/main/build_apps//logging_cpp.html#default-endpoints) but instead exposes similar functionality through its own API.

### Changed

- `/network`, `/network_info`, `/node/ids`, `/primary_info` have been restructured into `/network`, `/network/nodes`, `/network/nodes/{id}`, `/network/nodes/self`, `/network/nodes/primary` while also changing the response schemas (#1954).
- `/ack` responds with HTTP status `204` now instead of `200` and `true` as body (#2088).
- `/recovery_share` has new request and response schemas (#2089).

## [0.16.3]

### Changed

- To avoid accidentally unauthenticated endpoints, a vector of authentication policies must now be specified at construction (as a new argument to `make_endpoint`) rather than by calling `add_authentication`. The value `ccf::no_auth_required` must be used to explicitly indicate an unauthenticated endpoint.
- All `/gov` endpoints accept signature authentication alone correctly, regardless of session authentication.
- `ccf.CCFClient` now allows separate `session_auth` and `signing_auth` to be passed as construction time. `ccf.CCFClient.call()` no longer takes a `signed` argument, clients with a `signing_auth` always sign. Similarly, the `disable_session_auth` constructor argument is removed, the same effect can be achieved by setting `session_auth` to `None`.

## [0.16.2]

### Changed

- Snapshots are generated by default on the current primary node, every `10,000` committed transaction (#2029).
- Node information exposed in the API now correctly reports the public port when it differs from the local one. (#2001)
- All `/gov` endpoints accept signature authentication again. Read-only `/gov` endpoints had been incorrectly changed in [0.16.1] to accept session certification authentication only (#2033).

## [0.16.1]

### Added

- C++ endpoints can be omitted from OpenAPI with `set_openapi_hidden(true)` (#2008).
- JS endpoints can be omitted from OpenAPI if the `"openapi_hidden"` field in `app.json` is `true` (#2008).

### Changed

- Error responses of built-in endpoints are now JSON and follow the OData schema (#1919).
- Code ids are now deleted rather than marked as `RETIRED`. `ACTIVE` is replaced with the more precise `ALLOWED_TO_JOIN` (#1996).
- Authentication policies can be specified per-endpoint with `add_authentication`. Sample policies are implemented which check for a user TLS handshake, a member TLS handshake, a user HTTP signature, a member HTTP signature, and a valid JWT. This allows multiple policies per-endpoints, and decouples auth from frontends - apps can define member-only endpoints (#2010).
- By default, if no authentication policy is specified, endpoints are now unauthenticated and accessible to anyone (previously the default was user TLS handshakes, where the new default is equivalent to `set_require_client_identity(false)`).
- CCF now depends on [Open Enclave 0.13](https://github.com/openenclave/openenclave/releases/tag/v0.13.0).

### Removed

- The methods `Endpoint::set_require_client_signature`, `Endpoint::set_require_client_identity` and `Endpoint::set_require_jwt_authentication` are removed, and should be replaced by calls to `add_authentication`. For unauthenticated endpoints, either add no policies, or add the built-in `empty_auth` policy which accepts all requests.
  - `.set_require_client_signature(true)` must be replaced with `.add_authentication(user_signature_auth_policy)`
  - `.set_require_client_identity(true)` must be replaced with `.add_authentication(user_cert_auth_policy)`
  - `.set_require_jwt_authentication(true)` must be replaced with `.add_authentication(jwt_auth_policy)`

## [0.16.0]

### Added

- CLI options are printed on every node launch (#1923).
- JS logging sample app is included in CCF package (#1932).
- C++ apps can be built using cmake's `find_package(ccf REQUIRED)` (see [cmake sample](https://github.com/microsoft/CCF/blob/main/samples/apps/logging/CMakeLists.txt)) (#1947).

### Changed

- JWT signing keys are auto-refreshed immediately when adding a new issuer instead of waiting until the next auto-refresh event is due (#1978).
- Snapshots are only committed when proof of snapshot evidence is committed (#1972).
- Snapshot evidence must be validated before joining/recovering from snapshot (see [doc](https://microsoft.github.io/CCF/main/operations/ledger_snapshot.html#join-recover-from-snapshot)) (#1925).

### Fixed

- Ledger index is recovered correctly even if `--ledger-dir` directory is empty (#1953).
- Memory leak fixes (#1957, #1959, #1974, #1982).
- Consensus fixes (#1977, #1981).
- Enclave schedules messages in a fairer way (#1991).

### Security

- Hostname of TLS certificate is checked when auto-refreshing JWT signing keys (#1934).
- Evercrypt update to 0.3.0 (#1967).

## [0.15.2]

### Added

- JWT key auto-refresh (#1908), can be enabled by providing `"auto_refresh": true` and `"ca_cert_name": "..."` in `set_jwt_issuer` proposal.
  - Auto-refresh is currently only supported for providers following the OpenID Connect standard where keys are published under the `/.well-known/openid-configuration` path of the issuer URL.
  - `ca_cert_name` refers to a certificate stored with a `set_ca_cert` proposal and is used to validate the TLS connection to the provider endpoint.
- JWT signature validation (#1912), can be enabled with the `require_jwt_authentication` endpoint property.

### Changed

- Members can no longer vote multiple times on governance proposals (#1743).
- `update_ca_cert` proposal has been replaced by `set_ca_cert`/`remove_ca_cert` (#1917).

### Deprecated

- `set_js_app` proposal and `--js-app-script` argument are deprecated, and should be replaced by `deploy_js_app` and `--js-app-bundle`. See #1895 for an example of converting from the old style (JS embedded in a Lua script) to the new style (app bundle described by `app.json`).

### Removed

- `kv::Store::create` is removed.
- `luageneric` is removed.

## [0.15.1]

### Added

- [JWT documentation](https://microsoft.github.io/CCF/main/developers/auth/jwt.html#jwt-authentication) (#1875).
- [Member keys in HSM documentation](https://microsoft.github.io/CCF/main/members/hsm_keys.html) (#1884).

### Changed

- `/gov/ack/update_state_digest` and `/gov/ack` now only return/accept a hex string (#1873).
- `/node/quote` schema update (#1885).
- AFT consensus improvements (#1880, #1881).

## [0.15.0]

### Added

- Support for non-recovery members: only members with an associated public encryption key are handed recovery shares (#1866).
- AFT consensus verify entry validity (#1864).
- JWT validation in forum sample app (#1867).
- JavaScript endpoints OpenAPI definition is now included in `/api` (#1874).

### Changed

- The `keyId` field in the Authorization header must now be set to the hex-encoded SHA-256 digest of the corresponding member certificate encoded in PEM format. The `scurl.sh` script and Python client have been modified accordingly. `scurl.sh` can be run with `DISABLE_CLIENT_AUTH=1` (equivalent `disable_client_auth=False` argument to Python client) to issue signed requests without session-level client authentication (#1870).
- Governance endpoints no longer require session-level client authentication matching a member identity, the request signature now serves as authentication. The purpose of this change is to facilitate member key storage in systems such as HSMs (#1870).
- Support for [hs2019 scheme](https://tools.ietf.org/html/draft-cavage-http-signatures-12) for HTTP signatures (#1872).
  - `ecdsa-sha256` scheme will be deprecated in the next release.

## [0.14.3]

### Added

- Added support for storing JWT public signing keys (#1834).
  - The new proposals `set_jwt_issuer`, `remove_jwt_issuer`, and `set_jwt_public_signing_keys` can be generated with the latest version of the ccf Python package.
  - `sandbox.sh` has a new `--jwt-issuer <json-path>` argument to easily bootstrap with an initial set of signing keys using the `set_jwt_issuer` proposal.
  - See [`tests/npm-app/src/endpoints/jwt.ts`](https://github.com/microsoft/CCF/blob/70b09e53cfdc8cee946193319446f1e22aed948f/tests/npm-app/src/endpoints/jwt.ts#L23) for validating tokens received in the `Authorization` HTTP header in TypeScript.
  - Includes special support for SGX-attested signing keys as used in [MAA](https://docs.microsoft.com/en-us/azure/attestation/overview).

### Changed

- CCF now depends on [Open Enclave 0.12](https://github.com/openenclave/openenclave/releases/tag/v0.12.0) (#1830).
- `/app/user_id` now takes `{"cert": user_cert_as_pem_string}` rather than `{"cert": user_cert_as_der_list_of_bytes}` (#278).
- Members' recovery shares are now encrypted using [RSA-OAEP-256](https://docs.microsoft.com/en-gb/azure/key-vault/keys/about-keys#wrapkeyunwrapkey-encryptdecrypt) (#1841). This has the following implications:
  - Network's encryption key is no longer output by the first node of a CCF service is no longer required to decrypt recovery shares.
  - The latest version of the `submit_recovery_share.sh` script should be used.
  - The latest version of the `proposal_generator.py` should be used (please upgrade the [ccf Python package](https://microsoft.github.io/CCF/main/quickstart/install.html#python-package)).
- `submit_recovery_share.sh` script's `--rpc-address` argument has been removed. The node's address (e.g. `https://127.0.0.1:8000`) should be used directly as the first argument instead (#1841).
- The constitution's `pass` function now takes an extra argument: `proposer_id`, which contains the `member_id` of the member who submitted the proposal. To adjust for this change, replace `tables, calls, votes = ...` with `tables, calls, votes, proposer_id = ...` at the beginning of the `pass` definition.
- Bundled votes (ie. the `ballot` entry in `POST /proposals`) have been removed. Votes can either happen explicitly via `POST /proposals/{proposal_id}/votes`, or the constitution may choose to pass a proposal without separate votes by examining its contents and its proposer, as illustrated in the operating member constitution sample. The `--vote-against` flag in `proposal_generator.py`, has also been removed as a consequence.

### Fixed

- Added `tools.cmake` to the install, which `ccf_app.cmake` depends on and was missing from the previous release.

### Deprecated

- `kv::Store::create` is deprecated, and will be removed in a future release. It is no longer necessary to create a `kv::Map` from a `Store`, it can be constructed locally (`kv::Map<K, V> my_map("my_map_name");`) or accessed purely by name (`auto view = tx.get_view<K, V>("my_map_name");`) (#1847).

## [0.14.2]

### Changed

- The `start_test_network.sh` script has been replaced by [`sandbox.sh`](https://microsoft.github.io/CCF/main/quickstart/test_network.html). Users wishing to override the default network config (a single node on '127.0.0.1:8000') must now explictly specify if they should be started locally (eg. `-n 'local://127.4.4.5:7000'`) or on remote machine via password-less ssh (eg. `-n 'ssh://10.0.0.1:6000'`).
- `node/quote` endpoint now returns a single JSON object containing the node's quote (#1761).
- Calling `foreach` on a `TxView` now iterates over the entries which previously existed, ignoring any modifications made by the functor while iterating.
- JS: `ccf.kv.<map>.get(key)` returns `undefined` instead of throwing an exception if `key` does not exist.
- JS: `ccf.kv.<map>.delete(key)` returns `false` instead of throwing an exception if `key` does not exist, and `true` instead of `undefined` otherwise.
- JS: `ccf.kv.<map>.set(key, val)` returns the map object instead of `undefined`.

## [0.14.1]

### Added

- `/node/memory` endpoint exposing the maximum configured heap size, peak and current used sizes.

### Changed

- Public tables in the KV must now indicate this in their name (with a `public:` prefix), and internal tables have been renamed. Any governance or auditing scripts which operate over internal tables must use the new names (eg - `ccf.members` is now `public:ccf.gov.members`).
- `--member-info` on `cchost` can now take a third, optional file path to a JSON file containing additional member data (#1712).

### Removed

- `/api/schema` endpoints are removed, as the same information is now available in the OpenAPI document at `/api`.

### Deprecated

- Passing the `SecurityDomain` when creating a KV map is deprecated, and will be removed in a future release. This should be encoded in the table's name, with a `public:` prefix for public tables.

## [0.14.0]

### Added

- Nodes can recover rapidly from a snapshot, rather than needing to reprocess an entire ledger (#1656)
- Python client code wraps creation and replacement of an entire JS app bundle in a single operation (#1651)
- Snapshots are only usable when the corresponding evidence is committed (#1668).
- JSON data associated to each consortium member to facilitate flexible member roles (#1657).

### Changed

- `/api` endpoints return an OpenAPI document rather than a custom response (#1612, #1664)
- Python ledger types can process individual chunks as well as entire ledger (#1644)
- `POST recovery_share/submit` endpoint is renamed to `POST recovery_share` (#1660).

### Fixed

- Elections will not allow transactions which were reported as globally committed to be rolled back (#1641)

### Deprecated

- `lua_generic` app is deprecated and will be removed in a future release. Please migrate old Lua apps to JS

## [0.13.4]

### Changed

- Fixed infinite memory growth issue (#1639)
- Step CLI updated to 0.15.2 (#1636)

## [0.13.3]

### Added

- Sample TypeScript application (#1614, #1596)

### Changed

- Handlers can implement custom authorisation headers (#1203, #1563)
- Reduced CPU usage when nodes are idle (#1625, #1626)
- Upgrade to Open Enclave 0.11 (#1620, #1624)
- Snapshots now include view history, so nodes resuming from snapshots can accurately serve transaction status requests (#1616)
- Request is now passed as an argument to JavaScript handlers (#1604), which can return arbitrary content types (#1575)
- Quote RPC now returns an error when the quote cannot be found (#1594)
- Upgraded third party dependencies (#1589, #1588, #1576, #1572, #1573, #1570, #1569)
- Consensus types renamed from `raft` and `pbft` to `cft` and `bft` (#1591)

### Removed

- Notification server (#1582)

## [0.13.2]

### Added

- retire_node_code proposal (#1558)
- Ability to update a collection of JS modules in a single proposal (#1557)

## [0.13.1]

### Fixed

- Handle setting multiple subject alternative names correctly in node certificate (#1552)
- Fix host memory check on startup ecall (#1553)

## [0.13.0]

### Added

- Experimental

  - New CCF nodes can now join from a [snapshot](https://microsoft.github.io/CCF/ccf-0.13.0/operators/start_network.html#resuming-from-existing-snapshot) (#1500, #1532)
  - New KV maps can now be created dynamically in a transaction (#1507, #1528)

- CLI

  - Subject Name and Subject Alternative Names for the node certificates can now be passed to cchost using the --sn and --san CLI switches (#1537)
  - Signature and ledger splitting [flags](https://microsoft.github.io/CCF/ccf-0.13.0/operators/start_network.html#signature-interval) have been renamed more accurately (#1534)

- Governance

  - `user_data` can be set at user creation, as well as later (#1488)

- Javascript
  - `js_generic` endpoints are now modules with a single default call. Their dependencies can be stored in a separate table and loaded with `import`. (#1469, #1472, #1481, #1484)

### Fixed

- Retiring the primary from a network is now correctly handled (#1522)

### Deprecated

- CLI
  - `--domain=...` is superseded by `--san=dNSName:...` and will be removed in a future release

### Removed

- API
  - Removed redirection from legacy frontend names (`members` -> `gov`, `nodes` -> `node`, `users` -> `app`) (#1543)
  - Removed old `install()` API, replaced by `make_endpoint()` in [0.11.1](https://github.com/microsoft/CCF/releases/tag/ccf-0.11.1) (#1541)

## [0.12.2]

### Fixed

- Fix published containers

## [0.12.1]

### Changed

- Release tarball replaced by a .deb

### Fixed

- Fix LVI build for applications using CCF (#1466)

## [0.12.0]

### Added

- Tooling
  - New Python proposal and vote generator (#1370). See [docs](https://microsoft.github.io/CCF/ccf-0.12.0/members/proposals.html#creating-a-proposal).
  - New CCF tools Python package for client, ledger parsing and member proposal/vote generation (#1429, #1435). See [docs](https://microsoft.github.io/CCF/ccf-0.12.0/users/python_tutorial.html).
- HTTP endpoints
  - Templated URI for HTTP endpoints (#1384, #1393).
  - New `remove_user` proposal (#1379).
  - New node endpoints: `/node/state` and `/node/is_primary` (#1387, #1439)
  - New `metrics` endpoint (#1422).

### Changed

- Tooling
  - Updated version of Open Enclave (0.10) (#1424). Users should use the Intel PSW tested with Open Enclave 0.10, see Open Enclave releases notes: https://github.com/openenclave/openenclave/releases/tag/v0.10.0 for more details.
  - CCF releases no longer include a build of Open Enclave, instead the upstream binary release should be used. Playbooks and containers have been updated accordingly (#1437).
  - CCF is now built with LVI mitigations (#1427). CCF should now be built with a new LVI-enabled toolchain, available via CCF playbooks and containers.
  - Updated version of `snmalloc` (#1391).
- HTTP endpoints
  - Pass PEM certificates rather than byte-arrays (#1374).
  - Member `/ack` schema (#1395).
  - Authorisation HTTP request header now accepts unquoted values (#1411).
  - Fix double opening of `/app` on backups after recovery (#1445).
- Other
  - Merkle tree deserialisation fix (#1363).
  - Improve resilience of node-to-node channels (#1371).
  - First Raft election no longer fails (#1392).
  - Fix message leak (#1442).

### Removed

- `mkSign` endpoint (#1398).

## [0.11.7]

### Changed

1. Fix a bug that could cause signatures not to be recorded on transactions hitting conflicts (#1346)
2. Fix a bug that could allow transactions to be executed by members before a recovered network was fully opened (#1347)
3. Improve error reporting on transactions with invalid signatures (#1356)

### Added

1. All format and linting checks are now covered by `scripts/ci-checks.sh` (#1359)
2. `node/code` RPC returns all code versions and their status (#1351)

## [0.11.4]

### Changed

- Add clang-format to the application CI container, to facilitate application development (#1340)
- Websocket handlers are now distinct, and can be defined by passing `ws::Verb::WEBSOCKET` as a verb to `make_endpoint()` (#1333)
- Custom KV serialisation is [documented](https://microsoft.github.io/CCF/main/developers/kv/kv_serialisation.html#custom-key-and-value-types)

### Fixed

- Fix application runtime container, which had been missing a dependency in the previous release (#1340)

## [0.11.1]

### Added

- CLI tool for managing recovery shares (#1295). [usage](https://microsoft.github.io/CCF/main/members/accept_recovery.html#submitting-recovery-shares)
- New standard endpoint `node/ids` for retrieving node ID from IP address (#1319).
- Support for read-only transactions. Use `tx.get_read_only_view` to retrieve read-only views, and install with `make_read_only_endpoint` if all operations are read-only.
- Support for distinct handlers on the same URI. Each installed handler/endpoint is now associated with a single HTTP method, so you can install different operations on `POST /foo` and `GET /foo`.

### Changed

- The frontend names, used as a prefix on all URIs, have been changed. Calls to `/members/...` or `/users/...` should be replaced with `/gov/...` and `/app/...` respectively. The old paths will return HTTP redirects in this release, but may return 404 in a future release (#1325).
- App-handler installation API has changed. `install(URI, FN, READWRITE)` should be replaced with `make_endpoint(URI, VERB, FN).install()`. Existing apps should compile with deprecation warnings in this release, but the old API will be removed in a future release. See [this diff](https://github.com/microsoft/CCF/commit/7f131074027e3aeb5d469cf42e94acad5bf3e70a#diff-18609f46fab38755458a063d1079edaa) of logging.cpp for an example of the required changes.
- Improved quickstart documentation (#1298, #1316).
- Member ACKs are required, even when the service is opening (#1318).
- The naming scheme for releases has changed to be more consistent. The tags will now be in the form `ccf-X.Y.Z`.

## [0.11]

### Changed

- KV reorganisation to enable app-defined serialisation (#1179, #1216, #1234)

`kv.h` has been split into multiple headers so apps may need to add includes for `kv/store.h` and `kv/tx.h`. The typedefs `ccf::Store` and `ccf::Tx` have been removed; apps should now use `kv::Store` and `kv::Tx`.

CCF now deals internally only with serialised data in its tables, mapping byte-vectors to byte-vectors. By default all tables will convert their keys and values to msgpack, using the existing macros for user-defined types. Apps may define custom serialisers for their own types - see `kv/serialise_entry_json.h` for an example.

- Fixed issues that affected the accuracy of tx status reporting (#1157, #1150)
- All RPCs and external APIs now use `view` and `seqno` to describe the components of a transaction ID, regardless of the specific consensus implementation selected (#1187, #1227)
- Improved resiliency of recovery process (#1051)
- `foreach` early-exit semantics are now consistent (#1222)
- Third party dependency updates (#1144, #1148, #1149, #1151, #1155, #1255)
- All logging output now goes to stdout, and can be configured to be either JSON or plain text (#1258) [doc](https://microsoft.github.io/CCF/main/operators/node_output.html#json-formatting)
- Initial support for historical query handlers (#1207) [sample](https://github.com/microsoft/CCF/blob/main/src/apps/logging/logging.cpp#L262)
- Implement the equivalent of "log rolling" for the ledger (#1135) [doc](https://microsoft.github.io/CCF/main/operators/ledger.html)
- Internal RPCs renamed to follow more traditional REST conventions (#968) [doc](https://microsoft.github.io/CCF/main/operators/operator_rpc_api.html)

### Added

- Support for floating point types in default KV serialiser (#1174)
- The `start_test_network.sh` script now supports recovering an old network with the `--recover` flag (#1095) [doc](https://microsoft.github.io/CCF/main/users/deploy_app.html#recovering-a-service)
- Application CI and runtime containers are now available (#1178)
  1. `ccfciteam/ccf-app-ci:0.11` is recommended to build CCF applications
  2. `ccfciteam/ccf-app-run:0.11` is recommended to run CCF nodes, for example in k8s
- Initial websockets support (#629) [sample](https://github.com/microsoft/CCF/blob/main/tests/ws_scaffold.py#L21)

### Removed

- `ccf::Store` and `ccf::Tx` typdefs, in favour of `kv::Store` and `kv::Tx`.

## [0.10]

### Added

- Brand new versioned documentation: https://microsoft.github.io/CCF.
- New `/tx` endpoint to check that a transaction is committed (#1111). See [docs](https://microsoft.github.io/CCF/main/users/issue_commands.html#checking-for-commit).
- Disaster recovery is now performed with members key shares (#1101). See [docs](https://microsoft.github.io/CCF/main/members/accept_recovery.html).
- Open Enclave install is included in CCF install (#1125).
- New `sgxinfo.sh` script (#1081).
- New `--transaction-rate` flag to performance client (#1071).

### Changed

- CCF now uses Open Enclave 0.9 (#1098).
- `cchost`'s `--enclave-type` is `release` by default (#1083).
- `keygenerator.sh`'s `--gen-key-share` option renamed to `--gen-enc-key` to generate member encryption key (#1101).
- Enhanced view change support for PBFT (#1085, #1087, #1092).
- JavaScript demo logging app is now more generic (#1110).
- Updated method to retrieve time in enclave from host (#1100).
- Correct use of Everycrypt hashing (#1098).
- Maximum number of active members is 255 (#1107).
- Python infra: handle proposals correctly with single member (#1079).
- Dependencies updates (#1080, #1082).

### Removed

- `cchost` no longer outputs a sealed secrets file to be used for recovery (#1101).

## [0.9.3]

### Added

1. Install artifacts include `virtual` build (#1072)
2. `add_enclave_library_c` is exposed in `ccp_app.cmake` (#1073)

## [0.9.2]

### Added

- Handlers can decide if transaction writes are applied independently from error status (#1054)
- Scenario Perf Client is now part of the CCF install to facilitate performance tests (#1058)

### Changed

- Handle writes when host is reconnecting (#1038)
- Member tables are no longer whitelisted for raw_puts (#1041)
- Projects including CCF's CMake files now use the same build type default (#1057)

## [0.9.1]

### Added

- `cchost` now supports [file-based configuration](https://microsoft.github.io/CCF/operators/start_network.html#using-a-configuration-file), as well as command-line switches (#1013, #1019)

## [0.9]

This pre-release improves support for handling HTTP requests.

### Added

- Key shares will be accepted after multiple disaster recovery operations (#992).
- HTTP response headers and status can be set directly from handler (#921, #977).
- Handlers can be restricted to accept only specific HTTP verbs (#966).
- Handlers can accept requests without a matching client cert (#962).
- PBFT messages are authenticated by each receiving node (#947).
- snmalloc can be used as allocator (#943, #990).
- Performance optimisations (#946, #971).
- Install improvements (#983, #986).

### Changed

- HTTP request and responses no longer need to contain JSON-RPC objects (#930, #977).
- Files and binaries have been renamed to use a consistent `lower_snake_case` (#989). Most app includes should be unaffected, but users of the `luageneric` app should now look for `lua_generic`.
- Threading support relies on fixes from a recent build of OE (#990). Existing machines should re-run the ansible playbooks to install the current dependencies.
- Consensus is chosen at run-time, rather than build-time (#922).
- API for installing handlers has changed (#960). See the logging app or [documentation](https://microsoft.github.io/CCF/developers/logging_cpp.html#rpc-handler) for the current style.
- Several standard endpoints are now GET-only, and must be passed a URL query (ie `GET /users/getCommit?id=42`).

## [0.8.2]

### Changed

- CCF install can now be installed anywhere (#950).
- PBFT messages are now authenticated (#947).
- Miscellaneous performance improvements (#946).

## [0.8.1]

### Added

- PBFT timers can be set from`cchost` CLI (#929). See [docs](https://microsoft.github.io/CCF/developers/consensus.html#consensus-protocols).
- Nodes output their PID in a `cchost.pid` file on start-up (#927).
- (Experimental) Members can retrieve their decrypted recovery shares via `getEncryptedRecoveryShare` and submit the decrypted share via `submitRecoveryShare` (#932).

### Changed

- App handlers should set HTTP response fields instead of custom error codes (#921). See [docs](https://microsoft.github.io/CCF/developers/logging_cpp.html#rpc-handler).
- Single build for Raft and PBFT consensuses (#922, #929, #935).
- Members' proposals are forever rejected if they fail to execute (#930).
- Original consortium members can ACK (#933).
- PBFT performance improvements (#940, #942).
- PBFT ledger private tables are now encrypted (#939).

## [0.8]

This pre-release enables experimental support for running CCF with the PBFT consensus protocol. In providing an experimental release of CCF with PBFT we hope to get feedback from early adopters.

### Added

- Experimental PBFT support [docs](https://microsoft.github.io/CCF/developers/consensus.html)
- Increased threading support [docs](https://microsoft.github.io/CCF/developers/threading.html) (#831, #838)
- Governance proposals can now be rejected, which allows constitutions to implement veto power (#854)
- Support for non JSON-RPC payloads (#852)
- RPC to get the OE report (containing the SGX quote) of a specific node (#907)

### Changed

- Compatibility with msgpack 1.0.0
- Members now need to provide two public keys, an identity to sign their proposals and votes as before, and public key with which their recovery key share will be encrypted. `--member_cert` cli argument replaced with `--member-info` when starting up a network to allow this [docs](https://microsoft.github.io/CCF/operators/start_network.html)
- Member status is now a string, eg. `"ACTIVE"` rather than an integer (#827)
- User apps have access to standard user-cert lookup (#906)
- `get_rpc_handler()` now returns `UserRpcFrontend` instead of `RpcHandler` [docs](https://microsoft.github.io/CCF/developers/logging_cpp.html#rpc-handler) (#908)
- All governance RPC's must now be signed (#911)
- Test infra stores keys and certificates (e.g. `networkcert.pem`, `user0_privk.pem`) in new `workspace/<test_label>_common/` folder (#892)

### Removed

- FramedTCP support

## [0.7.1]

### Added

- Installed Python infrastructure can now be used to launch test networks of external builds (#809)
- Initial threading support, Raft nodes now execute transactions on multiple worker threads (#773, #822)

## [0.7]

This pre-release enables experimental support for Javascript as a CCF runtime, and switches the default transport to HTTP. FramedTCP is still supported in this release (`-DFTCP=ON`) but is deprecated and will be dropped in the next release.

### Changed

- Fixed node deadlock that could occur under heavy load (#628)
- Fixed vulnerability to possible replay attack (#419)
- CCF has an installable bundle (#742)
- HTTP is the default frame format (#744)

### Added

- Added support for re-keying the ledger (#50)
- Added QuickJS runtime and sample Javascript app (#668)

### Deprecated

- FramedTCP support. Please use the ccf_FTCP.tar.gz release bundle or build CCF with `-DFTCP=ON` if you require FTCP support.

## [0.6]

This pre-release enables support for HTTP in CCF

### Changed

- Quote format in `getQuotes` changed from string to vector of bytes (https://github.com/microsoft/CCF/pull/566)
- Improved error reporting and logging (https://github.com/microsoft/CCF/pull/572, https://github.com/microsoft/CCF/pull/577, https://github.com/microsoft/CCF/pull/620)
- Node certificates endorsed by the network (https://github.com/microsoft/CCF/pull/581)
- The [`keygenerator.sh`](https://github.com/microsoft/CCF/blob/v0.6/tests/keygenerator.sh) scripts replaces the `keygenerator` CLI utility to generate member and user identities.

### Added

- HTTP endpoint support when built with `-DHTTP=ON`, see https://microsoft.github.io/CCF/users/client.html for details.
- [Only when building with `-DHTTP=ON`] The new [`scurl.sh`](https://github.com/microsoft/CCF/blob/v0.6/tests/scurl.sh) script can be used to issue signed HTTP requests to CCF (e.g. for member votes). The script takes the same arguments as `curl`.
- `listMethods` RPC for luageneric app (https://github.com/microsoft/CCF/pull/570)
- `getReceipt`/`verifyReceipt` RPCs (https://github.com/microsoft/CCF/pull/567)
- Support for app-defined ACLs (https://github.com/microsoft/CCF/pull/590)

Binaries for `cchost` and `libluagenericenc.so` are attached to this release. Note that libluagenericenc.so should be signed before being deployed by CCF (see https://microsoft.github.io/CCF/developers/build_app.html#standalone-signing).

## [0.5]

This pre-release fixes minor issues and clarifies some of `cchost` command line options.

### Removed

- The `new_user` function in constitution scripts (e.g. `gov.lua`) should be deleted as it is now directly implemented inside CCF (https://github.com/microsoft/CCF/pull/550).
- `cmake -DTARGET=all` replaced with `cmake -DTARGET=sgx;virtual`. See https://microsoft.github.io/CCF/quickstart/build.html#build-switches for new values (https://github.com/microsoft/CCF/pull/513).

### Changed

- The members and users certificates can now be registered by the consortium using clients that are not the `memberclient` CLI (e.g. using the `tests/infra/jsonrpc.py` module) (https://github.com/microsoft/CCF/pull/550).
- Fix for Raft consensus to truncate the ledger whenever a rollback occurs and use `commit_idx` instead of `last_idx` in many places because of signatures (https://github.com/microsoft/CCF/pull/503).
- Join protocol over HTTP fix (https://github.com/microsoft/CCF/pull/550).
- Clearer error messages for when untrusted users/members issue transactions to CCF (https://github.com/microsoft/CCF/pull/530).
- `devcontainer.json` now points to right Dockerfile (https://github.com/microsoft/CCF/pull/543).
- `cchost --raft-election-timeout` CLI option default now set to 5000 ms (https://github.com/microsoft/CCF/pull/559).
- Better descriptions for `cchost` command line options (e.g. `--raft-election-timeout`) (https://github.com/microsoft/CCF/pull/559).

The `cchost`, `libluagenericenc.so`, `keygenerator` and `memberclient` are also attached to this release to start a CCF network with lua application.
Note that `libluagenericenc.so` should be signed before being deployed by CCF (see https://microsoft.github.io/CCF/developers/build_app.html#standalone-signing).

## [0.4]

In this preview release, it is possible to run CCF with the PBFT consensus algorithm, albeit with significant limitations.

The evercrypt submodule has been removed, the code is instead imported, to make release tarballs easier to use.

## [0.3]

This pre-release implements the genesis model described in the TR, with a distinct service opening phase. See https://microsoft.github.io/CCF/start_network.html for details.

Some discrepancies with the TR remain, and are being tracked under https://github.com/microsoft/CCF/milestone/2

## 0.2

Initial pre-release

[3.0.0-dev6]: https://github.com/microsoft/CCF/releases/tag/ccf-3.0.0-dev6
[3.0.0-dev5]: https://github.com/microsoft/CCF/releases/tag/ccf-3.0.0-dev5
[3.0.0-dev4]: https://github.com/microsoft/CCF/releases/tag/ccf-3.0.0-dev4
[3.0.0-dev3]: https://github.com/microsoft/CCF/releases/tag/ccf-3.0.0-dev3
[3.0.0-dev2]: https://github.com/microsoft/CCF/releases/tag/ccf-3.0.0-dev2
[3.0.0-dev1]: https://github.com/microsoft/CCF/releases/tag/ccf-3.0.0-dev1
[3.0.0-dev0]: https://github.com/microsoft/CCF/releases/tag/ccf-3.0.0-dev0
[2.0.0]: https://github.com/microsoft/CCF/releases/tag/ccf-2.0.0
[2.0.0-rc9]: https://github.com/microsoft/CCF/releases/tag/ccf-2.0.0-rc9
[2.0.0-rc8]: https://github.com/microsoft/CCF/releases/tag/ccf-2.0.0-rc8
[2.0.0-rc7]: https://github.com/microsoft/CCF/releases/tag/ccf-2.0.0-rc7
[2.0.0-rc6]: https://github.com/microsoft/CCF/releases/tag/ccf-2.0.0-rc6
[2.0.0-rc5]: https://github.com/microsoft/CCF/releases/tag/ccf-2.0.0-rc5
[2.0.0-rc4]: https://github.com/microsoft/CCF/releases/tag/ccf-2.0.0-rc4
[2.0.0-rc3]: https://github.com/microsoft/CCF/releases/tag/ccf-2.0.0-rc3
[2.0.0-rc2]: https://github.com/microsoft/CCF/releases/tag/ccf-2.0.0-rc2
[2.0.0-rc1]: https://github.com/microsoft/CCF/releases/tag/ccf-2.0.0-rc1
[2.0.0-rc0]: https://github.com/microsoft/CCF/releases/tag/ccf-2.0.0-rc0
[2.0.0-dev8]: https://github.com/microsoft/CCF/releases/tag/ccf-2.0.0-dev8
[2.0.0-dev7]: https://github.com/microsoft/CCF/releases/tag/ccf-2.0.0-dev7
[2.0.0-dev6]: https://github.com/microsoft/CCF/releases/tag/ccf-2.0.0-dev6
[2.0.0-dev5]: https://github.com/microsoft/CCF/releases/tag/ccf-2.0.0-dev5
[2.0.0-dev4]: https://github.com/microsoft/CCF/releases/tag/ccf-2.0.0-dev4
[2.0.0-dev3]: https://github.com/microsoft/CCF/releases/tag/ccf-2.0.0-dev3
[2.0.0-dev2]: https://github.com/microsoft/CCF/releases/tag/ccf-2.0.0-dev2
[2.0.0-dev1]: https://github.com/microsoft/CCF/releases/tag/ccf-2.0.0-dev1
[2.0.0-dev0]: https://github.com/microsoft/CCF/releases/tag/ccf-2.0.0-dev0
[1.0.4]: https://github.com/microsoft/CCF/releases/tag/ccf-1.0.4
[1.0.3]: https://github.com/microsoft/CCF/releases/tag/ccf-1.0.3
[1.0.2]: https://github.com/microsoft/CCF/releases/tag/ccf-1.0.2
[1.0.1]: https://github.com/microsoft/CCF/releases/tag/ccf-1.0.1
[1.0.0]: https://github.com/microsoft/CCF/releases/tag/ccf-1.0.0
[1.0.0-rc3]: https://github.com/microsoft/CCF/releases/tag/ccf-1.0.0-rc3
[1.0.0-rc2]: https://github.com/microsoft/CCF/releases/tag/ccf-1.0.0-rc2
[1.0.0-rc1]: https://github.com/microsoft/CCF/releases/tag/ccf-1.0.0-rc1
[0.99.4]: https://github.com/microsoft/CCF/releases/tag/ccf-0.99.4
[0.99.3]: https://github.com/microsoft/CCF/releases/tag/ccf-0.99.3
[0.99.2]: https://github.com/microsoft/CCF/releases/tag/ccf-0.99.2
[0.99.1]: https://github.com/microsoft/CCF/releases/tag/ccf-0.99.1
[0.99.0]: https://github.com/microsoft/CCF/releases/tag/ccf-0.99.0
[0.19.3]: https://github.com/microsoft/CCF/releases/tag/ccf-0.19.3
[0.19.2]: https://github.com/microsoft/CCF/releases/tag/ccf-0.19.2
[0.19.1]: https://github.com/microsoft/CCF/releases/tag/ccf-0.19.1
[0.19.0]: https://github.com/microsoft/CCF/releases/tag/ccf-0.19.0
[0.18.5]: https://github.com/microsoft/CCF/releases/tag/ccf-0.18.5
[0.18.4]: https://github.com/microsoft/CCF/releases/tag/ccf-0.18.4
[0.18.3]: https://github.com/microsoft/CCF/releases/tag/ccf-0.18.3
[0.18.2]: https://github.com/microsoft/CCF/releases/tag/ccf-0.18.2
[0.18.1]: https://github.com/microsoft/CCF/releases/tag/ccf-0.18.1
[0.18.0]: https://github.com/microsoft/CCF/releases/tag/ccf-0.18.0
[0.17.2]: https://github.com/microsoft/CCF/releases/tag/ccf-0.17.2
[0.17.1]: https://github.com/microsoft/CCF/releases/tag/ccf-0.17.1
[0.17.0]: https://github.com/microsoft/CCF/releases/tag/ccf-0.17.0
[0.16.3]: https://github.com/microsoft/CCF/releases/tag/ccf-0.16.3
[0.16.2]: https://github.com/microsoft/CCF/releases/tag/ccf-0.16.2
[0.16.1]: https://github.com/microsoft/CCF/releases/tag/ccf-0.16.1
[0.16.0]: https://github.com/microsoft/CCF/releases/tag/ccf-0.16.0
[0.15.2]: https://github.com/microsoft/CCF/releases/tag/ccf-0.15.2
[0.15.1]: https://github.com/microsoft/CCF/releases/tag/ccf-0.15.1
[0.15.0]: https://github.com/microsoft/CCF/releases/tag/ccf-0.15.0
[0.14.3]: https://github.com/microsoft/CCF/releases/tag/ccf-0.14.3
[0.14.2]: https://github.com/microsoft/CCF/releases/tag/ccf-0.14.2
[0.14.1]: https://github.com/microsoft/CCF/releases/tag/ccf-0.14.1
[0.14.0]: https://github.com/microsoft/CCF/releases/tag/ccf-0.14.0
[0.13.4]: https://github.com/microsoft/CCF/releases/tag/ccf-0.13.4
[0.13.3]: https://github.com/microsoft/CCF/releases/tag/ccf-0.13.3
[0.13.2]: https://github.com/microsoft/CCF/releases/tag/ccf-0.13.2
[0.13.1]: https://github.com/microsoft/CCF/releases/tag/ccf-0.13.1
[0.13.0]: https://github.com/microsoft/CCF/releases/tag/ccf-0.13.0
[0.12.2]: https://github.com/microsoft/CCF/releases/tag/ccf-0.12.2
[0.12.1]: https://github.com/microsoft/CCF/releases/tag/ccf-0.12.1
[0.12.0]: https://github.com/microsoft/CCF/releases/tag/ccf-0.12.0
[0.11.7]: https://github.com/microsoft/CCF/releases/tag/ccf-0.11.7
[0.11.4]: https://github.com/microsoft/CCF/releases/tag/ccf-0.11.4
[0.11.1]: https://github.com/microsoft/CCF/releases/tag/ccf-0.11.1
[0.11]: https://github.com/microsoft/CCF/releases/tag/0.11
[0.10]: https://github.com/microsoft/CCF/releases/tag/v0.10
[0.9.3]: https://github.com/microsoft/CCF/releases/tag/v0.9.3
[0.9.2]: https://github.com/microsoft/CCF/releases/tag/v0.9.2
[0.9.1]: https://github.com/microsoft/CCF/releases/tag/v0.9.1
[0.9]: https://github.com/microsoft/CCF/releases/tag/v0.9
[0.8.2]: https://github.com/microsoft/CCF/releases/tag/v0.8.2
[0.8.1]: https://github.com/microsoft/CCF/releases/tag/v0.8.1
[0.8]: https://github.com/microsoft/CCF/releases/tag/v0.8
[0.7.1]: https://github.com/microsoft/CCF/releases/tag/v0.7.1
[0.7]: https://github.com/microsoft/CCF/releases/tag/v0.7
[0.6]: https://github.com/microsoft/CCF/releases/tag/v0.6
[0.5]: https://github.com/microsoft/CCF/releases/tag/v0.5
[0.4]: https://github.com/microsoft/CCF/releases/tag/v0.4
[0.3]: https://github.com/microsoft/CCF/releases/tag/v0.3
[2.0.0-rc8]: https://github.com/microsoft/CCF/releases/tag/ccf-2.0.0-rc8
[unreleased]: https://github.com/microsoft/CCF/releases/tag/ccf-Unreleased
[3.0.0-dev4]: https://github.com/microsoft/CCF/releases/tag/ccf-3.0.0-dev4
[3.0.0-dev6]: https://github.com/microsoft/CCF/releases/tag/ccf-3.0.0-dev6
[3.0.0-dev7]: https://github.com/microsoft/CCF/releases/tag/ccf-3.0.0-dev7
[3.0.0-rc0]: https://github.com/microsoft/CCF/releases/tag/ccf-3.0.0-rc0
[3.0.0-rc2]: https://github.com/microsoft/CCF/releases/tag/ccf-3.0.0-rc2<|MERGE_RESOLUTION|>--- conflicted
+++ resolved
@@ -5,15 +5,6 @@
 The format is based on [Keep a Changelog](http://keepachangelog.com/en/1.0.0/)
 and this project adheres to [Semantic Versioning](http://semver.org/spec/v2.0.0.html).
 
-<<<<<<< HEAD
-## [5.0.0-rc1]
-
-[5.0.0-rc1]: https://github.com/microsoft/CCF/releases/tag/ccf-5.0.0-rc1
-
-### Changed
-
-- Serialisation of C++ types to JSON has changed. Fields which are marked as optional in the CCF JSON serdes macros (ie - those in `DECLARE_JSON_OPTIONAL_FIELDS`) will now always be present in the resulting JSON object. Previously they would be omitted from the object if they matched the default value. They are still optional on deserialisation (ie - if these fields are missing, the object can still be deserialised).
-=======
 ## [5.0.0-rc0]
 
 [5.0.0-rc0]: https://github.com/microsoft/CCF/releases/tag/ccf-5.0.0-rc0
@@ -27,10 +18,13 @@
   - `::consensus` is now `ccf::consensus`
   - `::tls` is now `ccf::tls`
 
+### Changed
+
+- Serialisation of C++ types to JSON has changed. Fields which are marked as optional in the CCF JSON serdes macros (ie - those in `DECLARE_JSON_OPTIONAL_FIELDS`) will now always be present in the resulting JSON object. Previously they would be omitted from the object if they matched the default value. They are still optional on deserialisation (ie - if these fields are missing, the object can still be deserialised).
+
 ### Removed
 
 - Removed the existing metrics endpoint and API (`GET /api/metrics`, `get_metrics_v1`). Stats for request execution can instead be gathered by overriding the `EndpointRegistry::handle_event_request_completed()` method.
->>>>>>> 647fbbd0
 
 ## [5.0.0-dev18]
 
