# Changelog

All notable changes to this project will be documented in this file.

The format is based on [Keep a Changelog](http://keepachangelog.com/en/1.0.0/)
and this project adheres to [Semantic Versioning](http://semver.org/spec/v2.0.0.html).

## [0.99.3]

### Added

<<<<<<< HEAD
- `kv::MapHandle::size()` can be used to get the number of entries in a given map.
=======
- `kv::MapHandle::clear()` can be used to remove all entries from a map.
>>>>>>> c68776fa

## [0.99.2]

### Changed

- The default constitution no longer contains `set_service_principal` or `remove_service_principal` since they are not used by the core framework. Instead any apps which wish to use these tables should add them to their own constitution. A [sample implementation](https://github.com/microsoft/CCF/tree/main/src/runtime_config/test/service_principals/actions.js) is available, and used in the CI tests.
- Proposal status now includes a `final_votes` and `vote_failures` map, recording the outcome of each vote per member. `failure_reason` and `failure_trace` have been consolidated into a single `failure` object, which is also used for `vote_failures`.

## [0.99.1]

### Added

- The service certificate is now returned as part of the `/node/network/` endpoint response (#2442).

### Changed

- `kv::Map` is now an alias to `kv::JsonSerialisedMap`, which means all existing applications using `kv::Map`s will now require `DECLARE_JSON...` macros for custom key and value types. `msgpack-c` is no longer available to apps and `MSGPACK_DEFINE` macros should be removed. Note that this change may affect throughput of existing applications, in which case an app-defined serialiser (or `kv::RawCopySerialisedMap`) should be used (#2449).
- `/node/state` endpoint also returns the `seqno` at which a node was started (i.e. `seqno` of the snapshot a node started from or `0` otherwise) (#2422).

### Removed

- `/gov/query` and `/gov/read` governance endpoints are removed (#2442).
- Lua governance is removed. `JS_GOVERNANCE` env var is no longer necessary, and JS constitution is the only governance script which must be provided and will be used by the service. `--gov-script` can no longer be passed to `cchost` or `sandbox.sh`.

## [0.99.0]

This is a bridging release to simplify the upgrade to 1.0. It includes the new JS constitution, but also supports the existing Lua governance so that users can upgrade in 2 steps - first implementing all of the changes below with their existing Lua governance, then upgrading to the JS governance. Lua governance will be removed in CCF 1.0. See [temporary docs](https://microsoft.github.io/CCF/ccf-0.99.0/governance/js_gov.html) for help with transitioning from Lua to JS.

The 1.0 release will require minimal changes from this release.

### Added

- A new `read_ledger.py` Python command line utility was added to parse and display the content of a ledger directory.
- `ccf-app` npm package to help with developing JavaScript and TypeScript CCF apps. See [docs](https://microsoft.github.io/CCF/main/build_apps/js_app.html) for further details (#2331).

### Changed

- Retired members are now deleted from the store, instead of being marked as `Retired` (#1401).
- `retire_member` proposal has been renamed to `remove_member` and is now idempotent (i.e. succeeds even if the member was already removed) (#1401).
- `accept_recovery` and `open_network` proposals have been merged into a single idempotent `transition_service_to_open` proposal (#1791).
- The `/tx` endpoint now takes a single `transaction_id` query parameter. For example, rather than calling `/node/tx?view=2&seqno=42`, call `/node/tx?transaction_id=2.42`.
- The `/commit` endpoint now returns a response with a single `transaction_id` rather than separate `view` and `seqno` fields.
- `UserRpcFrontend` has been removed, and the return value of `get_rpc_handler` which apps should construct is now simply a `ccf::RpcFrontend`.
- There is now a distinction between public and private headers. The public headers under `include/ccf` are those we expect apps to use, and others are implementation details which may change/be deprecated/be hidden in future. Most apps should now be including `"ccf/app_interface.h"` and `"ccf/common_endpoint_registry.h"`.
- Various endpoint-related types have moved under the `ccf::endpoints` namespace. Apps will need to rename these types where they are not using `auto`, for instance to `ccf::endpoints::EndpointContext` and `ccf::endpoints::ForwardingRequired`.
- Ledger entry frames are no longer serialised with `msgpack` (#2343).
- In JavaScript apps, the field `caller.jwt.key_issuer` in the `Request` object has been renamed `caller.jwt.keyIssuer` (#2362).
- The proposals `set_module`, `remove_module` and `set_js_app` have been removed and `deploy_js_app` renamed to `set_js_app` (#2391).

## [0.19.3]

### Changed

- The status filter passed to `/node/network/nodes` now takes the correct CamelCased values (#2238).

## [0.19.2]

### Added

- New `get_user_data_v1` and `get_member_data_v1` C++ API calls have been added to retrieve the data associated with users/members. The user/member data is no longer included in the `AuthnIdentity` caller struct (#2301).
- New `get_user_cert_v1` and `get_member_cert_v1` C++ API calls have been added to retrieve the PEM certificate of the users/members. The user/member certificate is no longer included in the `AuthnIdentity` caller struct (#2301).

### Changed

- String values in query parameters no longer need to be quoted. For instance, you should now call `/network/nodes?host=127.0.0.1` rather than `/network/nodes?host="127.0.0.1"` (#2309).
- Schema documentation for query parameters should now be added with `add_query_parameter`, rather than `set_auto_schema`. The `In` type of `set_auto_schema` should only be used to describe the request body (#2309).
- `json_adapter` will no longer try to convert query parameters to a JSON object. The JSON passed as an argument to these handlers will now be populated only by the request body. The query string should be parsed separately, and `http::parse_query(s)` is added as a starting point. This means strings in query parameters no longer need to be quoted (#2309).
- Enum values returned by built-in REST API endpoints are now PascalCase. Lua governance scripts that use enum values need to be updated as well, for example, `"ACTIVE"` becomes `"Active"` for member info. The same applies when using the `/gov/query` endpoint (#2152).
- Most service tables (e.g. for nodes and signatures) are now serialised as JSON instead of msgpack. Some tables (e.g. user and member certificates) are serialised as raw bytes for performance reasons (#2301).
- The users and members tables have been split into `public:ccf.gov.users.certs`/`public:ccf.gov.users.info` and `public:ccf.gov.members.certs`/`public:ccf.gov.members.encryption_public_keys`/`public:ccf.gov.members.info` respectively (#2301).
- TypeScript interface/class names have been renamed to PascalCase (#2325).

## [0.19.1]

### Added

- Historical point query support has been added to JavaScript endpoints (#2285).
- RSA key generation JavaScript endpoint (#2293).

### Changed

- `"readonly"` has been replaced by `"mode"` in `app.json` in JavaScript apps (#2285).

## [0.19.0]

### Changed

- `x-ccf-tx-view` and `x-ccf-tx-seqno` response headers have been removed, and replaced with `x-ms-ccf-transaction-id`. This includes both original fields, separated by a single `.`. Historical queries using `ccf::historical::adapter` should also pass a single combined `x-ms-ccf-transaction-id` header (#2257).
- Node unique identifier is now the hex-encoded string of the SHA-256 digest of the node's DER-encoded identity public key, which is also used as the node's quote report data. The `sandbox.sh` script still uses incrementing IDs to keep track of nodes and for their respective directories (#2241).
- Members and users unique identifier is now the hex-encoded string of the SHA-256 digest of their DER-encoded identity certificate (i.e. fingerprint), which has to be specified as the `keyId` field for signed HTTP requests (#2279).
- The receipt interface has changed, `/app/receipt?commit=23` is replaced by `/app/receipt?transaction_id=2.23`. Receipt fetching is now implemented as a historical query, which means that the first reponse(s) may be 202 with a Retry-After header. Receipts are now structured JSON, as opposed to a flat byte sequence, and `/app/receipt/verify` has been removed in favour of an [offline verification sample](https://microsoft.github.io/CCF/ccf-0.19.0/use_apps/verify_tx.html#transaction-receipts).
- `ccfapp::get_rpc_handler()` now takes a reference to a `ccf::AbstractNodeContext` rather than `ccf::AbstractNodeState`. The node state can be obtained from the context via `get_node_state()`.

### Removed

- `get_receipt_for_seqno_v1` has been removed. Handlers wanting to return receipts must now use the historical API, and can obtain a receipt via `ccf::historical::StatePtr`. See the [historical query with receipt sample](https://microsoft.github.io/CCF/ccf-0.19.0/build_apps/logging_cpp.html#receipts) for reference.
- `caller_id` endpoint has been removed. Members and users can now compute their unique identifier without interacting with CCF (#2279).
- `public:ccf.internal.members.certs_der`, `public:ccf.internal.users.certs_der`, `public:ccf.internal.members.digests` and `public:ccf.internal.users.digests` KV tables have been removed (#2279).
- `view_change_in_progress` field in `network/status` response has been removed (#2288).

## [0.18.5]

### Changed

- Historical query system now supports range queries.

## [0.18.4]

### Changed

- Governance proposals can be submitted successfully against secondaries (#2247)
- `set_ca_cert`/`remove_ca_cert` proposals have been renamed `set_ca_cert_bundle`/`remove_ca_cert_bundle` and now also accept a bundle of certificates encoded as concatenated PEM string (#2221). The `ca_cert_name` parameter to the `set_jwt_issuer` proposal has been renamed to `ca_cert_bundle_name`.

### Added

- Support for multiple key wrapping algorithms for C++ and JavaScript applications (#2246)

## [0.18.3]

### Changed

- Fixed format of `notBefore` and `notAfter` in node and network certificates (#2243).
- CCF now depends on [Open Enclave 0.14](https://github.com/openenclave/openenclave/releases/tag/v0.14.0).

## [0.18.2]

### Added

- Support for historical queries after ledger rekey and service recovery (#2200).

### Changed

- CCF now supports OpenSSL for many crypto tasks like hashing, signing, and signature verification (#2123).
- In progress ledger files no longer cause a node to crash when they are committed (#2209).

## [0.18.1]

### Changed

- `"id"` field in `state` endpoint response has been renamed to `"node_id"` (#2150).
- `user_id` endpoint is renamed `caller_id` (#2142).
- Nodes' quotes format updated to Open Enclave's `SGX_ECDSA`. Quote endorsements are also stored in CCF and can be retrieved via the `quotes/self` and `quotes` endpoints (#2161).
- `get_quote_for_this_node_v1()` takes a `QuoteInfo` structure (containing the format, raw quote and corresponding endorsements) as out parameter instead of the distinct format and raw quote as two out paramters (#2161).
- Several internal tables are renamed (#2166).
- `/node/network/nodes` correctly returns all nodes if no filter is specified (#2188).

## [0.18.0]

### Changed

- `endpoint_metrics` is renamed `api/metrics` and now returns an array of objects instead of nested path/method objects (#2068).
- Governance proposal ids are now digests of the proposal and store state observed during their creation, hex-encoded as strings. This makes votes entirely specific to an instance of a proposal without having to include a nonce. (#2104, #2135).
- `quote` endpoint has been renamed to `quotes/self` (#2149).
- `TxView`s have been renamed to `MapHandle`s, to clearly distinguish them from consensus views. Calls to `tx.get_view` must be replaced with `tx.rw`.
- `tx.rw` does not support retrieving multiple views in a single call. Instead of `auto [view1, view2] = tx.get_view(map1, map2);`, you must write `auto handle1 = tx.rw(map1); auto handle2 = tx.rw(map2);`.

### Added

- Added `get_version_of_previous_write(const K& k)` to `MapHandle`. If this entry was written to by a previous transaction, this returns the version at which that transaction was applied. See docs for more details.

### Removed

- The `x-ccf-global-commit` header is no longer sent with responses (#1586, #2144). This was a hint of global commit progress, but was known to be imprecise and unrelated to the executed transaction. Instead, clients should call `/commit` to monitor commit progress or `/tx` for a specific transaction.

## [0.17.2]

### Fixed

- Fixed incorrect ledger chunking on backup nodes when snapshotting is enabled (#2110).

## [0.17.1]

### Changed

- JS endpoints now list their auth policies by name, similar to C++ endpoints. The fields `require_client_identity`, `require_client_signature`, and `require_jwt_authentication` are removed, and should be replaced by `authn_policies`. For example, the previous default `"require_client_identity": true` should be replaced with `"authn_policies": ["user_cert"]`, an endpoint which would like to handle a JWT but will also accept unauthenticated requests would be `"authn_policies": ["jwt", "no_auth"]`, and a fully unauthenticated endpoint would be `"authn_policies": []`. See [docs](https://microsoft.github.io/CCF/main/build_apps/js_app_bundle.html#metadata) for further detail.

## [0.17.0]

### Added

- Versioned APIs for common CCF functionality: `get_status_for_txid_v1`, `get_last_committed_txid_v1`, `generate_openapi_document_v1`, `get_receipt_for_seqno_v1`, `get_quote_for_this_node_v1`. We will aim to support these function signatures long-term, and provide similar functionality with incremental version bumps when this is no longer possible. In particular, this enables building an app which does not expose the [default endpoints](https://microsoft.github.io/CCF/main/build_apps//logging_cpp.html#default-endpoints) but instead exposes similar functionality through its own API.

### Changed

- `/network`, `/network_info`, `/node/ids`, `/primary_info` have been restructured into `/network`, `/network/nodes`, `/network/nodes/{id}`, `/network/nodes/self`, `/network/nodes/primary` while also changing the response schemas (#1954).
- `/ack` responds with HTTP status `204` now instead of `200` and `true` as body (#2088).
- `/recovery_share` has new request and response schemas (#2089).

## [0.16.3]

### Changed

- To avoid accidentally unauthenticated endpoints, a vector of authentication policies must now be specified at construction (as a new argument to `make_endpoint`) rather than by calling `add_authentication`. The value `ccf::no_auth_required` must be used to explicitly indicate an unauthenticated endpoint.
- All `/gov` endpoints accept signature authentication alone correctly, regardless of session authentication.
- `ccf.CCFClient` now allows separate `session_auth` and `signing_auth` to be passed as construction time. `ccf.CCFClient.call()` no longer takes a `signed` argument, clients with a `signing_auth` always sign. Similarly, the `disable_session_auth` constructor argument is removed, the same effect can be achieved by setting `session_auth` to `None`.

## [0.16.2]

### Changed

- Snapshots are generated by default on the current primary node, every `10,000` committed transaction (#2029).
- Node information exposed in the API now correctly reports the public port when it differs from the local one. (#2001)
- All `/gov` endpoints accept signature authentication again. Read-only `/gov` endpoints had been incorrectly changed in [0.16.1] to accept session certification authentication only (#2033).

## [0.16.1]

### Added

- C++ endpoints can be omitted from OpenAPI with `set_openapi_hidden(true)` (#2008).
- JS endpoints can be omitted from OpenAPI if the `"openapi_hidden"` field in `app.json` is `true` (#2008).

### Changed

- Error responses of built-in endpoints are now JSON and follow the OData schema (#1919).
- Code ids are now deleted rather than marked as `RETIRED`. `ACTIVE` is replaced with the more precise `ALLOWED_TO_JOIN` (#1996).
- Authentication policies can be specified per-endpoint with `add_authentication`. Sample policies are implemented which check for a user TLS handshake, a member TLS handshake, a user HTTP signature, a member HTTP signature, and a valid JWT. This allows multiple policies per-endpoints, and decouples auth from frontends - apps can define member-only endpoints (#2010).
- By default, if no authentication policy is specified, endpoints are now unauthenticated and accessible to anyone (previously the default was user TLS handshakes, where the new default is equivalent to `set_require_client_identity(false)`).
- CCF now depends on [Open Enclave 0.13](https://github.com/openenclave/openenclave/releases/tag/v0.13.0).

### Removed

- The methods `Endpoint::set_require_client_signature`, `Endpoint::set_require_client_identity` and `Endpoint::set_require_jwt_authentication` are removed, and should be replaced by calls to `add_authentication`. For unauthenticated endpoints, either add no policies, or add the built-in `empty_auth` policy which accepts all requests.
  - `.set_require_client_signature(true)` must be replaced with `.add_authentication(user_signature_auth_policy)`
  - `.set_require_client_identity(true)` must be replaced with `.add_authentication(user_cert_auth_policy)`
  - `.set_require_jwt_authentication(true)` must be replaced with `.add_authentication(jwt_auth_policy)`

## [0.16.0]

### Added

- CLI options are printed on every node launch (#1923).
- JS logging sample app is included in CCF package (#1932).
- C++ apps can be built using cmake's `find_package(ccf REQUIRED)` (see [cmake sample](https://github.com/microsoft/CCF/blob/main/samples/apps/logging/CMakeLists.txt)) (#1947).

### Changed

- JWT signing keys are auto-refreshed immediately when adding a new issuer instead of waiting until the next auto-refresh event is due (#1978).
- Snapshots are only committed when proof of snapshot evidence is committed (#1972).
- Snapshot evidence must be validated before joining/recovering from snapshot (see [doc](https://microsoft.github.io/CCF/main/operations/ledger_snapshot.html#join-recover-from-snapshot)) (#1925).

### Fixed

- Ledger index is recovered correctly even if `--ledger-dir` directory is empty (#1953).
- Memory leak fixes (#1957, #1959, #1974, #1982).
- Consensus fixes (#1977, #1981).
- Enclave schedules messages in a fairer way (#1991).

### Security

- Hostname of TLS certificate is checked when auto-refreshing JWT signing keys (#1934).
- Evercrypt update to 0.3.0 (#1967).

## [0.15.2]

### Added

- JWT key auto-refresh (#1908), can be enabled by providing `"auto_refresh": true` and `"ca_cert_name": "..."` in `set_jwt_issuer` proposal.
  - Auto-refresh is currently only supported for providers following the OpenID Connect standard where keys are published under the `/.well-known/openid-configuration` path of the issuer URL.
  - `ca_cert_name` refers to a certificate stored with a `set_ca_cert` proposal and is used to validate the TLS connection to the provider endpoint.
- JWT signature validation (#1912), can be enabled with the `require_jwt_authentication` endpoint property.

### Changed

- Members can no longer vote multiple times on governance proposals (#1743).
- `update_ca_cert` proposal has been replaced by `set_ca_cert`/`remove_ca_cert` (#1917).

### Deprecated

- `set_js_app` proposal and `--js-app-script` argument are deprecated, and should be replaced by `deploy_js_app` and `--js-app-bundle`. See #1895 for an example of converting from the old style (JS embedded in a Lua script) to the new style (app bundle described by `app.json`).

### Removed

- `kv::Store::create` is removed.
- `luageneric` is removed.

## [0.15.1]

### Added

- [JWT documentation](https://microsoft.github.io/CCF/main/developers/auth/jwt.html#jwt-authentication) (#1875).
- [Member keys in HSM documentation](https://microsoft.github.io/CCF/main/members/hsm_keys.html) (#1884).

### Changed

- `/gov/ack/update_state_digest` and `/gov/ack` now only return/accept a hex string (#1873).
- `/node/quote` schema update (#1885).
- AFT consensus improvements (#1880, #1881).

## [0.15.0]

### Added

- Support for non-recovery members: only members with an associated public encryption key are handed recovery shares (#1866).
- AFT consensus verify entry validity (#1864).
- JWT validation in forum sample app (#1867).
- JavaScript endpoints OpenAPI definition is now included in `/api` (#1874).

### Changed

- The `keyId` field in the Authorization header must now be set to the hex-encoded SHA-256 digest of the corresponding member certificate encoded in PEM format. The `scurl.sh` script and Python client have been modified accordingly. `scurl.sh` can be run with `DISABLE_CLIENT_AUTH=1` (equivalent `disable_client_auth=False` argument to Python client) to issue signed requests without session-level client authentication (#1870).
- Governance endpoints no longer require session-level client authentication matching a member identity, the request signature now serves as authentication. The purpose of this change is to facilitate member key storage in systems such as HSMs (#1870).
- Support for [hs2019 scheme](https://tools.ietf.org/html/draft-cavage-http-signatures-12) for HTTP signatures (#1872).
  - `ecdsa-sha256` scheme will be deprecated in the next release.

## [0.14.3]

### Added

- Added support for storing JWT public signing keys (#1834).
  - The new proposals `set_jwt_issuer`, `remove_jwt_issuer`, and `set_jwt_public_signing_keys` can be generated with the latest version of the ccf Python package.
  - `sandbox.sh` has a new `--jwt-issuer <json-path>` argument to easily bootstrap with an initial set of signing keys using the `set_jwt_issuer` proposal.
  - See [`tests/npm-app/src/endpoints/jwt.ts`](https://github.com/microsoft/CCF/blob/70b09e53cfdc8cee946193319446f1e22aed948f/tests/npm-app/src/endpoints/jwt.ts#L23) for validating tokens received in the `Authorization` HTTP header in TypeScript.
  - Includes special support for SGX-attested signing keys as used in [MAA](https://docs.microsoft.com/en-us/azure/attestation/overview).

### Changed

- CCF now depends on [Open Enclave 0.12](https://github.com/openenclave/openenclave/releases/tag/v0.12.0) (#1830).
- `/app/user_id` now takes `{"cert": user_cert_as_pem_string}` rather than `{"cert": user_cert_as_der_list_of_bytes}` (#278).
- Members' recovery shares are now encrypted using [RSA-OAEP-256](https://docs.microsoft.com/en-gb/azure/key-vault/keys/about-keys#wrapkeyunwrapkey-encryptdecrypt) (#1841). This has the following implications:
  - Network's encryption key is no longer output by the first node of a CCF service is no longer required to decrypt recovery shares.
  - The latest version of the `submit_recovery_share.sh` script should be used.
  - The latest version of the `proposal_generator.py` should be used (please upgrade the [ccf Python package](https://microsoft.github.io/CCF/main/quickstart/install.html#python-package)).
- `submit_recovery_share.sh` script's `--rpc-address` argument has been removed. The node's address (e.g. `https://127.0.0.1:8000`) should be used directly as the first argument instead (#1841).
- The constitution's `pass` function now takes an extra argument: `proposer_id`, which contains the `member_id` of the member who submitted the proposal. To adjust for this change, replace `tables, calls, votes = ...` with `tables, calls, votes, proposer_id = ...` at the beginning of the `pass` definition.
- Bundled votes (ie. the `ballot` entry in `POST /proposals`) have been removed. Votes can either happen explicitly via `POST /proposals/{proposal_id}/votes`, or the constitution may choose to pass a proposal without separate votes by examining its contents and its proposer, as illustrated in the operating member constitution sample. The `--vote-against` flag in `proposal_generator.py`, has also been removed as a consequence.

### Fixed

- Added `tools.cmake` to the install, which `ccf_app.cmake` depends on and was missing from the previous release.

### Deprecated

- `kv::Store::create` is deprecated, and will be removed in a future release. It is no longer necessary to create a `kv::Map` from a `Store`, it can be constructed locally (`kv::Map<K, V> my_map("my_map_name");`) or accessed purely by name (`auto view = tx.get_view<K, V>("my_map_name");`) (#1847).

## [0.14.2]

### Changed

- The `start_test_network.sh` script has been replaced by [`sandbox.sh`](https://microsoft.github.io/CCF/main/quickstart/test_network.html). Users wishing to override the default network config (a single node on '127.0.0.1:8000') must now explictly specify if they should be started locally (eg. `-n 'local://127.4.4.5:7000'`) or on remote machine via password-less ssh (eg. `-n 'ssh://10.0.0.1:6000'`).
- `node/quote` endpoint now returns a single JSON object containing the node's quote (#1761).
- Calling `foreach` on a `TxView` now iterates over the entries which previously existed, ignoring any modifications made by the functor while iterating.
- JS: `ccf.kv.<map>.get(key)` returns `undefined` instead of throwing an exception if `key` does not exist.
- JS: `ccf.kv.<map>.delete(key)` returns `false` instead of throwing an exception if `key` does not exist, and `true` instead of `undefined` otherwise.
- JS: `ccf.kv.<map>.set(key, val)` returns the map object instead of `undefined`.

## [0.14.1]

### Added

- `/node/memory` endpoint exposing the maximum configured heap size, peak and current used sizes.

### Changed

- Public tables in the KV must now indicate this in their name (with a `public:` prefix), and internal tables have been renamed. Any governance or auditing scripts which operate over internal tables must use the new names (eg - `ccf.members` is now `public:ccf.gov.members`).
- `--member-info` on `cchost` can now take a third, optional file path to a JSON file containing additional member data (#1712).

### Removed

- `/api/schema` endpoints are removed, as the same information is now available in the OpenAPI document at `/api`.

### Deprecated

- Passing the `SecurityDomain` when creating a KV map is deprecated, and will be removed in a future release. This should be encoded in the table's name, with a `public:` prefix for public tables.

## [0.14.0]

### Added

- Nodes can recover rapidly from a snapshot, rather than needing to reprocess an entire ledger (#1656)
- Python client code wraps creation and replacement of an entire JS app bundle in a single operation (#1651)
- Snapshots are only usable when the corresponding evidence is committed (#1668).
- JSON data associated to each consortium member to facilitate flexible member roles (#1657).

### Changed

- `/api` endpoints return an OpenAPI document rather than a custom response (#1612, #1664)
- Python ledger types can process individual chunks as well as entire ledger (#1644)
- `POST recovery_share/submit` endpoint is renamed to `POST recovery_share` (#1660).

### Fixed

- Elections will not allow transactions which were reported as globally committed to be rolled back (#1641)

### Deprecated

- `lua_generic` app is deprecated and will be removed in a future release. Please migrate old Lua apps to JS

## [0.13.4]

### Changed

- Fixed infinite memory growth issue (#1639)
- Step CLI updated to 0.15.2 (#1636)

## [0.13.3]

### Added

- Sample TypeScript application (#1614, #1596)

### Changed

- Handlers can implement custom authorisation headers (#1203, #1563)
- Reduced CPU usage when nodes are idle (#1625, #1626)
- Upgrade to Open Enclave 0.11 (#1620, #1624)
- Snapshots now include view history, so nodes resuming from snapshots can accurately serve transaction status requests (#1616)
- Request is now passed as an argument to JavaScript handlers (#1604), which can return arbitrary content types (#1575)
- Quote RPC now returns an error when the quote cannot be found (#1594)
- Upgraded third party dependencies (#1589, #1588, #1576, #1572, #1573, #1570, #1569)
- Consensus types renamed from `raft` and `pbft` to `cft` and `bft` (#1591)

### Removed

- Notification server (#1582)

## [0.13.2]

### Added

- retire_node_code proposal (#1558)
- Ability to update a collection of JS modules in a single proposal (#1557)

## [0.13.1]

### Fixed

- Handle setting multiple subject alternative names correctly in node certificate (#1552)
- Fix host memory check on startup ecall (#1553)

## [0.13.0]

### Added

- Experimental

  - New CCF nodes can now join from a [snapshot](https://microsoft.github.io/CCF/ccf-0.13.0/operators/start_network.html#resuming-from-existing-snapshot) (#1500, #1532)
  - New KV maps can now be created dynamically in a transaction (#1507, #1528)

- CLI

  - Subject Name and Subject Alternative Names for the node certificates can now be passed to cchost using the --sn and --san CLI switches (#1537)
  - Signature and ledger splitting [flags](https://microsoft.github.io/CCF/ccf-0.13.0/operators/start_network.html#signature-interval) have been renamed more accurately (#1534)

- Governance

  - `user_data` can be set at user creation, as well as later (#1488)

- Javascript
  - `js_generic` endpoints are now modules with a single default call. Their dependencies can be stored in a separate table and loaded with `import`. (#1469, #1472, #1481, #1484)

### Fixed

- Retiring the primary from a network is now correctly handled (#1522)

### Deprecated

- CLI
  - `--domain=...` is superseded by `--san=dNSName:...` and will be removed in a future release

### Removed

- API
  - Removed redirection from legacy frontend names (`members` -> `gov`, `nodes` -> `node`, `users` -> `app`) (#1543)
  - Removed old `install()` API, replaced by `make_endpoint()` in [0.11.1](https://github.com/microsoft/CCF/releases/tag/ccf-0.11.1) (#1541)

## [0.12.2]

### Fixed

- Fix published containers

## [0.12.1]

### Changed

- Release tarball replaced by a .deb

### Fixed

- Fix LVI build for applications using CCF (#1466)

## [0.12.0]

### Added

- Tooling
  - New Python proposal and vote generator (#1370). See [docs](https://microsoft.github.io/CCF/ccf-0.12.0/members/proposals.html#creating-a-proposal).
  - New CCF tools Python package for client, ledger parsing and member proposal/vote generation (#1429, #1435). See [docs](https://microsoft.github.io/CCF/ccf-0.12.0/users/python_tutorial.html).
- HTTP endpoints
  - Templated URI for HTTP endpoints (#1384, #1393).
  - New `remove_user` proposal (#1379).
  - New node endpoints: `/node/state` and `/node/is_primary` (#1387, #1439)
  - New `metrics` endpoint (#1422).

### Changed

- Tooling
  - Updated version of Open Enclave (0.10) (#1424). Users should use the Intel PSW tested with Open Enclave 0.10, see Open Enclave releases notes: https://github.com/openenclave/openenclave/releases/tag/v0.10.0 for more details.
  - CCF releases no longer include a build of Open Enclave, instead the upstream binary release should be used. Playbooks and containers have been updated accordingly (#1437).
  - CCF is now built with LVI mitigations (#1427). CCF should now be built with a new LVI-enabled toolchain, available via CCF playbooks and containers.
  - Updated version of `snmalloc` (#1391).
- HTTP endpoints
  - Pass PEM certificates rather than byte-arrays (#1374).
  - Member `/ack` schema (#1395).
  - Authorisation HTTP request header now accepts unquoted values (#1411).
  - Fix double opening of `/app` on backups after recovery (#1445).
- Other
  - Merkle tree deserialisation fix (#1363).
  - Improve resilience of node-to-node channels (#1371).
  - First Raft election no longer fails (#1392).
  - Fix message leak (#1442).

### Removed

- `mkSign` endpoint (#1398).

## [0.11.7]

### Changed

1. Fix a bug that could cause signatures not to be recorded on transactions hitting conflicts (#1346)
2. Fix a bug that could allow transactions to be executed by members before a recovered network was fully opened (#1347)
3. Improve error reporting on transactions with invalid signatures (#1356)

### Added

1. All format and linting checks are now covered by `scripts/ci-checks.sh` (#1359)
2. `node/code` RPC returns all code versions and their status (#1351)

## [0.11.4]

### Changed

- Add clang-format to the application CI container, to facilitate application development (#1340)
- Websocket handlers are now distinct, and can be defined by passing `ws::Verb::WEBSOCKET` as a verb to `make_endpoint()` (#1333)
- Custom KV serialisation is [documented](https://microsoft.github.io/CCF/main/developers/kv/kv_serialisation.html#custom-key-and-value-types)

### Fixed

- Fix application runtime container, which had been missing a dependency in the previous release (#1340)

## [0.11.1]

### Added

- CLI tool for managing recovery shares (#1295). [usage](https://microsoft.github.io/CCF/main/members/accept_recovery.html#submitting-recovery-shares)
- New standard endpoint `node/ids` for retrieving node ID from IP address (#1319).
- Support for read-only transactions. Use `tx.get_read_only_view` to retrieve read-only views, and install with `make_read_only_endpoint` if all operations are read-only.
- Support for distinct handlers on the same URI. Each installed handler/endpoint is now associated with a single HTTP method, so you can install different operations on `POST /foo` and `GET /foo`.

### Changed

- The frontend names, used as a prefix on all URIs, have been changed. Calls to `/members/...` or `/users/...` should be replaced with `/gov/...` and `/app/...` respectively. The old paths will return HTTP redirects in this release, but may return 404 in a future release (#1325).
- App-handler installation API has changed. `install(URI, FN, READWRITE)` should be replaced with `make_endpoint(URI, VERB, FN).install()`. Existing apps should compile with deprecation warnings in this release, but the old API will be removed in a future release. See [this diff](https://github.com/microsoft/CCF/commit/7f131074027e3aeb5d469cf42e94acad5bf3e70a#diff-18609f46fab38755458a063d1079edaa) of logging.cpp for an example of the required changes.
- Improved quickstart documentation (#1298, #1316).
- Member ACKs are required, even when the service is opening (#1318).
- The naming scheme for releases has changed to be more consistent. The tags will now be in the form `ccf-X.Y.Z`.

## [0.11]

### Changed

- KV reorganisation to enable app-defined serialisation (#1179, #1216, #1234)

`kv.h` has been split into multiple headers so apps may need to add includes for `kv/store.h` and `kv/tx.h`. The typedefs `ccf::Store` and `ccf::Tx` have been removed; apps should now use `kv::Store` and `kv::Tx`.

CCF now deals internally only with serialised data in its tables, mapping byte-vectors to byte-vectors. By default all tables will convert their keys and values to msgpack, using the existing macros for user-defined types. Apps may define custom serialisers for their own types - see `kv/serialise_entry_json.h` for an example.

- Fixed issues that affected the accuracy of tx status reporting (#1157, #1150)
- All RPCs and external APIs now use `view` and `seqno` to describe the components of a transaction ID, regardless of the specific consensus implementation selected (#1187, #1227)
- Improved resiliency of recovery process (#1051)
- `foreach` early-exit semantics are now consistent (#1222)
- Third party dependency updates (#1144, #1148, #1149, #1151, #1155, #1255)
- All logging output now goes to stdout, and can be configured to be either JSON or plain text (#1258) [doc](https://microsoft.github.io/CCF/main/operators/node_output.html#json-formatting)
- Initial support for historical query handlers (#1207) [sample](https://github.com/microsoft/CCF/blob/main/src/apps/logging/logging.cpp#L262)
- Implement the equivalent of "log rolling" for the ledger (#1135) [doc](https://microsoft.github.io/CCF/main/operators/ledger.html)
- Internal RPCs renamed to follow more traditional REST conventions (#968) [doc](https://microsoft.github.io/CCF/main/operators/operator_rpc_api.html)

### Added

- Support for floating point types in default KV serialiser (#1174)
- The `start_test_network.sh` script now supports recovering an old network with the `--recover` flag (#1095) [doc](https://microsoft.github.io/CCF/main/users/deploy_app.html#recovering-a-service)
- Application CI and runtime containers are now available (#1178)
  1. `ccfciteam/ccf-app-ci:0.11` is recommended to build CCF applications
  2. `ccfciteam/ccf-app-run:0.11` is recommended to run CCF nodes, for example in k8s
- Initial websockets support (#629) [sample](https://github.com/microsoft/CCF/blob/main/tests/ws_scaffold.py#L21)

### Removed

- `ccf::Store` and `ccf::Tx` typdefs, in favour of `kv::Store` and `kv::Tx`.

## [0.10]

### Added

- Brand new versioned documentation: https://microsoft.github.io/CCF.
- New `/tx` endpoint to check that a transaction is committed (#1111). See [docs](https://microsoft.github.io/CCF/main/users/issue_commands.html#checking-for-commit).
- Disaster recovery is now performed with members key shares (#1101). See [docs](https://microsoft.github.io/CCF/main/members/accept_recovery.html).
- Open Enclave install is included in CCF install (#1125).
- New `sgxinfo.sh` script (#1081).
- New `--transaction-rate` flag to performance client (#1071).

### Changed

- CCF now uses Open Enclave 0.9 (#1098).
- `cchost`'s `--enclave-type` is `release` by default (#1083).
- `keygenerator.sh`'s `--gen-key-share` option renamed to `--gen-enc-key` to generate member encryption key (#1101).
- Enhanced view change support for PBFT (#1085, #1087, #1092).
- JavaScript demo logging app is now more generic (#1110).
- Updated method to retrieve time in enclave from host (#1100).
- Correct use of Everycrypt hashing (#1098).
- Maximum number of active members is 255 (#1107).
- Python infra: handle proposals correctly with single member (#1079).
- Dependencies updates (#1080, #1082).

### Removed

- `cchost` no longer outputs a sealed secrets file to be used for recovery (#1101).

## [0.9.3]

### Added

1. Install artifacts include `virtual` build (#1072)
2. `add_enclave_library_c` is exposed in `ccp_app.cmake` (#1073)

## [0.9.2]

### Added

- Handlers can decide if transaction writes are applied independently from error status (#1054)
- Scenario Perf Client is now part of the CCF install to facilitate performance tests (#1058)

### Changed

- Handle writes when host is reconnecting (#1038)
- Member tables are no longer whitelisted for raw_puts (#1041)
- Projects including CCF's CMake files now use the same build type default (#1057)

## [0.9.1]

### Added

- `cchost` now supports [file-based configuration](https://microsoft.github.io/CCF/operators/start_network.html#using-a-configuration-file), as well as command-line switches (#1013, #1019)

## [0.9]

This pre-release improves support for handling HTTP requests.

### Added

- Key shares will be accepted after multiple disaster recovery operations (#992).
- HTTP response headers and status can be set directly from handler (#921, #977).
- Handlers can be restricted to accept only specific HTTP verbs (#966).
- Handlers can accept requests without a matching client cert (#962).
- PBFT messages are authenticated by each receiving node (#947).
- snmalloc can be used as allocator (#943, #990).
- Performance optimisations (#946, #971).
- Install improvements (#983, #986).

### Changed

- HTTP request and responses no longer need to contain JSON-RPC objects (#930, #977).
- Files and binaries have been renamed to use a consistent `lower_snake_case` (#989). Most app includes should be unaffected, but users of the `luageneric` app should now look for `lua_generic`.
- Threading support relies on fixes from a recent build of OE (#990). Existing machines should re-run the ansible playbooks to install the current dependencies.
- Consensus is chosen at run-time, rather than build-time (#922).
- API for installing handlers has changed (#960). See the logging app or [documentation](https://microsoft.github.io/CCF/developers/logging_cpp.html#rpc-handler) for the current style.
- Several standard endpoints are now GET-only, and must be passed a URL query (ie `GET /users/getCommit?id=42`).

## [0.8.2]

### Changed

- CCF install can now be installed anywhere (#950).
- PBFT messages are now authenticated (#947).
- Miscellaneous performance improvements (#946).

## [0.8.1]

### Added

- PBFT timers can be set from`cchost` CLI (#929). See [docs](https://microsoft.github.io/CCF/developers/consensus.html#consensus-protocols).
- Nodes output their PID in a `cchost.pid` file on start-up (#927).
- (Experimental) Members can retrieve their decrypted recovery shares via `getEncryptedRecoveryShare` and submit the decrypted share via `submitRecoveryShare` (#932).

### Changed

- App handlers should set HTTP response fields instead of custom error codes (#921). See [docs](https://microsoft.github.io/CCF/developers/logging_cpp.html#rpc-handler).
- Single build for Raft and PBFT consensuses (#922, #929, #935).
- Members' proposals are forever rejected if they fail to execute (#930).
- Original consortium members can ACK (#933).
- PBFT performance improvements (#940, #942).
- PBFT ledger private tables are now encrypted (#939).

## [0.8]

This pre-release enables experimental support for running CCF with the PBFT consensus protocol. In providing an experimental release of CCF with PBFT we hope to get feedback from early adopters.

### Added

- Experimental PBFT support [docs](https://microsoft.github.io/CCF/developers/consensus.html)
- Increased threading support [docs](https://microsoft.github.io/CCF/developers/threading.html) (#831, #838)
- Governance proposals can now be rejected, which allows constitutions to implement veto power (#854)
- Support for non JSON-RPC payloads (#852)
- RPC to get the OE report (containing the SGX quote) of a specific node (#907)

### Changed

- Compatibility with msgpack 1.0.0
- Members now need to provide two public keys, an identity to sign their proposals and votes as before, and public key with which their recovery key share will be encrypted. `--member_cert` cli argument replaced with `--member-info` when starting up a network to allow this [docs](https://microsoft.github.io/CCF/operators/start_network.html)
- Member status is now a string, eg. `"ACTIVE"` rather than an integer (#827)
- User apps have access to standard user-cert lookup (#906)
- `get_rpc_handler()` now returns `UserRpcFrontend` instead of `RpcHandler` [docs](https://microsoft.github.io/CCF/developers/logging_cpp.html#rpc-handler) (#908)
- All governance RPC's must now be signed (#911)
- Test infra stores keys and certificates (e.g. `networkcert.pem`, `user0_privk.pem`) in new `workspace/<test_label>_common/` folder (#892)

### Removed

- FramedTCP support

## [0.7.1]

### Added

- Installed Python infrastructure can now be used to launch test networks of external builds (#809)
- Initial threading support, Raft nodes now execute transactions on multiple worker threads (#773, #822)

## [0.7]

This pre-release enables experimental support for Javascript as a CCF runtime, and switches the default transport to HTTP. FramedTCP is still supported in this release (`-DFTCP=ON`) but is deprecated and will be dropped in the next release.

### Changed

- Fixed node deadlock that could occur under heavy load (#628)
- Fixed vulnerability to possible replay attack (#419)
- CCF has an installable bundle (#742)
- HTTP is the default frame format (#744)

### Added

- Added support for re-keying the ledger (#50)
- Added QuickJS runtime and sample Javascript app (#668)

### Deprecated

- FramedTCP support. Please use the ccf_FTCP.tar.gz release bundle or build CCF with `-DFTCP=ON` if you require FTCP support.

## [0.6]

This pre-release enables support for HTTP in CCF

### Changed

- Quote format in `getQuotes` changed from string to vector of bytes (https://github.com/microsoft/CCF/pull/566)
- Improved error reporting and logging (https://github.com/microsoft/CCF/pull/572, https://github.com/microsoft/CCF/pull/577, https://github.com/microsoft/CCF/pull/620)
- Node certificates endorsed by the network (https://github.com/microsoft/CCF/pull/581)
- The [`keygenerator.sh`](https://github.com/microsoft/CCF/blob/v0.6/tests/keygenerator.sh) scripts replaces the `keygenerator` CLI utility to generate member and user identities.

### Added

- HTTP endpoint support when built with `-DHTTP=ON`, see https://microsoft.github.io/CCF/users/client.html for details.
- [Only when building with `-DHTTP=ON`] The new [`scurl.sh`](https://github.com/microsoft/CCF/blob/v0.6/tests/scurl.sh) script can be used to issue signed HTTP requests to CCF (e.g. for member votes). The script takes the same arguments as `curl`.
- `listMethods` RPC for luageneric app (https://github.com/microsoft/CCF/pull/570)
- `getReceipt`/`verifyReceipt` RPCs (https://github.com/microsoft/CCF/pull/567)
- Support for app-defined ACLs (https://github.com/microsoft/CCF/pull/590)

Binaries for `cchost` and `libluagenericenc.so` are attached to this release. Note that libluagenericenc.so should be signed before being deployed by CCF (see https://microsoft.github.io/CCF/developers/build_app.html#standalone-signing).

## [0.5]

This pre-release fixes minor issues and clarifies some of `cchost` command line options.

### Removed

- The `new_user` function in constitution scripts (e.g. `gov.lua`) should be deleted as it is now directly implemented inside CCF (https://github.com/microsoft/CCF/pull/550).
- `cmake -DTARGET=all` replaced with `cmake -DTARGET=sgx;virtual`. See https://microsoft.github.io/CCF/quickstart/build.html#build-switches for new values (https://github.com/microsoft/CCF/pull/513).

### Changed

- The members and users certificates can now be registered by the consortium using clients that are not the `memberclient` CLI (e.g. using the `tests/infra/jsonrpc.py` module) (https://github.com/microsoft/CCF/pull/550).
- Fix for Raft consensus to truncate the ledger whenever a rollback occurs and use `commit_idx` instead of `last_idx` in many places because of signatures (https://github.com/microsoft/CCF/pull/503).
- Join protocol over HTTP fix (https://github.com/microsoft/CCF/pull/550).
- Clearer error messages for when untrusted users/members issue transactions to CCF (https://github.com/microsoft/CCF/pull/530).
- `devcontainer.json` now points to right Dockerfile (https://github.com/microsoft/CCF/pull/543).
- `cchost --raft-election-timeout` CLI option default now set to 5000 ms (https://github.com/microsoft/CCF/pull/559).
- Better descriptions for `cchost` command line options (e.g. `--raft-election-timeout`) (https://github.com/microsoft/CCF/pull/559).

The `cchost`, `libluagenericenc.so`, `keygenerator` and `memberclient` are also attached to this release to start a CCF network with lua application.
Note that `libluagenericenc.so` should be signed before being deployed by CCF (see https://microsoft.github.io/CCF/developers/build_app.html#standalone-signing).

## [0.4]

In this preview release, it is possible to run CCF with the PBFT consensus algorithm, albeit with significant limitations.

The evercrypt submodule has been removed, the code is instead imported, to make release tarballs easier to use.

## [0.3]

This pre-release implements the genesis model described in the TR, with a distinct service opening phase. See https://microsoft.github.io/CCF/start_network.html for details.

Some discrepancies with the TR remain, and are being tracked under https://github.com/microsoft/CCF/milestone/2

## 0.2

Initial pre-release

[0.99.1]: https://github.com/microsoft/CCF/releases/tag/ccf-0.99.1
[0.99.0]: https://github.com/microsoft/CCF/releases/tag/ccf-0.99.0
[0.19.3]: https://github.com/microsoft/CCF/releases/tag/ccf-0.19.3
[0.19.2]: https://github.com/microsoft/CCF/releases/tag/ccf-0.19.2
[0.19.1]: https://github.com/microsoft/CCF/releases/tag/ccf-0.19.1
[0.19.0]: https://github.com/microsoft/CCF/releases/tag/ccf-0.19.0
[0.18.5]: https://github.com/microsoft/CCF/releases/tag/ccf-0.18.5
[0.18.4]: https://github.com/microsoft/CCF/releases/tag/ccf-0.18.4
[0.18.3]: https://github.com/microsoft/CCF/releases/tag/ccf-0.18.3
[0.18.2]: https://github.com/microsoft/CCF/releases/tag/ccf-0.18.2
[0.18.1]: https://github.com/microsoft/CCF/releases/tag/ccf-0.18.1
[0.18.0]: https://github.com/microsoft/CCF/releases/tag/ccf-0.18.0
[0.17.2]: https://github.com/microsoft/CCF/releases/tag/ccf-0.17.2
[0.17.1]: https://github.com/microsoft/CCF/releases/tag/ccf-0.17.1
[0.17.0]: https://github.com/microsoft/CCF/releases/tag/ccf-0.17.0
[0.16.3]: https://github.com/microsoft/CCF/releases/tag/ccf-0.16.3
[0.16.2]: https://github.com/microsoft/CCF/releases/tag/ccf-0.16.2
[0.16.1]: https://github.com/microsoft/CCF/releases/tag/ccf-0.16.1
[0.16.0]: https://github.com/microsoft/CCF/releases/tag/ccf-0.16.0
[0.15.2]: https://github.com/microsoft/CCF/releases/tag/ccf-0.15.2
[0.15.1]: https://github.com/microsoft/CCF/releases/tag/ccf-0.15.1
[0.15.0]: https://github.com/microsoft/CCF/releases/tag/ccf-0.15.0
[0.14.3]: https://github.com/microsoft/CCF/releases/tag/ccf-0.14.3
[0.14.2]: https://github.com/microsoft/CCF/releases/tag/ccf-0.14.2
[0.14.1]: https://github.com/microsoft/CCF/releases/tag/ccf-0.14.1
[0.14.0]: https://github.com/microsoft/CCF/releases/tag/ccf-0.14.0
[0.13.4]: https://github.com/microsoft/CCF/releases/tag/ccf-0.13.4
[0.13.3]: https://github.com/microsoft/CCF/releases/tag/ccf-0.13.3
[0.13.2]: https://github.com/microsoft/CCF/releases/tag/ccf-0.13.2
[0.13.1]: https://github.com/microsoft/CCF/releases/tag/ccf-0.13.1
[0.13.0]: https://github.com/microsoft/CCF/releases/tag/ccf-0.13.0
[0.12.2]: https://github.com/microsoft/CCF/releases/tag/ccf-0.12.2
[0.12.1]: https://github.com/microsoft/CCF/releases/tag/ccf-0.12.1
[0.12.0]: https://github.com/microsoft/CCF/releases/tag/ccf-0.12.0
[0.11.7]: https://github.com/microsoft/CCF/releases/tag/ccf-0.11.7
[0.11.4]: https://github.com/microsoft/CCF/releases/tag/ccf-0.11.4
[0.11.1]: https://github.com/microsoft/CCF/releases/tag/ccf-0.11.1
[0.11]: https://github.com/microsoft/CCF/releases/tag/0.11
[0.10]: https://github.com/microsoft/CCF/releases/tag/v0.10
[0.9.3]: https://github.com/microsoft/CCF/releases/tag/v0.9.3
[0.9.2]: https://github.com/microsoft/CCF/releases/tag/v0.9.2
[0.9.1]: https://github.com/microsoft/CCF/releases/tag/v0.9.1
[0.9]: https://github.com/microsoft/CCF/releases/tag/v0.9
[0.8.2]: https://github.com/microsoft/CCF/releases/tag/v0.8.2
[0.8.1]: https://github.com/microsoft/CCF/releases/tag/v0.8.1
[0.8]: https://github.com/microsoft/CCF/releases/tag/v0.8
[0.7.1]: https://github.com/microsoft/CCF/releases/tag/v0.7.1
[0.7]: https://github.com/microsoft/CCF/releases/tag/v0.7
[0.6]: https://github.com/microsoft/CCF/releases/tag/v0.6
[0.5]: https://github.com/microsoft/CCF/releases/tag/v0.5
[0.4]: https://github.com/microsoft/CCF/releases/tag/v0.4
[0.3]: https://github.com/microsoft/CCF/releases/tag/v0.3<|MERGE_RESOLUTION|>--- conflicted
+++ resolved
@@ -9,11 +9,8 @@
 
 ### Added
 
-<<<<<<< HEAD
 - `kv::MapHandle::size()` can be used to get the number of entries in a given map.
-=======
 - `kv::MapHandle::clear()` can be used to remove all entries from a map.
->>>>>>> c68776fa
 
 ## [0.99.2]
 
