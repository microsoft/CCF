# Changelog

All notable changes to this project will be documented in this file.

The format is based on [Keep a Changelog](http://keepachangelog.com/en/1.0.0/)
and this project adheres to [Semantic Versioning](http://semver.org/spec/v2.0.0.html).

## [6.0.0-dev21]

[6.0.0-dev21]: https://github.com/microsoft/CCF/releases/tag/6.0.0-dev21

### Fixed

- `ccf.ledger`/`read_ledger.py` previously enforced too strict a condition on node membership when validating ledger files (#6849).
<<<<<<< HEAD
- Restore low CPU usage on idle nodes, which had increased in dev20.
=======
- Restore low CPU usage on idle nodes, which had increased in dev20 (#6816).
>>>>>>> 49a09f4c

## [6.0.0-dev20]

[6.0.0-dev20]: https://github.com/microsoft/CCF/releases/tag/6.0.0-dev20

### Added

- Added `GET /node/attestations` and `GET /node/attestations/self`, as aliases for the `/quote` endpoints. These return attestations on every platform, not only SGX quotes.

### Fixed

- CA certificate bundles used for JWT refresh and containing more than one certificate are now handled correctly (#6817).
- Memory leak during EC key creation is fixed (#6845).
- Fixed thread-safety issues when CCF nodes attempted to contact non-TLS servers. This previously could cause errors when running SNP builds with multiple worker threads (#6836).
- SNP nodes will no longer crash when run on firmware returning v3 attestations (#6841).

## [6.0.0-dev19]

[6.0.0-dev19]: https://github.com/microsoft/CCF/releases/tag/6.0.0-dev19

### Fixed

Container dependencies.

## [6.0.0-dev18]

[6.0.0-dev18]: https://github.com/microsoft/CCF/releases/tag/6.0.0-dev18

### Fixed

Container dependencies.

## [6.0.0-dev17]

[6.0.0-dev17]: https://github.com/microsoft/CCF/releases/tag/6.0.0-dev17

### Fixed

Container dependencies.

## [6.0.0-dev16]

[6.0.0-dev16]: https://github.com/microsoft/CCF/releases/tag/6.0.0-dev16

### Added

- Members can now be configured with an explicit `recovery_role`. Members without an encryption key default to `NonParticipant`, members with an encryption key set default to `Participant` and continue to receive a recovery share. A new recovery role `Owner` allows members to receive a full key, letting them perform a recovery single-handedly. The process and APIs remain identical (#6705).

## [6.0.0-dev15]

[6.0.0-dev15]: https://github.com/microsoft/CCF/releases/tag/6.0.0-dev15

### Fixed

- All containers now include the correct version of libstdc++/libstdc++-dev, and the Debian package captures the runtime requirement as well.
- RPMs for Azure Linux 3.0 are now included in releases.

## [6.0.0-dev14]

[6.0.0-dev14]: https://github.com/microsoft/CCF/releases/tag/6.0.0-dev14

## [6.0.0-dev13]

[6.0.0-dev13]: https://github.com/microsoft/CCF/releases/tag/6.0.0-dev13

### Added

- Joining nodes can now request a snapshot from their peers at startup, rather than relying on file access. The joinee's snapshot will be fetched and used if it is more recent than the joiner has access to. This behaviour is enabled by default, but can be disabled via the `command.join.fetch_recent_snapshot` config option (#6758).

### Changed

- CCF now defaults to using libstdc++ rather than libc++, and no longer builds with LTO, to improve compatibility with other C++ libraries.

## [6.0.0-dev12]

[6.0.0-dev12]: https://github.com/microsoft/CCF/releases/tag/6.0.0-dev12

### Dependencies

- nghttp2 is now picked up from the OS rather than vendored to enable libcurl usage
- Misc dependency updates (#6725)

## [6.0.0-dev11]

[6.0.0-dev11]: https://github.com/microsoft/CCF/releases/tag/6.0.0-dev11

### Added

- `GET /gov/service/javascript-app` now takes an optional `?case=original` query argument. When passed, the response will contain the raw original `snake_case` field names, for direct comparison, rather than the API-standard `camelCase` projections.
- Applications can now extend `js_generic` (ie - a JS app where JS endpoints are edited by governance transactions), from the public header `ccf/js/samples/governance_driven_registry.h`. The API for existing JS-programmability apps using `DynamicJSEndpointRegistry` should be unaffected.

### Fixed

- `cose_signatures` configuration (`issuer`/`subject`) is now correctly preserved across disaster recovery (#6709).

### Deprecated

- The function `ccf::get_js_plugins()` and associated FFI plugin system for JS is deprecated. Similar functionality should now be implemented through a `js::Extension` returned from `DynamicJSEndpointRegistry::get_extensions()`.

### Dependencies

- nghttp2 updated from 1.55.1 to 1.64.0

## [6.0.0-dev10]

[6.0.0-dev10]: https://github.com/microsoft/CCF/releases/tag/6.0.0-dev10

### Added

- Expose `ccf:http::parse_accept_header()` and `ccf::http::AcceptHeaderField` (#6706).
- Added `ccf::cose::AbstractCOSESignaturesConfig` subsystem to expose COSE signature configuration to application handlers (#6707).
- Package `build_bundle.ts` under `npx ccf-build-bundle` to allow javascript users to build a ccf schema bundle (#6704).

## [6.0.0-dev9]

[6.0.0-dev9]: https://github.com/microsoft/CCF/releases/tag/6.0.0-dev9

### Changed

- The `read_ledger.py` tool now has a `--quiet` option which avoids printing anything per-transaction, as well as other performance improvements, which should make it more useful in verifying the integrity of large ledgers.
- COSE signatures now set a kid that is a hex-encoded SHA-256 of the DER representation of the key used to produce them (#6703).

## [6.0.0-dev8]

[6.0.0-dev8]: https://github.com/microsoft/CCF/releases/tag/6.0.0-dev8

### Changed

- All definitions in CCF's public headers are now under the `ccf::` namespace. Any application code which references any of these types directly (notably `StartupConfig`, `http_status`, `LoggerLevel`), they will now need to be prefixed with the `ccf::` namespace.
- `cchost` now requires `--config`.

### Changed

- JWT authentication now supports raw public keys along with certificates (#6601).
  - Public key information ('n' and 'e', or 'x', 'y' and 'crv' fields) now have a priority if defined in JWK set, 'x5c' remains as a backup option.
  - Has same side-effects as #5809 does please see the changelog entry for that change for more details. In short:
    - stale JWKs may be used for JWT validation on older nodes during the upgrade.
    - old tables are not cleaned up, #6222 is tracking those.
- A deprecated `GET /gov/jwt_keys/all` has been altered because of #6601, as soon as JWT certificates are no longer stored in CCF. A new "public_key" field has been added, "cert" is now left empty.

## [6.0.0-dev7]

[6.0.0-dev7]: https://github.com/microsoft/CCF/releases/tag/6.0.0-dev7

### Changed

- `ccf::http::get_query_value()` now supports bool types with `"true"` and `"false"` as values.
- Service certificates and endorsements used for historical receipts now have a pathlen constraint of 1 instead of 0, reflecting the fact that there can be a single intermediate in endorsement chains. Historically the value had been 0, which happened to work because of a quirk in OpenSSL when Issuer and Subject match on an element in the chain.

### Fixed

- Services upgrading from 4.x to 5.x may accidentally change their service's subject name, resulting in cryptographic errors when verifying anything endorsed by the old subject name. The subject name field is now correctly populated and retained across joins, renewals, and disaster recoveries.

## [6.0.0-dev6]

[6.0.0-dev6]: https://github.com/microsoft/CCF/releases/tag/6.0.0-dev6

### Added

- Added a `ccf::any_cert_auth_policy` (C++), or `any_cert` (JS/TS), implementing TLS client certificate authentication, but without checking for the presence of the certificate in the governance user or member tables. This enables applications wanting to do so to perform user management in application space, using application tables (#6608).
- Added OpenAPI support for `std::unordered_set` (#6634).
- Added ["cose_signatures"](https://microsoft.github.io/CCF/main/operations/configuration.html#command-start-cose-signatures) entry in the configuration, which allows setting "issuer" and "subject" at network start or recovery time (#6637).

## [6.0.0-dev5]

[6.0.0-dev5]: https://github.com/microsoft/CCF/releases/tag/6.0.0-dev5

### Added

- Updated `ccf::cose::edit::set_unprotected_header()` API, to allow removing the unprotected header altogether (#6607).
- Updated `ccf.cose.verify_receipt()` to support checking the claim_digest against a reference value (#6607).

## [6.0.0-dev4]

[6.0.0-dev4]: https://github.com/microsoft/CCF/releases/tag/6.0.0-dev4

### Added

- `ccf.cose.verify_receipt()` to support verifiying [draft COSE receipts](https://datatracker.ietf.org/doc/draft-ietf-cose-merkle-tree-proofs/) (#6603).

### Removed

- Remove SECP256K1 support as a part of the migration to Azure Linux (#6592).

## [6.0.0-dev3]

[6.0.0-dev3]: https://github.com/microsoft/CCF/releases/tag/6.0.0-dev3

### Changed

- Set VMPL value when creating SNP attestations, and check VMPL value is in guest range when verifiying attestation, since recent [updates allow host-initiated attestations](https://www.amd.com/content/dam/amd/en/documents/epyc-technical-docs/programmer-references/56860.pdf) (#6583).
- Added `ccf::cose::edit::set_unprotected_header()` API, to allow easy injection of proofs in signatures, and of receipts in signed statements (#6586).

## [6.0.0-dev2]

[6.0.0-dev2]: https://github.com/microsoft/CCF/releases/tag/6.0.0-dev2

### Added

- Introduced `ccf::describe_cose_endorsements_v1(receipt)` for COSE-endorsements chain of previous service identities (#6500).
- Ignore time when resolving did:x509 against x5chain, resolution establishes a point-in-time endorsement, not ongoing validity (#6575).

## [6.0.0-dev1]

[6.0.0-dev1]: https://github.com/microsoft/CCF/releases/tag/6.0.0-dev1

### Changed

- Output of `ccf::describe_merkle_proof_v1(receipt)` has been updated, and is now described by [ccf-tree-alg schema](https://github.com/microsoft/CCF/blob/main/cddl/ccf-tree-alg.cddl).
- Improved error message when attempting to obtain receipts for a past epoch during a recovery (#6507).

## [6.0.0-dev0]

[6.0.0-dev0]: https://github.com/microsoft/CCF/releases/tag/6.0.0-dev0

### Changed

- The `set_jwt_issuer` governance action has been updated, and no longer accepts `key_filter` or `key_policy` arguments (#6450).
- Nodes started in `Join` mode will shut down if they receive an unrecoverable condition such as `StartupSeqnoIsOld` or `InvalidQuote` when attempting to join (#6471, #6489).
- In configuration, `attestation.snp_endorsements_servers` can specify a `max_retries_count`. If the count has been exhausted without success for all configured servers, the node will shut down (#6478).
- When deciding which nodes are allowed to join, only UVM roots of trust defined in `public:ccf.gov.nodes.snp.uvm_endorsements` are considered (#6489).

### Removed

- SGX Platform support.

### Added

- Provided API for getting COSE signatures and Merkle proofs (#6477).
  - Exposed COSE signature in historical API via `TxReceiptImpl`.
  - Introduced `ccf::describe_merkle_proof_v1(receipt)` for Merkle proof construction in CBOR format.
- Added COSE signatures over the Merkle root to the KV (#6449).
  - Signing is done with service key (different from raw signatures, which remain unchanged and are still signed by the node key).
  - New signature reside in `public:ccf.internal.cose_signatures`.

## [5.0.4]

[5.0.4]: https://github.com/microsoft/CCF/releases/tag/ccf-5.0.4

### Bug fix

- JWT authentication correctly parses certificates that contain other certificates (#6440)

## [5.0.3]

[5.0.3]: https://github.com/microsoft/CCF/releases/tag/ccf-5.0.3

### Changed

- Improved JWT authentication error messages (#6427).

### Bug fix

- In `GET gov/service/javascript-app`, `openApi` now correctly returns the schema set for the endpoint (#6430)

## [5.0.2]

[5.0.2]: https://github.com/microsoft/CCF/releases/tag/ccf-5.0.2

### Developer API

#### C++

- `RSAKeyPair::sign` and `RSAKeyPair::verify` now use `RSA-PSS` instead of `RSASSA-PKCS1-v1_5`.
  - Users can specify `salt_length` (defaulted to `0`).

#### TypeScript/JavaScript

- `ccfapp.crypto.sign()` and `ccfapp.crypto.verifySignature()` no longer support `RSASSA-PKCS1-v1_5`, instead `RSA-PSS` has been added.
  - `SigningAlgorithm` has been extended with optional `saltLength`, defaulted to `0` if not passed.

### Bug Fixes

- The `/tx` endpoint returns more accurate error messages for incorrectly formed transactions ids (#6359).

## [5.0.1]

[5.0.1]: https://github.com/microsoft/CCF/releases/tag/ccf-5.0.1

### Bug Fixes

- All public headers now correctly set pragma once (#6388, #6389)

### Dependencies

- Base image refresh for containers (#6394, #6395)
- Python cryptography package requirement raised to 43.\* (#6385)

## [5.0.0]

[5.0.0]: https://github.com/microsoft/CCF/releases/tag/ccf-5.0.0

In order to upgrade an existing 4.x service to 5.x, CCF must be on the latest 4.x version (at least 4.0.19).
For more information, see [our documentation](https://microsoft.github.io/CCF/main/operations/code_upgrade.html)

### Important

- 5.0.0 is the last long term support release for Intel SGX. Live code upgrades to AMD SEV-SNP on [Confidential Containers on Azure Container Instances](https://learn.microsoft.com/en-us/azure/container-instances/container-instances-confidential-overview) and [Confidential Containers Azure Kubernetes Service](https://learn.microsoft.com/en-us/azure/aks/confidential-containers-overview) are supported.
- The forwarding of requests between nodes is deprecated in favour of HTTP redirects, and will be removed in 6.0.0.
- Recovery shares created with releases older than 4.0.9 are deprecated, and support will be removed completely in 6.0.0. Ledgers created on older versions must re-share at least once after having upgraded to a release newer than 4.0.9.
- 5.0.0 introduces an [Azure-compliant governance REST API](https://microsoft.github.io/CCF/main/governance/member_rpc_api.html), the old API is deprecated, and will be removed in 6.0.0.
- Containers are now published to the [GitHub Container Registry](https://github.com/orgs/microsoft/packages?repo_name=CCF). The platform has moved from the tag to the image name, to enable meaningful usage of GitHub attestation, and the tag now matches the git tag used to cut the release. For example, the SGX Development container for this release is ghcr.io/microsoft/ccf/app/dev/sgx:ccf-5.0.0-rc0.

### Developer API

#### C++

##### TypeScript/JavaScript Programmability

- Reusable functionality allowing applications to expose TypeScript/JavaScript-implemented endpoints has been added to the public C++ API. Applications should subclass `ccf::js::DynamicJSEndpointRegistry` to get similar behaviour to the existing JS Generic app, see `samples/app/programmability` for samples usage.
- Introduce `DynamicJSEndpointRegistry::record_action_for_audit_v1` and `DynamicJSEndpointRegistry::check_action_not_replayed_v1` to allow an application making use of the programmability feature to easily implement auditability, and protect users that make use of signature-based authentication to update the application against replay attacks (#6285).
- The `programmability` sample app also demonstrates how applications can define their own extensions, create bindings between C++ and JS state, and allow JS endpoints to call functions implemented in C++.

##### Redirect

- CCF now supports a mode where HTTP redirect responses are returned, rather than relying on internal forwarding. See docs for description of [redirection behaviour](https://microsoft.github.io/CCF/main/architecture/request_flow.html#redirection-flow) and [migration instructions](https://microsoft.github.io/CCF/main/build_apps/migration_4_x_to_5_0.html).
- Endpoints now support a `ToBackup` redirection strategy, for requests which should never be executed on a primary. These must also be read-only. These are configured similar to `ToPrimary` endpoints, with a `to_backup` object (specifying by-role or statically-addressed targets) in each node's configuration.

##### Other

- Introduced `ccf::historical::read_only_adapter_v4` and `ccf::historical::read_write_adapter_v4`. Users can now pass a custom error handler to the adapter to customise RPC responses for internal historical queries errors, which are listed in `ccf::historical::HistoricalQueryErrorCode` enum.
- `ccf::historical::adapter_v3` is deprecated in favour of `_v4` version, `ccf::historical::adapter_v2` is removed.
- Public namespaces are all under `::ccf`
  - `::ds` is now `::ccf::ds`
  - `::siphash` is now `::ccf::siphash`
  - `::threading` is now `::ccf::threading`, and `ccf/ds/thread_ids.h` has moved to `ccf/threading/thread_ids.h`
  - `::consensus` is now `::ccf::consensus`
  - `::tls` is now `::ccf::tls`
  - `::http` is now `::ccf::http`
  - `::nonstd` is now `::ccf::nonstd`
  - `::crypto` is now `::ccf::crypto`
  - `::kv` is now `::ccf::kv`
  - `::logger` is now `::ccf::logger`
  - `::ccfapp` is now `::ccf`
- There is now a `contains_globally_committed(k)` method on `kv::Set<K>`, with the same semantics as `get_globally_committed(k)` on `kv::Map<K, V>` (#5928).
- `ccf::EnclaveAttestationProvider` has been removed. It is replaced by `ccf::AttestationProvider`
- JWT verifiers are now automatically cached, for increased performance (#5575)

#### TypeScript/JavaScript

- Added support for reusing JS interpreters, persisting global state. See [docs](https://microsoft.github.io/CCF/main/build_apps/js_app_bundle.html#reusing-interpreters) for more detail.
- Added TypeScript `TypedKvSet` and `ccfapp.typedKv<K>` to facilitate set handling from application code.
- Added `ccf.SnpAttestation.verifySnpAttestation()` for TypeScript apps. (#5653)
- Removed unused `openenclave.verifyOpenEnclaveEvidence` API from JS/TS.
- Added a `ccfapp.checkedJson` converter to the CCF TypeScript package, which will raise errors when given objects which cannot be roundtrip-converted through JSON (currently `Map` and `Date`). There is a slight cost to checking this on each instance during `encode`, so the behaviour is opt-in (not directly replacing `ccfapp.json`), but it is recommended that most tables update to use this converter.
- JS endpoints marked as `"mode": "readonly"` are prevented from writing to the KV. Attempting to call `map.set(k, v)`, `map.delete(k)`, or `map.clear()` on any KV table in such an endpoint will now result in an error being thrown (#5921).
- `ccf.crypto.generateEddsaKeyPair`, `pubEddsaPemToJwk` and `eddsaPemToJwk` now support `x25519` as well as `curve25519` (#5846).
- [ccf.crypto.unwrapKey()](https://microsoft.github.io/CCF/main/js/ccf-app/functions/crypto.unwrapKey.html) has been added to the JS API (#5792).
- In governance contexts, JS runtimes now only use runtime limits from the [public:ccf.gov.js_runtime_options map](https://microsoft.github.io/CCF/main/audit/builtin_maps.html#js-runtime-options) if they are strictly higher than the defaults (#5730).
- Add HMAC support to JS API. Call with `ccf.crypto.sign({"name": "HMAC", "hash": "SHA-256"}, key, data)`.

---

### Authentication

- Added token.iss claim validation to JWT authentication (#5809). Must-knows:
  - Supports both the [OpenID requirements](https://openid.net/specs/openid-connect-core-1_0.html#IDTokenValidation) and the [Entra specification](https://learn.microsoft.com/en-us/entra/identity-platform/access-tokens#validate-the-issuer) of it.
  - All keys fetched after the upgrade will not work against tokens missing the `iss` claim if the issuer has been specified in the .well-known/openid-configuration/.
  - Due to an internal schema change, networks that are in the process of upgrading to this version may see inconsistent authorization behaviour while the network contains nodes of different versions (depending which node executes the auto-refresh, any nodes on the other version will not use any newly provided keys). We recommend a full upgrade to this version, removing any nodes on prior versions, followed by a key and issuer refresh.
  - A future release will remove the old tables entirely. Until then, some redundant state will be retained in the ledger. This is tracked in [#6222](https://github.com/microsoft/CCF/issues/6222).
- Authentication policies can now be conjoined (AND) together, in addition to the previous disjoint (OR) behaviour. The new `ccf::AllOfAuthnPolicy` takes a collection of other policies, _all of which must be true_ for this auth policy to pass. In JS, [this can be configured](https://microsoft.github.io/CCF/main/build_apps/js_app_bundle.html#allofauthnpolicy) in the `app.json` as `"authn_policies": [{ "all_of": ["policy_a", "policy_b"] }]`.

---

### Governance

- `proposalId` is now passed to `resolve(proposal, proposerId, votes, proposalId)`, allowing proposals to consider other pending proposals in their resolution process. (#5995)
- The current state of an accepted proposal is written to the KV so that it can be accessed in the constitution's `apply(proposal, proposalId)` function (#6114).
- `POST /recovery/members/{memberId}:recover` is now authenticated by COSE Sign1, making it consistent with the other `POST` endpoints in governance, and avoiding a potential denial of service where un-authenticated and un-authorised clients could submit invalid shares repeatedly. The `submit_recovery_share.sh` script has been amended accordingly, and now takes a `--member-id-privk` and `--member-id-cert` (#5821).
- A new versioned governance API is now available, with the `api-version=2024-07-01` query parameter. This will fully replace the previous governance endpoints, which will be removed in a future release. A guide to aid in upgrading from the previous API is available [here](https://microsoft.github.io/CCF/main/governance/gov_api_schemas/upgrading_from_classic.html)
- New endpoints `GET /gov/service/javascript-modules` and `GET /gov/service/javascript-modules/{moduleName}` to retrieve the raw JS code of the currently installed app. Note that the `{moduleName}` path parameter will need to be URL-encoded to escape any `/` characters (eg - `/foo/bar.js` should become `%2Ffoo%2Fbar.js`).

---

### Operations

#### Configuration

- The `cchost` configuration file now includes an `idle_connection_timeout` option. This controls how long the node will keep idle connections (for user TLS sessions) before automatically closing them. This may be set to `null` to restore the previous behaviour, where idle connections are never closed. By default connections will be closed after 60s of idle time.
- A soft size limit can now be set for the historical store cache in the node configuration: [`historical_cache_soft_limit`](https://microsoft.github.io/CCF/main/operations/generated_config.html#historical-cache-soft-limit). The default value is `512Mb`.
- Path to the enclave file should now be passed as `--enclave-file` CLI argument to `cchost`, rather than `enclave.file` entry within configuration file.
- SNP collateral must now be provided through the `snp_security_policy_file`, `snp_uvm_endorsements_file` and `snp_endorsements_servers` configuration values. See [documentation](https://microsoft.github.io/CCF/main/operations/platforms/snp.html) for details and platform-specific configuration samples.
- The `url` field in `snp_endorsements_servers` can now contain environment variables that will be resolved at startup, such as "$Fabric_NodeIPOrFQDN:2377" (#5862).
- Add a new `snp_security_policy_file` configuration value under `attestation`, superseding the lookup from `$UVM_SECURITY_CONTEXT_DIR`. The value can contain environment variables, for example: `"snp_security_policy_file": "$UVM_SECURITY_CONTEXT_DIR/security-policy-base64"`.
- Add a new `snp_uvm_endorsements_file` configuration value under `attestation`, superseding the lookup from `$UVM_SECURITY_CONTEXT_DIR`. The value can contain environment variables, for example: `"snp_uvm_endorsements_file": "$UVM_SECURITY_CONTEXT_DIR/reference-info-base64"`. This value can come from an untrusted location, like `snp_security_policy_file` and AMD endorsements (fetched from `snp_endorsements_servers`), because the CCF code contains pre-defined roots of trust.
- `snp_endorsements_servers` now supports a `THIM` type, which is the recommended value when running in [Confidential AKS preview](https://learn.microsoft.com/en-us/azure/aks/confidential-containers-overview).
- Added a `consensus.max_uncommitted_tx_count` configuration option, which specifies the maximum number of transactions that can be pending on the primary. When that threshold is exceeded, a `503 Service Unavailable` is temporarily returned on all but the `/node/*` paths (#5692).

##### Logging

- Added 2 new log lines which may be helpful diagnostics in production deployments, both including a new `[rollback]` tag.
  - `[rollback] ... Dropping conflicting branch` may be emitted after network partitions, and indicates that some `Pending` (non-committed) transactions have been lost. This is expected, but worth investigating if it occurs regularly - it is a sign of elections impacting service availability.
  - `[rollback] ... Ignoring conflicting AppendEntries` could also be emitted after a network partition, but **should be reported to the CCF development team**. It is a sign of an unexpected execution path, which could lead to loss of liveness (inability to advance commit).

##### Endpoints

- Added a GET /node/backup endpoint, returning 200 when backup and 404 when not, for load balancers to use (#5789).
- Add `/node/ready/app` and `/node/ready/gov` endpoints for the use of load balancers wanting to check if a node is ready to accept application or governance transactions. See [Operator RPC API](https://microsoft.github.io/CCF/main/operations/operator_rpc_api.html) for details.

##### Other

- On retirement, nodes that are primary now request that their most likely successor triggers and instant election, without waiting for a timeout. This speeds up some reconfigurations, particularly code updates since they result in all the nodes being replaced. (#5697)

---

### Client API

#### Removed

- Removed the existing metrics endpoint and API (`GET /api/metrics`, `get_metrics_v1`). Stats for request execution can instead be gathered by overriding the `EndpointRegistry::handle_event_request_completed()` method.
- Removed automatic msgpack support from JSON endpoint adapters, and related `include/ccf/serdes.h` file.
- The `scurl.sh` script has been removed. With #5137 removing support for HTTP signed requests, it is no longer needed.

---

### Dependencies

- Updated Open Enclave to [0.19.7](https://github.com/openenclave/openenclave/releases/tag/v0.19.7).
- SNP attestation UVM endorsements SVNs are now treated as alphanumerically ordered strings.
- Secret sharing used for ledger recovery now relies on a much simpler implementation that requires no external dependencies. Note that while the code still accepts shares generated by the old code for now, it only generates shares with the new implementation. As a result, a DR attempt that would downgrade the code to a version that pre-dates this change, after having previously picked it up, would not succeed if a reshare had already taken place (#5655).
- SGX builds now use OpenSSL 3.1.1 inside the enclave by default (#5481).
- CCF can now fetch SEV-SNP attestations from kernel 6.0 and above (#5848).
- Added support for UVM endorsements signed with EC keys (#6231).

---

### Bug Fixes

- Improvements to the Raft implementation, to retain commit safety and liveness despite message loss (#6016).
- Nodes are now more robust to unexpected traffic on node-to-node ports (#5889).
- Lifted parser size limits on forwarded request from default values to more permissive ones. Note that the limits set out on the interface of the inbound node still apply (#5803).
- Fixed an issue where a JS runtime limit could be hit out of user code execution, leading to an incorrectly constructed JS runtime or a crash (#5730).
- Fix for JS execution behaviour when reusing interpreters. Storing KV handles on the global state may lead to unsafe accesses. Work around that by lazily requesting handles in the TypedKvMap for TypeScript apps.
- Fix TLS bug that could cause TLS handshakes to fail (#5482)

---

## [5.0.0-rc2]

[5.0.0-rc2]: https://github.com/microsoft/CCF/releases/tag/ccf-5.0.0-rc2

### Fixed

- Restore inline implementation of two symbols, and keep a third symbol private (#6362)

## [5.0.0-rc1]

[5.0.0-rc1]: https://github.com/microsoft/CCF/releases/tag/ccf-5.0.0-rc1

### Added

- The `cchost` configuration file now includes an `idle_connection_timeout` option. This controls how long the node will keep idle connections (for user TLS sessions) before automatically closing them. This may be set to `null` to restore the previous behaviour, where idle connections are never closed. By default connections will be closed after 60s of idle time.
- New endpoints `GET /gov/service/javascript-modules` and `GET /gov/service/javascript-modules/{moduleName}` to retrieve the raw JS code of the currently installed app. Note that the `{moduleName}` path parameter will need to be URL-encoded to escape any `/` characters (eg - `/foo/bar.js` should become `%2Ffoo%2Fbar.js`).
- New gov API version `2024-07-01`. This is near-identical to `2023-06-01-preview`, but additionally offers the new `javascript-modules` endpoints.
- Historical cache soft limit now is a node-specific startup parameter.

### Changed

- Set LTO on for both debug/release linkages to support linking against CCF libraries if the client code has been built in debug mode.

## [5.0.0-rc0]

[5.0.0-rc0]: https://github.com/microsoft/CCF/releases/tag/ccf-5.0.0-rc0

### Added

- More public namespaces have been moved under `::ccf`
  - `::ds` is now `ccf::ds`
  - `::siphash` is now `ccf::siphash`
  - `::threading` is now `ccf::threading`, and `ccf/ds/thread_ids.h` has moved to `ccf/threading/thread_ids.h`
  - `::consensus` is now `ccf::consensus`
  - `::tls` is now `ccf::tls`
  - `::http` is now `ccf::http`
  - `::nonstd` is now `ccf::nonstd`
  - `::crypto` is now `ccf::crypto`
  - `::kv` is now `ccf::kv`
  - `::logger` is now `ccf::logger`
  - `::ccfapp` is now `::ccf`
- The `programmability` sample app now demonstrates how applications can define their own extensions, creating bindings between C++ and JS state, and allowing JS endpoints to call functions implemented in C++.
- Introduce `DynamicJSEndpointRegistry::record_action_for_audit_v1` and `DynamicJSEndpointRegistry::check_action_not_replayed_v1` to allow an application making use of the programmability feature to easily implement auditability, and protect users allowed to update the application against replay attacks (#6285).
- Endpoints now support a `ToBackup` redirection strategy, for requests which should never be executed on a primary. These must also be read-only. These are configured similar to `ToPrimary` endpoints, with a `to_backup` object (specifying by-role or statically-addressed targets) in each node's configuration.
- Introduced `ccf::historical::read_only_adapter_v4` and `ccf::historical::read_write_adapter_v4`. Users are now capable of passing a custom error handler to the adapter to customise RPC responses for internal historical queries errors, which are listed in `ccf::historical::HistoricalQueryErrorCode` enum.

### Changed

- Updated Open Enclave to [0.19.7](https://github.com/openenclave/openenclave/releases/tag/v0.19.7).

### Deprecated

- `ccf::historical::adapter_v3` becomes deprecated in favour of `_v4` version.

### Removed

- Removed the existing metrics endpoint and API (`GET /api/metrics`, `get_metrics_v1`). Stats for request execution can instead be gathered by overriding the `EndpointRegistry::handle_event_request_completed()` method.
- Removed automatic msgpack support from JSON endpoint adapters, and related `include/ccf/serdes.h` file.

## [5.0.0-dev18]

[5.0.0-dev18]: https://github.com/microsoft/CCF/releases/tag/ccf-5.0.0-dev18

### Added

- Added TypeScript `TypedKvSet` and `ccfapp.typedKv<K>` to facilitate set handling from application code.
- Added support for UVM endorsements signed with EC keys (#6231).
- Updated Open Enclave to [0.19.6](https://github.com/openenclave/openenclave/releases/tag/v0.19.6).

### Removed

- Removed unused `openenclave.verifyOpenEnclaveEvidence` API from JS/TS

### Changed

- Added token.iss claim validation to JWT authentication (#5809). Must-knows:
  - Supports both the [OpenID requirements](https://openid.net/specs/openid-connect-core-1_0.html#IDTokenValidation) and the [Entra specification](https://learn.microsoft.com/en-us/entra/identity-platform/access-tokens#validate-the-issuer) of it.
  - All keys fetched after the upgrade will not work against tokens missing the 'iss' claim if the issuer has been specified in the .well-known/openid-configuration/.
  - Due to an internal schema change, networks that are in the process of upgrading to this version may see inconsistent authorization behaviour while the network contains nodes of different versions (depending which node executes the auto-refresh, any nodes on the other version will not use any newly provided keys). We recommend a full upgrade to this version, removing any nodes on prior versions, followed by a key and issuer refresh.
  - A future release will remove the old tables entirely. Until then, some redundant state will be retained in the ledger. This is tracked in [#6222](https://github.com/microsoft/CCF/issues/6222).

## [5.0.0-dev17]

[5.0.0-dev17]: https://github.com/microsoft/CCF/releases/tag/ccf-5.0.0-dev17

### Added

- Moved JS registry to public header `ccf/js/registry.h`. Apps should subclass `ccf::js::DynamicJSEndpointRegistry` to get similar behaviour to the existing JS Generic app.

## [5.0.0-dev16]

[5.0.0-dev16]: https://github.com/microsoft/CCF/releases/tag/ccf-5.0.0-dev16

### Added

- Reusable functionality for creating an in-enclave JS interpreter has been added to the public C++ API. Applications should subclass `CustomJSEndpointRegistry` to get similar behaviour to the existing JS Generic app.

## [5.0.0-dev15]

[5.0.0-dev15]: https://github.com/microsoft/CCF/releases/tag/ccf-5.0.0-dev15

### Added

- CCF now supports a mode where HTTP redirect responses are returned, rather than relying on internal forwarding. See docs for description of [redirection behaviour](https://microsoft.github.io/CCF/main/architecture/request_flow.html#redirection-flow) and [migration instructions](https://microsoft.github.io/CCF/main/build_apps/migration_4_x_to_5_0.html).
- Authentication policies can now be conjoined (AND) together, in addition to the previous disjoint (OR) behaviour. The new `ccf::AllOfAuthnPolicy` takes a collection of other policies, _all of which must be true_ for this auth policy to pass. In JS, [this can be configured](https://microsoft.github.io/CCF/main/build_apps/js_app_bundle.html#allofauthnpolicy) in the `app.json` as `"authn_policies": [{ "all_of": ["policy_a", "policy_b"] }]`.

### Changed

- `proposalId` is now passed to `resolve(proposal, proposerId, votes, proposalId)`, allowing proposals to consider other pending proposals in their resolution process. (#5995)
- The current state of an accepted proposal is written to the KV so that it can be accessed in the constitution's `apply(proposal, proposalId)` function (#6114).

## [5.0.0-dev14]

[5.0.0-dev14]: https://github.com/microsoft/CCF/releases/tag/ccf-5.0.0-dev14

### Added

- Added a `ccfapp.checkedJson` converter to the CCF TypeScript package, which will raise errors when given objects which cannot be roundtrip-converted through JSON (currently `Map` and `Date`). There is a slight cost to checking this on each instance during `encode`, so the behaviour is opt-in (not directly replacing `ccfapp.json`), but it is recommended that most tables update to use this converter.

### Removed

- The `scurl.sh` script has been removed. With #5137 removing support for HTTP signed requests, it is no longer needed.

## [5.0.0-dev13]

[5.0.0-dev13]: https://github.com/microsoft/CCF/releases/tag/ccf-5.0.0-dev13

### Fixed

- Improvements to the Raft implementation, to retain commit safety and liveness despite message loss (#6016).

### Added

- Added 2 new log lines which may be helpful diagnostics in production deployments, both including a new `[rollback]` tag.
  - `[rollback] ... Dropping conflicting branch` may be emitted after network partitions, and indicates that some `Pending` (non-committed) transactions have been lost. This is expected, but worth investigating if it occurs regularly - it is a sign of elections impacting service availability.
  - `[rollback] ... Ignoring conflicting AppendEntries` could also be emitted after a network partition, but **should be reported to the CCF development team**. It is a sign of an unexpected execution path, which could lead to loss of liveness (inability to advance commit).

## [5.0.0-dev12]

[5.0.0-dev12]: https://github.com/microsoft/CCF/releases/tag/ccf-5.0.0-dev12

### Added

- There is now a `contains_globally_committed(k)` method on `kv::Set<K>`, with the same semantics as `get_globally_committed(k)` on `kv::Map<K, V>` (#5928).

### Changed

- JS endpoints marked as `"mode": "readonly"` are prevented from writing to the KV. Attempting to call `map.set(k, v)`, `map.delete(k)`, or `map.clear()` on any KV table in such an endpoint will now result in an error being thrown (#5921).

### Fixed

- Nodes are now more robust to unexpected traffic on node-to-node ports (#5889).
- Added a GET /node/backup endpoint, returning 200 when backup and 404 when not, for load balancers to use (#5789).

## [5.0.0-dev11]

[5.0.0-dev11]: https://github.com/microsoft/CCF/releases/tag/ccf-5.0.0-dev11

### Removed

- `ccf::historical::adapter_v2` is removed, replaced by `ccf::historical::adapter_v3` first introduced in 2.0.0.
- `ccf::EnclaveAttestationProvider` has been removed. It is replaced by `ccf::AttestationProvider`
- The `attestation.environment.security_context_directory` configuration entry and `--snp-security-context-dir-var` CLI option have been removed. SNP collateral must now be provided through the `snp_security_policy_file`, `snp_uvm_endorsements_file` and `snp_endorsements_servers` configuration values. See [documentation](https://microsoft.github.io/CCF/main/operations/platforms/snp.html) for details and platform-specific configuration samples.

## [5.0.0-dev10]

[5.0.0-dev10]: https://github.com/microsoft/CCF/releases/tag/ccf-5.0.0-dev10

- The `url` field in `snp_endorsements_servers` can now contain environment variables that will be resolved at startup, such as "$Fabric_NodeIPOrFQDN:2377" (#5862).
- Add a new `snp_security_policy_file` configuration value under `attestation`, superseding the lookup from `$UVM_SECURITY_CONTEXT_DIR`. The value can contain environment variables, for example: `"snp_security_policy_file": "$UVM_SECURITY_CONTEXT_DIR/security-policy-base64"`.
- Add a new `snp_uvm_endorsements_file` configuration value under `attestation`, superseding the lookup from `$UVM_SECURITY_CONTEXT_DIR`. The value can contain environment variables, for example: `"snp_uvm_endorsements_file": "$UVM_SECURITY_CONTEXT_DIR/reference-info-base64"`. This value can come from an untrusted location, like `snp_security_policy_file` and AMD endorsements (fetched from `snp_endorsements_servers`), because the CCF code contains pre-defined roots of trust.

## [5.0.0-dev9]

[5.0.0-dev9]: https://github.com/microsoft/CCF/releases/tag/ccf-5.0.0-dev9

- `snp_endorsements_servers` now supports a `THIM` type, which is the recommended value when running in [Confidential AKS preview](https://learn.microsoft.com/en-us/azure/aks/confidential-containers-overview).

## [5.0.0-dev8]

[5.0.0-dev8]: https://github.com/microsoft/CCF/releases/tag/ccf-5.0.0-dev8

- `ccf.crypto.generateEddsaKeyPair`, `pubEddsaPemToJwk` and `eddsaPemToJwk` now support `x25519` as well as `curve25519` (#5846).
- `POST /recovery/members/{memberId}:recover` is now authenticated by COSE Sign1, making it consistent with the other `POST` endpoints in governance, and avoiding a potential denial of service where un-authenticated and un-authorised clients could submit invalid shares repeatedly. The `submit_recovery_share.sh` script has been amended accordingly, and now takes a `--member-id-privk` and `--member-id-cert` (#5821).
- CCF can now fetch SEV-SNP attestations from kernel 6.0 and above (#5848).

## [5.0.0-dev7]

[5.0.0-dev7]: https://github.com/microsoft/CCF/releases/tag/ccf-5.0.0-dev7

- `POST /recovery/members/{memberId}:recover` is now authenticated by COSE Sign1, making it consistent with the other `POST` endpoints in governance, and avoiding a potential denial of service where un-authenticated and un-authorised clients could submit invalid shares repeatedly. The `submit_recovery_share.sh` script has been amended accordingly, and now takes a `--member-id-privk` and `--member-id-cert` (#5821).

## [5.0.0-dev6]

[5.0.0-dev6]: https://github.com/microsoft/CCF/releases/tag/ccf-5.0.0-dev6

- Lifted parser size limits on forwarded request from default values to more permissive ones. Note that the limits set out on the interface of the inbound node still apply (#5803).
- [ccf.crypto.unwrapKey()](https://microsoft.github.io/CCF/main/js/ccf-app/functions/crypto.unwrapKey.html) has been added to the JS API (#5792).

## [5.0.0-dev5]

[5.0.0-dev5]: https://github.com/microsoft/CCF/releases/tag/ccf-5.0.0-dev5

- In governance contexts, JS runtimes now only use runtime limits from the [public:ccf.gov.js_runtime_options map](https://microsoft.github.io/CCF/main/audit/builtin_maps.html#js-runtime-options) if they are strictly higher than the defaults (#5730).
- Fixed an issue where a JS runtime limit could be hit out of user code execution, leading to an incorrectly constructed JS runtime or a crash (#5730).
- Added a GET /node/primary endpoint, returning 200 when primary and 404 when not, for load balancers to use (#5789).

## [5.0.0-dev4]

[5.0.0-dev4]: https://github.com/microsoft/CCF/releases/tag/ccf-5.0.0-dev4

- Fix for JS execution behaviour when reusing interpreters. Storing KV handles on the global state may lead to unsafe accesses. Work around that by lazily requesting handles in the TypedKvMap for TypeScript apps.
- On retirement, nodes that are primary now request that their most likely successor triggers and instant election, without waiting for a timeout. This speeds up some reconfigurations, particularly code updates since they result in all the nodes being replaced. (#5697)

## [5.0.0-dev3]

[5.0.0-dev3]: https://github.com/microsoft/CCF/releases/tag/ccf-5.0.0-dev3

- Added a `consensus.max_uncommitted_tx_count` configuration option, which specifies the maximum number of transactions that can be pending on the primary. When that threshold is exceeded, a `503 Service Unavailable` is temporarily returned on all but the `/node/*` paths (#5692).
- A new versioned governance API is now available, with the `api-version=2023-06-01-preview` query parameter. This will fully replace the previous governance endpoints, which will be removed in a future release. A guide to aid in upgrading from the previous API is available [here](https://microsoft.github.io/CCF/main/governance/gov_api_schemas/upgrading_from_classic.html)

## [5.0.0-dev2]

[5.0.0-dev2]: https://github.com/microsoft/CCF/releases/tag/ccf-5.0.0-dev2

- Updated `llhttp` from `6.0.9` to `9.0.1`.
- Updated `fmt` library from `9.1.0` to `10.1.1`.
- Updated QCBOR from `1.1` to `1.2`.
- Updated `nghttp2` from `1.51.0` to `1.55.1`.
- Converted SNP attestation UVM endorsements from integer to arbitrary string.
- Updated Intel SGX PSW from 2.17 to 2.20 (#5616)
- Path to the enclave file should now be passed as `--enclave-file` CLI argument to `cchost`, rather than `enclave.file` entry within configuration file. A potential SNP security context directory environment variable override, where desired, should now be passed as `--snp-security-context-dir-var` CLI argument to `cchost`, rather than `attestation.environment.security_context_directory` entry within configuration file. This is to ensure that these values are attested on Confidential Containers/SNP, even if the configuration itself is provided from un-attested storage, such as an external mount. The configuration entries are deprecated, and will be removed in a future release.
- Added `ccf.SnpAttestation.verifySnpAttestation()` endpoint for TypeScript apps. (#5653)
- Secret sharing used for ledger recovery now relies on a much simpler implementation that requires no external dependencies. Note that while the code still accepts shares generated by the old code for now, it only generates shares with the new implementation. As a result, a DR attempt that would downgrade the code to a version that pre-dates this change, after having previously picked it up, would not succeed if a reshare had already taken place (#5655).

## [5.0.0-dev1]

[5.0.0-dev1]: https://github.com/microsoft/CCF/releases/tag/ccf-5.0.0-dev1

- Added support for reusing JS interpreters, persisting global state. See [docs](https://microsoft.github.io/CCF/main/build_apps/js_app_bundle.html#reusing-interpreters) for more detail.

## [5.0.0-dev0]

[5.0.0-dev0]: https://github.com/microsoft/CCF/releases/tag/ccf-5.0.0-dev0

- Add HMAC support to JS API. Call with `ccf.crypto.sign({"name": "HMAC", "hash": "SHA-256"}, key, data)`.
- Add `/node/ready/app` and `/node/ready/gov` endpoints for the use of load balancers wanting to check if a node is ready to accept application or governance transactions. See [Operator RPC API](https://microsoft.github.io/CCF/main/operations/operator_rpc_api.html) for details.
- SGX builds now use OpenSSL 3.1.1 inside the enclave by default (#5481).
- JWT verifiers are now automatically cached, for increased performance (#5575).
- `GET /api/metrics` now correctly returns templated endpoint paths (#5539).
- Fix TLS bug that could cause TLS handshakes to fail (#5482).

## [4.0.7]

[4.0.7]: https://github.com/microsoft/CCF/releases/tag/ccf-4.0.7

- Expose COSESign1 `content` for `user_cose_sign1` authenticated endpoints in JavaScript/TypeScript apps (#5465).

## [4.0.6]

[4.0.6]: https://github.com/microsoft/CCF/releases/tag/ccf-4.0.6

- Updated Open Enclave to [0.19.3](https://github.com/openenclave/openenclave/releases/tag/v0.19.3).

## [4.0.5]

[4.0.5]: https://github.com/microsoft/CCF/releases/tag/ccf-4.0.5

- Debug logging is now available in non-SGX builds by default, and controlled by a run-time CLI argument (`--enclave-log-level`). On SGX this remains a build-time decision (#5375).
- Supporting intermediate cert chain included in TLS handshake, where previously only server leaf certificate was present (#5453).
- Added `getVersionOfPreviousWrite` to TypeScript `TypedKvMap` interface (#5451).

## [4.0.4]

[4.0.4]: https://github.com/microsoft/CCF/releases/tag/ccf-4.0.4

- Added TypeScript interfaces `UserCOSESign1AuthnIdentity` and `MemberCOSESign1AuthnIdentity`, to be used with `user_cose_sign1` and `member_cose_sign1` authentication policies.

## [4.0.3]

[4.0.3]: https://github.com/microsoft/CCF/releases/tag/ccf-4.0.3

- User can now pass a `--config-timeout` option to `cchost` on startup. For example, a user wanting to start a `cchost` that may need to wait up 10 seconds for a valid config to appear under `/cfg/path` can invoke `./cchost --config-timeout 10s --config /path/cfg`.
- If a pid file path is configured, `cchost` will no longer start if a file is present at that path.

## [4.0.2]

[4.0.2]: https://github.com/microsoft/CCF/releases/tag/ccf-4.0.2

- Added `ccf::UserCOSESign1AuthnPolicy` (C++) and `user_cose_sign1` (JavaScript) authentication policies.

## [4.0.1]

[4.0.1]: https://github.com/microsoft/CCF/releases/tag/ccf-4.0.1

- The `set_js_runtime_options` action now accepts `return_exception_details` and `log_exception_details` boolean options, which set the corresponding keys in the `public:ccf.gov.js_runtime_options` KV map. When enabled, a stack trace is respectively returned to the caller, and emitted to the log, on uncaught JS exceptions in application code.

## Changed

- For security reasons, OpenSSL `>=1.1.1f` must be first installed on the system (Ubuntu) before installing the CCF Debian package (#5227).

## Added

- Added `ccf::historical::populate_service_endorsements` to public C++ API, allowing custom historical endpoints to do the same work as adapters.

## [4.0.0]

In order to upgrade an existing 3.x service to 4.x, CCF must be on the latest 3.x version (at least 3.0.10). For more information, see [our documentation](https://microsoft.github.io/CCF/main/operations/code_upgrade.html)

[4.0.0]: https://github.com/microsoft/CCF/releases/tag/ccf-4.0.0

### Developer API

#### C++

- When starting a host subprocess, applications may now pass data to its standard input. Additionally, the process' output is captured and logged by CCF (#5056).
- Add new constructors to cryptography C++ API to generate EC/RSA/EdDSA keys from Json Web Key (#4876).
- Added `BaseEndpointRegistry::get_view_history_v1` function to get the view history since a given revision (#4580)
- Renamed `ccf::CodeDigest` to `ccf:pal::PlatformAttestationMeasurement` and `get_code_id()` to `get_measurement()` (#5063).
- `ccf::RpcContext::set_response()` has been renamed to `ccf::RpcContext::set_response_json()` (#4813).

#### JavaScript

- Added logging of JS execution time for all requests. This can be disabled in confidential scenarios with the new `ccf.enableMetricsLogging` function in the JS API. After calling `ccf.enableMetricsLogging(false)`, this logging will not be emitted.
- Added `ccf.enableUntrustedDateTime` to JS API. After calling `ccf.enableUntrustedDateTime(true)`, the `Date` global object will use the untrusted host time to retrieve the current time.
- Add new `ccf.crypto.jwkToPem`, `ccf.crypto.pubJwkToPem`, `ccf.crypto.rsaJwkToPem`, `ccf.crypto.pubRsaJwkToPem`, `ccf.crypto.eddsaJwkToPem`, `ccf.crypto.pubEddsaJwkToPem` to JavaScript/TypesScript API to convert EC/RSA/EdDSA keys from PEM to Json Web Key (#4876).
- `ccf.crypto.sign()` previously returned DER-encoded ECDSA signatures and now returns IEEE P1363 encoded signatures, aligning with the behavior of the Web Crypto API and `ccf.crypto.verifySignature()` (#4829).
- Increased default NumHeapPages (heap size) for js_generic from 131072 (500MB) to 524288 (2GB).

---

### Governance

- The `submit_recovery_share.sh` script now takes a `--cert` argument.
- Added missing `ccf.gov.msg.type` value `encrypted_recovery_share` to `ccf_cose_sign1*` scripts.
- Proposals authenticated with COSE Sign1 must now contain a `ccf.gov.msg.created_at` header parameter, set to a positive integer number of seconds since epoch. This timestamp is used to detect potential proposal replay. The `ccf_cose_sign1*` scripts have been updated accordingly and require a `--ccf-gov-msg-created_at`.
- The [ccf Python package](https://pypi.org/project/ccf/) now includes a `ccf_cose_sign1` CLI tool, to facilitate the creation of [COSE Sign1](https://www.rfc-editor.org/rfc/rfc8152#page-18) requests for governance purposes. It also includes `ccf_cose_sign1_prepare` and `ccf_cose_sign1_finish` CLI tools, to facilitate the creation of [COSE Sign1](https://www.rfc-editor.org/rfc/rfc8152#page-18) requests for governance purposes, signed with external key management systems such as AKV. See [documentation](https://microsoft.github.io/CCF/main/governance/hsm_keys.html#cose-signing) for details.

---

### Operations

- `ignore_first_sigterm` config option. When set, will cause a node to ignore the first `SIGTERM` it receives, but the `/node/state` endpoint expose `"stop_notice": true`. A second `SIGTERM` will cause the process to shut down as normal. This can be useful in orchestration settings where nodes receive unsollicited signals that the operator wishes to react to.
- Endorsement certificates for SEV-SNP attestation report can now be retrieved via an environment variable, as specified by `attestation.environment.report_endorsements` configuration entry (#4940).
- Additional logging of historical query flow in `UNSAFE` builds.
- `enclave.type` configuration entry now only supports `Debug` or `Release`. Trusted Execution Environment platform should be specified via new `enclave.platform` configuration entry (`SGX`, `SNP` or `Virtual`) (#4569).
- `consensus.type` has been removed from cchost configuration.
- Nodes running in confidential ACI (SEV-SNP) can now read the security context from a directory, as specified by `attestation.environment.security_context_directory` configuration entry (#5175).
- SEV-SNP ACI: Remove support for reading security policy, report and UVM endorsements from environment variables. The `environment.security_context_directory` environment variable should be set instead (#5217).
- Added a `[gov]` tag to logs emitted during governance operations. All logging from the constitution will have this tag added, and all error responses from `/gov` endpoints will now be logged with this tag.
- Improved ledger durability when a node joins from an old snapshot (#5151).
- Removed experimental 2tx reconfiguration mode, and the associated "reconfiguration_type" config option (#5179).

---

### Client API

- `GET /gov/recovery_share` is deprecated in favour of the unauthenticated `GET /gov/encrypted_recovery_share/{member_id}`.
- New `/node/index/strategies` endpoint, which will list all indexing strategies currently installed alongside a description of how far each has progressed.
- Added `view_history` and `view_history_since` query parameters to `/app/commit` endpoint for retrieving the full view history and the view history since a certain view (#4580)
- `/gov/members` endpoint is deprecated. It is replaced by `/gov/kv/members/certs`, `/gov/kv/members/encryption_public_keys`, `/gov/kv/members/info`.
- `/gov/code` endpoint is deprecated. It is replaced by `/gov/kv/nodes/code_ids`.
- `/gov/jwt_keys/all` endpoint is deprecated. It is replaced by `/gov/kv/jwt/public_signing_keys`, `/gov/kv/jwt/public_signing_key_issue`, and `/gov/kv/jwt/issuers`
- The built-in authentication policies for JWTs and certs will now enforce expiry times, based on the current time received from the host. JWTs must contain "nbf" and "exp" claims, and if those are outside the current time then the request will get an authentication error (#4786).
- `TCP_NODELAY` is now set for all incoming and outgoing TCP connections (#4717).
- Builtin governance tables now have endpoints for accessing their content directly from the KV, under `/gov/kv`. For instance, `/gov/kv/constitution` will read the current constitution.
- Support for HTTP request signing has been removed (#5137). Governance requests must use COSE Sign1 signing instead, see [documentation](https://microsoft.github.io/CCF/main/use_apps/issue_commands.html#cose-sign1) for details.

---

### Dependencies

- Updated Clang version requirement to >= 11 in cmake.
- Updated Open Enclave to [0.19.0 final](https://github.com/openenclave/openenclave/releases/tag/v0.19.0).
- Upgraded t_cose from [v1.1 to v1.1.1](https://github.com/laurencelundblade/t_cose/compare/v1.1...v1.1.1). v1.1.1 can optionally allow unknown critical header parameters in COSE_Sign1 envelopes which is desirable for CCF C++ applications.
- Updated snmalloc to 0.6.0. This may result in a slight increase in the reported memory usage (~2MB), with improved latency for small memory allocations, especially in multi-threaded scenarios (#5165).
- Update to `clang-11` for SGX builds (#5165).

---

### Bug Fixes

- Historical query system will re-request entries if the host fails to provide them within a fixed time.
- Node-to-node channels no longer check certificate expiry times. This previously caused "Peer certificate verification failed" error messages when node or service certs expired. (#4733)
- `node_data_json_file` configuration option is now correctly applied in `Start` and `Recover` modes (#4761).
- Session consistency is now provided even across elections. If session consistency would be broken, the inconsistent request will return an error and the TLS session will be terminated.
- Fixed issue where invalid snapshots could be generated depending on the pattern of additions/removals of keys in a given key-value map (#4730).
- Fix issue with large snapshots that may cause node crash on startup (join/recover) if configured stack size was too low (#4566).

## [4.0.0-rc2]

[4.0.0-rc2]: https://github.com/microsoft/CCF/releases/tag/ccf-4.0.0-rc2

### Added

- Nodes running in confidential ACI (SEV-SNP) can now read the security context from a directory, as specified by `attestation.environment.security_context_directory` configuration entry (#5175).

### Changed

- Updated Open Enclave to 0.19.0 (#5165).
- Updated snmalloc to 0.6.0. This may result in a slight increase in the reported memory usage (~2MB), with improved latency for small memory allocations, especially in multi-threaded scenarios (#5165).
- Update to `clang-11` for SGX builds (#5165).

### Removed

- Support for HTTP request signing has been removed (#5137). Governance requests must use COSE Sign1 signing instead, see [documentation](https://microsoft.github.io/CCF/main/use_apps/issue_commands.html#cose-sign1) for details.
- Removed experimental 2tx reconfiguration mode, and the associated "reconfiguration_type" config option (#5179).

## [4.0.0-rc1]

[4.0.0-rc1]: https://github.com/microsoft/CCF/releases/tag/ccf-4.0.0-rc1

### Changed

- Added a `[gov]` tag to logs emitted during governance operations. All logging from the constitution will have this tag added, and all error responses from `/gov` endpoints will now be logged with this tag.
- Improved ledger durability when a node joins from an old snapshot (#5151).

## [4.0.0-rc0]

In order to upgrade an existing 3.x service to 4.x, CCF must be on the latest 3.x version (at least 3.0.10). For more information, see [our documentation](https://microsoft.github.io/CCF/main/operations/code_upgrade.html)

[4.0.0-rc0]: https://github.com/microsoft/CCF/releases/tag/ccf-4.0.0-rc0

### Developer API

#### C++

- When starting a host subprocess, applications may now pass data to its standard input. Additionally, the process' output is captured and logged by CCF (#5056).
- Add new constructors to cryptography C++ API to generate EC/RSA/EdDSA keys from Json Web Key (#4876).
- Added `BaseEndpointRegistry::get_view_history_v1` function to get the view history since a given revision (#4580)
- Renamed `ccf::CodeDigest` to `ccf:pal::PlatformAttestationMeasurement` and `get_code_id()` to `get_measurement()` (#5063).
- `ccf::RpcContext::set_response()` has been renamed to `ccf::RpcContext::set_response_json()` (#4813).

#### JavaScript

- Added logging of JS execution time for all requests. This can be disabled in confidential scenarios with the new `ccf.enableMetricsLogging` function in the JS API. After calling `ccf.enableMetricsLogging(false)`, this logging will not be emitted.
- Added `ccf.enableUntrustedDateTime` to JS API. After calling `ccf.enableUntrustedDateTime(true)`, the `Date` global object will use the untrusted host time to retrieve the current time.
- Add new `ccf.crypto.jwkToPem`, `ccf.crypto.pubJwkToPem`, `ccf.crypto.rsaJwkToPem`, `ccf.crypto.pubRsaJwkToPem`, `ccf.crypto.eddsaJwkToPem`, `ccf.crypto.pubEddsaJwkToPem` to JavaScript/TypesScript API to convert EC/RSA/EdDSA keys from PEM to Json Web Key (#4876).
- `ccf.crypto.sign()` previously returned DER-encoded ECDSA signatures and now returns IEEE P1363 encoded signatures, aligning with the behavior of the Web Crypto API and `ccf.crypto.verifySignature()` (#4829).
- Increased default NumHeapPages (heap size) for js_generic from 131072 (500MB) to 524288 (2GB).

---

### Governance

- The `submit_recovery_share.sh` script now takes a `--cert` argument.
- Added missing `ccf.gov.msg.type` value `encrypted_recovery_share` to `ccf_cose_sign1*` scripts.
- Proposals authenticated with COSE Sign1 must now contain a `ccf.gov.msg.created_at` header parameter, set to a positive integer number of seconds since epoch. This timestamp is used to detect potential proposal replay. The `ccf_cose_sign1*` scripts have been updated accordingly and require a `--ccf-gov-msg-created_at`.
- The [ccf Python package](https://pypi.org/project/ccf/) now includes a `ccf_cose_sign1` CLI tool, to facilitate the creation of [COSE Sign1](https://www.rfc-editor.org/rfc/rfc8152#page-18) requests for governance purposes. It also includes `ccf_cose_sign1_prepare` and `ccf_cose_sign1_finish` CLI tools, to facilitate the creation of [COSE Sign1](https://www.rfc-editor.org/rfc/rfc8152#page-18) requests for governance purposes, signed with external key management systems such as AKV. See [documentation](https://microsoft.github.io/CCF/main/governance/hsm_keys.html#cose-signing) for details.

---

### Operations

- `ignore_first_sigterm` config option. When set, will cause a node to ignore the first `SIGTERM` it receives, but the `/node/state` endpoint expose `"stop_notice": true`. A second `SIGTERM` will cause the process to shut down as normal. This can be useful in orchestration settings where nodes receive unsollicited signals that the operator wishes to react to.
- Endorsement certificates for SEV-SNP attestation report can now be retrieved via an environment variable, as specified by `attestation.environment.report_endorsements` configuration entry (#4940).
- Additional logging of historical query flow in `UNSAFE` builds.
- `enclave.type` configuration entry now only supports `Debug` or `Release`. Trusted Execution Environment platform should be specified via new `enclave.platform` configuration entry (`SGX`, `SNP` or `Virtual`) (#4569).

---

### Client API

- `GET /gov/recovery_share` is deprecated in favour of the unauthenticated `GET /gov/encrypted_recovery_share/{member_id}`.
- New `/node/index/strategies` endpoint, which will list all indexing strategies currently installed alongside a description of how far each has progressed.
- Added `view_history` and `view_history_since` query parameters to `/app/commit` endpoint for retrieving the full view history and the view history since a certain view (#4580)
- `/gov/members` endpoint is deprecated. It is replaced by `/gov/kv/members/certs`, `/gov/kv/members/encryption_public_keys`, `/gov/kv/members/info`.
- `/gov/code` endpoint is deprecated. It is replaced by `/gov/kv/nodes/code_ids`.
- `/gov/jwt_keys/all` endpoint is deprecated. It is replaced by `/gov/kv/jwt/public_signing_keys`, `/gov/kv/jwt/public_signing_key_issue`, and `/gov/kv/jwt/issuers`
- The built-in authentication policies for JWTs and certs will now enforce expiry times, based on the current time received from the host. JWTs must contain "nbf" and "exp" claims, and if those are outside the current time then the request will get an authentication error (#4786).
- `TCP_NODELAY` is now set for all incoming and outgoing TCP connections (#4717).
- Builtin governance tables now have endpoints for accessing their content directly from the KV, under `/gov/kv`. For instance, `/gov/kv/constitution` will read the current constitution.

---

### Dependencies

- Updated Clang version requirement to >= 10 in cmake.
- Upgraded OpenEnclave to [0.18.5](https://github.com/openenclave/openenclave/releases/tag/v0.18.5).
- Upgraded t_cose from [v1.1 to v1.1.1](https://github.com/laurencelundblade/t_cose/compare/v1.1...v1.1.1). v1.1.1 can optionally allow unknown critical header parameters in COSE_Sign1 envelopes which is desirable for CCF C++ applications.

---

### Bug Fixes

- Historical query system will re-request entries if the host fails to provide them within a fixed time.
- Node-to-node channels no longer check certificate expiry times. This previously caused "Peer certificate verification failed" error messages when node or service certs expired. (#4733)
- `node_data_json_file` configuration option is now correctly applied in `Start` and `Recover` modes (#4761).
- Session consistency is now provided even across elections. If session consistency would be broken, the inconsistent request will return an error and the TLS session will be terminated.
- Fixed issue where invalid snapshots could be generated depending on the pattern of additions/removals of keys in a given key-value map (#4730).
- Fix issue with large snapshots that may cause node crash on startup (join/recover) if configured stack size was too low (#4566).

## [4.0.0-dev6]

[4.0.0-dev6]: https://github.com/microsoft/CCF/releases/tag/ccf-4.0.0-dev6

### Added

- Added logging of JS execution time for all requests. This can be disabled in confidential scenarios with the new `ccf.enableMetricsLogging` function in the JS API. After calling `ccf.enableMetricsLogging(false)`, this logging will not be emitted.

## [4.0.0-dev5]

[4.0.0-dev5]: https://github.com/microsoft/CCF/releases/tag/ccf-4.0.0-dev5

### Changed

- Additional logging of historical query flow in `UNSAFE` builds.
- Historical query system will re-request entries if the host fails to provide them within a fixed time.
- Renamed `ccf::CodeDigest` to `ccf:pal::PlatformAttestationMeasurement` and `get_code_id()` to `get_measurement()` (#5063).

### Dependencies

- Upgraded OpenEnclave to [0.18.5](https://github.com/openenclave/openenclave/releases/tag/v0.18.5).
- Upgraded t_cose from [v1.1 to v1.1.1](https://github.com/laurencelundblade/t_cose/compare/v1.1...v1.1.1). v1.1.1 can optionally allow unknown critical header parameters in COSE_Sign1 envelopes which is desirable for CCF C++ applications.

### Added

- New `/node/index/strategies` endpoint, which will list all indexing strategies currently installed alongside a description of how far each has progressed.
- When starting a host subprocess, applications may now pass data to its standard input. Additionally, the process' output is captured and logged by CCF (#5056).
- `ignore_first_sigterm` config option. When set, will cause a node to ignore the first `SIGTERM` it receives, but the `/node/state` endpoint expose `"stop_notice": true`. A second `SIGTERM` will cause the process to shut down as normal. This can be useful in orchestration settings where nodes receive unsollicited signals that the operator wishes to react to.

## [4.0.0-dev4]

[4.0.0-dev4]: https://github.com/microsoft/CCF/releases/tag/ccf-4.0.0-dev4

### Changed

- `/gov/members` endpoint is deprecated. It is replaced by `/gov/kv/members/certs`, `/gov/kv/members/encryption_public_keys`, `/gov/kv/members/info`.
- `/gov/code` endpoint is deprecated. It is replaced by `/gov/kv/nodes/code_ids`.
- `/gov/jwt_keys/all` endpoint is deprecated. It is replaced by `/gov/kv/jwt/public_signing_keys`, `/gov/kv/jwt/public_signing_key_issue`, and `/gov/kv/jwt/issuers`
- `ccf::RpcContext::set_response()` has been renamed to `ccf::RpcContext::set_response_json()` (#4813).
- The built-in authentication policies for JWTs and certs will now enforce expiry times, based on the current time received from the host. JWTs must contain "nbf" and "exp" claims, and if those are outside the current time then the request will get an authentication error (#4786).
- `ccf.crypto.sign()` previously returned DER-encoded ECDSA signatures and now returns IEEE P1363 encoded signatures, aligning with the behavior of the Web Crypto API and `ccf.crypto.verifySignature()` (#4829).
- Proposals authenticated with COSE Sign1 must now contain a `ccf.gov.msg.created_at` header parameter, set to a positive integer number of seconds since epoch. This timestamp is used to detect potential proposal replay. The `ccf_cose_sign1*` scripts have been updated accordingly and require a `--ccf-gov-msg-created_at`.
- Updated Clang version requirement to >= 10 in cmake.

### Added

- Added `ccf.enableUntrustedDateTime` to JS API. After calling `ccf.enableUntrustedDateTime(true)`, the `Date` global object will use the untrusted host time to retrieve the current time.
- Add new `ccf.crypto.jwkToPem`, `ccf.crypto.pubJwkToPem`, `ccf.crypto.rsaJwkToPem`, `ccf.crypto.pubRsaJwkToPem`, `ccf.crypto.eddsaJwkToPem`, `ccf.crypto.pubEddsaJwkToPem` to JavaScript/TypesScript API to convert EC/RSA/EdDSA keys from PEM to Json Web Key (#4876).
- Add new constructors to cryptography C++ API to generate EC/RSA/EdDSA keys from Json Web Key (#4876).
- Endorsement certificates for SEV-SNP attestation report can now be retrieved via an environment variable, as specified by `attestation.environment.report_endorsements` configuration entry (#4940).

## [4.0.0-dev3]

[4.0.0-dev3]: https://github.com/microsoft/CCF/releases/tag/ccf-4.0.0-dev3

### Fixed

- Node-to-node channels no longer check certificate expiry times. This previously caused "Peer certificate verification failed" error messages when node or service certs expired. (#4733)
- `node_data_json_file` configuration option is now correctly applied in `Start` and `Recover` modes (#4761).

### Changed

- Increased default NumHeapPages (heap size) for js_generic from 131072 (500MB) to 524288 (2GB).
- `TCP_NODELAY` is now set for all incoming and outgoing TCP connections (#4717).

## [4.0.0-dev2]

[4.0.0-dev2]: https://github.com/microsoft/CCF/releases/tag/ccf-4.0.0-dev2

### Added

- The [ccf Python package](https://pypi.org/project/ccf/) now includes a `ccf_cose_sign1` CLI tool, to facilitate the creation of [COSE Sign1](https://www.rfc-editor.org/rfc/rfc8152#page-18) requests for governance purposes. It also includes `ccf_cose_sign1_prepare` and `ccf_cose_sign1_finish` CLI tools, to facilitate the creation of [COSE Sign1](https://www.rfc-editor.org/rfc/rfc8152#page-18) requests for governance purposes, signed with external key management systems such as AKV. See [documentation](https://microsoft.github.io/CCF/main/governance/hsm_keys.html#cose-signing) for details.
- Builtin governance tables now have endpoints for accessing their content directly from the KV, under `/gov/kv`. For instance, `/gov/kv/constitution` will read the current constitution.

### Fixed

- Session consistency is now provided even across elections. If session consistency would be broken, the inconsistent request will return an error and the TLS session will be terminated.
- Fixed issue where invalid snapshots could be generated depending on the pattern of additions/removals of keys in a given key-value map (#4730).

## [4.0.0-dev0]

[4.0.0-dev0]: https://github.com/microsoft/CCF/releases/tag/ccf-4.0.0-dev0

### Added

- Added `view_history` and `view_history_since` query parameters to `/app/commit` endpoint for retrieving the full view history and the view history since a certain view (#4580)
- Added `BaseEndpointRegistry::get_view_history_v1` function to get the view history since a given revision (#4580)

### Changed

- `enclave.type` configuration entry now only supports `Debug` or `Release`. Trusted Execution Environment platform should be specified via new `enclave.platform` configuration entry (`SGX`, `SNP` or `Virtual`) (#4569).

### Fixed

- Fix issue with large snapshots that may cause node crash on startup (join/recover) if configured stack size was too low (#4566).

## [3.0.0-rc2]

### Dependencies

- Upgraded OpenEnclave to 0.18.4.

### Added

- Added new `ccf.crypto.eddsaPemToJwk`, `ccf.crypto.pubEddsaPemToJwk` to JavaScript/TypesScript API to convert EdDSA keys from PEM to JWK (#4524).

### Changed

## [3.0.0-rc1]

[3.0.0-rc1]: https://github.com/microsoft/CCF/releases/tag/ccf-3.0.0-rc1

### Added

- `sandbox.sh` now accepts a `--consensus-update-timeout-ms` to modify the `consensus.message_timeout` value in each node's configuration. This can be used to alter multi-node commit latency.
- Add `ccf.crypto.sign()` API in the JavaScript runtime (#4454).

### Changed

- CCF is now a separate CMake project and Debian package per platform (sgx, snp and virtual), rather than the same project and package with a decorated version, to prevent accidental misuse and narrow down dependencies. (#4421).
  - C++ applications should find the appropriate CCF package in CMake with `find_package("ccf_<platform>" REQUIRED)`.
  - CCF Debian packages are now installed at `/opt/ccf_<platform>` rather than `/opt/ccf`.
- We now support QuickJS runtime caps such as `max_heap_bytes`, `max_stack_bytes` and `max_execution_time_ms`. These can be set via a governance proposal. They can also be fetched via the `GET /node/js_metrics` endpoint (#4396).

## [3.0.0-rc0]

### Developer API

### C++

- Removed deprecated `set_execute_outside_consensus()` API (#3886, #3673).
- Application code should now use the `CCF_APP_*` macros rather than `LOG_*_FMT` (eg - `CCF_APP_INFO` replacing `LOG_INFO_FMT`). The new macros will add an `[app]` tag to all lines so they can be easily filtered from framework code (#4024).
- The previous logging macros (`LOG_INFO_FMT`, `LOG_DEBUG_FMT` etc) have been deprecated, and should no longer be used by application code. Replace with the `CCF_APP_*` equivalent.
- Added a new method `get_decoded_request_path_param`s that returns a map of decoded path parameters (#4126).
- New `crypto::hmac` API (#4204).
- The `ccf::RpcContext` now contains functionality for storing user data with `set_user_data` and retrieving it with `get_user_data` (#4291).
- There are now `make_endpoint_with_local_commit_handler` and `make_read_only_endpoint_with_local_commit_handler` functions to install endpoints with post local-commit logic (#4296).
- `ccf::historical::adapter`, `ccf::historical::adapter_v1`, `ccf::historical::is_tx_committed` and `ccf::historical::is_tx_committed_v1` have been removed. Application code should upgrade to `ccf::historical::adapter_v3` and `ccf::historical::is_tx_committed_v2`.
- `ccf::EnclaveAttestationProvider` is deprecated and will be removed in a future release. It should be replaced by `ccf::AttestationProvider`.
- The functions `starts_with`, `ends_with`, `remove_prefix`, and `remove_suffix`, and the type `remove_cvref` have been removed from `nonstd::`. The C++20 equivalents should be used instead.

### JavaScript

- Add `ccf.generateEcdsaKeyPair` API in the JavaScript runtime (#4271).
- Add `secp256k1` support to `ccf.crypto.generateEcdsaKeyPair()` and `ccf.crypto.verifySignature()` (#4347).
- Add `ccf.crypto.generateEddsaKeyPair()` API with `Curve25519` support in the JavaScript runtime (#4391).
- Add new `ccf.crypto.pemToJwk`, `ccf.crypto.pubPemToJwk`, `ccf.crypto.rsaPemToJwk`, `ccf.crypto.pubRsaPemToJwk` to JavaScript/TypesScript API to convert EC/RSA keys from PEM to JWK (#4359).

---

### Governance

- `set_user` action in sample constitutions correctly handles user_data (#4229).
- Governance endpoints now support [COSE Sign1](https://www.rfc-editor.org/rfc/rfc8152#page-18) input, as well as signed HTTP requests (#4392).

---

### Operations

- The node-to-node interface configuration now supports a `published_address` to enable networks with nodes running in different (virtual) subnets (#3867).
- Primary node now automatically steps down as backup (in the same view) if it has not heard back from a majority of backup nodes for an election timeout (#3685).
- New nodes automatically shutdown if the target service certificate is misconfigured (#3895).
- New per-interface configuration entries (`network.rpc_interfaces.http_configuration`) are added to let operators cap the maximum size of body, header value size and number of headers in client HTTP requests. The client session is automatically closed if the HTTP request exceeds one of these limits (#3941).
- Added new `read_only_directory` snapshots directory node configuration so that committed snapshots can be shared between nodes (#3973).
- Fixed issue with recovery of large ledger entries (#3986).
- New `GET /node/network/removable_nodes` and `DELETE /node/network/nodes/{node_id}` exposed to allow operator to decide which nodes can be safely shut down after retirement, and clear their state from the Key-Value Store.
- Fixed issue where two primary nodes could be elected if an election occurred while a reconfiguration transaction was still pending (#4018).
- New `snpinfo.sh` script (#4196).
- New `"attestation"` section in node JSON configuration to specify remote endpoint required to retrieve the endorsement certificates for SEV-SNP attestation report (#4277, #4302).

#### Release artefacts

- `ccf_unsafe` is now a separate project and package, rather than the same project and package with a decorated version, to prevent accidental misuse.
- Release assets now include variants per TEE platform: `ccf_sgx_<version>_amd64.deb`, `ccf_snp_<version>_amd64.deb` and `ccf_virtual_<version>_amd64.deb`.
- Docker images now include variants per TEE platform, identified via image tag: `:<version>-sgx`, `:<version>-snp` and `:<version>-virtual`.

---

### Auditor

- Node and service PEM certificates no longer contain a trailing null byte (#3885).

---

### Client API

- Added a `GET /node/service/previous_identity` endpoint, which can be used during a recovery to look up the identity of the service before the catastrophic failure (#3880).
- `GET /node/version` now contains an `unsafe` flag reflecting the status of the build.
- Added new recovery_count field to `GET /node/network` endpoint to track the number of disaster recovery procedures undergone by the service (#3982).
- Added new `service_data_json_file` configuration entry to `cchost` to point to free-form JSON file to set arbitrary data to service (#3997).
- Added new `current_service_create_txid` field to `GET /node/network` endpoint to indicate `TxID` at which current service was created (#3996).
- Experimental support for HTTP/2 (#4010).
- Generated OpenAPI now describes whether each endpoint is forwarded (#3935).
- When running with `curve-id` set to `secp256r1`, we now correctly support temporary ECDH keys on curve `secp256r1` for TLS 1.2 clients.
- Application-defined endpoints are now accessible with both `/app` prefix and un-prefixed, e.g. `GET /app/log/private` and `GET /log/private` (#4147).

---

### Dependencies

- Updated PSW in images to 2.16.100.
- Upgraded Open Enclave to 0.18.1 (#4023).

---

### Documentation

- The "Node Output" page has been relabelled as "Troubleshooting" in the documentation and CLI commands for troubleshooting have been added to it.

## [3.0.0-dev7]

### Added

- Added new `ccf.crypto.pemToJwk`, `ccf.crypto.pubPemToJwk`, `ccf.crypto.rsaPemToJwk`, `ccf.crypto.pubRsaPemToJwk` to JavaScript/TypesScript API to convert EC/RSA keys from PEM to JWK (#4359).

### Changed

- JavaScript crypto API (e.g. `generateAesKey` and `wrapKey`) are now included as part of the `ccf.crypto` package (#4372).

## [3.0.0-dev6]

### Added

- Experimental `ccf::MemberCOSESign1AuthnPolicy` (#3875)
- Add secp256k1 support to `ccf.crypto.generateEcdsaKeyPair()` and `ccf.crypto.verifySignature()` (#4347).

### Deprecated

- `ccf::EnclaveAttestationProvider` is deprecated and will be removed in a future release. It should be replaced by `ccf::AttestationProvider`

## [3.0.0-dev5]

### Added

- Added a new proposal action `set_js_runtime_options` that accepts `max_heap_bytes` and `max_stack_bytes` for QuickJS runtime.
- Experimental support for AMD SEV-SNP nodes (#4106, #4235)
- New "attestation" section in node JSON configuration to specify remote endpoint required to retrieve the endorsement certificates for SEV-SNP attestation report (#4277, #4302).
- The `ccf::RpcContext` now contains functionality for storing user data with `set_user_data` and retrieving it with `get_user_data` (#4291).
- There are now `make_endpoint_with_local_commit_handler` and `make_read_only_endpoint_with_local_commit_handler` functions to install endpoints with post local-commit logic (#4296).

### Changed

- The endpoint `GET /node/js_metrics` now also returns the QuickJS runtime memory options.

### Fixed

- Also install `*.inc` files for third-party dependencies (#4266).
- Add `ccf.generateEcdsaKeyPair` API in the JavaScript runtime (#4271).

### Removed

- `ccf::historical::adapter`, `ccf::historical::adapter_v1`, `ccf::historical::is_tx_committed` and `ccf::historical::is_tx_committed_v1` have been removed. Application code should upgrade to `ccf::historical::adapter_v3` and `ccf::historical::is_tx_committed_v2`.

## [3.0.0-dev4]

### Fixed

- `set_user` action in sample constitutions correctly handles `user_data` (#4229).

### Removed

- Snapshots generated by 1.x services can no longer be used to join from or recover a new service, i.e. 1.x services should first upgrade to 2.x before upgrading to 3.x when making use of existing snapshots (#4255).

## [3.0.0-dev3]

### Added

- New `snpinfo.sh` script (#4196).
- New `crypto::hmac` API (#4204).

### Changed

- Application-defined endpoints are now accessible with both `/app` prefix and un-prefixed, e.g. `GET /app/log/private` and `GET /log/private` (#4147).
- The method `EndpointRegistry::get_metrics_for_endpoint(const EndpointDefinitionPtr&)` has been replaced with `EndpointRegistry::get_metrics_for_endpoint(const std::string& method, const std::string& verb)`.

## [3.0.0-dev2]

### Dependencies

- Upgraded OpenEnclave to 0.18.2 (#4132).

### Added

- New `GET /node/network/removable_nodes` and `DELETE /node/network/nodes/{node_id}` exposed to allow operator to decide which nodes can be safely shut down after retirement, and clear their state from the Key-Value Store.
- Added a new method `get_decoded_request_path_params` that returns a map of decoded path parameters (#4126)

### Changed

- Calling `remove(K)` on a KV handle no longer returns a bool indicating if the key was previously present. This can be simulated by calling `has(K)` beforehand. This avoids introducing a read-dependency with every call to `remove()`.

### Fixed

- Fixed issue where two primary nodes could be elected if an election occurred while a reconfiguration transaction was still pending (#4018).
- When running with `--curve-id secp256r1`, we now correctly support temporary ECDH keys on curve secp256r1 for TLS 1.2 clients.

### Deprecated

- The previous logging macros (`LOG_INFO_FMT`, `LOG_DEBUG_FMT` etc) have been deprecated, and should no longer be used by application code. Replace with the `CCF_APP_*` equivalent.

## [3.0.0-dev1]

### Added

- `/node/version` now contains an `unsafe` flag reflecting the status of the build.
- New per-interface configuration entries (`network.rpc_interfaces.http_configuration`) are added to let operators cap the maximum size of body, header value size and number of headers in client HTTP requests. The client session is automatically closed if the HTTP request exceeds one of these limits (#3941).
- Added new `recovery_count` field to `GET /node/network` endpoint to track the number of disaster recovery procedures undergone by the service (#3982).
- Added new `service_data_json_file` configuration entry to `cchost` to point to free-form JSON file to set arbitrary data to service (#3997).
- Added new `current_service_create_txid` field to `GET /node/network` endpoint to indicate `TxID` at which current service was created (#3996).
- Added new `read_only_directory` snapshots directory node configuration so that committed snapshots can be shared between nodes (#3973).
- Experimental support for HTTP/2 (#4010).

### Changed

- Generated OpenAPI now describes whether each endpoint is forwarded (#3935).
- Application code should now use the `CCF_APP_*` macros rather than `LOG_*_FMT` (eg - `CCF_APP_INFO` replacing `LOG_INFO_FMT`). The new macros will add an `[app]` tag to all lines so they can be easily filtered from framework code (#4024).

### Fixed

- Fixed issue with recovery of large ledger entries (#3986).

### Documentation

- The "Node Output" page has been relabelled as "Troubleshooting" in the documentation and CLI commands for troubleshooting have been added to it.

### Dependencies

- Upgraded Open Enclave to 0.18.1 (#4023).

## [3.0.0-dev0]

### Added

- The node-to-node interface configuration now supports a `published_address` to enable networks with nodes running in different (virtual) subnets (#3867).
- Added a `GET /node/service/previous_identity` endpoint, which can be used during a recovery to look up the identity of the service before the catastrophic failure (#3880).
- Added an automatic certificate management environment (ACME) client to automatically manage TLS certificates that are globally endorsed by an external authority, e.g. Let's Encrypt (#3877).

### Changed

- Primary node now automatically steps down as backup (in the same view) if it has not heard back from a majority of backup nodes for an election timeout (#3685).
- Node and service PEM certificates no longer contain a trailing null byte (#3885).
- New nodes automatically shutdown if the target service certificate is misconfigured (#3895).
- Updated PSW in images to 2.16.100.
- `ccf_unsafe` is now a separate project and package, rather than the same project and package with a decorated version, to prevent accidental misuse.

### Removed

- Removed deprecated `set_execute_outside_consensus()` API (#3886, #3673).

## [2.0.0]

See [documentation for code upgrade 1.x to 2.0](https://microsoft.github.io/CCF/main/operations/code_upgrade_1x.html) to upgrade an existing 1.x CCF service to 2.0

### Developer API

#### C++

- CCF is now built with Clang 10. It is strongly recommended that C++ applications upgrade to Clang 10 as well.
- Raised the minimum supported CMake version for building CCF to 3.16 (#2946).
- Removed `mbedtls` as cryptography and TLS library.

- The CCF public API is now under `include/ccf`, and all application includes of framework code should use only these files.
- Private headers have been moved to `ccf/include/ccf/_private` so they cannot be accidentally included from existing paths. Any applications relying on private headers should remove this dependency, or raise an issue to request the dependency be moved to the public API. In a future release private headers will be removed entirely from the installed package.

- The `enclave::` namespace has been removed, and all types which were under it are now under `ccf::`. This will affect any apps using `enclave::RpcContext`, which should be replaced with `ccf::RpcContext` (#3664).
- The `kv::Store` type is no longer visible to application code, and is replaced by a simpler `kv::ReadOnlyStore`. This is the interface given to historical queries to access historical state and enforces read-only access, without exposing internal implementation details of the store. This should have no impact on JS apps, but C++ apps will need to replace calls to `store->current_txid()` with calls to `store->get_txid()`, and `store->create_tx()` to `store->create_read_only_tx()`.
- The C++ types used to define public governance tables are now exposed in public headers. Any C++ applications reading these tables should update their include paths (ie - `#include "service/tables/nodes.h"` => `#include "ccf/service/tables/nodes.h"`) (#3608).
- `TxReceipt::describe()` has been replaced with `ccf::describe_receipt_v2()`. Note that the previous JSON format is still available, but must be retrieved as a JSON object from `describe_receipt_v1()`. Includes of the private `node/tx_receipt.h` from C++ applications should be removed (#3610).
- The entry point for creation of C++ apps is now `make_user_endpoints()`. The old entry point `get_rpc_handler()` has been removed (#3562). For an example of the necessary change, see [this diff](https://github.com/microsoft/CCF/commit/5b40ba7b42d5664d787cc7e3cfc9cbe18c01e5a1#diff-78fa25442e77145040265646434b9582d491928819e58be03c5693c01417c6c6) of the logging sample app (#3562).

- Added `get_untrusted_host_time_v1` API. This can be used to retrieve a timestamp during endpoint execution, accurate to within a few milliseconds. Note that this timestamp comes directly from the host so is not trusted, and should not be used to make sensitive decisions within a transaction (#2550).
- Added `get_quotes_for_all_trusted_nodes_v1` API. This returns the ID and quote for all nodes which are currently trusted and participating in the service, for live audit (#2511).
- Added `get_metrics_v1` API to `BaseEndpointRegistry` for applications that do not make use of builtins and want to version or customise metrics output.
- Added `set_claims_digest()` API to `RpcContext`, see [documentation](https://microsoft.github.io/CCF/main/build_apps/logging_cpp.html#user-defined-claims-in-receipts) on how to use it to attach application-defined claims to transaction receipts.
- Added [indexing system](https://microsoft.github.io/CCF/main/architecture/indexing.html) to speed up historical queries (#3280, #3444).
- Removed `get_node_state()` from `AbstractNodeContext`. The local node's ID is still available to endpoints as `get_node_id()`, and other subsystems which are app-visible can be fetched directly (#3552).

- Receipts now come with service endorsements of previous service identities after recoveries (#3679). See `verify_receipt` in `e2e_logging.py` for an example of how to verify the resulting certificate chain. This functionality is introduced in `ccf::historical::adapter_v3`.
- `ccf::historical::adapter_v2`, and its successor `ccf::historical::adapter_v3` now return 404, with either `TransactionPendingOrUnknown` or `TransactionInvalid`, rather than 400 when a user performs a historical query for a transaction id that is not committed.
- `ccf::historical::AbstractStateCache::drop_requests()` renamed to `drop_cached_states()` (#3187).

Key-Value Store

- Added `kv::Value` and `kv::Set`, as a more error-proof alternative to `kv::Map`s which had a single key or meaningless values (#2599).
- Added `foreach_key` and `foreach_value` to C++ KV API, to iterate without deserializing both entries when only one is used (#2918).

#### JavaScript

- Added JavaScript bytecode caching to avoid repeated compilation overhead. See the [documentation](https://microsoft.github.io/CCF/main/build_apps/js_app_bundle.html#deployment) for more information (#2643).
- Added `ccf.crypto.verifySignature()` for verifying digital signatures to the JavaScript API (#2661).
- Added experimental JavaScript API `ccf.host.triggerSubprocess()` (#2461).

- `ccf.crypto.verifySignature()` previously required DER-encoded ECDSA signatures and now requires IEEE P1363 encoded signatures, aligning with the behavior of the Web Crypto API (#2735).
- `ccf.historical.getStateRange` / `ccf.historical.dropCachedStates` JavaScript APIs to manually retrieve historical state in endpoints declared as `"mode": "readonly"` (#3033).
- JavaScript endpoints with `"mode": "historical"` now expose the historical KV at `ccf.historicalState.kv` while `ccf.kv` always refers to the current KV state. Applications relying on the old behaviour should make their code forward-compatible before upgrading to 2.x with `const kv = ccf.historicalState.kv || ccf.kv`.
- Receipts accessible through JavaScript no longer contain the redundant `root` hash field. Applications should be changed to not rely on this field anymore before upgrading to 2.x.
- Add request details with additional URL components to JS + TS API: `request.url`, `request.route`, `request.method`, `request.hostname` (#3498).

---

### Governance

- Updated `actions.js` constitution fragment to record service-endorsed node certificate on the `transition_node_to_trusted` action. The constitution must be updated using the existing `set_constitution` proposal (#2844).
- The existing `transition_node_to_trusted` proposal action now requires a new `valid_from` argument (and optional `validity_period_days`, which defaults to the value of `maximum_node_certificate_validity_days`).
- The `proposal_generator` has been removed from the `ccf` Python package. The majority of proposals can be trivially constructed in existing client tooling, without needing to invoke Python. This also introduces parity between the default constitution and custom constitution actions - all should be constructed and called from the same governance client code. Some jinja templates are included in `samples/templates` for constructing careful ballots from existing proposals.
- A new governance action `trigger_ledger_chunk` to request the creation of a ledger chunk at the next signature (#3519).
- A new governance action `trigger_snapshot` to request the creation of a snapshot at the next signature (#3544).
- Configurations and proposals now accept more date/time formats, including the Python-default ISO 8601 format (#3739).
- The `transition_service_to_open` governance proposal now requires the service identity as an argument to ensure the correct service is started. During recovery, it further requires the previous service identity to ensure the right service is recovered (#3624).

---

### Operations

#### `cchost` Configuration

- **Breaking change**: Configuration for CCF node is now a JSON configuration file passed in to `cchost` via `--config /path/to/config/file/` CLI argument. Existing CLI arguments have been removed. The `migrate_1_x_config.py` script (included in `ccf` Python package) should be used to migrate existing `.ini` configuration files to `.json` format (#3209).
- Added support for listening on multiple interfaces for incoming client RPCs, with individual session caps (#2628).
- The per-node session cap behaviour has changed. The `network.rpc_interfaces.<interface_name>.max_open_sessions_soft` is now a soft cap on the number of sessions. Beyond this, new sessions will receive a HTTP 503 error immediately after completing the TLS handshake. The existing hard cap (where sessions are closed immediately, before the TLS handshake) is still available, under the new argument `network.rpc_interfaces.<interface_name>.max_open_sessions_hard` (#2583).
- Snapshot files now include receipt of evidence transaction. Nodes can now join or recover a service from a standalone snapshot file. 2.x nodes can still make use of snapshots created by a 1.x node, as long as the ledger suffix containing the proof of evidence is also specified at start-up (#2998).
- If no `node_certificate.subject_alt_names` is specified at node start-up, the node certificate _Subject Alternative Name_ extension now defaults to the value of `published_address` of the first RPC interface (#2902).
- Primary node now also reports time at which the ack from each backup node was last received (`GET /node/consensus` endpoint). This can be used by operators to detect one-way partitions between the primary and backup nodes (#3769).
- Added new `GET /node/self_signed_certificate` endpoint to retrieve the self-signed certificate of the target node (#3767).
- New `GET /gov/members` endpoint which returns details of all members from the KV (#3615).
- The new `endorsement` configuration entry lets operators set the desired TLS certificate endorsement, either service-endorsed or node-endorsed (self-signed), for each network RPC interface of a node, defaulting to service-endorsed (#2875).

#### Certificate(s) Validity Period

- Nodes certificates validity period is no longer hardcoded and must instead be set by operators and renewed by members (#2924):

  - The new `node_certificate.initial_validity_days` (defaults to 1 day) configuration entry lets operators set the initial validity period for the node certificate (valid from the current system time).
  - The new `command.start.service_configuration.maximum_node_certificate_validity_days` (defaults to 365 days) configuration entry sets the maximum validity period allowed for node certificates.
  - The new `set_node_certificate_validity` proposal action allows members to renew a node certificate (or `set_all_nodes_certificate_validity` equivalent action to renew _all_ trusted nodes certificates).

- Service certificate validity period is no longer hardcoded and must instead be set by operators and renewed by members (#3363):

  - The new `service_certificate_initial_validity_days` (defaults to 1 day) configuration entry lets operators set the initial validity period for the service certificate (valid from the current system time).
  - The new `maximum_service_certificate_validity_days` (defaults to 365 days) configuration entry sets the maximum validity period allowed for service certificate.
  - The new `set_service_certificate_validity` proposal action allows members to renew the service certificate.

#### Misc

- The service certificate output by first node default name is now `service_cert.pem` rather than `networkcert.pem` (#3363).
- Log more detailed errors on early startup (#3116).
- Format of node output RPC and node-to-node addresses files is now JSON (#3300).
- Joining nodes now present service-endorsed certificate in client TLS sessions _after_ they have observed their own addition to the store, rather than as soon as they have joined the service. Operators should monitor the initial progress of a new node using its self-signed certificate as TLS session certificate authority (#2844).

- Slow ledger IO operations will now be logged at level FAIL. The threshold over which logging will activate can be adjusted by the `slow_io_logging_threshold` configuration entry to cchost (#3067).
- Added a new `client_connection_timeout` configuration entry to specify the maximum time a node should wait before re-establishing failed client connections. This should be set to a significantly lower value than `consensus.election_timeout` (#2618).
- Nodes code digests are now extracted and cached at network join time in `public:ccf.gov.nodes.info`, and the `GET /node/quotes` and `GET /node/quotes/self` endpoints will use this cached value whenever possible (#2651).
- DNS resolution of client connections is now asynchronous (#3140).
- The curve-id selected for the identity of joining nodes no longer needs to match that of the network (#2525).
- Removed long-deprecated `--domain` argument from `cchost`. Node certificate Subject Alternative Names should be passed in via existing `node_certificate.subject_alt_names` configuration entry (#2798).
- Added experimental support for 2-transaction reconfiguration with CFT consensus, see [documentation](https://microsoft.github.io/CCF/main/overview/consensus/bft.html#two-transaction-reconfiguration). Note that mixing 1tx and 2tx nodes in the same network is unsupported and unsafe at this stage (#3097).
- Aside from regular release packages, CCF now also provides `unsafe` packages with verbose logging, helpful for troubleshooting. The extent of the logging in these builds make them fundamentally UNSAFE to use for production purposes, hence the name.
- Nodes no longer crash at start-up if the ledger in the read-only ledger directories (`ledger.read_only_directories`) is ahead of the ledger in the main ledger directory (`ledger.directory`) (#3597).
- Nodes now have a free-form `node_data` field, to match users and members. This can be set when the node is launched, or modified by governance. It is intended to store correlation IDs describing the node's deployment, such as a VM name or Pod identifier (#3662).
- New `GET /node/consensus` endpoint now also returns primary node ID and current view (#3666).
- HTTP parsing errors are now recorded per-interface and returned by `GET /node/metrics` (#3671).
- Failed recovery procedures no longer block subsequent recoveries: `.recovery` ledger files are now created while the recovery is in progress and ignored or deleted by nodes on startup (#3563).
- Corrupted or incomplete ledger files are now recovered gracefully, until the last valid entry (#3585).

#### Fixed

- Fixed issue with ledger inconsistency when starting a new joiner node without a snapshot but with an existing ledger prefix (#3064).
- Fixed issue with join nodes which could get stuck if an election was triggered while catching up (#3169).
- Nodes joining must have a snapshot at least as recent as the primary's (#3573).

### Release artefacts

- `cchost` can now run both SGX and virtual enclave libraries. `cchost.virtual` is no longer needed, and has been removed (#3476).
- CCF Docker images are now available through Azure Container Registry rather than Docker Hub (#3839, #3821).
  - The `ccfmsrc.azurecr.io/ccf-sgx-app-run` image is now available at `ccfmsrc.azurecr.io/public/ccf/app/run:<tag>-sgx`.
  - The `ccfmsrc.azurecr.io/ccf-sgx-app-dev` image is now available at `ccfmsrc.azurecr.io/public/ccf/app/dev:<tag>-sgx`.
  - New `ccfmsrc.azurecr.io/public/ccf/app/run-js` JavaScript application runtime image (including `libjs_generic` application under `/usr/lib/ccf`) (#3845).

---

### Auditor

- Receipts now include the endorsed certificate of the node, as well as its node id, for convenience (#2991).
- Retired nodes are now removed from the store/ledger as soon as their retirement is committed (#3409).
- Service-endorsed node certificates are now recorded in a new `public:ccf.gov.nodes.endorsed_certificates` table, while the existing `cert` field in the `public:ccf.gov.nodes.info` table is now deprecated (#2844).
- New `split_ledger.py` utility to split existing ledger files (#3129).
- Python `ccf.read_ledger` module now accepts custom formatting rules for the key and value based on the key-value store table name (#2791).
- [Ledger entries](https://microsoft.github.io/CCF/main/architecture/ledger.html#transaction-format) now contain a `commit_evidence_digest`, as well as a `claims_digest`, which can be set with `set_claims_digest()`. The digest of the write set was previously the per-transaction leaf in the Merkle Tree, but is now combined with the digest of the commit evidence and the user claims. [Receipt verification instructions](https://microsoft.github.io/CCF/main/audit/receipts.html) have been amended accordingly. The presence of `commit_evidence` in receipts serves two purposes: giving the user access to the TxID without having to parse the write set, and proving that a transaction has been committed by the service. Transactions are flushed to disk eagerly by the primary to keep in-enclave memory use to a minimum, so the existence of a ledger suffix is not on its own indicative of its commit status. The digest of the commit evidence is in the ledger to allow audit and recovery, but only the disclosure of the commit evidence indicates that a transaction has been committed by the service
- Add `--insecure-skip-verification` to `ledger_viz` utility, to allow visualisation of unverified ledger chunks (#3618).
- Add `--split-services` to `ledger_viz` utility, to easily find out at which TxID new services were created (#3621).
- Python `ccf.read_ledger` and `ccf.ledger_viz` tools now accept paths to individual ledger chunks, to avoid parsing the entire ledger.

---

### Client API

- Added support for TLS 1.3 (now used by default).

- Added `GET /gov/jwt_keys/all` endpoint (#2519).
- Added new operator RPC `GET /node/js_metrics` returning the JavaScript bytecode size and whether the bytecode is used (#2643).
- Added a new `GET /node/metrics` endpoint which includes the count of active and peak concurrent sessions handled by the node (#2596).
- Added endpoint to obtain service configuration via `GET /node/service/configuration` (#3251).
- Added QuickJS version to RPC `GET /node/version` (#2643).
- Added a `GET /node/jwt_metrics` endpoint to monitor attempts and successes of key refresh for each issuer. See [documentation](https://microsoft.github.io/CCF/main/build_apps/auth/jwt.html#extracting-jwt-metrics) on how to use it.

- Schema of `GET /network/nodes/{node_id}` and `GET /network/nodes` endpoints has been modified to include all RPC interfaces (#3300).
- Improved performance for lookup of path-templated endpoints (#2918).
- CCF now responds to HTTP requests that could not be parsed with a 400 response including error details (#2652).
- Node RPC interfaces do not transition anymore from node-endorsed to service-endorsed TLS certificates but are fixed to a single configured type. While a given endorsement is not available yet (typically at start-up for service-endorsed certificates) the interface rejects TLS sessions instead of defaulting to a node-endorsed certificate (#2875).

- Websockets endpoints are no longer supported. Usage is insufficient to justify ongoing maintenance.
- The `ccf` Python package no longer provides utilities to issue requests to a running CCF service. This is because CCF supports widely-used client-server protocols (TLS, HTTP) that should already be provided by libraries for all programming languages. The `ccf` Python package can still be used to audit the ledger and snapshot files (#3386).

---

### Dependencies

- Upgraded Open Enclave to 0.17.7 (#3815).

---

### Misc Fixes

- When using the `sandbox.sh` script, always wait for `/app` frontend to be open on all nodes before marking the service as open (#3779).
- Snapshot generation no longer causes a node crash if the snapshot is larger than the ring buffer message size (`memory.max_msg_size`). Instead, the generation of the large snapshot is skipped (#3603).

---

## [2.0.0-rc9]

### Fixed

- Fixed an issue where new node started without a snapshot would be able to join from a node that started with a snapshot (#3573).
- Fixed consensus issue where a node would grant its vote even though it already knew about the current primary (#3810).
- Fixed issue with JSON configuration for `cchost` where extra fields were silently ignored rather than being rejected at startup (#3816).

### Changed

- Upgraded Open Enclave to 0.17.7 (#3815).
- CCF Docker images are now available through Azure Container Registry rather than Docker Hub (#3821).
  - The `ccfciteam/ccf-app-run` image is now available at `ccfmsrc.azurecr.io/ccf-sgx-app-run`.
  - The `ccfciteam/ccf-app-ci` image is now available at `ccfmsrc.azurecr.io/ccf-sgx-app-dev`.
- Added support for ciphers 'ECDHE-RSA-AES256-GCM-SHA384' and 'ECDHE-RSA-AES128-GCM-SHA256' when using TLS 1.2 (#3822).

## [2.0.0-rc8]

### Fixed

- When using the `sandbox.sh` script, always wait for `/app` frontend to be open on all nodes before marking the service as open (#3779).

### Changed

- Every leaf in the Merkle Tree, and every receipt now includes a claims digest (#3606).

### Added

- Primary node now also reports time at which the ack from each backup node was last received (`GET /node/consensus` endpoint). This can be used by operators to detect one-way partitions between the primary and backup nodes (#3769).
- Current receipt format is now exposed to C++ applications as `ccf::Receipt`, retrieved from `describe_receipt_v2`. Note that the previous JSON format is still available, but must be retrieved as a JSON object from `describe_receipt_v1`.

## [2.0.0-rc7]

### Fixed

- Fixed issue with incorrect node and service certificate validity period when starting node in non-GMT timezone (#3732).
- Fixed issue with self-signed node certificates that are now renewed when the `set_node_certificate_validity` proposal is applied (#3767).

## Changed

- Configurations and proposals now accept more date/time formats, including the Python-default ISO 8601 format (#3739).

## Added

- Added new `GET /node/self_signed_certificate` endpoint to retrieve the self-signed certificate of the target node (#3767).

## [2.0.0-rc6]

### Changed

- `host_processes_interface.h` is now a public header, accessible under `ccf/node/host_processes_interface.h`.

## [2.0.0-rc5]

### Changed

- Nodes now have a free-form `node_data` field, to match users and members. This can be set when the node is launched, or modified by governance. It is intended to store correlation IDs describing the node's deployment, such as a VM name or Pod identifier (#3662).
- New `GET /node/consensus` endpoint now also returns primary node ID and current view (#3666).
- The `enclave::` namespace has been removed, and all types which were under it are now under `ccf::`. This will affect any apps using `enclave::RpcContext`, which should be replaced with `ccf::RpcContext` (#3664).
- HTTP parsing errors are now recorded per-interface and returned by `GET /node/metrics` (#3671).
- The `kv::Store` type is no longer visible to application code, and is replaced by a simpler `kv::ReadOnlyStore`. This is the interface given to historical queries to access historical state and enforces read-only access, without exposing internal implementation details of the store. This should have no impact on JS apps, but C++ apps will need to replace calls to `store->current_txid()` with calls to `store->get_txid()`, and `store->create_tx()` to `store->create_read_only_tx()`.
- Receipts now come with service endorsements of previous service identities after recoveries (#3679). See `verify_receipt` in `e2e_logging.py` for an example of how to verify the resulting certificate chain. This functionality is introduced in `ccf::historical::adapter_v3`.
- Private headers have been moved to `ccf/include/ccf/_private` so they cannot be accidentally included from existing paths. Any applications relying on private headers should remove this dependence, or raise an issue to request the dependency be moved to the public API. In a future release private headers will be removed entirely from the installed package.

## [2.0.0-rc4]

### Added

- Aside from regular release packages, CCF now also provides `unsafe` packages with verbose logging, helpful for troubleshooting. The extent of the logging in these builds make them fundamentally UNSAFE to use for production purposes, hence the name.

### Changed

- The `transition_service_to_open` governance proposal now requires the service identity as an argument to ensure the correct service is started. During recovery, it further requires the previous service identity to ensure the right service is recovered (#3624).

## [2.0.0-rc3]

### Fixed

- Snapshot generation no longer causes a node crash if the snapshot is larger than the ring buffer message size (`memory.max_msg_size`). Instead, the generation of the large snapshot is skipped (#3603).

### Changed

- The C++ types used to define public governance tables are now exposed in public headers. Any C++ applications reading these tables should update their include paths (ie - `#include "service/tables/nodes.h"` => `#include "ccf/service/tables/nodes.h"`) (#3608).
- `TxReceipt::describe()` has been replaced with `ccf::describe_receipt()`. Includes of the private `node/tx_receipt.h` from C++ applications should be removed (#3610).
- Python `ccf.read_ledger` and `ccf.ledger_viz` tools now accept paths to individual ledger chunks, to avoid parsing the entire ledger.

### Added

- New `GET /gov/members` endpoint which returns details of all members from the KV (#3615).
- Add `--insecure-skip-verification` to `ledger_viz` utility, to allow visualisation of unverified ledger chunks (#3618).
- Add `--split-services` to `ledger_viz` utility, to easily find out at which TxID new services were created (#3621).

## [2.0.0-rc2]

### Changed

- The entry point for creation of C++ apps is now `make_user_endpoints()`. The old entry point `get_rpc_handler()` has been removed (#3562). For an example of the necessary change, see [this diff](https://github.com/microsoft/CCF/commit/5b40ba7b42d5664d787cc7e3cfc9cbe18c01e5a1#diff-78fa25442e77145040265646434b9582d491928819e58be03c5693c01417c6c6) of the logging sample app (#3562).
- Failed recovery procedures no longer block subsequent recoveries: `.recovery` ledger files are now created while the recovery is in progress and ignored or deleted by nodes on startup (#3563).
- Corrupted or incomplete ledger files are now recovered gracefully, until the last valid entry (#3585).
- The CCF public API is now under `include/ccf`, and all application includes of framework code should use only these files.

### Removed

- `get_node_state()` is removed from `AbstractNodeContext`. The local node's ID is still available to endpoints as `get_node_id()`, and other subsystems which are app-visible can be fetched directly (#3552).

### Fixed

- Nodes no longer crash at start-up if the ledger in the read-only ledger directories (`ledger.read_only_directories`) is ahead of the ledger in the main ledger directory (`ledger.directory`) (#3597).

## [2.0.0-rc1]

### Added

- The new `endorsement` configuration entry lets operators set the desired TLS certificate endorsement, either service-endorsed or node-endorsed (self-signed), for each network RPC interface of a node, defaulting to service-endorsed (#2875).
- A new governance action `trigger_ledger_chunk` to request the creation of a ledger chunk at the next signature (#3519).
- A new governance action `trigger_snapshot` to request the creation of a snapshot at the next signature (#3544).

### Changed

- Node RPC interfaces do not transition anymore from node-endorsed to service-endorsed TLS certificates but are fixed to a single configured type. While a given endorsement is not available yet (typically at start-up for service-endorsed certificates) the interface rejects TLS sessions instead of defaulting to a node-endorsed certificate (#2875).
- Add request details with additional URL components to JS + TS API: `request.url`, `request.route`, `request.method`, `request.hostname` (#3498).
- `cchost` can now run both SGX and virtual enclave libraries. `cchost.virtual` is no longer needed, and has been removed (#3476).

### Dependencies

- Upgraded Open Enclave to 0.17.6.

## [2.0.0-rc0]

See [documentation for code upgrade 1.x to 2.0](https://microsoft.github.io/CCF/main/operations/code_upgrade_1x.html) to upgrade an existing 1.x CCF service to 2.0

---

### Developer API

#### C++

- CCF is now built with Clang 10. It is strongly recommended that C++ applications upgrade to Clang 10 as well.
- Raised the minimum supported CMake version for building CCF to 3.16 (#2946).
- Removed `mbedtls` as cryptography and TLS library.

- Added `get_untrusted_host_time_v1` API. This can be used to retrieve a timestamp during endpoint execution, accurate to within a few milliseconds. Note that this timestamp comes directly from the host so is not trusted, and should not be used to make sensitive decisions within a transaction (#2550).
- Added `get_quotes_for_all_trusted_nodes_v1` API. This returns the ID and quote for all nodes which are currently trusted and participating in the service, for live audit (#2511).
- Added `get_metrics_v1` API to `BaseEndpointRegistry` for applications that do not make use of builtins and want to version or customise metrics output.
- Added `set_claims_digest()` API to `RpcContext`, see [documentation](https://microsoft.github.io/CCF/main/build_apps/logging_cpp.html#user-defined-claims-in-receipts) on how to use it to attach application-defined claims to transaction receipts.
- Added [indexing system](https://microsoft.github.io/CCF/main/architecture/indexing.html) to speed up historical queries (#3280, #3444).

- `ccf::historical::adapter_v2` now returns 404, with either `TransactionPendingOrUnknown` or `TransactionInvalid`, rather than 400 when a user performs a historical query for a transaction id that is not committed.
- `ccf::historical::AbstractStateCache::drop_requests()` renamed to `drop_cached_states()` (#3187).
- `get_state_at()` now returns receipts for signature transactions (#2785), see [documentation](https://microsoft.github.io/CCF/main/use_apps/verify_tx.html#transaction-receipts) for details.

Key-Value Store

- Added `kv::Value` and `kv::Set`, as a more error-proof alternative to `kv::Map`s which had a single key or meaningless values (#2599).
- Added `foreach_key` and `foreach_value` to C++ KV API, to iterate without deserializing both entries when only one is used (#2918).

#### JavaScript

- Added JavaScript bytecode caching to avoid repeated compilation overhead. See the [documentation](https://microsoft.github.io/CCF/main/build_apps/js_app_bundle.html#deployment) for more information (#2643).
- Added `ccf.crypto.verifySignature()` for verifying digital signatures to the JavaScript API (#2661).
- Added experimental JavaScript API `ccf.host.triggerSubprocess()` (#2461).

- `ccf.crypto.verifySignature()` previously required DER-encoded ECDSA signatures and now requires IEEE P1363 encoded signatures, aligning with the behavior of the Web Crypto API (#2735).
- `ccf.historical.getStateRange` / `ccf.historical.dropCachedStates` JavaScript APIs to manually retrieve historical state in endpoints declared as `"mode": "readonly"` (#3033).
- JavaScript endpoints with `"mode": "historical"` now expose the historical KV at `ccf.historicalState.kv` while `ccf.kv` always refers to the current KV state. Applications relying on the old behaviour should make their code forward-compatible before upgrading to 2.x with `const kv = ccf.historicalState.kv || ccf.kv`.
- Receipts accessible through JavaScript no longer contain the redundant `root` hash field. Applications should be changed to not rely on this field anymore before upgrading to 2.x.

---

### Governance

- Updated `actions.js` constitution fragment to record service-endorsed node certificate on the `transition_node_to_trusted` action. The constitution must be updated using the existing `set_constitution` proposal (#2844).
- The existing `transition_node_to_trusted` proposal action now requires a new `valid_from` argument (and optional `validity_period_days`, which defaults to the value of `maximum_node_certificate_validity_days`).
- The `proposal_generator` has been removed from the `ccf` Python package. The majority of proposals can be trivially constructed in existing client tooling, without needing to invoke Python. This also introduces parity between the default constitution and custom constitution actions - all should be constructed and called from the same governance client code. Some jinja templates are included in `samples/templates` for constructing careful ballots from existing proposals.

---

### Operations

#### `cchost` Configuration

- **Breaking change**: Configuration for CCF node is now a JSON configuration file passed in to `cchost` via `--config /path/to/config/file/` CLI argument. Existing CLI arguments have been removed. The `migrate_1_x_config.py` script (included in `ccf` Python package) should be used to migrate existing `.ini` configuration files to `.json` format (#3209).
- Added support for listening on multiple interfaces for incoming client RPCs, with individual session caps (#2628).
- The per-node session cap behaviour has changed. The `network.rpc_interfaces.<interface_name>.max_open_sessions_soft` is now a soft cap on the number of sessions. Beyond this, new sessions will receive a HTTP 503 error immediately after completing the TLS handshake. The existing hard cap (where sessions are closed immediately, before the TLS handshake) is still available, under the new argument `network.rpc_interfaces.<interface_name>.max_open_sessions_hard` (#2583).
- Snapshot files now include receipt of evidence transaction. Nodes can now join or recover a service from a standalone snapshot file. 2.x nodes can still make use of snapshots created by a 1.x node, as long as the ledger suffix containing the proof of evidence is also specified at start-up (#2998).
- If no `node_certificate.subject_alt_names` is specified at node start-up, the node certificate _Subject Alternative Name_ extension now defaults to the value of `published_address` of the first RPC interface (#2902).

#### Certificate(s) Validity Period

- Nodes certificates validity period is no longer hardcoded and must instead be set by operators and renewed by members (#2924):

  - The new `node_certificate.initial_validity_days` (defaults to 1 day) configuration entry lets operators set the initial validity period for the node certificate (valid from the current system time).
  - The new `command.start.service_configuration.maximum_node_certificate_validity_days` (defaults to 365 days) configuration entry sets the maximum validity period allowed for node certificates.
  - The new `set_node_certificate_validity` proposal action allows members to renew a node certificate (or `set_all_nodes_certificate_validity` equivalent action to renew _all_ trusted nodes certificates).

- Service certificate validity period is no longer hardcoded and must instead be set by operators and renewed by members (#3363):

  - The new `service_certificate_initial_validity_days` (defaults to 1 day) configuration entry lets operators set the initial validity period for the service certificate (valid from the current system time).
  - The new `maximum_service_certificate_validity_days` (defaults to 365 days) configuration entry sets the maximum validity period allowed for service certificate.
  - The new `set_service_certificate_validity` proposal action allows members to renew the service certificate.

#### Misc

- The service certificate output by first node default name is now `service_cert.pem` rather than `networkcert.pem` (#3363).
- Log more detailed errors on early startup (#3116).
- Format of node output RPC and node-to-node addresses files is now JSON (#3300).
- Joining nodes now present service-endorsed certificate in client TLS sessions _after_ they have observed their own addition to the store, rather than as soon as they have joined the service. Operators should monitor the initial progress of a new node using its self-signed certificate as TLS session certificate authority (#2844).

- Slow ledger IO operations will now be logged at level FAIL. The threshold over which logging will activate can be adjusted by the `slow_io_logging_threshold` configuration entry to cchost (#3067).
- Added a new `client_connection_timeout` configuration entry to specify the maximum time a node should wait before re-establishing failed client connections. This should be set to a significantly lower value than `consensus.election_timeout` (#2618).
- Nodes code digests are now extracted and cached at network join time in `public:ccf.gov.nodes.info`, and the `GET /node/quotes` and `GET /node/quotes/self` endpoints will use this cached value whenever possible (#2651).
- DNS resolution of client connections is now asynchronous (#3140).
- The curve-id selected for the identity of joining nodes no longer needs to match that of the network (#2525).
- Removed long-deprecated `--domain` argument from `cchost`. Node certificate Subject Alternative Names should be passed in via existing `node_certificate.subject_alt_names` configuration entry (#2798).
- Added experimental support for 2-transaction reconfiguration with CFT consensus, see [documentation](https://microsoft.github.io/CCF/main/overview/consensus/bft.html#two-transaction-reconfiguration). Note that mixing 1tx and 2tx nodes in the same network is unsupported and unsafe at this stage (#3097).

#### Fixed

- Fixed issue with ledger inconsistency when starting a new joiner node without a snapshot but with an existing ledger prefix (#3064).
- Fixed issue with join nodes which could get stuck if an election was triggered while catching up (#3169).

---

### Auditor

- Receipts now include the endorsed certificate of the node, as well as its node id, for convenience (#2991).
- Retired nodes are now removed from the store/ledger as soon as their retirement is committed (#3409).
- Service-endorsed node certificates are now recorded in a new `public:ccf.gov.nodes.endorsed_certificates` table, while the existing `cert` field in the `public:ccf.gov.nodes.info` table is now deprecated (#2844).
- New `split_ledger.py` utility to split existing ledger files (#3129).
- Python `ccf.read_ledger` module now accepts custom formatting rules for the key and value based on the key-value store table name (#2791).
- [Ledger entries](https://microsoft.github.io/CCF/main/architecture/ledger.html#transaction-format) now contain a `commit_evidence_digest`, as well as an optional `claims_digest` when `set_claims_digest()` is used. The digest of the write set was previously the per-transaction leaf in the Merkle Tree, but is now combined with the digest of the commit evidence and optionally the user claims when present. [Receipt verification instructions](https://microsoft.github.io/CCF/main/audit/receipts.html) have been amended accordingly. The presence of `commit_evidence` in receipts serves two purposes: giving the user access to the TxID without having to parse the write set, and proving that a transaction has been committed by the service. Transactions are flushed to disk eagerly by the primary to keep in-enclave memory use to a minimum, so the existence of a ledger suffix is not on its own indicative of its commit status. The digest of the commit evidence is in the ledger to allow audit and recovery, but only the disclosure of the commit evidence indicates that a transaction has been committed by the service

---

### Client API

- Added support for TLS 1.3 (now used by default).

- Added `GET /gov/jwt_keys/all` endpoint (#2519).
- Added new operator RPC `GET /node/js_metrics` returning the JavaScript bytecode size and whether the bytecode is used (#2643).
- Added a new `GET /node/metrics` endpoint which includes the count of active and peak concurrent sessions handled by the node (#2596).
- Added endpoint to obtain service configuration via `GET /node/service/configuration` (#3251).
- Added QuickJS version to RPC `GET /node/version` (#2643).
- Added a `GET /node/jwt_metrics` endpoint to monitor attempts and successes of key refresh for each issuer. See [documentation](https://microsoft.github.io/CCF/main/build_apps/auth/jwt.html#extracting-jwt-metrics) on how to use it.

- Schema of `GET /network/nodes/{node_id}` and `GET /network/nodes` endpoints has been modified to include all RPC interfaces (#3300).
- Improved performance for lookup of path-templated endpoints (#2918).
- CCF now responds to HTTP requests that could not be parsed with a 400 response including error details (#2652).

- Websockets endpoints are no longer supported. Usage is insufficient to justify ongoing maintenance.
- The `ccf` Python package no longer provides utilities to issue requests to a running CCF service. This is because CCF supports widely-used client-server protocols (TLS, HTTP) that should already be provided by libraries for all programming languages. The `ccf` Python package can still be used to audit the ledger and snapshot files (#3386).

---

### Dependencies

- Upgraded Open Enclave to 0.17.5.

## [2.0.0-dev8]

### Added

- Added `set_claims_digest()` API to `RpcContext`, see [documentation](https://microsoft.github.io/CCF/main/build_apps/logging_cpp.html#user-defined-claims-in-receipts) on how to use it to attach application-defined claims to transaction receipts.
- Added a `GET /jwt_metrics` endpoint to monitor attempts and successes of key refresh for each issuer. See [documentation](https://microsoft.github.io/CCF/main/build_apps/auth/jwt.html#extracting-jwt-metrics) on how to use it.

### Changed

- Service certificate validity period is no longer hardcoded and can instead be set by operators and renewed by members (#3363):
  - The new `service_certificate_initial_validity_days` (defaults to 1 day) configuration entry lets operators set the initial validity period for the service certificate (valid from the current system time).
  - The new `maximum_service_certificate_validity_days` (defaults to 365 days) configuration entry sets the maximum validity period allowed for service certificate.
  - The new `set_service_certificate_validity` proposal action allows members to renew the service certificate.
- Service certificate output by first node default name is now `service_cert.pem` rather than `networkcert.pem` (#3363).
- Retired nodes are now removed from the store/ledger as soon as their retirement is committed (#3409).

### Removed

- The `ccf` Python package no longer provides utilities to issue requests to a running CCF service. This is because CCF supports widely-used client-server protocols (TLS, HTTP) that should already be provided by libraries for all programming languages. The `ccf` Python package can still be used to audit the ledger and snapshot files (#3386).
- The `proposal_generator` has been removed from the `ccf` Python package. The majority of proposals can be trivially constructed in existing client tooling, without needing to invoke Python. This also introduces parity between the default constitution and custom constitution actions - all should be constructed and called from the same governance client code. Some jinja templates are included in `samples/templates` for constructing careful ballots from existing proposals.

## [2.0.0-dev7]

### Added

- Added endpoint to obtain service configuration via `/node/service/configuration` (#3251)

### Changed

- Breaking change: Configuration for CCF node is now a JSON configuration file passed in to `cchost` via `--config /path/to/config/file/` CLI argument. Existing CLI arguments have been removed. The `migrate_1_x_config.py` script (included in `ccf` Python package) should be used to migrate existing `.ini` configuration files to `.json` format (#3209).
- Format of node output RPC and node-to-node addresses files is now JSON (#3300).
- Schema of `GET /network/nodes/{node_id}` and `GET /network/nodes` endpoints has been modified to include all RPC interfaces (#3300).

### Renamed

- `ccf::historical::AbstractStateCache::drop_requests()` renamed to `drop_cached_states()` (#3187).

### Dependency

- Upgrade OpenEnclave from 0.17.2 to 0.17.5

## [2.0.0-dev6]

### Added

- Added experimental support for 2-transaction reconfiguration with CFT consensus (#3097), see [documentation](https://microsoft.github.io/CCF/main/overview/consensus/bft.html#two-transaction-reconfiguration). Note that mixing 1tx and 2tx nodes in the same network is unsupported and unsafe at this stage.

### Changed

- DNS resolution of client connections is now asynchronous.

### Fixed

- Fixed issue with join nodes which could get stuck if an election was triggered while catching up (#3169).

## [2.0.0-dev5]

### Added

- Receipts now include the endorsed certificate of the node, as well as its node id, for convenience (#2991).
- `get_metrics_v1` API to `BaseEndpointRegistry` for applications that do not make use of builtins and want to version or customise metrics output.
- Slow ledger IO operations will now be logged at level FAIL. The threshold over which logging will activate can be adjusted by the `--io-logging-threshold` CLI argument to cchost (#3067).
- Snapshot files now include receipt of evidence transaction. Nodes can now join or recover a service from a standalone snapshot file. 2.x nodes can still make use of snapshots created by a 1.x node, as long as the ledger suffix containing the proof of evidence is also specified at start-up (#2998).
- Nodes certificates validity period is no longer hardcoded and can instead be set by operators and renewed by members (#2924):
  - The new `--initial-node-cert-validity-days` (defaults to 1 day) CLI argument to cchost lets operators set the initial validity period for the node certificate (valid from the current system time).
  - The new `--max-allowed-node-cert-validity-days` (defaults to 365 days) CLI argument to cchost sets the maximum validity period allowed for node certificates.
  - The new `set_node_certificate_validity` proposal action allows members to renew a node certificate (or `set_all_nodes_certificate_validity` equivalent action to renew _all_ trusted nodes certificates).
  - The existing `transition_node_to_trusted` proposal action now requires a new `valid_from` argument (and optional `validity_period_days`, which defaults to the value of ``--max-allowed-node-cert-validity-days`).
- `ccf.historical.getStateRange` / `ccf.historical.dropCachedStates` JavaScript APIs to manually retrieve historical state in endpoints declared as `"mode": "readonly"` (#3033).
- Log more detailed errors on early startup (#3116).
- New `split_ledger.py` utility to split existing ledger files (#3129).

### Changed

- JavaScript endpoints with `"mode": "historical"` now expose the historical KV at `ccf.historicalState.kv` while `ccf.kv` always refers to the current KV state. Applications relying on the old behaviour should make their code forward-compatible before upgrading to 2.x with `const kv = ccf.historicalState.kv || ccf.kv`.

### Removed

- Receipts accessible through JavaScript no longer contain the redundant `root` hash field. Applications should be changed to not rely on this field anymore before upgrading to 2.x.

### Fixed

- Fixed issue with ledger inconsistency when starting a new joiner node without a snapshot but with an existing ledger prefix (#3064).

## [2.0.0-dev4]

### Added

- Added `foreach_key` and `foreach_value` to C++ KV API, to iterate without deserializing both entries when only one is used (#2918).
- `ccf::historical::adapter_v2` now returns 404, with either `TransactionPendingOrUnknown` or `TransactionInvalid`, rather than 400 when a user performs a historical query for a transaction id that is not committed.

### Changed

- Service-endorsed node certificates are now recorded in a new `public:ccf.gov.nodes.endorsed_certificates` table, while the existing `cert` field in the `public:ccf.gov.nodes.info` table is now deprecated (#2844).
- Joining nodes now present service-endorsed certificate in client TLS sessions _after_ they have observed their own addition to the store, rather than as soon as they have joined the service. Operators should monitor the initial progress of a new node using its self-signed certificate as TLS session certificate authority (#2844).
- Updated `actions.js` constitution fragment to record service-endorsed node certificate on the `transition_node_to_trusted` action. The constitution should be updated using the existing `set_constitution` proposal (#2844).
- Improved performance for lookup of path-templated endpoints (#2918).
- Raised the minimum supported CMake version for building CCF to 3.16 (#2946).

### Dependency

- Upgrade OpenEnclave from 0.17.1 to 0.17.2 (#2992)

## [2.0.0-dev3]

### Added

- Added support for listening on multiple interfaces for incoming client RPCs, with individual session caps (#2628).

### Changed

- Upgrade OpenEnclave from 0.17.0 to 0.17.1.
- `get_state_at()` now returns receipts for signature transactions (#2785), see [documentation](https://microsoft.github.io/CCF/main/use_apps/verify_tx.html#transaction-receipts) for details.
- Upgrade playbooks and base CI image to Ubuntu 20.04. CCF is now primarily developed and tested against Ubuntu 20.04.
- Python `ccf.read_ledger` module now accepts custom formatting rules for the key and value based on the key-value store table name (#2791).
- CCF is now built with Clang 10. It is recommended that C++ applications upgrade to Clang 10 as well.
- Internal `/gov/jwt_keys/refresh` endpoint has been moved to `/node/jwt_keys/refresh` (#2885).
- If no `--san` is specified at node start-up, the node certificate _Subject Alternative Name_ extension now defaults to the value of `--public-rpc-address` (#2902).

### Removed

- Remove long-deprecated `--domain` argument from `cchost`. Node certificate Subject Alternative Names should be passed in via existing `--san` argument (#2798).
- Removed Forum sample app.

## [2.0.0-dev2]

### Changed

- `ccf.crypto.verifySignature()` previously required DER-encoded ECDSA signatures and now requires IEEE P1363 encoded signatures, aligning with the behavior of the Web Crypto API (#2735).
- Upgrade OpenEnclave from 0.16.1 to 0.17.0.

### Added

- Nodes code digests are now extracted and cached at network join time in `public:ccf.gov.nodes.info`, and the `/node/quotes` and `/node/quotes/self` endpoints will use this cached value whenever possible (#2651).

### Removed

- Websockets endpoints are no longer supported. Usage is insufficient to justify ongoing maintenance.

### Bugfix

- Fixed incorrect transaction view returned in `x-ms-ccf-transaction-id` HTTP response header after primary change (i.e. new view) (#2755).

## [2.0.0-dev1]

### Added

- Added a new `--client-connection-timeout-ms` command line argument to `cchost` to specify the maximum time a node should wait before re-establishing failed client connections. This should be set to a significantly lower value than `--raft-election-timeout-ms` (#2618).
- Add `kv::Value` and `kv::Set`, as a more error-proof alternative to `kv::Map`s which had a single key or meaningless values (#2599).
- Added JavaScript bytecode caching to avoid repeated compilation overhead. See the [documentation](https://microsoft.github.io/CCF/main/build_apps/js_app_bundle.html#deployment) for more information (#2643).
- Added new operator RPC `/node/js_metrics` returning the JavaScript bytecode size and whether the bytecode is used (#2643).
- Added QuickJS version to RPC `/node/version` (#2643).
- Added `GET /gov/jwt_keys/all` endpoint (#2519).
- Added `ccf.crypto.verifySignature()` for verifying digital signatures to the JavaScript API (#2661).

### Changed

- CCF now responds to HTTP requests that could not be parsed with a 400 response including error details (#2652).

## [2.0.0-dev0]

### Added

- Added `get_untrusted_host_time_v1` API. This can be used to retrieve a timestamp during endpoint execution, accurate to within a few milliseconds. Note that this timestamp comes directly from the host so is not trusted, and should not be used to make sensitive decisions within a transaction (#2550).
- Added `get_quotes_for_all_trusted_nodes_v1` API. This returns the ID and quote for all nodes which are currently trusted and participating in the service, for live audit (#2511).
- Added node start-up check for `cchost` and enclave compatibility, which should both always be from the same release for a single node (#2532).
- Added a new `/node/version` endpoint to return the CCF version of a node (#2582).
- Added a new `/node/metrics` endpoint which includes the count of active and peak concurrent sessions handled by the node (#2596).
- Added experimental JavaScript API `ccf.host.triggerSubprocess()` (#2461).

### Changed

- The curve-id selected for the identity of joining nodes no longer needs to match that of the network (#2525).
- The per-node session cap behaviour has changed. The `--max-open-sessions` is now a soft cap on the number of sessions. Beyond this, new sessions will receive a HTTP 503 error immediately after completing the TLS handshake. The existing hard cap (where sessions are closed immediately, before the TLS handshake) is still available, under the new argument `--max-open-sessions-hard` (#2583).
- Requests with a url-encoded query string are now forwarded correctly from backups to the primary (#2587).
- Signed requests with a url-encoded query string are now handled correctly rather than rejected (#2592).
- Fixed consistency issue between ledger files on different nodes when snapshotting is active (#2607).

### Dependency

- Upgrade OpenEnclave from 0.15.0 to 0.16.1 (#2609)

## [1.0.4]

### Changed

- CCF now responds to HTTP requests that could not be parsed with a 400 response including error details (#2652).

## [1.0.3]

### Dependency

- Upgrade OpenEnclave from 0.15.0 to 0.16.1 (#2609)

## [1.0.2]

### Bugfix

- Fixed consistency issue between ledger files on different nodes when snapshotting is active (#2607).

## [1.0.1]

### Bugfix

- Requests with a url-encoded query string are now forwarded correctly from backups to the primary (#2587).
- Signed requests with a url-encoded query string are now handled correctly rather than rejected (#2592).

## [1.0.0]

The Confidential Consortium Framework CCF is an open-source framework for building a new category of secure, highly available, and performant applications that focus on multi-party compute and data.

This is the first long term support release for CCF. The 1.0 branch will only receive security and critical bug fixes, please see our [release policy](https://microsoft.github.io/CCF/main/build_apps/release_policy.html) for more detail.

Active development will continue on the `main` branch, and regular development snapshots including new features will continue to be published.

Browse our [documentation](https://microsoft.github.io/CCF/main/index.html) to get started with CCF, or [open a discussion on GitHub](https://github.com/microsoft/CCF/discussions) if you have any questions.

## [1.0.0-rc3]

### Changed

- Rename `Store::commit_version()` to the more accurate `Store::compacted_version()` (#1355).

## [1.0.0-rc2]

### Changed

- Adjust release pipeline to cope with GitHub renaming debian packages containing tildes.

## [1.0.0-rc1]

### Changed

- By default, CCF is now installed under `/opt/ccf` rather than `/opt/ccf-x.y.z`.

## [0.99.4]

### Fixed

- Fixed use of `--curve-id` argument to `cchost`, which can now start a network with both node and service identities using curve `secp256r1` (#2516).

## [0.99.3]

### Added

- `kv::MapHandle::size()` can be used to get the number of entries in a given map.
- `kv::MapHandle::clear()` can be used to remove all entries from a map.

## [0.99.2]

### Changed

- The default constitution no longer contains `set_service_principal` or `remove_service_principal` since they are not used by the core framework. Instead any apps which wish to use these tables should add them to their own constitution. A [sample implementation](https://github.com/microsoft/CCF/tree/main/samples/constitutions/test/service_principals/actions.js) is available, and used in the CI tests.
- Proposal status now includes a `final_votes` and `vote_failures` map, recording the outcome of each vote per member. `failure_reason` and `failure_trace` have been consolidated into a single `failure` object, which is also used for `vote_failures`.

## [0.99.1]

### Added

- The service certificate is now returned as part of the `/node/network/` endpoint response (#2442).

### Changed

- `kv::Map` is now an alias to `kv::JsonSerialisedMap`, which means all existing applications using `kv::Map`s will now require `DECLARE_JSON...` macros for custom key and value types. `msgpack-c` is no longer available to apps and `MSGPACK_DEFINE` macros should be removed. Note that this change may affect throughput of existing applications, in which case an app-defined serialiser (or `kv::RawCopySerialisedMap`) should be used (#2449).
- `/node/state` endpoint also returns the `seqno` at which a node was started (i.e. `seqno` of the snapshot a node started from or `0` otherwise) (#2422).

### Removed

- `/gov/query` and `/gov/read` governance endpoints are removed (#2442).
- Lua governance is removed. `JS_GOVERNANCE` env var is no longer necessary, and JS constitution is the only governance script which must be provided and will be used by the service. `--gov-script` can no longer be passed to `cchost` or `sandbox.sh`.

## [0.99.0]

This is a bridging release to simplify the upgrade to 1.0. It includes the new JS constitution, but also supports the existing Lua governance so that users can upgrade in 2 steps - first implementing all of the changes below with their existing Lua governance, then upgrading to the JS governance. Lua governance will be removed in CCF 1.0. See [temporary docs](https://microsoft.github.io/CCF/ccf-0.99.0/governance/js_gov.html) for help with transitioning from Lua to JS.

The 1.0 release will require minimal changes from this release.

### Added

- A new `read_ledger.py` Python command line utility was added to parse and display the content of a ledger directory.
- `ccf-app` npm package to help with developing JavaScript and TypeScript CCF apps. See [docs](https://microsoft.github.io/CCF/main/build_apps/js_app.html) for further details (#2331).

### Changed

- Retired members are now deleted from the store, instead of being marked as `Retired` (#1401).
- `retire_member` proposal has been renamed to `remove_member` and is now idempotent (i.e. succeeds even if the member was already removed) (#1401).
- `accept_recovery` and `open_network` proposals have been merged into a single idempotent `transition_service_to_open` proposal (#1791).
- The `/tx` endpoint now takes a single `transaction_id` query parameter. For example, rather than calling `/node/tx?view=2&seqno=42`, call `/node/tx?transaction_id=2.42`.
- The `/commit` endpoint now returns a response with a single `transaction_id` rather than separate `view` and `seqno` fields.
- `UserRpcFrontend` has been removed, and the return value of `get_rpc_handler` which apps should construct is now simply a `ccf::RpcFrontend`.
- There is now a distinction between public and private headers. The public headers under `include/ccf` are those we expect apps to use, and others are implementation details which may change/be deprecated/be hidden in future. Most apps should now be including `"ccf/app_interface.h"` and `"ccf/common_endpoint_registry.h"`.
- Various endpoint-related types have moved under the `ccf::endpoints` namespace. Apps will need to rename these types where they are not using `auto`, for instance to `ccf::endpoints::EndpointContext` and `ccf::endpoints::ForwardingRequired`.
- Ledger entry frames are no longer serialised with `msgpack` (#2343).
- In JavaScript apps, the field `caller.jwt.key_issuer` in the `Request` object has been renamed `caller.jwt.keyIssuer` (#2362).
- The proposals `set_module`, `remove_module` and `set_js_app` have been removed and `deploy_js_app` renamed to `set_js_app` (#2391).

## [0.19.3]

### Changed

- The status filter passed to `/node/network/nodes` now takes the correct CamelCased values (#2238).

## [0.19.2]

### Added

- New `get_user_data_v1` and `get_member_data_v1` C++ API calls have been added to retrieve the data associated with users/members. The user/member data is no longer included in the `AuthnIdentity` caller struct (#2301).
- New `get_user_cert_v1` and `get_member_cert_v1` C++ API calls have been added to retrieve the PEM certificate of the users/members. The user/member certificate is no longer included in the `AuthnIdentity` caller struct (#2301).

### Changed

- String values in query parameters no longer need to be quoted. For instance, you should now call `/network/nodes?host=127.0.0.1` rather than `/network/nodes?host="127.0.0.1"` (#2309).
- Schema documentation for query parameters should now be added with `add_query_parameter`, rather than `set_auto_schema`. The `In` type of `set_auto_schema` should only be used to describe the request body (#2309).
- `json_adapter` will no longer try to convert query parameters to a JSON object. The JSON passed as an argument to these handlers will now be populated only by the request body. The query string should be parsed separately, and `http::parse_query(s)` is added as a starting point. This means strings in query parameters no longer need to be quoted (#2309).
- Enum values returned by built-in REST API endpoints are now PascalCase. Lua governance scripts that use enum values need to be updated as well, for example, `"ACTIVE"` becomes `"Active"` for member info. The same applies when using the `/gov/query` endpoint (#2152).
- Most service tables (e.g. for nodes and signatures) are now serialised as JSON instead of msgpack. Some tables (e.g. user and member certificates) are serialised as raw bytes for performance reasons (#2301).
- The users and members tables have been split into `public:ccf.gov.users.certs`/`public:ccf.gov.users.info` and `public:ccf.gov.members.certs`/`public:ccf.gov.members.encryption_public_keys`/`public:ccf.gov.members.info` respectively (#2301).
- TypeScript interface/class names have been renamed to PascalCase (#2325).

## [0.19.1]

### Added

- Historical point query support has been added to JavaScript endpoints (#2285).
- RSA key generation JavaScript endpoint (#2293).

### Changed

- `"readonly"` has been replaced by `"mode"` in `app.json` in JavaScript apps (#2285).

## [0.19.0]

### Changed

- `x-ccf-tx-view` and `x-ccf-tx-seqno` response headers have been removed, and replaced with `x-ms-ccf-transaction-id`. This includes both original fields, separated by a single `.`. Historical queries using `ccf::historical::adapter` should also pass a single combined `x-ms-ccf-transaction-id` header (#2257).
- Node unique identifier is now the hex-encoded string of the SHA-256 digest of the node's DER-encoded identity public key, which is also used as the node's quote report data. The `sandbox.sh` script still uses incrementing IDs to keep track of nodes and for their respective directories (#2241).
- Members and users unique identifier is now the hex-encoded string of the SHA-256 digest of their DER-encoded identity certificate (i.e. fingerprint), which has to be specified as the `keyId` field for signed HTTP requests (#2279).
- The receipt interface has changed, `/app/receipt?commit=23` is replaced by `/app/receipt?transaction_id=2.23`. Receipt fetching is now implemented as a historical query, which means that the first reponse(s) may be 202 with a Retry-After header. Receipts are now structured JSON, as opposed to a flat byte sequence, and `/app/receipt/verify` has been removed in favour of an [offline verification sample](https://microsoft.github.io/CCF/ccf-0.19.0/use_apps/verify_tx.html#transaction-receipts).
- `ccfapp::get_rpc_handler()` now takes a reference to a `ccf::AbstractNodeContext` rather than `ccf::AbstractNodeState`. The node state can be obtained from the context via `get_node_state()`.

### Removed

- `get_receipt_for_seqno_v1` has been removed. Handlers wanting to return receipts must now use the historical API, and can obtain a receipt via `ccf::historical::StatePtr`. See the [historical query with receipt sample](https://microsoft.github.io/CCF/ccf-0.19.0/build_apps/logging_cpp.html#receipts) for reference.
- `caller_id` endpoint has been removed. Members and users can now compute their unique identifier without interacting with CCF (#2279).
- `public:ccf.internal.members.certs_der`, `public:ccf.internal.users.certs_der`, `public:ccf.internal.members.digests` and `public:ccf.internal.users.digests` KV tables have been removed (#2279).
- `view_change_in_progress` field in `network/status` response has been removed (#2288).

## [0.18.5]

### Changed

- Historical query system now supports range queries.

## [0.18.4]

### Changed

- Governance proposals can be submitted successfully against secondaries (#2247)
- `set_ca_cert`/`remove_ca_cert` proposals have been renamed `set_ca_cert_bundle`/`remove_ca_cert_bundle` and now also accept a bundle of certificates encoded as concatenated PEM string (#2221). The `ca_cert_name` parameter to the `set_jwt_issuer` proposal has been renamed to `ca_cert_bundle_name`.

### Added

- Support for multiple key wrapping algorithms for C++ and JavaScript applications (#2246)

## [0.18.3]

### Changed

- Fixed format of `notBefore` and `notAfter` in node and network certificates (#2243).
- CCF now depends on [Open Enclave 0.14](https://github.com/openenclave/openenclave/releases/tag/v0.14.0).

## [0.18.2]

### Added

- Support for historical queries after ledger rekey and service recovery (#2200).

### Changed

- CCF now supports OpenSSL for many crypto tasks like hashing, signing, and signature verification (#2123).
- In progress ledger files no longer cause a node to crash when they are committed (#2209).

## [0.18.1]

### Changed

- `"id"` field in `state` endpoint response has been renamed to `"node_id"` (#2150).
- `user_id` endpoint is renamed `caller_id` (#2142).
- Nodes' quotes format updated to Open Enclave's `SGX_ECDSA`. Quote endorsements are also stored in CCF and can be retrieved via the `quotes/self` and `quotes` endpoints (#2161).
- `get_quote_for_this_node_v1()` takes a `QuoteInfo` structure (containing the format, raw quote and corresponding endorsements) as out parameter instead of the distinct format and raw quote as two out paramters (#2161).
- Several internal tables are renamed (#2166).
- `/node/network/nodes` correctly returns all nodes if no filter is specified (#2188).

## [0.18.0]

### Changed

- `endpoint_metrics` is renamed `api/metrics` and now returns an array of objects instead of nested path/method objects (#2068).
- Governance proposal ids are now digests of the proposal and store state observed during their creation, hex-encoded as strings. This makes votes entirely specific to an instance of a proposal without having to include a nonce. (#2104, #2135).
- `quote` endpoint has been renamed to `quotes/self` (#2149).
- `TxView`s have been renamed to `MapHandle`s, to clearly distinguish them from consensus views. Calls to `tx.get_view` must be replaced with `tx.rw`.
- `tx.rw` does not support retrieving multiple views in a single call. Instead of `auto [view1, view2] = tx.get_view(map1, map2);`, you must write `auto handle1 = tx.rw(map1); auto handle2 = tx.rw(map2);`.

### Added

- Added `get_version_of_previous_write(const K& k)` to `MapHandle`. If this entry was written to by a previous transaction, this returns the version at which that transaction was applied. See docs for more details.

### Removed

- The `x-ccf-global-commit` header is no longer sent with responses (#1586, #2144). This was a hint of global commit progress, but was known to be imprecise and unrelated to the executed transaction. Instead, clients should call `/commit` to monitor commit progress or `/tx` for a specific transaction.

## [0.17.2]

### Fixed

- Fixed incorrect ledger chunking on backup nodes when snapshotting is enabled (#2110).

## [0.17.1]

### Changed

- JS endpoints now list their auth policies by name, similar to C++ endpoints. The fields `require_client_identity`, `require_client_signature`, and `require_jwt_authentication` are removed, and should be replaced by `authn_policies`. For example, the previous default `"require_client_identity": true` should be replaced with `"authn_policies": ["user_cert"]`, an endpoint which would like to handle a JWT but will also accept unauthenticated requests would be `"authn_policies": ["jwt", "no_auth"]`, and a fully unauthenticated endpoint would be `"authn_policies": []`. See [docs](https://microsoft.github.io/CCF/main/build_apps/js_app_bundle.html#metadata) for further detail.

## [0.17.0]

### Added

- Versioned APIs for common CCF functionality: `get_status_for_txid_v1`, `get_last_committed_txid_v1`, `generate_openapi_document_v1`, `get_receipt_for_seqno_v1`, `get_quote_for_this_node_v1`. We will aim to support these function signatures long-term, and provide similar functionality with incremental version bumps when this is no longer possible. In particular, this enables building an app which does not expose the [default endpoints](https://microsoft.github.io/CCF/main/build_apps//logging_cpp.html#default-endpoints) but instead exposes similar functionality through its own API.

### Changed

- `/network`, `/network_info`, `/node/ids`, `/primary_info` have been restructured into `/network`, `/network/nodes`, `/network/nodes/{id}`, `/network/nodes/self`, `/network/nodes/primary` while also changing the response schemas (#1954).
- `/ack` responds with HTTP status `204` now instead of `200` and `true` as body (#2088).
- `/recovery_share` has new request and response schemas (#2089).

## [0.16.3]

### Changed

- To avoid accidentally unauthenticated endpoints, a vector of authentication policies must now be specified at construction (as a new argument to `make_endpoint`) rather than by calling `add_authentication`. The value `ccf::no_auth_required` must be used to explicitly indicate an unauthenticated endpoint.
- All `/gov` endpoints accept signature authentication alone correctly, regardless of session authentication.
- `ccf.CCFClient` now allows separate `session_auth` and `signing_auth` to be passed as construction time. `ccf.CCFClient.call()` no longer takes a `signed` argument, clients with a `signing_auth` always sign. Similarly, the `disable_session_auth` constructor argument is removed, the same effect can be achieved by setting `session_auth` to `None`.

## [0.16.2]

### Changed

- Snapshots are generated by default on the current primary node, every `10,000` committed transaction (#2029).
- Node information exposed in the API now correctly reports the public port when it differs from the local one. (#2001)
- All `/gov` endpoints accept signature authentication again. Read-only `/gov` endpoints had been incorrectly changed in [0.16.1] to accept session certification authentication only (#2033).

## [0.16.1]

### Added

- C++ endpoints can be omitted from OpenAPI with `set_openapi_hidden(true)` (#2008).
- JS endpoints can be omitted from OpenAPI if the `"openapi_hidden"` field in `app.json` is `true` (#2008).

### Changed

- Error responses of built-in endpoints are now JSON and follow the OData schema (#1919).
- Code ids are now deleted rather than marked as `RETIRED`. `ACTIVE` is replaced with the more precise `ALLOWED_TO_JOIN` (#1996).
- Authentication policies can be specified per-endpoint with `add_authentication`. Sample policies are implemented which check for a user TLS handshake, a member TLS handshake, a user HTTP signature, a member HTTP signature, and a valid JWT. This allows multiple policies per-endpoints, and decouples auth from frontends - apps can define member-only endpoints (#2010).
- By default, if no authentication policy is specified, endpoints are now unauthenticated and accessible to anyone (previously the default was user TLS handshakes, where the new default is equivalent to `set_require_client_identity(false)`).
- CCF now depends on [Open Enclave 0.13](https://github.com/openenclave/openenclave/releases/tag/v0.13.0).

### Removed

- The methods `Endpoint::set_require_client_signature`, `Endpoint::set_require_client_identity` and `Endpoint::set_require_jwt_authentication` are removed, and should be replaced by calls to `add_authentication`. For unauthenticated endpoints, either add no policies, or add the built-in `empty_auth` policy which accepts all requests.
  - `.set_require_client_signature(true)` must be replaced with `.add_authentication(user_signature_auth_policy)`
  - `.set_require_client_identity(true)` must be replaced with `.add_authentication(user_cert_auth_policy)`
  - `.set_require_jwt_authentication(true)` must be replaced with `.add_authentication(jwt_auth_policy)`

## [0.16.0]

### Added

- CLI options are printed on every node launch (#1923).
- JS logging sample app is included in CCF package (#1932).
- C++ apps can be built using cmake's `find_package(ccf REQUIRED)` (see [cmake sample](https://github.com/microsoft/CCF/blob/main/samples/apps/logging/CMakeLists.txt)) (#1947).

### Changed

- JWT signing keys are auto-refreshed immediately when adding a new issuer instead of waiting until the next auto-refresh event is due (#1978).
- Snapshots are only committed when proof of snapshot evidence is committed (#1972).
- Snapshot evidence must be validated before joining/recovering from snapshot (see [doc](https://microsoft.github.io/CCF/main/operations/ledger_snapshot.html#join-recover-from-snapshot)) (#1925).

### Fixed

- Ledger index is recovered correctly even if `--ledger-dir` directory is empty (#1953).
- Memory leak fixes (#1957, #1959, #1974, #1982).
- Consensus fixes (#1977, #1981).
- Enclave schedules messages in a fairer way (#1991).

### Security

- Hostname of TLS certificate is checked when auto-refreshing JWT signing keys (#1934).
- Evercrypt update to 0.3.0 (#1967).

## [0.15.2]

### Added

- JWT key auto-refresh (#1908), can be enabled by providing `"auto_refresh": true` and `"ca_cert_name": "..."` in `set_jwt_issuer` proposal.
  - Auto-refresh is currently only supported for providers following the OpenID Connect standard where keys are published under the `/.well-known/openid-configuration` path of the issuer URL.
  - `ca_cert_name` refers to a certificate stored with a `set_ca_cert` proposal and is used to validate the TLS connection to the provider endpoint.
- JWT signature validation (#1912), can be enabled with the `require_jwt_authentication` endpoint property.

### Changed

- Members can no longer vote multiple times on governance proposals (#1743).
- `update_ca_cert` proposal has been replaced by `set_ca_cert`/`remove_ca_cert` (#1917).

### Deprecated

- `set_js_app` proposal and `--js-app-script` argument are deprecated, and should be replaced by `deploy_js_app` and `--js-app-bundle`. See #1895 for an example of converting from the old style (JS embedded in a Lua script) to the new style (app bundle described by `app.json`).

### Removed

- `kv::Store::create` is removed.
- `luageneric` is removed.

## [0.15.1]

### Added

- [JWT documentation](https://microsoft.github.io/CCF/main/developers/auth/jwt.html#jwt-authentication) (#1875).
- [Member keys in HSM documentation](https://microsoft.github.io/CCF/main/members/hsm_keys.html) (#1884).

### Changed

- `/gov/ack/update_state_digest` and `/gov/ack` now only return/accept a hex string (#1873).
- `/node/quote` schema update (#1885).
- AFT consensus improvements (#1880, #1881).

## [0.15.0]

### Added

- Support for non-recovery members: only members with an associated public encryption key are handed recovery shares (#1866).
- AFT consensus verify entry validity (#1864).
- JWT validation in forum sample app (#1867).
- JavaScript endpoints OpenAPI definition is now included in `/api` (#1874).

### Changed

- The `keyId` field in the Authorization header must now be set to the hex-encoded SHA-256 digest of the corresponding member certificate encoded in PEM format. The `scurl.sh` script and Python client have been modified accordingly. `scurl.sh` can be run with `DISABLE_CLIENT_AUTH=1` (equivalent `disable_client_auth=False` argument to Python client) to issue signed requests without session-level client authentication (#1870).
- Governance endpoints no longer require session-level client authentication matching a member identity, the request signature now serves as authentication. The purpose of this change is to facilitate member key storage in systems such as HSMs (#1870).
- Support for [hs2019 scheme](https://tools.ietf.org/html/draft-cavage-http-signatures-12) for HTTP signatures (#1872).
  - `ecdsa-sha256` scheme will be deprecated in the next release.

## [0.14.3]

### Added

- Added support for storing JWT public signing keys (#1834).
  - The new proposals `set_jwt_issuer`, `remove_jwt_issuer`, and `set_jwt_public_signing_keys` can be generated with the latest version of the ccf Python package.
  - `sandbox.sh` has a new `--jwt-issuer <json-path>` argument to easily bootstrap with an initial set of signing keys using the `set_jwt_issuer` proposal.
  - See [`tests/npm-app/src/endpoints/jwt.ts`](https://github.com/microsoft/CCF/blob/70b09e53cfdc8cee946193319446f1e22aed948f/tests/npm-app/src/endpoints/jwt.ts#L23) for validating tokens received in the `Authorization` HTTP header in TypeScript.
  - Includes special support for SGX-attested signing keys as used in [MAA](https://docs.microsoft.com/en-us/azure/attestation/overview).

### Changed

- CCF now depends on [Open Enclave 0.12](https://github.com/openenclave/openenclave/releases/tag/v0.12.0) (#1830).
- `/app/user_id` now takes `{"cert": user_cert_as_pem_string}` rather than `{"cert": user_cert_as_der_list_of_bytes}` (#278).
- Members' recovery shares are now encrypted using [RSA-OAEP-256](https://docs.microsoft.com/en-gb/azure/key-vault/keys/about-keys#wrapkeyunwrapkey-encryptdecrypt) (#1841). This has the following implications:
  - Network's encryption key is no longer output by the first node of a CCF service is no longer required to decrypt recovery shares.
  - The latest version of the `submit_recovery_share.sh` script should be used.
  - The latest version of the `proposal_generator.py` should be used (please upgrade the [ccf Python package](https://microsoft.github.io/CCF/main/quickstart/install.html#python-package)).
- `submit_recovery_share.sh` script's `--rpc-address` argument has been removed. The node's address (e.g. `https://127.0.0.1:8000`) should be used directly as the first argument instead (#1841).
- The constitution's `pass` function now takes an extra argument: `proposer_id`, which contains the `member_id` of the member who submitted the proposal. To adjust for this change, replace `tables, calls, votes = ...` with `tables, calls, votes, proposer_id = ...` at the beginning of the `pass` definition.
- Bundled votes (ie. the `ballot` entry in `POST /proposals`) have been removed. Votes can either happen explicitly via `POST /proposals/{proposal_id}/votes`, or the constitution may choose to pass a proposal without separate votes by examining its contents and its proposer, as illustrated in the operating member constitution sample. The `--vote-against` flag in `proposal_generator.py`, has also been removed as a consequence.

### Fixed

- Added `tools.cmake` to the install, which `ccf_app.cmake` depends on and was missing from the previous release.

### Deprecated

- `kv::Store::create` is deprecated, and will be removed in a future release. It is no longer necessary to create a `kv::Map` from a `Store`, it can be constructed locally (`kv::Map<K, V> my_map("my_map_name");`) or accessed purely by name (`auto view = tx.get_view<K, V>("my_map_name");`) (#1847).

## [0.14.2]

### Changed

- The `start_test_network.sh` script has been replaced by [`sandbox.sh`](https://microsoft.github.io/CCF/main/quickstart/test_network.html). Users wishing to override the default network config (a single node on '127.0.0.1:8000') must now explictly specify if they should be started locally (eg. `-n 'local://127.4.4.5:7000'`) or on remote machine via password-less ssh (eg. `-n 'ssh://10.0.0.1:6000'`).
- `node/quote` endpoint now returns a single JSON object containing the node's quote (#1761).
- Calling `foreach` on a `TxView` now iterates over the entries which previously existed, ignoring any modifications made by the functor while iterating.
- JS: `ccf.kv.<map>.get(key)` returns `undefined` instead of throwing an exception if `key` does not exist.
- JS: `ccf.kv.<map>.delete(key)` returns `false` instead of throwing an exception if `key` does not exist, and `true` instead of `undefined` otherwise.
- JS: `ccf.kv.<map>.set(key, val)` returns the map object instead of `undefined`.

## [0.14.1]

### Added

- `/node/memory` endpoint exposing the maximum configured heap size, peak and current used sizes.

### Changed

- Public tables in the KV must now indicate this in their name (with a `public:` prefix), and internal tables have been renamed. Any governance or auditing scripts which operate over internal tables must use the new names (eg - `ccf.members` is now `public:ccf.gov.members`).
- `--member-info` on `cchost` can now take a third, optional file path to a JSON file containing additional member data (#1712).

### Removed

- `/api/schema` endpoints are removed, as the same information is now available in the OpenAPI document at `/api`.

### Deprecated

- Passing the `SecurityDomain` when creating a KV map is deprecated, and will be removed in a future release. This should be encoded in the table's name, with a `public:` prefix for public tables.

## [0.14.0]

### Added

- Nodes can recover rapidly from a snapshot, rather than needing to reprocess an entire ledger (#1656)
- Python client code wraps creation and replacement of an entire JS app bundle in a single operation (#1651)
- Snapshots are only usable when the corresponding evidence is committed (#1668).
- JSON data associated to each consortium member to facilitate flexible member roles (#1657).

### Changed

- `/api` endpoints return an OpenAPI document rather than a custom response (#1612, #1664)
- Python ledger types can process individual chunks as well as entire ledger (#1644)
- `POST recovery_share/submit` endpoint is renamed to `POST recovery_share` (#1660).

### Fixed

- Elections will not allow transactions which were reported as globally committed to be rolled back (#1641)

### Deprecated

- `lua_generic` app is deprecated and will be removed in a future release. Please migrate old Lua apps to JS

## [0.13.4]

### Changed

- Fixed infinite memory growth issue (#1639)
- Step CLI updated to 0.15.2 (#1636)

## [0.13.3]

### Added

- Sample TypeScript application (#1614, #1596)

### Changed

- Handlers can implement custom authorisation headers (#1203, #1563)
- Reduced CPU usage when nodes are idle (#1625, #1626)
- Upgrade to Open Enclave 0.11 (#1620, #1624)
- Snapshots now include view history, so nodes resuming from snapshots can accurately serve transaction status requests (#1616)
- Request is now passed as an argument to JavaScript handlers (#1604), which can return arbitrary content types (#1575)
- Quote RPC now returns an error when the quote cannot be found (#1594)
- Upgraded third party dependencies (#1589, #1588, #1576, #1572, #1573, #1570, #1569)
- Consensus types renamed from `raft` and `pbft` to `cft` and `bft` (#1591)

### Removed

- Notification server (#1582)

## [0.13.2]

### Added

- retire_node_code proposal (#1558)
- Ability to update a collection of JS modules in a single proposal (#1557)

## [0.13.1]

### Fixed

- Handle setting multiple subject alternative names correctly in node certificate (#1552)
- Fix host memory check on startup ecall (#1553)

## [0.13.0]

### Added

- Experimental

  - New CCF nodes can now join from a [snapshot](https://microsoft.github.io/CCF/ccf-0.13.0/operators/start_network.html#resuming-from-existing-snapshot) (#1500, #1532)
  - New KV maps can now be created dynamically in a transaction (#1507, #1528)

- CLI

  - Subject Name and Subject Alternative Names for the node certificates can now be passed to cchost using the --sn and --san CLI switches (#1537)
  - Signature and ledger splitting [flags](https://microsoft.github.io/CCF/ccf-0.13.0/operators/start_network.html#signature-interval) have been renamed more accurately (#1534)

- Governance

  - `user_data` can be set at user creation, as well as later (#1488)

- Javascript
  - `js_generic` endpoints are now modules with a single default call. Their dependencies can be stored in a separate table and loaded with `import`. (#1469, #1472, #1481, #1484)

### Fixed

- Retiring the primary from a network is now correctly handled (#1522)

### Deprecated

- CLI
  - `--domain=...` is superseded by `--san=dNSName:...` and will be removed in a future release

### Removed

- API
  - Removed redirection from legacy frontend names (`members` -> `gov`, `nodes` -> `node`, `users` -> `app`) (#1543)
  - Removed old `install()` API, replaced by `make_endpoint()` in [0.11.1](https://github.com/microsoft/CCF/releases/tag/ccf-0.11.1) (#1541)

## [0.12.2]

### Fixed

- Fix published containers

## [0.12.1]

### Changed

- Release tarball replaced by a .deb

### Fixed

- Fix LVI build for applications using CCF (#1466)

## [0.12.0]

### Added

- Tooling
  - New Python proposal and vote generator (#1370). See [docs](https://microsoft.github.io/CCF/ccf-0.12.0/members/proposals.html#creating-a-proposal).
  - New CCF tools Python package for client, ledger parsing and member proposal/vote generation (#1429, #1435). See [docs](https://microsoft.github.io/CCF/ccf-0.12.0/users/python_tutorial.html).
- HTTP endpoints
  - Templated URI for HTTP endpoints (#1384, #1393).
  - New `remove_user` proposal (#1379).
  - New node endpoints: `/node/state` and `/node/is_primary` (#1387, #1439)
  - New `metrics` endpoint (#1422).

### Changed

- Tooling
  - Updated version of Open Enclave (0.10) (#1424). Users should use the Intel PSW tested with Open Enclave 0.10, see Open Enclave releases notes: https://github.com/openenclave/openenclave/releases/tag/v0.10.0 for more details.
  - CCF releases no longer include a build of Open Enclave, instead the upstream binary release should be used. Playbooks and containers have been updated accordingly (#1437).
  - CCF is now built with LVI mitigations (#1427). CCF should now be built with a new LVI-enabled toolchain, available via CCF playbooks and containers.
  - Updated version of `snmalloc` (#1391).
- HTTP endpoints
  - Pass PEM certificates rather than byte-arrays (#1374).
  - Member `/ack` schema (#1395).
  - Authorisation HTTP request header now accepts unquoted values (#1411).
  - Fix double opening of `/app` on backups after recovery (#1445).
- Other
  - Merkle tree deserialisation fix (#1363).
  - Improve resilience of node-to-node channels (#1371).
  - First Raft election no longer fails (#1392).
  - Fix message leak (#1442).

### Removed

- `mkSign` endpoint (#1398).

## [0.11.7]

### Changed

1. Fix a bug that could cause signatures not to be recorded on transactions hitting conflicts (#1346)
2. Fix a bug that could allow transactions to be executed by members before a recovered network was fully opened (#1347)
3. Improve error reporting on transactions with invalid signatures (#1356)

### Added

1. All format and linting checks are now covered by `scripts/ci-checks.sh` (#1359)
2. `node/code` RPC returns all code versions and their status (#1351)

## [0.11.4]

### Changed

- Add clang-format to the application CI container, to facilitate application development (#1340)
- Websocket handlers are now distinct, and can be defined by passing `ws::Verb::WEBSOCKET` as a verb to `make_endpoint()` (#1333)
- Custom KV serialisation is [documented](https://microsoft.github.io/CCF/main/developers/kv/kv_serialisation.html#custom-key-and-value-types)

### Fixed

- Fix application runtime container, which had been missing a dependency in the previous release (#1340)

## [0.11.1]

### Added

- CLI tool for managing recovery shares (#1295). [usage](https://microsoft.github.io/CCF/main/members/accept_recovery.html#submitting-recovery-shares)
- New standard endpoint `node/ids` for retrieving node ID from IP address (#1319).
- Support for read-only transactions. Use `tx.get_read_only_view` to retrieve read-only views, and install with `make_read_only_endpoint` if all operations are read-only.
- Support for distinct handlers on the same URI. Each installed handler/endpoint is now associated with a single HTTP method, so you can install different operations on `POST /foo` and `GET /foo`.

### Changed

- The frontend names, used as a prefix on all URIs, have been changed. Calls to `/members/...` or `/users/...` should be replaced with `/gov/...` and `/app/...` respectively. The old paths will return HTTP redirects in this release, but may return 404 in a future release (#1325).
- App-handler installation API has changed. `install(URI, FN, READWRITE)` should be replaced with `make_endpoint(URI, VERB, FN).install()`. Existing apps should compile with deprecation warnings in this release, but the old API will be removed in a future release. See [this diff](https://github.com/microsoft/CCF/commit/7f131074027e3aeb5d469cf42e94acad5bf3e70a#diff-18609f46fab38755458a063d1079edaa) of logging.cpp for an example of the required changes.
- Improved quickstart documentation (#1298, #1316).
- Member ACKs are required, even when the service is opening (#1318).
- The naming scheme for releases has changed to be more consistent. The tags will now be in the form `ccf-X.Y.Z`.

## [0.11]

### Changed

- KV reorganisation to enable app-defined serialisation (#1179, #1216, #1234)

`kv.h` has been split into multiple headers so apps may need to add includes for `kv/store.h` and `kv/tx.h`. The typedefs `ccf::Store` and `ccf::Tx` have been removed; apps should now use `kv::Store` and `kv::Tx`.

CCF now deals internally only with serialised data in its tables, mapping byte-vectors to byte-vectors. By default all tables will convert their keys and values to msgpack, using the existing macros for user-defined types. Apps may define custom serialisers for their own types - see `kv/serialise_entry_json.h` for an example.

- Fixed issues that affected the accuracy of tx status reporting (#1157, #1150)
- All RPCs and external APIs now use `view` and `seqno` to describe the components of a transaction ID, regardless of the specific consensus implementation selected (#1187, #1227)
- Improved resiliency of recovery process (#1051)
- `foreach` early-exit semantics are now consistent (#1222)
- Third party dependency updates (#1144, #1148, #1149, #1151, #1155, #1255)
- All logging output now goes to stdout, and can be configured to be either JSON or plain text (#1258) [doc](https://microsoft.github.io/CCF/main/operators/node_output.html#json-formatting)
- Initial support for historical query handlers (#1207) [sample](https://github.com/microsoft/CCF/blob/main/src/apps/logging/logging.cpp#L262)
- Implement the equivalent of "log rolling" for the ledger (#1135) [doc](https://microsoft.github.io/CCF/main/operators/ledger.html)
- Internal RPCs renamed to follow more traditional REST conventions (#968) [doc](https://microsoft.github.io/CCF/main/operators/operator_rpc_api.html)

### Added

- Support for floating point types in default KV serialiser (#1174)
- The `start_test_network.sh` script now supports recovering an old network with the `--recover` flag (#1095) [doc](https://microsoft.github.io/CCF/main/users/deploy_app.html#recovering-a-service)
- Application CI and runtime containers are now available (#1178)
  1. `ccfciteam/ccf-app-ci:0.11` is recommended to build CCF applications
  2. `ccfciteam/ccf-app-run:0.11` is recommended to run CCF nodes, for example in k8s
- Initial websockets support (#629) [sample](https://github.com/microsoft/CCF/blob/main/tests/ws_scaffold.py#L21)

### Removed

- `ccf::Store` and `ccf::Tx` typdefs, in favour of `kv::Store` and `kv::Tx`.

## [0.10]

### Added

- Brand new versioned documentation: https://microsoft.github.io/CCF.
- New `/tx` endpoint to check that a transaction is committed (#1111). See [docs](https://microsoft.github.io/CCF/main/users/issue_commands.html#checking-for-commit).
- Disaster recovery is now performed with members key shares (#1101). See [docs](https://microsoft.github.io/CCF/main/members/accept_recovery.html).
- Open Enclave install is included in CCF install (#1125).
- New `sgxinfo.sh` script (#1081).
- New `--transaction-rate` flag to performance client (#1071).

### Changed

- CCF now uses Open Enclave 0.9 (#1098).
- `cchost`'s `--enclave-type` is `release` by default (#1083).
- `keygenerator.sh`'s `--gen-key-share` option renamed to `--gen-enc-key` to generate member encryption key (#1101).
- Enhanced view change support for PBFT (#1085, #1087, #1092).
- JavaScript demo logging app is now more generic (#1110).
- Updated method to retrieve time in enclave from host (#1100).
- Correct use of Everycrypt hashing (#1098).
- Maximum number of active members is 255 (#1107).
- Python infra: handle proposals correctly with single member (#1079).
- Dependencies updates (#1080, #1082).

### Removed

- `cchost` no longer outputs a sealed secrets file to be used for recovery (#1101).

## [0.9.3]

### Added

1. Install artifacts include `virtual` build (#1072)
2. `add_enclave_library_c` is exposed in `ccp_app.cmake` (#1073)

## [0.9.2]

### Added

- Handlers can decide if transaction writes are applied independently from error status (#1054)
- Scenario Perf Client is now part of the CCF install to facilitate performance tests (#1058)

### Changed

- Handle writes when host is reconnecting (#1038)
- Member tables are no longer whitelisted for raw_puts (#1041)
- Projects including CCF's CMake files now use the same build type default (#1057)

## [0.9.1]

### Added

- `cchost` now supports [file-based configuration](https://microsoft.github.io/CCF/operators/start_network.html#using-a-configuration-file), as well as command-line switches (#1013, #1019)

## [0.9]

This pre-release improves support for handling HTTP requests.

### Added

- Key shares will be accepted after multiple disaster recovery operations (#992).
- HTTP response headers and status can be set directly from handler (#921, #977).
- Handlers can be restricted to accept only specific HTTP verbs (#966).
- Handlers can accept requests without a matching client cert (#962).
- PBFT messages are authenticated by each receiving node (#947).
- snmalloc can be used as allocator (#943, #990).
- Performance optimisations (#946, #971).
- Install improvements (#983, #986).

### Changed

- HTTP request and responses no longer need to contain JSON-RPC objects (#930, #977).
- Files and binaries have been renamed to use a consistent `lower_snake_case` (#989). Most app includes should be unaffected, but users of the `luageneric` app should now look for `lua_generic`.
- Threading support relies on fixes from a recent build of OE (#990). Existing machines should re-run the ansible playbooks to install the current dependencies.
- Consensus is chosen at run-time, rather than build-time (#922).
- API for installing handlers has changed (#960). See the logging app or [documentation](https://microsoft.github.io/CCF/developers/logging_cpp.html#rpc-handler) for the current style.
- Several standard endpoints are now GET-only, and must be passed a URL query (ie `GET /users/getCommit?id=42`).

## [0.8.2]

### Changed

- CCF install can now be installed anywhere (#950).
- PBFT messages are now authenticated (#947).
- Miscellaneous performance improvements (#946).

## [0.8.1]

### Added

- PBFT timers can be set from`cchost` CLI (#929). See [docs](https://microsoft.github.io/CCF/developers/consensus.html#consensus-protocols).
- Nodes output their PID in a `cchost.pid` file on start-up (#927).
- (Experimental) Members can retrieve their decrypted recovery shares via `getEncryptedRecoveryShare` and submit the decrypted share via `submitRecoveryShare` (#932).

### Changed

- App handlers should set HTTP response fields instead of custom error codes (#921). See [docs](https://microsoft.github.io/CCF/developers/logging_cpp.html#rpc-handler).
- Single build for Raft and PBFT consensuses (#922, #929, #935).
- Members' proposals are forever rejected if they fail to execute (#930).
- Original consortium members can ACK (#933).
- PBFT performance improvements (#940, #942).
- PBFT ledger private tables are now encrypted (#939).

## [0.8]

This pre-release enables experimental support for running CCF with the PBFT consensus protocol. In providing an experimental release of CCF with PBFT we hope to get feedback from early adopters.

### Added

- Experimental PBFT support [docs](https://microsoft.github.io/CCF/developers/consensus.html)
- Increased threading support [docs](https://microsoft.github.io/CCF/developers/threading.html) (#831, #838)
- Governance proposals can now be rejected, which allows constitutions to implement veto power (#854)
- Support for non JSON-RPC payloads (#852)
- RPC to get the OE report (containing the SGX quote) of a specific node (#907)

### Changed

- Compatibility with msgpack 1.0.0
- Members now need to provide two public keys, an identity to sign their proposals and votes as before, and public key with which their recovery key share will be encrypted. `--member_cert` cli argument replaced with `--member-info` when starting up a network to allow this [docs](https://microsoft.github.io/CCF/operators/start_network.html)
- Member status is now a string, eg. `"ACTIVE"` rather than an integer (#827)
- User apps have access to standard user-cert lookup (#906)
- `get_rpc_handler()` now returns `UserRpcFrontend` instead of `RpcHandler` [docs](https://microsoft.github.io/CCF/developers/logging_cpp.html#rpc-handler) (#908)
- All governance RPC's must now be signed (#911)
- Test infra stores keys and certificates (e.g. `networkcert.pem`, `user0_privk.pem`) in new `workspace/<test_label>_common/` folder (#892)

### Removed

- FramedTCP support

## [0.7.1]

### Added

- Installed Python infrastructure can now be used to launch test networks of external builds (#809)
- Initial threading support, Raft nodes now execute transactions on multiple worker threads (#773, #822)

## [0.7]

This pre-release enables experimental support for Javascript as a CCF runtime, and switches the default transport to HTTP. FramedTCP is still supported in this release (`-DFTCP=ON`) but is deprecated and will be dropped in the next release.

### Changed

- Fixed node deadlock that could occur under heavy load (#628)
- Fixed vulnerability to possible replay attack (#419)
- CCF has an installable bundle (#742)
- HTTP is the default frame format (#744)

### Added

- Added support for re-keying the ledger (#50)
- Added QuickJS runtime and sample Javascript app (#668)

### Deprecated

- FramedTCP support. Please use the ccf_FTCP.tar.gz release bundle or build CCF with `-DFTCP=ON` if you require FTCP support.

## [0.6]

This pre-release enables support for HTTP in CCF

### Changed

- Quote format in `getQuotes` changed from string to vector of bytes (https://github.com/microsoft/CCF/pull/566)
- Improved error reporting and logging (https://github.com/microsoft/CCF/pull/572, https://github.com/microsoft/CCF/pull/577, https://github.com/microsoft/CCF/pull/620)
- Node certificates endorsed by the network (https://github.com/microsoft/CCF/pull/581)
- The [`keygenerator.sh`](https://github.com/microsoft/CCF/blob/v0.6/tests/keygenerator.sh) scripts replaces the `keygenerator` CLI utility to generate member and user identities.

### Added

- HTTP endpoint support when built with `-DHTTP=ON`, see https://microsoft.github.io/CCF/users/client.html for details.
- [Only when building with `-DHTTP=ON`] The new [`scurl.sh`](https://github.com/microsoft/CCF/blob/v0.6/tests/scurl.sh) script can be used to issue signed HTTP requests to CCF (e.g. for member votes). The script takes the same arguments as `curl`.
- `listMethods` RPC for luageneric app (https://github.com/microsoft/CCF/pull/570)
- `getReceipt`/`verifyReceipt` RPCs (https://github.com/microsoft/CCF/pull/567)
- Support for app-defined ACLs (https://github.com/microsoft/CCF/pull/590)

Binaries for `cchost` and `libluagenericenc.so` are attached to this release. Note that libluagenericenc.so should be signed before being deployed by CCF (see https://microsoft.github.io/CCF/developers/build_app.html#standalone-signing).

## [0.5]

This pre-release fixes minor issues and clarifies some of `cchost` command line options.

### Removed

- The `new_user` function in constitution scripts (e.g. `gov.lua`) should be deleted as it is now directly implemented inside CCF (https://github.com/microsoft/CCF/pull/550).
- `cmake -DTARGET=all` replaced with `cmake -DTARGET=sgx;virtual`. See https://microsoft.github.io/CCF/quickstart/build.html#build-switches for new values (https://github.com/microsoft/CCF/pull/513).

### Changed

- The members and users certificates can now be registered by the consortium using clients that are not the `memberclient` CLI (e.g. using the `tests/infra/jsonrpc.py` module) (https://github.com/microsoft/CCF/pull/550).
- Fix for Raft consensus to truncate the ledger whenever a rollback occurs and use `commit_idx` instead of `last_idx` in many places because of signatures (https://github.com/microsoft/CCF/pull/503).
- Join protocol over HTTP fix (https://github.com/microsoft/CCF/pull/550).
- Clearer error messages for when untrusted users/members issue transactions to CCF (https://github.com/microsoft/CCF/pull/530).
- `devcontainer.json` now points to right Dockerfile (https://github.com/microsoft/CCF/pull/543).
- `cchost --raft-election-timeout` CLI option default now set to 5000 ms (https://github.com/microsoft/CCF/pull/559).
- Better descriptions for `cchost` command line options (e.g. `--raft-election-timeout`) (https://github.com/microsoft/CCF/pull/559).

The `cchost`, `libluagenericenc.so`, `keygenerator` and `memberclient` are also attached to this release to start a CCF network with lua application.
Note that `libluagenericenc.so` should be signed before being deployed by CCF (see https://microsoft.github.io/CCF/developers/build_app.html#standalone-signing).

## [0.4]

In this preview release, it is possible to run CCF with the PBFT consensus algorithm, albeit with significant limitations.

The evercrypt submodule has been removed, the code is instead imported, to make release tarballs easier to use.

## [0.3]

This pre-release implements the genesis model described in the TR, with a distinct service opening phase. See https://microsoft.github.io/CCF/start_network.html for details.

Some discrepancies with the TR remain, and are being tracked under https://github.com/microsoft/CCF/milestone/2

## 0.2

Initial pre-release

[3.0.0-dev6]: https://github.com/microsoft/CCF/releases/tag/ccf-3.0.0-dev6
[3.0.0-dev5]: https://github.com/microsoft/CCF/releases/tag/ccf-3.0.0-dev5
[3.0.0-dev4]: https://github.com/microsoft/CCF/releases/tag/ccf-3.0.0-dev4
[3.0.0-dev3]: https://github.com/microsoft/CCF/releases/tag/ccf-3.0.0-dev3
[3.0.0-dev2]: https://github.com/microsoft/CCF/releases/tag/ccf-3.0.0-dev2
[3.0.0-dev1]: https://github.com/microsoft/CCF/releases/tag/ccf-3.0.0-dev1
[3.0.0-dev0]: https://github.com/microsoft/CCF/releases/tag/ccf-3.0.0-dev0
[2.0.0]: https://github.com/microsoft/CCF/releases/tag/ccf-2.0.0
[2.0.0-rc9]: https://github.com/microsoft/CCF/releases/tag/ccf-2.0.0-rc9
[2.0.0-rc8]: https://github.com/microsoft/CCF/releases/tag/ccf-2.0.0-rc8
[2.0.0-rc7]: https://github.com/microsoft/CCF/releases/tag/ccf-2.0.0-rc7
[2.0.0-rc6]: https://github.com/microsoft/CCF/releases/tag/ccf-2.0.0-rc6
[2.0.0-rc5]: https://github.com/microsoft/CCF/releases/tag/ccf-2.0.0-rc5
[2.0.0-rc4]: https://github.com/microsoft/CCF/releases/tag/ccf-2.0.0-rc4
[2.0.0-rc3]: https://github.com/microsoft/CCF/releases/tag/ccf-2.0.0-rc3
[2.0.0-rc2]: https://github.com/microsoft/CCF/releases/tag/ccf-2.0.0-rc2
[2.0.0-rc1]: https://github.com/microsoft/CCF/releases/tag/ccf-2.0.0-rc1
[2.0.0-rc0]: https://github.com/microsoft/CCF/releases/tag/ccf-2.0.0-rc0
[2.0.0-dev8]: https://github.com/microsoft/CCF/releases/tag/ccf-2.0.0-dev8
[2.0.0-dev7]: https://github.com/microsoft/CCF/releases/tag/ccf-2.0.0-dev7
[2.0.0-dev6]: https://github.com/microsoft/CCF/releases/tag/ccf-2.0.0-dev6
[2.0.0-dev5]: https://github.com/microsoft/CCF/releases/tag/ccf-2.0.0-dev5
[2.0.0-dev4]: https://github.com/microsoft/CCF/releases/tag/ccf-2.0.0-dev4
[2.0.0-dev3]: https://github.com/microsoft/CCF/releases/tag/ccf-2.0.0-dev3
[2.0.0-dev2]: https://github.com/microsoft/CCF/releases/tag/ccf-2.0.0-dev2
[2.0.0-dev1]: https://github.com/microsoft/CCF/releases/tag/ccf-2.0.0-dev1
[2.0.0-dev0]: https://github.com/microsoft/CCF/releases/tag/ccf-2.0.0-dev0
[1.0.4]: https://github.com/microsoft/CCF/releases/tag/ccf-1.0.4
[1.0.3]: https://github.com/microsoft/CCF/releases/tag/ccf-1.0.3
[1.0.2]: https://github.com/microsoft/CCF/releases/tag/ccf-1.0.2
[1.0.1]: https://github.com/microsoft/CCF/releases/tag/ccf-1.0.1
[1.0.0]: https://github.com/microsoft/CCF/releases/tag/ccf-1.0.0
[1.0.0-rc3]: https://github.com/microsoft/CCF/releases/tag/ccf-1.0.0-rc3
[1.0.0-rc2]: https://github.com/microsoft/CCF/releases/tag/ccf-1.0.0-rc2
[1.0.0-rc1]: https://github.com/microsoft/CCF/releases/tag/ccf-1.0.0-rc1
[0.99.4]: https://github.com/microsoft/CCF/releases/tag/ccf-0.99.4
[0.99.3]: https://github.com/microsoft/CCF/releases/tag/ccf-0.99.3
[0.99.2]: https://github.com/microsoft/CCF/releases/tag/ccf-0.99.2
[0.99.1]: https://github.com/microsoft/CCF/releases/tag/ccf-0.99.1
[0.99.0]: https://github.com/microsoft/CCF/releases/tag/ccf-0.99.0
[0.19.3]: https://github.com/microsoft/CCF/releases/tag/ccf-0.19.3
[0.19.2]: https://github.com/microsoft/CCF/releases/tag/ccf-0.19.2
[0.19.1]: https://github.com/microsoft/CCF/releases/tag/ccf-0.19.1
[0.19.0]: https://github.com/microsoft/CCF/releases/tag/ccf-0.19.0
[0.18.5]: https://github.com/microsoft/CCF/releases/tag/ccf-0.18.5
[0.18.4]: https://github.com/microsoft/CCF/releases/tag/ccf-0.18.4
[0.18.3]: https://github.com/microsoft/CCF/releases/tag/ccf-0.18.3
[0.18.2]: https://github.com/microsoft/CCF/releases/tag/ccf-0.18.2
[0.18.1]: https://github.com/microsoft/CCF/releases/tag/ccf-0.18.1
[0.18.0]: https://github.com/microsoft/CCF/releases/tag/ccf-0.18.0
[0.17.2]: https://github.com/microsoft/CCF/releases/tag/ccf-0.17.2
[0.17.1]: https://github.com/microsoft/CCF/releases/tag/ccf-0.17.1
[0.17.0]: https://github.com/microsoft/CCF/releases/tag/ccf-0.17.0
[0.16.3]: https://github.com/microsoft/CCF/releases/tag/ccf-0.16.3
[0.16.2]: https://github.com/microsoft/CCF/releases/tag/ccf-0.16.2
[0.16.1]: https://github.com/microsoft/CCF/releases/tag/ccf-0.16.1
[0.16.0]: https://github.com/microsoft/CCF/releases/tag/ccf-0.16.0
[0.15.2]: https://github.com/microsoft/CCF/releases/tag/ccf-0.15.2
[0.15.1]: https://github.com/microsoft/CCF/releases/tag/ccf-0.15.1
[0.15.0]: https://github.com/microsoft/CCF/releases/tag/ccf-0.15.0
[0.14.3]: https://github.com/microsoft/CCF/releases/tag/ccf-0.14.3
[0.14.2]: https://github.com/microsoft/CCF/releases/tag/ccf-0.14.2
[0.14.1]: https://github.com/microsoft/CCF/releases/tag/ccf-0.14.1
[0.14.0]: https://github.com/microsoft/CCF/releases/tag/ccf-0.14.0
[0.13.4]: https://github.com/microsoft/CCF/releases/tag/ccf-0.13.4
[0.13.3]: https://github.com/microsoft/CCF/releases/tag/ccf-0.13.3
[0.13.2]: https://github.com/microsoft/CCF/releases/tag/ccf-0.13.2
[0.13.1]: https://github.com/microsoft/CCF/releases/tag/ccf-0.13.1
[0.13.0]: https://github.com/microsoft/CCF/releases/tag/ccf-0.13.0
[0.12.2]: https://github.com/microsoft/CCF/releases/tag/ccf-0.12.2
[0.12.1]: https://github.com/microsoft/CCF/releases/tag/ccf-0.12.1
[0.12.0]: https://github.com/microsoft/CCF/releases/tag/ccf-0.12.0
[0.11.7]: https://github.com/microsoft/CCF/releases/tag/ccf-0.11.7
[0.11.4]: https://github.com/microsoft/CCF/releases/tag/ccf-0.11.4
[0.11.1]: https://github.com/microsoft/CCF/releases/tag/ccf-0.11.1
[0.11]: https://github.com/microsoft/CCF/releases/tag/0.11
[0.10]: https://github.com/microsoft/CCF/releases/tag/v0.10
[0.9.3]: https://github.com/microsoft/CCF/releases/tag/v0.9.3
[0.9.2]: https://github.com/microsoft/CCF/releases/tag/v0.9.2
[0.9.1]: https://github.com/microsoft/CCF/releases/tag/v0.9.1
[0.9]: https://github.com/microsoft/CCF/releases/tag/v0.9
[0.8.2]: https://github.com/microsoft/CCF/releases/tag/v0.8.2
[0.8.1]: https://github.com/microsoft/CCF/releases/tag/v0.8.1
[0.8]: https://github.com/microsoft/CCF/releases/tag/v0.8
[0.7.1]: https://github.com/microsoft/CCF/releases/tag/v0.7.1
[0.7]: https://github.com/microsoft/CCF/releases/tag/v0.7
[0.6]: https://github.com/microsoft/CCF/releases/tag/v0.6
[0.5]: https://github.com/microsoft/CCF/releases/tag/v0.5
[0.4]: https://github.com/microsoft/CCF/releases/tag/v0.4
[0.3]: https://github.com/microsoft/CCF/releases/tag/v0.3
[2.0.0-rc8]: https://github.com/microsoft/CCF/releases/tag/ccf-2.0.0-rc8
[unreleased]: https://github.com/microsoft/CCF/releases/tag/ccf-Unreleased
[3.0.0-dev4]: https://github.com/microsoft/CCF/releases/tag/ccf-3.0.0-dev4
[3.0.0-dev6]: https://github.com/microsoft/CCF/releases/tag/ccf-3.0.0-dev6
[3.0.0-dev7]: https://github.com/microsoft/CCF/releases/tag/ccf-3.0.0-dev7
[3.0.0-rc0]: https://github.com/microsoft/CCF/releases/tag/ccf-3.0.0-rc0
[3.0.0-rc2]: https://github.com/microsoft/CCF/releases/tag/ccf-3.0.0-rc2
[5.0.0]: https://github.com/microsoft/CCF/releases/tag/ccf-5.0.0<|MERGE_RESOLUTION|>--- conflicted
+++ resolved
@@ -12,11 +12,7 @@
 ### Fixed
 
 - `ccf.ledger`/`read_ledger.py` previously enforced too strict a condition on node membership when validating ledger files (#6849).
-<<<<<<< HEAD
-- Restore low CPU usage on idle nodes, which had increased in dev20.
-=======
 - Restore low CPU usage on idle nodes, which had increased in dev20 (#6816).
->>>>>>> 49a09f4c
 
 ## [6.0.0-dev20]
 
