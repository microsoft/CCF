# Changelog

All notable changes to this project will be documented in this file.

The format is based on [Keep a Changelog](http://keepachangelog.com/en/1.0.0/)
and this project adheres to [Semantic Versioning](http://semver.org/spec/v2.0.0.html).

## Unreleased

### Changed

<<<<<<< HEAD
- Retired nodes are now removed from the store/ledger as soon as their retirement is committed (#3409).
=======
- Service certificate validity period is no longer hardcoded and can instead be set by operators and renewed by members (#3363):
  - The new `service_certificate_initial_validity_days` (defaults to 1 day) configuration entry lets operators set the initial validity period for the service certificate (valid from the current system time).
  - The new `maximum_service_certificate_validity_days` (defaults to 365 days) configuration entry sets the maximum validity period allowed for service certificate.
  - The new `set_service_certificate_validity` proposal action allows members to renew the service certificate.
- Service certificate output by first node default name is now `service_cert.pem` rather than `networkcert.pem` (#3363).
>>>>>>> 42bc3c6a

### Removed

- The `ccf` Python package no longer provides utilities to issue requests to a running CCF service. This is because CCF supports widely-used client-server protocols (TLS, HTTP) that should already be provided by libraries for all programming languages. The `ccf` Python package can still be used to audit the ledger and snapshot files (#3386).
- The `proposal_generator` has been removed from the `ccf` Python package. The majority of proposals can be trivially constructed in existing client tooling, without needing to invoke Python. This also introduces parity between the default constitution and custom constitution actions - all should be constructed and called from the same governance client code. Some jinja templates are included in `samples/templates` for constructing careful ballots from existing proposals.

## [2.0.0-dev8]

### Added

- Added `set_claims_digest()` API to `RpcContext`, see [documentation](https://microsoft.github.io/CCF/main/build_apps/logging_cpp.html#user-defined-claims-in-receipts) on how to use it to attach application-defined claims to transaction receipts.

## [2.0.0-dev7]

### Added

- Added endpoint to obtain service configuration via `/node/service/configuration` (#3251)

### Changed

- Breaking change: Configuration for CCF node is now a JSON configuration file passed in to `cchost` via `--config /path/to/config/file/` CLI argument. Existing CLI arguments have been removed. The `migrate_1_x_config.py` script (included in `ccf` Python package) should be used to migrate existing `.ini` configuration files to `.json` format (#3209).
- Format of node output RPC and node-to-node addresses files is now JSON (#3300).
- Schema of `GET /network/nodes/{node_id}` and `GET /network/nodes` endpoints has been modified to include all RPC interfaces (#3300).

### Renamed

- `ccf::historical::AbstractStateCache::drop_requests()` renamed to `drop_cached_states()` (#3187).

### Dependency

- Upgrade OpenEnclave from 0.17.2 to 0.17.5

## [2.0.0-dev6]

### Added

- Added experimental support for 2-transaction reconfiguration with CFT consensus (#3097), see [documentation](https://microsoft.github.io/CCF/main/overview/consensus/bft.html#two-transaction-reconfiguration). Note that mixing 1tx and 2tx nodes in the same network is unsupported and unsafe at this stage.

### Changed

- DNS resolution of client connections is now asynchronous.

### Fixed

- Fixed issue with join nodes which could get stuck if an election was triggered while catching up (#3169).

## [2.0.0-dev5]

### Added

- Receipts now include the endorsed certificate of the node, as well as its node id, for convenience (#2991).
- `get_metrics_v1` API to `BaseEndpointRegistry` for applications that do not make use of builtins and want to version or customise metrics output.
- Slow ledger IO operations will now be logged at level FAIL. The threshold over which logging will activate can be adjusted by the `--io-logging-threshold` CLI argument to cchost (#3067).
- Snapshot files now include receipt of evidence transaction. Nodes can now join or recover a service from a standalone snapshot file. 2.x nodes can still make use of snapshots created by a 1.x node, as long as the ledger suffix containing the proof of evidence is also specified at start-up (#2998).
- Nodes certificates validity period is no longer hardcoded and can instead be set by operators and renewed by members (#2924):
  - The new `--initial-node-cert-validity-days` (defaults to 1 day) CLI argument to cchost lets operators set the initial validity period for the node certificate (valid from the current system time).
  - The new `--max-allowed-node-cert-validity-days` (defaults to 365 days) CLI argument to cchost sets the maximum validity period allowed for node certificates.
  - The new `set_node_certificate_validity` proposal action allows members to renew a node certificate (or `set_all_nodes_certificate_validity` equivalent action to renew _all_ trusted nodes certificates).
  - The existing `transition_node_to_trusted` proposal action now requires a new `valid_from` argument (and optional `validity_period_days`, which defaults to the value of ``--max-allowed-node-cert-validity-days`).
- `ccf.historical.getStateRange` / `ccf.historical.dropCachedStates` JavaScript APIs to manually retrieve historical state in endpoints declared as `"mode": "readonly"` (#3033).
- Log more detailed errors on early startup (#3116).
- New `split_ledger.py` utility to split existing ledger files (#3129).

### Changed

- JavaScript endpoints with `"mode": "historical"` now expose the historical KV at `ccf.historicalState.kv` while `ccf.kv` always refers to the current KV state. Applications relying on the old behaviour should make their code forward-compatible before upgrading to 2.x with `const kv = ccf.historicalState.kv || ccf.kv`.

### Removed

- Receipts accessible through JavaScript no longer contain the redundant `root` hash field. Applications should be changed to not rely on this field anymore before upgrading to 2.x.

### Fixed

- Fixed issue with ledger inconsistency when starting a new joiner node without a snapshot but with an existing ledger prefix (#3064).

## [2.0.0-dev4]

### Added

- Added `foreach_key` and `foreach_value` to C++ KV API, to iterate without deserializing both entries when only one is used (#2918).
- `ccf::historical::adapter_v2` now returns 404, with either `TransactionPendingOrUnknown` or `TransactionInvalid`, rather than 400 when a user performs a historical query for a transaction id that is not committed.

### Changed

- Service-endorsed node certificates are now recorded in a new `public:ccf.gov.nodes.endorsed_certificates` table, while the existing `cert` field in the `public:ccf.gov.nodes.info` table is now deprecated (#2844).
- Joining nodes now present service-endorsed certificate in client TLS sessions _after_ they have observed their own addition to the store, rather than as soon as they have joined the service. Operators should monitor the initial progress of a new node using its self-signed certificate as TLS session certificate authority (#2844).
- Updated `actions.js` constitution fragment to record service-endorsed node certificate on the `transition_node_to_trusted` action. The constitution should be updated using the existing `set_constitution` proposal (#2844).
- Improved performance for lookup of path-templated endpoints (#2918).
- Raised the minimum supported CMake version for building CCF to 3.16 (#2946).

### Dependency

- Upgrade OpenEnclave from 0.17.1 to 0.17.2 (#2992)

## [2.0.0-dev3]

### Added

- Added support for listening on multiple interfaces for incoming client RPCs, with individual session caps (#2628).

### Changed

- Upgrade OpenEnclave from 0.17.0 to 0.17.1.
- `get_state_at()` now returns receipts for signature transactions (#2785), see [documentation](https://microsoft.github.io/CCF/main/use_apps/verify_tx.html#transaction-receipts) for details.
- Upgrade playbooks and base CI image to Ubuntu 20.04. CCF is now primarily developed and tested against Ubuntu 20.04.
- Python `ccf.read_ledger` module now accepts custom formatting rules for the key and value based on the key-value store table name (#2791).
- CCF is now built with Clang 10. It is recommended that C++ applications upgrade to Clang 10 as well.
- Internal `/gov/jwt_keys/refresh` endpoint has been moved to `/node/jwt_keys/refresh` (#2885).
- If no `--san` is specified at node start-up, the node certificate _Subject Alternative Name_ extension now defaults to the value of `--public-rpc-address` (#2902).

### Removed

- Remove long-deprecated `--domain` argument from `cchost`. Node certificate Subject Alternative Names should be passed in via existing `--san` argument (#2798).
- Removed Forum sample app.

## [2.0.0-dev2]

### Changed

- `ccf.crypto.verifySignature()` previously required DER-encoded ECDSA signatures and now requires IEEE P1363 encoded signatures, aligning with the behavior of the Web Crypto API (#2735).
- Upgrade OpenEnclave from 0.16.1 to 0.17.0.

### Added

- Nodes code digests are now extracted and cached at network join time in `public:ccf.gov.nodes.info`, and the `/node/quotes` and `/node/quotes/self` endpoints will use this cached value whenever possible (#2651).

### Removed

- Websockets endpoints are no longer supported. Usage is insufficient to justify ongoing maintenance.

### Bugfix

- Fixed incorrect transaction view returned in `x-ms-ccf-transaction-id` HTTP response header after primary change (i.e. new view) (#2755).

## [2.0.0-dev1]

### Added

- Added a new `--client-connection-timeout-ms` command line argument to `cchost` to specify the maximum time a node should wait before re-establishing failed client connections. This should be set to a significantly lower value than `--raft-election-timeout-ms` (#2618).
- Add `kv::Value` and `kv::Set`, as a more error-proof alternative to `kv::Map`s which had a single key or meaningless values (#2599).
- Added JavaScript bytecode caching to avoid repeated compilation overhead. See the [documentation](https://microsoft.github.io/CCF/main/build_apps/js_app_bundle.html#deployment) for more information (#2643).
- Added new operator RPC `/node/js_metrics` returning the JavaScript bytecode size and whether the bytecode is used (#2643).
- Added QuickJS version to RPC `/node/version` (#2643).
- Added `GET /gov/jwt_keys/all` endpoint (#2519).
- Added `ccf.crypto.verifySignature()` for verifying digital signatures to the JavaScript API (#2661).

### Changed

- CCF now responds to HTTP requests that could not be parsed with a 400 response including error details (#2652).

## [2.0.0-dev0]

### Added

- Added `get_untrusted_host_time_v1` API. This can be used to retrieve a timestamp during endpoint execution, accurate to within a few milliseconds. Note that this timestamp comes directly from the host so is not trusted, and should not be used to make sensitive decisions within a transaction (#2550).
- Added `get_quotes_for_all_trusted_nodes_v1` API. This returns the ID and quote for all nodes which are currently trusted and participating in the service, for live audit (#2511).
- Added node start-up check for `cchost` and enclave compatibility, which should both always be from the same release for a single node (#2532).
- Added a new `/node/version` endpoint to return the CCF version of a node (#2582).
- Added a new `/node/metrics` endpoint which includes the count of active and peak concurrent sessions handled by the node (#2596).
- Added experimental JavaScript API `ccf.host.triggerSubprocess()` (#2461).

### Changed

- The curve-id selected for the identity of joining nodes no longer needs to match that of the network (#2525).
- The per-node session cap behaviour has changed. The `--max-open-sessions` is now a soft cap on the number of sessions. Beyond this, new sessions will receive a HTTP 503 error immediately after completing the TLS handshake. The existing hard cap (where sessions are closed immediately, before the TLS handshake) is still available, under the new argument `--max-open-sessions-hard` (#2583).
- Requests with a url-encoded query string are now forwarded correctly from backups to the primary (#2587).
- Signed requests with a url-encoded query string are now handled correctly rather than rejected (#2592).
- Fixed consistency issue between ledger files on different nodes when snapshotting is active (#2607).

### Dependency

- Upgrade OpenEnclave from 0.15.0 to 0.16.1 (#2609)

## [1.0.4]

### Changed

- CCF now responds to HTTP requests that could not be parsed with a 400 response including error details (#2652).

## [1.0.3]

### Dependency

- Upgrade OpenEnclave from 0.15.0 to 0.16.1 (#2609)

## [1.0.2]

### Bugfix

- Fixed consistency issue between ledger files on different nodes when snapshotting is active (#2607).

## [1.0.1]

### Bugfix

- Requests with a url-encoded query string are now forwarded correctly from backups to the primary (#2587).
- Signed requests with a url-encoded query string are now handled correctly rather than rejected (#2592).

## [1.0.0]

The Confidential Consortium Framework CCF is an open-source framework for building a new category of secure, highly available, and performant applications that focus on multi-party compute and data.

This is the first long term support release for CCF. The 1.0 branch will only receive security and critical bug fixes, please see our [release policy](https://microsoft.github.io/CCF/main/build_apps/release_policy.html) for more detail.

Active development will continue on the `main` branch, and regular development snapshots including new features will continue to be published.

Browse our [documentation](https://microsoft.github.io/CCF/main/index.html) to get started with CCF, or [open a discussion on GitHub](https://github.com/microsoft/CCF/discussions) if you have any questions.

## [1.0.0-rc3]

### Changed

- Rename `Store::commit_version()` to the more accurate `Store::compacted_version()` (#1355).

## [1.0.0-rc2]

### Changed

- Adjust release pipeline to cope with GitHub renaming debian packages containing tildes.

## [1.0.0-rc1]

### Changed

- By default, CCF is now installed under `/opt/ccf` rather than `/opt/ccf-x.y.z`.

## [0.99.4]

### Fixed

- Fixed use of `--curve-id` argument to `cchost`, which can now start a network with both node and service identities using curve `secp256r1` (#2516).

## [0.99.3]

### Added

- `kv::MapHandle::size()` can be used to get the number of entries in a given map.
- `kv::MapHandle::clear()` can be used to remove all entries from a map.

## [0.99.2]

### Changed

- The default constitution no longer contains `set_service_principal` or `remove_service_principal` since they are not used by the core framework. Instead any apps which wish to use these tables should add them to their own constitution. A [sample implementation](https://github.com/microsoft/CCF/tree/main/samples/constitutions/test/service_principals/actions.js) is available, and used in the CI tests.
- Proposal status now includes a `final_votes` and `vote_failures` map, recording the outcome of each vote per member. `failure_reason` and `failure_trace` have been consolidated into a single `failure` object, which is also used for `vote_failures`.

## [0.99.1]

### Added

- The service certificate is now returned as part of the `/node/network/` endpoint response (#2442).

### Changed

- `kv::Map` is now an alias to `kv::JsonSerialisedMap`, which means all existing applications using `kv::Map`s will now require `DECLARE_JSON...` macros for custom key and value types. `msgpack-c` is no longer available to apps and `MSGPACK_DEFINE` macros should be removed. Note that this change may affect throughput of existing applications, in which case an app-defined serialiser (or `kv::RawCopySerialisedMap`) should be used (#2449).
- `/node/state` endpoint also returns the `seqno` at which a node was started (i.e. `seqno` of the snapshot a node started from or `0` otherwise) (#2422).

### Removed

- `/gov/query` and `/gov/read` governance endpoints are removed (#2442).
- Lua governance is removed. `JS_GOVERNANCE` env var is no longer necessary, and JS constitution is the only governance script which must be provided and will be used by the service. `--gov-script` can no longer be passed to `cchost` or `sandbox.sh`.

## [0.99.0]

This is a bridging release to simplify the upgrade to 1.0. It includes the new JS constitution, but also supports the existing Lua governance so that users can upgrade in 2 steps - first implementing all of the changes below with their existing Lua governance, then upgrading to the JS governance. Lua governance will be removed in CCF 1.0. See [temporary docs](https://microsoft.github.io/CCF/ccf-0.99.0/governance/js_gov.html) for help with transitioning from Lua to JS.

The 1.0 release will require minimal changes from this release.

### Added

- A new `read_ledger.py` Python command line utility was added to parse and display the content of a ledger directory.
- `ccf-app` npm package to help with developing JavaScript and TypeScript CCF apps. See [docs](https://microsoft.github.io/CCF/main/build_apps/js_app.html) for further details (#2331).

### Changed

- Retired members are now deleted from the store, instead of being marked as `Retired` (#1401).
- `retire_member` proposal has been renamed to `remove_member` and is now idempotent (i.e. succeeds even if the member was already removed) (#1401).
- `accept_recovery` and `open_network` proposals have been merged into a single idempotent `transition_service_to_open` proposal (#1791).
- The `/tx` endpoint now takes a single `transaction_id` query parameter. For example, rather than calling `/node/tx?view=2&seqno=42`, call `/node/tx?transaction_id=2.42`.
- The `/commit` endpoint now returns a response with a single `transaction_id` rather than separate `view` and `seqno` fields.
- `UserRpcFrontend` has been removed, and the return value of `get_rpc_handler` which apps should construct is now simply a `ccf::RpcFrontend`.
- There is now a distinction between public and private headers. The public headers under `include/ccf` are those we expect apps to use, and others are implementation details which may change/be deprecated/be hidden in future. Most apps should now be including `"ccf/app_interface.h"` and `"ccf/common_endpoint_registry.h"`.
- Various endpoint-related types have moved under the `ccf::endpoints` namespace. Apps will need to rename these types where they are not using `auto`, for instance to `ccf::endpoints::EndpointContext` and `ccf::endpoints::ForwardingRequired`.
- Ledger entry frames are no longer serialised with `msgpack` (#2343).
- In JavaScript apps, the field `caller.jwt.key_issuer` in the `Request` object has been renamed `caller.jwt.keyIssuer` (#2362).
- The proposals `set_module`, `remove_module` and `set_js_app` have been removed and `deploy_js_app` renamed to `set_js_app` (#2391).

## [0.19.3]

### Changed

- The status filter passed to `/node/network/nodes` now takes the correct CamelCased values (#2238).

## [0.19.2]

### Added

- New `get_user_data_v1` and `get_member_data_v1` C++ API calls have been added to retrieve the data associated with users/members. The user/member data is no longer included in the `AuthnIdentity` caller struct (#2301).
- New `get_user_cert_v1` and `get_member_cert_v1` C++ API calls have been added to retrieve the PEM certificate of the users/members. The user/member certificate is no longer included in the `AuthnIdentity` caller struct (#2301).

### Changed

- String values in query parameters no longer need to be quoted. For instance, you should now call `/network/nodes?host=127.0.0.1` rather than `/network/nodes?host="127.0.0.1"` (#2309).
- Schema documentation for query parameters should now be added with `add_query_parameter`, rather than `set_auto_schema`. The `In` type of `set_auto_schema` should only be used to describe the request body (#2309).
- `json_adapter` will no longer try to convert query parameters to a JSON object. The JSON passed as an argument to these handlers will now be populated only by the request body. The query string should be parsed separately, and `http::parse_query(s)` is added as a starting point. This means strings in query parameters no longer need to be quoted (#2309).
- Enum values returned by built-in REST API endpoints are now PascalCase. Lua governance scripts that use enum values need to be updated as well, for example, `"ACTIVE"` becomes `"Active"` for member info. The same applies when using the `/gov/query` endpoint (#2152).
- Most service tables (e.g. for nodes and signatures) are now serialised as JSON instead of msgpack. Some tables (e.g. user and member certificates) are serialised as raw bytes for performance reasons (#2301).
- The users and members tables have been split into `public:ccf.gov.users.certs`/`public:ccf.gov.users.info` and `public:ccf.gov.members.certs`/`public:ccf.gov.members.encryption_public_keys`/`public:ccf.gov.members.info` respectively (#2301).
- TypeScript interface/class names have been renamed to PascalCase (#2325).

## [0.19.1]

### Added

- Historical point query support has been added to JavaScript endpoints (#2285).
- RSA key generation JavaScript endpoint (#2293).

### Changed

- `"readonly"` has been replaced by `"mode"` in `app.json` in JavaScript apps (#2285).

## [0.19.0]

### Changed

- `x-ccf-tx-view` and `x-ccf-tx-seqno` response headers have been removed, and replaced with `x-ms-ccf-transaction-id`. This includes both original fields, separated by a single `.`. Historical queries using `ccf::historical::adapter` should also pass a single combined `x-ms-ccf-transaction-id` header (#2257).
- Node unique identifier is now the hex-encoded string of the SHA-256 digest of the node's DER-encoded identity public key, which is also used as the node's quote report data. The `sandbox.sh` script still uses incrementing IDs to keep track of nodes and for their respective directories (#2241).
- Members and users unique identifier is now the hex-encoded string of the SHA-256 digest of their DER-encoded identity certificate (i.e. fingerprint), which has to be specified as the `keyId` field for signed HTTP requests (#2279).
- The receipt interface has changed, `/app/receipt?commit=23` is replaced by `/app/receipt?transaction_id=2.23`. Receipt fetching is now implemented as a historical query, which means that the first reponse(s) may be 202 with a Retry-After header. Receipts are now structured JSON, as opposed to a flat byte sequence, and `/app/receipt/verify` has been removed in favour of an [offline verification sample](https://microsoft.github.io/CCF/ccf-0.19.0/use_apps/verify_tx.html#transaction-receipts).
- `ccfapp::get_rpc_handler()` now takes a reference to a `ccf::AbstractNodeContext` rather than `ccf::AbstractNodeState`. The node state can be obtained from the context via `get_node_state()`.

### Removed

- `get_receipt_for_seqno_v1` has been removed. Handlers wanting to return receipts must now use the historical API, and can obtain a receipt via `ccf::historical::StatePtr`. See the [historical query with receipt sample](https://microsoft.github.io/CCF/ccf-0.19.0/build_apps/logging_cpp.html#receipts) for reference.
- `caller_id` endpoint has been removed. Members and users can now compute their unique identifier without interacting with CCF (#2279).
- `public:ccf.internal.members.certs_der`, `public:ccf.internal.users.certs_der`, `public:ccf.internal.members.digests` and `public:ccf.internal.users.digests` KV tables have been removed (#2279).
- `view_change_in_progress` field in `network/status` response has been removed (#2288).

## [0.18.5]

### Changed

- Historical query system now supports range queries.

## [0.18.4]

### Changed

- Governance proposals can be submitted successfully against secondaries (#2247)
- `set_ca_cert`/`remove_ca_cert` proposals have been renamed `set_ca_cert_bundle`/`remove_ca_cert_bundle` and now also accept a bundle of certificates encoded as concatenated PEM string (#2221). The `ca_cert_name` parameter to the `set_jwt_issuer` proposal has been renamed to `ca_cert_bundle_name`.

### Added

- Support for multiple key wrapping algorithms for C++ and JavaScript applications (#2246)

## [0.18.3]

### Changed

- Fixed format of `notBefore` and `notAfter` in node and network certificates (#2243).
- CCF now depends on [Open Enclave 0.14](https://github.com/openenclave/openenclave/releases/tag/v0.14.0).

## [0.18.2]

### Added

- Support for historical queries after ledger rekey and service recovery (#2200).

### Changed

- CCF now supports OpenSSL for many crypto tasks like hashing, signing, and signature verification (#2123).
- In progress ledger files no longer cause a node to crash when they are committed (#2209).

## [0.18.1]

### Changed

- `"id"` field in `state` endpoint response has been renamed to `"node_id"` (#2150).
- `user_id` endpoint is renamed `caller_id` (#2142).
- Nodes' quotes format updated to Open Enclave's `SGX_ECDSA`. Quote endorsements are also stored in CCF and can be retrieved via the `quotes/self` and `quotes` endpoints (#2161).
- `get_quote_for_this_node_v1()` takes a `QuoteInfo` structure (containing the format, raw quote and corresponding endorsements) as out parameter instead of the distinct format and raw quote as two out paramters (#2161).
- Several internal tables are renamed (#2166).
- `/node/network/nodes` correctly returns all nodes if no filter is specified (#2188).

## [0.18.0]

### Changed

- `endpoint_metrics` is renamed `api/metrics` and now returns an array of objects instead of nested path/method objects (#2068).
- Governance proposal ids are now digests of the proposal and store state observed during their creation, hex-encoded as strings. This makes votes entirely specific to an instance of a proposal without having to include a nonce. (#2104, #2135).
- `quote` endpoint has been renamed to `quotes/self` (#2149).
- `TxView`s have been renamed to `MapHandle`s, to clearly distinguish them from consensus views. Calls to `tx.get_view` must be replaced with `tx.rw`.
- `tx.rw` does not support retrieving multiple views in a single call. Instead of `auto [view1, view2] = tx.get_view(map1, map2);`, you must write `auto handle1 = tx.rw(map1); auto handle2 = tx.rw(map2);`.

### Added

- Added `get_version_of_previous_write(const K& k)` to `MapHandle`. If this entry was written to by a previous transaction, this returns the version at which that transaction was applied. See docs for more details.

### Removed

- The `x-ccf-global-commit` header is no longer sent with responses (#1586, #2144). This was a hint of global commit progress, but was known to be imprecise and unrelated to the executed transaction. Instead, clients should call `/commit` to monitor commit progress or `/tx` for a specific transaction.

## [0.17.2]

### Fixed

- Fixed incorrect ledger chunking on backup nodes when snapshotting is enabled (#2110).

## [0.17.1]

### Changed

- JS endpoints now list their auth policies by name, similar to C++ endpoints. The fields `require_client_identity`, `require_client_signature`, and `require_jwt_authentication` are removed, and should be replaced by `authn_policies`. For example, the previous default `"require_client_identity": true` should be replaced with `"authn_policies": ["user_cert"]`, an endpoint which would like to handle a JWT but will also accept unauthenticated requests would be `"authn_policies": ["jwt", "no_auth"]`, and a fully unauthenticated endpoint would be `"authn_policies": []`. See [docs](https://microsoft.github.io/CCF/main/build_apps/js_app_bundle.html#metadata) for further detail.

## [0.17.0]

### Added

- Versioned APIs for common CCF functionality: `get_status_for_txid_v1`, `get_last_committed_txid_v1`, `generate_openapi_document_v1`, `get_receipt_for_seqno_v1`, `get_quote_for_this_node_v1`. We will aim to support these function signatures long-term, and provide similar functionality with incremental version bumps when this is no longer possible. In particular, this enables building an app which does not expose the [default endpoints](https://microsoft.github.io/CCF/main/build_apps//logging_cpp.html#default-endpoints) but instead exposes similar functionality through its own API.

### Changed

- `/network`, `/network_info`, `/node/ids`, `/primary_info` have been restructured into `/network`, `/network/nodes`, `/network/nodes/{id}`, `/network/nodes/self`, `/network/nodes/primary` while also changing the response schemas (#1954).
- `/ack` responds with HTTP status `204` now instead of `200` and `true` as body (#2088).
- `/recovery_share` has new request and response schemas (#2089).

## [0.16.3]

### Changed

- To avoid accidentally unauthenticated endpoints, a vector of authentication policies must now be specified at construction (as a new argument to `make_endpoint`) rather than by calling `add_authentication`. The value `ccf::no_auth_required` must be used to explicitly indicate an unauthenticated endpoint.
- All `/gov` endpoints accept signature authentication alone correctly, regardless of session authentication.
- `ccf.CCFClient` now allows separate `session_auth` and `signing_auth` to be passed as construction time. `ccf.CCFClient.call()` no longer takes a `signed` argument, clients with a `signing_auth` always sign. Similarly, the `disable_session_auth` constructor argument is removed, the same effect can be achieved by setting `session_auth` to `None`.

## [0.16.2]

### Changed

- Snapshots are generated by default on the current primary node, every `10,000` committed transaction (#2029).
- Node information exposed in the API now correctly reports the public port when it differs from the local one. (#2001)
- All `/gov` endpoints accept signature authentication again. Read-only `/gov` endpoints had been incorrectly changed in [0.16.1] to accept session certification authentication only (#2033).

## [0.16.1]

### Added

- C++ endpoints can be omitted from OpenAPI with `set_openapi_hidden(true)` (#2008).
- JS endpoints can be omitted from OpenAPI if the `"openapi_hidden"` field in `app.json` is `true` (#2008).

### Changed

- Error responses of built-in endpoints are now JSON and follow the OData schema (#1919).
- Code ids are now deleted rather than marked as `RETIRED`. `ACTIVE` is replaced with the more precise `ALLOWED_TO_JOIN` (#1996).
- Authentication policies can be specified per-endpoint with `add_authentication`. Sample policies are implemented which check for a user TLS handshake, a member TLS handshake, a user HTTP signature, a member HTTP signature, and a valid JWT. This allows multiple policies per-endpoints, and decouples auth from frontends - apps can define member-only endpoints (#2010).
- By default, if no authentication policy is specified, endpoints are now unauthenticated and accessible to anyone (previously the default was user TLS handshakes, where the new default is equivalent to `set_require_client_identity(false)`).
- CCF now depends on [Open Enclave 0.13](https://github.com/openenclave/openenclave/releases/tag/v0.13.0).

### Removed

- The methods `Endpoint::set_require_client_signature`, `Endpoint::set_require_client_identity` and `Endpoint::set_require_jwt_authentication` are removed, and should be replaced by calls to `add_authentication`. For unauthenticated endpoints, either add no policies, or add the built-in `empty_auth` policy which accepts all requests.
  - `.set_require_client_signature(true)` must be replaced with `.add_authentication(user_signature_auth_policy)`
  - `.set_require_client_identity(true)` must be replaced with `.add_authentication(user_cert_auth_policy)`
  - `.set_require_jwt_authentication(true)` must be replaced with `.add_authentication(jwt_auth_policy)`

## [0.16.0]

### Added

- CLI options are printed on every node launch (#1923).
- JS logging sample app is included in CCF package (#1932).
- C++ apps can be built using cmake's `find_package(ccf REQUIRED)` (see [cmake sample](https://github.com/microsoft/CCF/blob/main/samples/apps/logging/CMakeLists.txt)) (#1947).

### Changed

- JWT signing keys are auto-refreshed immediately when adding a new issuer instead of waiting until the next auto-refresh event is due (#1978).
- Snapshots are only committed when proof of snapshot evidence is committed (#1972).
- Snapshot evidence must be validated before joining/recovering from snapshot (see [doc](https://microsoft.github.io/CCF/main/operations/ledger_snapshot.html#join-recover-from-snapshot)) (#1925).

### Fixed

- Ledger index is recovered correctly even if `--ledger-dir` directory is empty (#1953).
- Memory leak fixes (#1957, #1959, #1974, #1982).
- Consensus fixes (#1977, #1981).
- Enclave schedules messages in a fairer way (#1991).

### Security

- Hostname of TLS certificate is checked when auto-refreshing JWT signing keys (#1934).
- Evercrypt update to 0.3.0 (#1967).

## [0.15.2]

### Added

- JWT key auto-refresh (#1908), can be enabled by providing `"auto_refresh": true` and `"ca_cert_name": "..."` in `set_jwt_issuer` proposal.
  - Auto-refresh is currently only supported for providers following the OpenID Connect standard where keys are published under the `/.well-known/openid-configuration` path of the issuer URL.
  - `ca_cert_name` refers to a certificate stored with a `set_ca_cert` proposal and is used to validate the TLS connection to the provider endpoint.
- JWT signature validation (#1912), can be enabled with the `require_jwt_authentication` endpoint property.

### Changed

- Members can no longer vote multiple times on governance proposals (#1743).
- `update_ca_cert` proposal has been replaced by `set_ca_cert`/`remove_ca_cert` (#1917).

### Deprecated

- `set_js_app` proposal and `--js-app-script` argument are deprecated, and should be replaced by `deploy_js_app` and `--js-app-bundle`. See #1895 for an example of converting from the old style (JS embedded in a Lua script) to the new style (app bundle described by `app.json`).

### Removed

- `kv::Store::create` is removed.
- `luageneric` is removed.

## [0.15.1]

### Added

- [JWT documentation](https://microsoft.github.io/CCF/main/developers/auth/jwt.html#jwt-authentication) (#1875).
- [Member keys in HSM documentation](https://microsoft.github.io/CCF/main/members/hsm_keys.html) (#1884).

### Changed

- `/gov/ack/update_state_digest` and `/gov/ack` now only return/accept a hex string (#1873).
- `/node/quote` schema update (#1885).
- AFT consensus improvements (#1880, #1881).

## [0.15.0]

### Added

- Support for non-recovery members: only members with an associated public encryption key are handed recovery shares (#1866).
- AFT consensus verify entry validity (#1864).
- JWT validation in forum sample app (#1867).
- JavaScript endpoints OpenAPI definition is now included in `/api` (#1874).

### Changed

- The `keyId` field in the Authorization header must now be set to the hex-encoded SHA-256 digest of the corresponding member certificate encoded in PEM format. The `scurl.sh` script and Python client have been modified accordingly. `scurl.sh` can be run with `DISABLE_CLIENT_AUTH=1` (equivalent `disable_client_auth=False` argument to Python client) to issue signed requests without session-level client authentication (#1870).
- Governance endpoints no longer require session-level client authentication matching a member identity, the request signature now serves as authentication. The purpose of this change is to facilitate member key storage in systems such as HSMs (#1870).
- Support for [hs2019 scheme](https://tools.ietf.org/html/draft-cavage-http-signatures-12) for HTTP signatures (#1872).
  - `ecdsa-sha256` scheme will be deprecated in the next release.

## [0.14.3]

### Added

- Added support for storing JWT public signing keys (#1834).
  - The new proposals `set_jwt_issuer`, `remove_jwt_issuer`, and `set_jwt_public_signing_keys` can be generated with the latest version of the ccf Python package.
  - `sandbox.sh` has a new `--jwt-issuer <json-path>` argument to easily bootstrap with an initial set of signing keys using the `set_jwt_issuer` proposal.
  - See [`tests/npm-app/src/endpoints/jwt.ts`](https://github.com/microsoft/CCF/blob/70b09e53cfdc8cee946193319446f1e22aed948f/tests/npm-app/src/endpoints/jwt.ts#L23) for validating tokens received in the `Authorization` HTTP header in TypeScript.
  - Includes special support for SGX-attested signing keys as used in [MAA](https://docs.microsoft.com/en-us/azure/attestation/overview).

### Changed

- CCF now depends on [Open Enclave 0.12](https://github.com/openenclave/openenclave/releases/tag/v0.12.0) (#1830).
- `/app/user_id` now takes `{"cert": user_cert_as_pem_string}` rather than `{"cert": user_cert_as_der_list_of_bytes}` (#278).
- Members' recovery shares are now encrypted using [RSA-OAEP-256](https://docs.microsoft.com/en-gb/azure/key-vault/keys/about-keys#wrapkeyunwrapkey-encryptdecrypt) (#1841). This has the following implications:
  - Network's encryption key is no longer output by the first node of a CCF service is no longer required to decrypt recovery shares.
  - The latest version of the `submit_recovery_share.sh` script should be used.
  - The latest version of the `proposal_generator.py` should be used (please upgrade the [ccf Python package](https://microsoft.github.io/CCF/main/quickstart/install.html#python-package)).
- `submit_recovery_share.sh` script's `--rpc-address` argument has been removed. The node's address (e.g. `https://127.0.0.1:8000`) should be used directly as the first argument instead (#1841).
- The constitution's `pass` function now takes an extra argument: `proposer_id`, which contains the `member_id` of the member who submitted the proposal. To adjust for this change, replace `tables, calls, votes = ...` with `tables, calls, votes, proposer_id = ...` at the beginning of the `pass` definition.
- Bundled votes (ie. the `ballot` entry in `POST /proposals`) have been removed. Votes can either happen explicitly via `POST /proposals/{proposal_id}/votes`, or the constitution may choose to pass a proposal without separate votes by examining its contents and its proposer, as illustrated in the operating member constitution sample. The `--vote-against` flag in `proposal_generator.py`, has also been removed as a consequence.

### Fixed

- Added `tools.cmake` to the install, which `ccf_app.cmake` depends on and was missing from the previous release.

### Deprecated

- `kv::Store::create` is deprecated, and will be removed in a future release. It is no longer necessary to create a `kv::Map` from a `Store`, it can be constructed locally (`kv::Map<K, V> my_map("my_map_name");`) or accessed purely by name (`auto view = tx.get_view<K, V>("my_map_name");`) (#1847).

## [0.14.2]

### Changed

- The `start_test_network.sh` script has been replaced by [`sandbox.sh`](https://microsoft.github.io/CCF/main/quickstart/test_network.html). Users wishing to override the default network config (a single node on '127.0.0.1:8000') must now explictly specify if they should be started locally (eg. `-n 'local://127.4.4.5:7000'`) or on remote machine via password-less ssh (eg. `-n 'ssh://10.0.0.1:6000'`).
- `node/quote` endpoint now returns a single JSON object containing the node's quote (#1761).
- Calling `foreach` on a `TxView` now iterates over the entries which previously existed, ignoring any modifications made by the functor while iterating.
- JS: `ccf.kv.<map>.get(key)` returns `undefined` instead of throwing an exception if `key` does not exist.
- JS: `ccf.kv.<map>.delete(key)` returns `false` instead of throwing an exception if `key` does not exist, and `true` instead of `undefined` otherwise.
- JS: `ccf.kv.<map>.set(key, val)` returns the map object instead of `undefined`.

## [0.14.1]

### Added

- `/node/memory` endpoint exposing the maximum configured heap size, peak and current used sizes.

### Changed

- Public tables in the KV must now indicate this in their name (with a `public:` prefix), and internal tables have been renamed. Any governance or auditing scripts which operate over internal tables must use the new names (eg - `ccf.members` is now `public:ccf.gov.members`).
- `--member-info` on `cchost` can now take a third, optional file path to a JSON file containing additional member data (#1712).

### Removed

- `/api/schema` endpoints are removed, as the same information is now available in the OpenAPI document at `/api`.

### Deprecated

- Passing the `SecurityDomain` when creating a KV map is deprecated, and will be removed in a future release. This should be encoded in the table's name, with a `public:` prefix for public tables.

## [0.14.0]

### Added

- Nodes can recover rapidly from a snapshot, rather than needing to reprocess an entire ledger (#1656)
- Python client code wraps creation and replacement of an entire JS app bundle in a single operation (#1651)
- Snapshots are only usable when the corresponding evidence is committed (#1668).
- JSON data associated to each consortium member to facilitate flexible member roles (#1657).

### Changed

- `/api` endpoints return an OpenAPI document rather than a custom response (#1612, #1664)
- Python ledger types can process individual chunks as well as entire ledger (#1644)
- `POST recovery_share/submit` endpoint is renamed to `POST recovery_share` (#1660).

### Fixed

- Elections will not allow transactions which were reported as globally committed to be rolled back (#1641)

### Deprecated

- `lua_generic` app is deprecated and will be removed in a future release. Please migrate old Lua apps to JS

## [0.13.4]

### Changed

- Fixed infinite memory growth issue (#1639)
- Step CLI updated to 0.15.2 (#1636)

## [0.13.3]

### Added

- Sample TypeScript application (#1614, #1596)

### Changed

- Handlers can implement custom authorisation headers (#1203, #1563)
- Reduced CPU usage when nodes are idle (#1625, #1626)
- Upgrade to Open Enclave 0.11 (#1620, #1624)
- Snapshots now include view history, so nodes resuming from snapshots can accurately serve transaction status requests (#1616)
- Request is now passed as an argument to JavaScript handlers (#1604), which can return arbitrary content types (#1575)
- Quote RPC now returns an error when the quote cannot be found (#1594)
- Upgraded third party dependencies (#1589, #1588, #1576, #1572, #1573, #1570, #1569)
- Consensus types renamed from `raft` and `pbft` to `cft` and `bft` (#1591)

### Removed

- Notification server (#1582)

## [0.13.2]

### Added

- retire_node_code proposal (#1558)
- Ability to update a collection of JS modules in a single proposal (#1557)

## [0.13.1]

### Fixed

- Handle setting multiple subject alternative names correctly in node certificate (#1552)
- Fix host memory check on startup ecall (#1553)

## [0.13.0]

### Added

- Experimental

  - New CCF nodes can now join from a [snapshot](https://microsoft.github.io/CCF/ccf-0.13.0/operators/start_network.html#resuming-from-existing-snapshot) (#1500, #1532)
  - New KV maps can now be created dynamically in a transaction (#1507, #1528)

- CLI

  - Subject Name and Subject Alternative Names for the node certificates can now be passed to cchost using the --sn and --san CLI switches (#1537)
  - Signature and ledger splitting [flags](https://microsoft.github.io/CCF/ccf-0.13.0/operators/start_network.html#signature-interval) have been renamed more accurately (#1534)

- Governance

  - `user_data` can be set at user creation, as well as later (#1488)

- Javascript
  - `js_generic` endpoints are now modules with a single default call. Their dependencies can be stored in a separate table and loaded with `import`. (#1469, #1472, #1481, #1484)

### Fixed

- Retiring the primary from a network is now correctly handled (#1522)

### Deprecated

- CLI
  - `--domain=...` is superseded by `--san=dNSName:...` and will be removed in a future release

### Removed

- API
  - Removed redirection from legacy frontend names (`members` -> `gov`, `nodes` -> `node`, `users` -> `app`) (#1543)
  - Removed old `install()` API, replaced by `make_endpoint()` in [0.11.1](https://github.com/microsoft/CCF/releases/tag/ccf-0.11.1) (#1541)

## [0.12.2]

### Fixed

- Fix published containers

## [0.12.1]

### Changed

- Release tarball replaced by a .deb

### Fixed

- Fix LVI build for applications using CCF (#1466)

## [0.12.0]

### Added

- Tooling
  - New Python proposal and vote generator (#1370). See [docs](https://microsoft.github.io/CCF/ccf-0.12.0/members/proposals.html#creating-a-proposal).
  - New CCF tools Python package for client, ledger parsing and member proposal/vote generation (#1429, #1435). See [docs](https://microsoft.github.io/CCF/ccf-0.12.0/users/python_tutorial.html).
- HTTP endpoints
  - Templated URI for HTTP endpoints (#1384, #1393).
  - New `remove_user` proposal (#1379).
  - New node endpoints: `/node/state` and `/node/is_primary` (#1387, #1439)
  - New `metrics` endpoint (#1422).

### Changed

- Tooling
  - Updated version of Open Enclave (0.10) (#1424). Users should use the Intel PSW tested with Open Enclave 0.10, see Open Enclave releases notes: https://github.com/openenclave/openenclave/releases/tag/v0.10.0 for more details.
  - CCF releases no longer include a build of Open Enclave, instead the upstream binary release should be used. Playbooks and containers have been updated accordingly (#1437).
  - CCF is now built with LVI mitigations (#1427). CCF should now be built with a new LVI-enabled toolchain, available via CCF playbooks and containers.
  - Updated version of `snmalloc` (#1391).
- HTTP endpoints
  - Pass PEM certificates rather than byte-arrays (#1374).
  - Member `/ack` schema (#1395).
  - Authorisation HTTP request header now accepts unquoted values (#1411).
  - Fix double opening of `/app` on backups after recovery (#1445).
- Other
  - Merkle tree deserialisation fix (#1363).
  - Improve resilience of node-to-node channels (#1371).
  - First Raft election no longer fails (#1392).
  - Fix message leak (#1442).

### Removed

- `mkSign` endpoint (#1398).

## [0.11.7]

### Changed

1. Fix a bug that could cause signatures not to be recorded on transactions hitting conflicts (#1346)
2. Fix a bug that could allow transactions to be executed by members before a recovered network was fully opened (#1347)
3. Improve error reporting on transactions with invalid signatures (#1356)

### Added

1. All format and linting checks are now covered by `scripts/ci-checks.sh` (#1359)
2. `node/code` RPC returns all code versions and their status (#1351)

## [0.11.4]

### Changed

- Add clang-format to the application CI container, to facilitate application development (#1340)
- Websocket handlers are now distinct, and can be defined by passing `ws::Verb::WEBSOCKET` as a verb to `make_endpoint()` (#1333)
- Custom KV serialisation is [documented](https://microsoft.github.io/CCF/main/developers/kv/kv_serialisation.html#custom-key-and-value-types)

### Fixed

- Fix application runtime container, which had been missing a dependency in the previous release (#1340)

## [0.11.1]

### Added

- CLI tool for managing recovery shares (#1295). [usage](https://microsoft.github.io/CCF/main/members/accept_recovery.html#submitting-recovery-shares)
- New standard endpoint `node/ids` for retrieving node ID from IP address (#1319).
- Support for read-only transactions. Use `tx.get_read_only_view` to retrieve read-only views, and install with `make_read_only_endpoint` if all operations are read-only.
- Support for distinct handlers on the same URI. Each installed handler/endpoint is now associated with a single HTTP method, so you can install different operations on `POST /foo` and `GET /foo`.

### Changed

- The frontend names, used as a prefix on all URIs, have been changed. Calls to `/members/...` or `/users/...` should be replaced with `/gov/...` and `/app/...` respectively. The old paths will return HTTP redirects in this release, but may return 404 in a future release (#1325).
- App-handler installation API has changed. `install(URI, FN, READWRITE)` should be replaced with `make_endpoint(URI, VERB, FN).install()`. Existing apps should compile with deprecation warnings in this release, but the old API will be removed in a future release. See [this diff](https://github.com/microsoft/CCF/commit/7f131074027e3aeb5d469cf42e94acad5bf3e70a#diff-18609f46fab38755458a063d1079edaa) of logging.cpp for an example of the required changes.
- Improved quickstart documentation (#1298, #1316).
- Member ACKs are required, even when the service is opening (#1318).
- The naming scheme for releases has changed to be more consistent. The tags will now be in the form `ccf-X.Y.Z`.

## [0.11]

### Changed

- KV reorganisation to enable app-defined serialisation (#1179, #1216, #1234)

`kv.h` has been split into multiple headers so apps may need to add includes for `kv/store.h` and `kv/tx.h`. The typedefs `ccf::Store` and `ccf::Tx` have been removed; apps should now use `kv::Store` and `kv::Tx`.

CCF now deals internally only with serialised data in its tables, mapping byte-vectors to byte-vectors. By default all tables will convert their keys and values to msgpack, using the existing macros for user-defined types. Apps may define custom serialisers for their own types - see `kv/serialise_entry_json.h` for an example.

- Fixed issues that affected the accuracy of tx status reporting (#1157, #1150)
- All RPCs and external APIs now use `view` and `seqno` to describe the components of a transaction ID, regardless of the specific consensus implementation selected (#1187, #1227)
- Improved resiliency of recovery process (#1051)
- `foreach` early-exit semantics are now consistent (#1222)
- Third party dependency updates (#1144, #1148, #1149, #1151, #1155, #1255)
- All logging output now goes to stdout, and can be configured to be either JSON or plain text (#1258) [doc](https://microsoft.github.io/CCF/main/operators/node_output.html#json-formatting)
- Initial support for historical query handlers (#1207) [sample](https://github.com/microsoft/CCF/blob/main/src/apps/logging/logging.cpp#L262)
- Implement the equivalent of "log rolling" for the ledger (#1135) [doc](https://microsoft.github.io/CCF/main/operators/ledger.html)
- Internal RPCs renamed to follow more traditional REST conventions (#968) [doc](https://microsoft.github.io/CCF/main/operators/operator_rpc_api.html)

### Added

- Support for floating point types in default KV serialiser (#1174)
- The `start_test_network.sh` script now supports recovering an old network with the `--recover` flag (#1095) [doc](https://microsoft.github.io/CCF/main/users/deploy_app.html#recovering-a-service)
- Application CI and runtime containers are now available (#1178)
  1. `ccfciteam/ccf-app-ci:0.11` is recommended to build CCF applications
  2. `ccfciteam/ccf-app-run:0.11` is recommended to run CCF nodes, for example in k8s
- Initial websockets support (#629) [sample](https://github.com/microsoft/CCF/blob/main/tests/ws_scaffold.py#L21)

### Removed

- `ccf::Store` and `ccf::Tx` typdefs, in favour of `kv::Store` and `kv::Tx`.

## [0.10]

### Added

- Brand new versioned documentation: https://microsoft.github.io/CCF.
- New `/tx` endpoint to check that a transaction is committed (#1111). See [docs](https://microsoft.github.io/CCF/main/users/issue_commands.html#checking-for-commit).
- Disaster recovery is now performed with members key shares (#1101). See [docs](https://microsoft.github.io/CCF/main/members/accept_recovery.html).
- Open Enclave install is included in CCF install (#1125).
- New `sgxinfo.sh` script (#1081).
- New `--transaction-rate` flag to performance client (#1071).

### Changed

- CCF now uses Open Enclave 0.9 (#1098).
- `cchost`'s `--enclave-type` is `release` by default (#1083).
- `keygenerator.sh`'s `--gen-key-share` option renamed to `--gen-enc-key` to generate member encryption key (#1101).
- Enhanced view change support for PBFT (#1085, #1087, #1092).
- JavaScript demo logging app is now more generic (#1110).
- Updated method to retrieve time in enclave from host (#1100).
- Correct use of Everycrypt hashing (#1098).
- Maximum number of active members is 255 (#1107).
- Python infra: handle proposals correctly with single member (#1079).
- Dependencies updates (#1080, #1082).

### Removed

- `cchost` no longer outputs a sealed secrets file to be used for recovery (#1101).

## [0.9.3]

### Added

1. Install artifacts include `virtual` build (#1072)
2. `add_enclave_library_c` is exposed in `ccp_app.cmake` (#1073)

## [0.9.2]

### Added

- Handlers can decide if transaction writes are applied independently from error status (#1054)
- Scenario Perf Client is now part of the CCF install to facilitate performance tests (#1058)

### Changed

- Handle writes when host is reconnecting (#1038)
- Member tables are no longer whitelisted for raw_puts (#1041)
- Projects including CCF's CMake files now use the same build type default (#1057)

## [0.9.1]

### Added

- `cchost` now supports [file-based configuration](https://microsoft.github.io/CCF/operators/start_network.html#using-a-configuration-file), as well as command-line switches (#1013, #1019)

## [0.9]

This pre-release improves support for handling HTTP requests.

### Added

- Key shares will be accepted after multiple disaster recovery operations (#992).
- HTTP response headers and status can be set directly from handler (#921, #977).
- Handlers can be restricted to accept only specific HTTP verbs (#966).
- Handlers can accept requests without a matching client cert (#962).
- PBFT messages are authenticated by each receiving node (#947).
- snmalloc can be used as allocator (#943, #990).
- Performance optimisations (#946, #971).
- Install improvements (#983, #986).

### Changed

- HTTP request and responses no longer need to contain JSON-RPC objects (#930, #977).
- Files and binaries have been renamed to use a consistent `lower_snake_case` (#989). Most app includes should be unaffected, but users of the `luageneric` app should now look for `lua_generic`.
- Threading support relies on fixes from a recent build of OE (#990). Existing machines should re-run the ansible playbooks to install the current dependencies.
- Consensus is chosen at run-time, rather than build-time (#922).
- API for installing handlers has changed (#960). See the logging app or [documentation](https://microsoft.github.io/CCF/developers/logging_cpp.html#rpc-handler) for the current style.
- Several standard endpoints are now GET-only, and must be passed a URL query (ie `GET /users/getCommit?id=42`).

## [0.8.2]

### Changed

- CCF install can now be installed anywhere (#950).
- PBFT messages are now authenticated (#947).
- Miscellaneous performance improvements (#946).

## [0.8.1]

### Added

- PBFT timers can be set from`cchost` CLI (#929). See [docs](https://microsoft.github.io/CCF/developers/consensus.html#consensus-protocols).
- Nodes output their PID in a `cchost.pid` file on start-up (#927).
- (Experimental) Members can retrieve their decrypted recovery shares via `getEncryptedRecoveryShare` and submit the decrypted share via `submitRecoveryShare` (#932).

### Changed

- App handlers should set HTTP response fields instead of custom error codes (#921). See [docs](https://microsoft.github.io/CCF/developers/logging_cpp.html#rpc-handler).
- Single build for Raft and PBFT consensuses (#922, #929, #935).
- Members' proposals are forever rejected if they fail to execute (#930).
- Original consortium members can ACK (#933).
- PBFT performance improvements (#940, #942).
- PBFT ledger private tables are now encrypted (#939).

## [0.8]

This pre-release enables experimental support for running CCF with the PBFT consensus protocol. In providing an experimental release of CCF with PBFT we hope to get feedback from early adopters.

### Added

- Experimental PBFT support [docs](https://microsoft.github.io/CCF/developers/consensus.html)
- Increased threading support [docs](https://microsoft.github.io/CCF/developers/threading.html) (#831, #838)
- Governance proposals can now be rejected, which allows constitutions to implement veto power (#854)
- Support for non JSON-RPC payloads (#852)
- RPC to get the OE report (containing the SGX quote) of a specific node (#907)

### Changed

- Compatibility with msgpack 1.0.0
- Members now need to provide two public keys, an identity to sign their proposals and votes as before, and public key with which their recovery key share will be encrypted. `--member_cert` cli argument replaced with `--member-info` when starting up a network to allow this [docs](https://microsoft.github.io/CCF/operators/start_network.html)
- Member status is now a string, eg. `"ACTIVE"` rather than an integer (#827)
- User apps have access to standard user-cert lookup (#906)
- `get_rpc_handler()` now returns `UserRpcFrontend` instead of `RpcHandler` [docs](https://microsoft.github.io/CCF/developers/logging_cpp.html#rpc-handler) (#908)
- All governance RPC's must now be signed (#911)
- Test infra stores keys and certificates (e.g. `networkcert.pem`, `user0_privk.pem`) in new `workspace/<test_label>_common/` folder (#892)

### Removed

- FramedTCP support

## [0.7.1]

### Added

- Installed Python infrastructure can now be used to launch test networks of external builds (#809)
- Initial threading support, Raft nodes now execute transactions on multiple worker threads (#773, #822)

## [0.7]

This pre-release enables experimental support for Javascript as a CCF runtime, and switches the default transport to HTTP. FramedTCP is still supported in this release (`-DFTCP=ON`) but is deprecated and will be dropped in the next release.

### Changed

- Fixed node deadlock that could occur under heavy load (#628)
- Fixed vulnerability to possible replay attack (#419)
- CCF has an installable bundle (#742)
- HTTP is the default frame format (#744)

### Added

- Added support for re-keying the ledger (#50)
- Added QuickJS runtime and sample Javascript app (#668)

### Deprecated

- FramedTCP support. Please use the ccf_FTCP.tar.gz release bundle or build CCF with `-DFTCP=ON` if you require FTCP support.

## [0.6]

This pre-release enables support for HTTP in CCF

### Changed

- Quote format in `getQuotes` changed from string to vector of bytes (https://github.com/microsoft/CCF/pull/566)
- Improved error reporting and logging (https://github.com/microsoft/CCF/pull/572, https://github.com/microsoft/CCF/pull/577, https://github.com/microsoft/CCF/pull/620)
- Node certificates endorsed by the network (https://github.com/microsoft/CCF/pull/581)
- The [`keygenerator.sh`](https://github.com/microsoft/CCF/blob/v0.6/tests/keygenerator.sh) scripts replaces the `keygenerator` CLI utility to generate member and user identities.

### Added

- HTTP endpoint support when built with `-DHTTP=ON`, see https://microsoft.github.io/CCF/users/client.html for details.
- [Only when building with `-DHTTP=ON`] The new [`scurl.sh`](https://github.com/microsoft/CCF/blob/v0.6/tests/scurl.sh) script can be used to issue signed HTTP requests to CCF (e.g. for member votes). The script takes the same arguments as `curl`.
- `listMethods` RPC for luageneric app (https://github.com/microsoft/CCF/pull/570)
- `getReceipt`/`verifyReceipt` RPCs (https://github.com/microsoft/CCF/pull/567)
- Support for app-defined ACLs (https://github.com/microsoft/CCF/pull/590)

Binaries for `cchost` and `libluagenericenc.so` are attached to this release. Note that libluagenericenc.so should be signed before being deployed by CCF (see https://microsoft.github.io/CCF/developers/build_app.html#standalone-signing).

## [0.5]

This pre-release fixes minor issues and clarifies some of `cchost` command line options.

### Removed

- The `new_user` function in constitution scripts (e.g. `gov.lua`) should be deleted as it is now directly implemented inside CCF (https://github.com/microsoft/CCF/pull/550).
- `cmake -DTARGET=all` replaced with `cmake -DTARGET=sgx;virtual`. See https://microsoft.github.io/CCF/quickstart/build.html#build-switches for new values (https://github.com/microsoft/CCF/pull/513).

### Changed

- The members and users certificates can now be registered by the consortium using clients that are not the `memberclient` CLI (e.g. using the `tests/infra/jsonrpc.py` module) (https://github.com/microsoft/CCF/pull/550).
- Fix for Raft consensus to truncate the ledger whenever a rollback occurs and use `commit_idx` instead of `last_idx` in many places because of signatures (https://github.com/microsoft/CCF/pull/503).
- Join protocol over HTTP fix (https://github.com/microsoft/CCF/pull/550).
- Clearer error messages for when untrusted users/members issue transactions to CCF (https://github.com/microsoft/CCF/pull/530).
- `devcontainer.json` now points to right Dockerfile (https://github.com/microsoft/CCF/pull/543).
- `cchost --raft-election-timeout` CLI option default now set to 5000 ms (https://github.com/microsoft/CCF/pull/559).
- Better descriptions for `cchost` command line options (e.g. `--raft-election-timeout`) (https://github.com/microsoft/CCF/pull/559).

The `cchost`, `libluagenericenc.so`, `keygenerator` and `memberclient` are also attached to this release to start a CCF network with lua application.
Note that `libluagenericenc.so` should be signed before being deployed by CCF (see https://microsoft.github.io/CCF/developers/build_app.html#standalone-signing).

## [0.4]

In this preview release, it is possible to run CCF with the PBFT consensus algorithm, albeit with significant limitations.

The evercrypt submodule has been removed, the code is instead imported, to make release tarballs easier to use.

## [0.3]

This pre-release implements the genesis model described in the TR, with a distinct service opening phase. See https://microsoft.github.io/CCF/start_network.html for details.

Some discrepancies with the TR remain, and are being tracked under https://github.com/microsoft/CCF/milestone/2

## 0.2

Initial pre-release

[ccf-2.0.0-dev7]: https://github.com/microsoft/CCF/releases/tag/ccf-2.0.0-dev7
[ccf-2.0.0-dev6]: https://github.com/microsoft/CCF/releases/tag/ccf-2.0.0-dev6
[ccf-2.0.0-dev5]: https://github.com/microsoft/CCF/releases/tag/ccf-2.0.0-dev5
[ccf-2.0.0-dev4]: https://github.com/microsoft/CCF/releases/tag/ccf-2.0.0-dev4
[ccf-2.0.0-dev3]: https://github.com/microsoft/CCF/releases/tag/ccf-2.0.0-dev3
[ccf-2.0.0-dev2]: https://github.com/microsoft/CCF/releases/tag/ccf-2.0.0-dev2
[ccf-2.0.0-dev1]: https://github.com/microsoft/CCF/releases/tag/ccf-2.0.0-dev1
[ccf-2.0.0-dev0]: https://github.com/microsoft/CCF/releases/tag/ccf-2.0.0-dev0
[1.0.3]: https://github.com/microsoft/CCF/releases/tag/ccf-1.0.3
[1.0.2]: https://github.com/microsoft/CCF/releases/tag/ccf-1.0.2
[1.0.1]: https://github.com/microsoft/CCF/releases/tag/ccf-1.0.1
[1.0.0]: https://github.com/microsoft/CCF/releases/tag/ccf-1.0.0
[1.0.0-rc3]: https://github.com/microsoft/CCF/releases/tag/ccf-1.0.0-rc3
[1.0.0-rc2]: https://github.com/microsoft/CCF/releases/tag/ccf-1.0.0-rc2
[1.0.0-rc1]: https://github.com/microsoft/CCF/releases/tag/ccf-1.0.0-rc1
[0.99.4]: https://github.com/microsoft/CCF/releases/tag/ccf-0.99.4
[0.99.3]: https://github.com/microsoft/CCF/releases/tag/ccf-0.99.3
[0.99.2]: https://github.com/microsoft/CCF/releases/tag/ccf-0.99.2
[0.99.1]: https://github.com/microsoft/CCF/releases/tag/ccf-0.99.1
[0.99.0]: https://github.com/microsoft/CCF/releases/tag/ccf-0.99.0
[0.19.3]: https://github.com/microsoft/CCF/releases/tag/ccf-0.19.3
[0.19.2]: https://github.com/microsoft/CCF/releases/tag/ccf-0.19.2
[0.19.1]: https://github.com/microsoft/CCF/releases/tag/ccf-0.19.1
[0.19.0]: https://github.com/microsoft/CCF/releases/tag/ccf-0.19.0
[0.18.5]: https://github.com/microsoft/CCF/releases/tag/ccf-0.18.5
[0.18.4]: https://github.com/microsoft/CCF/releases/tag/ccf-0.18.4
[0.18.3]: https://github.com/microsoft/CCF/releases/tag/ccf-0.18.3
[0.18.2]: https://github.com/microsoft/CCF/releases/tag/ccf-0.18.2
[0.18.1]: https://github.com/microsoft/CCF/releases/tag/ccf-0.18.1
[0.18.0]: https://github.com/microsoft/CCF/releases/tag/ccf-0.18.0
[0.17.2]: https://github.com/microsoft/CCF/releases/tag/ccf-0.17.2
[0.17.1]: https://github.com/microsoft/CCF/releases/tag/ccf-0.17.1
[0.17.0]: https://github.com/microsoft/CCF/releases/tag/ccf-0.17.0
[0.16.3]: https://github.com/microsoft/CCF/releases/tag/ccf-0.16.3
[0.16.2]: https://github.com/microsoft/CCF/releases/tag/ccf-0.16.2
[0.16.1]: https://github.com/microsoft/CCF/releases/tag/ccf-0.16.1
[0.16.0]: https://github.com/microsoft/CCF/releases/tag/ccf-0.16.0
[0.15.2]: https://github.com/microsoft/CCF/releases/tag/ccf-0.15.2
[0.15.1]: https://github.com/microsoft/CCF/releases/tag/ccf-0.15.1
[0.15.0]: https://github.com/microsoft/CCF/releases/tag/ccf-0.15.0
[0.14.3]: https://github.com/microsoft/CCF/releases/tag/ccf-0.14.3
[0.14.2]: https://github.com/microsoft/CCF/releases/tag/ccf-0.14.2
[0.14.1]: https://github.com/microsoft/CCF/releases/tag/ccf-0.14.1
[0.14.0]: https://github.com/microsoft/CCF/releases/tag/ccf-0.14.0
[0.13.4]: https://github.com/microsoft/CCF/releases/tag/ccf-0.13.4
[0.13.3]: https://github.com/microsoft/CCF/releases/tag/ccf-0.13.3
[0.13.2]: https://github.com/microsoft/CCF/releases/tag/ccf-0.13.2
[0.13.1]: https://github.com/microsoft/CCF/releases/tag/ccf-0.13.1
[0.13.0]: https://github.com/microsoft/CCF/releases/tag/ccf-0.13.0
[0.12.2]: https://github.com/microsoft/CCF/releases/tag/ccf-0.12.2
[0.12.1]: https://github.com/microsoft/CCF/releases/tag/ccf-0.12.1
[0.12.0]: https://github.com/microsoft/CCF/releases/tag/ccf-0.12.0
[0.11.7]: https://github.com/microsoft/CCF/releases/tag/ccf-0.11.7
[0.11.4]: https://github.com/microsoft/CCF/releases/tag/ccf-0.11.4
[0.11.1]: https://github.com/microsoft/CCF/releases/tag/ccf-0.11.1
[0.11]: https://github.com/microsoft/CCF/releases/tag/0.11
[0.10]: https://github.com/microsoft/CCF/releases/tag/v0.10
[0.9.3]: https://github.com/microsoft/CCF/releases/tag/v0.9.3
[0.9.2]: https://github.com/microsoft/CCF/releases/tag/v0.9.2
[0.9.1]: https://github.com/microsoft/CCF/releases/tag/v0.9.1
[0.9]: https://github.com/microsoft/CCF/releases/tag/v0.9
[0.8.2]: https://github.com/microsoft/CCF/releases/tag/v0.8.2
[0.8.1]: https://github.com/microsoft/CCF/releases/tag/v0.8.1
[0.8]: https://github.com/microsoft/CCF/releases/tag/v0.8
[0.7.1]: https://github.com/microsoft/CCF/releases/tag/v0.7.1
[0.7]: https://github.com/microsoft/CCF/releases/tag/v0.7
[0.6]: https://github.com/microsoft/CCF/releases/tag/v0.6
[0.5]: https://github.com/microsoft/CCF/releases/tag/v0.5
[0.4]: https://github.com/microsoft/CCF/releases/tag/v0.4
[0.3]: https://github.com/microsoft/CCF/releases/tag/v0.3<|MERGE_RESOLUTION|>--- conflicted
+++ resolved
@@ -9,15 +9,12 @@
 
 ### Changed
 
-<<<<<<< HEAD
-- Retired nodes are now removed from the store/ledger as soon as their retirement is committed (#3409).
-=======
 - Service certificate validity period is no longer hardcoded and can instead be set by operators and renewed by members (#3363):
   - The new `service_certificate_initial_validity_days` (defaults to 1 day) configuration entry lets operators set the initial validity period for the service certificate (valid from the current system time).
   - The new `maximum_service_certificate_validity_days` (defaults to 365 days) configuration entry sets the maximum validity period allowed for service certificate.
   - The new `set_service_certificate_validity` proposal action allows members to renew the service certificate.
 - Service certificate output by first node default name is now `service_cert.pem` rather than `networkcert.pem` (#3363).
->>>>>>> 42bc3c6a
+- Retired nodes are now removed from the store/ledger as soon as their retirement is committed (#3409).
 
 ### Removed
 
