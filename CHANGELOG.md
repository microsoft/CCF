# Changelog

All notable changes to this project will be documented in this file.

The format is based on [Keep a Changelog](http://keepachangelog.com/en/1.0.0/)
and this project adheres to [Semantic Versioning](http://semver.org/spec/v2.0.0.html).

## Unreleased

<<<<<<< HEAD
### Fixed

- Removed erroneous "Start command should be start|join|recover" message on node startup.
=======
### Changed

- Azure pipelines now launches Docker images with correct arguments to create SGX enclaves on the latest kernel.
>>>>>>> 19cdd60a

## [1.0.14]

### Changed

- Log more detailed errors on early startup (#3116).

### Added

- Added node start-up check for `cchost` and enclave compatibility, which should both always be from the same release for a single node (#2532).
- Added more precise error codes for node startup failures (#2532).

### Fixed

- Fixed issue with ledger inconsistency when starting a new joiner node without a snapshot but with an existing ledger prefix (#3064).

## [1.0.13]

- Bug fix. If `get_store_at(handle, seqno)` was called before `get_state_at(handle, seqno)`, it was possible to reach a state where the receipt would never be retrieved (#3070).

## [1.0.12]

- Slow ledger IO operations will now be logged at level FAIL. The threshold over which logging will activate can be adjusted by the `--io-logging-threshold-ns` CLI argument to cchost (#3067).

## [1.0.11]

### Changed

- Improvements to the historical range query performance (#3041)

## [1.0.10]

### Dependency

- Upgrade OpenEnclave from 0.17.1 to 0.17.2 (#2992)

## [1.0.9]

### Added

- Added a new `/node/version` endpoint to return the CCF version of a node (#2582).
- Added `get_untrusted_host_time_v1` to the C++ API for CCF endpoints to call (#2915).

### Changed

- Errors in HTTP signature parsing are now reported to the client (#2911).

### Bugfix

- Fixed Raft issue where a partitioned node could fail to re-join a network successful on de-partitioning (#2835).
- Fixed incorrect transaction view returned in `x-ms-ccf-transaction-id` HTTP response header by backups nodes during public recovery (#2879).

## [1.0.8]

### Changed

- Upgrade playbooks and base CI image to Ubuntu 20.04

### Bugfix

- `get_state_at()` now returns receipts for signature transactions (#2785), see [documentation](https://microsoft.github.io/CCF/main/use_apps/verify_tx.html#transaction-receipts) for details.
- Fixed incorrect transaction view returned in `x-ms-ccf-transaction-id` HTTP response header after primary change (i.e. new view) (#2755).
- Fixed Raft issue where commit could become stuck due to an incorrectly reconstructed term history (#2825).

## [1.0.7]

### Changed

- Upgrade OpenEnclave from 0.17.0 to 0.17.1.

## [1.0.6]

### Changed

- Upgrade OpenEnclave from 0.15.1 to 0.17.0

## [1.0.5]

### Added

- Nodes code digests are now extracted and cached at network join time in `public:ccf.gov.nodes.info`, and the `/node/quotes` and `/node/quotes/self` endpoints will use this cached value whenever possible (#2651).
- Added `get_quotes_for_all_trusted_nodes_v1` API. This returns the ID and quote for all nodes which are currently trusted and participating in the service, for live audit (#2511).
- Downgrade OpenEnclave from 0.16.1 to 0.15.1

## [1.0.4]

### Changed

- CCF now responds to HTTP requests that could not be parsed with a 400 response including error details (#2652).

## [1.0.3]

### Dependency

- Upgrade OpenEnclave from 0.15.0 to 0.16.1 (#2609)

## [1.0.2]

### Bugfix

- Fixed consistency issue between ledger files on different nodes when snapshotting is active (#2607).

## [1.0.1]

### Bugfix

- Requests with a url-encoded query string are now forwarded correctly from backups to the primary (#2587).
- Signed requests with a url-encoded query string are now handled correctly rather than rejected (#2592).

## [1.0.0]

The Confidential Consortium Framework CCF is an open-source framework for building a new category of secure, highly available, and performant applications that focus on multi-party compute and data.

This is the first long term support release for CCF. The 1.0 branch will only receive security and critical bug fixes, please see our [release policy](https://microsoft.github.io/CCF/main/overview/release_policy.html) for more detail.

Active development will continue on the `main` branch, and regular development snapshots including new features will continue to be published.

Browse our [documentation](https://microsoft.github.io/CCF/main/index.html) to get started with CCF, or [open a discussion on GitHub](https://github.com/microsoft/CCF/discussions) if you have any questions.

## [1.0.0-rc3]

### Changed

- Rename `Store::commit_version()` to the more accurate `Store::compacted_version()` (#1355).

## [1.0.0-rc2]

### Changed

- Adjust release pipeline to cope with GitHub renaming debian packages containing tildes.

## [1.0.0-rc1]

### Changed

- By default, CCF is now installed under `/opt/ccf` rather than `/opt/ccf-x.y.z`.

## [0.99.4]

### Fixed

- Fixed use of `--curve-id` argument to `cchost`, which can now start a network with both node and service identities using curve `secp256r1` (#2516).

## [0.99.3]

### Added

- `kv::MapHandle::size()` can be used to get the number of entries in a given map.
- `kv::MapHandle::clear()` can be used to remove all entries from a map.

## [0.99.2]

### Changed

- The default constitution no longer contains `set_service_principal` or `remove_service_principal` since they are not used by the core framework. Instead any apps which wish to use these tables should add them to their own constitution. A [sample implementation](https://github.com/microsoft/CCF/tree/main/src/runtime_config/test/service_principals/actions.js) is available, and used in the CI tests.
- Proposal status now includes a `final_votes` and `vote_failures` map, recording the outcome of each vote per member. `failure_reason` and `failure_trace` have been consolidated into a single `failure` object, which is also used for `vote_failures`.

## [0.99.1]

### Added

- The service certificate is now returned as part of the `/node/network/` endpoint response (#2442).

### Changed

- `kv::Map` is now an alias to `kv::JsonSerialisedMap`, which means all existing applications using `kv::Map`s will now require `DECLARE_JSON...` macros for custom key and value types. `msgpack-c` is no longer available to apps and `MSGPACK_DEFINE` macros should be removed. Note that this change may affect throughput of existing applications, in which case an app-defined serialiser (or `kv::RawCopySerialisedMap`) should be used (#2449).
- `/node/state` endpoint also returns the `seqno` at which a node was started (i.e. `seqno` of the snapshot a node started from or `0` otherwise) (#2422).

### Removed

- `/gov/query` and `/gov/read` governance endpoints are removed (#2442).
- Lua governance is removed. `JS_GOVERNANCE` env var is no longer necessary, and JS constitution is the only governance script which must be provided and will be used by the service. `--gov-script` can no longer be passed to `cchost` or `sandbox.sh`.

## [0.99.0]

This is a bridging release to simplify the upgrade to 1.0. It includes the new JS constitution, but also supports the existing Lua governance so that users can upgrade in 2 steps - first implementing all of the changes below with their existing Lua governance, then upgrading to the JS governance. Lua governance will be removed in CCF 1.0. See [temporary docs](https://microsoft.github.io/CCF/ccf-0.99.0/governance/js_gov.html) for help with transitioning from Lua to JS.

The 1.0 release will require minimal changes from this release.

### Added

- A new `read_ledger.py` Python command line utility was added to parse and display the content of a ledger directory.
- `ccf-app` npm package to help with developing JavaScript and TypeScript CCF apps. See [docs](https://microsoft.github.io/CCF/main/build_apps/js_app.html) for further details (#2331).

### Changed

- Retired members are now deleted from the store, instead of being marked as `Retired` (#1401).
- `retire_member` proposal has been renamed to `remove_member` and is now idempotent (i.e. succeeds even if the member was already removed) (#1401).
- `accept_recovery` and `open_network` proposals have been merged into a single idempotent `transition_service_to_open` proposal (#1791).
- The `/tx` endpoint now takes a single `transaction_id` query parameter. For example, rather than calling `/node/tx?view=2&seqno=42`, call `/node/tx?transaction_id=2.42`.
- The `/commit` endpoint now returns a response with a single `transaction_id` rather than separate `view` and `seqno` fields.
- `UserRpcFrontend` has been removed, and the return value of `get_rpc_handler` which apps should construct is now simply a `ccf::RpcFrontend`.
- There is now a distinction between public and private headers. The public headers under `include/ccf` are those we expect apps to use, and others are implementation details which may change/be deprecated/be hidden in future. Most apps should now be including `"ccf/app_interface.h"` and `"ccf/common_endpoint_registry.h"`.
- Various endpoint-related types have moved under the `ccf::endpoints` namespace. Apps will need to rename these types where they are not using `auto`, for instance to `ccf::endpoints::EndpointContext` and `ccf::endpoints::ForwardingRequired`.
- Ledger entry frames are no longer serialised with `msgpack` (#2343).
- In JavaScript apps, the field `caller.jwt.key_issuer` in the `Request` object has been renamed `caller.jwt.keyIssuer` (#2362).
- The proposals `set_module`, `remove_module` and `set_js_app` have been removed and `deploy_js_app` renamed to `set_js_app` (#2391).

## [0.19.3]

### Changed

- The status filter passed to `/node/network/nodes` now takes the correct CamelCased values (#2238).

## [0.19.2]

### Added

- New `get_user_data_v1` and `get_member_data_v1` C++ API calls have been added to retrieve the data associated with users/members. The user/member data is no longer included in the `AuthnIdentity` caller struct (#2301).
- New `get_user_cert_v1` and `get_member_cert_v1` C++ API calls have been added to retrieve the PEM certificate of the users/members. The user/member certificate is no longer included in the `AuthnIdentity` caller struct (#2301).

### Changed

- String values in query parameters no longer need to be quoted. For instance, you should now call `/network/nodes?host=127.0.0.1` rather than `/network/nodes?host="127.0.0.1"` (#2309).
- Schema documentation for query parameters should now be added with `add_query_parameter`, rather than `set_auto_schema`. The `In` type of `set_auto_schema` should only be used to describe the request body (#2309).
- `json_adapter` will no longer try to convert query parameters to a JSON object. The JSON passed as an argument to these handlers will now be populated only by the request body. The query string should be parsed separately, and `http::parse_query(s)` is added as a starting point. This means strings in query parameters no longer need to be quoted (#2309).
- Enum values returned by built-in REST API endpoints are now PascalCase. Lua governance scripts that use enum values need to be updated as well, for example, `"ACTIVE"` becomes `"Active"` for member info. The same applies when using the `/gov/query` endpoint (#2152).
- Most service tables (e.g. for nodes and signatures) are now serialised as JSON instead of msgpack. Some tables (e.g. user and member certificates) are serialised as raw bytes for performance reasons (#2301).
- The users and members tables have been split into `public:ccf.gov.users.certs`/`public:ccf.gov.users.info` and `public:ccf.gov.members.certs`/`public:ccf.gov.members.encryption_public_keys`/`public:ccf.gov.members.info` respectively (#2301).
- TypeScript interface/class names have been renamed to PascalCase (#2325).

## [0.19.1]

### Added

- Historical point query support has been added to JavaScript endpoints (#2285).
- RSA key generation JavaScript endpoint (#2293).

### Changed

- `"readonly"` has been replaced by `"mode"` in `app.json` in JavaScript apps (#2285).

## [0.19.0]

### Changed

- `x-ccf-tx-view` and `x-ccf-tx-seqno` response headers have been removed, and replaced with `x-ms-ccf-transaction-id`. This includes both original fields, separated by a single `.`. Historical queries using `ccf::historical::adapter` should also pass a single combined `x-ms-ccf-transaction-id` header (#2257).
- Node unique identifier is now the hex-encoded string of the SHA-256 digest of the node's DER-encoded identity public key, which is also used as the node's quote report data. The `sandbox.sh` script still uses incrementing IDs to keep track of nodes and for their respective directories (#2241).
- Members and users unique identifier is now the hex-encoded string of the SHA-256 digest of their DER-encoded identity certificate (i.e. fingerprint), which has to be specified as the `keyId` field for signed HTTP requests (#2279).
- The receipt interface has changed, `/app/receipt?commit=23` is replaced by `/app/receipt?transaction_id=2.23`. Receipt fetching is now implemented as a historical query, which means that the first reponse(s) may be 202 with a Retry-After header. Receipts are now structured JSON, as opposed to a flat byte sequence, and `/app/receipt/verify` has been removed in favour of an [offline verification sample](https://microsoft.github.io/CCF/ccf-0.19.0/use_apps/verify_tx.html#transaction-receipts).
- `ccfapp::get_rpc_handler()` now takes a reference to a `ccf::AbstractNodeContext` rather than `ccf::AbstractNodeState`. The node state can be obtained from the context via `get_node_state()`.

### Removed

- `get_receipt_for_seqno_v1` has been removed. Handlers wanting to return receipts must now use the historical API, and can obtain a receipt via `ccf::historical::StatePtr`. See the [historical query with receipt sample](https://microsoft.github.io/CCF/ccf-0.19.0/build_apps/logging_cpp.html#receipts) for reference.
- `caller_id` endpoint has been removed. Members and users can now compute their unique identifier without interacting with CCF (#2279).
- `public:ccf.internal.members.certs_der`, `public:ccf.internal.users.certs_der`, `public:ccf.internal.members.digests` and `public:ccf.internal.users.digests` KV tables have been removed (#2279).
- `view_change_in_progress` field in `network/status` response has been removed (#2288).

## [0.18.5]

### Changed

- Historical query system now supports range queries.

## [0.18.4]

### Changed

- Governance proposals can be submitted successfully against secondaries (#2247)
- `set_ca_cert`/`remove_ca_cert` proposals have been renamed `set_ca_cert_bundle`/`remove_ca_cert_bundle` and now also accept a bundle of certificates encoded as concatenated PEM string (#2221). The `ca_cert_name` parameter to the `set_jwt_issuer` proposal has been renamed to `ca_cert_bundle_name`.

### Added

- Support for multiple key wrapping algorithms for C++ and JavaScript applications (#2246)

## [0.18.3]

### Changed

- Fixed format of `notBefore` and `notAfter` in node and network certificates (#2243).
- CCF now depends on [Open Enclave 0.14](https://github.com/openenclave/openenclave/releases/tag/v0.14.0).

## [0.18.2]

### Added

- Support for historical queries after ledger rekey and service recovery (#2200).

### Changed

- CCF now supports OpenSSL for many crypto tasks like hashing, signing, and signature verification (#2123).
- In progress ledger files no longer cause a node to crash when they are committed (#2209).

## [0.18.1]

### Changed

- `"id"` field in `state` endpoint response has been renamed to `"node_id"` (#2150).
- `user_id` endpoint is renamed `caller_id` (#2142).
- Nodes' quotes format updated to Open Enclave's `SGX_ECDSA`. Quote endorsements are also stored in CCF and can be retrieved via the `quotes/self` and `quotes` endpoints (#2161).
- `get_quote_for_this_node_v1()` takes a `QuoteInfo` structure (containing the format, raw quote and corresponding endorsements) as out parameter instead of the distinct format and raw quote as two out paramters (#2161).
- Several internal tables are renamed (#2166).
- `/node/network/nodes` correctly returns all nodes if no filter is specified (#2188).

## [0.18.0]

### Changed

- `endpoint_metrics` is renamed `api/metrics` and now returns an array of objects instead of nested path/method objects (#2068).
- Governance proposal ids are now digests of the proposal and store state observed during their creation, hex-encoded as strings. This makes votes entirely specific to an instance of a proposal without having to include a nonce. (#2104, #2135).
- `quote` endpoint has been renamed to `quotes/self` (#2149).
- `TxView`s have been renamed to `MapHandle`s, to clearly distinguish them from consensus views. Calls to `tx.get_view` must be replaced with `tx.rw`.
- `tx.rw` does not support retrieving multiple views in a single call. Instead of `auto [view1, view2] = tx.get_view(map1, map2);`, you must write `auto handle1 = tx.rw(map1); auto handle2 = tx.rw(map2);`.

### Added

- Added `get_version_of_previous_write(const K& k)` to `MapHandle`. If this entry was written to by a previous transaction, this returns the version at which that transaction was applied. See docs for more details.

### Removed

- The `x-ccf-global-commit` header is no longer sent with responses (#1586, #2144). This was a hint of global commit progress, but was known to be imprecise and unrelated to the executed transaction. Instead, clients should call `/commit` to monitor commit progress or `/tx` for a specific transaction.

## [0.17.2]

### Fixed

- Fixed incorrect ledger chunking on backup nodes when snapshotting is enabled (#2110).

## [0.17.1]

### Changed

- JS endpoints now list their auth policies by name, similar to C++ endpoints. The fields `require_client_identity`, `require_client_signature`, and `require_jwt_authentication` are removed, and should be replaced by `authn_policies`. For example, the previous default `"require_client_identity": true` should be replaced with `"authn_policies": ["user_cert"]`, an endpoint which would like to handle a JWT but will also accept unauthenticated requests would be `"authn_policies": ["jwt", "no_auth"]`, and a fully unauthenticated endpoint would be `"authn_policies": []`. See [docs](https://microsoft.github.io/CCF/main/build_apps/js_app_bundle.html#metadata) for further detail.

## [0.17.0]

### Added

- Versioned APIs for common CCF functionality: `get_status_for_txid_v1`, `get_last_committed_txid_v1`, `generate_openapi_document_v1`, `get_receipt_for_seqno_v1`, `get_quote_for_this_node_v1`. We will aim to support these function signatures long-term, and provide similar functionality with incremental version bumps when this is no longer possible. In particular, this enables building an app which does not expose the [default endpoints](https://microsoft.github.io/CCF/main/build_apps//logging_cpp.html#default-endpoints) but instead exposes similar functionality through its own API.

### Changed

- `/network`, `/network_info`, `/node/ids`, `/primary_info` have been restructured into `/network`, `/network/nodes`, `/network/nodes/{id}`, `/network/nodes/self`, `/network/nodes/primary` while also changing the response schemas (#1954).
- `/ack` responds with HTTP status `204` now instead of `200` and `true` as body (#2088).
- `/recovery_share` has new request and response schemas (#2089).

## [0.16.3]

### Changed

- To avoid accidentally unauthenticated endpoints, a vector of authentication policies must now be specified at construction (as a new argument to `make_endpoint`) rather than by calling `add_authentication`. The value `ccf::no_auth_required` must be used to explicitly indicate an unauthenticated endpoint.
- All `/gov` endpoints accept signature authentication alone correctly, regardless of session authentication.
- `ccf.CCFClient` now allows separate `session_auth` and `signing_auth` to be passed as construction time. `ccf.CCFClient.call()` no longer takes a `signed` argument, clients with a `signing_auth` always sign. Similarly, the `disable_session_auth` constructor argument is removed, the same effect can be achieved by setting `session_auth` to `None`.

## [0.16.2]

### Changed

- Snapshots are generated by default on the current primary node, every `10,000` committed transaction (#2029).
- Node information exposed in the API now correctly reports the public port when it differs from the local one. (#2001)
- All `/gov` endpoints accept signature authentication again. Read-only `/gov` endpoints had been incorrectly changed in [0.16.1] to accept session certification authentication only (#2033).

## [0.16.1]

### Added

- C++ endpoints can be omitted from OpenAPI with `set_openapi_hidden(true)` (#2008).
- JS endpoints can be omitted from OpenAPI if the `"openapi_hidden"` field in `app.json` is `true` (#2008).

### Changed

- Error responses of built-in endpoints are now JSON and follow the OData schema (#1919).
- Code ids are now deleted rather than marked as `RETIRED`. `ACTIVE` is replaced with the more precise `ALLOWED_TO_JOIN` (#1996).
- Authentication policies can be specified per-endpoint with `add_authentication`. Sample policies are implemented which check for a user TLS handshake, a member TLS handshake, a user HTTP signature, a member HTTP signature, and a valid JWT. This allows multiple policies per-endpoints, and decouples auth from frontends - apps can define member-only endpoints (#2010).
- By default, if no authentication policy is specified, endpoints are now unauthenticated and accessible to anyone (previously the default was user TLS handshakes, where the new default is equivalent to `set_require_client_identity(false)`).
- CCF now depends on [Open Enclave 0.13](https://github.com/openenclave/openenclave/releases/tag/v0.13.0).

### Removed

- The methods `Endpoint::set_require_client_signature`, `Endpoint::set_require_client_identity` and `Endpoint::set_require_jwt_authentication` are removed, and should be replaced by calls to `add_authentication`. For unauthenticated endpoints, either add no policies, or add the built-in `empty_auth` policy which accepts all requests.
  - `.set_require_client_signature(true)` must be replaced with `.add_authentication(user_signature_auth_policy)`
  - `.set_require_client_identity(true)` must be replaced with `.add_authentication(user_cert_auth_policy)`
  - `.set_require_jwt_authentication(true)` must be replaced with `.add_authentication(jwt_auth_policy)`

## [0.16.0]

### Added

- CLI options are printed on every node launch (#1923).
- JS logging sample app is included in CCF package (#1932).
- C++ apps can be built using cmake's `find_package(ccf REQUIRED)` (see [cmake sample](https://github.com/microsoft/CCF/blob/main/samples/apps/logging/CMakeLists.txt)) (#1947).

### Changed

- JWT signing keys are auto-refreshed immediately when adding a new issuer instead of waiting until the next auto-refresh event is due (#1978).
- Snapshots are only committed when proof of snapshot evidence is committed (#1972).
- Snapshot evidence must be validated before joining/recovering from snapshot (see [doc](https://microsoft.github.io/CCF/main/operations/ledger_snapshot.html#join-recover-from-snapshot)) (#1925).

### Fixed

- Ledger index is recovered correctly even if `--ledger-dir` directory is empty (#1953).
- Memory leak fixes (#1957, #1959, #1974, #1982).
- Consensus fixes (#1977, #1981).
- Enclave schedules messages in a fairer way (#1991).

### Security

- Hostname of TLS certificate is checked when auto-refreshing JWT signing keys (#1934).
- Evercrypt update to 0.3.0 (#1967).

## [0.15.2]

### Added

- JWT key auto-refresh (#1908), can be enabled by providing `"auto_refresh": true` and `"ca_cert_name": "..."` in `set_jwt_issuer` proposal.
  - Auto-refresh is currently only supported for providers following the OpenID Connect standard where keys are published under the `/.well-known/openid-configuration` path of the issuer URL.
  - `ca_cert_name` refers to a certificate stored with a `set_ca_cert` proposal and is used to validate the TLS connection to the provider endpoint.
- JWT signature validation (#1912), can be enabled with the `require_jwt_authentication` endpoint property.

### Changed

- Members can no longer vote multiple times on governance proposals (#1743).
- `update_ca_cert` proposal has been replaced by `set_ca_cert`/`remove_ca_cert` (#1917).

### Deprecated

- `set_js_app` proposal and `--js-app-script` argument are deprecated, and should be replaced by `deploy_js_app` and `--js-app-bundle`. See #1895 for an example of converting from the old style (JS embedded in a Lua script) to the new style (app bundle described by `app.json`).

### Removed

- `kv::Store::create` is removed.
- `luageneric` is removed.

## [0.15.1]

### Added

- [JWT documentation](https://microsoft.github.io/CCF/main/developers/auth/jwt.html#jwt-authentication) (#1875).
- [Member keys in HSM documentation](https://microsoft.github.io/CCF/main/members/hsm_keys.html) (#1884).

### Changed

- `/gov/ack/update_state_digest` and `/gov/ack` now only return/accept a hex string (#1873).
- `/node/quote` schema update (#1885).
- AFT consensus improvements (#1880, #1881).

## [0.15.0]

### Added

- Support for non-recovery members: only members with an associated public encryption key are handed recovery shares (#1866).
- AFT consensus verify entry validity (#1864).
- JWT validation in forum sample app (#1867).
- JavaScript endpoints OpenAPI definition is now included in `/api` (#1874).

### Changed

- The `keyId` field in the Authorization header must now be set to the hex-encoded SHA-256 digest of the corresponding member certificate encoded in PEM format. The `scurl.sh` script and Python client have been modified accordingly. `scurl.sh` can be run with `DISABLE_CLIENT_AUTH=1` (equivalent `disable_client_auth=False` argument to Python client) to issue signed requests without session-level client authentication (#1870).
- Governance endpoints no longer require session-level client authentication matching a member identity, the request signature now serves as authentication. The purpose of this change is to facilitate member key storage in systems such as HSMs (#1870).
- Support for [hs2019 scheme](https://tools.ietf.org/html/draft-cavage-http-signatures-12) for HTTP signatures (#1872).
  - `ecdsa-sha256` scheme will be deprecated in the next release.

## [0.14.3]

### Added

- Added support for storing JWT public signing keys (#1834).
  - The new proposals `set_jwt_issuer`, `remove_jwt_issuer`, and `set_jwt_public_signing_keys` can be generated with the latest version of the ccf Python package.
  - `sandbox.sh` has a new `--jwt-issuer <json-path>` argument to easily bootstrap with an initial set of signing keys using the `set_jwt_issuer` proposal.
  - See [`tests/npm-app/src/endpoints/jwt.ts`](https://github.com/microsoft/CCF/blob/70b09e53cfdc8cee946193319446f1e22aed948f/tests/npm-app/src/endpoints/jwt.ts#L23) for validating tokens received in the `Authorization` HTTP header in TypeScript.
  - Includes special support for SGX-attested signing keys as used in [MAA](https://docs.microsoft.com/en-us/azure/attestation/overview).

### Changed

- CCF now depends on [Open Enclave 0.12](https://github.com/openenclave/openenclave/releases/tag/v0.12.0) (#1830).
- `/app/user_id` now takes `{"cert": user_cert_as_pem_string}` rather than `{"cert": user_cert_as_der_list_of_bytes}` (#278).
- Members' recovery shares are now encrypted using [RSA-OAEP-256](https://docs.microsoft.com/en-gb/azure/key-vault/keys/about-keys#wrapkeyunwrapkey-encryptdecrypt) (#1841). This has the following implications:
  - Network's encryption key is no longer output by the first node of a CCF service is no longer required to decrypt recovery shares.
  - The latest version of the `submit_recovery_share.sh` script should be used.
  - The latest version of the `proposal_generator.py` should be used (please upgrade the [ccf Python package](https://microsoft.github.io/CCF/main/quickstart/install.html#python-package)).
- `submit_recovery_share.sh` script's `--rpc-address` argument has been removed. The node's address (e.g. `https://127.0.0.1:8000`) should be used directly as the first argument instead (#1841).
- The constitution's `pass` function now takes an extra argument: `proposer_id`, which contains the `member_id` of the member who submitted the proposal. To adjust for this change, replace `tables, calls, votes = ...` with `tables, calls, votes, proposer_id = ...` at the beginning of the `pass` definition.
- Bundled votes (ie. the `ballot` entry in `POST /proposals`) have been removed. Votes can either happen explicitly via `POST /proposals/{proposal_id}/votes`, or the constitution may choose to pass a proposal without separate votes by examining its contents and its proposer, as illustrated in the operating member constitution sample. The `--vote-against` flag in `proposal_generator.py`, has also been removed as a consequence.

### Fixed

- Added `tools.cmake` to the install, which `ccf_app.cmake` depends on and was missing from the previous release.

### Deprecated

- `kv::Store::create` is deprecated, and will be removed in a future release. It is no longer necessary to create a `kv::Map` from a `Store`, it can be constructed locally (`kv::Map<K, V> my_map("my_map_name");`) or accessed purely by name (`auto view = tx.get_view<K, V>("my_map_name");`) (#1847).

## [0.14.2]

### Changed

- The `start_test_network.sh` script has been replaced by [`sandbox.sh`](https://microsoft.github.io/CCF/main/quickstart/test_network.html). Users wishing to override the default network config (a single node on '127.0.0.1:8000') must now explictly specify if they should be started locally (eg. `-n 'local://127.4.4.5:7000'`) or on remote machine via password-less ssh (eg. `-n 'ssh://10.0.0.1:6000'`).
- `node/quote` endpoint now returns a single JSON object containing the node's quote (#1761).
- Calling `foreach` on a `TxView` now iterates over the entries which previously existed, ignoring any modifications made by the functor while iterating.
- JS: `ccf.kv.<map>.get(key)` returns `undefined` instead of throwing an exception if `key` does not exist.
- JS: `ccf.kv.<map>.delete(key)` returns `false` instead of throwing an exception if `key` does not exist, and `true` instead of `undefined` otherwise.
- JS: `ccf.kv.<map>.set(key, val)` returns the map object instead of `undefined`.

## [0.14.1]

### Added

- `/node/memory` endpoint exposing the maximum configured heap size, peak and current used sizes.

### Changed

- Public tables in the KV must now indicate this in their name (with a `public:` prefix), and internal tables have been renamed. Any governance or auditing scripts which operate over internal tables must use the new names (eg - `ccf.members` is now `public:ccf.gov.members`).
- `--member-info` on `cchost` can now take a third, optional file path to a JSON file containing additional member data (#1712).

### Removed

- `/api/schema` endpoints are removed, as the same information is now available in the OpenAPI document at `/api`.

### Deprecated

- Passing the `SecurityDomain` when creating a KV map is deprecated, and will be removed in a future release. This should be encoded in the table's name, with a `public:` prefix for public tables.

## [0.14.0]

### Added

- Nodes can recover rapidly from a snapshot, rather than needing to reprocess an entire ledger (#1656)
- Python client code wraps creation and replacement of an entire JS app bundle in a single operation (#1651)
- Snapshots are only usable when the corresponding evidence is committed (#1668).
- JSON data associated to each consortium member to facilitate flexible member roles (#1657).

### Changed

- `/api` endpoints return an OpenAPI document rather than a custom response (#1612, #1664)
- Python ledger types can process individual chunks as well as entire ledger (#1644)
- `POST recovery_share/submit` endpoint is renamed to `POST recovery_share` (#1660).

### Fixed

- Elections will not allow transactions which were reported as globally committed to be rolled back (#1641)

### Deprecated

- `lua_generic` app is deprecated and will be removed in a future release. Please migrate old Lua apps to JS

## [0.13.4]

### Changed

- Fixed infinite memory growth issue (#1639)
- Step CLI updated to 0.15.2 (#1636)

## [0.13.3]

### Added

- Sample TypeScript application (#1614, #1596)

### Changed

- Handlers can implement custom authorisation headers (#1203, #1563)
- Reduced CPU usage when nodes are idle (#1625, #1626)
- Upgrade to Open Enclave 0.11 (#1620, #1624)
- Snapshots now include view history, so nodes resuming from snapshots can accurately serve transaction status requests (#1616)
- Request is now passed as an argument to JavaScript handlers (#1604), which can return arbitrary content types (#1575)
- Quote RPC now returns an error when the quote cannot be found (#1594)
- Upgraded third party dependencies (#1589, #1588, #1576, #1572, #1573, #1570, #1569)
- Consensus types renamed from `raft` and `pbft` to `cft` and `bft` (#1591)

### Removed

- Notification server (#1582)

## [0.13.2]

### Added

- retire_node_code proposal (#1558)
- Ability to update a collection of JS modules in a single proposal (#1557)

## [0.13.1]

### Fixed

- Handle setting multiple subject alternative names correctly in node certificate (#1552)
- Fix host memory check on startup ecall (#1553)

## [0.13.0]

### Added

- Experimental

  - New CCF nodes can now join from a [snapshot](https://microsoft.github.io/CCF/ccf-0.13.0/operators/start_network.html#resuming-from-existing-snapshot) (#1500, #1532)
  - New KV maps can now be created dynamically in a transaction (#1507, #1528)

- CLI

  - Subject Name and Subject Alternative Names for the node certificates can now be passed to cchost using the --sn and --san CLI switches (#1537)
  - Signature and ledger splitting [flags](https://microsoft.github.io/CCF/ccf-0.13.0/operators/start_network.html#signature-interval) have been renamed more accurately (#1534)

- Governance

  - `user_data` can be set at user creation, as well as later (#1488)

- Javascript
  - `js_generic` endpoints are now modules with a single default call. Their dependencies can be stored in a separate table and loaded with `import`. (#1469, #1472, #1481, #1484)

### Fixed

- Retiring the primary from a network is now correctly handled (#1522)

### Deprecated

- CLI
  - `--domain=...` is superseded by `--san=dNSName:...` and will be removed in a future release

### Removed

- API
  - Removed redirection from legacy frontend names (`members` -> `gov`, `nodes` -> `node`, `users` -> `app`) (#1543)
  - Removed old `install()` API, replaced by `make_endpoint()` in [0.11.1](https://github.com/microsoft/CCF/releases/tag/ccf-0.11.1) (#1541)

## [0.12.2]

### Fixed

- Fix published containers

## [0.12.1]

### Changed

- Release tarball replaced by a .deb

### Fixed

- Fix LVI build for applications using CCF (#1466)

## [0.12.0]

### Added

- Tooling
  - New Python proposal and vote generator (#1370). See [docs](https://microsoft.github.io/CCF/ccf-0.12.0/members/proposals.html#creating-a-proposal).
  - New CCF tools Python package for client, ledger parsing and member proposal/vote generation (#1429, #1435). See [docs](https://microsoft.github.io/CCF/ccf-0.12.0/users/python_tutorial.html).
- HTTP endpoints
  - Templated URI for HTTP endpoints (#1384, #1393).
  - New `remove_user` proposal (#1379).
  - New node endpoints: `/node/state` and `/node/is_primary` (#1387, #1439)
  - New `metrics` endpoint (#1422).

### Changed

- Tooling
  - Updated version of Open Enclave (0.10) (#1424). Users should use the Intel PSW tested with Open Enclave 0.10, see Open Enclave releases notes: https://github.com/openenclave/openenclave/releases/tag/v0.10.0 for more details.
  - CCF releases no longer include a build of Open Enclave, instead the upstream binary release should be used. Playbooks and containers have been updated accordingly (#1437).
  - CCF is now built with LVI mitigations (#1427). CCF should now be built with a new LVI-enabled toolchain, available via CCF playbooks and containers.
  - Updated version of `snmalloc` (#1391).
- HTTP endpoints
  - Pass PEM certificates rather than byte-arrays (#1374).
  - Member `/ack` schema (#1395).
  - Authorisation HTTP request header now accepts unquoted values (#1411).
  - Fix double opening of `/app` on backups after recovery (#1445).
- Other
  - Merkle tree deserialisation fix (#1363).
  - Improve resilience of node-to-node channels (#1371).
  - First Raft election no longer fails (#1392).
  - Fix message leak (#1442).

### Removed

- `mkSign` endpoint (#1398).

## [0.11.7]

### Changed

1. Fix a bug that could cause signatures not to be recorded on transactions hitting conflicts (#1346)
2. Fix a bug that could allow transactions to be executed by members before a recovered network was fully opened (#1347)
3. Improve error reporting on transactions with invalid signatures (#1356)

### Added

1. All format and linting checks are now covered by `scripts/ci-checks.sh` (#1359)
2. `node/code` RPC returns all code versions and their status (#1351)

## [0.11.4]

### Changed

- Add clang-format to the application CI container, to facilitate application development (#1340)
- Websocket handlers are now distinct, and can be defined by passing `ws::Verb::WEBSOCKET` as a verb to `make_endpoint()` (#1333)
- Custom KV serialisation is [documented](https://microsoft.github.io/CCF/main/developers/kv/kv_serialisation.html#custom-key-and-value-types)

### Fixed

- Fix application runtime container, which had been missing a dependency in the previous release (#1340)

## [0.11.1]

### Added

- CLI tool for managing recovery shares (#1295). [usage](https://microsoft.github.io/CCF/main/members/accept_recovery.html#submitting-recovery-shares)
- New standard endpoint `node/ids` for retrieving node ID from IP address (#1319).
- Support for read-only transactions. Use `tx.get_read_only_view` to retrieve read-only views, and install with `make_read_only_endpoint` if all operations are read-only.
- Support for distinct handlers on the same URI. Each installed handler/endpoint is now associated with a single HTTP method, so you can install different operations on `POST /foo` and `GET /foo`.

### Changed

- The frontend names, used as a prefix on all URIs, have been changed. Calls to `/members/...` or `/users/...` should be replaced with `/gov/...` and `/app/...` respectively. The old paths will return HTTP redirects in this release, but may return 404 in a future release (#1325).
- App-handler installation API has changed. `install(URI, FN, READWRITE)` should be replaced with `make_endpoint(URI, VERB, FN).install()`. Existing apps should compile with deprecation warnings in this release, but the old API will be removed in a future release. See [this diff](https://github.com/microsoft/CCF/commit/7f131074027e3aeb5d469cf42e94acad5bf3e70a#diff-18609f46fab38755458a063d1079edaa) of logging.cpp for an example of the required changes.
- Improved quickstart documentation (#1298, #1316).
- Member ACKs are required, even when the service is opening (#1318).
- The naming scheme for releases has changed to be more consistent. The tags will now be in the form `ccf-X.Y.Z`.

## [0.11]

### Changed

- KV reorganisation to enable app-defined serialisation (#1179, #1216, #1234)

`kv.h` has been split into multiple headers so apps may need to add includes for `kv/store.h` and `kv/tx.h`. The typedefs `ccf::Store` and `ccf::Tx` have been removed; apps should now use `kv::Store` and `kv::Tx`.

CCF now deals internally only with serialised data in its tables, mapping byte-vectors to byte-vectors. By default all tables will convert their keys and values to msgpack, using the existing macros for user-defined types. Apps may define custom serialisers for their own types - see `kv/serialise_entry_json.h` for an example.

- Fixed issues that affected the accuracy of tx status reporting (#1157, #1150)
- All RPCs and external APIs now use `view` and `seqno` to describe the components of a transaction ID, regardless of the specific consensus implementation selected (#1187, #1227)
- Improved resiliency of recovery process (#1051)
- `foreach` early-exit semantics are now consistent (#1222)
- Third party dependency updates (#1144, #1148, #1149, #1151, #1155, #1255)
- All logging output now goes to stdout, and can be configured to be either JSON or plain text (#1258) [doc](https://microsoft.github.io/CCF/main/operators/node_output.html#json-formatting)
- Initial support for historical query handlers (#1207) [sample](https://github.com/microsoft/CCF/blob/main/src/apps/logging/logging.cpp#L262)
- Implement the equivalent of "log rolling" for the ledger (#1135) [doc](https://microsoft.github.io/CCF/main/operators/ledger.html)
- Internal RPCs renamed to follow more traditional REST conventions (#968) [doc](https://microsoft.github.io/CCF/main/operators/operator_rpc_api.html)

### Added

- Support for floating point types in default KV serialiser (#1174)
- The `start_test_network.sh` script now supports recovering an old network with the `--recover` flag (#1095) [doc](https://microsoft.github.io/CCF/main/users/deploy_app.html#recovering-a-service)
- Application CI and runtime containers are now available (#1178)
  1. `ccfciteam/ccf-app-ci:0.11` is recommended to build CCF applications
  2. `ccfciteam/ccf-app-run:0.11` is recommended to run CCF nodes, for example in k8s
- Initial websockets support (#629) [sample](https://github.com/microsoft/CCF/blob/main/tests/ws_scaffold.py#L21)

### Removed

- `ccf::Store` and `ccf::Tx` typdefs, in favour of `kv::Store` and `kv::Tx`.

## [0.10]

### Added

- Brand new versioned documentation: https://microsoft.github.io/CCF.
- New `/tx` endpoint to check that a transaction is committed (#1111). See [docs](https://microsoft.github.io/CCF/main/users/issue_commands.html#checking-for-commit).
- Disaster recovery is now performed with members key shares (#1101). See [docs](https://microsoft.github.io/CCF/main/members/accept_recovery.html).
- Open Enclave install is included in CCF install (#1125).
- New `sgxinfo.sh` script (#1081).
- New `--transaction-rate` flag to performance client (#1071).

### Changed

- CCF now uses Open Enclave 0.9 (#1098).
- `cchost`'s `--enclave-type` is `release` by default (#1083).
- `keygenerator.sh`'s `--gen-key-share` option renamed to `--gen-enc-key` to generate member encryption key (#1101).
- Enhanced view change support for PBFT (#1085, #1087, #1092).
- JavaScript demo logging app is now more generic (#1110).
- Updated method to retrieve time in enclave from host (#1100).
- Correct use of Everycrypt hashing (#1098).
- Maximum number of active members is 255 (#1107).
- Python infra: handle proposals correctly with single member (#1079).
- Dependencies updates (#1080, #1082).

### Removed

- `cchost` no longer outputs a sealed secrets file to be used for recovery (#1101).

## [0.9.3]

### Added

1. Install artifacts include `virtual` build (#1072)
2. `add_enclave_library_c` is exposed in `ccp_app.cmake` (#1073)

## [0.9.2]

### Added

- Handlers can decide if transaction writes are applied independently from error status (#1054)
- Scenario Perf Client is now part of the CCF install to facilitate performance tests (#1058)

### Changed

- Handle writes when host is reconnecting (#1038)
- Member tables are no longer whitelisted for raw_puts (#1041)
- Projects including CCF's CMake files now use the same build type default (#1057)

## [0.9.1]

### Added

- `cchost` now supports [file-based configuration](https://microsoft.github.io/CCF/operators/start_network.html#using-a-configuration-file), as well as command-line switches (#1013, #1019)

## [0.9]

This pre-release improves support for handling HTTP requests.

### Added

- Key shares will be accepted after multiple disaster recovery operations (#992).
- HTTP response headers and status can be set directly from handler (#921, #977).
- Handlers can be restricted to accept only specific HTTP verbs (#966).
- Handlers can accept requests without a matching client cert (#962).
- PBFT messages are authenticated by each receiving node (#947).
- snmalloc can be used as allocator (#943, #990).
- Performance optimisations (#946, #971).
- Install improvements (#983, #986).

### Changed

- HTTP request and responses no longer need to contain JSON-RPC objects (#930, #977).
- Files and binaries have been renamed to use a consistent `lower_snake_case` (#989). Most app includes should be unaffected, but users of the `luageneric` app should now look for `lua_generic`.
- Threading support relies on fixes from a recent build of OE (#990). Existing machines should re-run the ansible playbooks to install the current dependencies.
- Consensus is chosen at run-time, rather than build-time (#922).
- API for installing handlers has changed (#960). See the logging app or [documentation](https://microsoft.github.io/CCF/developers/logging_cpp.html#rpc-handler) for the current style.
- Several standard endpoints are now GET-only, and must be passed a URL query (ie `GET /users/getCommit?id=42`).

## [0.8.2]

### Changed

- CCF install can now be installed anywhere (#950).
- PBFT messages are now authenticated (#947).
- Miscellaneous performance improvements (#946).

## [0.8.1]

### Added

- PBFT timers can be set from`cchost` CLI (#929). See [docs](https://microsoft.github.io/CCF/developers/consensus.html#consensus-protocols).
- Nodes output their PID in a `cchost.pid` file on start-up (#927).
- (Experimental) Members can retrieve their decrypted recovery shares via `getEncryptedRecoveryShare` and submit the decrypted share via `submitRecoveryShare` (#932).

### Changed

- App handlers should set HTTP response fields instead of custom error codes (#921). See [docs](https://microsoft.github.io/CCF/developers/logging_cpp.html#rpc-handler).
- Single build for Raft and PBFT consensuses (#922, #929, #935).
- Members' proposals are forever rejected if they fail to execute (#930).
- Original consortium members can ACK (#933).
- PBFT performance improvements (#940, #942).
- PBFT ledger private tables are now encrypted (#939).

## [0.8]

This pre-release enables experimental support for running CCF with the PBFT consensus protocol. In providing an experimental release of CCF with PBFT we hope to get feedback from early adopters.

### Added

- Experimental PBFT support [docs](https://microsoft.github.io/CCF/developers/consensus.html)
- Increased threading support [docs](https://microsoft.github.io/CCF/developers/threading.html) (#831, #838)
- Governance proposals can now be rejected, which allows constitutions to implement veto power (#854)
- Support for non JSON-RPC payloads (#852)
- RPC to get the OE report (containing the SGX quote) of a specific node (#907)

### Changed

- Compatibility with msgpack 1.0.0
- Members now need to provide two public keys, an identity to sign their proposals and votes as before, and public key with which their recovery key share will be encrypted. `--member_cert` cli argument replaced with `--member-info` when starting up a network to allow this [docs](https://microsoft.github.io/CCF/operators/start_network.html)
- Member status is now a string, eg. `"ACTIVE"` rather than an integer (#827)
- User apps have access to standard user-cert lookup (#906)
- `get_rpc_handler()` now returns `UserRpcFrontend` instead of `RpcHandler` [docs](https://microsoft.github.io/CCF/developers/logging_cpp.html#rpc-handler) (#908)
- All governance RPC's must now be signed (#911)
- Test infra stores keys and certificates (e.g. `networkcert.pem`, `user0_privk.pem`) in new `workspace/<test_label>_common/` folder (#892)

### Removed

- FramedTCP support

## [0.7.1]

### Added

- Installed Python infrastructure can now be used to launch test networks of external builds (#809)
- Initial threading support, Raft nodes now execute transactions on multiple worker threads (#773, #822)

## [0.7]

This pre-release enables experimental support for Javascript as a CCF runtime, and switches the default transport to HTTP. FramedTCP is still supported in this release (`-DFTCP=ON`) but is deprecated and will be dropped in the next release.

### Changed

- Fixed node deadlock that could occur under heavy load (#628)
- Fixed vulnerability to possible replay attack (#419)
- CCF has an installable bundle (#742)
- HTTP is the default frame format (#744)

### Added

- Added support for re-keying the ledger (#50)
- Added QuickJS runtime and sample Javascript app (#668)

### Deprecated

- FramedTCP support. Please use the ccf_FTCP.tar.gz release bundle or build CCF with `-DFTCP=ON` if you require FTCP support.

## [0.6]

This pre-release enables support for HTTP in CCF

### Changed

- Quote format in `getQuotes` changed from string to vector of bytes (https://github.com/microsoft/CCF/pull/566)
- Improved error reporting and logging (https://github.com/microsoft/CCF/pull/572, https://github.com/microsoft/CCF/pull/577, https://github.com/microsoft/CCF/pull/620)
- Node certificates endorsed by the network (https://github.com/microsoft/CCF/pull/581)
- The [`keygenerator.sh`](https://github.com/microsoft/CCF/blob/v0.6/tests/keygenerator.sh) scripts replaces the `keygenerator` CLI utility to generate member and user identities.

### Added

- HTTP endpoint support when built with `-DHTTP=ON`, see https://microsoft.github.io/CCF/users/client.html for details.
- [Only when building with `-DHTTP=ON`] The new [`scurl.sh`](https://github.com/microsoft/CCF/blob/v0.6/tests/scurl.sh) script can be used to issue signed HTTP requests to CCF (e.g. for member votes). The script takes the same arguments as `curl`.
- `listMethods` RPC for luageneric app (https://github.com/microsoft/CCF/pull/570)
- `getReceipt`/`verifyReceipt` RPCs (https://github.com/microsoft/CCF/pull/567)
- Support for app-defined ACLs (https://github.com/microsoft/CCF/pull/590)

Binaries for `cchost` and `libluagenericenc.so` are attached to this release. Note that libluagenericenc.so should be signed before being deployed by CCF (see https://microsoft.github.io/CCF/developers/build_app.html#standalone-signing).

## [0.5]

This pre-release fixes minor issues and clarifies some of `cchost` command line options.

### Removed

- The `new_user` function in constitution scripts (e.g. `gov.lua`) should be deleted as it is now directly implemented inside CCF (https://github.com/microsoft/CCF/pull/550).
- `cmake -DTARGET=all` replaced with `cmake -DTARGET=sgx;virtual`. See https://microsoft.github.io/CCF/quickstart/build.html#build-switches for new values (https://github.com/microsoft/CCF/pull/513).

### Changed

- The members and users certificates can now be registered by the consortium using clients that are not the `memberclient` CLI (e.g. using the `tests/infra/jsonrpc.py` module) (https://github.com/microsoft/CCF/pull/550).
- Fix for Raft consensus to truncate the ledger whenever a rollback occurs and use `commit_idx` instead of `last_idx` in many places because of signatures (https://github.com/microsoft/CCF/pull/503).
- Join protocol over HTTP fix (https://github.com/microsoft/CCF/pull/550).
- Clearer error messages for when untrusted users/members issue transactions to CCF (https://github.com/microsoft/CCF/pull/530).
- `devcontainer.json` now points to right Dockerfile (https://github.com/microsoft/CCF/pull/543).
- `cchost --raft-election-timeout` CLI option default now set to 5000 ms (https://github.com/microsoft/CCF/pull/559).
- Better descriptions for `cchost` command line options (e.g. `--raft-election-timeout`) (https://github.com/microsoft/CCF/pull/559).

The `cchost`, `libluagenericenc.so`, `keygenerator` and `memberclient` are also attached to this release to start a CCF network with lua application.
Note that `libluagenericenc.so` should be signed before being deployed by CCF (see https://microsoft.github.io/CCF/developers/build_app.html#standalone-signing).

## [0.4]

In this preview release, it is possible to run CCF with the PBFT consensus algorithm, albeit with significant limitations.

The evercrypt submodule has been removed, the code is instead imported, to make release tarballs easier to use.

## [0.3]

This pre-release implements the genesis model described in the TR, with a distinct service opening phase. See https://microsoft.github.io/CCF/start_network.html for details.

Some discrepancies with the TR remain, and are being tracked under https://github.com/microsoft/CCF/milestone/2

## 0.2

Initial pre-release

[1.0.14]: https://github.com/microsoft/CCF/releases/tag/ccf-1.0.14
[1.0.13]: https://github.com/microsoft/CCF/releases/tag/ccf-1.0.13
[1.0.12]: https://github.com/microsoft/CCF/releases/tag/ccf-1.0.12
[1.0.11]: https://github.com/microsoft/CCF/releases/tag/ccf-1.0.11
[1.0.10]: https://github.com/microsoft/CCF/releases/tag/ccf-1.0.10
[1.0.9]: https://github.com/microsoft/CCF/releases/tag/ccf-1.0.9
[1.0.8]: https://github.com/microsoft/CCF/releases/tag/ccf-1.0.8
[1.0.7]: https://github.com/microsoft/CCF/releases/tag/ccf-1.0.7
[1.0.6]: https://github.com/microsoft/CCF/releases/tag/ccf-1.0.6
[1.0.5]: https://github.com/microsoft/CCF/releases/tag/ccf-1.0.5
[1.0.4]: https://github.com/microsoft/CCF/releases/tag/ccf-1.0.4
[1.0.3]: https://github.com/microsoft/CCF/releases/tag/ccf-1.0.3
[1.0.2]: https://github.com/microsoft/CCF/releases/tag/ccf-1.0.2
[1.0.1]: https://github.com/microsoft/CCF/releases/tag/ccf-1.0.1
[1.0.0]: https://github.com/microsoft/CCF/releases/tag/ccf-1.0.0
[1.0.0-rc3]: https://github.com/microsoft/CCF/releases/tag/ccf-1.0.0-rc3
[1.0.0-rc2]: https://github.com/microsoft/CCF/releases/tag/ccf-1.0.0-rc2
[1.0.0-rc1]: https://github.com/microsoft/CCF/releases/tag/ccf-1.0.0-rc1
[0.99.4]: https://github.com/microsoft/CCF/releases/tag/ccf-0.99.4
[0.99.3]: https://github.com/microsoft/CCF/releases/tag/ccf-0.99.3
[0.99.2]: https://github.com/microsoft/CCF/releases/tag/ccf-0.99.2
[0.99.1]: https://github.com/microsoft/CCF/releases/tag/ccf-0.99.1
[0.99.0]: https://github.com/microsoft/CCF/releases/tag/ccf-0.99.0
[0.19.3]: https://github.com/microsoft/CCF/releases/tag/ccf-0.19.3
[0.19.2]: https://github.com/microsoft/CCF/releases/tag/ccf-0.19.2
[0.19.1]: https://github.com/microsoft/CCF/releases/tag/ccf-0.19.1
[0.19.0]: https://github.com/microsoft/CCF/releases/tag/ccf-0.19.0
[0.18.5]: https://github.com/microsoft/CCF/releases/tag/ccf-0.18.5
[0.18.4]: https://github.com/microsoft/CCF/releases/tag/ccf-0.18.4
[0.18.3]: https://github.com/microsoft/CCF/releases/tag/ccf-0.18.3
[0.18.2]: https://github.com/microsoft/CCF/releases/tag/ccf-0.18.2
[0.18.1]: https://github.com/microsoft/CCF/releases/tag/ccf-0.18.1
[0.18.0]: https://github.com/microsoft/CCF/releases/tag/ccf-0.18.0
[0.17.2]: https://github.com/microsoft/CCF/releases/tag/ccf-0.17.2
[0.17.1]: https://github.com/microsoft/CCF/releases/tag/ccf-0.17.1
[0.17.0]: https://github.com/microsoft/CCF/releases/tag/ccf-0.17.0
[0.16.3]: https://github.com/microsoft/CCF/releases/tag/ccf-0.16.3
[0.16.2]: https://github.com/microsoft/CCF/releases/tag/ccf-0.16.2
[0.16.1]: https://github.com/microsoft/CCF/releases/tag/ccf-0.16.1
[0.16.0]: https://github.com/microsoft/CCF/releases/tag/ccf-0.16.0
[0.15.2]: https://github.com/microsoft/CCF/releases/tag/ccf-0.15.2
[0.15.1]: https://github.com/microsoft/CCF/releases/tag/ccf-0.15.1
[0.15.0]: https://github.com/microsoft/CCF/releases/tag/ccf-0.15.0
[0.14.3]: https://github.com/microsoft/CCF/releases/tag/ccf-0.14.3
[0.14.2]: https://github.com/microsoft/CCF/releases/tag/ccf-0.14.2
[0.14.1]: https://github.com/microsoft/CCF/releases/tag/ccf-0.14.1
[0.14.0]: https://github.com/microsoft/CCF/releases/tag/ccf-0.14.0
[0.13.4]: https://github.com/microsoft/CCF/releases/tag/ccf-0.13.4
[0.13.3]: https://github.com/microsoft/CCF/releases/tag/ccf-0.13.3
[0.13.2]: https://github.com/microsoft/CCF/releases/tag/ccf-0.13.2
[0.13.1]: https://github.com/microsoft/CCF/releases/tag/ccf-0.13.1
[0.13.0]: https://github.com/microsoft/CCF/releases/tag/ccf-0.13.0
[0.12.2]: https://github.com/microsoft/CCF/releases/tag/ccf-0.12.2
[0.12.1]: https://github.com/microsoft/CCF/releases/tag/ccf-0.12.1
[0.12.0]: https://github.com/microsoft/CCF/releases/tag/ccf-0.12.0
[0.11.7]: https://github.com/microsoft/CCF/releases/tag/ccf-0.11.7
[0.11.4]: https://github.com/microsoft/CCF/releases/tag/ccf-0.11.4
[0.11.1]: https://github.com/microsoft/CCF/releases/tag/ccf-0.11.1
[0.11]: https://github.com/microsoft/CCF/releases/tag/0.11
[0.10]: https://github.com/microsoft/CCF/releases/tag/v0.10
[0.9.3]: https://github.com/microsoft/CCF/releases/tag/v0.9.3
[0.9.2]: https://github.com/microsoft/CCF/releases/tag/v0.9.2
[0.9.1]: https://github.com/microsoft/CCF/releases/tag/v0.9.1
[0.9]: https://github.com/microsoft/CCF/releases/tag/v0.9
[0.8.2]: https://github.com/microsoft/CCF/releases/tag/v0.8.2
[0.8.1]: https://github.com/microsoft/CCF/releases/tag/v0.8.1
[0.8]: https://github.com/microsoft/CCF/releases/tag/v0.8
[0.7.1]: https://github.com/microsoft/CCF/releases/tag/v0.7.1
[0.7]: https://github.com/microsoft/CCF/releases/tag/v0.7
[0.6]: https://github.com/microsoft/CCF/releases/tag/v0.6
[0.5]: https://github.com/microsoft/CCF/releases/tag/v0.5
[0.4]: https://github.com/microsoft/CCF/releases/tag/v0.4
[0.3]: https://github.com/microsoft/CCF/releases/tag/v0.3<|MERGE_RESOLUTION|>--- conflicted
+++ resolved
@@ -7,15 +7,13 @@
 
 ## Unreleased
 
-<<<<<<< HEAD
+### Changed
+
+- Azure pipelines now launches Docker images with correct arguments to create SGX enclaves on the latest kernel.
+
 ### Fixed
 
 - Removed erroneous "Start command should be start|join|recover" message on node startup.
-=======
-### Changed
-
-- Azure pipelines now launches Docker images with correct arguments to create SGX enclaves on the latest kernel.
->>>>>>> 19cdd60a
 
 ## [1.0.14]
 
