--- conflicted
+++ resolved
@@ -5,24 +5,17 @@
 The format is based on [Keep a Changelog](http://keepachangelog.com/en/1.0.0/)
 and this project adheres to [Semantic Versioning](http://semver.org/spec/v2.0.0.html).
 
-<<<<<<< HEAD
 ## [3.0.2]
 
-[3.0.1]: https://github.com/microsoft/CCF/releases/tag/ccf-3.0.2
+[3.0.2]: https://github.com/microsoft/CCF/releases/tag/ccf-3.0.2
+
+### Added
+
+- Builtin governance tables now have endpoints for accessing their content directly from the KV, under `/gov/kv`. For instance, `/gov/kv/constitution` will read the current constitution.
 
 ### Changed
 
 - Access to restricted KV tables (eg - private or non-governance reads during governance, or governance writes during application execution) produce more descriptive errors. The documentation has been extended to describe these restrictions. (#4686)
-=======
-
-## [3.0.2]
-
-[3.0.2]: https://github.com/microsoft/CCF/releases/tag/ccf-3.0.2
-
-### Added
-
-- Builtin governance tables now have endpoints for accessing their content directly from the KV, under `/gov/kv`. For instance, `/gov/kv/constitution` will read the current constitution.
->>>>>>> 85727827
 
 ## [3.0.1]
 
