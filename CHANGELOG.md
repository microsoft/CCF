--- conflicted
+++ resolved
@@ -7,15 +7,10 @@
 
 ## Unreleased
 
-<<<<<<< HEAD
-=======
 ### Removed
 
 - Removed deprecated `set_execute_outside_consensus()` API (#3886, #3673).
 
-### Changed
-
->>>>>>> debbc049
 ### Added
 
 - The node-to-node interface configuration now supports a `published_address` to enable networks with nodes running in different (virtual) subnets (#3867).
