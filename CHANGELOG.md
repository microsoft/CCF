--- conflicted
+++ resolved
@@ -10,7 +10,8 @@
 ### Added
 
 - The node-to-node interface configuration now supports a `published_address` to enable networks with nodes running in different (virtual) subnets (#3867).
-
+- Added a `GET /node/service/previous_identity` endpoint, which can be used during a recovery to look up the identity of the service before the catastrophic failure (#3880).
+ 
 ### Changed
 
 - Primary node now automatically steps down as backup (in the same view) if it has not heard back from a majority of backup nodes for an election timeout (#3685).
@@ -18,12 +19,7 @@
 
 ### Removed
 
-<<<<<<< HEAD
-- The node-to-node interface configuration now supports a `published_address` to enable networks with nodes running in different (virtual) subnets (#3867).
-- Added a `/node/service/previous_identity` endpoint (#3880), which can be used during a recovery to look up the identity of the service before the catastrophic failure.
-=======
 - Removed deprecated `set_execute_outside_consensus()` API (#3886, #3673).
->>>>>>> 75c6bb9a
 
 ## [2.0.0]
 
