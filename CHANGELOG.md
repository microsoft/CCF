--- conflicted
+++ resolved
@@ -14,11 +14,8 @@
 - Slow ledger IO operations will now be logged at level FAIL. The threshold over which logging will activate can be adjusted by the `--io-logging-threshold` CLI argument to cchost (#3067).
 - Snapshot files now include receipt of evidence transaction. Nodes can now join or recover a service from a standalone snapshot file. 2.x nodes can still make use of snapshots created by a 1.x node, as long as the ledger suffix containing the proof of evidence is also specified at start-up (#2998).
 - `ccf.historical.getStateRange` / `ccf.historical.dropCachedStates` JavaScript APIs to manually retrieve historical state in endpoints declared as `"mode": "readonly"` (#3033).
-<<<<<<< HEAD
+- Log more detailed errors on early startup (#3116).
 - New `split_ledger.py` utility to split existing ledger files (#3129).
-=======
-- Log more detailed errors on early startup (#3116).
->>>>>>> 0a1c2762
 
 ### Changed
 
