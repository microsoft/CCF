# Changelog

All notable changes to this project will be documented in this file.

The format is based on [Keep a Changelog](http://keepachangelog.com/en/1.0.0/)
and this project adheres to [Semantic Versioning](http://semver.org/spec/v2.0.0.html).

## Unreleased

<<<<<<< HEAD
=======
### Removed

- Removed deprecated `set_execute_outside_consensus()` API (#3886, #3673).

### Changed

- Node and service PEM certificates no longer contain a trailing null byte.

>>>>>>> e4362abb
### Added

- The node-to-node interface configuration now supports a `published_address` to enable networks with nodes running in different (virtual) subnets (#3867).

### Changed

- Primary node now automatically steps down as backup (in the same view) if it has not heard back from a majority of backup nodes for an election timeout (#3685).

## [2.0.0]

See [documentation for code upgrade 1.x to 2.0](https://microsoft.github.io/CCF/main/operations/code_upgrade_1x.html) to upgrade an existing 1.x CCF service to 2.0

### Developer API

#### C++

- CCF is now built with Clang 10. It is strongly recommended that C++ applications upgrade to Clang 10 as well.
- Raised the minimum supported CMake version for building CCF to 3.16 (#2946).
- Removed `mbedtls` as cryptography and TLS library.

- The CCF public API is now under `include/ccf`, and all application includes of framework code should use only these files.
- Private headers have been moved to `ccf/include/ccf/_private` so they cannot be accidentally included from existing paths. Any applications relying on private headers should remove this dependency, or raise an issue to request the dependency be moved to the public API. In a future release private headers will be removed entirely from the installed package.

- The `enclave::` namespace has been removed, and all types which were under it are now under `ccf::`. This will affect any apps using `enclave::RpcContext`, which should be replaced with `ccf::RpcContext` (#3664).
- The `kv::Store` type is no longer visible to application code, and is replaced by a simpler `kv::ReadOnlyStore`. This is the interface given to historical queries to access historical state and enforces read-only access, without exposing internal implementation details of the store. This should have no impact on JS apps, but C++ apps will need to replace calls to `store->current_txid()` with calls to `store->get_txid()`, and `store->create_tx()` to `store->create_read_only_tx()`.
- The C++ types used to define public governance tables are now exposed in public headers. Any C++ applications reading these tables should update their include paths (ie - `#include "service/tables/nodes.h"` => `#include "ccf/service/tables/nodes.h"`) (#3608).
- `TxReceipt::describe()` has been replaced with `ccf::describe_receipt_v2()`. Note that the previous JSON format is still available, but must be retrieved as a JSON object from `describe_receipt_v1()`. Includes of the private `node/tx_receipt.h` from C++ applications should be removed (#3610).
- The entry point for creation of C++ apps is now `make_user_endpoints()`. The old entry point `get_rpc_handler()` has been removed (#3562). For an example of the necessary change, see [this diff](https://github.com/microsoft/CCF/commit/5b40ba7b42d5664d787cc7e3cfc9cbe18c01e5a1#diff-78fa25442e77145040265646434b9582d491928819e58be03c5693c01417c6c6) of the logging sample app (#3562).

- Added `get_untrusted_host_time_v1` API. This can be used to retrieve a timestamp during endpoint execution, accurate to within a few milliseconds. Note that this timestamp comes directly from the host so is not trusted, and should not be used to make sensitive decisions within a transaction (#2550).
- Added `get_quotes_for_all_trusted_nodes_v1` API. This returns the ID and quote for all nodes which are currently trusted and participating in the service, for live audit (#2511).
- Added `get_metrics_v1` API to `BaseEndpointRegistry` for applications that do not make use of builtins and want to version or customise metrics output.
- Added `set_claims_digest()` API to `RpcContext`, see [documentation](https://microsoft.github.io/CCF/main/build_apps/logging_cpp.html#user-defined-claims-in-receipts) on how to use it to attach application-defined claims to transaction receipts.
- Added [indexing system](https://microsoft.github.io/CCF/main/architecture/indexing.html) to speed up historical queries (#3280, #3444).
- Removed `get_node_state()` from `AbstractNodeContext`. The local node's ID is still available to endpoints as `get_node_id()`, and other subsystems which are app-visible can be fetched directly (#3552).

- Receipts now come with service endorsements of previous service identities after recoveries (#3679). See `verify_receipt` in `e2e_logging.py` for an example of how to verify the resulting certificate chain. This functionality is introduced in `ccf::historical::adapter_v3`.
- `ccf::historical::adapter_v2`, and its successor `ccf::historical::adapter_v3` now return 404, with either `TransactionPendingOrUnknown` or `TransactionInvalid`, rather than 400 when a user performs a historical query for a transaction id that is not committed.
- `ccf::historical::AbstractStateCache::drop_requests()` renamed to `drop_cached_states()` (#3187).

Key-Value Store

- Added `kv::Value` and `kv::Set`, as a more error-proof alternative to `kv::Map`s which had a single key or meaningless values (#2599).
- Added `foreach_key` and `foreach_value` to C++ KV API, to iterate without deserializing both entries when only one is used (#2918).

#### JavaScript

- Added JavaScript bytecode caching to avoid repeated compilation overhead. See the [documentation](https://microsoft.github.io/CCF/main/build_apps/js_app_bundle.html#deployment) for more information (#2643).
- Added `ccf.crypto.verifySignature()` for verifying digital signatures to the JavaScript API (#2661).
- Added experimental JavaScript API `ccf.host.triggerSubprocess()` (#2461).

- `ccf.crypto.verifySignature()` previously required DER-encoded ECDSA signatures and now requires IEEE P1363 encoded signatures, aligning with the behavior of the Web Crypto API (#2735).
- `ccf.historical.getStateRange` / `ccf.historical.dropCachedStates` JavaScript APIs to manually retrieve historical state in endpoints declared as `"mode": "readonly"` (#3033).
- JavaScript endpoints with `"mode": "historical"` now expose the historical KV at `ccf.historicalState.kv` while `ccf.kv` always refers to the current KV state. Applications relying on the old behaviour should make their code forward-compatible before upgrading to 2.x with `const kv = ccf.historicalState.kv || ccf.kv`.
- Receipts accessible through JavaScript no longer contain the redundant `root` hash field. Applications should be changed to not rely on this field anymore before upgrading to 2.x.
- Add request details with additional URL components to JS + TS API: `request.url`, `request.route`, `request.method`, `request.hostname` (#3498).

---

### Governance

- Updated `actions.js` constitution fragment to record service-endorsed node certificate on the `transition_node_to_trusted` action. The constitution must be updated using the existing `set_constitution` proposal (#2844).
- The existing `transition_node_to_trusted` proposal action now requires a new `valid_from` argument (and optional `validity_period_days`, which defaults to the value of `maximum_node_certificate_validity_days`).
- The `proposal_generator` has been removed from the `ccf` Python package. The majority of proposals can be trivially constructed in existing client tooling, without needing to invoke Python. This also introduces parity between the default constitution and custom constitution actions - all should be constructed and called from the same governance client code. Some jinja templates are included in `samples/templates` for constructing careful ballots from existing proposals.
- A new governance action `trigger_ledger_chunk` to request the creation of a ledger chunk at the next signature (#3519).
- A new governance action `trigger_snapshot` to request the creation of a snapshot at the next signature (#3544).
- Configurations and proposals now accept more date/time formats, including the Python-default ISO 8601 format (#3739).
- The `transition_service_to_open` governance proposal now requires the service identity as an argument to ensure the correct service is started. During recovery, it further requires the previous service identity to ensure the right service is recovered (#3624).

---

### Operations

#### `cchost` Configuration

- **Breaking change**: Configuration for CCF node is now a JSON configuration file passed in to `cchost` via `--config /path/to/config/file/` CLI argument. Existing CLI arguments have been removed. The `migrate_1_x_config.py` script (included in `ccf` Python package) should be used to migrate existing `.ini` configuration files to `.json` format (#3209).
- Added support for listening on multiple interfaces for incoming client RPCs, with individual session caps (#2628).
- The per-node session cap behaviour has changed. The `network.rpc_interfaces.<interface_name>.max_open_sessions_soft` is now a soft cap on the number of sessions. Beyond this, new sessions will receive a HTTP 503 error immediately after completing the TLS handshake. The existing hard cap (where sessions are closed immediately, before the TLS handshake) is still available, under the new argument `network.rpc_interfaces.<interface_name>.max_open_sessions_hard` (#2583).
- Snapshot files now include receipt of evidence transaction. Nodes can now join or recover a service from a standalone snapshot file. 2.x nodes can still make use of snapshots created by a 1.x node, as long as the ledger suffix containing the proof of evidence is also specified at start-up (#2998).
- If no `node_certificate.subject_alt_names` is specified at node start-up, the node certificate _Subject Alternative Name_ extension now defaults to the value of `published_address` of the first RPC interface (#2902).
- Primary node now also reports time at which the ack from each backup node was last received (`GET /node/consensus` endpoint). This can be used by operators to detect one-way partitions between the primary and backup nodes (#3769).
- Added new `GET /node/self_signed_certificate` endpoint to retrieve the self-signed certificate of the target node (#3767).
- New `GET /gov/members` endpoint which returns details of all members from the KV (#3615).
- The new `endorsement` configuration entry lets operators set the desired TLS certificate endorsement, either service-endorsed or node-endorsed (self-signed), for each network RPC interface of a node, defaulting to service-endorsed (#2875).

#### Certificate(s) Validity Period

- Nodes certificates validity period is no longer hardcoded and must instead be set by operators and renewed by members (#2924):

  - The new `node_certificate.initial_validity_days` (defaults to 1 day) configuration entry lets operators set the initial validity period for the node certificate (valid from the current system time).
  - The new `command.start.service_configuration.maximum_node_certificate_validity_days` (defaults to 365 days) configuration entry sets the maximum validity period allowed for node certificates.
  - The new `set_node_certificate_validity` proposal action allows members to renew a node certificate (or `set_all_nodes_certificate_validity` equivalent action to renew _all_ trusted nodes certificates).

- Service certificate validity period is no longer hardcoded and must instead be set by operators and renewed by members (#3363):

  - The new `service_certificate_initial_validity_days` (defaults to 1 day) configuration entry lets operators set the initial validity period for the service certificate (valid from the current system time).
  - The new `maximum_service_certificate_validity_days` (defaults to 365 days) configuration entry sets the maximum validity period allowed for service certificate.
  - The new `set_service_certificate_validity` proposal action allows members to renew the service certificate.

#### Misc

- The service certificate output by first node default name is now `service_cert.pem` rather than `networkcert.pem` (#3363).
- Log more detailed errors on early startup (#3116).
- Format of node output RPC and node-to-node addresses files is now JSON (#3300).
- Joining nodes now present service-endorsed certificate in client TLS sessions _after_ they have observed their own addition to the store, rather than as soon as they have joined the service. Operators should monitor the initial progress of a new node using its self-signed certificate as TLS session certificate authority (#2844).

- Slow ledger IO operations will now be logged at level FAIL. The threshold over which logging will activate can be adjusted by the `slow_io_logging_threshold` configuration entry to cchost (#3067).
- Added a new `client_connection_timeout` configuration entry to specify the maximum time a node should wait before re-establishing failed client connections. This should be set to a significantly lower value than `consensus.election_timeout` (#2618).
- Nodes code digests are now extracted and cached at network join time in `public:ccf.gov.nodes.info`, and the `GET /node/quotes` and `GET /node/quotes/self` endpoints will use this cached value whenever possible (#2651).
- DNS resolution of client connections is now asynchronous (#3140).
- The curve-id selected for the identity of joining nodes no longer needs to match that of the network (#2525).
- Removed long-deprecated `--domain` argument from `cchost`. Node certificate Subject Alternative Names should be passed in via existing `node_certificate.subject_alt_names` configuration entry (#2798).
- Added experimental support for 2-transaction reconfiguration with CFT consensus, see [documentation](https://microsoft.github.io/CCF/main/overview/consensus/bft.html#two-transaction-reconfiguration). Note that mixing 1tx and 2tx nodes in the same network is unsupported and unsafe at this stage (#3097).
- Aside from regular release packages, CCF now also provides `unsafe` packages with verbose logging, helpful for troubleshooting. The extent of the logging in these builds make them fundamentally UNSAFE to use for production purposes, hence the name.
- Nodes no longer crash at start-up if the ledger in the read-only ledger directories (`ledger.read_only_directories`) is ahead of the ledger in the main ledger directory (`ledger.directory`) (#3597).
- Nodes now have a free-form `node_data` field, to match users and members. This can be set when the node is launched, or modified by governance. It is intended to store correlation IDs describing the node's deployment, such as a VM name or Pod identifier (#3662).
- New `GET /node/consensus` endpoint now also returns primary node ID and current view (#3666).
- HTTP parsing errors are now recorded per-interface and returned by `GET /node/metrics` (#3671).
- Failed recovery procedures no longer block subsequent recoveries: `.recovery` ledger files are now created while the recovery is in progress and ignored or deleted by nodes on startup (#3563).
- Corrupted or incomplete ledger files are now recovered gracefully, until the last valid entry (#3585).

#### Fixed

- Fixed issue with ledger inconsistency when starting a new joiner node without a snapshot but with an existing ledger prefix (#3064).
- Fixed issue with join nodes which could get stuck if an election was triggered while catching up (#3169).
- Nodes joining must have a snapshot at least as recent as the primary's (#3573).

### Release artefacts

- `cchost` can now run both SGX and virtual enclave libraries. `cchost.virtual` is no longer needed, and has been removed (#3476).
- CCF Docker images are now available through Azure Container Registry rather than Docker Hub (#3839, #3821).
  - The `ccfmsrc.azurecr.io/ccf-sgx-app-run` image is now available at `ccfmsrc.azurecr.io/public/ccf/app/run:<tag>-sgx`.
  - The `ccfmsrc.azurecr.io/ccf-sgx-app-dev` image is now available at `ccfmsrc.azurecr.io/public/ccf/app/dev:<tag>-sgx`.
  - New `ccfmsrc.azurecr.io/public/ccf/app/run-js` JavaScript application runtime image (including `libjs_generic` application under `/usr/lib/ccf`) (#3845).

---

### Auditor

- Receipts now include the endorsed certificate of the node, as well as its node id, for convenience (#2991).
- Retired nodes are now removed from the store/ledger as soon as their retirement is committed (#3409).
- Service-endorsed node certificates are now recorded in a new `public:ccf.gov.nodes.endorsed_certificates` table, while the existing `cert` field in the `public:ccf.gov.nodes.info` table is now deprecated (#2844).
- New `split_ledger.py` utility to split existing ledger files (#3129).
- Python `ccf.read_ledger` module now accepts custom formatting rules for the key and value based on the key-value store table name (#2791).
- [Ledger entries](https://microsoft.github.io/CCF/main/architecture/ledger.html#transaction-format) now contain a `commit_evidence_digest`, as well as a `claims_digest`, which can be set with `set_claims_digest()`. The digest of the write set was previously the per-transaction leaf in the Merkle Tree, but is now combined with the digest of the commit evidence and the user claims. [Receipt verification instructions](https://microsoft.github.io/CCF/main/audit/receipts.html) have been amended accordingly. The presence of `commit_evidence` in receipts serves two purposes: giving the user access to the TxID without having to parse the write set, and proving that a transaction has been committed by the service. Transactions are flushed to disk eagerly by the primary to keep in-enclave memory use to a minimum, so the existence of a ledger suffix is not on its own indicative of its commit status. The digest of the commit evidence is in the ledger to allow audit and recovery, but only the disclosure of the commit evidence indicates that a transaction has been committed by the service
- Add `--insecure-skip-verification` to `ledger_viz` utility, to allow visualisation of unverified ledger chunks (#3618).
- Add `--split-services` to `ledger_viz` utility, to easily find out at which TxID new services were created (#3621).
- Python `ccf.read_ledger` and `ccf.ledger_viz` tools now accept paths to individual ledger chunks, to avoid parsing the entire ledger.

---

### Client API

- Added support for TLS 1.3 (now used by default).

- Added `GET /gov/jwt_keys/all` endpoint (#2519).
- Added new operator RPC `GET /node/js_metrics` returning the JavaScript bytecode size and whether the bytecode is used (#2643).
- Added a new `GET /node/metrics` endpoint which includes the count of active and peak concurrent sessions handled by the node (#2596).
- Added endpoint to obtain service configuration via `GET /node/service/configuration` (#3251).
- Added QuickJS version to RPC `GET /node/version` (#2643).
- Added a `GET /node/jwt_metrics` endpoint to monitor attempts and successes of key refresh for each issuer. See [documentation](https://microsoft.github.io/CCF/main/build_apps/auth/jwt.html#extracting-jwt-metrics) on how to use it.

- Schema of `GET /network/nodes/{node_id}` and `GET /network/nodes` endpoints has been modified to include all RPC interfaces (#3300).
- Improved performance for lookup of path-templated endpoints (#2918).
- CCF now responds to HTTP requests that could not be parsed with a 400 response including error details (#2652).
- Node RPC interfaces do not transition anymore from node-endorsed to service-endorsed TLS certificates but are fixed to a single configured type. While a given endorsement is not available yet (typically at start-up for service-endorsed certificates) the interface rejects TLS sessions instead of defaulting to a node-endorsed certificate (#2875).

- Websockets endpoints are no longer supported. Usage is insufficient to justify ongoing maintenance.
- The `ccf` Python package no longer provides utilities to issue requests to a running CCF service. This is because CCF supports widely-used client-server protocols (TLS, HTTP) that should already be provided by libraries for all programming languages. The `ccf` Python package can still be used to audit the ledger and snapshot files (#3386).

---

### Dependencies

- Upgraded Open Enclave to 0.17.7 (#3815).

---

### Misc Fixes

- When using the `sandbox.sh` script, always wait for `/app` frontend to be open on all nodes before marking the service as open (#3779).
- Snapshot generation no longer causes a node crash if the snapshot is larger than the ring buffer message size (`memory.max_msg_size`). Instead, the generation of the large snapshot is skipped (#3603).

---

## [2.0.0-rc9]

### Fixed

- Fixed an issue where new node started without a snapshot would be able to join from a node that started with a snapshot (#3573).
- Fixed consensus issue where a node would grant its vote even though it already knew about the current primary (#3810).
- Fixed issue with JSON configuration for `cchost` where extra fields were silently ignored rather than being rejected at startup (#3816).

### Changed

- Upgraded Open Enclave to 0.17.7 (#3815).
- CCF Docker images are now available through Azure Container Registry rather than Docker Hub (#3821).
  - The `ccfciteam/ccf-app-run` image is now available at `ccfmsrc.azurecr.io/ccf-sgx-app-run`.
  - The `ccfciteam/ccf-app-ci` image is now available at `ccfmsrc.azurecr.io/ccf-sgx-app-dev`.
- Added support for ciphers 'ECDHE-RSA-AES256-GCM-SHA384' and 'ECDHE-RSA-AES128-GCM-SHA256' when using TLS 1.2 (#3822).

## [2.0.0-rc8]

### Fixed

- When using the `sandbox.sh` script, always wait for `/app` frontend to be open on all nodes before marking the service as open (#3779).

### Changed

- Every leaf in the Merkle Tree, and every receipt now includes a claims digest (#3606).

### Added

- Primary node now also reports time at which the ack from each backup node was last received (`GET /node/consensus` endpoint). This can be used by operators to detect one-way partitions between the primary and backup nodes (#3769).
- Current receipt format is now exposed to C++ applications as `ccf::Receipt`, retrieved from `describe_receipt_v2`. Note that the previous JSON format is still available, but must be retrieved as a JSON object from `describe_receipt_v1`.

## [2.0.0-rc7]

### Fixed

- Fixed issue with incorrect node and service certificate validity period when starting node in non-GMT timezone (#3732).
- Fixed issue with self-signed node certificates that are now renewed when the `set_node_certificate_validity` proposal is applied (#3767).

## Changed

- Configurations and proposals now accept more date/time formats, including the Python-default ISO 8601 format (#3739).

## Added

- Added new `GET /node/self_signed_certificate` endpoint to retrieve the self-signed certificate of the target node (#3767).

## [2.0.0-rc6]

### Changed

- `host_processes_interface.h` is now a public header, accessible under `ccf/node/host_processes_interface.h`.

## [2.0.0-rc5]

### Changed

- Nodes now have a free-form `node_data` field, to match users and members. This can be set when the node is launched, or modified by governance. It is intended to store correlation IDs describing the node's deployment, such as a VM name or Pod identifier (#3662).
- New `GET /node/consensus` endpoint now also returns primary node ID and current view (#3666).
- The `enclave::` namespace has been removed, and all types which were under it are now under `ccf::`. This will affect any apps using `enclave::RpcContext`, which should be replaced with `ccf::RpcContext` (#3664).
- HTTP parsing errors are now recorded per-interface and returned by `GET /node/metrics` (#3671).
- The `kv::Store` type is no longer visible to application code, and is replaced by a simpler `kv::ReadOnlyStore`. This is the interface given to historical queries to access historical state and enforces read-only access, without exposing internal implementation details of the store. This should have no impact on JS apps, but C++ apps will need to replace calls to `store->current_txid()` with calls to `store->get_txid()`, and `store->create_tx()` to `store->create_read_only_tx()`.
- Receipts now come with service endorsements of previous service identities after recoveries (#3679). See `verify_receipt` in `e2e_logging.py` for an example of how to verify the resulting certificate chain. This functionality is introduced in `ccf::historical::adapter_v3`.
- Private headers have been moved to `ccf/include/ccf/_private` so they cannot be accidentally included from existing paths. Any applications relying on private headers should remove this dependence, or raise an issue to request the dependency be moved to the public API. In a future release private headers will be removed entirely from the installed package.

## [2.0.0-rc4]

### Added

- Aside from regular release packages, CCF now also provides `unsafe` packages with verbose logging, helpful for troubleshooting. The extent of the logging in these builds make them fundamentally UNSAFE to use for production purposes, hence the name.

### Changed

- The `transition_service_to_open` governance proposal now requires the service identity as an argument to ensure the correct service is started. During recovery, it further requires the previous service identity to ensure the right service is recovered (#3624).

## [2.0.0-rc3]

### Fixed

- Snapshot generation no longer causes a node crash if the snapshot is larger than the ring buffer message size (`memory.max_msg_size`). Instead, the generation of the large snapshot is skipped (#3603).

### Changed

- The C++ types used to define public governance tables are now exposed in public headers. Any C++ applications reading these tables should update their include paths (ie - `#include "service/tables/nodes.h"` => `#include "ccf/service/tables/nodes.h"`) (#3608).
- `TxReceipt::describe()` has been replaced with `ccf::describe_receipt()`. Includes of the private `node/tx_receipt.h` from C++ applications should be removed (#3610).
- Python `ccf.read_ledger` and `ccf.ledger_viz` tools now accept paths to individual ledger chunks, to avoid parsing the entire ledger.

### Added

- New `GET /gov/members` endpoint which returns details of all members from the KV (#3615).
- Add `--insecure-skip-verification` to `ledger_viz` utility, to allow visualisation of unverified ledger chunks (#3618).
- Add `--split-services` to `ledger_viz` utility, to easily find out at which TxID new services were created (#3621).

## [2.0.0-rc2]

### Changed

- The entry point for creation of C++ apps is now `make_user_endpoints()`. The old entry point `get_rpc_handler()` has been removed (#3562). For an example of the necessary change, see [this diff](https://github.com/microsoft/CCF/commit/5b40ba7b42d5664d787cc7e3cfc9cbe18c01e5a1#diff-78fa25442e77145040265646434b9582d491928819e58be03c5693c01417c6c6) of the logging sample app (#3562).
- Failed recovery procedures no longer block subsequent recoveries: `.recovery` ledger files are now created while the recovery is in progress and ignored or deleted by nodes on startup (#3563).
- Corrupted or incomplete ledger files are now recovered gracefully, until the last valid entry (#3585).
- The CCF public API is now under `include/ccf`, and all application includes of framework code should use only these files.

### Removed

- `get_node_state()` is removed from `AbstractNodeContext`. The local node's ID is still available to endpoints as `get_node_id()`, and other subsystems which are app-visible can be fetched directly (#3552).

### Fixed

- Nodes no longer crash at start-up if the ledger in the read-only ledger directories (`ledger.read_only_directories`) is ahead of the ledger in the main ledger directory (`ledger.directory`) (#3597).

## [2.0.0-rc1]

### Added

- The new `endorsement` configuration entry lets operators set the desired TLS certificate endorsement, either service-endorsed or node-endorsed (self-signed), for each network RPC interface of a node, defaulting to service-endorsed (#2875).
- A new governance action `trigger_ledger_chunk` to request the creation of a ledger chunk at the next signature (#3519).
- A new governance action `trigger_snapshot` to request the creation of a snapshot at the next signature (#3544).

### Changed

- Node RPC interfaces do not transition anymore from node-endorsed to service-endorsed TLS certificates but are fixed to a single configured type. While a given endorsement is not available yet (typically at start-up for service-endorsed certificates) the interface rejects TLS sessions instead of defaulting to a node-endorsed certificate (#2875).
- Add request details with additional URL components to JS + TS API: `request.url`, `request.route`, `request.method`, `request.hostname` (#3498).
- `cchost` can now run both SGX and virtual enclave libraries. `cchost.virtual` is no longer needed, and has been removed (#3476).

### Dependencies

- Upgraded Open Enclave to 0.17.6.

## [2.0.0-rc0]

See [documentation for code upgrade 1.x to 2.0](https://microsoft.github.io/CCF/main/operations/code_upgrade_1x.html) to upgrade an existing 1.x CCF service to 2.0

---

### Developer API

#### C++

- CCF is now built with Clang 10. It is strongly recommended that C++ applications upgrade to Clang 10 as well.
- Raised the minimum supported CMake version for building CCF to 3.16 (#2946).
- Removed `mbedtls` as cryptography and TLS library.

- Added `get_untrusted_host_time_v1` API. This can be used to retrieve a timestamp during endpoint execution, accurate to within a few milliseconds. Note that this timestamp comes directly from the host so is not trusted, and should not be used to make sensitive decisions within a transaction (#2550).
- Added `get_quotes_for_all_trusted_nodes_v1` API. This returns the ID and quote for all nodes which are currently trusted and participating in the service, for live audit (#2511).
- Added `get_metrics_v1` API to `BaseEndpointRegistry` for applications that do not make use of builtins and want to version or customise metrics output.
- Added `set_claims_digest()` API to `RpcContext`, see [documentation](https://microsoft.github.io/CCF/main/build_apps/logging_cpp.html#user-defined-claims-in-receipts) on how to use it to attach application-defined claims to transaction receipts.
- Added [indexing system](https://microsoft.github.io/CCF/main/architecture/indexing.html) to speed up historical queries (#3280, #3444).

- `ccf::historical::adapter_v2` now returns 404, with either `TransactionPendingOrUnknown` or `TransactionInvalid`, rather than 400 when a user performs a historical query for a transaction id that is not committed.
- `ccf::historical::AbstractStateCache::drop_requests()` renamed to `drop_cached_states()` (#3187).
- `get_state_at()` now returns receipts for signature transactions (#2785), see [documentation](https://microsoft.github.io/CCF/main/use_apps/verify_tx.html#transaction-receipts) for details.

Key-Value Store

- Added `kv::Value` and `kv::Set`, as a more error-proof alternative to `kv::Map`s which had a single key or meaningless values (#2599).
- Added `foreach_key` and `foreach_value` to C++ KV API, to iterate without deserializing both entries when only one is used (#2918).

#### JavaScript

- Added JavaScript bytecode caching to avoid repeated compilation overhead. See the [documentation](https://microsoft.github.io/CCF/main/build_apps/js_app_bundle.html#deployment) for more information (#2643).
- Added `ccf.crypto.verifySignature()` for verifying digital signatures to the JavaScript API (#2661).
- Added experimental JavaScript API `ccf.host.triggerSubprocess()` (#2461).

- `ccf.crypto.verifySignature()` previously required DER-encoded ECDSA signatures and now requires IEEE P1363 encoded signatures, aligning with the behavior of the Web Crypto API (#2735).
- `ccf.historical.getStateRange` / `ccf.historical.dropCachedStates` JavaScript APIs to manually retrieve historical state in endpoints declared as `"mode": "readonly"` (#3033).
- JavaScript endpoints with `"mode": "historical"` now expose the historical KV at `ccf.historicalState.kv` while `ccf.kv` always refers to the current KV state. Applications relying on the old behaviour should make their code forward-compatible before upgrading to 2.x with `const kv = ccf.historicalState.kv || ccf.kv`.
- Receipts accessible through JavaScript no longer contain the redundant `root` hash field. Applications should be changed to not rely on this field anymore before upgrading to 2.x.

---

### Governance

- Updated `actions.js` constitution fragment to record service-endorsed node certificate on the `transition_node_to_trusted` action. The constitution must be updated using the existing `set_constitution` proposal (#2844).
- The existing `transition_node_to_trusted` proposal action now requires a new `valid_from` argument (and optional `validity_period_days`, which defaults to the value of `maximum_node_certificate_validity_days`).
- The `proposal_generator` has been removed from the `ccf` Python package. The majority of proposals can be trivially constructed in existing client tooling, without needing to invoke Python. This also introduces parity between the default constitution and custom constitution actions - all should be constructed and called from the same governance client code. Some jinja templates are included in `samples/templates` for constructing careful ballots from existing proposals.

---

### Operations

#### `cchost` Configuration

- **Breaking change**: Configuration for CCF node is now a JSON configuration file passed in to `cchost` via `--config /path/to/config/file/` CLI argument. Existing CLI arguments have been removed. The `migrate_1_x_config.py` script (included in `ccf` Python package) should be used to migrate existing `.ini` configuration files to `.json` format (#3209).
- Added support for listening on multiple interfaces for incoming client RPCs, with individual session caps (#2628).
- The per-node session cap behaviour has changed. The `network.rpc_interfaces.<interface_name>.max_open_sessions_soft` is now a soft cap on the number of sessions. Beyond this, new sessions will receive a HTTP 503 error immediately after completing the TLS handshake. The existing hard cap (where sessions are closed immediately, before the TLS handshake) is still available, under the new argument `network.rpc_interfaces.<interface_name>.max_open_sessions_hard` (#2583).
- Snapshot files now include receipt of evidence transaction. Nodes can now join or recover a service from a standalone snapshot file. 2.x nodes can still make use of snapshots created by a 1.x node, as long as the ledger suffix containing the proof of evidence is also specified at start-up (#2998).
- If no `node_certificate.subject_alt_names` is specified at node start-up, the node certificate _Subject Alternative Name_ extension now defaults to the value of `published_address` of the first RPC interface (#2902).

#### Certificate(s) Validity Period

- Nodes certificates validity period is no longer hardcoded and must instead be set by operators and renewed by members (#2924):

  - The new `node_certificate.initial_validity_days` (defaults to 1 day) configuration entry lets operators set the initial validity period for the node certificate (valid from the current system time).
  - The new `command.start.service_configuration.maximum_node_certificate_validity_days` (defaults to 365 days) configuration entry sets the maximum validity period allowed for node certificates.
  - The new `set_node_certificate_validity` proposal action allows members to renew a node certificate (or `set_all_nodes_certificate_validity` equivalent action to renew _all_ trusted nodes certificates).

- Service certificate validity period is no longer hardcoded and must instead be set by operators and renewed by members (#3363):

  - The new `service_certificate_initial_validity_days` (defaults to 1 day) configuration entry lets operators set the initial validity period for the service certificate (valid from the current system time).
  - The new `maximum_service_certificate_validity_days` (defaults to 365 days) configuration entry sets the maximum validity period allowed for service certificate.
  - The new `set_service_certificate_validity` proposal action allows members to renew the service certificate.

#### Misc

- The service certificate output by first node default name is now `service_cert.pem` rather than `networkcert.pem` (#3363).
- Log more detailed errors on early startup (#3116).
- Format of node output RPC and node-to-node addresses files is now JSON (#3300).
- Joining nodes now present service-endorsed certificate in client TLS sessions _after_ they have observed their own addition to the store, rather than as soon as they have joined the service. Operators should monitor the initial progress of a new node using its self-signed certificate as TLS session certificate authority (#2844).

- Slow ledger IO operations will now be logged at level FAIL. The threshold over which logging will activate can be adjusted by the `slow_io_logging_threshold` configuration entry to cchost (#3067).
- Added a new `client_connection_timeout` configuration entry to specify the maximum time a node should wait before re-establishing failed client connections. This should be set to a significantly lower value than `consensus.election_timeout` (#2618).
- Nodes code digests are now extracted and cached at network join time in `public:ccf.gov.nodes.info`, and the `GET /node/quotes` and `GET /node/quotes/self` endpoints will use this cached value whenever possible (#2651).
- DNS resolution of client connections is now asynchronous (#3140).
- The curve-id selected for the identity of joining nodes no longer needs to match that of the network (#2525).
- Removed long-deprecated `--domain` argument from `cchost`. Node certificate Subject Alternative Names should be passed in via existing `node_certificate.subject_alt_names` configuration entry (#2798).
- Added experimental support for 2-transaction reconfiguration with CFT consensus, see [documentation](https://microsoft.github.io/CCF/main/overview/consensus/bft.html#two-transaction-reconfiguration). Note that mixing 1tx and 2tx nodes in the same network is unsupported and unsafe at this stage (#3097).

#### Fixed

- Fixed issue with ledger inconsistency when starting a new joiner node without a snapshot but with an existing ledger prefix (#3064).
- Fixed issue with join nodes which could get stuck if an election was triggered while catching up (#3169).

---

### Auditor

- Receipts now include the endorsed certificate of the node, as well as its node id, for convenience (#2991).
- Retired nodes are now removed from the store/ledger as soon as their retirement is committed (#3409).
- Service-endorsed node certificates are now recorded in a new `public:ccf.gov.nodes.endorsed_certificates` table, while the existing `cert` field in the `public:ccf.gov.nodes.info` table is now deprecated (#2844).
- New `split_ledger.py` utility to split existing ledger files (#3129).
- Python `ccf.read_ledger` module now accepts custom formatting rules for the key and value based on the key-value store table name (#2791).
- [Ledger entries](https://microsoft.github.io/CCF/main/architecture/ledger.html#transaction-format) now contain a `commit_evidence_digest`, as well as an optional `claims_digest` when `set_claims_digest()` is used. The digest of the write set was previously the per-transaction leaf in the Merkle Tree, but is now combined with the digest of the commit evidence and optionally the user claims when present. [Receipt verification instructions](https://microsoft.github.io/CCF/main/audit/receipts.html) have been amended accordingly. The presence of `commit_evidence` in receipts serves two purposes: giving the user access to the TxID without having to parse the write set, and proving that a transaction has been committed by the service. Transactions are flushed to disk eagerly by the primary to keep in-enclave memory use to a minimum, so the existence of a ledger suffix is not on its own indicative of its commit status. The digest of the commit evidence is in the ledger to allow audit and recovery, but only the disclosure of the commit evidence indicates that a transaction has been committed by the service

---

### Client API

- Added support for TLS 1.3 (now used by default).

- Added `GET /gov/jwt_keys/all` endpoint (#2519).
- Added new operator RPC `GET /node/js_metrics` returning the JavaScript bytecode size and whether the bytecode is used (#2643).
- Added a new `GET /node/metrics` endpoint which includes the count of active and peak concurrent sessions handled by the node (#2596).
- Added endpoint to obtain service configuration via `GET /node/service/configuration` (#3251).
- Added QuickJS version to RPC `GET /node/version` (#2643).
- Added a `GET /node/jwt_metrics` endpoint to monitor attempts and successes of key refresh for each issuer. See [documentation](https://microsoft.github.io/CCF/main/build_apps/auth/jwt.html#extracting-jwt-metrics) on how to use it.

- Schema of `GET /network/nodes/{node_id}` and `GET /network/nodes` endpoints has been modified to include all RPC interfaces (#3300).
- Improved performance for lookup of path-templated endpoints (#2918).
- CCF now responds to HTTP requests that could not be parsed with a 400 response including error details (#2652).

- Websockets endpoints are no longer supported. Usage is insufficient to justify ongoing maintenance.
- The `ccf` Python package no longer provides utilities to issue requests to a running CCF service. This is because CCF supports widely-used client-server protocols (TLS, HTTP) that should already be provided by libraries for all programming languages. The `ccf` Python package can still be used to audit the ledger and snapshot files (#3386).

---

### Dependencies

- Upgraded Open Enclave to 0.17.5.

## [2.0.0-dev8]

### Added

- Added `set_claims_digest()` API to `RpcContext`, see [documentation](https://microsoft.github.io/CCF/main/build_apps/logging_cpp.html#user-defined-claims-in-receipts) on how to use it to attach application-defined claims to transaction receipts.
- Added a `GET /jwt_metrics` endpoint to monitor attempts and successes of key refresh for each issuer. See [documentation](https://microsoft.github.io/CCF/main/build_apps/auth/jwt.html#extracting-jwt-metrics) on how to use it.

### Changed

- Service certificate validity period is no longer hardcoded and can instead be set by operators and renewed by members (#3363):
  - The new `service_certificate_initial_validity_days` (defaults to 1 day) configuration entry lets operators set the initial validity period for the service certificate (valid from the current system time).
  - The new `maximum_service_certificate_validity_days` (defaults to 365 days) configuration entry sets the maximum validity period allowed for service certificate.
  - The new `set_service_certificate_validity` proposal action allows members to renew the service certificate.
- Service certificate output by first node default name is now `service_cert.pem` rather than `networkcert.pem` (#3363).
- Retired nodes are now removed from the store/ledger as soon as their retirement is committed (#3409).

### Removed

- The `ccf` Python package no longer provides utilities to issue requests to a running CCF service. This is because CCF supports widely-used client-server protocols (TLS, HTTP) that should already be provided by libraries for all programming languages. The `ccf` Python package can still be used to audit the ledger and snapshot files (#3386).
- The `proposal_generator` has been removed from the `ccf` Python package. The majority of proposals can be trivially constructed in existing client tooling, without needing to invoke Python. This also introduces parity between the default constitution and custom constitution actions - all should be constructed and called from the same governance client code. Some jinja templates are included in `samples/templates` for constructing careful ballots from existing proposals.

## [2.0.0-dev7]

### Added

- Added endpoint to obtain service configuration via `/node/service/configuration` (#3251)

### Changed

- Breaking change: Configuration for CCF node is now a JSON configuration file passed in to `cchost` via `--config /path/to/config/file/` CLI argument. Existing CLI arguments have been removed. The `migrate_1_x_config.py` script (included in `ccf` Python package) should be used to migrate existing `.ini` configuration files to `.json` format (#3209).
- Format of node output RPC and node-to-node addresses files is now JSON (#3300).
- Schema of `GET /network/nodes/{node_id}` and `GET /network/nodes` endpoints has been modified to include all RPC interfaces (#3300).

### Renamed

- `ccf::historical::AbstractStateCache::drop_requests()` renamed to `drop_cached_states()` (#3187).

### Dependency

- Upgrade OpenEnclave from 0.17.2 to 0.17.5

## [2.0.0-dev6]

### Added

- Added experimental support for 2-transaction reconfiguration with CFT consensus (#3097), see [documentation](https://microsoft.github.io/CCF/main/overview/consensus/bft.html#two-transaction-reconfiguration). Note that mixing 1tx and 2tx nodes in the same network is unsupported and unsafe at this stage.

### Changed

- DNS resolution of client connections is now asynchronous.

### Fixed

- Fixed issue with join nodes which could get stuck if an election was triggered while catching up (#3169).

## [2.0.0-dev5]

### Added

- Receipts now include the endorsed certificate of the node, as well as its node id, for convenience (#2991).
- `get_metrics_v1` API to `BaseEndpointRegistry` for applications that do not make use of builtins and want to version or customise metrics output.
- Slow ledger IO operations will now be logged at level FAIL. The threshold over which logging will activate can be adjusted by the `--io-logging-threshold` CLI argument to cchost (#3067).
- Snapshot files now include receipt of evidence transaction. Nodes can now join or recover a service from a standalone snapshot file. 2.x nodes can still make use of snapshots created by a 1.x node, as long as the ledger suffix containing the proof of evidence is also specified at start-up (#2998).
- Nodes certificates validity period is no longer hardcoded and can instead be set by operators and renewed by members (#2924):
  - The new `--initial-node-cert-validity-days` (defaults to 1 day) CLI argument to cchost lets operators set the initial validity period for the node certificate (valid from the current system time).
  - The new `--max-allowed-node-cert-validity-days` (defaults to 365 days) CLI argument to cchost sets the maximum validity period allowed for node certificates.
  - The new `set_node_certificate_validity` proposal action allows members to renew a node certificate (or `set_all_nodes_certificate_validity` equivalent action to renew _all_ trusted nodes certificates).
  - The existing `transition_node_to_trusted` proposal action now requires a new `valid_from` argument (and optional `validity_period_days`, which defaults to the value of ``--max-allowed-node-cert-validity-days`).
- `ccf.historical.getStateRange` / `ccf.historical.dropCachedStates` JavaScript APIs to manually retrieve historical state in endpoints declared as `"mode": "readonly"` (#3033).
- Log more detailed errors on early startup (#3116).
- New `split_ledger.py` utility to split existing ledger files (#3129).

### Changed

- JavaScript endpoints with `"mode": "historical"` now expose the historical KV at `ccf.historicalState.kv` while `ccf.kv` always refers to the current KV state. Applications relying on the old behaviour should make their code forward-compatible before upgrading to 2.x with `const kv = ccf.historicalState.kv || ccf.kv`.

### Removed

- Receipts accessible through JavaScript no longer contain the redundant `root` hash field. Applications should be changed to not rely on this field anymore before upgrading to 2.x.

### Fixed

- Fixed issue with ledger inconsistency when starting a new joiner node without a snapshot but with an existing ledger prefix (#3064).

## [2.0.0-dev4]

### Added

- Added `foreach_key` and `foreach_value` to C++ KV API, to iterate without deserializing both entries when only one is used (#2918).
- `ccf::historical::adapter_v2` now returns 404, with either `TransactionPendingOrUnknown` or `TransactionInvalid`, rather than 400 when a user performs a historical query for a transaction id that is not committed.

### Changed

- Service-endorsed node certificates are now recorded in a new `public:ccf.gov.nodes.endorsed_certificates` table, while the existing `cert` field in the `public:ccf.gov.nodes.info` table is now deprecated (#2844).
- Joining nodes now present service-endorsed certificate in client TLS sessions _after_ they have observed their own addition to the store, rather than as soon as they have joined the service. Operators should monitor the initial progress of a new node using its self-signed certificate as TLS session certificate authority (#2844).
- Updated `actions.js` constitution fragment to record service-endorsed node certificate on the `transition_node_to_trusted` action. The constitution should be updated using the existing `set_constitution` proposal (#2844).
- Improved performance for lookup of path-templated endpoints (#2918).
- Raised the minimum supported CMake version for building CCF to 3.16 (#2946).

### Dependency

- Upgrade OpenEnclave from 0.17.1 to 0.17.2 (#2992)

## [2.0.0-dev3]

### Added

- Added support for listening on multiple interfaces for incoming client RPCs, with individual session caps (#2628).

### Changed

- Upgrade OpenEnclave from 0.17.0 to 0.17.1.
- `get_state_at()` now returns receipts for signature transactions (#2785), see [documentation](https://microsoft.github.io/CCF/main/use_apps/verify_tx.html#transaction-receipts) for details.
- Upgrade playbooks and base CI image to Ubuntu 20.04. CCF is now primarily developed and tested against Ubuntu 20.04.
- Python `ccf.read_ledger` module now accepts custom formatting rules for the key and value based on the key-value store table name (#2791).
- CCF is now built with Clang 10. It is recommended that C++ applications upgrade to Clang 10 as well.
- Internal `/gov/jwt_keys/refresh` endpoint has been moved to `/node/jwt_keys/refresh` (#2885).
- If no `--san` is specified at node start-up, the node certificate _Subject Alternative Name_ extension now defaults to the value of `--public-rpc-address` (#2902).

### Removed

- Remove long-deprecated `--domain` argument from `cchost`. Node certificate Subject Alternative Names should be passed in via existing `--san` argument (#2798).
- Removed Forum sample app.

## [2.0.0-dev2]

### Changed

- `ccf.crypto.verifySignature()` previously required DER-encoded ECDSA signatures and now requires IEEE P1363 encoded signatures, aligning with the behavior of the Web Crypto API (#2735).
- Upgrade OpenEnclave from 0.16.1 to 0.17.0.

### Added

- Nodes code digests are now extracted and cached at network join time in `public:ccf.gov.nodes.info`, and the `/node/quotes` and `/node/quotes/self` endpoints will use this cached value whenever possible (#2651).

### Removed

- Websockets endpoints are no longer supported. Usage is insufficient to justify ongoing maintenance.

### Bugfix

- Fixed incorrect transaction view returned in `x-ms-ccf-transaction-id` HTTP response header after primary change (i.e. new view) (#2755).

## [2.0.0-dev1]

### Added

- Added a new `--client-connection-timeout-ms` command line argument to `cchost` to specify the maximum time a node should wait before re-establishing failed client connections. This should be set to a significantly lower value than `--raft-election-timeout-ms` (#2618).
- Add `kv::Value` and `kv::Set`, as a more error-proof alternative to `kv::Map`s which had a single key or meaningless values (#2599).
- Added JavaScript bytecode caching to avoid repeated compilation overhead. See the [documentation](https://microsoft.github.io/CCF/main/build_apps/js_app_bundle.html#deployment) for more information (#2643).
- Added new operator RPC `/node/js_metrics` returning the JavaScript bytecode size and whether the bytecode is used (#2643).
- Added QuickJS version to RPC `/node/version` (#2643).
- Added `GET /gov/jwt_keys/all` endpoint (#2519).
- Added `ccf.crypto.verifySignature()` for verifying digital signatures to the JavaScript API (#2661).

### Changed

- CCF now responds to HTTP requests that could not be parsed with a 400 response including error details (#2652).

## [2.0.0-dev0]

### Added

- Added `get_untrusted_host_time_v1` API. This can be used to retrieve a timestamp during endpoint execution, accurate to within a few milliseconds. Note that this timestamp comes directly from the host so is not trusted, and should not be used to make sensitive decisions within a transaction (#2550).
- Added `get_quotes_for_all_trusted_nodes_v1` API. This returns the ID and quote for all nodes which are currently trusted and participating in the service, for live audit (#2511).
- Added node start-up check for `cchost` and enclave compatibility, which should both always be from the same release for a single node (#2532).
- Added a new `/node/version` endpoint to return the CCF version of a node (#2582).
- Added a new `/node/metrics` endpoint which includes the count of active and peak concurrent sessions handled by the node (#2596).
- Added experimental JavaScript API `ccf.host.triggerSubprocess()` (#2461).

### Changed

- The curve-id selected for the identity of joining nodes no longer needs to match that of the network (#2525).
- The per-node session cap behaviour has changed. The `--max-open-sessions` is now a soft cap on the number of sessions. Beyond this, new sessions will receive a HTTP 503 error immediately after completing the TLS handshake. The existing hard cap (where sessions are closed immediately, before the TLS handshake) is still available, under the new argument `--max-open-sessions-hard` (#2583).
- Requests with a url-encoded query string are now forwarded correctly from backups to the primary (#2587).
- Signed requests with a url-encoded query string are now handled correctly rather than rejected (#2592).
- Fixed consistency issue between ledger files on different nodes when snapshotting is active (#2607).

### Dependency

- Upgrade OpenEnclave from 0.15.0 to 0.16.1 (#2609)

## [1.0.4]

### Changed

- CCF now responds to HTTP requests that could not be parsed with a 400 response including error details (#2652).

## [1.0.3]

### Dependency

- Upgrade OpenEnclave from 0.15.0 to 0.16.1 (#2609)

## [1.0.2]

### Bugfix

- Fixed consistency issue between ledger files on different nodes when snapshotting is active (#2607).

## [1.0.1]

### Bugfix

- Requests with a url-encoded query string are now forwarded correctly from backups to the primary (#2587).
- Signed requests with a url-encoded query string are now handled correctly rather than rejected (#2592).

## [1.0.0]

The Confidential Consortium Framework CCF is an open-source framework for building a new category of secure, highly available, and performant applications that focus on multi-party compute and data.

This is the first long term support release for CCF. The 1.0 branch will only receive security and critical bug fixes, please see our [release policy](https://microsoft.github.io/CCF/main/build_apps/release_policy.html) for more detail.

Active development will continue on the `main` branch, and regular development snapshots including new features will continue to be published.

Browse our [documentation](https://microsoft.github.io/CCF/main/index.html) to get started with CCF, or [open a discussion on GitHub](https://github.com/microsoft/CCF/discussions) if you have any questions.

## [1.0.0-rc3]

### Changed

- Rename `Store::commit_version()` to the more accurate `Store::compacted_version()` (#1355).

## [1.0.0-rc2]

### Changed

- Adjust release pipeline to cope with GitHub renaming debian packages containing tildes.

## [1.0.0-rc1]

### Changed

- By default, CCF is now installed under `/opt/ccf` rather than `/opt/ccf-x.y.z`.

## [0.99.4]

### Fixed

- Fixed use of `--curve-id` argument to `cchost`, which can now start a network with both node and service identities using curve `secp256r1` (#2516).

## [0.99.3]

### Added

- `kv::MapHandle::size()` can be used to get the number of entries in a given map.
- `kv::MapHandle::clear()` can be used to remove all entries from a map.

## [0.99.2]

### Changed

- The default constitution no longer contains `set_service_principal` or `remove_service_principal` since they are not used by the core framework. Instead any apps which wish to use these tables should add them to their own constitution. A [sample implementation](https://github.com/microsoft/CCF/tree/main/samples/constitutions/test/service_principals/actions.js) is available, and used in the CI tests.
- Proposal status now includes a `final_votes` and `vote_failures` map, recording the outcome of each vote per member. `failure_reason` and `failure_trace` have been consolidated into a single `failure` object, which is also used for `vote_failures`.

## [0.99.1]

### Added

- The service certificate is now returned as part of the `/node/network/` endpoint response (#2442).

### Changed

- `kv::Map` is now an alias to `kv::JsonSerialisedMap`, which means all existing applications using `kv::Map`s will now require `DECLARE_JSON...` macros for custom key and value types. `msgpack-c` is no longer available to apps and `MSGPACK_DEFINE` macros should be removed. Note that this change may affect throughput of existing applications, in which case an app-defined serialiser (or `kv::RawCopySerialisedMap`) should be used (#2449).
- `/node/state` endpoint also returns the `seqno` at which a node was started (i.e. `seqno` of the snapshot a node started from or `0` otherwise) (#2422).

### Removed

- `/gov/query` and `/gov/read` governance endpoints are removed (#2442).
- Lua governance is removed. `JS_GOVERNANCE` env var is no longer necessary, and JS constitution is the only governance script which must be provided and will be used by the service. `--gov-script` can no longer be passed to `cchost` or `sandbox.sh`.

## [0.99.0]

This is a bridging release to simplify the upgrade to 1.0. It includes the new JS constitution, but also supports the existing Lua governance so that users can upgrade in 2 steps - first implementing all of the changes below with their existing Lua governance, then upgrading to the JS governance. Lua governance will be removed in CCF 1.0. See [temporary docs](https://microsoft.github.io/CCF/ccf-0.99.0/governance/js_gov.html) for help with transitioning from Lua to JS.

The 1.0 release will require minimal changes from this release.

### Added

- A new `read_ledger.py` Python command line utility was added to parse and display the content of a ledger directory.
- `ccf-app` npm package to help with developing JavaScript and TypeScript CCF apps. See [docs](https://microsoft.github.io/CCF/main/build_apps/js_app.html) for further details (#2331).

### Changed

- Retired members are now deleted from the store, instead of being marked as `Retired` (#1401).
- `retire_member` proposal has been renamed to `remove_member` and is now idempotent (i.e. succeeds even if the member was already removed) (#1401).
- `accept_recovery` and `open_network` proposals have been merged into a single idempotent `transition_service_to_open` proposal (#1791).
- The `/tx` endpoint now takes a single `transaction_id` query parameter. For example, rather than calling `/node/tx?view=2&seqno=42`, call `/node/tx?transaction_id=2.42`.
- The `/commit` endpoint now returns a response with a single `transaction_id` rather than separate `view` and `seqno` fields.
- `UserRpcFrontend` has been removed, and the return value of `get_rpc_handler` which apps should construct is now simply a `ccf::RpcFrontend`.
- There is now a distinction between public and private headers. The public headers under `include/ccf` are those we expect apps to use, and others are implementation details which may change/be deprecated/be hidden in future. Most apps should now be including `"ccf/app_interface.h"` and `"ccf/common_endpoint_registry.h"`.
- Various endpoint-related types have moved under the `ccf::endpoints` namespace. Apps will need to rename these types where they are not using `auto`, for instance to `ccf::endpoints::EndpointContext` and `ccf::endpoints::ForwardingRequired`.
- Ledger entry frames are no longer serialised with `msgpack` (#2343).
- In JavaScript apps, the field `caller.jwt.key_issuer` in the `Request` object has been renamed `caller.jwt.keyIssuer` (#2362).
- The proposals `set_module`, `remove_module` and `set_js_app` have been removed and `deploy_js_app` renamed to `set_js_app` (#2391).

## [0.19.3]

### Changed

- The status filter passed to `/node/network/nodes` now takes the correct CamelCased values (#2238).

## [0.19.2]

### Added

- New `get_user_data_v1` and `get_member_data_v1` C++ API calls have been added to retrieve the data associated with users/members. The user/member data is no longer included in the `AuthnIdentity` caller struct (#2301).
- New `get_user_cert_v1` and `get_member_cert_v1` C++ API calls have been added to retrieve the PEM certificate of the users/members. The user/member certificate is no longer included in the `AuthnIdentity` caller struct (#2301).

### Changed

- String values in query parameters no longer need to be quoted. For instance, you should now call `/network/nodes?host=127.0.0.1` rather than `/network/nodes?host="127.0.0.1"` (#2309).
- Schema documentation for query parameters should now be added with `add_query_parameter`, rather than `set_auto_schema`. The `In` type of `set_auto_schema` should only be used to describe the request body (#2309).
- `json_adapter` will no longer try to convert query parameters to a JSON object. The JSON passed as an argument to these handlers will now be populated only by the request body. The query string should be parsed separately, and `http::parse_query(s)` is added as a starting point. This means strings in query parameters no longer need to be quoted (#2309).
- Enum values returned by built-in REST API endpoints are now PascalCase. Lua governance scripts that use enum values need to be updated as well, for example, `"ACTIVE"` becomes `"Active"` for member info. The same applies when using the `/gov/query` endpoint (#2152).
- Most service tables (e.g. for nodes and signatures) are now serialised as JSON instead of msgpack. Some tables (e.g. user and member certificates) are serialised as raw bytes for performance reasons (#2301).
- The users and members tables have been split into `public:ccf.gov.users.certs`/`public:ccf.gov.users.info` and `public:ccf.gov.members.certs`/`public:ccf.gov.members.encryption_public_keys`/`public:ccf.gov.members.info` respectively (#2301).
- TypeScript interface/class names have been renamed to PascalCase (#2325).

## [0.19.1]

### Added

- Historical point query support has been added to JavaScript endpoints (#2285).
- RSA key generation JavaScript endpoint (#2293).

### Changed

- `"readonly"` has been replaced by `"mode"` in `app.json` in JavaScript apps (#2285).

## [0.19.0]

### Changed

- `x-ccf-tx-view` and `x-ccf-tx-seqno` response headers have been removed, and replaced with `x-ms-ccf-transaction-id`. This includes both original fields, separated by a single `.`. Historical queries using `ccf::historical::adapter` should also pass a single combined `x-ms-ccf-transaction-id` header (#2257).
- Node unique identifier is now the hex-encoded string of the SHA-256 digest of the node's DER-encoded identity public key, which is also used as the node's quote report data. The `sandbox.sh` script still uses incrementing IDs to keep track of nodes and for their respective directories (#2241).
- Members and users unique identifier is now the hex-encoded string of the SHA-256 digest of their DER-encoded identity certificate (i.e. fingerprint), which has to be specified as the `keyId` field for signed HTTP requests (#2279).
- The receipt interface has changed, `/app/receipt?commit=23` is replaced by `/app/receipt?transaction_id=2.23`. Receipt fetching is now implemented as a historical query, which means that the first reponse(s) may be 202 with a Retry-After header. Receipts are now structured JSON, as opposed to a flat byte sequence, and `/app/receipt/verify` has been removed in favour of an [offline verification sample](https://microsoft.github.io/CCF/ccf-0.19.0/use_apps/verify_tx.html#transaction-receipts).
- `ccfapp::get_rpc_handler()` now takes a reference to a `ccf::AbstractNodeContext` rather than `ccf::AbstractNodeState`. The node state can be obtained from the context via `get_node_state()`.

### Removed

- `get_receipt_for_seqno_v1` has been removed. Handlers wanting to return receipts must now use the historical API, and can obtain a receipt via `ccf::historical::StatePtr`. See the [historical query with receipt sample](https://microsoft.github.io/CCF/ccf-0.19.0/build_apps/logging_cpp.html#receipts) for reference.
- `caller_id` endpoint has been removed. Members and users can now compute their unique identifier without interacting with CCF (#2279).
- `public:ccf.internal.members.certs_der`, `public:ccf.internal.users.certs_der`, `public:ccf.internal.members.digests` and `public:ccf.internal.users.digests` KV tables have been removed (#2279).
- `view_change_in_progress` field in `network/status` response has been removed (#2288).

## [0.18.5]

### Changed

- Historical query system now supports range queries.

## [0.18.4]

### Changed

- Governance proposals can be submitted successfully against secondaries (#2247)
- `set_ca_cert`/`remove_ca_cert` proposals have been renamed `set_ca_cert_bundle`/`remove_ca_cert_bundle` and now also accept a bundle of certificates encoded as concatenated PEM string (#2221). The `ca_cert_name` parameter to the `set_jwt_issuer` proposal has been renamed to `ca_cert_bundle_name`.

### Added

- Support for multiple key wrapping algorithms for C++ and JavaScript applications (#2246)

## [0.18.3]

### Changed

- Fixed format of `notBefore` and `notAfter` in node and network certificates (#2243).
- CCF now depends on [Open Enclave 0.14](https://github.com/openenclave/openenclave/releases/tag/v0.14.0).

## [0.18.2]

### Added

- Support for historical queries after ledger rekey and service recovery (#2200).

### Changed

- CCF now supports OpenSSL for many crypto tasks like hashing, signing, and signature verification (#2123).
- In progress ledger files no longer cause a node to crash when they are committed (#2209).

## [0.18.1]

### Changed

- `"id"` field in `state` endpoint response has been renamed to `"node_id"` (#2150).
- `user_id` endpoint is renamed `caller_id` (#2142).
- Nodes' quotes format updated to Open Enclave's `SGX_ECDSA`. Quote endorsements are also stored in CCF and can be retrieved via the `quotes/self` and `quotes` endpoints (#2161).
- `get_quote_for_this_node_v1()` takes a `QuoteInfo` structure (containing the format, raw quote and corresponding endorsements) as out parameter instead of the distinct format and raw quote as two out paramters (#2161).
- Several internal tables are renamed (#2166).
- `/node/network/nodes` correctly returns all nodes if no filter is specified (#2188).

## [0.18.0]

### Changed

- `endpoint_metrics` is renamed `api/metrics` and now returns an array of objects instead of nested path/method objects (#2068).
- Governance proposal ids are now digests of the proposal and store state observed during their creation, hex-encoded as strings. This makes votes entirely specific to an instance of a proposal without having to include a nonce. (#2104, #2135).
- `quote` endpoint has been renamed to `quotes/self` (#2149).
- `TxView`s have been renamed to `MapHandle`s, to clearly distinguish them from consensus views. Calls to `tx.get_view` must be replaced with `tx.rw`.
- `tx.rw` does not support retrieving multiple views in a single call. Instead of `auto [view1, view2] = tx.get_view(map1, map2);`, you must write `auto handle1 = tx.rw(map1); auto handle2 = tx.rw(map2);`.

### Added

- Added `get_version_of_previous_write(const K& k)` to `MapHandle`. If this entry was written to by a previous transaction, this returns the version at which that transaction was applied. See docs for more details.

### Removed

- The `x-ccf-global-commit` header is no longer sent with responses (#1586, #2144). This was a hint of global commit progress, but was known to be imprecise and unrelated to the executed transaction. Instead, clients should call `/commit` to monitor commit progress or `/tx` for a specific transaction.

## [0.17.2]

### Fixed

- Fixed incorrect ledger chunking on backup nodes when snapshotting is enabled (#2110).

## [0.17.1]

### Changed

- JS endpoints now list their auth policies by name, similar to C++ endpoints. The fields `require_client_identity`, `require_client_signature`, and `require_jwt_authentication` are removed, and should be replaced by `authn_policies`. For example, the previous default `"require_client_identity": true` should be replaced with `"authn_policies": ["user_cert"]`, an endpoint which would like to handle a JWT but will also accept unauthenticated requests would be `"authn_policies": ["jwt", "no_auth"]`, and a fully unauthenticated endpoint would be `"authn_policies": []`. See [docs](https://microsoft.github.io/CCF/main/build_apps/js_app_bundle.html#metadata) for further detail.

## [0.17.0]

### Added

- Versioned APIs for common CCF functionality: `get_status_for_txid_v1`, `get_last_committed_txid_v1`, `generate_openapi_document_v1`, `get_receipt_for_seqno_v1`, `get_quote_for_this_node_v1`. We will aim to support these function signatures long-term, and provide similar functionality with incremental version bumps when this is no longer possible. In particular, this enables building an app which does not expose the [default endpoints](https://microsoft.github.io/CCF/main/build_apps//logging_cpp.html#default-endpoints) but instead exposes similar functionality through its own API.

### Changed

- `/network`, `/network_info`, `/node/ids`, `/primary_info` have been restructured into `/network`, `/network/nodes`, `/network/nodes/{id}`, `/network/nodes/self`, `/network/nodes/primary` while also changing the response schemas (#1954).
- `/ack` responds with HTTP status `204` now instead of `200` and `true` as body (#2088).
- `/recovery_share` has new request and response schemas (#2089).

## [0.16.3]

### Changed

- To avoid accidentally unauthenticated endpoints, a vector of authentication policies must now be specified at construction (as a new argument to `make_endpoint`) rather than by calling `add_authentication`. The value `ccf::no_auth_required` must be used to explicitly indicate an unauthenticated endpoint.
- All `/gov` endpoints accept signature authentication alone correctly, regardless of session authentication.
- `ccf.CCFClient` now allows separate `session_auth` and `signing_auth` to be passed as construction time. `ccf.CCFClient.call()` no longer takes a `signed` argument, clients with a `signing_auth` always sign. Similarly, the `disable_session_auth` constructor argument is removed, the same effect can be achieved by setting `session_auth` to `None`.

## [0.16.2]

### Changed

- Snapshots are generated by default on the current primary node, every `10,000` committed transaction (#2029).
- Node information exposed in the API now correctly reports the public port when it differs from the local one. (#2001)
- All `/gov` endpoints accept signature authentication again. Read-only `/gov` endpoints had been incorrectly changed in [0.16.1] to accept session certification authentication only (#2033).

## [0.16.1]

### Added

- C++ endpoints can be omitted from OpenAPI with `set_openapi_hidden(true)` (#2008).
- JS endpoints can be omitted from OpenAPI if the `"openapi_hidden"` field in `app.json` is `true` (#2008).

### Changed

- Error responses of built-in endpoints are now JSON and follow the OData schema (#1919).
- Code ids are now deleted rather than marked as `RETIRED`. `ACTIVE` is replaced with the more precise `ALLOWED_TO_JOIN` (#1996).
- Authentication policies can be specified per-endpoint with `add_authentication`. Sample policies are implemented which check for a user TLS handshake, a member TLS handshake, a user HTTP signature, a member HTTP signature, and a valid JWT. This allows multiple policies per-endpoints, and decouples auth from frontends - apps can define member-only endpoints (#2010).
- By default, if no authentication policy is specified, endpoints are now unauthenticated and accessible to anyone (previously the default was user TLS handshakes, where the new default is equivalent to `set_require_client_identity(false)`).
- CCF now depends on [Open Enclave 0.13](https://github.com/openenclave/openenclave/releases/tag/v0.13.0).

### Removed

- The methods `Endpoint::set_require_client_signature`, `Endpoint::set_require_client_identity` and `Endpoint::set_require_jwt_authentication` are removed, and should be replaced by calls to `add_authentication`. For unauthenticated endpoints, either add no policies, or add the built-in `empty_auth` policy which accepts all requests.
  - `.set_require_client_signature(true)` must be replaced with `.add_authentication(user_signature_auth_policy)`
  - `.set_require_client_identity(true)` must be replaced with `.add_authentication(user_cert_auth_policy)`
  - `.set_require_jwt_authentication(true)` must be replaced with `.add_authentication(jwt_auth_policy)`

## [0.16.0]

### Added

- CLI options are printed on every node launch (#1923).
- JS logging sample app is included in CCF package (#1932).
- C++ apps can be built using cmake's `find_package(ccf REQUIRED)` (see [cmake sample](https://github.com/microsoft/CCF/blob/main/samples/apps/logging/CMakeLists.txt)) (#1947).

### Changed

- JWT signing keys are auto-refreshed immediately when adding a new issuer instead of waiting until the next auto-refresh event is due (#1978).
- Snapshots are only committed when proof of snapshot evidence is committed (#1972).
- Snapshot evidence must be validated before joining/recovering from snapshot (see [doc](https://microsoft.github.io/CCF/main/operations/ledger_snapshot.html#join-recover-from-snapshot)) (#1925).

### Fixed

- Ledger index is recovered correctly even if `--ledger-dir` directory is empty (#1953).
- Memory leak fixes (#1957, #1959, #1974, #1982).
- Consensus fixes (#1977, #1981).
- Enclave schedules messages in a fairer way (#1991).

### Security

- Hostname of TLS certificate is checked when auto-refreshing JWT signing keys (#1934).
- Evercrypt update to 0.3.0 (#1967).

## [0.15.2]

### Added

- JWT key auto-refresh (#1908), can be enabled by providing `"auto_refresh": true` and `"ca_cert_name": "..."` in `set_jwt_issuer` proposal.
  - Auto-refresh is currently only supported for providers following the OpenID Connect standard where keys are published under the `/.well-known/openid-configuration` path of the issuer URL.
  - `ca_cert_name` refers to a certificate stored with a `set_ca_cert` proposal and is used to validate the TLS connection to the provider endpoint.
- JWT signature validation (#1912), can be enabled with the `require_jwt_authentication` endpoint property.

### Changed

- Members can no longer vote multiple times on governance proposals (#1743).
- `update_ca_cert` proposal has been replaced by `set_ca_cert`/`remove_ca_cert` (#1917).

### Deprecated

- `set_js_app` proposal and `--js-app-script` argument are deprecated, and should be replaced by `deploy_js_app` and `--js-app-bundle`. See #1895 for an example of converting from the old style (JS embedded in a Lua script) to the new style (app bundle described by `app.json`).

### Removed

- `kv::Store::create` is removed.
- `luageneric` is removed.

## [0.15.1]

### Added

- [JWT documentation](https://microsoft.github.io/CCF/main/developers/auth/jwt.html#jwt-authentication) (#1875).
- [Member keys in HSM documentation](https://microsoft.github.io/CCF/main/members/hsm_keys.html) (#1884).

### Changed

- `/gov/ack/update_state_digest` and `/gov/ack` now only return/accept a hex string (#1873).
- `/node/quote` schema update (#1885).
- AFT consensus improvements (#1880, #1881).

## [0.15.0]

### Added

- Support for non-recovery members: only members with an associated public encryption key are handed recovery shares (#1866).
- AFT consensus verify entry validity (#1864).
- JWT validation in forum sample app (#1867).
- JavaScript endpoints OpenAPI definition is now included in `/api` (#1874).

### Changed

- The `keyId` field in the Authorization header must now be set to the hex-encoded SHA-256 digest of the corresponding member certificate encoded in PEM format. The `scurl.sh` script and Python client have been modified accordingly. `scurl.sh` can be run with `DISABLE_CLIENT_AUTH=1` (equivalent `disable_client_auth=False` argument to Python client) to issue signed requests without session-level client authentication (#1870).
- Governance endpoints no longer require session-level client authentication matching a member identity, the request signature now serves as authentication. The purpose of this change is to facilitate member key storage in systems such as HSMs (#1870).
- Support for [hs2019 scheme](https://tools.ietf.org/html/draft-cavage-http-signatures-12) for HTTP signatures (#1872).
  - `ecdsa-sha256` scheme will be deprecated in the next release.

## [0.14.3]

### Added

- Added support for storing JWT public signing keys (#1834).
  - The new proposals `set_jwt_issuer`, `remove_jwt_issuer`, and `set_jwt_public_signing_keys` can be generated with the latest version of the ccf Python package.
  - `sandbox.sh` has a new `--jwt-issuer <json-path>` argument to easily bootstrap with an initial set of signing keys using the `set_jwt_issuer` proposal.
  - See [`tests/npm-app/src/endpoints/jwt.ts`](https://github.com/microsoft/CCF/blob/70b09e53cfdc8cee946193319446f1e22aed948f/tests/npm-app/src/endpoints/jwt.ts#L23) for validating tokens received in the `Authorization` HTTP header in TypeScript.
  - Includes special support for SGX-attested signing keys as used in [MAA](https://docs.microsoft.com/en-us/azure/attestation/overview).

### Changed

- CCF now depends on [Open Enclave 0.12](https://github.com/openenclave/openenclave/releases/tag/v0.12.0) (#1830).
- `/app/user_id` now takes `{"cert": user_cert_as_pem_string}` rather than `{"cert": user_cert_as_der_list_of_bytes}` (#278).
- Members' recovery shares are now encrypted using [RSA-OAEP-256](https://docs.microsoft.com/en-gb/azure/key-vault/keys/about-keys#wrapkeyunwrapkey-encryptdecrypt) (#1841). This has the following implications:
  - Network's encryption key is no longer output by the first node of a CCF service is no longer required to decrypt recovery shares.
  - The latest version of the `submit_recovery_share.sh` script should be used.
  - The latest version of the `proposal_generator.py` should be used (please upgrade the [ccf Python package](https://microsoft.github.io/CCF/main/quickstart/install.html#python-package)).
- `submit_recovery_share.sh` script's `--rpc-address` argument has been removed. The node's address (e.g. `https://127.0.0.1:8000`) should be used directly as the first argument instead (#1841).
- The constitution's `pass` function now takes an extra argument: `proposer_id`, which contains the `member_id` of the member who submitted the proposal. To adjust for this change, replace `tables, calls, votes = ...` with `tables, calls, votes, proposer_id = ...` at the beginning of the `pass` definition.
- Bundled votes (ie. the `ballot` entry in `POST /proposals`) have been removed. Votes can either happen explicitly via `POST /proposals/{proposal_id}/votes`, or the constitution may choose to pass a proposal without separate votes by examining its contents and its proposer, as illustrated in the operating member constitution sample. The `--vote-against` flag in `proposal_generator.py`, has also been removed as a consequence.

### Fixed

- Added `tools.cmake` to the install, which `ccf_app.cmake` depends on and was missing from the previous release.

### Deprecated

- `kv::Store::create` is deprecated, and will be removed in a future release. It is no longer necessary to create a `kv::Map` from a `Store`, it can be constructed locally (`kv::Map<K, V> my_map("my_map_name");`) or accessed purely by name (`auto view = tx.get_view<K, V>("my_map_name");`) (#1847).

## [0.14.2]

### Changed

- The `start_test_network.sh` script has been replaced by [`sandbox.sh`](https://microsoft.github.io/CCF/main/quickstart/test_network.html). Users wishing to override the default network config (a single node on '127.0.0.1:8000') must now explictly specify if they should be started locally (eg. `-n 'local://127.4.4.5:7000'`) or on remote machine via password-less ssh (eg. `-n 'ssh://10.0.0.1:6000'`).
- `node/quote` endpoint now returns a single JSON object containing the node's quote (#1761).
- Calling `foreach` on a `TxView` now iterates over the entries which previously existed, ignoring any modifications made by the functor while iterating.
- JS: `ccf.kv.<map>.get(key)` returns `undefined` instead of throwing an exception if `key` does not exist.
- JS: `ccf.kv.<map>.delete(key)` returns `false` instead of throwing an exception if `key` does not exist, and `true` instead of `undefined` otherwise.
- JS: `ccf.kv.<map>.set(key, val)` returns the map object instead of `undefined`.

## [0.14.1]

### Added

- `/node/memory` endpoint exposing the maximum configured heap size, peak and current used sizes.

### Changed

- Public tables in the KV must now indicate this in their name (with a `public:` prefix), and internal tables have been renamed. Any governance or auditing scripts which operate over internal tables must use the new names (eg - `ccf.members` is now `public:ccf.gov.members`).
- `--member-info` on `cchost` can now take a third, optional file path to a JSON file containing additional member data (#1712).

### Removed

- `/api/schema` endpoints are removed, as the same information is now available in the OpenAPI document at `/api`.

### Deprecated

- Passing the `SecurityDomain` when creating a KV map is deprecated, and will be removed in a future release. This should be encoded in the table's name, with a `public:` prefix for public tables.

## [0.14.0]

### Added

- Nodes can recover rapidly from a snapshot, rather than needing to reprocess an entire ledger (#1656)
- Python client code wraps creation and replacement of an entire JS app bundle in a single operation (#1651)
- Snapshots are only usable when the corresponding evidence is committed (#1668).
- JSON data associated to each consortium member to facilitate flexible member roles (#1657).

### Changed

- `/api` endpoints return an OpenAPI document rather than a custom response (#1612, #1664)
- Python ledger types can process individual chunks as well as entire ledger (#1644)
- `POST recovery_share/submit` endpoint is renamed to `POST recovery_share` (#1660).

### Fixed

- Elections will not allow transactions which were reported as globally committed to be rolled back (#1641)

### Deprecated

- `lua_generic` app is deprecated and will be removed in a future release. Please migrate old Lua apps to JS

## [0.13.4]

### Changed

- Fixed infinite memory growth issue (#1639)
- Step CLI updated to 0.15.2 (#1636)

## [0.13.3]

### Added

- Sample TypeScript application (#1614, #1596)

### Changed

- Handlers can implement custom authorisation headers (#1203, #1563)
- Reduced CPU usage when nodes are idle (#1625, #1626)
- Upgrade to Open Enclave 0.11 (#1620, #1624)
- Snapshots now include view history, so nodes resuming from snapshots can accurately serve transaction status requests (#1616)
- Request is now passed as an argument to JavaScript handlers (#1604), which can return arbitrary content types (#1575)
- Quote RPC now returns an error when the quote cannot be found (#1594)
- Upgraded third party dependencies (#1589, #1588, #1576, #1572, #1573, #1570, #1569)
- Consensus types renamed from `raft` and `pbft` to `cft` and `bft` (#1591)

### Removed

- Notification server (#1582)

## [0.13.2]

### Added

- retire_node_code proposal (#1558)
- Ability to update a collection of JS modules in a single proposal (#1557)

## [0.13.1]

### Fixed

- Handle setting multiple subject alternative names correctly in node certificate (#1552)
- Fix host memory check on startup ecall (#1553)

## [0.13.0]

### Added

- Experimental

  - New CCF nodes can now join from a [snapshot](https://microsoft.github.io/CCF/ccf-0.13.0/operators/start_network.html#resuming-from-existing-snapshot) (#1500, #1532)
  - New KV maps can now be created dynamically in a transaction (#1507, #1528)

- CLI

  - Subject Name and Subject Alternative Names for the node certificates can now be passed to cchost using the --sn and --san CLI switches (#1537)
  - Signature and ledger splitting [flags](https://microsoft.github.io/CCF/ccf-0.13.0/operators/start_network.html#signature-interval) have been renamed more accurately (#1534)

- Governance

  - `user_data` can be set at user creation, as well as later (#1488)

- Javascript
  - `js_generic` endpoints are now modules with a single default call. Their dependencies can be stored in a separate table and loaded with `import`. (#1469, #1472, #1481, #1484)

### Fixed

- Retiring the primary from a network is now correctly handled (#1522)

### Deprecated

- CLI
  - `--domain=...` is superseded by `--san=dNSName:...` and will be removed in a future release

### Removed

- API
  - Removed redirection from legacy frontend names (`members` -> `gov`, `nodes` -> `node`, `users` -> `app`) (#1543)
  - Removed old `install()` API, replaced by `make_endpoint()` in [0.11.1](https://github.com/microsoft/CCF/releases/tag/ccf-0.11.1) (#1541)

## [0.12.2]

### Fixed

- Fix published containers

## [0.12.1]

### Changed

- Release tarball replaced by a .deb

### Fixed

- Fix LVI build for applications using CCF (#1466)

## [0.12.0]

### Added

- Tooling
  - New Python proposal and vote generator (#1370). See [docs](https://microsoft.github.io/CCF/ccf-0.12.0/members/proposals.html#creating-a-proposal).
  - New CCF tools Python package for client, ledger parsing and member proposal/vote generation (#1429, #1435). See [docs](https://microsoft.github.io/CCF/ccf-0.12.0/users/python_tutorial.html).
- HTTP endpoints
  - Templated URI for HTTP endpoints (#1384, #1393).
  - New `remove_user` proposal (#1379).
  - New node endpoints: `/node/state` and `/node/is_primary` (#1387, #1439)
  - New `metrics` endpoint (#1422).

### Changed

- Tooling
  - Updated version of Open Enclave (0.10) (#1424). Users should use the Intel PSW tested with Open Enclave 0.10, see Open Enclave releases notes: https://github.com/openenclave/openenclave/releases/tag/v0.10.0 for more details.
  - CCF releases no longer include a build of Open Enclave, instead the upstream binary release should be used. Playbooks and containers have been updated accordingly (#1437).
  - CCF is now built with LVI mitigations (#1427). CCF should now be built with a new LVI-enabled toolchain, available via CCF playbooks and containers.
  - Updated version of `snmalloc` (#1391).
- HTTP endpoints
  - Pass PEM certificates rather than byte-arrays (#1374).
  - Member `/ack` schema (#1395).
  - Authorisation HTTP request header now accepts unquoted values (#1411).
  - Fix double opening of `/app` on backups after recovery (#1445).
- Other
  - Merkle tree deserialisation fix (#1363).
  - Improve resilience of node-to-node channels (#1371).
  - First Raft election no longer fails (#1392).
  - Fix message leak (#1442).

### Removed

- `mkSign` endpoint (#1398).

## [0.11.7]

### Changed

1. Fix a bug that could cause signatures not to be recorded on transactions hitting conflicts (#1346)
2. Fix a bug that could allow transactions to be executed by members before a recovered network was fully opened (#1347)
3. Improve error reporting on transactions with invalid signatures (#1356)

### Added

1. All format and linting checks are now covered by `scripts/ci-checks.sh` (#1359)
2. `node/code` RPC returns all code versions and their status (#1351)

## [0.11.4]

### Changed

- Add clang-format to the application CI container, to facilitate application development (#1340)
- Websocket handlers are now distinct, and can be defined by passing `ws::Verb::WEBSOCKET` as a verb to `make_endpoint()` (#1333)
- Custom KV serialisation is [documented](https://microsoft.github.io/CCF/main/developers/kv/kv_serialisation.html#custom-key-and-value-types)

### Fixed

- Fix application runtime container, which had been missing a dependency in the previous release (#1340)

## [0.11.1]

### Added

- CLI tool for managing recovery shares (#1295). [usage](https://microsoft.github.io/CCF/main/members/accept_recovery.html#submitting-recovery-shares)
- New standard endpoint `node/ids` for retrieving node ID from IP address (#1319).
- Support for read-only transactions. Use `tx.get_read_only_view` to retrieve read-only views, and install with `make_read_only_endpoint` if all operations are read-only.
- Support for distinct handlers on the same URI. Each installed handler/endpoint is now associated with a single HTTP method, so you can install different operations on `POST /foo` and `GET /foo`.

### Changed

- The frontend names, used as a prefix on all URIs, have been changed. Calls to `/members/...` or `/users/...` should be replaced with `/gov/...` and `/app/...` respectively. The old paths will return HTTP redirects in this release, but may return 404 in a future release (#1325).
- App-handler installation API has changed. `install(URI, FN, READWRITE)` should be replaced with `make_endpoint(URI, VERB, FN).install()`. Existing apps should compile with deprecation warnings in this release, but the old API will be removed in a future release. See [this diff](https://github.com/microsoft/CCF/commit/7f131074027e3aeb5d469cf42e94acad5bf3e70a#diff-18609f46fab38755458a063d1079edaa) of logging.cpp for an example of the required changes.
- Improved quickstart documentation (#1298, #1316).
- Member ACKs are required, even when the service is opening (#1318).
- The naming scheme for releases has changed to be more consistent. The tags will now be in the form `ccf-X.Y.Z`.

## [0.11]

### Changed

- KV reorganisation to enable app-defined serialisation (#1179, #1216, #1234)

`kv.h` has been split into multiple headers so apps may need to add includes for `kv/store.h` and `kv/tx.h`. The typedefs `ccf::Store` and `ccf::Tx` have been removed; apps should now use `kv::Store` and `kv::Tx`.

CCF now deals internally only with serialised data in its tables, mapping byte-vectors to byte-vectors. By default all tables will convert their keys and values to msgpack, using the existing macros for user-defined types. Apps may define custom serialisers for their own types - see `kv/serialise_entry_json.h` for an example.

- Fixed issues that affected the accuracy of tx status reporting (#1157, #1150)
- All RPCs and external APIs now use `view` and `seqno` to describe the components of a transaction ID, regardless of the specific consensus implementation selected (#1187, #1227)
- Improved resiliency of recovery process (#1051)
- `foreach` early-exit semantics are now consistent (#1222)
- Third party dependency updates (#1144, #1148, #1149, #1151, #1155, #1255)
- All logging output now goes to stdout, and can be configured to be either JSON or plain text (#1258) [doc](https://microsoft.github.io/CCF/main/operators/node_output.html#json-formatting)
- Initial support for historical query handlers (#1207) [sample](https://github.com/microsoft/CCF/blob/main/src/apps/logging/logging.cpp#L262)
- Implement the equivalent of "log rolling" for the ledger (#1135) [doc](https://microsoft.github.io/CCF/main/operators/ledger.html)
- Internal RPCs renamed to follow more traditional REST conventions (#968) [doc](https://microsoft.github.io/CCF/main/operators/operator_rpc_api.html)

### Added

- Support for floating point types in default KV serialiser (#1174)
- The `start_test_network.sh` script now supports recovering an old network with the `--recover` flag (#1095) [doc](https://microsoft.github.io/CCF/main/users/deploy_app.html#recovering-a-service)
- Application CI and runtime containers are now available (#1178)
  1. `ccfciteam/ccf-app-ci:0.11` is recommended to build CCF applications
  2. `ccfciteam/ccf-app-run:0.11` is recommended to run CCF nodes, for example in k8s
- Initial websockets support (#629) [sample](https://github.com/microsoft/CCF/blob/main/tests/ws_scaffold.py#L21)

### Removed

- `ccf::Store` and `ccf::Tx` typdefs, in favour of `kv::Store` and `kv::Tx`.

## [0.10]

### Added

- Brand new versioned documentation: https://microsoft.github.io/CCF.
- New `/tx` endpoint to check that a transaction is committed (#1111). See [docs](https://microsoft.github.io/CCF/main/users/issue_commands.html#checking-for-commit).
- Disaster recovery is now performed with members key shares (#1101). See [docs](https://microsoft.github.io/CCF/main/members/accept_recovery.html).
- Open Enclave install is included in CCF install (#1125).
- New `sgxinfo.sh` script (#1081).
- New `--transaction-rate` flag to performance client (#1071).

### Changed

- CCF now uses Open Enclave 0.9 (#1098).
- `cchost`'s `--enclave-type` is `release` by default (#1083).
- `keygenerator.sh`'s `--gen-key-share` option renamed to `--gen-enc-key` to generate member encryption key (#1101).
- Enhanced view change support for PBFT (#1085, #1087, #1092).
- JavaScript demo logging app is now more generic (#1110).
- Updated method to retrieve time in enclave from host (#1100).
- Correct use of Everycrypt hashing (#1098).
- Maximum number of active members is 255 (#1107).
- Python infra: handle proposals correctly with single member (#1079).
- Dependencies updates (#1080, #1082).

### Removed

- `cchost` no longer outputs a sealed secrets file to be used for recovery (#1101).

## [0.9.3]

### Added

1. Install artifacts include `virtual` build (#1072)
2. `add_enclave_library_c` is exposed in `ccp_app.cmake` (#1073)

## [0.9.2]

### Added

- Handlers can decide if transaction writes are applied independently from error status (#1054)
- Scenario Perf Client is now part of the CCF install to facilitate performance tests (#1058)

### Changed

- Handle writes when host is reconnecting (#1038)
- Member tables are no longer whitelisted for raw_puts (#1041)
- Projects including CCF's CMake files now use the same build type default (#1057)

## [0.9.1]

### Added

- `cchost` now supports [file-based configuration](https://microsoft.github.io/CCF/operators/start_network.html#using-a-configuration-file), as well as command-line switches (#1013, #1019)

## [0.9]

This pre-release improves support for handling HTTP requests.

### Added

- Key shares will be accepted after multiple disaster recovery operations (#992).
- HTTP response headers and status can be set directly from handler (#921, #977).
- Handlers can be restricted to accept only specific HTTP verbs (#966).
- Handlers can accept requests without a matching client cert (#962).
- PBFT messages are authenticated by each receiving node (#947).
- snmalloc can be used as allocator (#943, #990).
- Performance optimisations (#946, #971).
- Install improvements (#983, #986).

### Changed

- HTTP request and responses no longer need to contain JSON-RPC objects (#930, #977).
- Files and binaries have been renamed to use a consistent `lower_snake_case` (#989). Most app includes should be unaffected, but users of the `luageneric` app should now look for `lua_generic`.
- Threading support relies on fixes from a recent build of OE (#990). Existing machines should re-run the ansible playbooks to install the current dependencies.
- Consensus is chosen at run-time, rather than build-time (#922).
- API for installing handlers has changed (#960). See the logging app or [documentation](https://microsoft.github.io/CCF/developers/logging_cpp.html#rpc-handler) for the current style.
- Several standard endpoints are now GET-only, and must be passed a URL query (ie `GET /users/getCommit?id=42`).

## [0.8.2]

### Changed

- CCF install can now be installed anywhere (#950).
- PBFT messages are now authenticated (#947).
- Miscellaneous performance improvements (#946).

## [0.8.1]

### Added

- PBFT timers can be set from`cchost` CLI (#929). See [docs](https://microsoft.github.io/CCF/developers/consensus.html#consensus-protocols).
- Nodes output their PID in a `cchost.pid` file on start-up (#927).
- (Experimental) Members can retrieve their decrypted recovery shares via `getEncryptedRecoveryShare` and submit the decrypted share via `submitRecoveryShare` (#932).

### Changed

- App handlers should set HTTP response fields instead of custom error codes (#921). See [docs](https://microsoft.github.io/CCF/developers/logging_cpp.html#rpc-handler).
- Single build for Raft and PBFT consensuses (#922, #929, #935).
- Members' proposals are forever rejected if they fail to execute (#930).
- Original consortium members can ACK (#933).
- PBFT performance improvements (#940, #942).
- PBFT ledger private tables are now encrypted (#939).

## [0.8]

This pre-release enables experimental support for running CCF with the PBFT consensus protocol. In providing an experimental release of CCF with PBFT we hope to get feedback from early adopters.

### Added

- Experimental PBFT support [docs](https://microsoft.github.io/CCF/developers/consensus.html)
- Increased threading support [docs](https://microsoft.github.io/CCF/developers/threading.html) (#831, #838)
- Governance proposals can now be rejected, which allows constitutions to implement veto power (#854)
- Support for non JSON-RPC payloads (#852)
- RPC to get the OE report (containing the SGX quote) of a specific node (#907)

### Changed

- Compatibility with msgpack 1.0.0
- Members now need to provide two public keys, an identity to sign their proposals and votes as before, and public key with which their recovery key share will be encrypted. `--member_cert` cli argument replaced with `--member-info` when starting up a network to allow this [docs](https://microsoft.github.io/CCF/operators/start_network.html)
- Member status is now a string, eg. `"ACTIVE"` rather than an integer (#827)
- User apps have access to standard user-cert lookup (#906)
- `get_rpc_handler()` now returns `UserRpcFrontend` instead of `RpcHandler` [docs](https://microsoft.github.io/CCF/developers/logging_cpp.html#rpc-handler) (#908)
- All governance RPC's must now be signed (#911)
- Test infra stores keys and certificates (e.g. `networkcert.pem`, `user0_privk.pem`) in new `workspace/<test_label>_common/` folder (#892)

### Removed

- FramedTCP support

## [0.7.1]

### Added

- Installed Python infrastructure can now be used to launch test networks of external builds (#809)
- Initial threading support, Raft nodes now execute transactions on multiple worker threads (#773, #822)

## [0.7]

This pre-release enables experimental support for Javascript as a CCF runtime, and switches the default transport to HTTP. FramedTCP is still supported in this release (`-DFTCP=ON`) but is deprecated and will be dropped in the next release.

### Changed

- Fixed node deadlock that could occur under heavy load (#628)
- Fixed vulnerability to possible replay attack (#419)
- CCF has an installable bundle (#742)
- HTTP is the default frame format (#744)

### Added

- Added support for re-keying the ledger (#50)
- Added QuickJS runtime and sample Javascript app (#668)

### Deprecated

- FramedTCP support. Please use the ccf_FTCP.tar.gz release bundle or build CCF with `-DFTCP=ON` if you require FTCP support.

## [0.6]

This pre-release enables support for HTTP in CCF

### Changed

- Quote format in `getQuotes` changed from string to vector of bytes (https://github.com/microsoft/CCF/pull/566)
- Improved error reporting and logging (https://github.com/microsoft/CCF/pull/572, https://github.com/microsoft/CCF/pull/577, https://github.com/microsoft/CCF/pull/620)
- Node certificates endorsed by the network (https://github.com/microsoft/CCF/pull/581)
- The [`keygenerator.sh`](https://github.com/microsoft/CCF/blob/v0.6/tests/keygenerator.sh) scripts replaces the `keygenerator` CLI utility to generate member and user identities.

### Added

- HTTP endpoint support when built with `-DHTTP=ON`, see https://microsoft.github.io/CCF/users/client.html for details.
- [Only when building with `-DHTTP=ON`] The new [`scurl.sh`](https://github.com/microsoft/CCF/blob/v0.6/tests/scurl.sh) script can be used to issue signed HTTP requests to CCF (e.g. for member votes). The script takes the same arguments as `curl`.
- `listMethods` RPC for luageneric app (https://github.com/microsoft/CCF/pull/570)
- `getReceipt`/`verifyReceipt` RPCs (https://github.com/microsoft/CCF/pull/567)
- Support for app-defined ACLs (https://github.com/microsoft/CCF/pull/590)

Binaries for `cchost` and `libluagenericenc.so` are attached to this release. Note that libluagenericenc.so should be signed before being deployed by CCF (see https://microsoft.github.io/CCF/developers/build_app.html#standalone-signing).

## [0.5]

This pre-release fixes minor issues and clarifies some of `cchost` command line options.

### Removed

- The `new_user` function in constitution scripts (e.g. `gov.lua`) should be deleted as it is now directly implemented inside CCF (https://github.com/microsoft/CCF/pull/550).
- `cmake -DTARGET=all` replaced with `cmake -DTARGET=sgx;virtual`. See https://microsoft.github.io/CCF/quickstart/build.html#build-switches for new values (https://github.com/microsoft/CCF/pull/513).

### Changed

- The members and users certificates can now be registered by the consortium using clients that are not the `memberclient` CLI (e.g. using the `tests/infra/jsonrpc.py` module) (https://github.com/microsoft/CCF/pull/550).
- Fix for Raft consensus to truncate the ledger whenever a rollback occurs and use `commit_idx` instead of `last_idx` in many places because of signatures (https://github.com/microsoft/CCF/pull/503).
- Join protocol over HTTP fix (https://github.com/microsoft/CCF/pull/550).
- Clearer error messages for when untrusted users/members issue transactions to CCF (https://github.com/microsoft/CCF/pull/530).
- `devcontainer.json` now points to right Dockerfile (https://github.com/microsoft/CCF/pull/543).
- `cchost --raft-election-timeout` CLI option default now set to 5000 ms (https://github.com/microsoft/CCF/pull/559).
- Better descriptions for `cchost` command line options (e.g. `--raft-election-timeout`) (https://github.com/microsoft/CCF/pull/559).

The `cchost`, `libluagenericenc.so`, `keygenerator` and `memberclient` are also attached to this release to start a CCF network with lua application.
Note that `libluagenericenc.so` should be signed before being deployed by CCF (see https://microsoft.github.io/CCF/developers/build_app.html#standalone-signing).

## [0.4]

In this preview release, it is possible to run CCF with the PBFT consensus algorithm, albeit with significant limitations.

The evercrypt submodule has been removed, the code is instead imported, to make release tarballs easier to use.

## [0.3]

This pre-release implements the genesis model described in the TR, with a distinct service opening phase. See https://microsoft.github.io/CCF/start_network.html for details.

Some discrepancies with the TR remain, and are being tracked under https://github.com/microsoft/CCF/milestone/2

## 0.2

Initial pre-release

[2.0.0]: https://github.com/microsoft/CCF/releases/tag/ccf-2.0.0
[2.0.0-rc9]: https://github.com/microsoft/CCF/releases/tag/ccf-2.0.0-rc9
[2.0.0-rc8]: https://github.com/microsoft/CCF/releases/tag/ccf-2.0.0-rc8
[2.0.0-rc7]: https://github.com/microsoft/CCF/releases/tag/ccf-2.0.0-rc7
[2.0.0-rc6]: https://github.com/microsoft/CCF/releases/tag/ccf-2.0.0-rc6
[2.0.0-rc5]: https://github.com/microsoft/CCF/releases/tag/ccf-2.0.0-rc5
[2.0.0-rc4]: https://github.com/microsoft/CCF/releases/tag/ccf-2.0.0-rc4
[2.0.0-rc3]: https://github.com/microsoft/CCF/releases/tag/ccf-2.0.0-rc3
[2.0.0-rc2]: https://github.com/microsoft/CCF/releases/tag/ccf-2.0.0-rc2
[2.0.0-rc1]: https://github.com/microsoft/CCF/releases/tag/ccf-2.0.0-rc1
[2.0.0-rc0]: https://github.com/microsoft/CCF/releases/tag/ccf-2.0.0-rc0
[2.0.0-dev8]: https://github.com/microsoft/CCF/releases/tag/ccf-2.0.0-dev8
[2.0.0-dev7]: https://github.com/microsoft/CCF/releases/tag/ccf-2.0.0-dev7
[2.0.0-dev6]: https://github.com/microsoft/CCF/releases/tag/ccf-2.0.0-dev6
[2.0.0-dev5]: https://github.com/microsoft/CCF/releases/tag/ccf-2.0.0-dev5
[2.0.0-dev4]: https://github.com/microsoft/CCF/releases/tag/ccf-2.0.0-dev4
[2.0.0-dev3]: https://github.com/microsoft/CCF/releases/tag/ccf-2.0.0-dev3
[2.0.0-dev2]: https://github.com/microsoft/CCF/releases/tag/ccf-2.0.0-dev2
[2.0.0-dev1]: https://github.com/microsoft/CCF/releases/tag/ccf-2.0.0-dev1
[2.0.0-dev0]: https://github.com/microsoft/CCF/releases/tag/ccf-2.0.0-dev0
[1.0.4]: https://github.com/microsoft/CCF/releases/tag/ccf-1.0.4
[1.0.3]: https://github.com/microsoft/CCF/releases/tag/ccf-1.0.3
[1.0.2]: https://github.com/microsoft/CCF/releases/tag/ccf-1.0.2
[1.0.1]: https://github.com/microsoft/CCF/releases/tag/ccf-1.0.1
[1.0.0]: https://github.com/microsoft/CCF/releases/tag/ccf-1.0.0
[1.0.0-rc3]: https://github.com/microsoft/CCF/releases/tag/ccf-1.0.0-rc3
[1.0.0-rc2]: https://github.com/microsoft/CCF/releases/tag/ccf-1.0.0-rc2
[1.0.0-rc1]: https://github.com/microsoft/CCF/releases/tag/ccf-1.0.0-rc1
[0.99.4]: https://github.com/microsoft/CCF/releases/tag/ccf-0.99.4
[0.99.3]: https://github.com/microsoft/CCF/releases/tag/ccf-0.99.3
[0.99.2]: https://github.com/microsoft/CCF/releases/tag/ccf-0.99.2
[0.99.1]: https://github.com/microsoft/CCF/releases/tag/ccf-0.99.1
[0.99.0]: https://github.com/microsoft/CCF/releases/tag/ccf-0.99.0
[0.19.3]: https://github.com/microsoft/CCF/releases/tag/ccf-0.19.3
[0.19.2]: https://github.com/microsoft/CCF/releases/tag/ccf-0.19.2
[0.19.1]: https://github.com/microsoft/CCF/releases/tag/ccf-0.19.1
[0.19.0]: https://github.com/microsoft/CCF/releases/tag/ccf-0.19.0
[0.18.5]: https://github.com/microsoft/CCF/releases/tag/ccf-0.18.5
[0.18.4]: https://github.com/microsoft/CCF/releases/tag/ccf-0.18.4
[0.18.3]: https://github.com/microsoft/CCF/releases/tag/ccf-0.18.3
[0.18.2]: https://github.com/microsoft/CCF/releases/tag/ccf-0.18.2
[0.18.1]: https://github.com/microsoft/CCF/releases/tag/ccf-0.18.1
[0.18.0]: https://github.com/microsoft/CCF/releases/tag/ccf-0.18.0
[0.17.2]: https://github.com/microsoft/CCF/releases/tag/ccf-0.17.2
[0.17.1]: https://github.com/microsoft/CCF/releases/tag/ccf-0.17.1
[0.17.0]: https://github.com/microsoft/CCF/releases/tag/ccf-0.17.0
[0.16.3]: https://github.com/microsoft/CCF/releases/tag/ccf-0.16.3
[0.16.2]: https://github.com/microsoft/CCF/releases/tag/ccf-0.16.2
[0.16.1]: https://github.com/microsoft/CCF/releases/tag/ccf-0.16.1
[0.16.0]: https://github.com/microsoft/CCF/releases/tag/ccf-0.16.0
[0.15.2]: https://github.com/microsoft/CCF/releases/tag/ccf-0.15.2
[0.15.1]: https://github.com/microsoft/CCF/releases/tag/ccf-0.15.1
[0.15.0]: https://github.com/microsoft/CCF/releases/tag/ccf-0.15.0
[0.14.3]: https://github.com/microsoft/CCF/releases/tag/ccf-0.14.3
[0.14.2]: https://github.com/microsoft/CCF/releases/tag/ccf-0.14.2
[0.14.1]: https://github.com/microsoft/CCF/releases/tag/ccf-0.14.1
[0.14.0]: https://github.com/microsoft/CCF/releases/tag/ccf-0.14.0
[0.13.4]: https://github.com/microsoft/CCF/releases/tag/ccf-0.13.4
[0.13.3]: https://github.com/microsoft/CCF/releases/tag/ccf-0.13.3
[0.13.2]: https://github.com/microsoft/CCF/releases/tag/ccf-0.13.2
[0.13.1]: https://github.com/microsoft/CCF/releases/tag/ccf-0.13.1
[0.13.0]: https://github.com/microsoft/CCF/releases/tag/ccf-0.13.0
[0.12.2]: https://github.com/microsoft/CCF/releases/tag/ccf-0.12.2
[0.12.1]: https://github.com/microsoft/CCF/releases/tag/ccf-0.12.1
[0.12.0]: https://github.com/microsoft/CCF/releases/tag/ccf-0.12.0
[0.11.7]: https://github.com/microsoft/CCF/releases/tag/ccf-0.11.7
[0.11.4]: https://github.com/microsoft/CCF/releases/tag/ccf-0.11.4
[0.11.1]: https://github.com/microsoft/CCF/releases/tag/ccf-0.11.1
[0.11]: https://github.com/microsoft/CCF/releases/tag/0.11
[0.10]: https://github.com/microsoft/CCF/releases/tag/v0.10
[0.9.3]: https://github.com/microsoft/CCF/releases/tag/v0.9.3
[0.9.2]: https://github.com/microsoft/CCF/releases/tag/v0.9.2
[0.9.1]: https://github.com/microsoft/CCF/releases/tag/v0.9.1
[0.9]: https://github.com/microsoft/CCF/releases/tag/v0.9
[0.8.2]: https://github.com/microsoft/CCF/releases/tag/v0.8.2
[0.8.1]: https://github.com/microsoft/CCF/releases/tag/v0.8.1
[0.8]: https://github.com/microsoft/CCF/releases/tag/v0.8
[0.7.1]: https://github.com/microsoft/CCF/releases/tag/v0.7.1
[0.7]: https://github.com/microsoft/CCF/releases/tag/v0.7
[0.6]: https://github.com/microsoft/CCF/releases/tag/v0.6
[0.5]: https://github.com/microsoft/CCF/releases/tag/v0.5
[0.4]: https://github.com/microsoft/CCF/releases/tag/v0.4
[0.3]: https://github.com/microsoft/CCF/releases/tag/v0.3
[2.0.0-rc8]: https://github.com/microsoft/CCF/releases/tag/ccf-2.0.0-rc8<|MERGE_RESOLUTION|>--- conflicted
+++ resolved
@@ -7,24 +7,18 @@
 
 ## Unreleased
 
-<<<<<<< HEAD
-=======
+### Added
+
+- The node-to-node interface configuration now supports a `published_address` to enable networks with nodes running in different (virtual) subnets (#3867).
+
+### Changed
+
+- Primary node now automatically steps down as backup (in the same view) if it has not heard back from a majority of backup nodes for an election timeout (#3685).
+- Node and service PEM certificates no longer contain a trailing null byte (#3885).
+
 ### Removed
 
 - Removed deprecated `set_execute_outside_consensus()` API (#3886, #3673).
-
-### Changed
-
-- Node and service PEM certificates no longer contain a trailing null byte.
-
->>>>>>> e4362abb
-### Added
-
-- The node-to-node interface configuration now supports a `published_address` to enable networks with nodes running in different (virtual) subnets (#3867).
-
-### Changed
-
-- Primary node now automatically steps down as backup (in the same view) if it has not heard back from a majority of backup nodes for an election timeout (#3685).
 
 ## [2.0.0]
 
