# Changelog

All notable changes to this project will be documented in this file.

The format is based on [Keep a Changelog](http://keepachangelog.com/en/1.0.0/)
and this project adheres to [Semantic Versioning](http://semver.org/spec/v2.0.0.html).

## Unreleased

### Fixed

- Fixed an issue where new node started without a snapshot would be able to join from a node that started with a snapshot (#3573).
- Fixed consensus issue where a node would grant its vote even though it already knew about the current primary (#3810).
- Fixed issue with JSON configuration for `cchost` where extra fields were silently ignored rather than being rejected at startup (#3816).

### Changed

- Upgraded Open Enclave to 0.17.7 (#3815).
<<<<<<< HEAD
- CCF Docker images are now available through Azure Container Registry rather than Docker Hub (#3821).
  - The `ccfciteam/ccf-app-run` image is now available at `ccfmsrc.azurecr.io/ccf-sgx-app-run`.
  - The `ccfciteam/ccf-app-ci` image is now available at `ccfmsrc.azurecr.io/ccf-sgx-app-dev`.
=======
- Added support for ciphers 'ECDHE-RSA-AES256-GCM-SHA384' and 'ECDHE-RSA-AES128-GCM-SHA256' when using TLS 1.2.
>>>>>>> 8a596ca7

## [2.0.0-rc8]

### Fixed

- When using the `sandbox.sh` script, always wait for `/app` frontend to be open on all nodes before marking the service as open (#3779).

### Changed

- Every leaf in the Merkle Tree, and every receipt now includes a claims digest (#3606).

### Added

- Primary node now also reports time at which the ack from each backup node was last received (`GET /node/consensus` endpoint). This can be used by operators to detect one-way partitions between the primary and backup nodes (#3769).
- Current receipt format is now exposed to C++ applications as `ccf::Receipt`, retrieved from `describe_receipt_v2`. Note that the previous JSON format is still available, but must be retrieved as a JSON object from `describe_receipt_v1`.

## [2.0.0-rc7]

### Fixed

- Fixed issue with incorrect node and service certificate validity period when starting node in non-GMT timezone (#3732).
- Fixed issue with self-signed node certificates that are now renewed when the `set_node_certificate_validity` proposal is applied (#3767).

## Changed

- Configurations and proposals now accept more date/time formats, including the Python-default ISO 8601 format (#3739).

## Added

- Added new `GET /node/self_signed_certificate` endpoint to retrieve the self-signed certificate of the target node (#3767).

## [2.0.0-rc6]

### Changed

- `host_processes_interface.h` is now a public header, accessible under `ccf/node/host_processes_interface.h`.

## [2.0.0-rc5]

### Changed

- Nodes now have a free-form `node_data` field, to match users and members. This can be set when the node is launched, or modified by governance. It is intended to store correlation IDs describing the node's deployment, such as a VM name or Pod identifier (#3662).
- New `GET /node/consensus` endpoint now also returns primary node ID and current view (#3666).
- The `enclave::` namespace has been removed, and all types which were under it are now under `ccf::`. This will affect any apps using `enclave::RpcContext`, which should be replaced with `ccf::RpcContext` (#3664).
- HTTP parsing errors are now recorded per-interface and returned by `GET /node/metrics` (#3671).
- The `kv::Store` type is no longer visible to application code, and is replaced by a simpler `kv::ReadOnlyStore`. This is the interface given to historical queries to access historical state and enforces read-only access, without exposing internal implementation details of the store. This should have no impact on JS apps, but C++ apps will need to replace calls to `store->current_txid()` with calls to `store->get_txid()`, and `store->create_tx()` to `store->create_read_only_tx()`.
- Receipts now come with service endorsements of previous service identities after recoveries (#3679). See `verify_receipt` in `e2e_logging.py` for an example of how to verify the resulting certificate chain. This functionality is introduced in `ccf::historical::adapter_v3`.
- Private headers have been moved to `ccf/include/ccf/_private` so they cannot be accidentally included from existing paths. Any applications relying on private headers should remove this dependence, or raise an issue to request the dependency be moved to the public API. In a future release private headers will be removed entirely from the installed package.

## [2.0.0-rc4]

### Added

- Aside from regular release packages, CCF now also provides `unsafe` packages with verbose logging, helpful for troubleshooting. The extent of the logging in these builds make them fundamentally UNSAFE to use for production purposes, hence the name.

### Changed

- The `transition_service_to_open` governance proposal now requires the service identity as an argument to ensure the correct service is started. During recovery, it further requires the previous service identity to ensure the right service is recovered (#3624).

## [2.0.0-rc3]

### Fixed

- Snapshot generation no longer causes a node crash if the snapshot is larger than the ring buffer message size (`memory.max_msg_size`). Instead, the generation of the large snapshot is skipped (#3603).

### Changed

- The C++ types used to define public governance tables are now exposed in public headers. Any C++ applications reading these tables should update their include paths (ie - `#include "service/tables/nodes.h"` => `#include "ccf/service/tables/nodes.h"`) (#3608).
- `TxReceipt::describe()` has been replaced with `ccf::describe_receipt()`. Includes of the private `node/tx_receipt.h` from C++ applications should be removed (#3610).
- Python `ccf.read_ledger` and `ccf.ledger_viz` tools now accept paths to individual ledger chunks, to avoid parsing the entire ledger.

### Added

- New `GET /gov/members` endpoint which returns details of all members from the KV (#3615).
- Add `--insecure-skip-verification` to `ledger_viz` utility, to allow visualisation of unverified ledger chunks (#3618).
- Add `--split-services` to `ledger_viz` utility, to easily find out at which TxID new services were created (#3621).

## [2.0.0-rc2]

### Changed

- The entry point for creation of C++ apps is now `make_user_endpoints()`. The old entry point `get_rpc_handler()` has been removed (#3562). For an example of the necessary change, see [this diff](https://github.com/microsoft/CCF/commit/5b40ba7b42d5664d787cc7e3cfc9cbe18c01e5a1#diff-78fa25442e77145040265646434b9582d491928819e58be03c5693c01417c6c6) of the logging sample app (#3562).
- Failed recovery procedures no longer block subsequent recoveries: `.recovery` ledger files are now created while the recovery is in progress and ignored or deleted by nodes on startup (#3563).
- Corrupted or incomplete ledger files are now recovered gracefully, until the last valid entry (#3585).
- The CCF public API is now under `include/ccf`, and all application includes of framework code should use only these files.

### Removed

- `get_node_state()` is removed from `AbstractNodeContext`. The local node's ID is still available to endpoints as `get_node_id()`, and other subsystems which are app-visible can be fetched directly (#3552).

### Fixed

- Nodes no longer crash at start-up if the ledger in the read-only ledger directories (`ledger.read_only_directories`) is ahead of the ledger in the main ledger directory (`ledger.directory`) (#3597).

## [2.0.0-rc1]

### Added

- The new `endorsement` configuration entry lets operators set the desired TLS certificate endorsement, either service-endorsed or node-endorsed (self-signed), for each network RPC interface of a node, defaulting to service-endorsed (#2875).
- A new governance action `trigger_ledger_chunk` to request the creation of a ledger chunk at the next signature (#3519).
- A new governance action `trigger_snapshot` to request the creation of a snapshot at the next signature (#3544).

### Changed

- Node RPC interfaces do not transition anymore from node-endorsed to service-endorsed TLS certificates but are fixed to a single configured type. While a given endorsement is not available yet (typically at start-up for service-endorsed certificates) the interface rejects TLS sessions instead of defaulting to a node-endorsed certificate (#2875).
- Add request details with additional URL components to JS + TS API: `request.url`, `request.route`, `request.method`, `request.hostname` (#3498).
- `cchost` can now run both SGX and virtual enclave libraries. `cchost.virtual` is no longer needed, and has been removed (#3476).

### Dependencies

- Upgraded Open Enclave to 0.17.6.

## [2.0.0-rc0]

See [documentation for code upgrade 1.x to 2.0](https://microsoft.github.io/CCF/main/operations/code_upgrade_1x.html) to upgrade an existing 1.x CCF service to 2.0

---

### Developer API

#### C++

- CCF is now built with Clang 10. It is strongly recommended that C++ applications upgrade to Clang 10 as well.
- Raised the minimum supported CMake version for building CCF to 3.16 (#2946).
- Removed `mbedtls` as cryptography and TLS library.

- Added `get_untrusted_host_time_v1` API. This can be used to retrieve a timestamp during endpoint execution, accurate to within a few milliseconds. Note that this timestamp comes directly from the host so is not trusted, and should not be used to make sensitive decisions within a transaction (#2550).
- Added `get_quotes_for_all_trusted_nodes_v1` API. This returns the ID and quote for all nodes which are currently trusted and participating in the service, for live audit (#2511).
- Added `get_metrics_v1` API to `BaseEndpointRegistry` for applications that do not make use of builtins and want to version or customise metrics output.
- Added `set_claims_digest()` API to `RpcContext`, see [documentation](https://microsoft.github.io/CCF/main/build_apps/logging_cpp.html#user-defined-claims-in-receipts) on how to use it to attach application-defined claims to transaction receipts.
- Added [indexing system](https://microsoft.github.io/CCF/main/architecture/indexing.html) to speed up historical queries (#3280, #3444).

- `ccf::historical::adapter_v2` now returns 404, with either `TransactionPendingOrUnknown` or `TransactionInvalid`, rather than 400 when a user performs a historical query for a transaction id that is not committed.
- `ccf::historical::AbstractStateCache::drop_requests()` renamed to `drop_cached_states()` (#3187).
- `get_state_at()` now returns receipts for signature transactions (#2785), see [documentation](https://microsoft.github.io/CCF/main/use_apps/verify_tx.html#transaction-receipts) for details.

Key-Value Store

- Added `kv::Value` and `kv::Set`, as a more error-proof alternative to `kv::Map`s which had a single key or meaningless values (#2599).
- Added `foreach_key` and `foreach_value` to C++ KV API, to iterate without deserializing both entries when only one is used (#2918).

#### JavaScript

- Added JavaScript bytecode caching to avoid repeated compilation overhead. See the [documentation](https://microsoft.github.io/CCF/main/build_apps/js_app_bundle.html#deployment) for more information (#2643).
- Added `ccf.crypto.verifySignature()` for verifying digital signatures to the JavaScript API (#2661).
- Added experimental JavaScript API `ccf.host.triggerSubprocess()` (#2461).

- `ccf.crypto.verifySignature()` previously required DER-encoded ECDSA signatures and now requires IEEE P1363 encoded signatures, aligning with the behavior of the Web Crypto API (#2735).
- `ccf.historical.getStateRange` / `ccf.historical.dropCachedStates` JavaScript APIs to manually retrieve historical state in endpoints declared as `"mode": "readonly"` (#3033).
- JavaScript endpoints with `"mode": "historical"` now expose the historical KV at `ccf.historicalState.kv` while `ccf.kv` always refers to the current KV state. Applications relying on the old behaviour should make their code forward-compatible before upgrading to 2.x with `const kv = ccf.historicalState.kv || ccf.kv`.
- Receipts accessible through JavaScript no longer contain the redundant `root` hash field. Applications should be changed to not rely on this field anymore before upgrading to 2.x.

---

### Governance

- Updated `actions.js` constitution fragment to record service-endorsed node certificate on the `transition_node_to_trusted` action. The constitution must be updated using the existing `set_constitution` proposal (#2844).
- The existing `transition_node_to_trusted` proposal action now requires a new `valid_from` argument (and optional `validity_period_days`, which defaults to the value of `maximum_node_certificate_validity_days`).
- The `proposal_generator` has been removed from the `ccf` Python package. The majority of proposals can be trivially constructed in existing client tooling, without needing to invoke Python. This also introduces parity between the default constitution and custom constitution actions - all should be constructed and called from the same governance client code. Some jinja templates are included in `samples/templates` for constructing careful ballots from existing proposals.

---

### Operations

#### `cchost` Configuration

- **Breaking change**: Configuration for CCF node is now a JSON configuration file passed in to `cchost` via `--config /path/to/config/file/` CLI argument. Existing CLI arguments have been removed. The `migrate_1_x_config.py` script (included in `ccf` Python package) should be used to migrate existing `.ini` configuration files to `.json` format (#3209).
- Added support for listening on multiple interfaces for incoming client RPCs, with individual session caps (#2628).
- The per-node session cap behaviour has changed. The `network.rpc_interfaces.<interface_name>.max_open_sessions_soft` is now a soft cap on the number of sessions. Beyond this, new sessions will receive a HTTP 503 error immediately after completing the TLS handshake. The existing hard cap (where sessions are closed immediately, before the TLS handshake) is still available, under the new argument `network.rpc_interfaces.<interface_name>.max_open_sessions_hard` (#2583).
- Snapshot files now include receipt of evidence transaction. Nodes can now join or recover a service from a standalone snapshot file. 2.x nodes can still make use of snapshots created by a 1.x node, as long as the ledger suffix containing the proof of evidence is also specified at start-up (#2998).
- If no `node_certificate.subject_alt_names` is specified at node start-up, the node certificate _Subject Alternative Name_ extension now defaults to the value of `published_address` of the first RPC interface (#2902).

#### Certificate(s) Validity Period

- Nodes certificates validity period is no longer hardcoded and must instead be set by operators and renewed by members (#2924):

  - The new `node_certificate.initial_validity_days` (defaults to 1 day) configuration entry lets operators set the initial validity period for the node certificate (valid from the current system time).
  - The new `command.start.service_configuration.maximum_node_certificate_validity_days` (defaults to 365 days) configuration entry sets the maximum validity period allowed for node certificates.
  - The new `set_node_certificate_validity` proposal action allows members to renew a node certificate (or `set_all_nodes_certificate_validity` equivalent action to renew _all_ trusted nodes certificates).

- Service certificate validity period is no longer hardcoded and must instead be set by operators and renewed by members (#3363):

  - The new `service_certificate_initial_validity_days` (defaults to 1 day) configuration entry lets operators set the initial validity period for the service certificate (valid from the current system time).
  - The new `maximum_service_certificate_validity_days` (defaults to 365 days) configuration entry sets the maximum validity period allowed for service certificate.
  - The new `set_service_certificate_validity` proposal action allows members to renew the service certificate.

#### Misc

- The service certificate output by first node default name is now `service_cert.pem` rather than `networkcert.pem` (#3363).
- Log more detailed errors on early startup (#3116).
- Format of node output RPC and node-to-node addresses files is now JSON (#3300).
- Joining nodes now present service-endorsed certificate in client TLS sessions _after_ they have observed their own addition to the store, rather than as soon as they have joined the service. Operators should monitor the initial progress of a new node using its self-signed certificate as TLS session certificate authority (#2844).

- Slow ledger IO operations will now be logged at level FAIL. The threshold over which logging will activate can be adjusted by the `slow_io_logging_threshold` configuration entry to cchost (#3067).
- Added a new `client_connection_timeout` configuration entry to specify the maximum time a node should wait before re-establishing failed client connections. This should be set to a significantly lower value than `consensus.election_timeout` (#2618).
- Nodes code digests are now extracted and cached at network join time in `public:ccf.gov.nodes.info`, and the `GET /node/quotes` and `GET /node/quotes/self` endpoints will use this cached value whenever possible (#2651).
- DNS resolution of client connections is now asynchronous (#3140).
- The curve-id selected for the identity of joining nodes no longer needs to match that of the network (#2525).
- Removed long-deprecated `--domain` argument from `cchost`. Node certificate Subject Alternative Names should be passed in via existing `node_certificate.subject_alt_names` configuration entry (#2798).
- Added experimental support for 2-transaction reconfiguration with CFT consensus, see [documentation](https://microsoft.github.io/CCF/main/overview/consensus/bft.html#two-transaction-reconfiguration). Note that mixing 1tx and 2tx nodes in the same network is unsupported and unsafe at this stage (#3097).

#### Fixed

- Fixed issue with ledger inconsistency when starting a new joiner node without a snapshot but with an existing ledger prefix (#3064).
- Fixed issue with join nodes which could get stuck if an election was triggered while catching up (#3169).

---

### Auditor

- Receipts now include the endorsed certificate of the node, as well as its node id, for convenience (#2991).
- Retired nodes are now removed from the store/ledger as soon as their retirement is committed (#3409).
- Service-endorsed node certificates are now recorded in a new `public:ccf.gov.nodes.endorsed_certificates` table, while the existing `cert` field in the `public:ccf.gov.nodes.info` table is now deprecated (#2844).
- New `split_ledger.py` utility to split existing ledger files (#3129).
- Python `ccf.read_ledger` module now accepts custom formatting rules for the key and value based on the key-value store table name (#2791).
- [Ledger entries](https://microsoft.github.io/CCF/main/architecture/ledger.html#transaction-format) now contain a `commit_evidence_digest`, as well as an optional `claims_digest` when `set_claims_digest()` is used. The digest of the write set was previously the per-transaction leaf in the Merkle Tree, but is now combined with the digest of the commit evidence and optionally the user claims when present. [Receipt verification instructions](https://microsoft.github.io/CCF/main/audit/receipts.html) have been amended accordingly. The presence of `commit_evidence` in receipts serves two purposes: giving the user access to the TxID without having to parse the write set, and proving that a transaction has been committed by the service. Transactions are flushed to disk eagerly by the primary to keep in-enclave memory use to a minimum, so the existence of a ledger suffix is not on its own indicative of its commit status. The digest of the commit evidence is in the ledger to allow audit and recovery, but only the disclosure of the commit evidence indicates that a transaction has been committed by the service

---

### Client API

- Added support for TLS 1.3 (now used by default).

- Added `GET /gov/jwt_keys/all` endpoint (#2519).
- Added new operator RPC `GET /node/js_metrics` returning the JavaScript bytecode size and whether the bytecode is used (#2643).
- Added a new `GET /node/metrics` endpoint which includes the count of active and peak concurrent sessions handled by the node (#2596).
- Added endpoint to obtain service configuration via `GET /node/service/configuration` (#3251).
- Added QuickJS version to RPC `GET /node/version` (#2643).
- Added a `GET /node/jwt_metrics` endpoint to monitor attempts and successes of key refresh for each issuer. See [documentation](https://microsoft.github.io/CCF/main/build_apps/auth/jwt.html#extracting-jwt-metrics) on how to use it.

- Schema of `GET /network/nodes/{node_id}` and `GET /network/nodes` endpoints has been modified to include all RPC interfaces (#3300).
- Improved performance for lookup of path-templated endpoints (#2918).
- CCF now responds to HTTP requests that could not be parsed with a 400 response including error details (#2652).

- Websockets endpoints are no longer supported. Usage is insufficient to justify ongoing maintenance.
- The `ccf` Python package no longer provides utilities to issue requests to a running CCF service. This is because CCF supports widely-used client-server protocols (TLS, HTTP) that should already be provided by libraries for all programming languages. The `ccf` Python package can still be used to audit the ledger and snapshot files (#3386).

---

### Dependencies

- Upgraded Open Enclave to 0.17.5.

## [2.0.0-dev8]

### Added

- Added `set_claims_digest()` API to `RpcContext`, see [documentation](https://microsoft.github.io/CCF/main/build_apps/logging_cpp.html#user-defined-claims-in-receipts) on how to use it to attach application-defined claims to transaction receipts.
- Added a `GET /jwt_metrics` endpoint to monitor attempts and successes of key refresh for each issuer. See [documentation](https://microsoft.github.io/CCF/main/build_apps/auth/jwt.html#extracting-jwt-metrics) on how to use it.

### Changed

- Service certificate validity period is no longer hardcoded and can instead be set by operators and renewed by members (#3363):
  - The new `service_certificate_initial_validity_days` (defaults to 1 day) configuration entry lets operators set the initial validity period for the service certificate (valid from the current system time).
  - The new `maximum_service_certificate_validity_days` (defaults to 365 days) configuration entry sets the maximum validity period allowed for service certificate.
  - The new `set_service_certificate_validity` proposal action allows members to renew the service certificate.
- Service certificate output by first node default name is now `service_cert.pem` rather than `networkcert.pem` (#3363).
- Retired nodes are now removed from the store/ledger as soon as their retirement is committed (#3409).

### Removed

- The `ccf` Python package no longer provides utilities to issue requests to a running CCF service. This is because CCF supports widely-used client-server protocols (TLS, HTTP) that should already be provided by libraries for all programming languages. The `ccf` Python package can still be used to audit the ledger and snapshot files (#3386).
- The `proposal_generator` has been removed from the `ccf` Python package. The majority of proposals can be trivially constructed in existing client tooling, without needing to invoke Python. This also introduces parity between the default constitution and custom constitution actions - all should be constructed and called from the same governance client code. Some jinja templates are included in `samples/templates` for constructing careful ballots from existing proposals.

## [2.0.0-dev7]

### Added

- Added endpoint to obtain service configuration via `/node/service/configuration` (#3251)

### Changed

- Breaking change: Configuration for CCF node is now a JSON configuration file passed in to `cchost` via `--config /path/to/config/file/` CLI argument. Existing CLI arguments have been removed. The `migrate_1_x_config.py` script (included in `ccf` Python package) should be used to migrate existing `.ini` configuration files to `.json` format (#3209).
- Format of node output RPC and node-to-node addresses files is now JSON (#3300).
- Schema of `GET /network/nodes/{node_id}` and `GET /network/nodes` endpoints has been modified to include all RPC interfaces (#3300).

### Renamed

- `ccf::historical::AbstractStateCache::drop_requests()` renamed to `drop_cached_states()` (#3187).

### Dependency

- Upgrade OpenEnclave from 0.17.2 to 0.17.5

## [2.0.0-dev6]

### Added

- Added experimental support for 2-transaction reconfiguration with CFT consensus (#3097), see [documentation](https://microsoft.github.io/CCF/main/overview/consensus/bft.html#two-transaction-reconfiguration). Note that mixing 1tx and 2tx nodes in the same network is unsupported and unsafe at this stage.

### Changed

- DNS resolution of client connections is now asynchronous.

### Fixed

- Fixed issue with join nodes which could get stuck if an election was triggered while catching up (#3169).

## [2.0.0-dev5]

### Added

- Receipts now include the endorsed certificate of the node, as well as its node id, for convenience (#2991).
- `get_metrics_v1` API to `BaseEndpointRegistry` for applications that do not make use of builtins and want to version or customise metrics output.
- Slow ledger IO operations will now be logged at level FAIL. The threshold over which logging will activate can be adjusted by the `--io-logging-threshold` CLI argument to cchost (#3067).
- Snapshot files now include receipt of evidence transaction. Nodes can now join or recover a service from a standalone snapshot file. 2.x nodes can still make use of snapshots created by a 1.x node, as long as the ledger suffix containing the proof of evidence is also specified at start-up (#2998).
- Nodes certificates validity period is no longer hardcoded and can instead be set by operators and renewed by members (#2924):
  - The new `--initial-node-cert-validity-days` (defaults to 1 day) CLI argument to cchost lets operators set the initial validity period for the node certificate (valid from the current system time).
  - The new `--max-allowed-node-cert-validity-days` (defaults to 365 days) CLI argument to cchost sets the maximum validity period allowed for node certificates.
  - The new `set_node_certificate_validity` proposal action allows members to renew a node certificate (or `set_all_nodes_certificate_validity` equivalent action to renew _all_ trusted nodes certificates).
  - The existing `transition_node_to_trusted` proposal action now requires a new `valid_from` argument (and optional `validity_period_days`, which defaults to the value of ``--max-allowed-node-cert-validity-days`).
- `ccf.historical.getStateRange` / `ccf.historical.dropCachedStates` JavaScript APIs to manually retrieve historical state in endpoints declared as `"mode": "readonly"` (#3033).
- Log more detailed errors on early startup (#3116).
- New `split_ledger.py` utility to split existing ledger files (#3129).

### Changed

- JavaScript endpoints with `"mode": "historical"` now expose the historical KV at `ccf.historicalState.kv` while `ccf.kv` always refers to the current KV state. Applications relying on the old behaviour should make their code forward-compatible before upgrading to 2.x with `const kv = ccf.historicalState.kv || ccf.kv`.

### Removed

- Receipts accessible through JavaScript no longer contain the redundant `root` hash field. Applications should be changed to not rely on this field anymore before upgrading to 2.x.

### Fixed

- Fixed issue with ledger inconsistency when starting a new joiner node without a snapshot but with an existing ledger prefix (#3064).

## [2.0.0-dev4]

### Added

- Added `foreach_key` and `foreach_value` to C++ KV API, to iterate without deserializing both entries when only one is used (#2918).
- `ccf::historical::adapter_v2` now returns 404, with either `TransactionPendingOrUnknown` or `TransactionInvalid`, rather than 400 when a user performs a historical query for a transaction id that is not committed.

### Changed

- Service-endorsed node certificates are now recorded in a new `public:ccf.gov.nodes.endorsed_certificates` table, while the existing `cert` field in the `public:ccf.gov.nodes.info` table is now deprecated (#2844).
- Joining nodes now present service-endorsed certificate in client TLS sessions _after_ they have observed their own addition to the store, rather than as soon as they have joined the service. Operators should monitor the initial progress of a new node using its self-signed certificate as TLS session certificate authority (#2844).
- Updated `actions.js` constitution fragment to record service-endorsed node certificate on the `transition_node_to_trusted` action. The constitution should be updated using the existing `set_constitution` proposal (#2844).
- Improved performance for lookup of path-templated endpoints (#2918).
- Raised the minimum supported CMake version for building CCF to 3.16 (#2946).

### Dependency

- Upgrade OpenEnclave from 0.17.1 to 0.17.2 (#2992)

## [2.0.0-dev3]

### Added

- Added support for listening on multiple interfaces for incoming client RPCs, with individual session caps (#2628).

### Changed

- Upgrade OpenEnclave from 0.17.0 to 0.17.1.
- `get_state_at()` now returns receipts for signature transactions (#2785), see [documentation](https://microsoft.github.io/CCF/main/use_apps/verify_tx.html#transaction-receipts) for details.
- Upgrade playbooks and base CI image to Ubuntu 20.04. CCF is now primarily developed and tested against Ubuntu 20.04.
- Python `ccf.read_ledger` module now accepts custom formatting rules for the key and value based on the key-value store table name (#2791).
- CCF is now built with Clang 10. It is recommended that C++ applications upgrade to Clang 10 as well.
- Internal `/gov/jwt_keys/refresh` endpoint has been moved to `/node/jwt_keys/refresh` (#2885).
- If no `--san` is specified at node start-up, the node certificate _Subject Alternative Name_ extension now defaults to the value of `--public-rpc-address` (#2902).

### Removed

- Remove long-deprecated `--domain` argument from `cchost`. Node certificate Subject Alternative Names should be passed in via existing `--san` argument (#2798).
- Removed Forum sample app.

## [2.0.0-dev2]

### Changed

- `ccf.crypto.verifySignature()` previously required DER-encoded ECDSA signatures and now requires IEEE P1363 encoded signatures, aligning with the behavior of the Web Crypto API (#2735).
- Upgrade OpenEnclave from 0.16.1 to 0.17.0.

### Added

- Nodes code digests are now extracted and cached at network join time in `public:ccf.gov.nodes.info`, and the `/node/quotes` and `/node/quotes/self` endpoints will use this cached value whenever possible (#2651).

### Removed

- Websockets endpoints are no longer supported. Usage is insufficient to justify ongoing maintenance.

### Bugfix

- Fixed incorrect transaction view returned in `x-ms-ccf-transaction-id` HTTP response header after primary change (i.e. new view) (#2755).

## [2.0.0-dev1]

### Added

- Added a new `--client-connection-timeout-ms` command line argument to `cchost` to specify the maximum time a node should wait before re-establishing failed client connections. This should be set to a significantly lower value than `--raft-election-timeout-ms` (#2618).
- Add `kv::Value` and `kv::Set`, as a more error-proof alternative to `kv::Map`s which had a single key or meaningless values (#2599).
- Added JavaScript bytecode caching to avoid repeated compilation overhead. See the [documentation](https://microsoft.github.io/CCF/main/build_apps/js_app_bundle.html#deployment) for more information (#2643).
- Added new operator RPC `/node/js_metrics` returning the JavaScript bytecode size and whether the bytecode is used (#2643).
- Added QuickJS version to RPC `/node/version` (#2643).
- Added `GET /gov/jwt_keys/all` endpoint (#2519).
- Added `ccf.crypto.verifySignature()` for verifying digital signatures to the JavaScript API (#2661).

### Changed

- CCF now responds to HTTP requests that could not be parsed with a 400 response including error details (#2652).

## [2.0.0-dev0]

### Added

- Added `get_untrusted_host_time_v1` API. This can be used to retrieve a timestamp during endpoint execution, accurate to within a few milliseconds. Note that this timestamp comes directly from the host so is not trusted, and should not be used to make sensitive decisions within a transaction (#2550).
- Added `get_quotes_for_all_trusted_nodes_v1` API. This returns the ID and quote for all nodes which are currently trusted and participating in the service, for live audit (#2511).
- Added node start-up check for `cchost` and enclave compatibility, which should both always be from the same release for a single node (#2532).
- Added a new `/node/version` endpoint to return the CCF version of a node (#2582).
- Added a new `/node/metrics` endpoint which includes the count of active and peak concurrent sessions handled by the node (#2596).
- Added experimental JavaScript API `ccf.host.triggerSubprocess()` (#2461).

### Changed

- The curve-id selected for the identity of joining nodes no longer needs to match that of the network (#2525).
- The per-node session cap behaviour has changed. The `--max-open-sessions` is now a soft cap on the number of sessions. Beyond this, new sessions will receive a HTTP 503 error immediately after completing the TLS handshake. The existing hard cap (where sessions are closed immediately, before the TLS handshake) is still available, under the new argument `--max-open-sessions-hard` (#2583).
- Requests with a url-encoded query string are now forwarded correctly from backups to the primary (#2587).
- Signed requests with a url-encoded query string are now handled correctly rather than rejected (#2592).
- Fixed consistency issue between ledger files on different nodes when snapshotting is active (#2607).

### Dependency

- Upgrade OpenEnclave from 0.15.0 to 0.16.1 (#2609)

## [1.0.4]

### Changed

- CCF now responds to HTTP requests that could not be parsed with a 400 response including error details (#2652).

## [1.0.3]

### Dependency

- Upgrade OpenEnclave from 0.15.0 to 0.16.1 (#2609)

## [1.0.2]

### Bugfix

- Fixed consistency issue between ledger files on different nodes when snapshotting is active (#2607).

## [1.0.1]

### Bugfix

- Requests with a url-encoded query string are now forwarded correctly from backups to the primary (#2587).
- Signed requests with a url-encoded query string are now handled correctly rather than rejected (#2592).

## [1.0.0]

The Confidential Consortium Framework CCF is an open-source framework for building a new category of secure, highly available, and performant applications that focus on multi-party compute and data.

This is the first long term support release for CCF. The 1.0 branch will only receive security and critical bug fixes, please see our [release policy](https://microsoft.github.io/CCF/main/build_apps/release_policy.html) for more detail.

Active development will continue on the `main` branch, and regular development snapshots including new features will continue to be published.

Browse our [documentation](https://microsoft.github.io/CCF/main/index.html) to get started with CCF, or [open a discussion on GitHub](https://github.com/microsoft/CCF/discussions) if you have any questions.

## [1.0.0-rc3]

### Changed

- Rename `Store::commit_version()` to the more accurate `Store::compacted_version()` (#1355).

## [1.0.0-rc2]

### Changed

- Adjust release pipeline to cope with GitHub renaming debian packages containing tildes.

## [1.0.0-rc1]

### Changed

- By default, CCF is now installed under `/opt/ccf` rather than `/opt/ccf-x.y.z`.

## [0.99.4]

### Fixed

- Fixed use of `--curve-id` argument to `cchost`, which can now start a network with both node and service identities using curve `secp256r1` (#2516).

## [0.99.3]

### Added

- `kv::MapHandle::size()` can be used to get the number of entries in a given map.
- `kv::MapHandle::clear()` can be used to remove all entries from a map.

## [0.99.2]

### Changed

- The default constitution no longer contains `set_service_principal` or `remove_service_principal` since they are not used by the core framework. Instead any apps which wish to use these tables should add them to their own constitution. A [sample implementation](https://github.com/microsoft/CCF/tree/main/samples/constitutions/test/service_principals/actions.js) is available, and used in the CI tests.
- Proposal status now includes a `final_votes` and `vote_failures` map, recording the outcome of each vote per member. `failure_reason` and `failure_trace` have been consolidated into a single `failure` object, which is also used for `vote_failures`.

## [0.99.1]

### Added

- The service certificate is now returned as part of the `/node/network/` endpoint response (#2442).

### Changed

- `kv::Map` is now an alias to `kv::JsonSerialisedMap`, which means all existing applications using `kv::Map`s will now require `DECLARE_JSON...` macros for custom key and value types. `msgpack-c` is no longer available to apps and `MSGPACK_DEFINE` macros should be removed. Note that this change may affect throughput of existing applications, in which case an app-defined serialiser (or `kv::RawCopySerialisedMap`) should be used (#2449).
- `/node/state` endpoint also returns the `seqno` at which a node was started (i.e. `seqno` of the snapshot a node started from or `0` otherwise) (#2422).

### Removed

- `/gov/query` and `/gov/read` governance endpoints are removed (#2442).
- Lua governance is removed. `JS_GOVERNANCE` env var is no longer necessary, and JS constitution is the only governance script which must be provided and will be used by the service. `--gov-script` can no longer be passed to `cchost` or `sandbox.sh`.

## [0.99.0]

This is a bridging release to simplify the upgrade to 1.0. It includes the new JS constitution, but also supports the existing Lua governance so that users can upgrade in 2 steps - first implementing all of the changes below with their existing Lua governance, then upgrading to the JS governance. Lua governance will be removed in CCF 1.0. See [temporary docs](https://microsoft.github.io/CCF/ccf-0.99.0/governance/js_gov.html) for help with transitioning from Lua to JS.

The 1.0 release will require minimal changes from this release.

### Added

- A new `read_ledger.py` Python command line utility was added to parse and display the content of a ledger directory.
- `ccf-app` npm package to help with developing JavaScript and TypeScript CCF apps. See [docs](https://microsoft.github.io/CCF/main/build_apps/js_app.html) for further details (#2331).

### Changed

- Retired members are now deleted from the store, instead of being marked as `Retired` (#1401).
- `retire_member` proposal has been renamed to `remove_member` and is now idempotent (i.e. succeeds even if the member was already removed) (#1401).
- `accept_recovery` and `open_network` proposals have been merged into a single idempotent `transition_service_to_open` proposal (#1791).
- The `/tx` endpoint now takes a single `transaction_id` query parameter. For example, rather than calling `/node/tx?view=2&seqno=42`, call `/node/tx?transaction_id=2.42`.
- The `/commit` endpoint now returns a response with a single `transaction_id` rather than separate `view` and `seqno` fields.
- `UserRpcFrontend` has been removed, and the return value of `get_rpc_handler` which apps should construct is now simply a `ccf::RpcFrontend`.
- There is now a distinction between public and private headers. The public headers under `include/ccf` are those we expect apps to use, and others are implementation details which may change/be deprecated/be hidden in future. Most apps should now be including `"ccf/app_interface.h"` and `"ccf/common_endpoint_registry.h"`.
- Various endpoint-related types have moved under the `ccf::endpoints` namespace. Apps will need to rename these types where they are not using `auto`, for instance to `ccf::endpoints::EndpointContext` and `ccf::endpoints::ForwardingRequired`.
- Ledger entry frames are no longer serialised with `msgpack` (#2343).
- In JavaScript apps, the field `caller.jwt.key_issuer` in the `Request` object has been renamed `caller.jwt.keyIssuer` (#2362).
- The proposals `set_module`, `remove_module` and `set_js_app` have been removed and `deploy_js_app` renamed to `set_js_app` (#2391).

## [0.19.3]

### Changed

- The status filter passed to `/node/network/nodes` now takes the correct CamelCased values (#2238).

## [0.19.2]

### Added

- New `get_user_data_v1` and `get_member_data_v1` C++ API calls have been added to retrieve the data associated with users/members. The user/member data is no longer included in the `AuthnIdentity` caller struct (#2301).
- New `get_user_cert_v1` and `get_member_cert_v1` C++ API calls have been added to retrieve the PEM certificate of the users/members. The user/member certificate is no longer included in the `AuthnIdentity` caller struct (#2301).

### Changed

- String values in query parameters no longer need to be quoted. For instance, you should now call `/network/nodes?host=127.0.0.1` rather than `/network/nodes?host="127.0.0.1"` (#2309).
- Schema documentation for query parameters should now be added with `add_query_parameter`, rather than `set_auto_schema`. The `In` type of `set_auto_schema` should only be used to describe the request body (#2309).
- `json_adapter` will no longer try to convert query parameters to a JSON object. The JSON passed as an argument to these handlers will now be populated only by the request body. The query string should be parsed separately, and `http::parse_query(s)` is added as a starting point. This means strings in query parameters no longer need to be quoted (#2309).
- Enum values returned by built-in REST API endpoints are now PascalCase. Lua governance scripts that use enum values need to be updated as well, for example, `"ACTIVE"` becomes `"Active"` for member info. The same applies when using the `/gov/query` endpoint (#2152).
- Most service tables (e.g. for nodes and signatures) are now serialised as JSON instead of msgpack. Some tables (e.g. user and member certificates) are serialised as raw bytes for performance reasons (#2301).
- The users and members tables have been split into `public:ccf.gov.users.certs`/`public:ccf.gov.users.info` and `public:ccf.gov.members.certs`/`public:ccf.gov.members.encryption_public_keys`/`public:ccf.gov.members.info` respectively (#2301).
- TypeScript interface/class names have been renamed to PascalCase (#2325).

## [0.19.1]

### Added

- Historical point query support has been added to JavaScript endpoints (#2285).
- RSA key generation JavaScript endpoint (#2293).

### Changed

- `"readonly"` has been replaced by `"mode"` in `app.json` in JavaScript apps (#2285).

## [0.19.0]

### Changed

- `x-ccf-tx-view` and `x-ccf-tx-seqno` response headers have been removed, and replaced with `x-ms-ccf-transaction-id`. This includes both original fields, separated by a single `.`. Historical queries using `ccf::historical::adapter` should also pass a single combined `x-ms-ccf-transaction-id` header (#2257).
- Node unique identifier is now the hex-encoded string of the SHA-256 digest of the node's DER-encoded identity public key, which is also used as the node's quote report data. The `sandbox.sh` script still uses incrementing IDs to keep track of nodes and for their respective directories (#2241).
- Members and users unique identifier is now the hex-encoded string of the SHA-256 digest of their DER-encoded identity certificate (i.e. fingerprint), which has to be specified as the `keyId` field for signed HTTP requests (#2279).
- The receipt interface has changed, `/app/receipt?commit=23` is replaced by `/app/receipt?transaction_id=2.23`. Receipt fetching is now implemented as a historical query, which means that the first reponse(s) may be 202 with a Retry-After header. Receipts are now structured JSON, as opposed to a flat byte sequence, and `/app/receipt/verify` has been removed in favour of an [offline verification sample](https://microsoft.github.io/CCF/ccf-0.19.0/use_apps/verify_tx.html#transaction-receipts).
- `ccfapp::get_rpc_handler()` now takes a reference to a `ccf::AbstractNodeContext` rather than `ccf::AbstractNodeState`. The node state can be obtained from the context via `get_node_state()`.

### Removed

- `get_receipt_for_seqno_v1` has been removed. Handlers wanting to return receipts must now use the historical API, and can obtain a receipt via `ccf::historical::StatePtr`. See the [historical query with receipt sample](https://microsoft.github.io/CCF/ccf-0.19.0/build_apps/logging_cpp.html#receipts) for reference.
- `caller_id` endpoint has been removed. Members and users can now compute their unique identifier without interacting with CCF (#2279).
- `public:ccf.internal.members.certs_der`, `public:ccf.internal.users.certs_der`, `public:ccf.internal.members.digests` and `public:ccf.internal.users.digests` KV tables have been removed (#2279).
- `view_change_in_progress` field in `network/status` response has been removed (#2288).

## [0.18.5]

### Changed

- Historical query system now supports range queries.

## [0.18.4]

### Changed

- Governance proposals can be submitted successfully against secondaries (#2247)
- `set_ca_cert`/`remove_ca_cert` proposals have been renamed `set_ca_cert_bundle`/`remove_ca_cert_bundle` and now also accept a bundle of certificates encoded as concatenated PEM string (#2221). The `ca_cert_name` parameter to the `set_jwt_issuer` proposal has been renamed to `ca_cert_bundle_name`.

### Added

- Support for multiple key wrapping algorithms for C++ and JavaScript applications (#2246)

## [0.18.3]

### Changed

- Fixed format of `notBefore` and `notAfter` in node and network certificates (#2243).
- CCF now depends on [Open Enclave 0.14](https://github.com/openenclave/openenclave/releases/tag/v0.14.0).

## [0.18.2]

### Added

- Support for historical queries after ledger rekey and service recovery (#2200).

### Changed

- CCF now supports OpenSSL for many crypto tasks like hashing, signing, and signature verification (#2123).
- In progress ledger files no longer cause a node to crash when they are committed (#2209).

## [0.18.1]

### Changed

- `"id"` field in `state` endpoint response has been renamed to `"node_id"` (#2150).
- `user_id` endpoint is renamed `caller_id` (#2142).
- Nodes' quotes format updated to Open Enclave's `SGX_ECDSA`. Quote endorsements are also stored in CCF and can be retrieved via the `quotes/self` and `quotes` endpoints (#2161).
- `get_quote_for_this_node_v1()` takes a `QuoteInfo` structure (containing the format, raw quote and corresponding endorsements) as out parameter instead of the distinct format and raw quote as two out paramters (#2161).
- Several internal tables are renamed (#2166).
- `/node/network/nodes` correctly returns all nodes if no filter is specified (#2188).

## [0.18.0]

### Changed

- `endpoint_metrics` is renamed `api/metrics` and now returns an array of objects instead of nested path/method objects (#2068).
- Governance proposal ids are now digests of the proposal and store state observed during their creation, hex-encoded as strings. This makes votes entirely specific to an instance of a proposal without having to include a nonce. (#2104, #2135).
- `quote` endpoint has been renamed to `quotes/self` (#2149).
- `TxView`s have been renamed to `MapHandle`s, to clearly distinguish them from consensus views. Calls to `tx.get_view` must be replaced with `tx.rw`.
- `tx.rw` does not support retrieving multiple views in a single call. Instead of `auto [view1, view2] = tx.get_view(map1, map2);`, you must write `auto handle1 = tx.rw(map1); auto handle2 = tx.rw(map2);`.

### Added

- Added `get_version_of_previous_write(const K& k)` to `MapHandle`. If this entry was written to by a previous transaction, this returns the version at which that transaction was applied. See docs for more details.

### Removed

- The `x-ccf-global-commit` header is no longer sent with responses (#1586, #2144). This was a hint of global commit progress, but was known to be imprecise and unrelated to the executed transaction. Instead, clients should call `/commit` to monitor commit progress or `/tx` for a specific transaction.

## [0.17.2]

### Fixed

- Fixed incorrect ledger chunking on backup nodes when snapshotting is enabled (#2110).

## [0.17.1]

### Changed

- JS endpoints now list their auth policies by name, similar to C++ endpoints. The fields `require_client_identity`, `require_client_signature`, and `require_jwt_authentication` are removed, and should be replaced by `authn_policies`. For example, the previous default `"require_client_identity": true` should be replaced with `"authn_policies": ["user_cert"]`, an endpoint which would like to handle a JWT but will also accept unauthenticated requests would be `"authn_policies": ["jwt", "no_auth"]`, and a fully unauthenticated endpoint would be `"authn_policies": []`. See [docs](https://microsoft.github.io/CCF/main/build_apps/js_app_bundle.html#metadata) for further detail.

## [0.17.0]

### Added

- Versioned APIs for common CCF functionality: `get_status_for_txid_v1`, `get_last_committed_txid_v1`, `generate_openapi_document_v1`, `get_receipt_for_seqno_v1`, `get_quote_for_this_node_v1`. We will aim to support these function signatures long-term, and provide similar functionality with incremental version bumps when this is no longer possible. In particular, this enables building an app which does not expose the [default endpoints](https://microsoft.github.io/CCF/main/build_apps//logging_cpp.html#default-endpoints) but instead exposes similar functionality through its own API.

### Changed

- `/network`, `/network_info`, `/node/ids`, `/primary_info` have been restructured into `/network`, `/network/nodes`, `/network/nodes/{id}`, `/network/nodes/self`, `/network/nodes/primary` while also changing the response schemas (#1954).
- `/ack` responds with HTTP status `204` now instead of `200` and `true` as body (#2088).
- `/recovery_share` has new request and response schemas (#2089).

## [0.16.3]

### Changed

- To avoid accidentally unauthenticated endpoints, a vector of authentication policies must now be specified at construction (as a new argument to `make_endpoint`) rather than by calling `add_authentication`. The value `ccf::no_auth_required` must be used to explicitly indicate an unauthenticated endpoint.
- All `/gov` endpoints accept signature authentication alone correctly, regardless of session authentication.
- `ccf.CCFClient` now allows separate `session_auth` and `signing_auth` to be passed as construction time. `ccf.CCFClient.call()` no longer takes a `signed` argument, clients with a `signing_auth` always sign. Similarly, the `disable_session_auth` constructor argument is removed, the same effect can be achieved by setting `session_auth` to `None`.

## [0.16.2]

### Changed

- Snapshots are generated by default on the current primary node, every `10,000` committed transaction (#2029).
- Node information exposed in the API now correctly reports the public port when it differs from the local one. (#2001)
- All `/gov` endpoints accept signature authentication again. Read-only `/gov` endpoints had been incorrectly changed in [0.16.1] to accept session certification authentication only (#2033).

## [0.16.1]

### Added

- C++ endpoints can be omitted from OpenAPI with `set_openapi_hidden(true)` (#2008).
- JS endpoints can be omitted from OpenAPI if the `"openapi_hidden"` field in `app.json` is `true` (#2008).

### Changed

- Error responses of built-in endpoints are now JSON and follow the OData schema (#1919).
- Code ids are now deleted rather than marked as `RETIRED`. `ACTIVE` is replaced with the more precise `ALLOWED_TO_JOIN` (#1996).
- Authentication policies can be specified per-endpoint with `add_authentication`. Sample policies are implemented which check for a user TLS handshake, a member TLS handshake, a user HTTP signature, a member HTTP signature, and a valid JWT. This allows multiple policies per-endpoints, and decouples auth from frontends - apps can define member-only endpoints (#2010).
- By default, if no authentication policy is specified, endpoints are now unauthenticated and accessible to anyone (previously the default was user TLS handshakes, where the new default is equivalent to `set_require_client_identity(false)`).
- CCF now depends on [Open Enclave 0.13](https://github.com/openenclave/openenclave/releases/tag/v0.13.0).

### Removed

- The methods `Endpoint::set_require_client_signature`, `Endpoint::set_require_client_identity` and `Endpoint::set_require_jwt_authentication` are removed, and should be replaced by calls to `add_authentication`. For unauthenticated endpoints, either add no policies, or add the built-in `empty_auth` policy which accepts all requests.
  - `.set_require_client_signature(true)` must be replaced with `.add_authentication(user_signature_auth_policy)`
  - `.set_require_client_identity(true)` must be replaced with `.add_authentication(user_cert_auth_policy)`
  - `.set_require_jwt_authentication(true)` must be replaced with `.add_authentication(jwt_auth_policy)`

## [0.16.0]

### Added

- CLI options are printed on every node launch (#1923).
- JS logging sample app is included in CCF package (#1932).
- C++ apps can be built using cmake's `find_package(ccf REQUIRED)` (see [cmake sample](https://github.com/microsoft/CCF/blob/main/samples/apps/logging/CMakeLists.txt)) (#1947).

### Changed

- JWT signing keys are auto-refreshed immediately when adding a new issuer instead of waiting until the next auto-refresh event is due (#1978).
- Snapshots are only committed when proof of snapshot evidence is committed (#1972).
- Snapshot evidence must be validated before joining/recovering from snapshot (see [doc](https://microsoft.github.io/CCF/main/operations/ledger_snapshot.html#join-recover-from-snapshot)) (#1925).

### Fixed

- Ledger index is recovered correctly even if `--ledger-dir` directory is empty (#1953).
- Memory leak fixes (#1957, #1959, #1974, #1982).
- Consensus fixes (#1977, #1981).
- Enclave schedules messages in a fairer way (#1991).

### Security

- Hostname of TLS certificate is checked when auto-refreshing JWT signing keys (#1934).
- Evercrypt update to 0.3.0 (#1967).

## [0.15.2]

### Added

- JWT key auto-refresh (#1908), can be enabled by providing `"auto_refresh": true` and `"ca_cert_name": "..."` in `set_jwt_issuer` proposal.
  - Auto-refresh is currently only supported for providers following the OpenID Connect standard where keys are published under the `/.well-known/openid-configuration` path of the issuer URL.
  - `ca_cert_name` refers to a certificate stored with a `set_ca_cert` proposal and is used to validate the TLS connection to the provider endpoint.
- JWT signature validation (#1912), can be enabled with the `require_jwt_authentication` endpoint property.

### Changed

- Members can no longer vote multiple times on governance proposals (#1743).
- `update_ca_cert` proposal has been replaced by `set_ca_cert`/`remove_ca_cert` (#1917).

### Deprecated

- `set_js_app` proposal and `--js-app-script` argument are deprecated, and should be replaced by `deploy_js_app` and `--js-app-bundle`. See #1895 for an example of converting from the old style (JS embedded in a Lua script) to the new style (app bundle described by `app.json`).

### Removed

- `kv::Store::create` is removed.
- `luageneric` is removed.

## [0.15.1]

### Added

- [JWT documentation](https://microsoft.github.io/CCF/main/developers/auth/jwt.html#jwt-authentication) (#1875).
- [Member keys in HSM documentation](https://microsoft.github.io/CCF/main/members/hsm_keys.html) (#1884).

### Changed

- `/gov/ack/update_state_digest` and `/gov/ack` now only return/accept a hex string (#1873).
- `/node/quote` schema update (#1885).
- AFT consensus improvements (#1880, #1881).

## [0.15.0]

### Added

- Support for non-recovery members: only members with an associated public encryption key are handed recovery shares (#1866).
- AFT consensus verify entry validity (#1864).
- JWT validation in forum sample app (#1867).
- JavaScript endpoints OpenAPI definition is now included in `/api` (#1874).

### Changed

- The `keyId` field in the Authorization header must now be set to the hex-encoded SHA-256 digest of the corresponding member certificate encoded in PEM format. The `scurl.sh` script and Python client have been modified accordingly. `scurl.sh` can be run with `DISABLE_CLIENT_AUTH=1` (equivalent `disable_client_auth=False` argument to Python client) to issue signed requests without session-level client authentication (#1870).
- Governance endpoints no longer require session-level client authentication matching a member identity, the request signature now serves as authentication. The purpose of this change is to facilitate member key storage in systems such as HSMs (#1870).
- Support for [hs2019 scheme](https://tools.ietf.org/html/draft-cavage-http-signatures-12) for HTTP signatures (#1872).
  - `ecdsa-sha256` scheme will be deprecated in the next release.

## [0.14.3]

### Added

- Added support for storing JWT public signing keys (#1834).
  - The new proposals `set_jwt_issuer`, `remove_jwt_issuer`, and `set_jwt_public_signing_keys` can be generated with the latest version of the ccf Python package.
  - `sandbox.sh` has a new `--jwt-issuer <json-path>` argument to easily bootstrap with an initial set of signing keys using the `set_jwt_issuer` proposal.
  - See [`tests/npm-app/src/endpoints/jwt.ts`](https://github.com/microsoft/CCF/blob/70b09e53cfdc8cee946193319446f1e22aed948f/tests/npm-app/src/endpoints/jwt.ts#L23) for validating tokens received in the `Authorization` HTTP header in TypeScript.
  - Includes special support for SGX-attested signing keys as used in [MAA](https://docs.microsoft.com/en-us/azure/attestation/overview).

### Changed

- CCF now depends on [Open Enclave 0.12](https://github.com/openenclave/openenclave/releases/tag/v0.12.0) (#1830).
- `/app/user_id` now takes `{"cert": user_cert_as_pem_string}` rather than `{"cert": user_cert_as_der_list_of_bytes}` (#278).
- Members' recovery shares are now encrypted using [RSA-OAEP-256](https://docs.microsoft.com/en-gb/azure/key-vault/keys/about-keys#wrapkeyunwrapkey-encryptdecrypt) (#1841). This has the following implications:
  - Network's encryption key is no longer output by the first node of a CCF service is no longer required to decrypt recovery shares.
  - The latest version of the `submit_recovery_share.sh` script should be used.
  - The latest version of the `proposal_generator.py` should be used (please upgrade the [ccf Python package](https://microsoft.github.io/CCF/main/quickstart/install.html#python-package)).
- `submit_recovery_share.sh` script's `--rpc-address` argument has been removed. The node's address (e.g. `https://127.0.0.1:8000`) should be used directly as the first argument instead (#1841).
- The constitution's `pass` function now takes an extra argument: `proposer_id`, which contains the `member_id` of the member who submitted the proposal. To adjust for this change, replace `tables, calls, votes = ...` with `tables, calls, votes, proposer_id = ...` at the beginning of the `pass` definition.
- Bundled votes (ie. the `ballot` entry in `POST /proposals`) have been removed. Votes can either happen explicitly via `POST /proposals/{proposal_id}/votes`, or the constitution may choose to pass a proposal without separate votes by examining its contents and its proposer, as illustrated in the operating member constitution sample. The `--vote-against` flag in `proposal_generator.py`, has also been removed as a consequence.

### Fixed

- Added `tools.cmake` to the install, which `ccf_app.cmake` depends on and was missing from the previous release.

### Deprecated

- `kv::Store::create` is deprecated, and will be removed in a future release. It is no longer necessary to create a `kv::Map` from a `Store`, it can be constructed locally (`kv::Map<K, V> my_map("my_map_name");`) or accessed purely by name (`auto view = tx.get_view<K, V>("my_map_name");`) (#1847).

## [0.14.2]

### Changed

- The `start_test_network.sh` script has been replaced by [`sandbox.sh`](https://microsoft.github.io/CCF/main/quickstart/test_network.html). Users wishing to override the default network config (a single node on '127.0.0.1:8000') must now explictly specify if they should be started locally (eg. `-n 'local://127.4.4.5:7000'`) or on remote machine via password-less ssh (eg. `-n 'ssh://10.0.0.1:6000'`).
- `node/quote` endpoint now returns a single JSON object containing the node's quote (#1761).
- Calling `foreach` on a `TxView` now iterates over the entries which previously existed, ignoring any modifications made by the functor while iterating.
- JS: `ccf.kv.<map>.get(key)` returns `undefined` instead of throwing an exception if `key` does not exist.
- JS: `ccf.kv.<map>.delete(key)` returns `false` instead of throwing an exception if `key` does not exist, and `true` instead of `undefined` otherwise.
- JS: `ccf.kv.<map>.set(key, val)` returns the map object instead of `undefined`.

## [0.14.1]

### Added

- `/node/memory` endpoint exposing the maximum configured heap size, peak and current used sizes.

### Changed

- Public tables in the KV must now indicate this in their name (with a `public:` prefix), and internal tables have been renamed. Any governance or auditing scripts which operate over internal tables must use the new names (eg - `ccf.members` is now `public:ccf.gov.members`).
- `--member-info` on `cchost` can now take a third, optional file path to a JSON file containing additional member data (#1712).

### Removed

- `/api/schema` endpoints are removed, as the same information is now available in the OpenAPI document at `/api`.

### Deprecated

- Passing the `SecurityDomain` when creating a KV map is deprecated, and will be removed in a future release. This should be encoded in the table's name, with a `public:` prefix for public tables.

## [0.14.0]

### Added

- Nodes can recover rapidly from a snapshot, rather than needing to reprocess an entire ledger (#1656)
- Python client code wraps creation and replacement of an entire JS app bundle in a single operation (#1651)
- Snapshots are only usable when the corresponding evidence is committed (#1668).
- JSON data associated to each consortium member to facilitate flexible member roles (#1657).

### Changed

- `/api` endpoints return an OpenAPI document rather than a custom response (#1612, #1664)
- Python ledger types can process individual chunks as well as entire ledger (#1644)
- `POST recovery_share/submit` endpoint is renamed to `POST recovery_share` (#1660).

### Fixed

- Elections will not allow transactions which were reported as globally committed to be rolled back (#1641)

### Deprecated

- `lua_generic` app is deprecated and will be removed in a future release. Please migrate old Lua apps to JS

## [0.13.4]

### Changed

- Fixed infinite memory growth issue (#1639)
- Step CLI updated to 0.15.2 (#1636)

## [0.13.3]

### Added

- Sample TypeScript application (#1614, #1596)

### Changed

- Handlers can implement custom authorisation headers (#1203, #1563)
- Reduced CPU usage when nodes are idle (#1625, #1626)
- Upgrade to Open Enclave 0.11 (#1620, #1624)
- Snapshots now include view history, so nodes resuming from snapshots can accurately serve transaction status requests (#1616)
- Request is now passed as an argument to JavaScript handlers (#1604), which can return arbitrary content types (#1575)
- Quote RPC now returns an error when the quote cannot be found (#1594)
- Upgraded third party dependencies (#1589, #1588, #1576, #1572, #1573, #1570, #1569)
- Consensus types renamed from `raft` and `pbft` to `cft` and `bft` (#1591)

### Removed

- Notification server (#1582)

## [0.13.2]

### Added

- retire_node_code proposal (#1558)
- Ability to update a collection of JS modules in a single proposal (#1557)

## [0.13.1]

### Fixed

- Handle setting multiple subject alternative names correctly in node certificate (#1552)
- Fix host memory check on startup ecall (#1553)

## [0.13.0]

### Added

- Experimental

  - New CCF nodes can now join from a [snapshot](https://microsoft.github.io/CCF/ccf-0.13.0/operators/start_network.html#resuming-from-existing-snapshot) (#1500, #1532)
  - New KV maps can now be created dynamically in a transaction (#1507, #1528)

- CLI

  - Subject Name and Subject Alternative Names for the node certificates can now be passed to cchost using the --sn and --san CLI switches (#1537)
  - Signature and ledger splitting [flags](https://microsoft.github.io/CCF/ccf-0.13.0/operators/start_network.html#signature-interval) have been renamed more accurately (#1534)

- Governance

  - `user_data` can be set at user creation, as well as later (#1488)

- Javascript
  - `js_generic` endpoints are now modules with a single default call. Their dependencies can be stored in a separate table and loaded with `import`. (#1469, #1472, #1481, #1484)

### Fixed

- Retiring the primary from a network is now correctly handled (#1522)

### Deprecated

- CLI
  - `--domain=...` is superseded by `--san=dNSName:...` and will be removed in a future release

### Removed

- API
  - Removed redirection from legacy frontend names (`members` -> `gov`, `nodes` -> `node`, `users` -> `app`) (#1543)
  - Removed old `install()` API, replaced by `make_endpoint()` in [0.11.1](https://github.com/microsoft/CCF/releases/tag/ccf-0.11.1) (#1541)

## [0.12.2]

### Fixed

- Fix published containers

## [0.12.1]

### Changed

- Release tarball replaced by a .deb

### Fixed

- Fix LVI build for applications using CCF (#1466)

## [0.12.0]

### Added

- Tooling
  - New Python proposal and vote generator (#1370). See [docs](https://microsoft.github.io/CCF/ccf-0.12.0/members/proposals.html#creating-a-proposal).
  - New CCF tools Python package for client, ledger parsing and member proposal/vote generation (#1429, #1435). See [docs](https://microsoft.github.io/CCF/ccf-0.12.0/users/python_tutorial.html).
- HTTP endpoints
  - Templated URI for HTTP endpoints (#1384, #1393).
  - New `remove_user` proposal (#1379).
  - New node endpoints: `/node/state` and `/node/is_primary` (#1387, #1439)
  - New `metrics` endpoint (#1422).

### Changed

- Tooling
  - Updated version of Open Enclave (0.10) (#1424). Users should use the Intel PSW tested with Open Enclave 0.10, see Open Enclave releases notes: https://github.com/openenclave/openenclave/releases/tag/v0.10.0 for more details.
  - CCF releases no longer include a build of Open Enclave, instead the upstream binary release should be used. Playbooks and containers have been updated accordingly (#1437).
  - CCF is now built with LVI mitigations (#1427). CCF should now be built with a new LVI-enabled toolchain, available via CCF playbooks and containers.
  - Updated version of `snmalloc` (#1391).
- HTTP endpoints
  - Pass PEM certificates rather than byte-arrays (#1374).
  - Member `/ack` schema (#1395).
  - Authorisation HTTP request header now accepts unquoted values (#1411).
  - Fix double opening of `/app` on backups after recovery (#1445).
- Other
  - Merkle tree deserialisation fix (#1363).
  - Improve resilience of node-to-node channels (#1371).
  - First Raft election no longer fails (#1392).
  - Fix message leak (#1442).

### Removed

- `mkSign` endpoint (#1398).

## [0.11.7]

### Changed

1. Fix a bug that could cause signatures not to be recorded on transactions hitting conflicts (#1346)
2. Fix a bug that could allow transactions to be executed by members before a recovered network was fully opened (#1347)
3. Improve error reporting on transactions with invalid signatures (#1356)

### Added

1. All format and linting checks are now covered by `scripts/ci-checks.sh` (#1359)
2. `node/code` RPC returns all code versions and their status (#1351)

## [0.11.4]

### Changed

- Add clang-format to the application CI container, to facilitate application development (#1340)
- Websocket handlers are now distinct, and can be defined by passing `ws::Verb::WEBSOCKET` as a verb to `make_endpoint()` (#1333)
- Custom KV serialisation is [documented](https://microsoft.github.io/CCF/main/developers/kv/kv_serialisation.html#custom-key-and-value-types)

### Fixed

- Fix application runtime container, which had been missing a dependency in the previous release (#1340)

## [0.11.1]

### Added

- CLI tool for managing recovery shares (#1295). [usage](https://microsoft.github.io/CCF/main/members/accept_recovery.html#submitting-recovery-shares)
- New standard endpoint `node/ids` for retrieving node ID from IP address (#1319).
- Support for read-only transactions. Use `tx.get_read_only_view` to retrieve read-only views, and install with `make_read_only_endpoint` if all operations are read-only.
- Support for distinct handlers on the same URI. Each installed handler/endpoint is now associated with a single HTTP method, so you can install different operations on `POST /foo` and `GET /foo`.

### Changed

- The frontend names, used as a prefix on all URIs, have been changed. Calls to `/members/...` or `/users/...` should be replaced with `/gov/...` and `/app/...` respectively. The old paths will return HTTP redirects in this release, but may return 404 in a future release (#1325).
- App-handler installation API has changed. `install(URI, FN, READWRITE)` should be replaced with `make_endpoint(URI, VERB, FN).install()`. Existing apps should compile with deprecation warnings in this release, but the old API will be removed in a future release. See [this diff](https://github.com/microsoft/CCF/commit/7f131074027e3aeb5d469cf42e94acad5bf3e70a#diff-18609f46fab38755458a063d1079edaa) of logging.cpp for an example of the required changes.
- Improved quickstart documentation (#1298, #1316).
- Member ACKs are required, even when the service is opening (#1318).
- The naming scheme for releases has changed to be more consistent. The tags will now be in the form `ccf-X.Y.Z`.

## [0.11]

### Changed

- KV reorganisation to enable app-defined serialisation (#1179, #1216, #1234)

`kv.h` has been split into multiple headers so apps may need to add includes for `kv/store.h` and `kv/tx.h`. The typedefs `ccf::Store` and `ccf::Tx` have been removed; apps should now use `kv::Store` and `kv::Tx`.

CCF now deals internally only with serialised data in its tables, mapping byte-vectors to byte-vectors. By default all tables will convert their keys and values to msgpack, using the existing macros for user-defined types. Apps may define custom serialisers for their own types - see `kv/serialise_entry_json.h` for an example.

- Fixed issues that affected the accuracy of tx status reporting (#1157, #1150)
- All RPCs and external APIs now use `view` and `seqno` to describe the components of a transaction ID, regardless of the specific consensus implementation selected (#1187, #1227)
- Improved resiliency of recovery process (#1051)
- `foreach` early-exit semantics are now consistent (#1222)
- Third party dependency updates (#1144, #1148, #1149, #1151, #1155, #1255)
- All logging output now goes to stdout, and can be configured to be either JSON or plain text (#1258) [doc](https://microsoft.github.io/CCF/main/operators/node_output.html#json-formatting)
- Initial support for historical query handlers (#1207) [sample](https://github.com/microsoft/CCF/blob/main/src/apps/logging/logging.cpp#L262)
- Implement the equivalent of "log rolling" for the ledger (#1135) [doc](https://microsoft.github.io/CCF/main/operators/ledger.html)
- Internal RPCs renamed to follow more traditional REST conventions (#968) [doc](https://microsoft.github.io/CCF/main/operators/operator_rpc_api.html)

### Added

- Support for floating point types in default KV serialiser (#1174)
- The `start_test_network.sh` script now supports recovering an old network with the `--recover` flag (#1095) [doc](https://microsoft.github.io/CCF/main/users/deploy_app.html#recovering-a-service)
- Application CI and runtime containers are now available (#1178)
  1. `ccfciteam/ccf-app-ci:0.11` is recommended to build CCF applications
  2. `ccfciteam/ccf-app-run:0.11` is recommended to run CCF nodes, for example in k8s
- Initial websockets support (#629) [sample](https://github.com/microsoft/CCF/blob/main/tests/ws_scaffold.py#L21)

### Removed

- `ccf::Store` and `ccf::Tx` typdefs, in favour of `kv::Store` and `kv::Tx`.

## [0.10]

### Added

- Brand new versioned documentation: https://microsoft.github.io/CCF.
- New `/tx` endpoint to check that a transaction is committed (#1111). See [docs](https://microsoft.github.io/CCF/main/users/issue_commands.html#checking-for-commit).
- Disaster recovery is now performed with members key shares (#1101). See [docs](https://microsoft.github.io/CCF/main/members/accept_recovery.html).
- Open Enclave install is included in CCF install (#1125).
- New `sgxinfo.sh` script (#1081).
- New `--transaction-rate` flag to performance client (#1071).

### Changed

- CCF now uses Open Enclave 0.9 (#1098).
- `cchost`'s `--enclave-type` is `release` by default (#1083).
- `keygenerator.sh`'s `--gen-key-share` option renamed to `--gen-enc-key` to generate member encryption key (#1101).
- Enhanced view change support for PBFT (#1085, #1087, #1092).
- JavaScript demo logging app is now more generic (#1110).
- Updated method to retrieve time in enclave from host (#1100).
- Correct use of Everycrypt hashing (#1098).
- Maximum number of active members is 255 (#1107).
- Python infra: handle proposals correctly with single member (#1079).
- Dependencies updates (#1080, #1082).

### Removed

- `cchost` no longer outputs a sealed secrets file to be used for recovery (#1101).

## [0.9.3]

### Added

1. Install artifacts include `virtual` build (#1072)
2. `add_enclave_library_c` is exposed in `ccp_app.cmake` (#1073)

## [0.9.2]

### Added

- Handlers can decide if transaction writes are applied independently from error status (#1054)
- Scenario Perf Client is now part of the CCF install to facilitate performance tests (#1058)

### Changed

- Handle writes when host is reconnecting (#1038)
- Member tables are no longer whitelisted for raw_puts (#1041)
- Projects including CCF's CMake files now use the same build type default (#1057)

## [0.9.1]

### Added

- `cchost` now supports [file-based configuration](https://microsoft.github.io/CCF/operators/start_network.html#using-a-configuration-file), as well as command-line switches (#1013, #1019)

## [0.9]

This pre-release improves support for handling HTTP requests.

### Added

- Key shares will be accepted after multiple disaster recovery operations (#992).
- HTTP response headers and status can be set directly from handler (#921, #977).
- Handlers can be restricted to accept only specific HTTP verbs (#966).
- Handlers can accept requests without a matching client cert (#962).
- PBFT messages are authenticated by each receiving node (#947).
- snmalloc can be used as allocator (#943, #990).
- Performance optimisations (#946, #971).
- Install improvements (#983, #986).

### Changed

- HTTP request and responses no longer need to contain JSON-RPC objects (#930, #977).
- Files and binaries have been renamed to use a consistent `lower_snake_case` (#989). Most app includes should be unaffected, but users of the `luageneric` app should now look for `lua_generic`.
- Threading support relies on fixes from a recent build of OE (#990). Existing machines should re-run the ansible playbooks to install the current dependencies.
- Consensus is chosen at run-time, rather than build-time (#922).
- API for installing handlers has changed (#960). See the logging app or [documentation](https://microsoft.github.io/CCF/developers/logging_cpp.html#rpc-handler) for the current style.
- Several standard endpoints are now GET-only, and must be passed a URL query (ie `GET /users/getCommit?id=42`).

## [0.8.2]

### Changed

- CCF install can now be installed anywhere (#950).
- PBFT messages are now authenticated (#947).
- Miscellaneous performance improvements (#946).

## [0.8.1]

### Added

- PBFT timers can be set from`cchost` CLI (#929). See [docs](https://microsoft.github.io/CCF/developers/consensus.html#consensus-protocols).
- Nodes output their PID in a `cchost.pid` file on start-up (#927).
- (Experimental) Members can retrieve their decrypted recovery shares via `getEncryptedRecoveryShare` and submit the decrypted share via `submitRecoveryShare` (#932).

### Changed

- App handlers should set HTTP response fields instead of custom error codes (#921). See [docs](https://microsoft.github.io/CCF/developers/logging_cpp.html#rpc-handler).
- Single build for Raft and PBFT consensuses (#922, #929, #935).
- Members' proposals are forever rejected if they fail to execute (#930).
- Original consortium members can ACK (#933).
- PBFT performance improvements (#940, #942).
- PBFT ledger private tables are now encrypted (#939).

## [0.8]

This pre-release enables experimental support for running CCF with the PBFT consensus protocol. In providing an experimental release of CCF with PBFT we hope to get feedback from early adopters.

### Added

- Experimental PBFT support [docs](https://microsoft.github.io/CCF/developers/consensus.html)
- Increased threading support [docs](https://microsoft.github.io/CCF/developers/threading.html) (#831, #838)
- Governance proposals can now be rejected, which allows constitutions to implement veto power (#854)
- Support for non JSON-RPC payloads (#852)
- RPC to get the OE report (containing the SGX quote) of a specific node (#907)

### Changed

- Compatibility with msgpack 1.0.0
- Members now need to provide two public keys, an identity to sign their proposals and votes as before, and public key with which their recovery key share will be encrypted. `--member_cert` cli argument replaced with `--member-info` when starting up a network to allow this [docs](https://microsoft.github.io/CCF/operators/start_network.html)
- Member status is now a string, eg. `"ACTIVE"` rather than an integer (#827)
- User apps have access to standard user-cert lookup (#906)
- `get_rpc_handler()` now returns `UserRpcFrontend` instead of `RpcHandler` [docs](https://microsoft.github.io/CCF/developers/logging_cpp.html#rpc-handler) (#908)
- All governance RPC's must now be signed (#911)
- Test infra stores keys and certificates (e.g. `networkcert.pem`, `user0_privk.pem`) in new `workspace/<test_label>_common/` folder (#892)

### Removed

- FramedTCP support

## [0.7.1]

### Added

- Installed Python infrastructure can now be used to launch test networks of external builds (#809)
- Initial threading support, Raft nodes now execute transactions on multiple worker threads (#773, #822)

## [0.7]

This pre-release enables experimental support for Javascript as a CCF runtime, and switches the default transport to HTTP. FramedTCP is still supported in this release (`-DFTCP=ON`) but is deprecated and will be dropped in the next release.

### Changed

- Fixed node deadlock that could occur under heavy load (#628)
- Fixed vulnerability to possible replay attack (#419)
- CCF has an installable bundle (#742)
- HTTP is the default frame format (#744)

### Added

- Added support for re-keying the ledger (#50)
- Added QuickJS runtime and sample Javascript app (#668)

### Deprecated

- FramedTCP support. Please use the ccf_FTCP.tar.gz release bundle or build CCF with `-DFTCP=ON` if you require FTCP support.

## [0.6]

This pre-release enables support for HTTP in CCF

### Changed

- Quote format in `getQuotes` changed from string to vector of bytes (https://github.com/microsoft/CCF/pull/566)
- Improved error reporting and logging (https://github.com/microsoft/CCF/pull/572, https://github.com/microsoft/CCF/pull/577, https://github.com/microsoft/CCF/pull/620)
- Node certificates endorsed by the network (https://github.com/microsoft/CCF/pull/581)
- The [`keygenerator.sh`](https://github.com/microsoft/CCF/blob/v0.6/tests/keygenerator.sh) scripts replaces the `keygenerator` CLI utility to generate member and user identities.

### Added

- HTTP endpoint support when built with `-DHTTP=ON`, see https://microsoft.github.io/CCF/users/client.html for details.
- [Only when building with `-DHTTP=ON`] The new [`scurl.sh`](https://github.com/microsoft/CCF/blob/v0.6/tests/scurl.sh) script can be used to issue signed HTTP requests to CCF (e.g. for member votes). The script takes the same arguments as `curl`.
- `listMethods` RPC for luageneric app (https://github.com/microsoft/CCF/pull/570)
- `getReceipt`/`verifyReceipt` RPCs (https://github.com/microsoft/CCF/pull/567)
- Support for app-defined ACLs (https://github.com/microsoft/CCF/pull/590)

Binaries for `cchost` and `libluagenericenc.so` are attached to this release. Note that libluagenericenc.so should be signed before being deployed by CCF (see https://microsoft.github.io/CCF/developers/build_app.html#standalone-signing).

## [0.5]

This pre-release fixes minor issues and clarifies some of `cchost` command line options.

### Removed

- The `new_user` function in constitution scripts (e.g. `gov.lua`) should be deleted as it is now directly implemented inside CCF (https://github.com/microsoft/CCF/pull/550).
- `cmake -DTARGET=all` replaced with `cmake -DTARGET=sgx;virtual`. See https://microsoft.github.io/CCF/quickstart/build.html#build-switches for new values (https://github.com/microsoft/CCF/pull/513).

### Changed

- The members and users certificates can now be registered by the consortium using clients that are not the `memberclient` CLI (e.g. using the `tests/infra/jsonrpc.py` module) (https://github.com/microsoft/CCF/pull/550).
- Fix for Raft consensus to truncate the ledger whenever a rollback occurs and use `commit_idx` instead of `last_idx` in many places because of signatures (https://github.com/microsoft/CCF/pull/503).
- Join protocol over HTTP fix (https://github.com/microsoft/CCF/pull/550).
- Clearer error messages for when untrusted users/members issue transactions to CCF (https://github.com/microsoft/CCF/pull/530).
- `devcontainer.json` now points to right Dockerfile (https://github.com/microsoft/CCF/pull/543).
- `cchost --raft-election-timeout` CLI option default now set to 5000 ms (https://github.com/microsoft/CCF/pull/559).
- Better descriptions for `cchost` command line options (e.g. `--raft-election-timeout`) (https://github.com/microsoft/CCF/pull/559).

The `cchost`, `libluagenericenc.so`, `keygenerator` and `memberclient` are also attached to this release to start a CCF network with lua application.
Note that `libluagenericenc.so` should be signed before being deployed by CCF (see https://microsoft.github.io/CCF/developers/build_app.html#standalone-signing).

## [0.4]

In this preview release, it is possible to run CCF with the PBFT consensus algorithm, albeit with significant limitations.

The evercrypt submodule has been removed, the code is instead imported, to make release tarballs easier to use.

## [0.3]

This pre-release implements the genesis model described in the TR, with a distinct service opening phase. See https://microsoft.github.io/CCF/start_network.html for details.

Some discrepancies with the TR remain, and are being tracked under https://github.com/microsoft/CCF/milestone/2

## 0.2

Initial pre-release

[2.0.0-rc8]: https://github.com/microsoft/CCF/releases/tag/ccf-2.0.0-rc8
[2.0.0-rc7]: https://github.com/microsoft/CCF/releases/tag/ccf-2.0.0-rc7
[2.0.0-rc6]: https://github.com/microsoft/CCF/releases/tag/ccf-2.0.0-rc6
[2.0.0-rc5]: https://github.com/microsoft/CCF/releases/tag/ccf-2.0.0-rc5
[2.0.0-rc4]: https://github.com/microsoft/CCF/releases/tag/ccf-2.0.0-rc4
[2.0.0-rc3]: https://github.com/microsoft/CCF/releases/tag/ccf-2.0.0-rc3
[2.0.0-rc2]: https://github.com/microsoft/CCF/releases/tag/ccf-2.0.0-rc2
[2.0.0-rc1]: https://github.com/microsoft/CCF/releases/tag/ccf-2.0.0-rc1
[2.0.0-rc0]: https://github.com/microsoft/CCF/releases/tag/ccf-2.0.0-rc0
[2.0.0-dev8]: https://github.com/microsoft/CCF/releases/tag/ccf-2.0.0-dev8
[2.0.0-dev7]: https://github.com/microsoft/CCF/releases/tag/ccf-2.0.0-dev7
[2.0.0-dev6]: https://github.com/microsoft/CCF/releases/tag/ccf-2.0.0-dev6
[2.0.0-dev5]: https://github.com/microsoft/CCF/releases/tag/ccf-2.0.0-dev5
[2.0.0-dev4]: https://github.com/microsoft/CCF/releases/tag/ccf-2.0.0-dev4
[2.0.0-dev3]: https://github.com/microsoft/CCF/releases/tag/ccf-2.0.0-dev3
[2.0.0-dev2]: https://github.com/microsoft/CCF/releases/tag/ccf-2.0.0-dev2
[2.0.0-dev1]: https://github.com/microsoft/CCF/releases/tag/ccf-2.0.0-dev1
[2.0.0-dev0]: https://github.com/microsoft/CCF/releases/tag/ccf-2.0.0-dev0
[1.0.4]: https://github.com/microsoft/CCF/releases/tag/ccf-1.0.4
[1.0.3]: https://github.com/microsoft/CCF/releases/tag/ccf-1.0.3
[1.0.2]: https://github.com/microsoft/CCF/releases/tag/ccf-1.0.2
[1.0.1]: https://github.com/microsoft/CCF/releases/tag/ccf-1.0.1
[1.0.0]: https://github.com/microsoft/CCF/releases/tag/ccf-1.0.0
[1.0.0-rc3]: https://github.com/microsoft/CCF/releases/tag/ccf-1.0.0-rc3
[1.0.0-rc2]: https://github.com/microsoft/CCF/releases/tag/ccf-1.0.0-rc2
[1.0.0-rc1]: https://github.com/microsoft/CCF/releases/tag/ccf-1.0.0-rc1
[0.99.4]: https://github.com/microsoft/CCF/releases/tag/ccf-0.99.4
[0.99.3]: https://github.com/microsoft/CCF/releases/tag/ccf-0.99.3
[0.99.2]: https://github.com/microsoft/CCF/releases/tag/ccf-0.99.2
[0.99.1]: https://github.com/microsoft/CCF/releases/tag/ccf-0.99.1
[0.99.0]: https://github.com/microsoft/CCF/releases/tag/ccf-0.99.0
[0.19.3]: https://github.com/microsoft/CCF/releases/tag/ccf-0.19.3
[0.19.2]: https://github.com/microsoft/CCF/releases/tag/ccf-0.19.2
[0.19.1]: https://github.com/microsoft/CCF/releases/tag/ccf-0.19.1
[0.19.0]: https://github.com/microsoft/CCF/releases/tag/ccf-0.19.0
[0.18.5]: https://github.com/microsoft/CCF/releases/tag/ccf-0.18.5
[0.18.4]: https://github.com/microsoft/CCF/releases/tag/ccf-0.18.4
[0.18.3]: https://github.com/microsoft/CCF/releases/tag/ccf-0.18.3
[0.18.2]: https://github.com/microsoft/CCF/releases/tag/ccf-0.18.2
[0.18.1]: https://github.com/microsoft/CCF/releases/tag/ccf-0.18.1
[0.18.0]: https://github.com/microsoft/CCF/releases/tag/ccf-0.18.0
[0.17.2]: https://github.com/microsoft/CCF/releases/tag/ccf-0.17.2
[0.17.1]: https://github.com/microsoft/CCF/releases/tag/ccf-0.17.1
[0.17.0]: https://github.com/microsoft/CCF/releases/tag/ccf-0.17.0
[0.16.3]: https://github.com/microsoft/CCF/releases/tag/ccf-0.16.3
[0.16.2]: https://github.com/microsoft/CCF/releases/tag/ccf-0.16.2
[0.16.1]: https://github.com/microsoft/CCF/releases/tag/ccf-0.16.1
[0.16.0]: https://github.com/microsoft/CCF/releases/tag/ccf-0.16.0
[0.15.2]: https://github.com/microsoft/CCF/releases/tag/ccf-0.15.2
[0.15.1]: https://github.com/microsoft/CCF/releases/tag/ccf-0.15.1
[0.15.0]: https://github.com/microsoft/CCF/releases/tag/ccf-0.15.0
[0.14.3]: https://github.com/microsoft/CCF/releases/tag/ccf-0.14.3
[0.14.2]: https://github.com/microsoft/CCF/releases/tag/ccf-0.14.2
[0.14.1]: https://github.com/microsoft/CCF/releases/tag/ccf-0.14.1
[0.14.0]: https://github.com/microsoft/CCF/releases/tag/ccf-0.14.0
[0.13.4]: https://github.com/microsoft/CCF/releases/tag/ccf-0.13.4
[0.13.3]: https://github.com/microsoft/CCF/releases/tag/ccf-0.13.3
[0.13.2]: https://github.com/microsoft/CCF/releases/tag/ccf-0.13.2
[0.13.1]: https://github.com/microsoft/CCF/releases/tag/ccf-0.13.1
[0.13.0]: https://github.com/microsoft/CCF/releases/tag/ccf-0.13.0
[0.12.2]: https://github.com/microsoft/CCF/releases/tag/ccf-0.12.2
[0.12.1]: https://github.com/microsoft/CCF/releases/tag/ccf-0.12.1
[0.12.0]: https://github.com/microsoft/CCF/releases/tag/ccf-0.12.0
[0.11.7]: https://github.com/microsoft/CCF/releases/tag/ccf-0.11.7
[0.11.4]: https://github.com/microsoft/CCF/releases/tag/ccf-0.11.4
[0.11.1]: https://github.com/microsoft/CCF/releases/tag/ccf-0.11.1
[0.11]: https://github.com/microsoft/CCF/releases/tag/0.11
[0.10]: https://github.com/microsoft/CCF/releases/tag/v0.10
[0.9.3]: https://github.com/microsoft/CCF/releases/tag/v0.9.3
[0.9.2]: https://github.com/microsoft/CCF/releases/tag/v0.9.2
[0.9.1]: https://github.com/microsoft/CCF/releases/tag/v0.9.1
[0.9]: https://github.com/microsoft/CCF/releases/tag/v0.9
[0.8.2]: https://github.com/microsoft/CCF/releases/tag/v0.8.2
[0.8.1]: https://github.com/microsoft/CCF/releases/tag/v0.8.1
[0.8]: https://github.com/microsoft/CCF/releases/tag/v0.8
[0.7.1]: https://github.com/microsoft/CCF/releases/tag/v0.7.1
[0.7]: https://github.com/microsoft/CCF/releases/tag/v0.7
[0.6]: https://github.com/microsoft/CCF/releases/tag/v0.6
[0.5]: https://github.com/microsoft/CCF/releases/tag/v0.5
[0.4]: https://github.com/microsoft/CCF/releases/tag/v0.4
[0.3]: https://github.com/microsoft/CCF/releases/tag/v0.3
[2.0.0-rc8]: https://github.com/microsoft/CCF/releases/tag/ccf-2.0.0-rc8<|MERGE_RESOLUTION|>--- conflicted
+++ resolved
@@ -16,13 +16,10 @@
 ### Changed
 
 - Upgraded Open Enclave to 0.17.7 (#3815).
-<<<<<<< HEAD
 - CCF Docker images are now available through Azure Container Registry rather than Docker Hub (#3821).
   - The `ccfciteam/ccf-app-run` image is now available at `ccfmsrc.azurecr.io/ccf-sgx-app-run`.
   - The `ccfciteam/ccf-app-ci` image is now available at `ccfmsrc.azurecr.io/ccf-sgx-app-dev`.
-=======
-- Added support for ciphers 'ECDHE-RSA-AES256-GCM-SHA384' and 'ECDHE-RSA-AES128-GCM-SHA256' when using TLS 1.2.
->>>>>>> 8a596ca7
+- Added support for ciphers 'ECDHE-RSA-AES256-GCM-SHA384' and 'ECDHE-RSA-AES128-GCM-SHA256' when using TLS 1.2 (#3822).
 
 ## [2.0.0-rc8]
 
