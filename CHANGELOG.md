# Changelog

All notable changes to this project will be documented in this file.

The format is based on [Keep a Changelog](http://keepachangelog.com/en/1.0.0/)
and this project adheres to [Semantic Versioning](http://semver.org/spec/v2.0.0.html).

## [4.0.0-rc2]

[4.0.0-rc2]: https://github.com/microsoft/CCF/releases/tag/ccf-4.0.0-rc2

### Removed

<<<<<<< HEAD
- Support for HTTP request signing has been removed (#5137). Governance requests must use COSE Sign1 signing instead, see [documentation](https://microsoft.github.io/CCF/main/use_apps/issue_commands.html#cose-sign1) for details.
=======
- Removed experimental 2tx reconfiguration mode, and the associated "reconfiguration_type" config option (#5179).
>>>>>>> b0e95aeb

## [4.0.0-rc1]

[4.0.0-rc1]: https://github.com/microsoft/CCF/releases/tag/ccf-4.0.0-rc1

### Changed

- Added a `[gov]` tag to logs emitted during governance operations. All logging from the constitution will have this tag added, and all error responses from `/gov` endpoints will now be logged with this tag.
- Improved ledger durability when a node joins from an old snapshot (#5151).

## [4.0.0-rc0]

In order to upgrade an existing 3.x service to 4.x, CCF must be on the latest 3.x version (at least 3.0.10). For more information, see [our documentation](https://microsoft.github.io/CCF/main/operations/code_upgrade.html)

[4.0.0-rc0]: https://github.com/microsoft/CCF/releases/tag/ccf-4.0.0-rc0

### Developer API

#### C++

- When starting a host subprocess, applications may now pass data to its standard input. Additionally, the process' output is captured and logged by CCF (#5056).
- Add new constructors to cryptography C++ API to generate EC/RSA/EdDSA keys from Json Web Key (#4876).
- Added `BaseEndpointRegistry::get_view_history_v1` function to get the view history since a given revision (#4580)
- Renamed `ccf::CodeDigest` to `ccf:pal::PlatformAttestationMeasurement` and `get_code_id()` to `get_measurement()` (#5063).
- `ccf::RpcContext::set_response()` has been renamed to `ccf::RpcContext::set_response_json()` (#4813).

#### JavaScript

- Added logging of JS execution time for all requests. This can be disabled in confidential scenarios with the new `ccf.enableMetricsLogging` function in the JS API. After calling `ccf.enableMetricsLogging(false)`, this logging will not be emitted.
- Added `ccf.enableUntrustedDateTime` to JS API. After calling `ccf.enableUntrustedDateTime(true)`, the `Date` global object will use the untrusted host time to retrieve the current time.
- Add new `ccf.crypto.jwkToPem`, `ccf.crypto.pubJwkToPem`, `ccf.crypto.rsaJwkToPem`, `ccf.crypto.pubRsaJwkToPem`, `ccf.crypto.eddsaJwkToPem`, `ccf.crypto.pubEddsaJwkToPem` to JavaScript/TypesScript API to convert EC/RSA/EdDSA keys from PEM to Json Web Key (#4876).
- `ccf.crypto.sign()` previously returned DER-encoded ECDSA signatures and now returns IEEE P1363 encoded signatures, aligning with the behavior of the Web Crypto API and `ccf.crypto.verifySignature()` (#4829).
- Increased default NumHeapPages (heap size) for js_generic from 131072 (500MB) to 524288 (2GB).

---

### Governance

- The `submit_recovery_share.sh` script now takes a `--cert` argument.
- Added missing `ccf.gov.msg.type` value `encrypted_recovery_share` to `ccf_cose_sign1*` scripts.
- Proposals authenticated with COSE Sign1 must now contain a `ccf.gov.msg.created_at` header parameter, set to a positive integer number of seconds since epoch. This timestamp is used to detect potential proposal replay. The `ccf_cose_sign1*` scripts have been updated accordingly and require a `--ccf-gov-msg-created_at`.
- The [ccf Python package](https://pypi.org/project/ccf/) now includes a `ccf_cose_sign1` CLI tool, to facilitate the creation of [COSE Sign1](https://www.rfc-editor.org/rfc/rfc8152#page-18) requests for governance purposes. It also includes `ccf_cose_sign1_prepare` and `ccf_cose_sign1_finish` CLI tools, to facilitate the creation of [COSE Sign1](https://www.rfc-editor.org/rfc/rfc8152#page-18) requests for governance purposes, signed with external key management systems such as AKV. See [documentation](https://microsoft.github.io/CCF/main/governance/hsm_keys.html#cose-signing) for details.

---

### Operations

- `ignore_first_sigterm` config option. When set, will cause a node to ignore the first `SIGTERM` it receives, but the `/node/state` endpoint expose `"stop_notice": true`. A second `SIGTERM` will cause the process to shut down as normal. This can be useful in orchestration settings where nodes receive unsollicited signals that the operator wishes to react to.
- Endorsement certificates for SEV-SNP attestation report can now be retrieved via an environment variable, as specified by `attestation.environment.report_endorsements` configuration entry (#4940).
- Additional logging of historical query flow in `UNSAFE` builds.
- `enclave.type` configuration entry now only supports `Debug` or `Release`. Trusted Execution Environment platform should be specified via new `enclave.platform` configuration entry (`SGX`, `SNP` or `Virtual`) (#4569).

---

### Client API

- `GET /gov/recovery_share` is deprecated in favour of the unauthenticated `GET /gov/encrypted_recovery_share/{member_id}`.
- New `/node/index/strategies` endpoint, which will list all indexing strategies currently installed alongside a description of how far each has progressed.
- Added `view_history` and `view_history_since` query parameters to `/app/commit` endpoint for retrieving the full view history and the view history since a certain view (#4580)
- `/gov/members` endpoint is deprecated. It is replaced by `/gov/kv/members/certs`, `/gov/kv/members/encryption_public_keys`, `/gov/kv/members/info`.
- `/gov/code` endpoint is deprecated. It is replaced by `/gov/kv/nodes/code_ids`.
- `/gov/jwt_keys/all` endpoint is deprecated. It is replaced by `/gov/kv/jwt/public_signing_keys`, `/gov/kv/jwt/public_signing_key_issue`, and `/gov/kv/jwt/issuers`
- The built-in authentication policies for JWTs and certs will now enforce expiry times, based on the current time received from the host. JWTs must contain "nbf" and "exp" claims, and if those are outside the current time then the request will get an authentication error (#4786).
- `TCP_NODELAY` is now set for all incoming and outgoing TCP connections (#4717).
- Builtin governance tables now have endpoints for accessing their content directly from the KV, under `/gov/kv`. For instance, `/gov/kv/constitution` will read the current constitution.

---

### Dependencies

- Updated Clang version requirement to >= 10 in cmake.
- Upgraded OpenEnclave to [0.18.5](https://github.com/openenclave/openenclave/releases/tag/v0.18.5).
- Upgraded t_cose from [v1.1 to v1.1.1](https://github.com/laurencelundblade/t_cose/compare/v1.1...v1.1.1). v1.1.1 can optionally allow unknown critical header parameters in COSE_Sign1 envelopes which is desirable for CCF C++ applications.

---

### Bug Fixes

- Historical query system will re-request entries if the host fails to provide them within a fixed time.
- Node-to-node channels no longer check certificate expiry times. This previously caused "Peer certificate verification failed" error messages when node or service certs expired. (#4733)
- `node_data_json_file` configuration option is now correctly applied in `Start` and `Recover` modes (#4761).
- Session consistency is now provided even across elections. If session consistency would be broken, the inconsistent request will return an error and the TLS session will be terminated.
- Fixed issue where invalid snapshots could be generated depending on the pattern of additions/removals of keys in a given key-value map (#4730).
- Fix issue with large snapshots that may cause node crash on startup (join/recover) if configured stack size was too low (#4566).

## [4.0.0-dev6]

[4.0.0-dev6]: https://github.com/microsoft/CCF/releases/tag/ccf-4.0.0-dev6

### Added

- Added logging of JS execution time for all requests. This can be disabled in confidential scenarios with the new `ccf.enableMetricsLogging` function in the JS API. After calling `ccf.enableMetricsLogging(false)`, this logging will not be emitted.

## [4.0.0-dev5]

[4.0.0-dev5]: https://github.com/microsoft/CCF/releases/tag/ccf-4.0.0-dev5

### Changed

- Additional logging of historical query flow in `UNSAFE` builds.
- Historical query system will re-request entries if the host fails to provide them within a fixed time.
- Renamed `ccf::CodeDigest` to `ccf:pal::PlatformAttestationMeasurement` and `get_code_id()` to `get_measurement()` (#5063).

### Dependencies

- Upgraded OpenEnclave to [0.18.5](https://github.com/openenclave/openenclave/releases/tag/v0.18.5).
- Upgraded t_cose from [v1.1 to v1.1.1](https://github.com/laurencelundblade/t_cose/compare/v1.1...v1.1.1). v1.1.1 can optionally allow unknown critical header parameters in COSE_Sign1 envelopes which is desirable for CCF C++ applications.

### Added

- New `/node/index/strategies` endpoint, which will list all indexing strategies currently installed alongside a description of how far each has progressed.
- When starting a host subprocess, applications may now pass data to its standard input. Additionally, the process' output is captured and logged by CCF (#5056).
- `ignore_first_sigterm` config option. When set, will cause a node to ignore the first `SIGTERM` it receives, but the `/node/state` endpoint expose `"stop_notice": true`. A second `SIGTERM` will cause the process to shut down as normal. This can be useful in orchestration settings where nodes receive unsollicited signals that the operator wishes to react to.

## [4.0.0-dev4]

[4.0.0-dev4]: https://github.com/microsoft/CCF/releases/tag/ccf-4.0.0-dev4

### Changed

- `/gov/members` endpoint is deprecated. It is replaced by `/gov/kv/members/certs`, `/gov/kv/members/encryption_public_keys`, `/gov/kv/members/info`.
- `/gov/code` endpoint is deprecated. It is replaced by `/gov/kv/nodes/code_ids`.
- `/gov/jwt_keys/all` endpoint is deprecated. It is replaced by `/gov/kv/jwt/public_signing_keys`, `/gov/kv/jwt/public_signing_key_issue`, and `/gov/kv/jwt/issuers`
- `ccf::RpcContext::set_response()` has been renamed to `ccf::RpcContext::set_response_json()` (#4813).
- The built-in authentication policies for JWTs and certs will now enforce expiry times, based on the current time received from the host. JWTs must contain "nbf" and "exp" claims, and if those are outside the current time then the request will get an authentication error (#4786).
- `ccf.crypto.sign()` previously returned DER-encoded ECDSA signatures and now returns IEEE P1363 encoded signatures, aligning with the behavior of the Web Crypto API and `ccf.crypto.verifySignature()` (#4829).
- Proposals authenticated with COSE Sign1 must now contain a `ccf.gov.msg.created_at` header parameter, set to a positive integer number of seconds since epoch. This timestamp is used to detect potential proposal replay. The `ccf_cose_sign1*` scripts have been updated accordingly and require a `--ccf-gov-msg-created_at`.
- Updated Clang version requirement to >= 10 in cmake.

### Added

- Added `ccf.enableUntrustedDateTime` to JS API. After calling `ccf.enableUntrustedDateTime(true)`, the `Date` global object will use the untrusted host time to retrieve the current time.
- Add new `ccf.crypto.jwkToPem`, `ccf.crypto.pubJwkToPem`, `ccf.crypto.rsaJwkToPem`, `ccf.crypto.pubRsaJwkToPem`, `ccf.crypto.eddsaJwkToPem`, `ccf.crypto.pubEddsaJwkToPem` to JavaScript/TypesScript API to convert EC/RSA/EdDSA keys from PEM to Json Web Key (#4876).
- Add new constructors to cryptography C++ API to generate EC/RSA/EdDSA keys from Json Web Key (#4876).
- Endorsement certificates for SEV-SNP attestation report can now be retrieved via an environment variable, as specified by `attestation.environment.report_endorsements` configuration entry (#4940).

## [4.0.0-dev3]

[4.0.0-dev3]: https://github.com/microsoft/CCF/releases/tag/ccf-4.0.0-dev3

### Fixed

- Node-to-node channels no longer check certificate expiry times. This previously caused "Peer certificate verification failed" error messages when node or service certs expired. (#4733)
- `node_data_json_file` configuration option is now correctly applied in `Start` and `Recover` modes (#4761).

### Changed

- Increased default NumHeapPages (heap size) for js_generic from 131072 (500MB) to 524288 (2GB).
- `TCP_NODELAY` is now set for all incoming and outgoing TCP connections (#4717).

## [4.0.0-dev2]

[4.0.0-dev2]: https://github.com/microsoft/CCF/releases/tag/ccf-4.0.0-dev2

### Added

- The [ccf Python package](https://pypi.org/project/ccf/) now includes a `ccf_cose_sign1` CLI tool, to facilitate the creation of [COSE Sign1](https://www.rfc-editor.org/rfc/rfc8152#page-18) requests for governance purposes. It also includes `ccf_cose_sign1_prepare` and `ccf_cose_sign1_finish` CLI tools, to facilitate the creation of [COSE Sign1](https://www.rfc-editor.org/rfc/rfc8152#page-18) requests for governance purposes, signed with external key management systems such as AKV. See [documentation](https://microsoft.github.io/CCF/main/governance/hsm_keys.html#cose-signing) for details.
- Builtin governance tables now have endpoints for accessing their content directly from the KV, under `/gov/kv`. For instance, `/gov/kv/constitution` will read the current constitution.

### Fixed

- Session consistency is now provided even across elections. If session consistency would be broken, the inconsistent request will return an error and the TLS session will be terminated.
- Fixed issue where invalid snapshots could be generated depending on the pattern of additions/removals of keys in a given key-value map (#4730).

## [4.0.0-dev0]

[4.0.0-dev0]: https://github.com/microsoft/CCF/releases/tag/ccf-4.0.0-dev0

### Added

- Added `view_history` and `view_history_since` query parameters to `/app/commit` endpoint for retrieving the full view history and the view history since a certain view (#4580)
- Added `BaseEndpointRegistry::get_view_history_v1` function to get the view history since a given revision (#4580)

### Changed

- `enclave.type` configuration entry now only supports `Debug` or `Release`. Trusted Execution Environment platform should be specified via new `enclave.platform` configuration entry (`SGX`, `SNP` or `Virtual`) (#4569).

### Fixed

- Fix issue with large snapshots that may cause node crash on startup (join/recover) if configured stack size was too low (#4566).

## [3.0.0-rc2]

### Dependencies

- Upgraded OpenEnclave to 0.18.4.

### Added

- Added new `ccf.crypto.eddsaPemToJwk`, `ccf.crypto.pubEddsaPemToJwk` to JavaScript/TypesScript API to convert EdDSA keys from PEM to JWK (#4524).

### Changed

## [3.0.0-rc1]

[3.0.0-rc1]: https://github.com/microsoft/CCF/releases/tag/ccf-3.0.0-rc1

### Added

- `sandbox.sh` now accepts a `--consensus-update-timeout-ms` to modify the `consensus.message_timeout` value in each node's configuration. This can be used to alter multi-node commit latency.
- Add `ccf.crypto.sign()` API in the JavaScript runtime (#4454).

### Changed

- CCF is now a separate CMake project and Debian package per platform (sgx, snp and virtual), rather than the same project and package with a decorated version, to prevent accidental misuse and narrow down dependencies. (#4421).
  - C++ applications should find the appropriate CCF package in CMake with `find_package("ccf_<platform>" REQUIRED)`.
  - CCF Debian packages are now installed at `/opt/ccf_<platform>` rather than `/opt/ccf`.
- We now support QuickJS runtime caps such as `max_heap_bytes`, `max_stack_bytes` and `max_execution_time_ms`. These can be set via a governance proposal. They can also be fetched via the `GET /node/js_metrics` endpoint (#4396).

## [3.0.0-rc0]

### Developer API

### C++

- Removed deprecated `set_execute_outside_consensus()` API (#3886, #3673).
- Application code should now use the `CCF_APP_*` macros rather than `LOG_*_FMT` (eg - `CCF_APP_INFO` replacing `LOG_INFO_FMT`). The new macros will add an `[app]` tag to all lines so they can be easily filtered from framework code (#4024).
- The previous logging macros (`LOG_INFO_FMT`, `LOG_DEBUG_FMT` etc) have been deprecated, and should no longer be used by application code. Replace with the `CCF_APP_*` equivalent.
- Added a new method `get_decoded_request_path_param`s that returns a map of decoded path parameters (#4126).
- New `crypto::hmac` API (#4204).
- The `ccf::RpcContext` now contains functionality for storing user data with `set_user_data` and retrieving it with `get_user_data` (#4291).
- There are now `make_endpoint_with_local_commit_handler` and `make_read_only_endpoint_with_local_commit_handler` functions to install endpoints with post local-commit logic (#4296).
- `ccf::historical::adapter`, `ccf::historical::adapter_v1`, `ccf::historical::is_tx_committed` and `ccf::historical::is_tx_committed_v1` have been removed. Application code should upgrade to `ccf::historical::adapter_v3` and `ccf::historical::is_tx_committed_v2`.
- `ccf::EnclaveAttestationProvider` is deprecated and will be removed in a future release. It should be replaced by `ccf::AttestationProvider`.
- The functions `starts_with`, `ends_with`, `remove_prefix`, and `remove_suffix`, and the type `remove_cvref` have been removed from `nonstd::`. The C++20 equivalents should be used instead.

### JavaScript

- Add `ccf.generateEcdsaKeyPair` API in the JavaScript runtime (#4271).
- Add `secp256k1` support to `ccf.crypto.generateEcdsaKeyPair()` and `ccf.crypto.verifySignature()` (#4347).
- Add `ccf.crypto.generateEddsaKeyPair()` API with `Curve25519` support in the JavaScript runtime (#4391).
- Add new `ccf.crypto.pemToJwk`, `ccf.crypto.pubPemToJwk`, `ccf.crypto.rsaPemToJwk`, `ccf.crypto.pubRsaPemToJwk` to JavaScript/TypesScript API to convert EC/RSA keys from PEM to JWK (#4359).

---

### Governance

- `set_user` action in sample constitutions correctly handles user_data (#4229).
- Governance endpoints now support [COSE Sign1](https://www.rfc-editor.org/rfc/rfc8152#page-18) input, as well as signed HTTP requests (#4392).

---

### Operations

- The node-to-node interface configuration now supports a `published_address` to enable networks with nodes running in different (virtual) subnets (#3867).
- Primary node now automatically steps down as backup (in the same view) if it has not heard back from a majority of backup nodes for an election timeout (#3685).
- New nodes automatically shutdown if the target service certificate is misconfigured (#3895).
- New per-interface configuration entries (`network.rpc_interfaces.http_configuration`) are added to let operators cap the maximum size of body, header value size and number of headers in client HTTP requests. The client session is automatically closed if the HTTP request exceeds one of these limits (#3941).
- Added new `read_only_directory` snapshots directory node configuration so that committed snapshots can be shared between nodes (#3973).
- Fixed issue with recovery of large ledger entries (#3986).
- New `GET /node/network/removable_nodes` and `DELETE /node/network/nodes/{node_id}` exposed to allow operator to decide which nodes can be safely shut down after retirement, and clear their state from the Key-Value Store.
- Fixed issue where two primary nodes could be elected if an election occurred while a reconfiguration transaction was still pending (#4018).
- New `snpinfo.sh` script (#4196).
- New `"attestation"` section in node JSON configuration to specify remote endpoint required to retrieve the endorsement certificates for SEV-SNP attestation report (#4277, #4302).

#### Release artefacts

- `ccf_unsafe` is now a separate project and package, rather than the same project and package with a decorated version, to prevent accidental misuse.
- Release assets now include variants per TEE platform: `ccf_sgx_<version>_amd64.deb`, `ccf_snp_<version>_amd64.deb` and `ccf_virtual_<version>_amd64.deb`.
- Docker images now include variants per TEE platform, identified via image tag: `:<version>-sgx`, `:<version>-snp` and `:<version>-virtual`.

---

### Auditor

- Node and service PEM certificates no longer contain a trailing null byte (#3885).

---

### Client API

- Added a `GET /node/service/previous_identity` endpoint, which can be used during a recovery to look up the identity of the service before the catastrophic failure (#3880).
- `GET /node/version` now contains an `unsafe` flag reflecting the status of the build.
- Added new recovery_count field to `GET /node/network` endpoint to track the number of disaster recovery procedures undergone by the service (#3982).
- Added new `service_data_json_file` configuration entry to `cchost` to point to free-form JSON file to set arbitrary data to service (#3997).
- Added new `current_service_create_txid` field to `GET /node/network` endpoint to indicate `TxID` at which current service was created (#3996).
- Experimental support for HTTP/2 (#4010).
- Generated OpenAPI now describes whether each endpoint is forwarded (#3935).
- When running with `curve-id` set to `secp256r1`, we now correctly support temporary ECDH keys on curve `secp256r1` for TLS 1.2 clients.
- Application-defined endpoints are now accessible with both `/app` prefix and un-prefixed, e.g. `GET /app/log/private` and `GET /log/private` (#4147).

---

### Dependencies

- Updated PSW in images to 2.16.100.
- Upgraded Open Enclave to 0.18.1 (#4023).

---

### Documentation

- The "Node Output" page has been relabelled as "Troubleshooting" in the documentation and CLI commands for troubleshooting have been added to it.

## [3.0.0-dev7]

### Added

- Added new `ccf.crypto.pemToJwk`, `ccf.crypto.pubPemToJwk`, `ccf.crypto.rsaPemToJwk`, `ccf.crypto.pubRsaPemToJwk` to JavaScript/TypesScript API to convert EC/RSA keys from PEM to JWK (#4359).

### Changed

- JavaScript crypto API (e.g. `generateAesKey` and `wrapKey`) are now included as part of the `ccf.crypto` package (#4372).

## [3.0.0-dev6]

### Added

- Experimental `ccf::MemberCOSESign1AuthnPolicy` (#3875)
- Add secp256k1 support to `ccf.crypto.generateEcdsaKeyPair()` and `ccf.crypto.verifySignature()` (#4347).

### Deprecated

- `ccf::EnclaveAttestationProvider` is deprecated and will be removed in a future release. It should be replaced by `ccf::AttestationProvider`

## [3.0.0-dev5]

### Added

- Added a new proposal action `set_js_runtime_options` that accepts `max_heap_bytes` and `max_stack_bytes` for QuickJS runtime.
- Experimental support for AMD SEV-SNP nodes (#4106, #4235)
- New "attestation" section in node JSON configuration to specify remote endpoint required to retrieve the endorsement certificates for SEV-SNP attestation report (#4277, #4302).
- The `ccf::RpcContext` now contains functionality for storing user data with `set_user_data` and retrieving it with `get_user_data` (#4291).
- There are now `make_endpoint_with_local_commit_handler` and `make_read_only_endpoint_with_local_commit_handler` functions to install endpoints with post local-commit logic (#4296).

### Changed

- The endpoint `GET /node/js_metrics` now also returns the QuickJS runtime memory options.

### Fixed

- Also install `*.inc` files for third-party dependencies (#4266).
- Add `ccf.generateEcdsaKeyPair` API in the JavaScript runtime (#4271).

### Removed

- `ccf::historical::adapter`, `ccf::historical::adapter_v1`, `ccf::historical::is_tx_committed` and `ccf::historical::is_tx_committed_v1` have been removed. Application code should upgrade to `ccf::historical::adapter_v3` and `ccf::historical::is_tx_committed_v2`.

## [3.0.0-dev4]

### Fixed

- `set_user` action in sample constitutions correctly handles `user_data` (#4229).

### Removed

- Snapshots generated by 1.x services can no longer be used to join from or recover a new service, i.e. 1.x services should first upgrade to 2.x before upgrading to 3.x when making use of existing snapshots (#4255).

## [3.0.0-dev3]

### Added

- New `snpinfo.sh` script (#4196).
- New `crypto::hmac` API (#4204).

### Changed

- Application-defined endpoints are now accessible with both `/app` prefix and un-prefixed, e.g. `GET /app/log/private` and `GET /log/private` (#4147).
- The method `EndpointRegistry::get_metrics_for_endpoint(const EndpointDefinitionPtr&)` has been replaced with `EndpointRegistry::get_metrics_for_endpoint(const std::string& method, const std::string& verb)`.

## [3.0.0-dev2]

### Dependencies

- Upgraded OpenEnclave to 0.18.2 (#4132).

### Added

- New `GET /node/network/removable_nodes` and `DELETE /node/network/nodes/{node_id}` exposed to allow operator to decide which nodes can be safely shut down after retirement, and clear their state from the Key-Value Store.
- Added a new method `get_decoded_request_path_params` that returns a map of decoded path parameters (#4126)

### Changed

- Calling `remove(K)` on a KV handle no longer returns a bool indicating if the key was previously present. This can be simulated by calling `has(K)` beforehand. This avoids introducing a read-dependency with every call to `remove()`.

### Fixed

- Fixed issue where two primary nodes could be elected if an election occurred while a reconfiguration transaction was still pending (#4018).
- When running with `--curve-id secp256r1`, we now correctly support temporary ECDH keys on curve secp256r1 for TLS 1.2 clients.

### Deprecated

- The previous logging macros (`LOG_INFO_FMT`, `LOG_DEBUG_FMT` etc) have been deprecated, and should no longer be used by application code. Replace with the `CCF_APP_*` equivalent.

## [3.0.0-dev1]

### Added

- `/node/version` now contains an `unsafe` flag reflecting the status of the build.
- New per-interface configuration entries (`network.rpc_interfaces.http_configuration`) are added to let operators cap the maximum size of body, header value size and number of headers in client HTTP requests. The client session is automatically closed if the HTTP request exceeds one of these limits (#3941).
- Added new `recovery_count` field to `GET /node/network` endpoint to track the number of disaster recovery procedures undergone by the service (#3982).
- Added new `service_data_json_file` configuration entry to `cchost` to point to free-form JSON file to set arbitrary data to service (#3997).
- Added new `current_service_create_txid` field to `GET /node/network` endpoint to indicate `TxID` at which current service was created (#3996).
- Added new `read_only_directory` snapshots directory node configuration so that committed snapshots can be shared between nodes (#3973).
- Experimental support for HTTP/2 (#4010).

### Changed

- Generated OpenAPI now describes whether each endpoint is forwarded (#3935).
- Application code should now use the `CCF_APP_*` macros rather than `LOG_*_FMT` (eg - `CCF_APP_INFO` replacing `LOG_INFO_FMT`). The new macros will add an `[app]` tag to all lines so they can be easily filtered from framework code (#4024).

### Fixed

- Fixed issue with recovery of large ledger entries (#3986).

### Documentation

- The "Node Output" page has been relabelled as "Troubleshooting" in the documentation and CLI commands for troubleshooting have been added to it.

### Dependencies

- Upgraded Open Enclave to 0.18.1 (#4023).

## [3.0.0-dev0]

### Added

- The node-to-node interface configuration now supports a `published_address` to enable networks with nodes running in different (virtual) subnets (#3867).
- Added a `GET /node/service/previous_identity` endpoint, which can be used during a recovery to look up the identity of the service before the catastrophic failure (#3880).
- Added an automatic certificate management environment (ACME) client to automatically manage TLS certificates that are globally endorsed by an external authority, e.g. Let's Encrypt (#3877).

### Changed

- Primary node now automatically steps down as backup (in the same view) if it has not heard back from a majority of backup nodes for an election timeout (#3685).
- Node and service PEM certificates no longer contain a trailing null byte (#3885).
- New nodes automatically shutdown if the target service certificate is misconfigured (#3895).
- Updated PSW in images to 2.16.100.
- `ccf_unsafe` is now a separate project and package, rather than the same project and package with a decorated version, to prevent accidental misuse.

### Removed

- Removed deprecated `set_execute_outside_consensus()` API (#3886, #3673).

## [2.0.0]

See [documentation for code upgrade 1.x to 2.0](https://microsoft.github.io/CCF/main/operations/code_upgrade_1x.html) to upgrade an existing 1.x CCF service to 2.0

### Developer API

#### C++

- CCF is now built with Clang 10. It is strongly recommended that C++ applications upgrade to Clang 10 as well.
- Raised the minimum supported CMake version for building CCF to 3.16 (#2946).
- Removed `mbedtls` as cryptography and TLS library.

- The CCF public API is now under `include/ccf`, and all application includes of framework code should use only these files.
- Private headers have been moved to `ccf/include/ccf/_private` so they cannot be accidentally included from existing paths. Any applications relying on private headers should remove this dependency, or raise an issue to request the dependency be moved to the public API. In a future release private headers will be removed entirely from the installed package.

- The `enclave::` namespace has been removed, and all types which were under it are now under `ccf::`. This will affect any apps using `enclave::RpcContext`, which should be replaced with `ccf::RpcContext` (#3664).
- The `kv::Store` type is no longer visible to application code, and is replaced by a simpler `kv::ReadOnlyStore`. This is the interface given to historical queries to access historical state and enforces read-only access, without exposing internal implementation details of the store. This should have no impact on JS apps, but C++ apps will need to replace calls to `store->current_txid()` with calls to `store->get_txid()`, and `store->create_tx()` to `store->create_read_only_tx()`.
- The C++ types used to define public governance tables are now exposed in public headers. Any C++ applications reading these tables should update their include paths (ie - `#include "service/tables/nodes.h"` => `#include "ccf/service/tables/nodes.h"`) (#3608).
- `TxReceipt::describe()` has been replaced with `ccf::describe_receipt_v2()`. Note that the previous JSON format is still available, but must be retrieved as a JSON object from `describe_receipt_v1()`. Includes of the private `node/tx_receipt.h` from C++ applications should be removed (#3610).
- The entry point for creation of C++ apps is now `make_user_endpoints()`. The old entry point `get_rpc_handler()` has been removed (#3562). For an example of the necessary change, see [this diff](https://github.com/microsoft/CCF/commit/5b40ba7b42d5664d787cc7e3cfc9cbe18c01e5a1#diff-78fa25442e77145040265646434b9582d491928819e58be03c5693c01417c6c6) of the logging sample app (#3562).

- Added `get_untrusted_host_time_v1` API. This can be used to retrieve a timestamp during endpoint execution, accurate to within a few milliseconds. Note that this timestamp comes directly from the host so is not trusted, and should not be used to make sensitive decisions within a transaction (#2550).
- Added `get_quotes_for_all_trusted_nodes_v1` API. This returns the ID and quote for all nodes which are currently trusted and participating in the service, for live audit (#2511).
- Added `get_metrics_v1` API to `BaseEndpointRegistry` for applications that do not make use of builtins and want to version or customise metrics output.
- Added `set_claims_digest()` API to `RpcContext`, see [documentation](https://microsoft.github.io/CCF/main/build_apps/logging_cpp.html#user-defined-claims-in-receipts) on how to use it to attach application-defined claims to transaction receipts.
- Added [indexing system](https://microsoft.github.io/CCF/main/architecture/indexing.html) to speed up historical queries (#3280, #3444).
- Removed `get_node_state()` from `AbstractNodeContext`. The local node's ID is still available to endpoints as `get_node_id()`, and other subsystems which are app-visible can be fetched directly (#3552).

- Receipts now come with service endorsements of previous service identities after recoveries (#3679). See `verify_receipt` in `e2e_logging.py` for an example of how to verify the resulting certificate chain. This functionality is introduced in `ccf::historical::adapter_v3`.
- `ccf::historical::adapter_v2`, and its successor `ccf::historical::adapter_v3` now return 404, with either `TransactionPendingOrUnknown` or `TransactionInvalid`, rather than 400 when a user performs a historical query for a transaction id that is not committed.
- `ccf::historical::AbstractStateCache::drop_requests()` renamed to `drop_cached_states()` (#3187).

Key-Value Store

- Added `kv::Value` and `kv::Set`, as a more error-proof alternative to `kv::Map`s which had a single key or meaningless values (#2599).
- Added `foreach_key` and `foreach_value` to C++ KV API, to iterate without deserializing both entries when only one is used (#2918).

#### JavaScript

- Added JavaScript bytecode caching to avoid repeated compilation overhead. See the [documentation](https://microsoft.github.io/CCF/main/build_apps/js_app_bundle.html#deployment) for more information (#2643).
- Added `ccf.crypto.verifySignature()` for verifying digital signatures to the JavaScript API (#2661).
- Added experimental JavaScript API `ccf.host.triggerSubprocess()` (#2461).

- `ccf.crypto.verifySignature()` previously required DER-encoded ECDSA signatures and now requires IEEE P1363 encoded signatures, aligning with the behavior of the Web Crypto API (#2735).
- `ccf.historical.getStateRange` / `ccf.historical.dropCachedStates` JavaScript APIs to manually retrieve historical state in endpoints declared as `"mode": "readonly"` (#3033).
- JavaScript endpoints with `"mode": "historical"` now expose the historical KV at `ccf.historicalState.kv` while `ccf.kv` always refers to the current KV state. Applications relying on the old behaviour should make their code forward-compatible before upgrading to 2.x with `const kv = ccf.historicalState.kv || ccf.kv`.
- Receipts accessible through JavaScript no longer contain the redundant `root` hash field. Applications should be changed to not rely on this field anymore before upgrading to 2.x.
- Add request details with additional URL components to JS + TS API: `request.url`, `request.route`, `request.method`, `request.hostname` (#3498).

---

### Governance

- Updated `actions.js` constitution fragment to record service-endorsed node certificate on the `transition_node_to_trusted` action. The constitution must be updated using the existing `set_constitution` proposal (#2844).
- The existing `transition_node_to_trusted` proposal action now requires a new `valid_from` argument (and optional `validity_period_days`, which defaults to the value of `maximum_node_certificate_validity_days`).
- The `proposal_generator` has been removed from the `ccf` Python package. The majority of proposals can be trivially constructed in existing client tooling, without needing to invoke Python. This also introduces parity between the default constitution and custom constitution actions - all should be constructed and called from the same governance client code. Some jinja templates are included in `samples/templates` for constructing careful ballots from existing proposals.
- A new governance action `trigger_ledger_chunk` to request the creation of a ledger chunk at the next signature (#3519).
- A new governance action `trigger_snapshot` to request the creation of a snapshot at the next signature (#3544).
- Configurations and proposals now accept more date/time formats, including the Python-default ISO 8601 format (#3739).
- The `transition_service_to_open` governance proposal now requires the service identity as an argument to ensure the correct service is started. During recovery, it further requires the previous service identity to ensure the right service is recovered (#3624).

---

### Operations

#### `cchost` Configuration

- **Breaking change**: Configuration for CCF node is now a JSON configuration file passed in to `cchost` via `--config /path/to/config/file/` CLI argument. Existing CLI arguments have been removed. The `migrate_1_x_config.py` script (included in `ccf` Python package) should be used to migrate existing `.ini` configuration files to `.json` format (#3209).
- Added support for listening on multiple interfaces for incoming client RPCs, with individual session caps (#2628).
- The per-node session cap behaviour has changed. The `network.rpc_interfaces.<interface_name>.max_open_sessions_soft` is now a soft cap on the number of sessions. Beyond this, new sessions will receive a HTTP 503 error immediately after completing the TLS handshake. The existing hard cap (where sessions are closed immediately, before the TLS handshake) is still available, under the new argument `network.rpc_interfaces.<interface_name>.max_open_sessions_hard` (#2583).
- Snapshot files now include receipt of evidence transaction. Nodes can now join or recover a service from a standalone snapshot file. 2.x nodes can still make use of snapshots created by a 1.x node, as long as the ledger suffix containing the proof of evidence is also specified at start-up (#2998).
- If no `node_certificate.subject_alt_names` is specified at node start-up, the node certificate _Subject Alternative Name_ extension now defaults to the value of `published_address` of the first RPC interface (#2902).
- Primary node now also reports time at which the ack from each backup node was last received (`GET /node/consensus` endpoint). This can be used by operators to detect one-way partitions between the primary and backup nodes (#3769).
- Added new `GET /node/self_signed_certificate` endpoint to retrieve the self-signed certificate of the target node (#3767).
- New `GET /gov/members` endpoint which returns details of all members from the KV (#3615).
- The new `endorsement` configuration entry lets operators set the desired TLS certificate endorsement, either service-endorsed or node-endorsed (self-signed), for each network RPC interface of a node, defaulting to service-endorsed (#2875).

#### Certificate(s) Validity Period

- Nodes certificates validity period is no longer hardcoded and must instead be set by operators and renewed by members (#2924):

  - The new `node_certificate.initial_validity_days` (defaults to 1 day) configuration entry lets operators set the initial validity period for the node certificate (valid from the current system time).
  - The new `command.start.service_configuration.maximum_node_certificate_validity_days` (defaults to 365 days) configuration entry sets the maximum validity period allowed for node certificates.
  - The new `set_node_certificate_validity` proposal action allows members to renew a node certificate (or `set_all_nodes_certificate_validity` equivalent action to renew _all_ trusted nodes certificates).

- Service certificate validity period is no longer hardcoded and must instead be set by operators and renewed by members (#3363):

  - The new `service_certificate_initial_validity_days` (defaults to 1 day) configuration entry lets operators set the initial validity period for the service certificate (valid from the current system time).
  - The new `maximum_service_certificate_validity_days` (defaults to 365 days) configuration entry sets the maximum validity period allowed for service certificate.
  - The new `set_service_certificate_validity` proposal action allows members to renew the service certificate.

#### Misc

- The service certificate output by first node default name is now `service_cert.pem` rather than `networkcert.pem` (#3363).
- Log more detailed errors on early startup (#3116).
- Format of node output RPC and node-to-node addresses files is now JSON (#3300).
- Joining nodes now present service-endorsed certificate in client TLS sessions _after_ they have observed their own addition to the store, rather than as soon as they have joined the service. Operators should monitor the initial progress of a new node using its self-signed certificate as TLS session certificate authority (#2844).

- Slow ledger IO operations will now be logged at level FAIL. The threshold over which logging will activate can be adjusted by the `slow_io_logging_threshold` configuration entry to cchost (#3067).
- Added a new `client_connection_timeout` configuration entry to specify the maximum time a node should wait before re-establishing failed client connections. This should be set to a significantly lower value than `consensus.election_timeout` (#2618).
- Nodes code digests are now extracted and cached at network join time in `public:ccf.gov.nodes.info`, and the `GET /node/quotes` and `GET /node/quotes/self` endpoints will use this cached value whenever possible (#2651).
- DNS resolution of client connections is now asynchronous (#3140).
- The curve-id selected for the identity of joining nodes no longer needs to match that of the network (#2525).
- Removed long-deprecated `--domain` argument from `cchost`. Node certificate Subject Alternative Names should be passed in via existing `node_certificate.subject_alt_names` configuration entry (#2798).
- Added experimental support for 2-transaction reconfiguration with CFT consensus, see [documentation](https://microsoft.github.io/CCF/main/overview/consensus/bft.html#two-transaction-reconfiguration). Note that mixing 1tx and 2tx nodes in the same network is unsupported and unsafe at this stage (#3097).
- Aside from regular release packages, CCF now also provides `unsafe` packages with verbose logging, helpful for troubleshooting. The extent of the logging in these builds make them fundamentally UNSAFE to use for production purposes, hence the name.
- Nodes no longer crash at start-up if the ledger in the read-only ledger directories (`ledger.read_only_directories`) is ahead of the ledger in the main ledger directory (`ledger.directory`) (#3597).
- Nodes now have a free-form `node_data` field, to match users and members. This can be set when the node is launched, or modified by governance. It is intended to store correlation IDs describing the node's deployment, such as a VM name or Pod identifier (#3662).
- New `GET /node/consensus` endpoint now also returns primary node ID and current view (#3666).
- HTTP parsing errors are now recorded per-interface and returned by `GET /node/metrics` (#3671).
- Failed recovery procedures no longer block subsequent recoveries: `.recovery` ledger files are now created while the recovery is in progress and ignored or deleted by nodes on startup (#3563).
- Corrupted or incomplete ledger files are now recovered gracefully, until the last valid entry (#3585).

#### Fixed

- Fixed issue with ledger inconsistency when starting a new joiner node without a snapshot but with an existing ledger prefix (#3064).
- Fixed issue with join nodes which could get stuck if an election was triggered while catching up (#3169).
- Nodes joining must have a snapshot at least as recent as the primary's (#3573).

### Release artefacts

- `cchost` can now run both SGX and virtual enclave libraries. `cchost.virtual` is no longer needed, and has been removed (#3476).
- CCF Docker images are now available through Azure Container Registry rather than Docker Hub (#3839, #3821).
  - The `ccfmsrc.azurecr.io/ccf-sgx-app-run` image is now available at `ccfmsrc.azurecr.io/public/ccf/app/run:<tag>-sgx`.
  - The `ccfmsrc.azurecr.io/ccf-sgx-app-dev` image is now available at `ccfmsrc.azurecr.io/public/ccf/app/dev:<tag>-sgx`.
  - New `ccfmsrc.azurecr.io/public/ccf/app/run-js` JavaScript application runtime image (including `libjs_generic` application under `/usr/lib/ccf`) (#3845).

---

### Auditor

- Receipts now include the endorsed certificate of the node, as well as its node id, for convenience (#2991).
- Retired nodes are now removed from the store/ledger as soon as their retirement is committed (#3409).
- Service-endorsed node certificates are now recorded in a new `public:ccf.gov.nodes.endorsed_certificates` table, while the existing `cert` field in the `public:ccf.gov.nodes.info` table is now deprecated (#2844).
- New `split_ledger.py` utility to split existing ledger files (#3129).
- Python `ccf.read_ledger` module now accepts custom formatting rules for the key and value based on the key-value store table name (#2791).
- [Ledger entries](https://microsoft.github.io/CCF/main/architecture/ledger.html#transaction-format) now contain a `commit_evidence_digest`, as well as a `claims_digest`, which can be set with `set_claims_digest()`. The digest of the write set was previously the per-transaction leaf in the Merkle Tree, but is now combined with the digest of the commit evidence and the user claims. [Receipt verification instructions](https://microsoft.github.io/CCF/main/audit/receipts.html) have been amended accordingly. The presence of `commit_evidence` in receipts serves two purposes: giving the user access to the TxID without having to parse the write set, and proving that a transaction has been committed by the service. Transactions are flushed to disk eagerly by the primary to keep in-enclave memory use to a minimum, so the existence of a ledger suffix is not on its own indicative of its commit status. The digest of the commit evidence is in the ledger to allow audit and recovery, but only the disclosure of the commit evidence indicates that a transaction has been committed by the service
- Add `--insecure-skip-verification` to `ledger_viz` utility, to allow visualisation of unverified ledger chunks (#3618).
- Add `--split-services` to `ledger_viz` utility, to easily find out at which TxID new services were created (#3621).
- Python `ccf.read_ledger` and `ccf.ledger_viz` tools now accept paths to individual ledger chunks, to avoid parsing the entire ledger.

---

### Client API

- Added support for TLS 1.3 (now used by default).

- Added `GET /gov/jwt_keys/all` endpoint (#2519).
- Added new operator RPC `GET /node/js_metrics` returning the JavaScript bytecode size and whether the bytecode is used (#2643).
- Added a new `GET /node/metrics` endpoint which includes the count of active and peak concurrent sessions handled by the node (#2596).
- Added endpoint to obtain service configuration via `GET /node/service/configuration` (#3251).
- Added QuickJS version to RPC `GET /node/version` (#2643).
- Added a `GET /node/jwt_metrics` endpoint to monitor attempts and successes of key refresh for each issuer. See [documentation](https://microsoft.github.io/CCF/main/build_apps/auth/jwt.html#extracting-jwt-metrics) on how to use it.

- Schema of `GET /network/nodes/{node_id}` and `GET /network/nodes` endpoints has been modified to include all RPC interfaces (#3300).
- Improved performance for lookup of path-templated endpoints (#2918).
- CCF now responds to HTTP requests that could not be parsed with a 400 response including error details (#2652).
- Node RPC interfaces do not transition anymore from node-endorsed to service-endorsed TLS certificates but are fixed to a single configured type. While a given endorsement is not available yet (typically at start-up for service-endorsed certificates) the interface rejects TLS sessions instead of defaulting to a node-endorsed certificate (#2875).

- Websockets endpoints are no longer supported. Usage is insufficient to justify ongoing maintenance.
- The `ccf` Python package no longer provides utilities to issue requests to a running CCF service. This is because CCF supports widely-used client-server protocols (TLS, HTTP) that should already be provided by libraries for all programming languages. The `ccf` Python package can still be used to audit the ledger and snapshot files (#3386).

---

### Dependencies

- Upgraded Open Enclave to 0.17.7 (#3815).

---

### Misc Fixes

- When using the `sandbox.sh` script, always wait for `/app` frontend to be open on all nodes before marking the service as open (#3779).
- Snapshot generation no longer causes a node crash if the snapshot is larger than the ring buffer message size (`memory.max_msg_size`). Instead, the generation of the large snapshot is skipped (#3603).

---

## [2.0.0-rc9]

### Fixed

- Fixed an issue where new node started without a snapshot would be able to join from a node that started with a snapshot (#3573).
- Fixed consensus issue where a node would grant its vote even though it already knew about the current primary (#3810).
- Fixed issue with JSON configuration for `cchost` where extra fields were silently ignored rather than being rejected at startup (#3816).

### Changed

- Upgraded Open Enclave to 0.17.7 (#3815).
- CCF Docker images are now available through Azure Container Registry rather than Docker Hub (#3821).
  - The `ccfciteam/ccf-app-run` image is now available at `ccfmsrc.azurecr.io/ccf-sgx-app-run`.
  - The `ccfciteam/ccf-app-ci` image is now available at `ccfmsrc.azurecr.io/ccf-sgx-app-dev`.
- Added support for ciphers 'ECDHE-RSA-AES256-GCM-SHA384' and 'ECDHE-RSA-AES128-GCM-SHA256' when using TLS 1.2 (#3822).

## [2.0.0-rc8]

### Fixed

- When using the `sandbox.sh` script, always wait for `/app` frontend to be open on all nodes before marking the service as open (#3779).

### Changed

- Every leaf in the Merkle Tree, and every receipt now includes a claims digest (#3606).

### Added

- Primary node now also reports time at which the ack from each backup node was last received (`GET /node/consensus` endpoint). This can be used by operators to detect one-way partitions between the primary and backup nodes (#3769).
- Current receipt format is now exposed to C++ applications as `ccf::Receipt`, retrieved from `describe_receipt_v2`. Note that the previous JSON format is still available, but must be retrieved as a JSON object from `describe_receipt_v1`.

## [2.0.0-rc7]

### Fixed

- Fixed issue with incorrect node and service certificate validity period when starting node in non-GMT timezone (#3732).
- Fixed issue with self-signed node certificates that are now renewed when the `set_node_certificate_validity` proposal is applied (#3767).

## Changed

- Configurations and proposals now accept more date/time formats, including the Python-default ISO 8601 format (#3739).

## Added

- Added new `GET /node/self_signed_certificate` endpoint to retrieve the self-signed certificate of the target node (#3767).

## [2.0.0-rc6]

### Changed

- `host_processes_interface.h` is now a public header, accessible under `ccf/node/host_processes_interface.h`.

## [2.0.0-rc5]

### Changed

- Nodes now have a free-form `node_data` field, to match users and members. This can be set when the node is launched, or modified by governance. It is intended to store correlation IDs describing the node's deployment, such as a VM name or Pod identifier (#3662).
- New `GET /node/consensus` endpoint now also returns primary node ID and current view (#3666).
- The `enclave::` namespace has been removed, and all types which were under it are now under `ccf::`. This will affect any apps using `enclave::RpcContext`, which should be replaced with `ccf::RpcContext` (#3664).
- HTTP parsing errors are now recorded per-interface and returned by `GET /node/metrics` (#3671).
- The `kv::Store` type is no longer visible to application code, and is replaced by a simpler `kv::ReadOnlyStore`. This is the interface given to historical queries to access historical state and enforces read-only access, without exposing internal implementation details of the store. This should have no impact on JS apps, but C++ apps will need to replace calls to `store->current_txid()` with calls to `store->get_txid()`, and `store->create_tx()` to `store->create_read_only_tx()`.
- Receipts now come with service endorsements of previous service identities after recoveries (#3679). See `verify_receipt` in `e2e_logging.py` for an example of how to verify the resulting certificate chain. This functionality is introduced in `ccf::historical::adapter_v3`.
- Private headers have been moved to `ccf/include/ccf/_private` so they cannot be accidentally included from existing paths. Any applications relying on private headers should remove this dependence, or raise an issue to request the dependency be moved to the public API. In a future release private headers will be removed entirely from the installed package.

## [2.0.0-rc4]

### Added

- Aside from regular release packages, CCF now also provides `unsafe` packages with verbose logging, helpful for troubleshooting. The extent of the logging in these builds make them fundamentally UNSAFE to use for production purposes, hence the name.

### Changed

- The `transition_service_to_open` governance proposal now requires the service identity as an argument to ensure the correct service is started. During recovery, it further requires the previous service identity to ensure the right service is recovered (#3624).

## [2.0.0-rc3]

### Fixed

- Snapshot generation no longer causes a node crash if the snapshot is larger than the ring buffer message size (`memory.max_msg_size`). Instead, the generation of the large snapshot is skipped (#3603).

### Changed

- The C++ types used to define public governance tables are now exposed in public headers. Any C++ applications reading these tables should update their include paths (ie - `#include "service/tables/nodes.h"` => `#include "ccf/service/tables/nodes.h"`) (#3608).
- `TxReceipt::describe()` has been replaced with `ccf::describe_receipt()`. Includes of the private `node/tx_receipt.h` from C++ applications should be removed (#3610).
- Python `ccf.read_ledger` and `ccf.ledger_viz` tools now accept paths to individual ledger chunks, to avoid parsing the entire ledger.

### Added

- New `GET /gov/members` endpoint which returns details of all members from the KV (#3615).
- Add `--insecure-skip-verification` to `ledger_viz` utility, to allow visualisation of unverified ledger chunks (#3618).
- Add `--split-services` to `ledger_viz` utility, to easily find out at which TxID new services were created (#3621).

## [2.0.0-rc2]

### Changed

- The entry point for creation of C++ apps is now `make_user_endpoints()`. The old entry point `get_rpc_handler()` has been removed (#3562). For an example of the necessary change, see [this diff](https://github.com/microsoft/CCF/commit/5b40ba7b42d5664d787cc7e3cfc9cbe18c01e5a1#diff-78fa25442e77145040265646434b9582d491928819e58be03c5693c01417c6c6) of the logging sample app (#3562).
- Failed recovery procedures no longer block subsequent recoveries: `.recovery` ledger files are now created while the recovery is in progress and ignored or deleted by nodes on startup (#3563).
- Corrupted or incomplete ledger files are now recovered gracefully, until the last valid entry (#3585).
- The CCF public API is now under `include/ccf`, and all application includes of framework code should use only these files.

### Removed

- `get_node_state()` is removed from `AbstractNodeContext`. The local node's ID is still available to endpoints as `get_node_id()`, and other subsystems which are app-visible can be fetched directly (#3552).

### Fixed

- Nodes no longer crash at start-up if the ledger in the read-only ledger directories (`ledger.read_only_directories`) is ahead of the ledger in the main ledger directory (`ledger.directory`) (#3597).

## [2.0.0-rc1]

### Added

- The new `endorsement` configuration entry lets operators set the desired TLS certificate endorsement, either service-endorsed or node-endorsed (self-signed), for each network RPC interface of a node, defaulting to service-endorsed (#2875).
- A new governance action `trigger_ledger_chunk` to request the creation of a ledger chunk at the next signature (#3519).
- A new governance action `trigger_snapshot` to request the creation of a snapshot at the next signature (#3544).

### Changed

- Node RPC interfaces do not transition anymore from node-endorsed to service-endorsed TLS certificates but are fixed to a single configured type. While a given endorsement is not available yet (typically at start-up for service-endorsed certificates) the interface rejects TLS sessions instead of defaulting to a node-endorsed certificate (#2875).
- Add request details with additional URL components to JS + TS API: `request.url`, `request.route`, `request.method`, `request.hostname` (#3498).
- `cchost` can now run both SGX and virtual enclave libraries. `cchost.virtual` is no longer needed, and has been removed (#3476).

### Dependencies

- Upgraded Open Enclave to 0.17.6.

## [2.0.0-rc0]

See [documentation for code upgrade 1.x to 2.0](https://microsoft.github.io/CCF/main/operations/code_upgrade_1x.html) to upgrade an existing 1.x CCF service to 2.0

---

### Developer API

#### C++

- CCF is now built with Clang 10. It is strongly recommended that C++ applications upgrade to Clang 10 as well.
- Raised the minimum supported CMake version for building CCF to 3.16 (#2946).
- Removed `mbedtls` as cryptography and TLS library.

- Added `get_untrusted_host_time_v1` API. This can be used to retrieve a timestamp during endpoint execution, accurate to within a few milliseconds. Note that this timestamp comes directly from the host so is not trusted, and should not be used to make sensitive decisions within a transaction (#2550).
- Added `get_quotes_for_all_trusted_nodes_v1` API. This returns the ID and quote for all nodes which are currently trusted and participating in the service, for live audit (#2511).
- Added `get_metrics_v1` API to `BaseEndpointRegistry` for applications that do not make use of builtins and want to version or customise metrics output.
- Added `set_claims_digest()` API to `RpcContext`, see [documentation](https://microsoft.github.io/CCF/main/build_apps/logging_cpp.html#user-defined-claims-in-receipts) on how to use it to attach application-defined claims to transaction receipts.
- Added [indexing system](https://microsoft.github.io/CCF/main/architecture/indexing.html) to speed up historical queries (#3280, #3444).

- `ccf::historical::adapter_v2` now returns 404, with either `TransactionPendingOrUnknown` or `TransactionInvalid`, rather than 400 when a user performs a historical query for a transaction id that is not committed.
- `ccf::historical::AbstractStateCache::drop_requests()` renamed to `drop_cached_states()` (#3187).
- `get_state_at()` now returns receipts for signature transactions (#2785), see [documentation](https://microsoft.github.io/CCF/main/use_apps/verify_tx.html#transaction-receipts) for details.

Key-Value Store

- Added `kv::Value` and `kv::Set`, as a more error-proof alternative to `kv::Map`s which had a single key or meaningless values (#2599).
- Added `foreach_key` and `foreach_value` to C++ KV API, to iterate without deserializing both entries when only one is used (#2918).

#### JavaScript

- Added JavaScript bytecode caching to avoid repeated compilation overhead. See the [documentation](https://microsoft.github.io/CCF/main/build_apps/js_app_bundle.html#deployment) for more information (#2643).
- Added `ccf.crypto.verifySignature()` for verifying digital signatures to the JavaScript API (#2661).
- Added experimental JavaScript API `ccf.host.triggerSubprocess()` (#2461).

- `ccf.crypto.verifySignature()` previously required DER-encoded ECDSA signatures and now requires IEEE P1363 encoded signatures, aligning with the behavior of the Web Crypto API (#2735).
- `ccf.historical.getStateRange` / `ccf.historical.dropCachedStates` JavaScript APIs to manually retrieve historical state in endpoints declared as `"mode": "readonly"` (#3033).
- JavaScript endpoints with `"mode": "historical"` now expose the historical KV at `ccf.historicalState.kv` while `ccf.kv` always refers to the current KV state. Applications relying on the old behaviour should make their code forward-compatible before upgrading to 2.x with `const kv = ccf.historicalState.kv || ccf.kv`.
- Receipts accessible through JavaScript no longer contain the redundant `root` hash field. Applications should be changed to not rely on this field anymore before upgrading to 2.x.

---

### Governance

- Updated `actions.js` constitution fragment to record service-endorsed node certificate on the `transition_node_to_trusted` action. The constitution must be updated using the existing `set_constitution` proposal (#2844).
- The existing `transition_node_to_trusted` proposal action now requires a new `valid_from` argument (and optional `validity_period_days`, which defaults to the value of `maximum_node_certificate_validity_days`).
- The `proposal_generator` has been removed from the `ccf` Python package. The majority of proposals can be trivially constructed in existing client tooling, without needing to invoke Python. This also introduces parity between the default constitution and custom constitution actions - all should be constructed and called from the same governance client code. Some jinja templates are included in `samples/templates` for constructing careful ballots from existing proposals.

---

### Operations

#### `cchost` Configuration

- **Breaking change**: Configuration for CCF node is now a JSON configuration file passed in to `cchost` via `--config /path/to/config/file/` CLI argument. Existing CLI arguments have been removed. The `migrate_1_x_config.py` script (included in `ccf` Python package) should be used to migrate existing `.ini` configuration files to `.json` format (#3209).
- Added support for listening on multiple interfaces for incoming client RPCs, with individual session caps (#2628).
- The per-node session cap behaviour has changed. The `network.rpc_interfaces.<interface_name>.max_open_sessions_soft` is now a soft cap on the number of sessions. Beyond this, new sessions will receive a HTTP 503 error immediately after completing the TLS handshake. The existing hard cap (where sessions are closed immediately, before the TLS handshake) is still available, under the new argument `network.rpc_interfaces.<interface_name>.max_open_sessions_hard` (#2583).
- Snapshot files now include receipt of evidence transaction. Nodes can now join or recover a service from a standalone snapshot file. 2.x nodes can still make use of snapshots created by a 1.x node, as long as the ledger suffix containing the proof of evidence is also specified at start-up (#2998).
- If no `node_certificate.subject_alt_names` is specified at node start-up, the node certificate _Subject Alternative Name_ extension now defaults to the value of `published_address` of the first RPC interface (#2902).

#### Certificate(s) Validity Period

- Nodes certificates validity period is no longer hardcoded and must instead be set by operators and renewed by members (#2924):

  - The new `node_certificate.initial_validity_days` (defaults to 1 day) configuration entry lets operators set the initial validity period for the node certificate (valid from the current system time).
  - The new `command.start.service_configuration.maximum_node_certificate_validity_days` (defaults to 365 days) configuration entry sets the maximum validity period allowed for node certificates.
  - The new `set_node_certificate_validity` proposal action allows members to renew a node certificate (or `set_all_nodes_certificate_validity` equivalent action to renew _all_ trusted nodes certificates).

- Service certificate validity period is no longer hardcoded and must instead be set by operators and renewed by members (#3363):

  - The new `service_certificate_initial_validity_days` (defaults to 1 day) configuration entry lets operators set the initial validity period for the service certificate (valid from the current system time).
  - The new `maximum_service_certificate_validity_days` (defaults to 365 days) configuration entry sets the maximum validity period allowed for service certificate.
  - The new `set_service_certificate_validity` proposal action allows members to renew the service certificate.

#### Misc

- The service certificate output by first node default name is now `service_cert.pem` rather than `networkcert.pem` (#3363).
- Log more detailed errors on early startup (#3116).
- Format of node output RPC and node-to-node addresses files is now JSON (#3300).
- Joining nodes now present service-endorsed certificate in client TLS sessions _after_ they have observed their own addition to the store, rather than as soon as they have joined the service. Operators should monitor the initial progress of a new node using its self-signed certificate as TLS session certificate authority (#2844).

- Slow ledger IO operations will now be logged at level FAIL. The threshold over which logging will activate can be adjusted by the `slow_io_logging_threshold` configuration entry to cchost (#3067).
- Added a new `client_connection_timeout` configuration entry to specify the maximum time a node should wait before re-establishing failed client connections. This should be set to a significantly lower value than `consensus.election_timeout` (#2618).
- Nodes code digests are now extracted and cached at network join time in `public:ccf.gov.nodes.info`, and the `GET /node/quotes` and `GET /node/quotes/self` endpoints will use this cached value whenever possible (#2651).
- DNS resolution of client connections is now asynchronous (#3140).
- The curve-id selected for the identity of joining nodes no longer needs to match that of the network (#2525).
- Removed long-deprecated `--domain` argument from `cchost`. Node certificate Subject Alternative Names should be passed in via existing `node_certificate.subject_alt_names` configuration entry (#2798).
- Added experimental support for 2-transaction reconfiguration with CFT consensus, see [documentation](https://microsoft.github.io/CCF/main/overview/consensus/bft.html#two-transaction-reconfiguration). Note that mixing 1tx and 2tx nodes in the same network is unsupported and unsafe at this stage (#3097).

#### Fixed

- Fixed issue with ledger inconsistency when starting a new joiner node without a snapshot but with an existing ledger prefix (#3064).
- Fixed issue with join nodes which could get stuck if an election was triggered while catching up (#3169).

---

### Auditor

- Receipts now include the endorsed certificate of the node, as well as its node id, for convenience (#2991).
- Retired nodes are now removed from the store/ledger as soon as their retirement is committed (#3409).
- Service-endorsed node certificates are now recorded in a new `public:ccf.gov.nodes.endorsed_certificates` table, while the existing `cert` field in the `public:ccf.gov.nodes.info` table is now deprecated (#2844).
- New `split_ledger.py` utility to split existing ledger files (#3129).
- Python `ccf.read_ledger` module now accepts custom formatting rules for the key and value based on the key-value store table name (#2791).
- [Ledger entries](https://microsoft.github.io/CCF/main/architecture/ledger.html#transaction-format) now contain a `commit_evidence_digest`, as well as an optional `claims_digest` when `set_claims_digest()` is used. The digest of the write set was previously the per-transaction leaf in the Merkle Tree, but is now combined with the digest of the commit evidence and optionally the user claims when present. [Receipt verification instructions](https://microsoft.github.io/CCF/main/audit/receipts.html) have been amended accordingly. The presence of `commit_evidence` in receipts serves two purposes: giving the user access to the TxID without having to parse the write set, and proving that a transaction has been committed by the service. Transactions are flushed to disk eagerly by the primary to keep in-enclave memory use to a minimum, so the existence of a ledger suffix is not on its own indicative of its commit status. The digest of the commit evidence is in the ledger to allow audit and recovery, but only the disclosure of the commit evidence indicates that a transaction has been committed by the service

---

### Client API

- Added support for TLS 1.3 (now used by default).

- Added `GET /gov/jwt_keys/all` endpoint (#2519).
- Added new operator RPC `GET /node/js_metrics` returning the JavaScript bytecode size and whether the bytecode is used (#2643).
- Added a new `GET /node/metrics` endpoint which includes the count of active and peak concurrent sessions handled by the node (#2596).
- Added endpoint to obtain service configuration via `GET /node/service/configuration` (#3251).
- Added QuickJS version to RPC `GET /node/version` (#2643).
- Added a `GET /node/jwt_metrics` endpoint to monitor attempts and successes of key refresh for each issuer. See [documentation](https://microsoft.github.io/CCF/main/build_apps/auth/jwt.html#extracting-jwt-metrics) on how to use it.

- Schema of `GET /network/nodes/{node_id}` and `GET /network/nodes` endpoints has been modified to include all RPC interfaces (#3300).
- Improved performance for lookup of path-templated endpoints (#2918).
- CCF now responds to HTTP requests that could not be parsed with a 400 response including error details (#2652).

- Websockets endpoints are no longer supported. Usage is insufficient to justify ongoing maintenance.
- The `ccf` Python package no longer provides utilities to issue requests to a running CCF service. This is because CCF supports widely-used client-server protocols (TLS, HTTP) that should already be provided by libraries for all programming languages. The `ccf` Python package can still be used to audit the ledger and snapshot files (#3386).

---

### Dependencies

- Upgraded Open Enclave to 0.17.5.

## [2.0.0-dev8]

### Added

- Added `set_claims_digest()` API to `RpcContext`, see [documentation](https://microsoft.github.io/CCF/main/build_apps/logging_cpp.html#user-defined-claims-in-receipts) on how to use it to attach application-defined claims to transaction receipts.
- Added a `GET /jwt_metrics` endpoint to monitor attempts and successes of key refresh for each issuer. See [documentation](https://microsoft.github.io/CCF/main/build_apps/auth/jwt.html#extracting-jwt-metrics) on how to use it.

### Changed

- Service certificate validity period is no longer hardcoded and can instead be set by operators and renewed by members (#3363):
  - The new `service_certificate_initial_validity_days` (defaults to 1 day) configuration entry lets operators set the initial validity period for the service certificate (valid from the current system time).
  - The new `maximum_service_certificate_validity_days` (defaults to 365 days) configuration entry sets the maximum validity period allowed for service certificate.
  - The new `set_service_certificate_validity` proposal action allows members to renew the service certificate.
- Service certificate output by first node default name is now `service_cert.pem` rather than `networkcert.pem` (#3363).
- Retired nodes are now removed from the store/ledger as soon as their retirement is committed (#3409).

### Removed

- The `ccf` Python package no longer provides utilities to issue requests to a running CCF service. This is because CCF supports widely-used client-server protocols (TLS, HTTP) that should already be provided by libraries for all programming languages. The `ccf` Python package can still be used to audit the ledger and snapshot files (#3386).
- The `proposal_generator` has been removed from the `ccf` Python package. The majority of proposals can be trivially constructed in existing client tooling, without needing to invoke Python. This also introduces parity between the default constitution and custom constitution actions - all should be constructed and called from the same governance client code. Some jinja templates are included in `samples/templates` for constructing careful ballots from existing proposals.

## [2.0.0-dev7]

### Added

- Added endpoint to obtain service configuration via `/node/service/configuration` (#3251)

### Changed

- Breaking change: Configuration for CCF node is now a JSON configuration file passed in to `cchost` via `--config /path/to/config/file/` CLI argument. Existing CLI arguments have been removed. The `migrate_1_x_config.py` script (included in `ccf` Python package) should be used to migrate existing `.ini` configuration files to `.json` format (#3209).
- Format of node output RPC and node-to-node addresses files is now JSON (#3300).
- Schema of `GET /network/nodes/{node_id}` and `GET /network/nodes` endpoints has been modified to include all RPC interfaces (#3300).

### Renamed

- `ccf::historical::AbstractStateCache::drop_requests()` renamed to `drop_cached_states()` (#3187).

### Dependency

- Upgrade OpenEnclave from 0.17.2 to 0.17.5

## [2.0.0-dev6]

### Added

- Added experimental support for 2-transaction reconfiguration with CFT consensus (#3097), see [documentation](https://microsoft.github.io/CCF/main/overview/consensus/bft.html#two-transaction-reconfiguration). Note that mixing 1tx and 2tx nodes in the same network is unsupported and unsafe at this stage.

### Changed

- DNS resolution of client connections is now asynchronous.

### Fixed

- Fixed issue with join nodes which could get stuck if an election was triggered while catching up (#3169).

## [2.0.0-dev5]

### Added

- Receipts now include the endorsed certificate of the node, as well as its node id, for convenience (#2991).
- `get_metrics_v1` API to `BaseEndpointRegistry` for applications that do not make use of builtins and want to version or customise metrics output.
- Slow ledger IO operations will now be logged at level FAIL. The threshold over which logging will activate can be adjusted by the `--io-logging-threshold` CLI argument to cchost (#3067).
- Snapshot files now include receipt of evidence transaction. Nodes can now join or recover a service from a standalone snapshot file. 2.x nodes can still make use of snapshots created by a 1.x node, as long as the ledger suffix containing the proof of evidence is also specified at start-up (#2998).
- Nodes certificates validity period is no longer hardcoded and can instead be set by operators and renewed by members (#2924):
  - The new `--initial-node-cert-validity-days` (defaults to 1 day) CLI argument to cchost lets operators set the initial validity period for the node certificate (valid from the current system time).
  - The new `--max-allowed-node-cert-validity-days` (defaults to 365 days) CLI argument to cchost sets the maximum validity period allowed for node certificates.
  - The new `set_node_certificate_validity` proposal action allows members to renew a node certificate (or `set_all_nodes_certificate_validity` equivalent action to renew _all_ trusted nodes certificates).
  - The existing `transition_node_to_trusted` proposal action now requires a new `valid_from` argument (and optional `validity_period_days`, which defaults to the value of ``--max-allowed-node-cert-validity-days`).
- `ccf.historical.getStateRange` / `ccf.historical.dropCachedStates` JavaScript APIs to manually retrieve historical state in endpoints declared as `"mode": "readonly"` (#3033).
- Log more detailed errors on early startup (#3116).
- New `split_ledger.py` utility to split existing ledger files (#3129).

### Changed

- JavaScript endpoints with `"mode": "historical"` now expose the historical KV at `ccf.historicalState.kv` while `ccf.kv` always refers to the current KV state. Applications relying on the old behaviour should make their code forward-compatible before upgrading to 2.x with `const kv = ccf.historicalState.kv || ccf.kv`.

### Removed

- Receipts accessible through JavaScript no longer contain the redundant `root` hash field. Applications should be changed to not rely on this field anymore before upgrading to 2.x.

### Fixed

- Fixed issue with ledger inconsistency when starting a new joiner node without a snapshot but with an existing ledger prefix (#3064).

## [2.0.0-dev4]

### Added

- Added `foreach_key` and `foreach_value` to C++ KV API, to iterate without deserializing both entries when only one is used (#2918).
- `ccf::historical::adapter_v2` now returns 404, with either `TransactionPendingOrUnknown` or `TransactionInvalid`, rather than 400 when a user performs a historical query for a transaction id that is not committed.

### Changed

- Service-endorsed node certificates are now recorded in a new `public:ccf.gov.nodes.endorsed_certificates` table, while the existing `cert` field in the `public:ccf.gov.nodes.info` table is now deprecated (#2844).
- Joining nodes now present service-endorsed certificate in client TLS sessions _after_ they have observed their own addition to the store, rather than as soon as they have joined the service. Operators should monitor the initial progress of a new node using its self-signed certificate as TLS session certificate authority (#2844).
- Updated `actions.js` constitution fragment to record service-endorsed node certificate on the `transition_node_to_trusted` action. The constitution should be updated using the existing `set_constitution` proposal (#2844).
- Improved performance for lookup of path-templated endpoints (#2918).
- Raised the minimum supported CMake version for building CCF to 3.16 (#2946).

### Dependency

- Upgrade OpenEnclave from 0.17.1 to 0.17.2 (#2992)

## [2.0.0-dev3]

### Added

- Added support for listening on multiple interfaces for incoming client RPCs, with individual session caps (#2628).

### Changed

- Upgrade OpenEnclave from 0.17.0 to 0.17.1.
- `get_state_at()` now returns receipts for signature transactions (#2785), see [documentation](https://microsoft.github.io/CCF/main/use_apps/verify_tx.html#transaction-receipts) for details.
- Upgrade playbooks and base CI image to Ubuntu 20.04. CCF is now primarily developed and tested against Ubuntu 20.04.
- Python `ccf.read_ledger` module now accepts custom formatting rules for the key and value based on the key-value store table name (#2791).
- CCF is now built with Clang 10. It is recommended that C++ applications upgrade to Clang 10 as well.
- Internal `/gov/jwt_keys/refresh` endpoint has been moved to `/node/jwt_keys/refresh` (#2885).
- If no `--san` is specified at node start-up, the node certificate _Subject Alternative Name_ extension now defaults to the value of `--public-rpc-address` (#2902).

### Removed

- Remove long-deprecated `--domain` argument from `cchost`. Node certificate Subject Alternative Names should be passed in via existing `--san` argument (#2798).
- Removed Forum sample app.

## [2.0.0-dev2]

### Changed

- `ccf.crypto.verifySignature()` previously required DER-encoded ECDSA signatures and now requires IEEE P1363 encoded signatures, aligning with the behavior of the Web Crypto API (#2735).
- Upgrade OpenEnclave from 0.16.1 to 0.17.0.

### Added

- Nodes code digests are now extracted and cached at network join time in `public:ccf.gov.nodes.info`, and the `/node/quotes` and `/node/quotes/self` endpoints will use this cached value whenever possible (#2651).

### Removed

- Websockets endpoints are no longer supported. Usage is insufficient to justify ongoing maintenance.

### Bugfix

- Fixed incorrect transaction view returned in `x-ms-ccf-transaction-id` HTTP response header after primary change (i.e. new view) (#2755).

## [2.0.0-dev1]

### Added

- Added a new `--client-connection-timeout-ms` command line argument to `cchost` to specify the maximum time a node should wait before re-establishing failed client connections. This should be set to a significantly lower value than `--raft-election-timeout-ms` (#2618).
- Add `kv::Value` and `kv::Set`, as a more error-proof alternative to `kv::Map`s which had a single key or meaningless values (#2599).
- Added JavaScript bytecode caching to avoid repeated compilation overhead. See the [documentation](https://microsoft.github.io/CCF/main/build_apps/js_app_bundle.html#deployment) for more information (#2643).
- Added new operator RPC `/node/js_metrics` returning the JavaScript bytecode size and whether the bytecode is used (#2643).
- Added QuickJS version to RPC `/node/version` (#2643).
- Added `GET /gov/jwt_keys/all` endpoint (#2519).
- Added `ccf.crypto.verifySignature()` for verifying digital signatures to the JavaScript API (#2661).

### Changed

- CCF now responds to HTTP requests that could not be parsed with a 400 response including error details (#2652).

## [2.0.0-dev0]

### Added

- Added `get_untrusted_host_time_v1` API. This can be used to retrieve a timestamp during endpoint execution, accurate to within a few milliseconds. Note that this timestamp comes directly from the host so is not trusted, and should not be used to make sensitive decisions within a transaction (#2550).
- Added `get_quotes_for_all_trusted_nodes_v1` API. This returns the ID and quote for all nodes which are currently trusted and participating in the service, for live audit (#2511).
- Added node start-up check for `cchost` and enclave compatibility, which should both always be from the same release for a single node (#2532).
- Added a new `/node/version` endpoint to return the CCF version of a node (#2582).
- Added a new `/node/metrics` endpoint which includes the count of active and peak concurrent sessions handled by the node (#2596).
- Added experimental JavaScript API `ccf.host.triggerSubprocess()` (#2461).

### Changed

- The curve-id selected for the identity of joining nodes no longer needs to match that of the network (#2525).
- The per-node session cap behaviour has changed. The `--max-open-sessions` is now a soft cap on the number of sessions. Beyond this, new sessions will receive a HTTP 503 error immediately after completing the TLS handshake. The existing hard cap (where sessions are closed immediately, before the TLS handshake) is still available, under the new argument `--max-open-sessions-hard` (#2583).
- Requests with a url-encoded query string are now forwarded correctly from backups to the primary (#2587).
- Signed requests with a url-encoded query string are now handled correctly rather than rejected (#2592).
- Fixed consistency issue between ledger files on different nodes when snapshotting is active (#2607).

### Dependency

- Upgrade OpenEnclave from 0.15.0 to 0.16.1 (#2609)

## [1.0.4]

### Changed

- CCF now responds to HTTP requests that could not be parsed with a 400 response including error details (#2652).

## [1.0.3]

### Dependency

- Upgrade OpenEnclave from 0.15.0 to 0.16.1 (#2609)

## [1.0.2]

### Bugfix

- Fixed consistency issue between ledger files on different nodes when snapshotting is active (#2607).

## [1.0.1]

### Bugfix

- Requests with a url-encoded query string are now forwarded correctly from backups to the primary (#2587).
- Signed requests with a url-encoded query string are now handled correctly rather than rejected (#2592).

## [1.0.0]

The Confidential Consortium Framework CCF is an open-source framework for building a new category of secure, highly available, and performant applications that focus on multi-party compute and data.

This is the first long term support release for CCF. The 1.0 branch will only receive security and critical bug fixes, please see our [release policy](https://microsoft.github.io/CCF/main/build_apps/release_policy.html) for more detail.

Active development will continue on the `main` branch, and regular development snapshots including new features will continue to be published.

Browse our [documentation](https://microsoft.github.io/CCF/main/index.html) to get started with CCF, or [open a discussion on GitHub](https://github.com/microsoft/CCF/discussions) if you have any questions.

## [1.0.0-rc3]

### Changed

- Rename `Store::commit_version()` to the more accurate `Store::compacted_version()` (#1355).

## [1.0.0-rc2]

### Changed

- Adjust release pipeline to cope with GitHub renaming debian packages containing tildes.

## [1.0.0-rc1]

### Changed

- By default, CCF is now installed under `/opt/ccf` rather than `/opt/ccf-x.y.z`.

## [0.99.4]

### Fixed

- Fixed use of `--curve-id` argument to `cchost`, which can now start a network with both node and service identities using curve `secp256r1` (#2516).

## [0.99.3]

### Added

- `kv::MapHandle::size()` can be used to get the number of entries in a given map.
- `kv::MapHandle::clear()` can be used to remove all entries from a map.

## [0.99.2]

### Changed

- The default constitution no longer contains `set_service_principal` or `remove_service_principal` since they are not used by the core framework. Instead any apps which wish to use these tables should add them to their own constitution. A [sample implementation](https://github.com/microsoft/CCF/tree/main/samples/constitutions/test/service_principals/actions.js) is available, and used in the CI tests.
- Proposal status now includes a `final_votes` and `vote_failures` map, recording the outcome of each vote per member. `failure_reason` and `failure_trace` have been consolidated into a single `failure` object, which is also used for `vote_failures`.

## [0.99.1]

### Added

- The service certificate is now returned as part of the `/node/network/` endpoint response (#2442).

### Changed

- `kv::Map` is now an alias to `kv::JsonSerialisedMap`, which means all existing applications using `kv::Map`s will now require `DECLARE_JSON...` macros for custom key and value types. `msgpack-c` is no longer available to apps and `MSGPACK_DEFINE` macros should be removed. Note that this change may affect throughput of existing applications, in which case an app-defined serialiser (or `kv::RawCopySerialisedMap`) should be used (#2449).
- `/node/state` endpoint also returns the `seqno` at which a node was started (i.e. `seqno` of the snapshot a node started from or `0` otherwise) (#2422).

### Removed

- `/gov/query` and `/gov/read` governance endpoints are removed (#2442).
- Lua governance is removed. `JS_GOVERNANCE` env var is no longer necessary, and JS constitution is the only governance script which must be provided and will be used by the service. `--gov-script` can no longer be passed to `cchost` or `sandbox.sh`.

## [0.99.0]

This is a bridging release to simplify the upgrade to 1.0. It includes the new JS constitution, but also supports the existing Lua governance so that users can upgrade in 2 steps - first implementing all of the changes below with their existing Lua governance, then upgrading to the JS governance. Lua governance will be removed in CCF 1.0. See [temporary docs](https://microsoft.github.io/CCF/ccf-0.99.0/governance/js_gov.html) for help with transitioning from Lua to JS.

The 1.0 release will require minimal changes from this release.

### Added

- A new `read_ledger.py` Python command line utility was added to parse and display the content of a ledger directory.
- `ccf-app` npm package to help with developing JavaScript and TypeScript CCF apps. See [docs](https://microsoft.github.io/CCF/main/build_apps/js_app.html) for further details (#2331).

### Changed

- Retired members are now deleted from the store, instead of being marked as `Retired` (#1401).
- `retire_member` proposal has been renamed to `remove_member` and is now idempotent (i.e. succeeds even if the member was already removed) (#1401).
- `accept_recovery` and `open_network` proposals have been merged into a single idempotent `transition_service_to_open` proposal (#1791).
- The `/tx` endpoint now takes a single `transaction_id` query parameter. For example, rather than calling `/node/tx?view=2&seqno=42`, call `/node/tx?transaction_id=2.42`.
- The `/commit` endpoint now returns a response with a single `transaction_id` rather than separate `view` and `seqno` fields.
- `UserRpcFrontend` has been removed, and the return value of `get_rpc_handler` which apps should construct is now simply a `ccf::RpcFrontend`.
- There is now a distinction between public and private headers. The public headers under `include/ccf` are those we expect apps to use, and others are implementation details which may change/be deprecated/be hidden in future. Most apps should now be including `"ccf/app_interface.h"` and `"ccf/common_endpoint_registry.h"`.
- Various endpoint-related types have moved under the `ccf::endpoints` namespace. Apps will need to rename these types where they are not using `auto`, for instance to `ccf::endpoints::EndpointContext` and `ccf::endpoints::ForwardingRequired`.
- Ledger entry frames are no longer serialised with `msgpack` (#2343).
- In JavaScript apps, the field `caller.jwt.key_issuer` in the `Request` object has been renamed `caller.jwt.keyIssuer` (#2362).
- The proposals `set_module`, `remove_module` and `set_js_app` have been removed and `deploy_js_app` renamed to `set_js_app` (#2391).

## [0.19.3]

### Changed

- The status filter passed to `/node/network/nodes` now takes the correct CamelCased values (#2238).

## [0.19.2]

### Added

- New `get_user_data_v1` and `get_member_data_v1` C++ API calls have been added to retrieve the data associated with users/members. The user/member data is no longer included in the `AuthnIdentity` caller struct (#2301).
- New `get_user_cert_v1` and `get_member_cert_v1` C++ API calls have been added to retrieve the PEM certificate of the users/members. The user/member certificate is no longer included in the `AuthnIdentity` caller struct (#2301).

### Changed

- String values in query parameters no longer need to be quoted. For instance, you should now call `/network/nodes?host=127.0.0.1` rather than `/network/nodes?host="127.0.0.1"` (#2309).
- Schema documentation for query parameters should now be added with `add_query_parameter`, rather than `set_auto_schema`. The `In` type of `set_auto_schema` should only be used to describe the request body (#2309).
- `json_adapter` will no longer try to convert query parameters to a JSON object. The JSON passed as an argument to these handlers will now be populated only by the request body. The query string should be parsed separately, and `http::parse_query(s)` is added as a starting point. This means strings in query parameters no longer need to be quoted (#2309).
- Enum values returned by built-in REST API endpoints are now PascalCase. Lua governance scripts that use enum values need to be updated as well, for example, `"ACTIVE"` becomes `"Active"` for member info. The same applies when using the `/gov/query` endpoint (#2152).
- Most service tables (e.g. for nodes and signatures) are now serialised as JSON instead of msgpack. Some tables (e.g. user and member certificates) are serialised as raw bytes for performance reasons (#2301).
- The users and members tables have been split into `public:ccf.gov.users.certs`/`public:ccf.gov.users.info` and `public:ccf.gov.members.certs`/`public:ccf.gov.members.encryption_public_keys`/`public:ccf.gov.members.info` respectively (#2301).
- TypeScript interface/class names have been renamed to PascalCase (#2325).

## [0.19.1]

### Added

- Historical point query support has been added to JavaScript endpoints (#2285).
- RSA key generation JavaScript endpoint (#2293).

### Changed

- `"readonly"` has been replaced by `"mode"` in `app.json` in JavaScript apps (#2285).

## [0.19.0]

### Changed

- `x-ccf-tx-view` and `x-ccf-tx-seqno` response headers have been removed, and replaced with `x-ms-ccf-transaction-id`. This includes both original fields, separated by a single `.`. Historical queries using `ccf::historical::adapter` should also pass a single combined `x-ms-ccf-transaction-id` header (#2257).
- Node unique identifier is now the hex-encoded string of the SHA-256 digest of the node's DER-encoded identity public key, which is also used as the node's quote report data. The `sandbox.sh` script still uses incrementing IDs to keep track of nodes and for their respective directories (#2241).
- Members and users unique identifier is now the hex-encoded string of the SHA-256 digest of their DER-encoded identity certificate (i.e. fingerprint), which has to be specified as the `keyId` field for signed HTTP requests (#2279).
- The receipt interface has changed, `/app/receipt?commit=23` is replaced by `/app/receipt?transaction_id=2.23`. Receipt fetching is now implemented as a historical query, which means that the first reponse(s) may be 202 with a Retry-After header. Receipts are now structured JSON, as opposed to a flat byte sequence, and `/app/receipt/verify` has been removed in favour of an [offline verification sample](https://microsoft.github.io/CCF/ccf-0.19.0/use_apps/verify_tx.html#transaction-receipts).
- `ccfapp::get_rpc_handler()` now takes a reference to a `ccf::AbstractNodeContext` rather than `ccf::AbstractNodeState`. The node state can be obtained from the context via `get_node_state()`.

### Removed

- `get_receipt_for_seqno_v1` has been removed. Handlers wanting to return receipts must now use the historical API, and can obtain a receipt via `ccf::historical::StatePtr`. See the [historical query with receipt sample](https://microsoft.github.io/CCF/ccf-0.19.0/build_apps/logging_cpp.html#receipts) for reference.
- `caller_id` endpoint has been removed. Members and users can now compute their unique identifier without interacting with CCF (#2279).
- `public:ccf.internal.members.certs_der`, `public:ccf.internal.users.certs_der`, `public:ccf.internal.members.digests` and `public:ccf.internal.users.digests` KV tables have been removed (#2279).
- `view_change_in_progress` field in `network/status` response has been removed (#2288).

## [0.18.5]

### Changed

- Historical query system now supports range queries.

## [0.18.4]

### Changed

- Governance proposals can be submitted successfully against secondaries (#2247)
- `set_ca_cert`/`remove_ca_cert` proposals have been renamed `set_ca_cert_bundle`/`remove_ca_cert_bundle` and now also accept a bundle of certificates encoded as concatenated PEM string (#2221). The `ca_cert_name` parameter to the `set_jwt_issuer` proposal has been renamed to `ca_cert_bundle_name`.

### Added

- Support for multiple key wrapping algorithms for C++ and JavaScript applications (#2246)

## [0.18.3]

### Changed

- Fixed format of `notBefore` and `notAfter` in node and network certificates (#2243).
- CCF now depends on [Open Enclave 0.14](https://github.com/openenclave/openenclave/releases/tag/v0.14.0).

## [0.18.2]

### Added

- Support for historical queries after ledger rekey and service recovery (#2200).

### Changed

- CCF now supports OpenSSL for many crypto tasks like hashing, signing, and signature verification (#2123).
- In progress ledger files no longer cause a node to crash when they are committed (#2209).

## [0.18.1]

### Changed

- `"id"` field in `state` endpoint response has been renamed to `"node_id"` (#2150).
- `user_id` endpoint is renamed `caller_id` (#2142).
- Nodes' quotes format updated to Open Enclave's `SGX_ECDSA`. Quote endorsements are also stored in CCF and can be retrieved via the `quotes/self` and `quotes` endpoints (#2161).
- `get_quote_for_this_node_v1()` takes a `QuoteInfo` structure (containing the format, raw quote and corresponding endorsements) as out parameter instead of the distinct format and raw quote as two out paramters (#2161).
- Several internal tables are renamed (#2166).
- `/node/network/nodes` correctly returns all nodes if no filter is specified (#2188).

## [0.18.0]

### Changed

- `endpoint_metrics` is renamed `api/metrics` and now returns an array of objects instead of nested path/method objects (#2068).
- Governance proposal ids are now digests of the proposal and store state observed during their creation, hex-encoded as strings. This makes votes entirely specific to an instance of a proposal without having to include a nonce. (#2104, #2135).
- `quote` endpoint has been renamed to `quotes/self` (#2149).
- `TxView`s have been renamed to `MapHandle`s, to clearly distinguish them from consensus views. Calls to `tx.get_view` must be replaced with `tx.rw`.
- `tx.rw` does not support retrieving multiple views in a single call. Instead of `auto [view1, view2] = tx.get_view(map1, map2);`, you must write `auto handle1 = tx.rw(map1); auto handle2 = tx.rw(map2);`.

### Added

- Added `get_version_of_previous_write(const K& k)` to `MapHandle`. If this entry was written to by a previous transaction, this returns the version at which that transaction was applied. See docs for more details.

### Removed

- The `x-ccf-global-commit` header is no longer sent with responses (#1586, #2144). This was a hint of global commit progress, but was known to be imprecise and unrelated to the executed transaction. Instead, clients should call `/commit` to monitor commit progress or `/tx` for a specific transaction.

## [0.17.2]

### Fixed

- Fixed incorrect ledger chunking on backup nodes when snapshotting is enabled (#2110).

## [0.17.1]

### Changed

- JS endpoints now list their auth policies by name, similar to C++ endpoints. The fields `require_client_identity`, `require_client_signature`, and `require_jwt_authentication` are removed, and should be replaced by `authn_policies`. For example, the previous default `"require_client_identity": true` should be replaced with `"authn_policies": ["user_cert"]`, an endpoint which would like to handle a JWT but will also accept unauthenticated requests would be `"authn_policies": ["jwt", "no_auth"]`, and a fully unauthenticated endpoint would be `"authn_policies": []`. See [docs](https://microsoft.github.io/CCF/main/build_apps/js_app_bundle.html#metadata) for further detail.

## [0.17.0]

### Added

- Versioned APIs for common CCF functionality: `get_status_for_txid_v1`, `get_last_committed_txid_v1`, `generate_openapi_document_v1`, `get_receipt_for_seqno_v1`, `get_quote_for_this_node_v1`. We will aim to support these function signatures long-term, and provide similar functionality with incremental version bumps when this is no longer possible. In particular, this enables building an app which does not expose the [default endpoints](https://microsoft.github.io/CCF/main/build_apps//logging_cpp.html#default-endpoints) but instead exposes similar functionality through its own API.

### Changed

- `/network`, `/network_info`, `/node/ids`, `/primary_info` have been restructured into `/network`, `/network/nodes`, `/network/nodes/{id}`, `/network/nodes/self`, `/network/nodes/primary` while also changing the response schemas (#1954).
- `/ack` responds with HTTP status `204` now instead of `200` and `true` as body (#2088).
- `/recovery_share` has new request and response schemas (#2089).

## [0.16.3]

### Changed

- To avoid accidentally unauthenticated endpoints, a vector of authentication policies must now be specified at construction (as a new argument to `make_endpoint`) rather than by calling `add_authentication`. The value `ccf::no_auth_required` must be used to explicitly indicate an unauthenticated endpoint.
- All `/gov` endpoints accept signature authentication alone correctly, regardless of session authentication.
- `ccf.CCFClient` now allows separate `session_auth` and `signing_auth` to be passed as construction time. `ccf.CCFClient.call()` no longer takes a `signed` argument, clients with a `signing_auth` always sign. Similarly, the `disable_session_auth` constructor argument is removed, the same effect can be achieved by setting `session_auth` to `None`.

## [0.16.2]

### Changed

- Snapshots are generated by default on the current primary node, every `10,000` committed transaction (#2029).
- Node information exposed in the API now correctly reports the public port when it differs from the local one. (#2001)
- All `/gov` endpoints accept signature authentication again. Read-only `/gov` endpoints had been incorrectly changed in [0.16.1] to accept session certification authentication only (#2033).

## [0.16.1]

### Added

- C++ endpoints can be omitted from OpenAPI with `set_openapi_hidden(true)` (#2008).
- JS endpoints can be omitted from OpenAPI if the `"openapi_hidden"` field in `app.json` is `true` (#2008).

### Changed

- Error responses of built-in endpoints are now JSON and follow the OData schema (#1919).
- Code ids are now deleted rather than marked as `RETIRED`. `ACTIVE` is replaced with the more precise `ALLOWED_TO_JOIN` (#1996).
- Authentication policies can be specified per-endpoint with `add_authentication`. Sample policies are implemented which check for a user TLS handshake, a member TLS handshake, a user HTTP signature, a member HTTP signature, and a valid JWT. This allows multiple policies per-endpoints, and decouples auth from frontends - apps can define member-only endpoints (#2010).
- By default, if no authentication policy is specified, endpoints are now unauthenticated and accessible to anyone (previously the default was user TLS handshakes, where the new default is equivalent to `set_require_client_identity(false)`).
- CCF now depends on [Open Enclave 0.13](https://github.com/openenclave/openenclave/releases/tag/v0.13.0).

### Removed

- The methods `Endpoint::set_require_client_signature`, `Endpoint::set_require_client_identity` and `Endpoint::set_require_jwt_authentication` are removed, and should be replaced by calls to `add_authentication`. For unauthenticated endpoints, either add no policies, or add the built-in `empty_auth` policy which accepts all requests.
  - `.set_require_client_signature(true)` must be replaced with `.add_authentication(user_signature_auth_policy)`
  - `.set_require_client_identity(true)` must be replaced with `.add_authentication(user_cert_auth_policy)`
  - `.set_require_jwt_authentication(true)` must be replaced with `.add_authentication(jwt_auth_policy)`

## [0.16.0]

### Added

- CLI options are printed on every node launch (#1923).
- JS logging sample app is included in CCF package (#1932).
- C++ apps can be built using cmake's `find_package(ccf REQUIRED)` (see [cmake sample](https://github.com/microsoft/CCF/blob/main/samples/apps/logging/CMakeLists.txt)) (#1947).

### Changed

- JWT signing keys are auto-refreshed immediately when adding a new issuer instead of waiting until the next auto-refresh event is due (#1978).
- Snapshots are only committed when proof of snapshot evidence is committed (#1972).
- Snapshot evidence must be validated before joining/recovering from snapshot (see [doc](https://microsoft.github.io/CCF/main/operations/ledger_snapshot.html#join-recover-from-snapshot)) (#1925).

### Fixed

- Ledger index is recovered correctly even if `--ledger-dir` directory is empty (#1953).
- Memory leak fixes (#1957, #1959, #1974, #1982).
- Consensus fixes (#1977, #1981).
- Enclave schedules messages in a fairer way (#1991).

### Security

- Hostname of TLS certificate is checked when auto-refreshing JWT signing keys (#1934).
- Evercrypt update to 0.3.0 (#1967).

## [0.15.2]

### Added

- JWT key auto-refresh (#1908), can be enabled by providing `"auto_refresh": true` and `"ca_cert_name": "..."` in `set_jwt_issuer` proposal.
  - Auto-refresh is currently only supported for providers following the OpenID Connect standard where keys are published under the `/.well-known/openid-configuration` path of the issuer URL.
  - `ca_cert_name` refers to a certificate stored with a `set_ca_cert` proposal and is used to validate the TLS connection to the provider endpoint.
- JWT signature validation (#1912), can be enabled with the `require_jwt_authentication` endpoint property.

### Changed

- Members can no longer vote multiple times on governance proposals (#1743).
- `update_ca_cert` proposal has been replaced by `set_ca_cert`/`remove_ca_cert` (#1917).

### Deprecated

- `set_js_app` proposal and `--js-app-script` argument are deprecated, and should be replaced by `deploy_js_app` and `--js-app-bundle`. See #1895 for an example of converting from the old style (JS embedded in a Lua script) to the new style (app bundle described by `app.json`).

### Removed

- `kv::Store::create` is removed.
- `luageneric` is removed.

## [0.15.1]

### Added

- [JWT documentation](https://microsoft.github.io/CCF/main/developers/auth/jwt.html#jwt-authentication) (#1875).
- [Member keys in HSM documentation](https://microsoft.github.io/CCF/main/members/hsm_keys.html) (#1884).

### Changed

- `/gov/ack/update_state_digest` and `/gov/ack` now only return/accept a hex string (#1873).
- `/node/quote` schema update (#1885).
- AFT consensus improvements (#1880, #1881).

## [0.15.0]

### Added

- Support for non-recovery members: only members with an associated public encryption key are handed recovery shares (#1866).
- AFT consensus verify entry validity (#1864).
- JWT validation in forum sample app (#1867).
- JavaScript endpoints OpenAPI definition is now included in `/api` (#1874).

### Changed

- The `keyId` field in the Authorization header must now be set to the hex-encoded SHA-256 digest of the corresponding member certificate encoded in PEM format. The `scurl.sh` script and Python client have been modified accordingly. `scurl.sh` can be run with `DISABLE_CLIENT_AUTH=1` (equivalent `disable_client_auth=False` argument to Python client) to issue signed requests without session-level client authentication (#1870).
- Governance endpoints no longer require session-level client authentication matching a member identity, the request signature now serves as authentication. The purpose of this change is to facilitate member key storage in systems such as HSMs (#1870).
- Support for [hs2019 scheme](https://tools.ietf.org/html/draft-cavage-http-signatures-12) for HTTP signatures (#1872).
  - `ecdsa-sha256` scheme will be deprecated in the next release.

## [0.14.3]

### Added

- Added support for storing JWT public signing keys (#1834).
  - The new proposals `set_jwt_issuer`, `remove_jwt_issuer`, and `set_jwt_public_signing_keys` can be generated with the latest version of the ccf Python package.
  - `sandbox.sh` has a new `--jwt-issuer <json-path>` argument to easily bootstrap with an initial set of signing keys using the `set_jwt_issuer` proposal.
  - See [`tests/npm-app/src/endpoints/jwt.ts`](https://github.com/microsoft/CCF/blob/70b09e53cfdc8cee946193319446f1e22aed948f/tests/npm-app/src/endpoints/jwt.ts#L23) for validating tokens received in the `Authorization` HTTP header in TypeScript.
  - Includes special support for SGX-attested signing keys as used in [MAA](https://docs.microsoft.com/en-us/azure/attestation/overview).

### Changed

- CCF now depends on [Open Enclave 0.12](https://github.com/openenclave/openenclave/releases/tag/v0.12.0) (#1830).
- `/app/user_id` now takes `{"cert": user_cert_as_pem_string}` rather than `{"cert": user_cert_as_der_list_of_bytes}` (#278).
- Members' recovery shares are now encrypted using [RSA-OAEP-256](https://docs.microsoft.com/en-gb/azure/key-vault/keys/about-keys#wrapkeyunwrapkey-encryptdecrypt) (#1841). This has the following implications:
  - Network's encryption key is no longer output by the first node of a CCF service is no longer required to decrypt recovery shares.
  - The latest version of the `submit_recovery_share.sh` script should be used.
  - The latest version of the `proposal_generator.py` should be used (please upgrade the [ccf Python package](https://microsoft.github.io/CCF/main/quickstart/install.html#python-package)).
- `submit_recovery_share.sh` script's `--rpc-address` argument has been removed. The node's address (e.g. `https://127.0.0.1:8000`) should be used directly as the first argument instead (#1841).
- The constitution's `pass` function now takes an extra argument: `proposer_id`, which contains the `member_id` of the member who submitted the proposal. To adjust for this change, replace `tables, calls, votes = ...` with `tables, calls, votes, proposer_id = ...` at the beginning of the `pass` definition.
- Bundled votes (ie. the `ballot` entry in `POST /proposals`) have been removed. Votes can either happen explicitly via `POST /proposals/{proposal_id}/votes`, or the constitution may choose to pass a proposal without separate votes by examining its contents and its proposer, as illustrated in the operating member constitution sample. The `--vote-against` flag in `proposal_generator.py`, has also been removed as a consequence.

### Fixed

- Added `tools.cmake` to the install, which `ccf_app.cmake` depends on and was missing from the previous release.

### Deprecated

- `kv::Store::create` is deprecated, and will be removed in a future release. It is no longer necessary to create a `kv::Map` from a `Store`, it can be constructed locally (`kv::Map<K, V> my_map("my_map_name");`) or accessed purely by name (`auto view = tx.get_view<K, V>("my_map_name");`) (#1847).

## [0.14.2]

### Changed

- The `start_test_network.sh` script has been replaced by [`sandbox.sh`](https://microsoft.github.io/CCF/main/quickstart/test_network.html). Users wishing to override the default network config (a single node on '127.0.0.1:8000') must now explictly specify if they should be started locally (eg. `-n 'local://127.4.4.5:7000'`) or on remote machine via password-less ssh (eg. `-n 'ssh://10.0.0.1:6000'`).
- `node/quote` endpoint now returns a single JSON object containing the node's quote (#1761).
- Calling `foreach` on a `TxView` now iterates over the entries which previously existed, ignoring any modifications made by the functor while iterating.
- JS: `ccf.kv.<map>.get(key)` returns `undefined` instead of throwing an exception if `key` does not exist.
- JS: `ccf.kv.<map>.delete(key)` returns `false` instead of throwing an exception if `key` does not exist, and `true` instead of `undefined` otherwise.
- JS: `ccf.kv.<map>.set(key, val)` returns the map object instead of `undefined`.

## [0.14.1]

### Added

- `/node/memory` endpoint exposing the maximum configured heap size, peak and current used sizes.

### Changed

- Public tables in the KV must now indicate this in their name (with a `public:` prefix), and internal tables have been renamed. Any governance or auditing scripts which operate over internal tables must use the new names (eg - `ccf.members` is now `public:ccf.gov.members`).
- `--member-info` on `cchost` can now take a third, optional file path to a JSON file containing additional member data (#1712).

### Removed

- `/api/schema` endpoints are removed, as the same information is now available in the OpenAPI document at `/api`.

### Deprecated

- Passing the `SecurityDomain` when creating a KV map is deprecated, and will be removed in a future release. This should be encoded in the table's name, with a `public:` prefix for public tables.

## [0.14.0]

### Added

- Nodes can recover rapidly from a snapshot, rather than needing to reprocess an entire ledger (#1656)
- Python client code wraps creation and replacement of an entire JS app bundle in a single operation (#1651)
- Snapshots are only usable when the corresponding evidence is committed (#1668).
- JSON data associated to each consortium member to facilitate flexible member roles (#1657).

### Changed

- `/api` endpoints return an OpenAPI document rather than a custom response (#1612, #1664)
- Python ledger types can process individual chunks as well as entire ledger (#1644)
- `POST recovery_share/submit` endpoint is renamed to `POST recovery_share` (#1660).

### Fixed

- Elections will not allow transactions which were reported as globally committed to be rolled back (#1641)

### Deprecated

- `lua_generic` app is deprecated and will be removed in a future release. Please migrate old Lua apps to JS

## [0.13.4]

### Changed

- Fixed infinite memory growth issue (#1639)
- Step CLI updated to 0.15.2 (#1636)

## [0.13.3]

### Added

- Sample TypeScript application (#1614, #1596)

### Changed

- Handlers can implement custom authorisation headers (#1203, #1563)
- Reduced CPU usage when nodes are idle (#1625, #1626)
- Upgrade to Open Enclave 0.11 (#1620, #1624)
- Snapshots now include view history, so nodes resuming from snapshots can accurately serve transaction status requests (#1616)
- Request is now passed as an argument to JavaScript handlers (#1604), which can return arbitrary content types (#1575)
- Quote RPC now returns an error when the quote cannot be found (#1594)
- Upgraded third party dependencies (#1589, #1588, #1576, #1572, #1573, #1570, #1569)
- Consensus types renamed from `raft` and `pbft` to `cft` and `bft` (#1591)

### Removed

- Notification server (#1582)

## [0.13.2]

### Added

- retire_node_code proposal (#1558)
- Ability to update a collection of JS modules in a single proposal (#1557)

## [0.13.1]

### Fixed

- Handle setting multiple subject alternative names correctly in node certificate (#1552)
- Fix host memory check on startup ecall (#1553)

## [0.13.0]

### Added

- Experimental

  - New CCF nodes can now join from a [snapshot](https://microsoft.github.io/CCF/ccf-0.13.0/operators/start_network.html#resuming-from-existing-snapshot) (#1500, #1532)
  - New KV maps can now be created dynamically in a transaction (#1507, #1528)

- CLI

  - Subject Name and Subject Alternative Names for the node certificates can now be passed to cchost using the --sn and --san CLI switches (#1537)
  - Signature and ledger splitting [flags](https://microsoft.github.io/CCF/ccf-0.13.0/operators/start_network.html#signature-interval) have been renamed more accurately (#1534)

- Governance

  - `user_data` can be set at user creation, as well as later (#1488)

- Javascript
  - `js_generic` endpoints are now modules with a single default call. Their dependencies can be stored in a separate table and loaded with `import`. (#1469, #1472, #1481, #1484)

### Fixed

- Retiring the primary from a network is now correctly handled (#1522)

### Deprecated

- CLI
  - `--domain=...` is superseded by `--san=dNSName:...` and will be removed in a future release

### Removed

- API
  - Removed redirection from legacy frontend names (`members` -> `gov`, `nodes` -> `node`, `users` -> `app`) (#1543)
  - Removed old `install()` API, replaced by `make_endpoint()` in [0.11.1](https://github.com/microsoft/CCF/releases/tag/ccf-0.11.1) (#1541)

## [0.12.2]

### Fixed

- Fix published containers

## [0.12.1]

### Changed

- Release tarball replaced by a .deb

### Fixed

- Fix LVI build for applications using CCF (#1466)

## [0.12.0]

### Added

- Tooling
  - New Python proposal and vote generator (#1370). See [docs](https://microsoft.github.io/CCF/ccf-0.12.0/members/proposals.html#creating-a-proposal).
  - New CCF tools Python package for client, ledger parsing and member proposal/vote generation (#1429, #1435). See [docs](https://microsoft.github.io/CCF/ccf-0.12.0/users/python_tutorial.html).
- HTTP endpoints
  - Templated URI for HTTP endpoints (#1384, #1393).
  - New `remove_user` proposal (#1379).
  - New node endpoints: `/node/state` and `/node/is_primary` (#1387, #1439)
  - New `metrics` endpoint (#1422).

### Changed

- Tooling
  - Updated version of Open Enclave (0.10) (#1424). Users should use the Intel PSW tested with Open Enclave 0.10, see Open Enclave releases notes: https://github.com/openenclave/openenclave/releases/tag/v0.10.0 for more details.
  - CCF releases no longer include a build of Open Enclave, instead the upstream binary release should be used. Playbooks and containers have been updated accordingly (#1437).
  - CCF is now built with LVI mitigations (#1427). CCF should now be built with a new LVI-enabled toolchain, available via CCF playbooks and containers.
  - Updated version of `snmalloc` (#1391).
- HTTP endpoints
  - Pass PEM certificates rather than byte-arrays (#1374).
  - Member `/ack` schema (#1395).
  - Authorisation HTTP request header now accepts unquoted values (#1411).
  - Fix double opening of `/app` on backups after recovery (#1445).
- Other
  - Merkle tree deserialisation fix (#1363).
  - Improve resilience of node-to-node channels (#1371).
  - First Raft election no longer fails (#1392).
  - Fix message leak (#1442).

### Removed

- `mkSign` endpoint (#1398).

## [0.11.7]

### Changed

1. Fix a bug that could cause signatures not to be recorded on transactions hitting conflicts (#1346)
2. Fix a bug that could allow transactions to be executed by members before a recovered network was fully opened (#1347)
3. Improve error reporting on transactions with invalid signatures (#1356)

### Added

1. All format and linting checks are now covered by `scripts/ci-checks.sh` (#1359)
2. `node/code` RPC returns all code versions and their status (#1351)

## [0.11.4]

### Changed

- Add clang-format to the application CI container, to facilitate application development (#1340)
- Websocket handlers are now distinct, and can be defined by passing `ws::Verb::WEBSOCKET` as a verb to `make_endpoint()` (#1333)
- Custom KV serialisation is [documented](https://microsoft.github.io/CCF/main/developers/kv/kv_serialisation.html#custom-key-and-value-types)

### Fixed

- Fix application runtime container, which had been missing a dependency in the previous release (#1340)

## [0.11.1]

### Added

- CLI tool for managing recovery shares (#1295). [usage](https://microsoft.github.io/CCF/main/members/accept_recovery.html#submitting-recovery-shares)
- New standard endpoint `node/ids` for retrieving node ID from IP address (#1319).
- Support for read-only transactions. Use `tx.get_read_only_view` to retrieve read-only views, and install with `make_read_only_endpoint` if all operations are read-only.
- Support for distinct handlers on the same URI. Each installed handler/endpoint is now associated with a single HTTP method, so you can install different operations on `POST /foo` and `GET /foo`.

### Changed

- The frontend names, used as a prefix on all URIs, have been changed. Calls to `/members/...` or `/users/...` should be replaced with `/gov/...` and `/app/...` respectively. The old paths will return HTTP redirects in this release, but may return 404 in a future release (#1325).
- App-handler installation API has changed. `install(URI, FN, READWRITE)` should be replaced with `make_endpoint(URI, VERB, FN).install()`. Existing apps should compile with deprecation warnings in this release, but the old API will be removed in a future release. See [this diff](https://github.com/microsoft/CCF/commit/7f131074027e3aeb5d469cf42e94acad5bf3e70a#diff-18609f46fab38755458a063d1079edaa) of logging.cpp for an example of the required changes.
- Improved quickstart documentation (#1298, #1316).
- Member ACKs are required, even when the service is opening (#1318).
- The naming scheme for releases has changed to be more consistent. The tags will now be in the form `ccf-X.Y.Z`.

## [0.11]

### Changed

- KV reorganisation to enable app-defined serialisation (#1179, #1216, #1234)

`kv.h` has been split into multiple headers so apps may need to add includes for `kv/store.h` and `kv/tx.h`. The typedefs `ccf::Store` and `ccf::Tx` have been removed; apps should now use `kv::Store` and `kv::Tx`.

CCF now deals internally only with serialised data in its tables, mapping byte-vectors to byte-vectors. By default all tables will convert their keys and values to msgpack, using the existing macros for user-defined types. Apps may define custom serialisers for their own types - see `kv/serialise_entry_json.h` for an example.

- Fixed issues that affected the accuracy of tx status reporting (#1157, #1150)
- All RPCs and external APIs now use `view` and `seqno` to describe the components of a transaction ID, regardless of the specific consensus implementation selected (#1187, #1227)
- Improved resiliency of recovery process (#1051)
- `foreach` early-exit semantics are now consistent (#1222)
- Third party dependency updates (#1144, #1148, #1149, #1151, #1155, #1255)
- All logging output now goes to stdout, and can be configured to be either JSON or plain text (#1258) [doc](https://microsoft.github.io/CCF/main/operators/node_output.html#json-formatting)
- Initial support for historical query handlers (#1207) [sample](https://github.com/microsoft/CCF/blob/main/src/apps/logging/logging.cpp#L262)
- Implement the equivalent of "log rolling" for the ledger (#1135) [doc](https://microsoft.github.io/CCF/main/operators/ledger.html)
- Internal RPCs renamed to follow more traditional REST conventions (#968) [doc](https://microsoft.github.io/CCF/main/operators/operator_rpc_api.html)

### Added

- Support for floating point types in default KV serialiser (#1174)
- The `start_test_network.sh` script now supports recovering an old network with the `--recover` flag (#1095) [doc](https://microsoft.github.io/CCF/main/users/deploy_app.html#recovering-a-service)
- Application CI and runtime containers are now available (#1178)
  1. `ccfciteam/ccf-app-ci:0.11` is recommended to build CCF applications
  2. `ccfciteam/ccf-app-run:0.11` is recommended to run CCF nodes, for example in k8s
- Initial websockets support (#629) [sample](https://github.com/microsoft/CCF/blob/main/tests/ws_scaffold.py#L21)

### Removed

- `ccf::Store` and `ccf::Tx` typdefs, in favour of `kv::Store` and `kv::Tx`.

## [0.10]

### Added

- Brand new versioned documentation: https://microsoft.github.io/CCF.
- New `/tx` endpoint to check that a transaction is committed (#1111). See [docs](https://microsoft.github.io/CCF/main/users/issue_commands.html#checking-for-commit).
- Disaster recovery is now performed with members key shares (#1101). See [docs](https://microsoft.github.io/CCF/main/members/accept_recovery.html).
- Open Enclave install is included in CCF install (#1125).
- New `sgxinfo.sh` script (#1081).
- New `--transaction-rate` flag to performance client (#1071).

### Changed

- CCF now uses Open Enclave 0.9 (#1098).
- `cchost`'s `--enclave-type` is `release` by default (#1083).
- `keygenerator.sh`'s `--gen-key-share` option renamed to `--gen-enc-key` to generate member encryption key (#1101).
- Enhanced view change support for PBFT (#1085, #1087, #1092).
- JavaScript demo logging app is now more generic (#1110).
- Updated method to retrieve time in enclave from host (#1100).
- Correct use of Everycrypt hashing (#1098).
- Maximum number of active members is 255 (#1107).
- Python infra: handle proposals correctly with single member (#1079).
- Dependencies updates (#1080, #1082).

### Removed

- `cchost` no longer outputs a sealed secrets file to be used for recovery (#1101).

## [0.9.3]

### Added

1. Install artifacts include `virtual` build (#1072)
2. `add_enclave_library_c` is exposed in `ccp_app.cmake` (#1073)

## [0.9.2]

### Added

- Handlers can decide if transaction writes are applied independently from error status (#1054)
- Scenario Perf Client is now part of the CCF install to facilitate performance tests (#1058)

### Changed

- Handle writes when host is reconnecting (#1038)
- Member tables are no longer whitelisted for raw_puts (#1041)
- Projects including CCF's CMake files now use the same build type default (#1057)

## [0.9.1]

### Added

- `cchost` now supports [file-based configuration](https://microsoft.github.io/CCF/operators/start_network.html#using-a-configuration-file), as well as command-line switches (#1013, #1019)

## [0.9]

This pre-release improves support for handling HTTP requests.

### Added

- Key shares will be accepted after multiple disaster recovery operations (#992).
- HTTP response headers and status can be set directly from handler (#921, #977).
- Handlers can be restricted to accept only specific HTTP verbs (#966).
- Handlers can accept requests without a matching client cert (#962).
- PBFT messages are authenticated by each receiving node (#947).
- snmalloc can be used as allocator (#943, #990).
- Performance optimisations (#946, #971).
- Install improvements (#983, #986).

### Changed

- HTTP request and responses no longer need to contain JSON-RPC objects (#930, #977).
- Files and binaries have been renamed to use a consistent `lower_snake_case` (#989). Most app includes should be unaffected, but users of the `luageneric` app should now look for `lua_generic`.
- Threading support relies on fixes from a recent build of OE (#990). Existing machines should re-run the ansible playbooks to install the current dependencies.
- Consensus is chosen at run-time, rather than build-time (#922).
- API for installing handlers has changed (#960). See the logging app or [documentation](https://microsoft.github.io/CCF/developers/logging_cpp.html#rpc-handler) for the current style.
- Several standard endpoints are now GET-only, and must be passed a URL query (ie `GET /users/getCommit?id=42`).

## [0.8.2]

### Changed

- CCF install can now be installed anywhere (#950).
- PBFT messages are now authenticated (#947).
- Miscellaneous performance improvements (#946).

## [0.8.1]

### Added

- PBFT timers can be set from`cchost` CLI (#929). See [docs](https://microsoft.github.io/CCF/developers/consensus.html#consensus-protocols).
- Nodes output their PID in a `cchost.pid` file on start-up (#927).
- (Experimental) Members can retrieve their decrypted recovery shares via `getEncryptedRecoveryShare` and submit the decrypted share via `submitRecoveryShare` (#932).

### Changed

- App handlers should set HTTP response fields instead of custom error codes (#921). See [docs](https://microsoft.github.io/CCF/developers/logging_cpp.html#rpc-handler).
- Single build for Raft and PBFT consensuses (#922, #929, #935).
- Members' proposals are forever rejected if they fail to execute (#930).
- Original consortium members can ACK (#933).
- PBFT performance improvements (#940, #942).
- PBFT ledger private tables are now encrypted (#939).

## [0.8]

This pre-release enables experimental support for running CCF with the PBFT consensus protocol. In providing an experimental release of CCF with PBFT we hope to get feedback from early adopters.

### Added

- Experimental PBFT support [docs](https://microsoft.github.io/CCF/developers/consensus.html)
- Increased threading support [docs](https://microsoft.github.io/CCF/developers/threading.html) (#831, #838)
- Governance proposals can now be rejected, which allows constitutions to implement veto power (#854)
- Support for non JSON-RPC payloads (#852)
- RPC to get the OE report (containing the SGX quote) of a specific node (#907)

### Changed

- Compatibility with msgpack 1.0.0
- Members now need to provide two public keys, an identity to sign their proposals and votes as before, and public key with which their recovery key share will be encrypted. `--member_cert` cli argument replaced with `--member-info` when starting up a network to allow this [docs](https://microsoft.github.io/CCF/operators/start_network.html)
- Member status is now a string, eg. `"ACTIVE"` rather than an integer (#827)
- User apps have access to standard user-cert lookup (#906)
- `get_rpc_handler()` now returns `UserRpcFrontend` instead of `RpcHandler` [docs](https://microsoft.github.io/CCF/developers/logging_cpp.html#rpc-handler) (#908)
- All governance RPC's must now be signed (#911)
- Test infra stores keys and certificates (e.g. `networkcert.pem`, `user0_privk.pem`) in new `workspace/<test_label>_common/` folder (#892)

### Removed

- FramedTCP support

## [0.7.1]

### Added

- Installed Python infrastructure can now be used to launch test networks of external builds (#809)
- Initial threading support, Raft nodes now execute transactions on multiple worker threads (#773, #822)

## [0.7]

This pre-release enables experimental support for Javascript as a CCF runtime, and switches the default transport to HTTP. FramedTCP is still supported in this release (`-DFTCP=ON`) but is deprecated and will be dropped in the next release.

### Changed

- Fixed node deadlock that could occur under heavy load (#628)
- Fixed vulnerability to possible replay attack (#419)
- CCF has an installable bundle (#742)
- HTTP is the default frame format (#744)

### Added

- Added support for re-keying the ledger (#50)
- Added QuickJS runtime and sample Javascript app (#668)

### Deprecated

- FramedTCP support. Please use the ccf_FTCP.tar.gz release bundle or build CCF with `-DFTCP=ON` if you require FTCP support.

## [0.6]

This pre-release enables support for HTTP in CCF

### Changed

- Quote format in `getQuotes` changed from string to vector of bytes (https://github.com/microsoft/CCF/pull/566)
- Improved error reporting and logging (https://github.com/microsoft/CCF/pull/572, https://github.com/microsoft/CCF/pull/577, https://github.com/microsoft/CCF/pull/620)
- Node certificates endorsed by the network (https://github.com/microsoft/CCF/pull/581)
- The [`keygenerator.sh`](https://github.com/microsoft/CCF/blob/v0.6/tests/keygenerator.sh) scripts replaces the `keygenerator` CLI utility to generate member and user identities.

### Added

- HTTP endpoint support when built with `-DHTTP=ON`, see https://microsoft.github.io/CCF/users/client.html for details.
- [Only when building with `-DHTTP=ON`] The new [`scurl.sh`](https://github.com/microsoft/CCF/blob/v0.6/tests/scurl.sh) script can be used to issue signed HTTP requests to CCF (e.g. for member votes). The script takes the same arguments as `curl`.
- `listMethods` RPC for luageneric app (https://github.com/microsoft/CCF/pull/570)
- `getReceipt`/`verifyReceipt` RPCs (https://github.com/microsoft/CCF/pull/567)
- Support for app-defined ACLs (https://github.com/microsoft/CCF/pull/590)

Binaries for `cchost` and `libluagenericenc.so` are attached to this release. Note that libluagenericenc.so should be signed before being deployed by CCF (see https://microsoft.github.io/CCF/developers/build_app.html#standalone-signing).

## [0.5]

This pre-release fixes minor issues and clarifies some of `cchost` command line options.

### Removed

- The `new_user` function in constitution scripts (e.g. `gov.lua`) should be deleted as it is now directly implemented inside CCF (https://github.com/microsoft/CCF/pull/550).
- `cmake -DTARGET=all` replaced with `cmake -DTARGET=sgx;virtual`. See https://microsoft.github.io/CCF/quickstart/build.html#build-switches for new values (https://github.com/microsoft/CCF/pull/513).

### Changed

- The members and users certificates can now be registered by the consortium using clients that are not the `memberclient` CLI (e.g. using the `tests/infra/jsonrpc.py` module) (https://github.com/microsoft/CCF/pull/550).
- Fix for Raft consensus to truncate the ledger whenever a rollback occurs and use `commit_idx` instead of `last_idx` in many places because of signatures (https://github.com/microsoft/CCF/pull/503).
- Join protocol over HTTP fix (https://github.com/microsoft/CCF/pull/550).
- Clearer error messages for when untrusted users/members issue transactions to CCF (https://github.com/microsoft/CCF/pull/530).
- `devcontainer.json` now points to right Dockerfile (https://github.com/microsoft/CCF/pull/543).
- `cchost --raft-election-timeout` CLI option default now set to 5000 ms (https://github.com/microsoft/CCF/pull/559).
- Better descriptions for `cchost` command line options (e.g. `--raft-election-timeout`) (https://github.com/microsoft/CCF/pull/559).

The `cchost`, `libluagenericenc.so`, `keygenerator` and `memberclient` are also attached to this release to start a CCF network with lua application.
Note that `libluagenericenc.so` should be signed before being deployed by CCF (see https://microsoft.github.io/CCF/developers/build_app.html#standalone-signing).

## [0.4]

In this preview release, it is possible to run CCF with the PBFT consensus algorithm, albeit with significant limitations.

The evercrypt submodule has been removed, the code is instead imported, to make release tarballs easier to use.

## [0.3]

This pre-release implements the genesis model described in the TR, with a distinct service opening phase. See https://microsoft.github.io/CCF/start_network.html for details.

Some discrepancies with the TR remain, and are being tracked under https://github.com/microsoft/CCF/milestone/2

## 0.2

Initial pre-release

[3.0.0-dev6]: https://github.com/microsoft/CCF/releases/tag/ccf-3.0.0-dev6
[3.0.0-dev5]: https://github.com/microsoft/CCF/releases/tag/ccf-3.0.0-dev5
[3.0.0-dev4]: https://github.com/microsoft/CCF/releases/tag/ccf-3.0.0-dev4
[3.0.0-dev3]: https://github.com/microsoft/CCF/releases/tag/ccf-3.0.0-dev3
[3.0.0-dev2]: https://github.com/microsoft/CCF/releases/tag/ccf-3.0.0-dev2
[3.0.0-dev1]: https://github.com/microsoft/CCF/releases/tag/ccf-3.0.0-dev1
[3.0.0-dev0]: https://github.com/microsoft/CCF/releases/tag/ccf-3.0.0-dev0
[2.0.0]: https://github.com/microsoft/CCF/releases/tag/ccf-2.0.0
[2.0.0-rc9]: https://github.com/microsoft/CCF/releases/tag/ccf-2.0.0-rc9
[2.0.0-rc8]: https://github.com/microsoft/CCF/releases/tag/ccf-2.0.0-rc8
[2.0.0-rc7]: https://github.com/microsoft/CCF/releases/tag/ccf-2.0.0-rc7
[2.0.0-rc6]: https://github.com/microsoft/CCF/releases/tag/ccf-2.0.0-rc6
[2.0.0-rc5]: https://github.com/microsoft/CCF/releases/tag/ccf-2.0.0-rc5
[2.0.0-rc4]: https://github.com/microsoft/CCF/releases/tag/ccf-2.0.0-rc4
[2.0.0-rc3]: https://github.com/microsoft/CCF/releases/tag/ccf-2.0.0-rc3
[2.0.0-rc2]: https://github.com/microsoft/CCF/releases/tag/ccf-2.0.0-rc2
[2.0.0-rc1]: https://github.com/microsoft/CCF/releases/tag/ccf-2.0.0-rc1
[2.0.0-rc0]: https://github.com/microsoft/CCF/releases/tag/ccf-2.0.0-rc0
[2.0.0-dev8]: https://github.com/microsoft/CCF/releases/tag/ccf-2.0.0-dev8
[2.0.0-dev7]: https://github.com/microsoft/CCF/releases/tag/ccf-2.0.0-dev7
[2.0.0-dev6]: https://github.com/microsoft/CCF/releases/tag/ccf-2.0.0-dev6
[2.0.0-dev5]: https://github.com/microsoft/CCF/releases/tag/ccf-2.0.0-dev5
[2.0.0-dev4]: https://github.com/microsoft/CCF/releases/tag/ccf-2.0.0-dev4
[2.0.0-dev3]: https://github.com/microsoft/CCF/releases/tag/ccf-2.0.0-dev3
[2.0.0-dev2]: https://github.com/microsoft/CCF/releases/tag/ccf-2.0.0-dev2
[2.0.0-dev1]: https://github.com/microsoft/CCF/releases/tag/ccf-2.0.0-dev1
[2.0.0-dev0]: https://github.com/microsoft/CCF/releases/tag/ccf-2.0.0-dev0
[1.0.4]: https://github.com/microsoft/CCF/releases/tag/ccf-1.0.4
[1.0.3]: https://github.com/microsoft/CCF/releases/tag/ccf-1.0.3
[1.0.2]: https://github.com/microsoft/CCF/releases/tag/ccf-1.0.2
[1.0.1]: https://github.com/microsoft/CCF/releases/tag/ccf-1.0.1
[1.0.0]: https://github.com/microsoft/CCF/releases/tag/ccf-1.0.0
[1.0.0-rc3]: https://github.com/microsoft/CCF/releases/tag/ccf-1.0.0-rc3
[1.0.0-rc2]: https://github.com/microsoft/CCF/releases/tag/ccf-1.0.0-rc2
[1.0.0-rc1]: https://github.com/microsoft/CCF/releases/tag/ccf-1.0.0-rc1
[0.99.4]: https://github.com/microsoft/CCF/releases/tag/ccf-0.99.4
[0.99.3]: https://github.com/microsoft/CCF/releases/tag/ccf-0.99.3
[0.99.2]: https://github.com/microsoft/CCF/releases/tag/ccf-0.99.2
[0.99.1]: https://github.com/microsoft/CCF/releases/tag/ccf-0.99.1
[0.99.0]: https://github.com/microsoft/CCF/releases/tag/ccf-0.99.0
[0.19.3]: https://github.com/microsoft/CCF/releases/tag/ccf-0.19.3
[0.19.2]: https://github.com/microsoft/CCF/releases/tag/ccf-0.19.2
[0.19.1]: https://github.com/microsoft/CCF/releases/tag/ccf-0.19.1
[0.19.0]: https://github.com/microsoft/CCF/releases/tag/ccf-0.19.0
[0.18.5]: https://github.com/microsoft/CCF/releases/tag/ccf-0.18.5
[0.18.4]: https://github.com/microsoft/CCF/releases/tag/ccf-0.18.4
[0.18.3]: https://github.com/microsoft/CCF/releases/tag/ccf-0.18.3
[0.18.2]: https://github.com/microsoft/CCF/releases/tag/ccf-0.18.2
[0.18.1]: https://github.com/microsoft/CCF/releases/tag/ccf-0.18.1
[0.18.0]: https://github.com/microsoft/CCF/releases/tag/ccf-0.18.0
[0.17.2]: https://github.com/microsoft/CCF/releases/tag/ccf-0.17.2
[0.17.1]: https://github.com/microsoft/CCF/releases/tag/ccf-0.17.1
[0.17.0]: https://github.com/microsoft/CCF/releases/tag/ccf-0.17.0
[0.16.3]: https://github.com/microsoft/CCF/releases/tag/ccf-0.16.3
[0.16.2]: https://github.com/microsoft/CCF/releases/tag/ccf-0.16.2
[0.16.1]: https://github.com/microsoft/CCF/releases/tag/ccf-0.16.1
[0.16.0]: https://github.com/microsoft/CCF/releases/tag/ccf-0.16.0
[0.15.2]: https://github.com/microsoft/CCF/releases/tag/ccf-0.15.2
[0.15.1]: https://github.com/microsoft/CCF/releases/tag/ccf-0.15.1
[0.15.0]: https://github.com/microsoft/CCF/releases/tag/ccf-0.15.0
[0.14.3]: https://github.com/microsoft/CCF/releases/tag/ccf-0.14.3
[0.14.2]: https://github.com/microsoft/CCF/releases/tag/ccf-0.14.2
[0.14.1]: https://github.com/microsoft/CCF/releases/tag/ccf-0.14.1
[0.14.0]: https://github.com/microsoft/CCF/releases/tag/ccf-0.14.0
[0.13.4]: https://github.com/microsoft/CCF/releases/tag/ccf-0.13.4
[0.13.3]: https://github.com/microsoft/CCF/releases/tag/ccf-0.13.3
[0.13.2]: https://github.com/microsoft/CCF/releases/tag/ccf-0.13.2
[0.13.1]: https://github.com/microsoft/CCF/releases/tag/ccf-0.13.1
[0.13.0]: https://github.com/microsoft/CCF/releases/tag/ccf-0.13.0
[0.12.2]: https://github.com/microsoft/CCF/releases/tag/ccf-0.12.2
[0.12.1]: https://github.com/microsoft/CCF/releases/tag/ccf-0.12.1
[0.12.0]: https://github.com/microsoft/CCF/releases/tag/ccf-0.12.0
[0.11.7]: https://github.com/microsoft/CCF/releases/tag/ccf-0.11.7
[0.11.4]: https://github.com/microsoft/CCF/releases/tag/ccf-0.11.4
[0.11.1]: https://github.com/microsoft/CCF/releases/tag/ccf-0.11.1
[0.11]: https://github.com/microsoft/CCF/releases/tag/0.11
[0.10]: https://github.com/microsoft/CCF/releases/tag/v0.10
[0.9.3]: https://github.com/microsoft/CCF/releases/tag/v0.9.3
[0.9.2]: https://github.com/microsoft/CCF/releases/tag/v0.9.2
[0.9.1]: https://github.com/microsoft/CCF/releases/tag/v0.9.1
[0.9]: https://github.com/microsoft/CCF/releases/tag/v0.9
[0.8.2]: https://github.com/microsoft/CCF/releases/tag/v0.8.2
[0.8.1]: https://github.com/microsoft/CCF/releases/tag/v0.8.1
[0.8]: https://github.com/microsoft/CCF/releases/tag/v0.8
[0.7.1]: https://github.com/microsoft/CCF/releases/tag/v0.7.1
[0.7]: https://github.com/microsoft/CCF/releases/tag/v0.7
[0.6]: https://github.com/microsoft/CCF/releases/tag/v0.6
[0.5]: https://github.com/microsoft/CCF/releases/tag/v0.5
[0.4]: https://github.com/microsoft/CCF/releases/tag/v0.4
[0.3]: https://github.com/microsoft/CCF/releases/tag/v0.3
[2.0.0-rc8]: https://github.com/microsoft/CCF/releases/tag/ccf-2.0.0-rc8
[unreleased]: https://github.com/microsoft/CCF/releases/tag/ccf-Unreleased
[3.0.0-dev4]: https://github.com/microsoft/CCF/releases/tag/ccf-3.0.0-dev4
[3.0.0-dev6]: https://github.com/microsoft/CCF/releases/tag/ccf-3.0.0-dev6
[3.0.0-dev7]: https://github.com/microsoft/CCF/releases/tag/ccf-3.0.0-dev7
[3.0.0-rc0]: https://github.com/microsoft/CCF/releases/tag/ccf-3.0.0-rc0
[3.0.0-rc2]: https://github.com/microsoft/CCF/releases/tag/ccf-3.0.0-rc2<|MERGE_RESOLUTION|>--- conflicted
+++ resolved
@@ -11,11 +11,8 @@
 
 ### Removed
 
-<<<<<<< HEAD
 - Support for HTTP request signing has been removed (#5137). Governance requests must use COSE Sign1 signing instead, see [documentation](https://microsoft.github.io/CCF/main/use_apps/issue_commands.html#cose-sign1) for details.
-=======
 - Removed experimental 2tx reconfiguration mode, and the associated "reconfiguration_type" config option (#5179).
->>>>>>> b0e95aeb
 
 ## [4.0.0-rc1]
 
