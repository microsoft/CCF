--- conflicted
+++ resolved
@@ -9,16 +9,14 @@
 
 [4.0.0-rc2]: https://github.com/microsoft/CCF/releases/tag/ccf-4.0.0-rc2
 
-<<<<<<< HEAD
 ### Changed
 
 - Updated Open Enclave to 0.19.0 (#5165).
 - Updated snmalloc to 0.6.0. This may result in a slight increase in the reported memory usage (~2MB), with improved latency for small memory allocations, especially in multi-threaded scenarios (#5165).
-=======
+
 ### Removed
 
 - Removed experimental 2tx reconfiguration mode, and the associated "reconfiguration_type" config option (#5179).
->>>>>>> b0e95aeb
 
 ## [4.0.0-rc1]
 
