# Changelog

All notable changes to this project will be documented in this file.

The format is based on [Keep a Changelog](http://keepachangelog.com/en/1.0.0/)
and this project adheres to [Semantic Versioning](http://semver.org/spec/v2.0.0.html).

## Unreleased

- Updated Open Enclave to [0.19.2](https://github.com/openenclave/openenclave/releases/tag/v0.19.2).
- Updated Open Enclave to [0.19.3](https://github.com/openenclave/openenclave/releases/tag/v0.19.3).
- Expose COSESign1 `content` for `user_cose_sign1` authenticated endpoints in JavaScript/TypeScript apps (#5465).
<<<<<<< HEAD
- SGX builds now use OpenSSL 3.1.1 by default (#5481).
=======
- Add HMAC support to JS API. Call with `ccf.crypto.sign({"name": "HMAC", "hash": "SHA-256"}, key, data)`.
>>>>>>> 05cc5340

## [4.0.5]

[4.0.5]: https://github.com/microsoft/CCF/releases/tag/ccf-4.0.5

- Debug logging is now available in non-SGX builds by default, and controlled by a run-time CLI argument (`--enclave-log-level`). On SGX this remains a build-time decision (#5375).
- Supporting intermediate cert chain included in TLS handshake, where previously only server leaf certificate was present (#5453).
- Added `getVersionOfPreviousWrite` to TypeScript `TypedKvMap` interface (#5451).

## [4.0.4]

[4.0.4]: https://github.com/microsoft/CCF/releases/tag/ccf-4.0.4

- Added TypeScript interfaces `UserCOSESign1AuthnIdentity` and `MemberCOSESign1AuthnIdentity`, to be used with `user_cose_sign1` and `member_cose_sign1` authentication policies.

## [4.0.3]

[4.0.3]: https://github.com/microsoft/CCF/releases/tag/ccf-4.0.3

- User can now pass a `--config-timeout` option to `cchost` on startup. For example, a user wanting to start a `cchost` that may need to wait up 10 seconds for a valid config to appear under `/cfg/path` can invoke `./cchost --config-timeout 10s --config /path/cfg`.
- If a pid file path is configured, `cchost` will no longer start if a file is present at that path.

## [4.0.2]

[4.0.2]: https://github.com/microsoft/CCF/releases/tag/ccf-4.0.2

- Added `ccf::UserCOSESign1AuthnPolicy` (C++) and `user_cose_sign1` (JavaScript) authentication policies.

## [4.0.1]

[4.0.1]: https://github.com/microsoft/CCF/releases/tag/ccf-4.0.1

- The `set_js_runtime_options` action now accepts `return_exception_details` and `log_exception_details` boolean options, which set the corresponding keys in the `public:ccf.gov.js_runtime_options` KV map. When enabled, a stack trace is respectively returned to the caller, and emitted to the log, on uncaught JS exceptions in application code.

## Changed

- For security reasons, OpenSSL `>=1.1.1f` must be first installed on the system (Ubuntu) before installing the CCF Debian package (#5227).

## Added

- Added `ccf::historical::populate_service_endorsements` to public C++ API, allowing custom historical endpoints to do the same work as adapters.

## [4.0.0]

In order to upgrade an existing 3.x service to 4.x, CCF must be on the latest 3.x version (at least 3.0.10). For more information, see [our documentation](https://microsoft.github.io/CCF/main/operations/code_upgrade.html)

[4.0.0]: https://github.com/microsoft/CCF/releases/tag/ccf-4.0.0

### Developer API

#### C++

- When starting a host subprocess, applications may now pass data to its standard input. Additionally, the process' output is captured and logged by CCF (#5056).
- Add new constructors to cryptography C++ API to generate EC/RSA/EdDSA keys from Json Web Key (#4876).
- Added `BaseEndpointRegistry::get_view_history_v1` function to get the view history since a given revision (#4580)
- Renamed `ccf::CodeDigest` to `ccf:pal::PlatformAttestationMeasurement` and `get_code_id()` to `get_measurement()` (#5063).
- `ccf::RpcContext::set_response()` has been renamed to `ccf::RpcContext::set_response_json()` (#4813).

#### JavaScript

- Added logging of JS execution time for all requests. This can be disabled in confidential scenarios with the new `ccf.enableMetricsLogging` function in the JS API. After calling `ccf.enableMetricsLogging(false)`, this logging will not be emitted.
- Added `ccf.enableUntrustedDateTime` to JS API. After calling `ccf.enableUntrustedDateTime(true)`, the `Date` global object will use the untrusted host time to retrieve the current time.
- Add new `ccf.crypto.jwkToPem`, `ccf.crypto.pubJwkToPem`, `ccf.crypto.rsaJwkToPem`, `ccf.crypto.pubRsaJwkToPem`, `ccf.crypto.eddsaJwkToPem`, `ccf.crypto.pubEddsaJwkToPem` to JavaScript/TypesScript API to convert EC/RSA/EdDSA keys from PEM to Json Web Key (#4876).
- `ccf.crypto.sign()` previously returned DER-encoded ECDSA signatures and now returns IEEE P1363 encoded signatures, aligning with the behavior of the Web Crypto API and `ccf.crypto.verifySignature()` (#4829).
- Increased default NumHeapPages (heap size) for js_generic from 131072 (500MB) to 524288 (2GB).

---

### Governance

- The `submit_recovery_share.sh` script now takes a `--cert` argument.
- Added missing `ccf.gov.msg.type` value `encrypted_recovery_share` to `ccf_cose_sign1*` scripts.
- Proposals authenticated with COSE Sign1 must now contain a `ccf.gov.msg.created_at` header parameter, set to a positive integer number of seconds since epoch. This timestamp is used to detect potential proposal replay. The `ccf_cose_sign1*` scripts have been updated accordingly and require a `--ccf-gov-msg-created_at`.
- The [ccf Python package](https://pypi.org/project/ccf/) now includes a `ccf_cose_sign1` CLI tool, to facilitate the creation of [COSE Sign1](https://www.rfc-editor.org/rfc/rfc8152#page-18) requests for governance purposes. It also includes `ccf_cose_sign1_prepare` and `ccf_cose_sign1_finish` CLI tools, to facilitate the creation of [COSE Sign1](https://www.rfc-editor.org/rfc/rfc8152#page-18) requests for governance purposes, signed with external key management systems such as AKV. See [documentation](https://microsoft.github.io/CCF/main/governance/hsm_keys.html#cose-signing) for details.

---

### Operations

- `ignore_first_sigterm` config option. When set, will cause a node to ignore the first `SIGTERM` it receives, but the `/node/state` endpoint expose `"stop_notice": true`. A second `SIGTERM` will cause the process to shut down as normal. This can be useful in orchestration settings where nodes receive unsollicited signals that the operator wishes to react to.
- Endorsement certificates for SEV-SNP attestation report can now be retrieved via an environment variable, as specified by `attestation.environment.report_endorsements` configuration entry (#4940).
- Additional logging of historical query flow in `UNSAFE` builds.
- `enclave.type` configuration entry now only supports `Debug` or `Release`. Trusted Execution Environment platform should be specified via new `enclave.platform` configuration entry (`SGX`, `SNP` or `Virtual`) (#4569).
- `consensus.type` has been removed from cchost configuration.
- Nodes running in confidential ACI (SEV-SNP) can now read the security context from a directory, as specified by `attestation.environment.security_context_directory` configuration entry (#5175).
- SEV-SNP ACI: Remove support for reading security policy, report and UVM endorsements from environment variables. The `environment.security_context_directory` environment variable should be set instead (#5217).
- Added a `[gov]` tag to logs emitted during governance operations. All logging from the constitution will have this tag added, and all error responses from `/gov` endpoints will now be logged with this tag.
- Improved ledger durability when a node joins from an old snapshot (#5151).
- Removed experimental 2tx reconfiguration mode, and the associated "reconfiguration_type" config option (#5179).

---

### Client API

- `GET /gov/recovery_share` is deprecated in favour of the unauthenticated `GET /gov/encrypted_recovery_share/{member_id}`.
- New `/node/index/strategies` endpoint, which will list all indexing strategies currently installed alongside a description of how far each has progressed.
- Added `view_history` and `view_history_since` query parameters to `/app/commit` endpoint for retrieving the full view history and the view history since a certain view (#4580)
- `/gov/members` endpoint is deprecated. It is replaced by `/gov/kv/members/certs`, `/gov/kv/members/encryption_public_keys`, `/gov/kv/members/info`.
- `/gov/code` endpoint is deprecated. It is replaced by `/gov/kv/nodes/code_ids`.
- `/gov/jwt_keys/all` endpoint is deprecated. It is replaced by `/gov/kv/jwt/public_signing_keys`, `/gov/kv/jwt/public_signing_key_issue`, and `/gov/kv/jwt/issuers`
- The built-in authentication policies for JWTs and certs will now enforce expiry times, based on the current time received from the host. JWTs must contain "nbf" and "exp" claims, and if those are outside the current time then the request will get an authentication error (#4786).
- `TCP_NODELAY` is now set for all incoming and outgoing TCP connections (#4717).
- Builtin governance tables now have endpoints for accessing their content directly from the KV, under `/gov/kv`. For instance, `/gov/kv/constitution` will read the current constitution.
- Support for HTTP request signing has been removed (#5137). Governance requests must use COSE Sign1 signing instead, see [documentation](https://microsoft.github.io/CCF/main/use_apps/issue_commands.html#cose-sign1) for details.

---

### Dependencies

- Updated Clang version requirement to >= 11 in cmake.
- Updated Open Enclave to [0.19.0 final](https://github.com/openenclave/openenclave/releases/tag/v0.19.0).
- Upgraded t_cose from [v1.1 to v1.1.1](https://github.com/laurencelundblade/t_cose/compare/v1.1...v1.1.1). v1.1.1 can optionally allow unknown critical header parameters in COSE_Sign1 envelopes which is desirable for CCF C++ applications.
- Updated snmalloc to 0.6.0. This may result in a slight increase in the reported memory usage (~2MB), with improved latency for small memory allocations, especially in multi-threaded scenarios (#5165).
- Update to `clang-11` for SGX builds (#5165).

---

### Bug Fixes

- Historical query system will re-request entries if the host fails to provide them within a fixed time.
- Node-to-node channels no longer check certificate expiry times. This previously caused "Peer certificate verification failed" error messages when node or service certs expired. (#4733)
- `node_data_json_file` configuration option is now correctly applied in `Start` and `Recover` modes (#4761).
- Session consistency is now provided even across elections. If session consistency would be broken, the inconsistent request will return an error and the TLS session will be terminated.
- Fixed issue where invalid snapshots could be generated depending on the pattern of additions/removals of keys in a given key-value map (#4730).
- Fix issue with large snapshots that may cause node crash on startup (join/recover) if configured stack size was too low (#4566).

## [4.0.0-rc2]

[4.0.0-rc2]: https://github.com/microsoft/CCF/releases/tag/ccf-4.0.0-rc2

### Added

- Nodes running in confidential ACI (SEV-SNP) can now read the security context from a directory, as specified by `attestation.environment.security_context_directory` configuration entry (#5175).

### Changed

- Updated Open Enclave to 0.19.0 (#5165).
- Updated snmalloc to 0.6.0. This may result in a slight increase in the reported memory usage (~2MB), with improved latency for small memory allocations, especially in multi-threaded scenarios (#5165).
- Update to `clang-11` for SGX builds (#5165).

### Removed

- Support for HTTP request signing has been removed (#5137). Governance requests must use COSE Sign1 signing instead, see [documentation](https://microsoft.github.io/CCF/main/use_apps/issue_commands.html#cose-sign1) for details.
- Removed experimental 2tx reconfiguration mode, and the associated "reconfiguration_type" config option (#5179).

## [4.0.0-rc1]

[4.0.0-rc1]: https://github.com/microsoft/CCF/releases/tag/ccf-4.0.0-rc1

### Changed

- Added a `[gov]` tag to logs emitted during governance operations. All logging from the constitution will have this tag added, and all error responses from `/gov` endpoints will now be logged with this tag.
- Improved ledger durability when a node joins from an old snapshot (#5151).

## [4.0.0-rc0]

In order to upgrade an existing 3.x service to 4.x, CCF must be on the latest 3.x version (at least 3.0.10). For more information, see [our documentation](https://microsoft.github.io/CCF/main/operations/code_upgrade.html)

[4.0.0-rc0]: https://github.com/microsoft/CCF/releases/tag/ccf-4.0.0-rc0

### Developer API

#### C++

- When starting a host subprocess, applications may now pass data to its standard input. Additionally, the process' output is captured and logged by CCF (#5056).
- Add new constructors to cryptography C++ API to generate EC/RSA/EdDSA keys from Json Web Key (#4876).
- Added `BaseEndpointRegistry::get_view_history_v1` function to get the view history since a given revision (#4580)
- Renamed `ccf::CodeDigest` to `ccf:pal::PlatformAttestationMeasurement` and `get_code_id()` to `get_measurement()` (#5063).
- `ccf::RpcContext::set_response()` has been renamed to `ccf::RpcContext::set_response_json()` (#4813).

#### JavaScript

- Added logging of JS execution time for all requests. This can be disabled in confidential scenarios with the new `ccf.enableMetricsLogging` function in the JS API. After calling `ccf.enableMetricsLogging(false)`, this logging will not be emitted.
- Added `ccf.enableUntrustedDateTime` to JS API. After calling `ccf.enableUntrustedDateTime(true)`, the `Date` global object will use the untrusted host time to retrieve the current time.
- Add new `ccf.crypto.jwkToPem`, `ccf.crypto.pubJwkToPem`, `ccf.crypto.rsaJwkToPem`, `ccf.crypto.pubRsaJwkToPem`, `ccf.crypto.eddsaJwkToPem`, `ccf.crypto.pubEddsaJwkToPem` to JavaScript/TypesScript API to convert EC/RSA/EdDSA keys from PEM to Json Web Key (#4876).
- `ccf.crypto.sign()` previously returned DER-encoded ECDSA signatures and now returns IEEE P1363 encoded signatures, aligning with the behavior of the Web Crypto API and `ccf.crypto.verifySignature()` (#4829).
- Increased default NumHeapPages (heap size) for js_generic from 131072 (500MB) to 524288 (2GB).

---

### Governance

- The `submit_recovery_share.sh` script now takes a `--cert` argument.
- Added missing `ccf.gov.msg.type` value `encrypted_recovery_share` to `ccf_cose_sign1*` scripts.
- Proposals authenticated with COSE Sign1 must now contain a `ccf.gov.msg.created_at` header parameter, set to a positive integer number of seconds since epoch. This timestamp is used to detect potential proposal replay. The `ccf_cose_sign1*` scripts have been updated accordingly and require a `--ccf-gov-msg-created_at`.
- The [ccf Python package](https://pypi.org/project/ccf/) now includes a `ccf_cose_sign1` CLI tool, to facilitate the creation of [COSE Sign1](https://www.rfc-editor.org/rfc/rfc8152#page-18) requests for governance purposes. It also includes `ccf_cose_sign1_prepare` and `ccf_cose_sign1_finish` CLI tools, to facilitate the creation of [COSE Sign1](https://www.rfc-editor.org/rfc/rfc8152#page-18) requests for governance purposes, signed with external key management systems such as AKV. See [documentation](https://microsoft.github.io/CCF/main/governance/hsm_keys.html#cose-signing) for details.

---

### Operations

- `ignore_first_sigterm` config option. When set, will cause a node to ignore the first `SIGTERM` it receives, but the `/node/state` endpoint expose `"stop_notice": true`. A second `SIGTERM` will cause the process to shut down as normal. This can be useful in orchestration settings where nodes receive unsollicited signals that the operator wishes to react to.
- Endorsement certificates for SEV-SNP attestation report can now be retrieved via an environment variable, as specified by `attestation.environment.report_endorsements` configuration entry (#4940).
- Additional logging of historical query flow in `UNSAFE` builds.
- `enclave.type` configuration entry now only supports `Debug` or `Release`. Trusted Execution Environment platform should be specified via new `enclave.platform` configuration entry (`SGX`, `SNP` or `Virtual`) (#4569).

---

### Client API

- `GET /gov/recovery_share` is deprecated in favour of the unauthenticated `GET /gov/encrypted_recovery_share/{member_id}`.
- New `/node/index/strategies` endpoint, which will list all indexing strategies currently installed alongside a description of how far each has progressed.
- Added `view_history` and `view_history_since` query parameters to `/app/commit` endpoint for retrieving the full view history and the view history since a certain view (#4580)
- `/gov/members` endpoint is deprecated. It is replaced by `/gov/kv/members/certs`, `/gov/kv/members/encryption_public_keys`, `/gov/kv/members/info`.
- `/gov/code` endpoint is deprecated. It is replaced by `/gov/kv/nodes/code_ids`.
- `/gov/jwt_keys/all` endpoint is deprecated. It is replaced by `/gov/kv/jwt/public_signing_keys`, `/gov/kv/jwt/public_signing_key_issue`, and `/gov/kv/jwt/issuers`
- The built-in authentication policies for JWTs and certs will now enforce expiry times, based on the current time received from the host. JWTs must contain "nbf" and "exp" claims, and if those are outside the current time then the request will get an authentication error (#4786).
- `TCP_NODELAY` is now set for all incoming and outgoing TCP connections (#4717).
- Builtin governance tables now have endpoints for accessing their content directly from the KV, under `/gov/kv`. For instance, `/gov/kv/constitution` will read the current constitution.

---

### Dependencies

- Updated Clang version requirement to >= 10 in cmake.
- Upgraded OpenEnclave to [0.18.5](https://github.com/openenclave/openenclave/releases/tag/v0.18.5).
- Upgraded t_cose from [v1.1 to v1.1.1](https://github.com/laurencelundblade/t_cose/compare/v1.1...v1.1.1). v1.1.1 can optionally allow unknown critical header parameters in COSE_Sign1 envelopes which is desirable for CCF C++ applications.

---

### Bug Fixes

- Historical query system will re-request entries if the host fails to provide them within a fixed time.
- Node-to-node channels no longer check certificate expiry times. This previously caused "Peer certificate verification failed" error messages when node or service certs expired. (#4733)
- `node_data_json_file` configuration option is now correctly applied in `Start` and `Recover` modes (#4761).
- Session consistency is now provided even across elections. If session consistency would be broken, the inconsistent request will return an error and the TLS session will be terminated.
- Fixed issue where invalid snapshots could be generated depending on the pattern of additions/removals of keys in a given key-value map (#4730).
- Fix issue with large snapshots that may cause node crash on startup (join/recover) if configured stack size was too low (#4566).

## [4.0.0-dev6]

[4.0.0-dev6]: https://github.com/microsoft/CCF/releases/tag/ccf-4.0.0-dev6

### Added

- Added logging of JS execution time for all requests. This can be disabled in confidential scenarios with the new `ccf.enableMetricsLogging` function in the JS API. After calling `ccf.enableMetricsLogging(false)`, this logging will not be emitted.

## [4.0.0-dev5]

[4.0.0-dev5]: https://github.com/microsoft/CCF/releases/tag/ccf-4.0.0-dev5

### Changed

- Additional logging of historical query flow in `UNSAFE` builds.
- Historical query system will re-request entries if the host fails to provide them within a fixed time.
- Renamed `ccf::CodeDigest` to `ccf:pal::PlatformAttestationMeasurement` and `get_code_id()` to `get_measurement()` (#5063).

### Dependencies

- Upgraded OpenEnclave to [0.18.5](https://github.com/openenclave/openenclave/releases/tag/v0.18.5).
- Upgraded t_cose from [v1.1 to v1.1.1](https://github.com/laurencelundblade/t_cose/compare/v1.1...v1.1.1). v1.1.1 can optionally allow unknown critical header parameters in COSE_Sign1 envelopes which is desirable for CCF C++ applications.

### Added

- New `/node/index/strategies` endpoint, which will list all indexing strategies currently installed alongside a description of how far each has progressed.
- When starting a host subprocess, applications may now pass data to its standard input. Additionally, the process' output is captured and logged by CCF (#5056).
- `ignore_first_sigterm` config option. When set, will cause a node to ignore the first `SIGTERM` it receives, but the `/node/state` endpoint expose `"stop_notice": true`. A second `SIGTERM` will cause the process to shut down as normal. This can be useful in orchestration settings where nodes receive unsollicited signals that the operator wishes to react to.

## [4.0.0-dev4]

[4.0.0-dev4]: https://github.com/microsoft/CCF/releases/tag/ccf-4.0.0-dev4

### Changed

- `/gov/members` endpoint is deprecated. It is replaced by `/gov/kv/members/certs`, `/gov/kv/members/encryption_public_keys`, `/gov/kv/members/info`.
- `/gov/code` endpoint is deprecated. It is replaced by `/gov/kv/nodes/code_ids`.
- `/gov/jwt_keys/all` endpoint is deprecated. It is replaced by `/gov/kv/jwt/public_signing_keys`, `/gov/kv/jwt/public_signing_key_issue`, and `/gov/kv/jwt/issuers`
- `ccf::RpcContext::set_response()` has been renamed to `ccf::RpcContext::set_response_json()` (#4813).
- The built-in authentication policies for JWTs and certs will now enforce expiry times, based on the current time received from the host. JWTs must contain "nbf" and "exp" claims, and if those are outside the current time then the request will get an authentication error (#4786).
- `ccf.crypto.sign()` previously returned DER-encoded ECDSA signatures and now returns IEEE P1363 encoded signatures, aligning with the behavior of the Web Crypto API and `ccf.crypto.verifySignature()` (#4829).
- Proposals authenticated with COSE Sign1 must now contain a `ccf.gov.msg.created_at` header parameter, set to a positive integer number of seconds since epoch. This timestamp is used to detect potential proposal replay. The `ccf_cose_sign1*` scripts have been updated accordingly and require a `--ccf-gov-msg-created_at`.
- Updated Clang version requirement to >= 10 in cmake.

### Added

- Added `ccf.enableUntrustedDateTime` to JS API. After calling `ccf.enableUntrustedDateTime(true)`, the `Date` global object will use the untrusted host time to retrieve the current time.
- Add new `ccf.crypto.jwkToPem`, `ccf.crypto.pubJwkToPem`, `ccf.crypto.rsaJwkToPem`, `ccf.crypto.pubRsaJwkToPem`, `ccf.crypto.eddsaJwkToPem`, `ccf.crypto.pubEddsaJwkToPem` to JavaScript/TypesScript API to convert EC/RSA/EdDSA keys from PEM to Json Web Key (#4876).
- Add new constructors to cryptography C++ API to generate EC/RSA/EdDSA keys from Json Web Key (#4876).
- Endorsement certificates for SEV-SNP attestation report can now be retrieved via an environment variable, as specified by `attestation.environment.report_endorsements` configuration entry (#4940).

## [4.0.0-dev3]

[4.0.0-dev3]: https://github.com/microsoft/CCF/releases/tag/ccf-4.0.0-dev3

### Fixed

- Node-to-node channels no longer check certificate expiry times. This previously caused "Peer certificate verification failed" error messages when node or service certs expired. (#4733)
- `node_data_json_file` configuration option is now correctly applied in `Start` and `Recover` modes (#4761).

### Changed

- Increased default NumHeapPages (heap size) for js_generic from 131072 (500MB) to 524288 (2GB).
- `TCP_NODELAY` is now set for all incoming and outgoing TCP connections (#4717).

## [4.0.0-dev2]

[4.0.0-dev2]: https://github.com/microsoft/CCF/releases/tag/ccf-4.0.0-dev2

### Added

- The [ccf Python package](https://pypi.org/project/ccf/) now includes a `ccf_cose_sign1` CLI tool, to facilitate the creation of [COSE Sign1](https://www.rfc-editor.org/rfc/rfc8152#page-18) requests for governance purposes. It also includes `ccf_cose_sign1_prepare` and `ccf_cose_sign1_finish` CLI tools, to facilitate the creation of [COSE Sign1](https://www.rfc-editor.org/rfc/rfc8152#page-18) requests for governance purposes, signed with external key management systems such as AKV. See [documentation](https://microsoft.github.io/CCF/main/governance/hsm_keys.html#cose-signing) for details.
- Builtin governance tables now have endpoints for accessing their content directly from the KV, under `/gov/kv`. For instance, `/gov/kv/constitution` will read the current constitution.

### Fixed

- Session consistency is now provided even across elections. If session consistency would be broken, the inconsistent request will return an error and the TLS session will be terminated.
- Fixed issue where invalid snapshots could be generated depending on the pattern of additions/removals of keys in a given key-value map (#4730).

## [4.0.0-dev0]

[4.0.0-dev0]: https://github.com/microsoft/CCF/releases/tag/ccf-4.0.0-dev0

### Added

- Added `view_history` and `view_history_since` query parameters to `/app/commit` endpoint for retrieving the full view history and the view history since a certain view (#4580)
- Added `BaseEndpointRegistry::get_view_history_v1` function to get the view history since a given revision (#4580)

### Changed

- `enclave.type` configuration entry now only supports `Debug` or `Release`. Trusted Execution Environment platform should be specified via new `enclave.platform` configuration entry (`SGX`, `SNP` or `Virtual`) (#4569).

### Fixed

- Fix issue with large snapshots that may cause node crash on startup (join/recover) if configured stack size was too low (#4566).

## [3.0.0-rc2]

### Dependencies

- Upgraded OpenEnclave to 0.18.4.

### Added

- Added new `ccf.crypto.eddsaPemToJwk`, `ccf.crypto.pubEddsaPemToJwk` to JavaScript/TypesScript API to convert EdDSA keys from PEM to JWK (#4524).

### Changed

## [3.0.0-rc1]

[3.0.0-rc1]: https://github.com/microsoft/CCF/releases/tag/ccf-3.0.0-rc1

### Added

- `sandbox.sh` now accepts a `--consensus-update-timeout-ms` to modify the `consensus.message_timeout` value in each node's configuration. This can be used to alter multi-node commit latency.
- Add `ccf.crypto.sign()` API in the JavaScript runtime (#4454).

### Changed

- CCF is now a separate CMake project and Debian package per platform (sgx, snp and virtual), rather than the same project and package with a decorated version, to prevent accidental misuse and narrow down dependencies. (#4421).
  - C++ applications should find the appropriate CCF package in CMake with `find_package("ccf_<platform>" REQUIRED)`.
  - CCF Debian packages are now installed at `/opt/ccf_<platform>` rather than `/opt/ccf`.
- We now support QuickJS runtime caps such as `max_heap_bytes`, `max_stack_bytes` and `max_execution_time_ms`. These can be set via a governance proposal. They can also be fetched via the `GET /node/js_metrics` endpoint (#4396).

## [3.0.0-rc0]

### Developer API

### C++

- Removed deprecated `set_execute_outside_consensus()` API (#3886, #3673).
- Application code should now use the `CCF_APP_*` macros rather than `LOG_*_FMT` (eg - `CCF_APP_INFO` replacing `LOG_INFO_FMT`). The new macros will add an `[app]` tag to all lines so they can be easily filtered from framework code (#4024).
- The previous logging macros (`LOG_INFO_FMT`, `LOG_DEBUG_FMT` etc) have been deprecated, and should no longer be used by application code. Replace with the `CCF_APP_*` equivalent.
- Added a new method `get_decoded_request_path_param`s that returns a map of decoded path parameters (#4126).
- New `crypto::hmac` API (#4204).
- The `ccf::RpcContext` now contains functionality for storing user data with `set_user_data` and retrieving it with `get_user_data` (#4291).
- There are now `make_endpoint_with_local_commit_handler` and `make_read_only_endpoint_with_local_commit_handler` functions to install endpoints with post local-commit logic (#4296).
- `ccf::historical::adapter`, `ccf::historical::adapter_v1`, `ccf::historical::is_tx_committed` and `ccf::historical::is_tx_committed_v1` have been removed. Application code should upgrade to `ccf::historical::adapter_v3` and `ccf::historical::is_tx_committed_v2`.
- `ccf::EnclaveAttestationProvider` is deprecated and will be removed in a future release. It should be replaced by `ccf::AttestationProvider`.
- The functions `starts_with`, `ends_with`, `remove_prefix`, and `remove_suffix`, and the type `remove_cvref` have been removed from `nonstd::`. The C++20 equivalents should be used instead.

### JavaScript

- Add `ccf.generateEcdsaKeyPair` API in the JavaScript runtime (#4271).
- Add `secp256k1` support to `ccf.crypto.generateEcdsaKeyPair()` and `ccf.crypto.verifySignature()` (#4347).
- Add `ccf.crypto.generateEddsaKeyPair()` API with `Curve25519` support in the JavaScript runtime (#4391).
- Add new `ccf.crypto.pemToJwk`, `ccf.crypto.pubPemToJwk`, `ccf.crypto.rsaPemToJwk`, `ccf.crypto.pubRsaPemToJwk` to JavaScript/TypesScript API to convert EC/RSA keys from PEM to JWK (#4359).

---

### Governance

- `set_user` action in sample constitutions correctly handles user_data (#4229).
- Governance endpoints now support [COSE Sign1](https://www.rfc-editor.org/rfc/rfc8152#page-18) input, as well as signed HTTP requests (#4392).

---

### Operations

- The node-to-node interface configuration now supports a `published_address` to enable networks with nodes running in different (virtual) subnets (#3867).
- Primary node now automatically steps down as backup (in the same view) if it has not heard back from a majority of backup nodes for an election timeout (#3685).
- New nodes automatically shutdown if the target service certificate is misconfigured (#3895).
- New per-interface configuration entries (`network.rpc_interfaces.http_configuration`) are added to let operators cap the maximum size of body, header value size and number of headers in client HTTP requests. The client session is automatically closed if the HTTP request exceeds one of these limits (#3941).
- Added new `read_only_directory` snapshots directory node configuration so that committed snapshots can be shared between nodes (#3973).
- Fixed issue with recovery of large ledger entries (#3986).
- New `GET /node/network/removable_nodes` and `DELETE /node/network/nodes/{node_id}` exposed to allow operator to decide which nodes can be safely shut down after retirement, and clear their state from the Key-Value Store.
- Fixed issue where two primary nodes could be elected if an election occurred while a reconfiguration transaction was still pending (#4018).
- New `snpinfo.sh` script (#4196).
- New `"attestation"` section in node JSON configuration to specify remote endpoint required to retrieve the endorsement certificates for SEV-SNP attestation report (#4277, #4302).

#### Release artefacts

- `ccf_unsafe` is now a separate project and package, rather than the same project and package with a decorated version, to prevent accidental misuse.
- Release assets now include variants per TEE platform: `ccf_sgx_<version>_amd64.deb`, `ccf_snp_<version>_amd64.deb` and `ccf_virtual_<version>_amd64.deb`.
- Docker images now include variants per TEE platform, identified via image tag: `:<version>-sgx`, `:<version>-snp` and `:<version>-virtual`.

---

### Auditor

- Node and service PEM certificates no longer contain a trailing null byte (#3885).

---

### Client API

- Added a `GET /node/service/previous_identity` endpoint, which can be used during a recovery to look up the identity of the service before the catastrophic failure (#3880).
- `GET /node/version` now contains an `unsafe` flag reflecting the status of the build.
- Added new recovery_count field to `GET /node/network` endpoint to track the number of disaster recovery procedures undergone by the service (#3982).
- Added new `service_data_json_file` configuration entry to `cchost` to point to free-form JSON file to set arbitrary data to service (#3997).
- Added new `current_service_create_txid` field to `GET /node/network` endpoint to indicate `TxID` at which current service was created (#3996).
- Experimental support for HTTP/2 (#4010).
- Generated OpenAPI now describes whether each endpoint is forwarded (#3935).
- When running with `curve-id` set to `secp256r1`, we now correctly support temporary ECDH keys on curve `secp256r1` for TLS 1.2 clients.
- Application-defined endpoints are now accessible with both `/app` prefix and un-prefixed, e.g. `GET /app/log/private` and `GET /log/private` (#4147).

---

### Dependencies

- Updated PSW in images to 2.16.100.
- Upgraded Open Enclave to 0.18.1 (#4023).

---

### Documentation

- The "Node Output" page has been relabelled as "Troubleshooting" in the documentation and CLI commands for troubleshooting have been added to it.

## [3.0.0-dev7]

### Added

- Added new `ccf.crypto.pemToJwk`, `ccf.crypto.pubPemToJwk`, `ccf.crypto.rsaPemToJwk`, `ccf.crypto.pubRsaPemToJwk` to JavaScript/TypesScript API to convert EC/RSA keys from PEM to JWK (#4359).

### Changed

- JavaScript crypto API (e.g. `generateAesKey` and `wrapKey`) are now included as part of the `ccf.crypto` package (#4372).

## [3.0.0-dev6]

### Added

- Experimental `ccf::MemberCOSESign1AuthnPolicy` (#3875)
- Add secp256k1 support to `ccf.crypto.generateEcdsaKeyPair()` and `ccf.crypto.verifySignature()` (#4347).

### Deprecated

- `ccf::EnclaveAttestationProvider` is deprecated and will be removed in a future release. It should be replaced by `ccf::AttestationProvider`

## [3.0.0-dev5]

### Added

- Added a new proposal action `set_js_runtime_options` that accepts `max_heap_bytes` and `max_stack_bytes` for QuickJS runtime.
- Experimental support for AMD SEV-SNP nodes (#4106, #4235)
- New "attestation" section in node JSON configuration to specify remote endpoint required to retrieve the endorsement certificates for SEV-SNP attestation report (#4277, #4302).
- The `ccf::RpcContext` now contains functionality for storing user data with `set_user_data` and retrieving it with `get_user_data` (#4291).
- There are now `make_endpoint_with_local_commit_handler` and `make_read_only_endpoint_with_local_commit_handler` functions to install endpoints with post local-commit logic (#4296).

### Changed

- The endpoint `GET /node/js_metrics` now also returns the QuickJS runtime memory options.

### Fixed

- Also install `*.inc` files for third-party dependencies (#4266).
- Add `ccf.generateEcdsaKeyPair` API in the JavaScript runtime (#4271).

### Removed

- `ccf::historical::adapter`, `ccf::historical::adapter_v1`, `ccf::historical::is_tx_committed` and `ccf::historical::is_tx_committed_v1` have been removed. Application code should upgrade to `ccf::historical::adapter_v3` and `ccf::historical::is_tx_committed_v2`.

## [3.0.0-dev4]

### Fixed

- `set_user` action in sample constitutions correctly handles `user_data` (#4229).

### Removed

- Snapshots generated by 1.x services can no longer be used to join from or recover a new service, i.e. 1.x services should first upgrade to 2.x before upgrading to 3.x when making use of existing snapshots (#4255).

## [3.0.0-dev3]

### Added

- New `snpinfo.sh` script (#4196).
- New `crypto::hmac` API (#4204).

### Changed

- Application-defined endpoints are now accessible with both `/app` prefix and un-prefixed, e.g. `GET /app/log/private` and `GET /log/private` (#4147).
- The method `EndpointRegistry::get_metrics_for_endpoint(const EndpointDefinitionPtr&)` has been replaced with `EndpointRegistry::get_metrics_for_endpoint(const std::string& method, const std::string& verb)`.

## [3.0.0-dev2]

### Dependencies

- Upgraded OpenEnclave to 0.18.2 (#4132).

### Added

- New `GET /node/network/removable_nodes` and `DELETE /node/network/nodes/{node_id}` exposed to allow operator to decide which nodes can be safely shut down after retirement, and clear their state from the Key-Value Store.
- Added a new method `get_decoded_request_path_params` that returns a map of decoded path parameters (#4126)

### Changed

- Calling `remove(K)` on a KV handle no longer returns a bool indicating if the key was previously present. This can be simulated by calling `has(K)` beforehand. This avoids introducing a read-dependency with every call to `remove()`.

### Fixed

- Fixed issue where two primary nodes could be elected if an election occurred while a reconfiguration transaction was still pending (#4018).
- When running with `--curve-id secp256r1`, we now correctly support temporary ECDH keys on curve secp256r1 for TLS 1.2 clients.

### Deprecated

- The previous logging macros (`LOG_INFO_FMT`, `LOG_DEBUG_FMT` etc) have been deprecated, and should no longer be used by application code. Replace with the `CCF_APP_*` equivalent.

## [3.0.0-dev1]

### Added

- `/node/version` now contains an `unsafe` flag reflecting the status of the build.
- New per-interface configuration entries (`network.rpc_interfaces.http_configuration`) are added to let operators cap the maximum size of body, header value size and number of headers in client HTTP requests. The client session is automatically closed if the HTTP request exceeds one of these limits (#3941).
- Added new `recovery_count` field to `GET /node/network` endpoint to track the number of disaster recovery procedures undergone by the service (#3982).
- Added new `service_data_json_file` configuration entry to `cchost` to point to free-form JSON file to set arbitrary data to service (#3997).
- Added new `current_service_create_txid` field to `GET /node/network` endpoint to indicate `TxID` at which current service was created (#3996).
- Added new `read_only_directory` snapshots directory node configuration so that committed snapshots can be shared between nodes (#3973).
- Experimental support for HTTP/2 (#4010).

### Changed

- Generated OpenAPI now describes whether each endpoint is forwarded (#3935).
- Application code should now use the `CCF_APP_*` macros rather than `LOG_*_FMT` (eg - `CCF_APP_INFO` replacing `LOG_INFO_FMT`). The new macros will add an `[app]` tag to all lines so they can be easily filtered from framework code (#4024).

### Fixed

- Fixed issue with recovery of large ledger entries (#3986).

### Documentation

- The "Node Output" page has been relabelled as "Troubleshooting" in the documentation and CLI commands for troubleshooting have been added to it.

### Dependencies

- Upgraded Open Enclave to 0.18.1 (#4023).

## [3.0.0-dev0]

### Added

- The node-to-node interface configuration now supports a `published_address` to enable networks with nodes running in different (virtual) subnets (#3867).
- Added a `GET /node/service/previous_identity` endpoint, which can be used during a recovery to look up the identity of the service before the catastrophic failure (#3880).
- Added an automatic certificate management environment (ACME) client to automatically manage TLS certificates that are globally endorsed by an external authority, e.g. Let's Encrypt (#3877).

### Changed

- Primary node now automatically steps down as backup (in the same view) if it has not heard back from a majority of backup nodes for an election timeout (#3685).
- Node and service PEM certificates no longer contain a trailing null byte (#3885).
- New nodes automatically shutdown if the target service certificate is misconfigured (#3895).
- Updated PSW in images to 2.16.100.
- `ccf_unsafe` is now a separate project and package, rather than the same project and package with a decorated version, to prevent accidental misuse.

### Removed

- Removed deprecated `set_execute_outside_consensus()` API (#3886, #3673).

## [2.0.0]

See [documentation for code upgrade 1.x to 2.0](https://microsoft.github.io/CCF/main/operations/code_upgrade_1x.html) to upgrade an existing 1.x CCF service to 2.0

### Developer API

#### C++

- CCF is now built with Clang 10. It is strongly recommended that C++ applications upgrade to Clang 10 as well.
- Raised the minimum supported CMake version for building CCF to 3.16 (#2946).
- Removed `mbedtls` as cryptography and TLS library.

- The CCF public API is now under `include/ccf`, and all application includes of framework code should use only these files.
- Private headers have been moved to `ccf/include/ccf/_private` so they cannot be accidentally included from existing paths. Any applications relying on private headers should remove this dependency, or raise an issue to request the dependency be moved to the public API. In a future release private headers will be removed entirely from the installed package.

- The `enclave::` namespace has been removed, and all types which were under it are now under `ccf::`. This will affect any apps using `enclave::RpcContext`, which should be replaced with `ccf::RpcContext` (#3664).
- The `kv::Store` type is no longer visible to application code, and is replaced by a simpler `kv::ReadOnlyStore`. This is the interface given to historical queries to access historical state and enforces read-only access, without exposing internal implementation details of the store. This should have no impact on JS apps, but C++ apps will need to replace calls to `store->current_txid()` with calls to `store->get_txid()`, and `store->create_tx()` to `store->create_read_only_tx()`.
- The C++ types used to define public governance tables are now exposed in public headers. Any C++ applications reading these tables should update their include paths (ie - `#include "service/tables/nodes.h"` => `#include "ccf/service/tables/nodes.h"`) (#3608).
- `TxReceipt::describe()` has been replaced with `ccf::describe_receipt_v2()`. Note that the previous JSON format is still available, but must be retrieved as a JSON object from `describe_receipt_v1()`. Includes of the private `node/tx_receipt.h` from C++ applications should be removed (#3610).
- The entry point for creation of C++ apps is now `make_user_endpoints()`. The old entry point `get_rpc_handler()` has been removed (#3562). For an example of the necessary change, see [this diff](https://github.com/microsoft/CCF/commit/5b40ba7b42d5664d787cc7e3cfc9cbe18c01e5a1#diff-78fa25442e77145040265646434b9582d491928819e58be03c5693c01417c6c6) of the logging sample app (#3562).

- Added `get_untrusted_host_time_v1` API. This can be used to retrieve a timestamp during endpoint execution, accurate to within a few milliseconds. Note that this timestamp comes directly from the host so is not trusted, and should not be used to make sensitive decisions within a transaction (#2550).
- Added `get_quotes_for_all_trusted_nodes_v1` API. This returns the ID and quote for all nodes which are currently trusted and participating in the service, for live audit (#2511).
- Added `get_metrics_v1` API to `BaseEndpointRegistry` for applications that do not make use of builtins and want to version or customise metrics output.
- Added `set_claims_digest()` API to `RpcContext`, see [documentation](https://microsoft.github.io/CCF/main/build_apps/logging_cpp.html#user-defined-claims-in-receipts) on how to use it to attach application-defined claims to transaction receipts.
- Added [indexing system](https://microsoft.github.io/CCF/main/architecture/indexing.html) to speed up historical queries (#3280, #3444).
- Removed `get_node_state()` from `AbstractNodeContext`. The local node's ID is still available to endpoints as `get_node_id()`, and other subsystems which are app-visible can be fetched directly (#3552).

- Receipts now come with service endorsements of previous service identities after recoveries (#3679). See `verify_receipt` in `e2e_logging.py` for an example of how to verify the resulting certificate chain. This functionality is introduced in `ccf::historical::adapter_v3`.
- `ccf::historical::adapter_v2`, and its successor `ccf::historical::adapter_v3` now return 404, with either `TransactionPendingOrUnknown` or `TransactionInvalid`, rather than 400 when a user performs a historical query for a transaction id that is not committed.
- `ccf::historical::AbstractStateCache::drop_requests()` renamed to `drop_cached_states()` (#3187).

Key-Value Store

- Added `kv::Value` and `kv::Set`, as a more error-proof alternative to `kv::Map`s which had a single key or meaningless values (#2599).
- Added `foreach_key` and `foreach_value` to C++ KV API, to iterate without deserializing both entries when only one is used (#2918).

#### JavaScript

- Added JavaScript bytecode caching to avoid repeated compilation overhead. See the [documentation](https://microsoft.github.io/CCF/main/build_apps/js_app_bundle.html#deployment) for more information (#2643).
- Added `ccf.crypto.verifySignature()` for verifying digital signatures to the JavaScript API (#2661).
- Added experimental JavaScript API `ccf.host.triggerSubprocess()` (#2461).

- `ccf.crypto.verifySignature()` previously required DER-encoded ECDSA signatures and now requires IEEE P1363 encoded signatures, aligning with the behavior of the Web Crypto API (#2735).
- `ccf.historical.getStateRange` / `ccf.historical.dropCachedStates` JavaScript APIs to manually retrieve historical state in endpoints declared as `"mode": "readonly"` (#3033).
- JavaScript endpoints with `"mode": "historical"` now expose the historical KV at `ccf.historicalState.kv` while `ccf.kv` always refers to the current KV state. Applications relying on the old behaviour should make their code forward-compatible before upgrading to 2.x with `const kv = ccf.historicalState.kv || ccf.kv`.
- Receipts accessible through JavaScript no longer contain the redundant `root` hash field. Applications should be changed to not rely on this field anymore before upgrading to 2.x.
- Add request details with additional URL components to JS + TS API: `request.url`, `request.route`, `request.method`, `request.hostname` (#3498).

---

### Governance

- Updated `actions.js` constitution fragment to record service-endorsed node certificate on the `transition_node_to_trusted` action. The constitution must be updated using the existing `set_constitution` proposal (#2844).
- The existing `transition_node_to_trusted` proposal action now requires a new `valid_from` argument (and optional `validity_period_days`, which defaults to the value of `maximum_node_certificate_validity_days`).
- The `proposal_generator` has been removed from the `ccf` Python package. The majority of proposals can be trivially constructed in existing client tooling, without needing to invoke Python. This also introduces parity between the default constitution and custom constitution actions - all should be constructed and called from the same governance client code. Some jinja templates are included in `samples/templates` for constructing careful ballots from existing proposals.
- A new governance action `trigger_ledger_chunk` to request the creation of a ledger chunk at the next signature (#3519).
- A new governance action `trigger_snapshot` to request the creation of a snapshot at the next signature (#3544).
- Configurations and proposals now accept more date/time formats, including the Python-default ISO 8601 format (#3739).
- The `transition_service_to_open` governance proposal now requires the service identity as an argument to ensure the correct service is started. During recovery, it further requires the previous service identity to ensure the right service is recovered (#3624).

---

### Operations

#### `cchost` Configuration

- **Breaking change**: Configuration for CCF node is now a JSON configuration file passed in to `cchost` via `--config /path/to/config/file/` CLI argument. Existing CLI arguments have been removed. The `migrate_1_x_config.py` script (included in `ccf` Python package) should be used to migrate existing `.ini` configuration files to `.json` format (#3209).
- Added support for listening on multiple interfaces for incoming client RPCs, with individual session caps (#2628).
- The per-node session cap behaviour has changed. The `network.rpc_interfaces.<interface_name>.max_open_sessions_soft` is now a soft cap on the number of sessions. Beyond this, new sessions will receive a HTTP 503 error immediately after completing the TLS handshake. The existing hard cap (where sessions are closed immediately, before the TLS handshake) is still available, under the new argument `network.rpc_interfaces.<interface_name>.max_open_sessions_hard` (#2583).
- Snapshot files now include receipt of evidence transaction. Nodes can now join or recover a service from a standalone snapshot file. 2.x nodes can still make use of snapshots created by a 1.x node, as long as the ledger suffix containing the proof of evidence is also specified at start-up (#2998).
- If no `node_certificate.subject_alt_names` is specified at node start-up, the node certificate _Subject Alternative Name_ extension now defaults to the value of `published_address` of the first RPC interface (#2902).
- Primary node now also reports time at which the ack from each backup node was last received (`GET /node/consensus` endpoint). This can be used by operators to detect one-way partitions between the primary and backup nodes (#3769).
- Added new `GET /node/self_signed_certificate` endpoint to retrieve the self-signed certificate of the target node (#3767).
- New `GET /gov/members` endpoint which returns details of all members from the KV (#3615).
- The new `endorsement` configuration entry lets operators set the desired TLS certificate endorsement, either service-endorsed or node-endorsed (self-signed), for each network RPC interface of a node, defaulting to service-endorsed (#2875).

#### Certificate(s) Validity Period

- Nodes certificates validity period is no longer hardcoded and must instead be set by operators and renewed by members (#2924):

  - The new `node_certificate.initial_validity_days` (defaults to 1 day) configuration entry lets operators set the initial validity period for the node certificate (valid from the current system time).
  - The new `command.start.service_configuration.maximum_node_certificate_validity_days` (defaults to 365 days) configuration entry sets the maximum validity period allowed for node certificates.
  - The new `set_node_certificate_validity` proposal action allows members to renew a node certificate (or `set_all_nodes_certificate_validity` equivalent action to renew _all_ trusted nodes certificates).

- Service certificate validity period is no longer hardcoded and must instead be set by operators and renewed by members (#3363):

  - The new `service_certificate_initial_validity_days` (defaults to 1 day) configuration entry lets operators set the initial validity period for the service certificate (valid from the current system time).
  - The new `maximum_service_certificate_validity_days` (defaults to 365 days) configuration entry sets the maximum validity period allowed for service certificate.
  - The new `set_service_certificate_validity` proposal action allows members to renew the service certificate.

#### Misc

- The service certificate output by first node default name is now `service_cert.pem` rather than `networkcert.pem` (#3363).
- Log more detailed errors on early startup (#3116).
- Format of node output RPC and node-to-node addresses files is now JSON (#3300).
- Joining nodes now present service-endorsed certificate in client TLS sessions _after_ they have observed their own addition to the store, rather than as soon as they have joined the service. Operators should monitor the initial progress of a new node using its self-signed certificate as TLS session certificate authority (#2844).

- Slow ledger IO operations will now be logged at level FAIL. The threshold over which logging will activate can be adjusted by the `slow_io_logging_threshold` configuration entry to cchost (#3067).
- Added a new `client_connection_timeout` configuration entry to specify the maximum time a node should wait before re-establishing failed client connections. This should be set to a significantly lower value than `consensus.election_timeout` (#2618).
- Nodes code digests are now extracted and cached at network join time in `public:ccf.gov.nodes.info`, and the `GET /node/quotes` and `GET /node/quotes/self` endpoints will use this cached value whenever possible (#2651).
- DNS resolution of client connections is now asynchronous (#3140).
- The curve-id selected for the identity of joining nodes no longer needs to match that of the network (#2525).
- Removed long-deprecated `--domain` argument from `cchost`. Node certificate Subject Alternative Names should be passed in via existing `node_certificate.subject_alt_names` configuration entry (#2798).
- Added experimental support for 2-transaction reconfiguration with CFT consensus, see [documentation](https://microsoft.github.io/CCF/main/overview/consensus/bft.html#two-transaction-reconfiguration). Note that mixing 1tx and 2tx nodes in the same network is unsupported and unsafe at this stage (#3097).
- Aside from regular release packages, CCF now also provides `unsafe` packages with verbose logging, helpful for troubleshooting. The extent of the logging in these builds make them fundamentally UNSAFE to use for production purposes, hence the name.
- Nodes no longer crash at start-up if the ledger in the read-only ledger directories (`ledger.read_only_directories`) is ahead of the ledger in the main ledger directory (`ledger.directory`) (#3597).
- Nodes now have a free-form `node_data` field, to match users and members. This can be set when the node is launched, or modified by governance. It is intended to store correlation IDs describing the node's deployment, such as a VM name or Pod identifier (#3662).
- New `GET /node/consensus` endpoint now also returns primary node ID and current view (#3666).
- HTTP parsing errors are now recorded per-interface and returned by `GET /node/metrics` (#3671).
- Failed recovery procedures no longer block subsequent recoveries: `.recovery` ledger files are now created while the recovery is in progress and ignored or deleted by nodes on startup (#3563).
- Corrupted or incomplete ledger files are now recovered gracefully, until the last valid entry (#3585).

#### Fixed

- Fixed issue with ledger inconsistency when starting a new joiner node without a snapshot but with an existing ledger prefix (#3064).
- Fixed issue with join nodes which could get stuck if an election was triggered while catching up (#3169).
- Nodes joining must have a snapshot at least as recent as the primary's (#3573).

### Release artefacts

- `cchost` can now run both SGX and virtual enclave libraries. `cchost.virtual` is no longer needed, and has been removed (#3476).
- CCF Docker images are now available through Azure Container Registry rather than Docker Hub (#3839, #3821).
  - The `ccfmsrc.azurecr.io/ccf-sgx-app-run` image is now available at `ccfmsrc.azurecr.io/public/ccf/app/run:<tag>-sgx`.
  - The `ccfmsrc.azurecr.io/ccf-sgx-app-dev` image is now available at `ccfmsrc.azurecr.io/public/ccf/app/dev:<tag>-sgx`.
  - New `ccfmsrc.azurecr.io/public/ccf/app/run-js` JavaScript application runtime image (including `libjs_generic` application under `/usr/lib/ccf`) (#3845).

---

### Auditor

- Receipts now include the endorsed certificate of the node, as well as its node id, for convenience (#2991).
- Retired nodes are now removed from the store/ledger as soon as their retirement is committed (#3409).
- Service-endorsed node certificates are now recorded in a new `public:ccf.gov.nodes.endorsed_certificates` table, while the existing `cert` field in the `public:ccf.gov.nodes.info` table is now deprecated (#2844).
- New `split_ledger.py` utility to split existing ledger files (#3129).
- Python `ccf.read_ledger` module now accepts custom formatting rules for the key and value based on the key-value store table name (#2791).
- [Ledger entries](https://microsoft.github.io/CCF/main/architecture/ledger.html#transaction-format) now contain a `commit_evidence_digest`, as well as a `claims_digest`, which can be set with `set_claims_digest()`. The digest of the write set was previously the per-transaction leaf in the Merkle Tree, but is now combined with the digest of the commit evidence and the user claims. [Receipt verification instructions](https://microsoft.github.io/CCF/main/audit/receipts.html) have been amended accordingly. The presence of `commit_evidence` in receipts serves two purposes: giving the user access to the TxID without having to parse the write set, and proving that a transaction has been committed by the service. Transactions are flushed to disk eagerly by the primary to keep in-enclave memory use to a minimum, so the existence of a ledger suffix is not on its own indicative of its commit status. The digest of the commit evidence is in the ledger to allow audit and recovery, but only the disclosure of the commit evidence indicates that a transaction has been committed by the service
- Add `--insecure-skip-verification` to `ledger_viz` utility, to allow visualisation of unverified ledger chunks (#3618).
- Add `--split-services` to `ledger_viz` utility, to easily find out at which TxID new services were created (#3621).
- Python `ccf.read_ledger` and `ccf.ledger_viz` tools now accept paths to individual ledger chunks, to avoid parsing the entire ledger.

---

### Client API

- Added support for TLS 1.3 (now used by default).

- Added `GET /gov/jwt_keys/all` endpoint (#2519).
- Added new operator RPC `GET /node/js_metrics` returning the JavaScript bytecode size and whether the bytecode is used (#2643).
- Added a new `GET /node/metrics` endpoint which includes the count of active and peak concurrent sessions handled by the node (#2596).
- Added endpoint to obtain service configuration via `GET /node/service/configuration` (#3251).
- Added QuickJS version to RPC `GET /node/version` (#2643).
- Added a `GET /node/jwt_metrics` endpoint to monitor attempts and successes of key refresh for each issuer. See [documentation](https://microsoft.github.io/CCF/main/build_apps/auth/jwt.html#extracting-jwt-metrics) on how to use it.

- Schema of `GET /network/nodes/{node_id}` and `GET /network/nodes` endpoints has been modified to include all RPC interfaces (#3300).
- Improved performance for lookup of path-templated endpoints (#2918).
- CCF now responds to HTTP requests that could not be parsed with a 400 response including error details (#2652).
- Node RPC interfaces do not transition anymore from node-endorsed to service-endorsed TLS certificates but are fixed to a single configured type. While a given endorsement is not available yet (typically at start-up for service-endorsed certificates) the interface rejects TLS sessions instead of defaulting to a node-endorsed certificate (#2875).

- Websockets endpoints are no longer supported. Usage is insufficient to justify ongoing maintenance.
- The `ccf` Python package no longer provides utilities to issue requests to a running CCF service. This is because CCF supports widely-used client-server protocols (TLS, HTTP) that should already be provided by libraries for all programming languages. The `ccf` Python package can still be used to audit the ledger and snapshot files (#3386).

---

### Dependencies

- Upgraded Open Enclave to 0.17.7 (#3815).

---

### Misc Fixes

- When using the `sandbox.sh` script, always wait for `/app` frontend to be open on all nodes before marking the service as open (#3779).
- Snapshot generation no longer causes a node crash if the snapshot is larger than the ring buffer message size (`memory.max_msg_size`). Instead, the generation of the large snapshot is skipped (#3603).

---

## [2.0.0-rc9]

### Fixed

- Fixed an issue where new node started without a snapshot would be able to join from a node that started with a snapshot (#3573).
- Fixed consensus issue where a node would grant its vote even though it already knew about the current primary (#3810).
- Fixed issue with JSON configuration for `cchost` where extra fields were silently ignored rather than being rejected at startup (#3816).

### Changed

- Upgraded Open Enclave to 0.17.7 (#3815).
- CCF Docker images are now available through Azure Container Registry rather than Docker Hub (#3821).
  - The `ccfciteam/ccf-app-run` image is now available at `ccfmsrc.azurecr.io/ccf-sgx-app-run`.
  - The `ccfciteam/ccf-app-ci` image is now available at `ccfmsrc.azurecr.io/ccf-sgx-app-dev`.
- Added support for ciphers 'ECDHE-RSA-AES256-GCM-SHA384' and 'ECDHE-RSA-AES128-GCM-SHA256' when using TLS 1.2 (#3822).

## [2.0.0-rc8]

### Fixed

- When using the `sandbox.sh` script, always wait for `/app` frontend to be open on all nodes before marking the service as open (#3779).

### Changed

- Every leaf in the Merkle Tree, and every receipt now includes a claims digest (#3606).

### Added

- Primary node now also reports time at which the ack from each backup node was last received (`GET /node/consensus` endpoint). This can be used by operators to detect one-way partitions between the primary and backup nodes (#3769).
- Current receipt format is now exposed to C++ applications as `ccf::Receipt`, retrieved from `describe_receipt_v2`. Note that the previous JSON format is still available, but must be retrieved as a JSON object from `describe_receipt_v1`.

## [2.0.0-rc7]

### Fixed

- Fixed issue with incorrect node and service certificate validity period when starting node in non-GMT timezone (#3732).
- Fixed issue with self-signed node certificates that are now renewed when the `set_node_certificate_validity` proposal is applied (#3767).

## Changed

- Configurations and proposals now accept more date/time formats, including the Python-default ISO 8601 format (#3739).

## Added

- Added new `GET /node/self_signed_certificate` endpoint to retrieve the self-signed certificate of the target node (#3767).

## [2.0.0-rc6]

### Changed

- `host_processes_interface.h` is now a public header, accessible under `ccf/node/host_processes_interface.h`.

## [2.0.0-rc5]

### Changed

- Nodes now have a free-form `node_data` field, to match users and members. This can be set when the node is launched, or modified by governance. It is intended to store correlation IDs describing the node's deployment, such as a VM name or Pod identifier (#3662).
- New `GET /node/consensus` endpoint now also returns primary node ID and current view (#3666).
- The `enclave::` namespace has been removed, and all types which were under it are now under `ccf::`. This will affect any apps using `enclave::RpcContext`, which should be replaced with `ccf::RpcContext` (#3664).
- HTTP parsing errors are now recorded per-interface and returned by `GET /node/metrics` (#3671).
- The `kv::Store` type is no longer visible to application code, and is replaced by a simpler `kv::ReadOnlyStore`. This is the interface given to historical queries to access historical state and enforces read-only access, without exposing internal implementation details of the store. This should have no impact on JS apps, but C++ apps will need to replace calls to `store->current_txid()` with calls to `store->get_txid()`, and `store->create_tx()` to `store->create_read_only_tx()`.
- Receipts now come with service endorsements of previous service identities after recoveries (#3679). See `verify_receipt` in `e2e_logging.py` for an example of how to verify the resulting certificate chain. This functionality is introduced in `ccf::historical::adapter_v3`.
- Private headers have been moved to `ccf/include/ccf/_private` so they cannot be accidentally included from existing paths. Any applications relying on private headers should remove this dependence, or raise an issue to request the dependency be moved to the public API. In a future release private headers will be removed entirely from the installed package.

## [2.0.0-rc4]

### Added

- Aside from regular release packages, CCF now also provides `unsafe` packages with verbose logging, helpful for troubleshooting. The extent of the logging in these builds make them fundamentally UNSAFE to use for production purposes, hence the name.

### Changed

- The `transition_service_to_open` governance proposal now requires the service identity as an argument to ensure the correct service is started. During recovery, it further requires the previous service identity to ensure the right service is recovered (#3624).

## [2.0.0-rc3]

### Fixed

- Snapshot generation no longer causes a node crash if the snapshot is larger than the ring buffer message size (`memory.max_msg_size`). Instead, the generation of the large snapshot is skipped (#3603).

### Changed

- The C++ types used to define public governance tables are now exposed in public headers. Any C++ applications reading these tables should update their include paths (ie - `#include "service/tables/nodes.h"` => `#include "ccf/service/tables/nodes.h"`) (#3608).
- `TxReceipt::describe()` has been replaced with `ccf::describe_receipt()`. Includes of the private `node/tx_receipt.h` from C++ applications should be removed (#3610).
- Python `ccf.read_ledger` and `ccf.ledger_viz` tools now accept paths to individual ledger chunks, to avoid parsing the entire ledger.

### Added

- New `GET /gov/members` endpoint which returns details of all members from the KV (#3615).
- Add `--insecure-skip-verification` to `ledger_viz` utility, to allow visualisation of unverified ledger chunks (#3618).
- Add `--split-services` to `ledger_viz` utility, to easily find out at which TxID new services were created (#3621).

## [2.0.0-rc2]

### Changed

- The entry point for creation of C++ apps is now `make_user_endpoints()`. The old entry point `get_rpc_handler()` has been removed (#3562). For an example of the necessary change, see [this diff](https://github.com/microsoft/CCF/commit/5b40ba7b42d5664d787cc7e3cfc9cbe18c01e5a1#diff-78fa25442e77145040265646434b9582d491928819e58be03c5693c01417c6c6) of the logging sample app (#3562).
- Failed recovery procedures no longer block subsequent recoveries: `.recovery` ledger files are now created while the recovery is in progress and ignored or deleted by nodes on startup (#3563).
- Corrupted or incomplete ledger files are now recovered gracefully, until the last valid entry (#3585).
- The CCF public API is now under `include/ccf`, and all application includes of framework code should use only these files.

### Removed

- `get_node_state()` is removed from `AbstractNodeContext`. The local node's ID is still available to endpoints as `get_node_id()`, and other subsystems which are app-visible can be fetched directly (#3552).

### Fixed

- Nodes no longer crash at start-up if the ledger in the read-only ledger directories (`ledger.read_only_directories`) is ahead of the ledger in the main ledger directory (`ledger.directory`) (#3597).

## [2.0.0-rc1]

### Added

- The new `endorsement` configuration entry lets operators set the desired TLS certificate endorsement, either service-endorsed or node-endorsed (self-signed), for each network RPC interface of a node, defaulting to service-endorsed (#2875).
- A new governance action `trigger_ledger_chunk` to request the creation of a ledger chunk at the next signature (#3519).
- A new governance action `trigger_snapshot` to request the creation of a snapshot at the next signature (#3544).

### Changed

- Node RPC interfaces do not transition anymore from node-endorsed to service-endorsed TLS certificates but are fixed to a single configured type. While a given endorsement is not available yet (typically at start-up for service-endorsed certificates) the interface rejects TLS sessions instead of defaulting to a node-endorsed certificate (#2875).
- Add request details with additional URL components to JS + TS API: `request.url`, `request.route`, `request.method`, `request.hostname` (#3498).
- `cchost` can now run both SGX and virtual enclave libraries. `cchost.virtual` is no longer needed, and has been removed (#3476).

### Dependencies

- Upgraded Open Enclave to 0.17.6.

## [2.0.0-rc0]

See [documentation for code upgrade 1.x to 2.0](https://microsoft.github.io/CCF/main/operations/code_upgrade_1x.html) to upgrade an existing 1.x CCF service to 2.0

---

### Developer API

#### C++

- CCF is now built with Clang 10. It is strongly recommended that C++ applications upgrade to Clang 10 as well.
- Raised the minimum supported CMake version for building CCF to 3.16 (#2946).
- Removed `mbedtls` as cryptography and TLS library.

- Added `get_untrusted_host_time_v1` API. This can be used to retrieve a timestamp during endpoint execution, accurate to within a few milliseconds. Note that this timestamp comes directly from the host so is not trusted, and should not be used to make sensitive decisions within a transaction (#2550).
- Added `get_quotes_for_all_trusted_nodes_v1` API. This returns the ID and quote for all nodes which are currently trusted and participating in the service, for live audit (#2511).
- Added `get_metrics_v1` API to `BaseEndpointRegistry` for applications that do not make use of builtins and want to version or customise metrics output.
- Added `set_claims_digest()` API to `RpcContext`, see [documentation](https://microsoft.github.io/CCF/main/build_apps/logging_cpp.html#user-defined-claims-in-receipts) on how to use it to attach application-defined claims to transaction receipts.
- Added [indexing system](https://microsoft.github.io/CCF/main/architecture/indexing.html) to speed up historical queries (#3280, #3444).

- `ccf::historical::adapter_v2` now returns 404, with either `TransactionPendingOrUnknown` or `TransactionInvalid`, rather than 400 when a user performs a historical query for a transaction id that is not committed.
- `ccf::historical::AbstractStateCache::drop_requests()` renamed to `drop_cached_states()` (#3187).
- `get_state_at()` now returns receipts for signature transactions (#2785), see [documentation](https://microsoft.github.io/CCF/main/use_apps/verify_tx.html#transaction-receipts) for details.

Key-Value Store

- Added `kv::Value` and `kv::Set`, as a more error-proof alternative to `kv::Map`s which had a single key or meaningless values (#2599).
- Added `foreach_key` and `foreach_value` to C++ KV API, to iterate without deserializing both entries when only one is used (#2918).

#### JavaScript

- Added JavaScript bytecode caching to avoid repeated compilation overhead. See the [documentation](https://microsoft.github.io/CCF/main/build_apps/js_app_bundle.html#deployment) for more information (#2643).
- Added `ccf.crypto.verifySignature()` for verifying digital signatures to the JavaScript API (#2661).
- Added experimental JavaScript API `ccf.host.triggerSubprocess()` (#2461).

- `ccf.crypto.verifySignature()` previously required DER-encoded ECDSA signatures and now requires IEEE P1363 encoded signatures, aligning with the behavior of the Web Crypto API (#2735).
- `ccf.historical.getStateRange` / `ccf.historical.dropCachedStates` JavaScript APIs to manually retrieve historical state in endpoints declared as `"mode": "readonly"` (#3033).
- JavaScript endpoints with `"mode": "historical"` now expose the historical KV at `ccf.historicalState.kv` while `ccf.kv` always refers to the current KV state. Applications relying on the old behaviour should make their code forward-compatible before upgrading to 2.x with `const kv = ccf.historicalState.kv || ccf.kv`.
- Receipts accessible through JavaScript no longer contain the redundant `root` hash field. Applications should be changed to not rely on this field anymore before upgrading to 2.x.

---

### Governance

- Updated `actions.js` constitution fragment to record service-endorsed node certificate on the `transition_node_to_trusted` action. The constitution must be updated using the existing `set_constitution` proposal (#2844).
- The existing `transition_node_to_trusted` proposal action now requires a new `valid_from` argument (and optional `validity_period_days`, which defaults to the value of `maximum_node_certificate_validity_days`).
- The `proposal_generator` has been removed from the `ccf` Python package. The majority of proposals can be trivially constructed in existing client tooling, without needing to invoke Python. This also introduces parity between the default constitution and custom constitution actions - all should be constructed and called from the same governance client code. Some jinja templates are included in `samples/templates` for constructing careful ballots from existing proposals.

---

### Operations

#### `cchost` Configuration

- **Breaking change**: Configuration for CCF node is now a JSON configuration file passed in to `cchost` via `--config /path/to/config/file/` CLI argument. Existing CLI arguments have been removed. The `migrate_1_x_config.py` script (included in `ccf` Python package) should be used to migrate existing `.ini` configuration files to `.json` format (#3209).
- Added support for listening on multiple interfaces for incoming client RPCs, with individual session caps (#2628).
- The per-node session cap behaviour has changed. The `network.rpc_interfaces.<interface_name>.max_open_sessions_soft` is now a soft cap on the number of sessions. Beyond this, new sessions will receive a HTTP 503 error immediately after completing the TLS handshake. The existing hard cap (where sessions are closed immediately, before the TLS handshake) is still available, under the new argument `network.rpc_interfaces.<interface_name>.max_open_sessions_hard` (#2583).
- Snapshot files now include receipt of evidence transaction. Nodes can now join or recover a service from a standalone snapshot file. 2.x nodes can still make use of snapshots created by a 1.x node, as long as the ledger suffix containing the proof of evidence is also specified at start-up (#2998).
- If no `node_certificate.subject_alt_names` is specified at node start-up, the node certificate _Subject Alternative Name_ extension now defaults to the value of `published_address` of the first RPC interface (#2902).

#### Certificate(s) Validity Period

- Nodes certificates validity period is no longer hardcoded and must instead be set by operators and renewed by members (#2924):

  - The new `node_certificate.initial_validity_days` (defaults to 1 day) configuration entry lets operators set the initial validity period for the node certificate (valid from the current system time).
  - The new `command.start.service_configuration.maximum_node_certificate_validity_days` (defaults to 365 days) configuration entry sets the maximum validity period allowed for node certificates.
  - The new `set_node_certificate_validity` proposal action allows members to renew a node certificate (or `set_all_nodes_certificate_validity` equivalent action to renew _all_ trusted nodes certificates).

- Service certificate validity period is no longer hardcoded and must instead be set by operators and renewed by members (#3363):

  - The new `service_certificate_initial_validity_days` (defaults to 1 day) configuration entry lets operators set the initial validity period for the service certificate (valid from the current system time).
  - The new `maximum_service_certificate_validity_days` (defaults to 365 days) configuration entry sets the maximum validity period allowed for service certificate.
  - The new `set_service_certificate_validity` proposal action allows members to renew the service certificate.

#### Misc

- The service certificate output by first node default name is now `service_cert.pem` rather than `networkcert.pem` (#3363).
- Log more detailed errors on early startup (#3116).
- Format of node output RPC and node-to-node addresses files is now JSON (#3300).
- Joining nodes now present service-endorsed certificate in client TLS sessions _after_ they have observed their own addition to the store, rather than as soon as they have joined the service. Operators should monitor the initial progress of a new node using its self-signed certificate as TLS session certificate authority (#2844).

- Slow ledger IO operations will now be logged at level FAIL. The threshold over which logging will activate can be adjusted by the `slow_io_logging_threshold` configuration entry to cchost (#3067).
- Added a new `client_connection_timeout` configuration entry to specify the maximum time a node should wait before re-establishing failed client connections. This should be set to a significantly lower value than `consensus.election_timeout` (#2618).
- Nodes code digests are now extracted and cached at network join time in `public:ccf.gov.nodes.info`, and the `GET /node/quotes` and `GET /node/quotes/self` endpoints will use this cached value whenever possible (#2651).
- DNS resolution of client connections is now asynchronous (#3140).
- The curve-id selected for the identity of joining nodes no longer needs to match that of the network (#2525).
- Removed long-deprecated `--domain` argument from `cchost`. Node certificate Subject Alternative Names should be passed in via existing `node_certificate.subject_alt_names` configuration entry (#2798).
- Added experimental support for 2-transaction reconfiguration with CFT consensus, see [documentation](https://microsoft.github.io/CCF/main/overview/consensus/bft.html#two-transaction-reconfiguration). Note that mixing 1tx and 2tx nodes in the same network is unsupported and unsafe at this stage (#3097).

#### Fixed

- Fixed issue with ledger inconsistency when starting a new joiner node without a snapshot but with an existing ledger prefix (#3064).
- Fixed issue with join nodes which could get stuck if an election was triggered while catching up (#3169).

---

### Auditor

- Receipts now include the endorsed certificate of the node, as well as its node id, for convenience (#2991).
- Retired nodes are now removed from the store/ledger as soon as their retirement is committed (#3409).
- Service-endorsed node certificates are now recorded in a new `public:ccf.gov.nodes.endorsed_certificates` table, while the existing `cert` field in the `public:ccf.gov.nodes.info` table is now deprecated (#2844).
- New `split_ledger.py` utility to split existing ledger files (#3129).
- Python `ccf.read_ledger` module now accepts custom formatting rules for the key and value based on the key-value store table name (#2791).
- [Ledger entries](https://microsoft.github.io/CCF/main/architecture/ledger.html#transaction-format) now contain a `commit_evidence_digest`, as well as an optional `claims_digest` when `set_claims_digest()` is used. The digest of the write set was previously the per-transaction leaf in the Merkle Tree, but is now combined with the digest of the commit evidence and optionally the user claims when present. [Receipt verification instructions](https://microsoft.github.io/CCF/main/audit/receipts.html) have been amended accordingly. The presence of `commit_evidence` in receipts serves two purposes: giving the user access to the TxID without having to parse the write set, and proving that a transaction has been committed by the service. Transactions are flushed to disk eagerly by the primary to keep in-enclave memory use to a minimum, so the existence of a ledger suffix is not on its own indicative of its commit status. The digest of the commit evidence is in the ledger to allow audit and recovery, but only the disclosure of the commit evidence indicates that a transaction has been committed by the service

---

### Client API

- Added support for TLS 1.3 (now used by default).

- Added `GET /gov/jwt_keys/all` endpoint (#2519).
- Added new operator RPC `GET /node/js_metrics` returning the JavaScript bytecode size and whether the bytecode is used (#2643).
- Added a new `GET /node/metrics` endpoint which includes the count of active and peak concurrent sessions handled by the node (#2596).
- Added endpoint to obtain service configuration via `GET /node/service/configuration` (#3251).
- Added QuickJS version to RPC `GET /node/version` (#2643).
- Added a `GET /node/jwt_metrics` endpoint to monitor attempts and successes of key refresh for each issuer. See [documentation](https://microsoft.github.io/CCF/main/build_apps/auth/jwt.html#extracting-jwt-metrics) on how to use it.

- Schema of `GET /network/nodes/{node_id}` and `GET /network/nodes` endpoints has been modified to include all RPC interfaces (#3300).
- Improved performance for lookup of path-templated endpoints (#2918).
- CCF now responds to HTTP requests that could not be parsed with a 400 response including error details (#2652).

- Websockets endpoints are no longer supported. Usage is insufficient to justify ongoing maintenance.
- The `ccf` Python package no longer provides utilities to issue requests to a running CCF service. This is because CCF supports widely-used client-server protocols (TLS, HTTP) that should already be provided by libraries for all programming languages. The `ccf` Python package can still be used to audit the ledger and snapshot files (#3386).

---

### Dependencies

- Upgraded Open Enclave to 0.17.5.

## [2.0.0-dev8]

### Added

- Added `set_claims_digest()` API to `RpcContext`, see [documentation](https://microsoft.github.io/CCF/main/build_apps/logging_cpp.html#user-defined-claims-in-receipts) on how to use it to attach application-defined claims to transaction receipts.
- Added a `GET /jwt_metrics` endpoint to monitor attempts and successes of key refresh for each issuer. See [documentation](https://microsoft.github.io/CCF/main/build_apps/auth/jwt.html#extracting-jwt-metrics) on how to use it.

### Changed

- Service certificate validity period is no longer hardcoded and can instead be set by operators and renewed by members (#3363):
  - The new `service_certificate_initial_validity_days` (defaults to 1 day) configuration entry lets operators set the initial validity period for the service certificate (valid from the current system time).
  - The new `maximum_service_certificate_validity_days` (defaults to 365 days) configuration entry sets the maximum validity period allowed for service certificate.
  - The new `set_service_certificate_validity` proposal action allows members to renew the service certificate.
- Service certificate output by first node default name is now `service_cert.pem` rather than `networkcert.pem` (#3363).
- Retired nodes are now removed from the store/ledger as soon as their retirement is committed (#3409).

### Removed

- The `ccf` Python package no longer provides utilities to issue requests to a running CCF service. This is because CCF supports widely-used client-server protocols (TLS, HTTP) that should already be provided by libraries for all programming languages. The `ccf` Python package can still be used to audit the ledger and snapshot files (#3386).
- The `proposal_generator` has been removed from the `ccf` Python package. The majority of proposals can be trivially constructed in existing client tooling, without needing to invoke Python. This also introduces parity between the default constitution and custom constitution actions - all should be constructed and called from the same governance client code. Some jinja templates are included in `samples/templates` for constructing careful ballots from existing proposals.

## [2.0.0-dev7]

### Added

- Added endpoint to obtain service configuration via `/node/service/configuration` (#3251)

### Changed

- Breaking change: Configuration for CCF node is now a JSON configuration file passed in to `cchost` via `--config /path/to/config/file/` CLI argument. Existing CLI arguments have been removed. The `migrate_1_x_config.py` script (included in `ccf` Python package) should be used to migrate existing `.ini` configuration files to `.json` format (#3209).
- Format of node output RPC and node-to-node addresses files is now JSON (#3300).
- Schema of `GET /network/nodes/{node_id}` and `GET /network/nodes` endpoints has been modified to include all RPC interfaces (#3300).

### Renamed

- `ccf::historical::AbstractStateCache::drop_requests()` renamed to `drop_cached_states()` (#3187).

### Dependency

- Upgrade OpenEnclave from 0.17.2 to 0.17.5

## [2.0.0-dev6]

### Added

- Added experimental support for 2-transaction reconfiguration with CFT consensus (#3097), see [documentation](https://microsoft.github.io/CCF/main/overview/consensus/bft.html#two-transaction-reconfiguration). Note that mixing 1tx and 2tx nodes in the same network is unsupported and unsafe at this stage.

### Changed

- DNS resolution of client connections is now asynchronous.

### Fixed

- Fixed issue with join nodes which could get stuck if an election was triggered while catching up (#3169).

## [2.0.0-dev5]

### Added

- Receipts now include the endorsed certificate of the node, as well as its node id, for convenience (#2991).
- `get_metrics_v1` API to `BaseEndpointRegistry` for applications that do not make use of builtins and want to version or customise metrics output.
- Slow ledger IO operations will now be logged at level FAIL. The threshold over which logging will activate can be adjusted by the `--io-logging-threshold` CLI argument to cchost (#3067).
- Snapshot files now include receipt of evidence transaction. Nodes can now join or recover a service from a standalone snapshot file. 2.x nodes can still make use of snapshots created by a 1.x node, as long as the ledger suffix containing the proof of evidence is also specified at start-up (#2998).
- Nodes certificates validity period is no longer hardcoded and can instead be set by operators and renewed by members (#2924):
  - The new `--initial-node-cert-validity-days` (defaults to 1 day) CLI argument to cchost lets operators set the initial validity period for the node certificate (valid from the current system time).
  - The new `--max-allowed-node-cert-validity-days` (defaults to 365 days) CLI argument to cchost sets the maximum validity period allowed for node certificates.
  - The new `set_node_certificate_validity` proposal action allows members to renew a node certificate (or `set_all_nodes_certificate_validity` equivalent action to renew _all_ trusted nodes certificates).
  - The existing `transition_node_to_trusted` proposal action now requires a new `valid_from` argument (and optional `validity_period_days`, which defaults to the value of ``--max-allowed-node-cert-validity-days`).
- `ccf.historical.getStateRange` / `ccf.historical.dropCachedStates` JavaScript APIs to manually retrieve historical state in endpoints declared as `"mode": "readonly"` (#3033).
- Log more detailed errors on early startup (#3116).
- New `split_ledger.py` utility to split existing ledger files (#3129).

### Changed

- JavaScript endpoints with `"mode": "historical"` now expose the historical KV at `ccf.historicalState.kv` while `ccf.kv` always refers to the current KV state. Applications relying on the old behaviour should make their code forward-compatible before upgrading to 2.x with `const kv = ccf.historicalState.kv || ccf.kv`.

### Removed

- Receipts accessible through JavaScript no longer contain the redundant `root` hash field. Applications should be changed to not rely on this field anymore before upgrading to 2.x.

### Fixed

- Fixed issue with ledger inconsistency when starting a new joiner node without a snapshot but with an existing ledger prefix (#3064).

## [2.0.0-dev4]

### Added

- Added `foreach_key` and `foreach_value` to C++ KV API, to iterate without deserializing both entries when only one is used (#2918).
- `ccf::historical::adapter_v2` now returns 404, with either `TransactionPendingOrUnknown` or `TransactionInvalid`, rather than 400 when a user performs a historical query for a transaction id that is not committed.

### Changed

- Service-endorsed node certificates are now recorded in a new `public:ccf.gov.nodes.endorsed_certificates` table, while the existing `cert` field in the `public:ccf.gov.nodes.info` table is now deprecated (#2844).
- Joining nodes now present service-endorsed certificate in client TLS sessions _after_ they have observed their own addition to the store, rather than as soon as they have joined the service. Operators should monitor the initial progress of a new node using its self-signed certificate as TLS session certificate authority (#2844).
- Updated `actions.js` constitution fragment to record service-endorsed node certificate on the `transition_node_to_trusted` action. The constitution should be updated using the existing `set_constitution` proposal (#2844).
- Improved performance for lookup of path-templated endpoints (#2918).
- Raised the minimum supported CMake version for building CCF to 3.16 (#2946).

### Dependency

- Upgrade OpenEnclave from 0.17.1 to 0.17.2 (#2992)

## [2.0.0-dev3]

### Added

- Added support for listening on multiple interfaces for incoming client RPCs, with individual session caps (#2628).

### Changed

- Upgrade OpenEnclave from 0.17.0 to 0.17.1.
- `get_state_at()` now returns receipts for signature transactions (#2785), see [documentation](https://microsoft.github.io/CCF/main/use_apps/verify_tx.html#transaction-receipts) for details.
- Upgrade playbooks and base CI image to Ubuntu 20.04. CCF is now primarily developed and tested against Ubuntu 20.04.
- Python `ccf.read_ledger` module now accepts custom formatting rules for the key and value based on the key-value store table name (#2791).
- CCF is now built with Clang 10. It is recommended that C++ applications upgrade to Clang 10 as well.
- Internal `/gov/jwt_keys/refresh` endpoint has been moved to `/node/jwt_keys/refresh` (#2885).
- If no `--san` is specified at node start-up, the node certificate _Subject Alternative Name_ extension now defaults to the value of `--public-rpc-address` (#2902).

### Removed

- Remove long-deprecated `--domain` argument from `cchost`. Node certificate Subject Alternative Names should be passed in via existing `--san` argument (#2798).
- Removed Forum sample app.

## [2.0.0-dev2]

### Changed

- `ccf.crypto.verifySignature()` previously required DER-encoded ECDSA signatures and now requires IEEE P1363 encoded signatures, aligning with the behavior of the Web Crypto API (#2735).
- Upgrade OpenEnclave from 0.16.1 to 0.17.0.

### Added

- Nodes code digests are now extracted and cached at network join time in `public:ccf.gov.nodes.info`, and the `/node/quotes` and `/node/quotes/self` endpoints will use this cached value whenever possible (#2651).

### Removed

- Websockets endpoints are no longer supported. Usage is insufficient to justify ongoing maintenance.

### Bugfix

- Fixed incorrect transaction view returned in `x-ms-ccf-transaction-id` HTTP response header after primary change (i.e. new view) (#2755).

## [2.0.0-dev1]

### Added

- Added a new `--client-connection-timeout-ms` command line argument to `cchost` to specify the maximum time a node should wait before re-establishing failed client connections. This should be set to a significantly lower value than `--raft-election-timeout-ms` (#2618).
- Add `kv::Value` and `kv::Set`, as a more error-proof alternative to `kv::Map`s which had a single key or meaningless values (#2599).
- Added JavaScript bytecode caching to avoid repeated compilation overhead. See the [documentation](https://microsoft.github.io/CCF/main/build_apps/js_app_bundle.html#deployment) for more information (#2643).
- Added new operator RPC `/node/js_metrics` returning the JavaScript bytecode size and whether the bytecode is used (#2643).
- Added QuickJS version to RPC `/node/version` (#2643).
- Added `GET /gov/jwt_keys/all` endpoint (#2519).
- Added `ccf.crypto.verifySignature()` for verifying digital signatures to the JavaScript API (#2661).

### Changed

- CCF now responds to HTTP requests that could not be parsed with a 400 response including error details (#2652).

## [2.0.0-dev0]

### Added

- Added `get_untrusted_host_time_v1` API. This can be used to retrieve a timestamp during endpoint execution, accurate to within a few milliseconds. Note that this timestamp comes directly from the host so is not trusted, and should not be used to make sensitive decisions within a transaction (#2550).
- Added `get_quotes_for_all_trusted_nodes_v1` API. This returns the ID and quote for all nodes which are currently trusted and participating in the service, for live audit (#2511).
- Added node start-up check for `cchost` and enclave compatibility, which should both always be from the same release for a single node (#2532).
- Added a new `/node/version` endpoint to return the CCF version of a node (#2582).
- Added a new `/node/metrics` endpoint which includes the count of active and peak concurrent sessions handled by the node (#2596).
- Added experimental JavaScript API `ccf.host.triggerSubprocess()` (#2461).

### Changed

- The curve-id selected for the identity of joining nodes no longer needs to match that of the network (#2525).
- The per-node session cap behaviour has changed. The `--max-open-sessions` is now a soft cap on the number of sessions. Beyond this, new sessions will receive a HTTP 503 error immediately after completing the TLS handshake. The existing hard cap (where sessions are closed immediately, before the TLS handshake) is still available, under the new argument `--max-open-sessions-hard` (#2583).
- Requests with a url-encoded query string are now forwarded correctly from backups to the primary (#2587).
- Signed requests with a url-encoded query string are now handled correctly rather than rejected (#2592).
- Fixed consistency issue between ledger files on different nodes when snapshotting is active (#2607).

### Dependency

- Upgrade OpenEnclave from 0.15.0 to 0.16.1 (#2609)

## [1.0.4]

### Changed

- CCF now responds to HTTP requests that could not be parsed with a 400 response including error details (#2652).

## [1.0.3]

### Dependency

- Upgrade OpenEnclave from 0.15.0 to 0.16.1 (#2609)

## [1.0.2]

### Bugfix

- Fixed consistency issue between ledger files on different nodes when snapshotting is active (#2607).

## [1.0.1]

### Bugfix

- Requests with a url-encoded query string are now forwarded correctly from backups to the primary (#2587).
- Signed requests with a url-encoded query string are now handled correctly rather than rejected (#2592).

## [1.0.0]

The Confidential Consortium Framework CCF is an open-source framework for building a new category of secure, highly available, and performant applications that focus on multi-party compute and data.

This is the first long term support release for CCF. The 1.0 branch will only receive security and critical bug fixes, please see our [release policy](https://microsoft.github.io/CCF/main/build_apps/release_policy.html) for more detail.

Active development will continue on the `main` branch, and regular development snapshots including new features will continue to be published.

Browse our [documentation](https://microsoft.github.io/CCF/main/index.html) to get started with CCF, or [open a discussion on GitHub](https://github.com/microsoft/CCF/discussions) if you have any questions.

## [1.0.0-rc3]

### Changed

- Rename `Store::commit_version()` to the more accurate `Store::compacted_version()` (#1355).

## [1.0.0-rc2]

### Changed

- Adjust release pipeline to cope with GitHub renaming debian packages containing tildes.

## [1.0.0-rc1]

### Changed

- By default, CCF is now installed under `/opt/ccf` rather than `/opt/ccf-x.y.z`.

## [0.99.4]

### Fixed

- Fixed use of `--curve-id` argument to `cchost`, which can now start a network with both node and service identities using curve `secp256r1` (#2516).

## [0.99.3]

### Added

- `kv::MapHandle::size()` can be used to get the number of entries in a given map.
- `kv::MapHandle::clear()` can be used to remove all entries from a map.

## [0.99.2]

### Changed

- The default constitution no longer contains `set_service_principal` or `remove_service_principal` since they are not used by the core framework. Instead any apps which wish to use these tables should add them to their own constitution. A [sample implementation](https://github.com/microsoft/CCF/tree/main/samples/constitutions/test/service_principals/actions.js) is available, and used in the CI tests.
- Proposal status now includes a `final_votes` and `vote_failures` map, recording the outcome of each vote per member. `failure_reason` and `failure_trace` have been consolidated into a single `failure` object, which is also used for `vote_failures`.

## [0.99.1]

### Added

- The service certificate is now returned as part of the `/node/network/` endpoint response (#2442).

### Changed

- `kv::Map` is now an alias to `kv::JsonSerialisedMap`, which means all existing applications using `kv::Map`s will now require `DECLARE_JSON...` macros for custom key and value types. `msgpack-c` is no longer available to apps and `MSGPACK_DEFINE` macros should be removed. Note that this change may affect throughput of existing applications, in which case an app-defined serialiser (or `kv::RawCopySerialisedMap`) should be used (#2449).
- `/node/state` endpoint also returns the `seqno` at which a node was started (i.e. `seqno` of the snapshot a node started from or `0` otherwise) (#2422).

### Removed

- `/gov/query` and `/gov/read` governance endpoints are removed (#2442).
- Lua governance is removed. `JS_GOVERNANCE` env var is no longer necessary, and JS constitution is the only governance script which must be provided and will be used by the service. `--gov-script` can no longer be passed to `cchost` or `sandbox.sh`.

## [0.99.0]

This is a bridging release to simplify the upgrade to 1.0. It includes the new JS constitution, but also supports the existing Lua governance so that users can upgrade in 2 steps - first implementing all of the changes below with their existing Lua governance, then upgrading to the JS governance. Lua governance will be removed in CCF 1.0. See [temporary docs](https://microsoft.github.io/CCF/ccf-0.99.0/governance/js_gov.html) for help with transitioning from Lua to JS.

The 1.0 release will require minimal changes from this release.

### Added

- A new `read_ledger.py` Python command line utility was added to parse and display the content of a ledger directory.
- `ccf-app` npm package to help with developing JavaScript and TypeScript CCF apps. See [docs](https://microsoft.github.io/CCF/main/build_apps/js_app.html) for further details (#2331).

### Changed

- Retired members are now deleted from the store, instead of being marked as `Retired` (#1401).
- `retire_member` proposal has been renamed to `remove_member` and is now idempotent (i.e. succeeds even if the member was already removed) (#1401).
- `accept_recovery` and `open_network` proposals have been merged into a single idempotent `transition_service_to_open` proposal (#1791).
- The `/tx` endpoint now takes a single `transaction_id` query parameter. For example, rather than calling `/node/tx?view=2&seqno=42`, call `/node/tx?transaction_id=2.42`.
- The `/commit` endpoint now returns a response with a single `transaction_id` rather than separate `view` and `seqno` fields.
- `UserRpcFrontend` has been removed, and the return value of `get_rpc_handler` which apps should construct is now simply a `ccf::RpcFrontend`.
- There is now a distinction between public and private headers. The public headers under `include/ccf` are those we expect apps to use, and others are implementation details which may change/be deprecated/be hidden in future. Most apps should now be including `"ccf/app_interface.h"` and `"ccf/common_endpoint_registry.h"`.
- Various endpoint-related types have moved under the `ccf::endpoints` namespace. Apps will need to rename these types where they are not using `auto`, for instance to `ccf::endpoints::EndpointContext` and `ccf::endpoints::ForwardingRequired`.
- Ledger entry frames are no longer serialised with `msgpack` (#2343).
- In JavaScript apps, the field `caller.jwt.key_issuer` in the `Request` object has been renamed `caller.jwt.keyIssuer` (#2362).
- The proposals `set_module`, `remove_module` and `set_js_app` have been removed and `deploy_js_app` renamed to `set_js_app` (#2391).

## [0.19.3]

### Changed

- The status filter passed to `/node/network/nodes` now takes the correct CamelCased values (#2238).

## [0.19.2]

### Added

- New `get_user_data_v1` and `get_member_data_v1` C++ API calls have been added to retrieve the data associated with users/members. The user/member data is no longer included in the `AuthnIdentity` caller struct (#2301).
- New `get_user_cert_v1` and `get_member_cert_v1` C++ API calls have been added to retrieve the PEM certificate of the users/members. The user/member certificate is no longer included in the `AuthnIdentity` caller struct (#2301).

### Changed

- String values in query parameters no longer need to be quoted. For instance, you should now call `/network/nodes?host=127.0.0.1` rather than `/network/nodes?host="127.0.0.1"` (#2309).
- Schema documentation for query parameters should now be added with `add_query_parameter`, rather than `set_auto_schema`. The `In` type of `set_auto_schema` should only be used to describe the request body (#2309).
- `json_adapter` will no longer try to convert query parameters to a JSON object. The JSON passed as an argument to these handlers will now be populated only by the request body. The query string should be parsed separately, and `http::parse_query(s)` is added as a starting point. This means strings in query parameters no longer need to be quoted (#2309).
- Enum values returned by built-in REST API endpoints are now PascalCase. Lua governance scripts that use enum values need to be updated as well, for example, `"ACTIVE"` becomes `"Active"` for member info. The same applies when using the `/gov/query` endpoint (#2152).
- Most service tables (e.g. for nodes and signatures) are now serialised as JSON instead of msgpack. Some tables (e.g. user and member certificates) are serialised as raw bytes for performance reasons (#2301).
- The users and members tables have been split into `public:ccf.gov.users.certs`/`public:ccf.gov.users.info` and `public:ccf.gov.members.certs`/`public:ccf.gov.members.encryption_public_keys`/`public:ccf.gov.members.info` respectively (#2301).
- TypeScript interface/class names have been renamed to PascalCase (#2325).

## [0.19.1]

### Added

- Historical point query support has been added to JavaScript endpoints (#2285).
- RSA key generation JavaScript endpoint (#2293).

### Changed

- `"readonly"` has been replaced by `"mode"` in `app.json` in JavaScript apps (#2285).

## [0.19.0]

### Changed

- `x-ccf-tx-view` and `x-ccf-tx-seqno` response headers have been removed, and replaced with `x-ms-ccf-transaction-id`. This includes both original fields, separated by a single `.`. Historical queries using `ccf::historical::adapter` should also pass a single combined `x-ms-ccf-transaction-id` header (#2257).
- Node unique identifier is now the hex-encoded string of the SHA-256 digest of the node's DER-encoded identity public key, which is also used as the node's quote report data. The `sandbox.sh` script still uses incrementing IDs to keep track of nodes and for their respective directories (#2241).
- Members and users unique identifier is now the hex-encoded string of the SHA-256 digest of their DER-encoded identity certificate (i.e. fingerprint), which has to be specified as the `keyId` field for signed HTTP requests (#2279).
- The receipt interface has changed, `/app/receipt?commit=23` is replaced by `/app/receipt?transaction_id=2.23`. Receipt fetching is now implemented as a historical query, which means that the first reponse(s) may be 202 with a Retry-After header. Receipts are now structured JSON, as opposed to a flat byte sequence, and `/app/receipt/verify` has been removed in favour of an [offline verification sample](https://microsoft.github.io/CCF/ccf-0.19.0/use_apps/verify_tx.html#transaction-receipts).
- `ccfapp::get_rpc_handler()` now takes a reference to a `ccf::AbstractNodeContext` rather than `ccf::AbstractNodeState`. The node state can be obtained from the context via `get_node_state()`.

### Removed

- `get_receipt_for_seqno_v1` has been removed. Handlers wanting to return receipts must now use the historical API, and can obtain a receipt via `ccf::historical::StatePtr`. See the [historical query with receipt sample](https://microsoft.github.io/CCF/ccf-0.19.0/build_apps/logging_cpp.html#receipts) for reference.
- `caller_id` endpoint has been removed. Members and users can now compute their unique identifier without interacting with CCF (#2279).
- `public:ccf.internal.members.certs_der`, `public:ccf.internal.users.certs_der`, `public:ccf.internal.members.digests` and `public:ccf.internal.users.digests` KV tables have been removed (#2279).
- `view_change_in_progress` field in `network/status` response has been removed (#2288).

## [0.18.5]

### Changed

- Historical query system now supports range queries.

## [0.18.4]

### Changed

- Governance proposals can be submitted successfully against secondaries (#2247)
- `set_ca_cert`/`remove_ca_cert` proposals have been renamed `set_ca_cert_bundle`/`remove_ca_cert_bundle` and now also accept a bundle of certificates encoded as concatenated PEM string (#2221). The `ca_cert_name` parameter to the `set_jwt_issuer` proposal has been renamed to `ca_cert_bundle_name`.

### Added

- Support for multiple key wrapping algorithms for C++ and JavaScript applications (#2246)

## [0.18.3]

### Changed

- Fixed format of `notBefore` and `notAfter` in node and network certificates (#2243).
- CCF now depends on [Open Enclave 0.14](https://github.com/openenclave/openenclave/releases/tag/v0.14.0).

## [0.18.2]

### Added

- Support for historical queries after ledger rekey and service recovery (#2200).

### Changed

- CCF now supports OpenSSL for many crypto tasks like hashing, signing, and signature verification (#2123).
- In progress ledger files no longer cause a node to crash when they are committed (#2209).

## [0.18.1]

### Changed

- `"id"` field in `state` endpoint response has been renamed to `"node_id"` (#2150).
- `user_id` endpoint is renamed `caller_id` (#2142).
- Nodes' quotes format updated to Open Enclave's `SGX_ECDSA`. Quote endorsements are also stored in CCF and can be retrieved via the `quotes/self` and `quotes` endpoints (#2161).
- `get_quote_for_this_node_v1()` takes a `QuoteInfo` structure (containing the format, raw quote and corresponding endorsements) as out parameter instead of the distinct format and raw quote as two out paramters (#2161).
- Several internal tables are renamed (#2166).
- `/node/network/nodes` correctly returns all nodes if no filter is specified (#2188).

## [0.18.0]

### Changed

- `endpoint_metrics` is renamed `api/metrics` and now returns an array of objects instead of nested path/method objects (#2068).
- Governance proposal ids are now digests of the proposal and store state observed during their creation, hex-encoded as strings. This makes votes entirely specific to an instance of a proposal without having to include a nonce. (#2104, #2135).
- `quote` endpoint has been renamed to `quotes/self` (#2149).
- `TxView`s have been renamed to `MapHandle`s, to clearly distinguish them from consensus views. Calls to `tx.get_view` must be replaced with `tx.rw`.
- `tx.rw` does not support retrieving multiple views in a single call. Instead of `auto [view1, view2] = tx.get_view(map1, map2);`, you must write `auto handle1 = tx.rw(map1); auto handle2 = tx.rw(map2);`.

### Added

- Added `get_version_of_previous_write(const K& k)` to `MapHandle`. If this entry was written to by a previous transaction, this returns the version at which that transaction was applied. See docs for more details.

### Removed

- The `x-ccf-global-commit` header is no longer sent with responses (#1586, #2144). This was a hint of global commit progress, but was known to be imprecise and unrelated to the executed transaction. Instead, clients should call `/commit` to monitor commit progress or `/tx` for a specific transaction.

## [0.17.2]

### Fixed

- Fixed incorrect ledger chunking on backup nodes when snapshotting is enabled (#2110).

## [0.17.1]

### Changed

- JS endpoints now list their auth policies by name, similar to C++ endpoints. The fields `require_client_identity`, `require_client_signature`, and `require_jwt_authentication` are removed, and should be replaced by `authn_policies`. For example, the previous default `"require_client_identity": true` should be replaced with `"authn_policies": ["user_cert"]`, an endpoint which would like to handle a JWT but will also accept unauthenticated requests would be `"authn_policies": ["jwt", "no_auth"]`, and a fully unauthenticated endpoint would be `"authn_policies": []`. See [docs](https://microsoft.github.io/CCF/main/build_apps/js_app_bundle.html#metadata) for further detail.

## [0.17.0]

### Added

- Versioned APIs for common CCF functionality: `get_status_for_txid_v1`, `get_last_committed_txid_v1`, `generate_openapi_document_v1`, `get_receipt_for_seqno_v1`, `get_quote_for_this_node_v1`. We will aim to support these function signatures long-term, and provide similar functionality with incremental version bumps when this is no longer possible. In particular, this enables building an app which does not expose the [default endpoints](https://microsoft.github.io/CCF/main/build_apps//logging_cpp.html#default-endpoints) but instead exposes similar functionality through its own API.

### Changed

- `/network`, `/network_info`, `/node/ids`, `/primary_info` have been restructured into `/network`, `/network/nodes`, `/network/nodes/{id}`, `/network/nodes/self`, `/network/nodes/primary` while also changing the response schemas (#1954).
- `/ack` responds with HTTP status `204` now instead of `200` and `true` as body (#2088).
- `/recovery_share` has new request and response schemas (#2089).

## [0.16.3]

### Changed

- To avoid accidentally unauthenticated endpoints, a vector of authentication policies must now be specified at construction (as a new argument to `make_endpoint`) rather than by calling `add_authentication`. The value `ccf::no_auth_required` must be used to explicitly indicate an unauthenticated endpoint.
- All `/gov` endpoints accept signature authentication alone correctly, regardless of session authentication.
- `ccf.CCFClient` now allows separate `session_auth` and `signing_auth` to be passed as construction time. `ccf.CCFClient.call()` no longer takes a `signed` argument, clients with a `signing_auth` always sign. Similarly, the `disable_session_auth` constructor argument is removed, the same effect can be achieved by setting `session_auth` to `None`.

## [0.16.2]

### Changed

- Snapshots are generated by default on the current primary node, every `10,000` committed transaction (#2029).
- Node information exposed in the API now correctly reports the public port when it differs from the local one. (#2001)
- All `/gov` endpoints accept signature authentication again. Read-only `/gov` endpoints had been incorrectly changed in [0.16.1] to accept session certification authentication only (#2033).

## [0.16.1]

### Added

- C++ endpoints can be omitted from OpenAPI with `set_openapi_hidden(true)` (#2008).
- JS endpoints can be omitted from OpenAPI if the `"openapi_hidden"` field in `app.json` is `true` (#2008).

### Changed

- Error responses of built-in endpoints are now JSON and follow the OData schema (#1919).
- Code ids are now deleted rather than marked as `RETIRED`. `ACTIVE` is replaced with the more precise `ALLOWED_TO_JOIN` (#1996).
- Authentication policies can be specified per-endpoint with `add_authentication`. Sample policies are implemented which check for a user TLS handshake, a member TLS handshake, a user HTTP signature, a member HTTP signature, and a valid JWT. This allows multiple policies per-endpoints, and decouples auth from frontends - apps can define member-only endpoints (#2010).
- By default, if no authentication policy is specified, endpoints are now unauthenticated and accessible to anyone (previously the default was user TLS handshakes, where the new default is equivalent to `set_require_client_identity(false)`).
- CCF now depends on [Open Enclave 0.13](https://github.com/openenclave/openenclave/releases/tag/v0.13.0).

### Removed

- The methods `Endpoint::set_require_client_signature`, `Endpoint::set_require_client_identity` and `Endpoint::set_require_jwt_authentication` are removed, and should be replaced by calls to `add_authentication`. For unauthenticated endpoints, either add no policies, or add the built-in `empty_auth` policy which accepts all requests.
  - `.set_require_client_signature(true)` must be replaced with `.add_authentication(user_signature_auth_policy)`
  - `.set_require_client_identity(true)` must be replaced with `.add_authentication(user_cert_auth_policy)`
  - `.set_require_jwt_authentication(true)` must be replaced with `.add_authentication(jwt_auth_policy)`

## [0.16.0]

### Added

- CLI options are printed on every node launch (#1923).
- JS logging sample app is included in CCF package (#1932).
- C++ apps can be built using cmake's `find_package(ccf REQUIRED)` (see [cmake sample](https://github.com/microsoft/CCF/blob/main/samples/apps/logging/CMakeLists.txt)) (#1947).

### Changed

- JWT signing keys are auto-refreshed immediately when adding a new issuer instead of waiting until the next auto-refresh event is due (#1978).
- Snapshots are only committed when proof of snapshot evidence is committed (#1972).
- Snapshot evidence must be validated before joining/recovering from snapshot (see [doc](https://microsoft.github.io/CCF/main/operations/ledger_snapshot.html#join-recover-from-snapshot)) (#1925).

### Fixed

- Ledger index is recovered correctly even if `--ledger-dir` directory is empty (#1953).
- Memory leak fixes (#1957, #1959, #1974, #1982).
- Consensus fixes (#1977, #1981).
- Enclave schedules messages in a fairer way (#1991).

### Security

- Hostname of TLS certificate is checked when auto-refreshing JWT signing keys (#1934).
- Evercrypt update to 0.3.0 (#1967).

## [0.15.2]

### Added

- JWT key auto-refresh (#1908), can be enabled by providing `"auto_refresh": true` and `"ca_cert_name": "..."` in `set_jwt_issuer` proposal.
  - Auto-refresh is currently only supported for providers following the OpenID Connect standard where keys are published under the `/.well-known/openid-configuration` path of the issuer URL.
  - `ca_cert_name` refers to a certificate stored with a `set_ca_cert` proposal and is used to validate the TLS connection to the provider endpoint.
- JWT signature validation (#1912), can be enabled with the `require_jwt_authentication` endpoint property.

### Changed

- Members can no longer vote multiple times on governance proposals (#1743).
- `update_ca_cert` proposal has been replaced by `set_ca_cert`/`remove_ca_cert` (#1917).

### Deprecated

- `set_js_app` proposal and `--js-app-script` argument are deprecated, and should be replaced by `deploy_js_app` and `--js-app-bundle`. See #1895 for an example of converting from the old style (JS embedded in a Lua script) to the new style (app bundle described by `app.json`).

### Removed

- `kv::Store::create` is removed.
- `luageneric` is removed.

## [0.15.1]

### Added

- [JWT documentation](https://microsoft.github.io/CCF/main/developers/auth/jwt.html#jwt-authentication) (#1875).
- [Member keys in HSM documentation](https://microsoft.github.io/CCF/main/members/hsm_keys.html) (#1884).

### Changed

- `/gov/ack/update_state_digest` and `/gov/ack` now only return/accept a hex string (#1873).
- `/node/quote` schema update (#1885).
- AFT consensus improvements (#1880, #1881).

## [0.15.0]

### Added

- Support for non-recovery members: only members with an associated public encryption key are handed recovery shares (#1866).
- AFT consensus verify entry validity (#1864).
- JWT validation in forum sample app (#1867).
- JavaScript endpoints OpenAPI definition is now included in `/api` (#1874).

### Changed

- The `keyId` field in the Authorization header must now be set to the hex-encoded SHA-256 digest of the corresponding member certificate encoded in PEM format. The `scurl.sh` script and Python client have been modified accordingly. `scurl.sh` can be run with `DISABLE_CLIENT_AUTH=1` (equivalent `disable_client_auth=False` argument to Python client) to issue signed requests without session-level client authentication (#1870).
- Governance endpoints no longer require session-level client authentication matching a member identity, the request signature now serves as authentication. The purpose of this change is to facilitate member key storage in systems such as HSMs (#1870).
- Support for [hs2019 scheme](https://tools.ietf.org/html/draft-cavage-http-signatures-12) for HTTP signatures (#1872).
  - `ecdsa-sha256` scheme will be deprecated in the next release.

## [0.14.3]

### Added

- Added support for storing JWT public signing keys (#1834).
  - The new proposals `set_jwt_issuer`, `remove_jwt_issuer`, and `set_jwt_public_signing_keys` can be generated with the latest version of the ccf Python package.
  - `sandbox.sh` has a new `--jwt-issuer <json-path>` argument to easily bootstrap with an initial set of signing keys using the `set_jwt_issuer` proposal.
  - See [`tests/npm-app/src/endpoints/jwt.ts`](https://github.com/microsoft/CCF/blob/70b09e53cfdc8cee946193319446f1e22aed948f/tests/npm-app/src/endpoints/jwt.ts#L23) for validating tokens received in the `Authorization` HTTP header in TypeScript.
  - Includes special support for SGX-attested signing keys as used in [MAA](https://docs.microsoft.com/en-us/azure/attestation/overview).

### Changed

- CCF now depends on [Open Enclave 0.12](https://github.com/openenclave/openenclave/releases/tag/v0.12.0) (#1830).
- `/app/user_id` now takes `{"cert": user_cert_as_pem_string}` rather than `{"cert": user_cert_as_der_list_of_bytes}` (#278).
- Members' recovery shares are now encrypted using [RSA-OAEP-256](https://docs.microsoft.com/en-gb/azure/key-vault/keys/about-keys#wrapkeyunwrapkey-encryptdecrypt) (#1841). This has the following implications:
  - Network's encryption key is no longer output by the first node of a CCF service is no longer required to decrypt recovery shares.
  - The latest version of the `submit_recovery_share.sh` script should be used.
  - The latest version of the `proposal_generator.py` should be used (please upgrade the [ccf Python package](https://microsoft.github.io/CCF/main/quickstart/install.html#python-package)).
- `submit_recovery_share.sh` script's `--rpc-address` argument has been removed. The node's address (e.g. `https://127.0.0.1:8000`) should be used directly as the first argument instead (#1841).
- The constitution's `pass` function now takes an extra argument: `proposer_id`, which contains the `member_id` of the member who submitted the proposal. To adjust for this change, replace `tables, calls, votes = ...` with `tables, calls, votes, proposer_id = ...` at the beginning of the `pass` definition.
- Bundled votes (ie. the `ballot` entry in `POST /proposals`) have been removed. Votes can either happen explicitly via `POST /proposals/{proposal_id}/votes`, or the constitution may choose to pass a proposal without separate votes by examining its contents and its proposer, as illustrated in the operating member constitution sample. The `--vote-against` flag in `proposal_generator.py`, has also been removed as a consequence.

### Fixed

- Added `tools.cmake` to the install, which `ccf_app.cmake` depends on and was missing from the previous release.

### Deprecated

- `kv::Store::create` is deprecated, and will be removed in a future release. It is no longer necessary to create a `kv::Map` from a `Store`, it can be constructed locally (`kv::Map<K, V> my_map("my_map_name");`) or accessed purely by name (`auto view = tx.get_view<K, V>("my_map_name");`) (#1847).

## [0.14.2]

### Changed

- The `start_test_network.sh` script has been replaced by [`sandbox.sh`](https://microsoft.github.io/CCF/main/quickstart/test_network.html). Users wishing to override the default network config (a single node on '127.0.0.1:8000') must now explictly specify if they should be started locally (eg. `-n 'local://127.4.4.5:7000'`) or on remote machine via password-less ssh (eg. `-n 'ssh://10.0.0.1:6000'`).
- `node/quote` endpoint now returns a single JSON object containing the node's quote (#1761).
- Calling `foreach` on a `TxView` now iterates over the entries which previously existed, ignoring any modifications made by the functor while iterating.
- JS: `ccf.kv.<map>.get(key)` returns `undefined` instead of throwing an exception if `key` does not exist.
- JS: `ccf.kv.<map>.delete(key)` returns `false` instead of throwing an exception if `key` does not exist, and `true` instead of `undefined` otherwise.
- JS: `ccf.kv.<map>.set(key, val)` returns the map object instead of `undefined`.

## [0.14.1]

### Added

- `/node/memory` endpoint exposing the maximum configured heap size, peak and current used sizes.

### Changed

- Public tables in the KV must now indicate this in their name (with a `public:` prefix), and internal tables have been renamed. Any governance or auditing scripts which operate over internal tables must use the new names (eg - `ccf.members` is now `public:ccf.gov.members`).
- `--member-info` on `cchost` can now take a third, optional file path to a JSON file containing additional member data (#1712).

### Removed

- `/api/schema` endpoints are removed, as the same information is now available in the OpenAPI document at `/api`.

### Deprecated

- Passing the `SecurityDomain` when creating a KV map is deprecated, and will be removed in a future release. This should be encoded in the table's name, with a `public:` prefix for public tables.

## [0.14.0]

### Added

- Nodes can recover rapidly from a snapshot, rather than needing to reprocess an entire ledger (#1656)
- Python client code wraps creation and replacement of an entire JS app bundle in a single operation (#1651)
- Snapshots are only usable when the corresponding evidence is committed (#1668).
- JSON data associated to each consortium member to facilitate flexible member roles (#1657).

### Changed

- `/api` endpoints return an OpenAPI document rather than a custom response (#1612, #1664)
- Python ledger types can process individual chunks as well as entire ledger (#1644)
- `POST recovery_share/submit` endpoint is renamed to `POST recovery_share` (#1660).

### Fixed

- Elections will not allow transactions which were reported as globally committed to be rolled back (#1641)

### Deprecated

- `lua_generic` app is deprecated and will be removed in a future release. Please migrate old Lua apps to JS

## [0.13.4]

### Changed

- Fixed infinite memory growth issue (#1639)
- Step CLI updated to 0.15.2 (#1636)

## [0.13.3]

### Added

- Sample TypeScript application (#1614, #1596)

### Changed

- Handlers can implement custom authorisation headers (#1203, #1563)
- Reduced CPU usage when nodes are idle (#1625, #1626)
- Upgrade to Open Enclave 0.11 (#1620, #1624)
- Snapshots now include view history, so nodes resuming from snapshots can accurately serve transaction status requests (#1616)
- Request is now passed as an argument to JavaScript handlers (#1604), which can return arbitrary content types (#1575)
- Quote RPC now returns an error when the quote cannot be found (#1594)
- Upgraded third party dependencies (#1589, #1588, #1576, #1572, #1573, #1570, #1569)
- Consensus types renamed from `raft` and `pbft` to `cft` and `bft` (#1591)

### Removed

- Notification server (#1582)

## [0.13.2]

### Added

- retire_node_code proposal (#1558)
- Ability to update a collection of JS modules in a single proposal (#1557)

## [0.13.1]

### Fixed

- Handle setting multiple subject alternative names correctly in node certificate (#1552)
- Fix host memory check on startup ecall (#1553)

## [0.13.0]

### Added

- Experimental

  - New CCF nodes can now join from a [snapshot](https://microsoft.github.io/CCF/ccf-0.13.0/operators/start_network.html#resuming-from-existing-snapshot) (#1500, #1532)
  - New KV maps can now be created dynamically in a transaction (#1507, #1528)

- CLI

  - Subject Name and Subject Alternative Names for the node certificates can now be passed to cchost using the --sn and --san CLI switches (#1537)
  - Signature and ledger splitting [flags](https://microsoft.github.io/CCF/ccf-0.13.0/operators/start_network.html#signature-interval) have been renamed more accurately (#1534)

- Governance

  - `user_data` can be set at user creation, as well as later (#1488)

- Javascript
  - `js_generic` endpoints are now modules with a single default call. Their dependencies can be stored in a separate table and loaded with `import`. (#1469, #1472, #1481, #1484)

### Fixed

- Retiring the primary from a network is now correctly handled (#1522)

### Deprecated

- CLI
  - `--domain=...` is superseded by `--san=dNSName:...` and will be removed in a future release

### Removed

- API
  - Removed redirection from legacy frontend names (`members` -> `gov`, `nodes` -> `node`, `users` -> `app`) (#1543)
  - Removed old `install()` API, replaced by `make_endpoint()` in [0.11.1](https://github.com/microsoft/CCF/releases/tag/ccf-0.11.1) (#1541)

## [0.12.2]

### Fixed

- Fix published containers

## [0.12.1]

### Changed

- Release tarball replaced by a .deb

### Fixed

- Fix LVI build for applications using CCF (#1466)

## [0.12.0]

### Added

- Tooling
  - New Python proposal and vote generator (#1370). See [docs](https://microsoft.github.io/CCF/ccf-0.12.0/members/proposals.html#creating-a-proposal).
  - New CCF tools Python package for client, ledger parsing and member proposal/vote generation (#1429, #1435). See [docs](https://microsoft.github.io/CCF/ccf-0.12.0/users/python_tutorial.html).
- HTTP endpoints
  - Templated URI for HTTP endpoints (#1384, #1393).
  - New `remove_user` proposal (#1379).
  - New node endpoints: `/node/state` and `/node/is_primary` (#1387, #1439)
  - New `metrics` endpoint (#1422).

### Changed

- Tooling
  - Updated version of Open Enclave (0.10) (#1424). Users should use the Intel PSW tested with Open Enclave 0.10, see Open Enclave releases notes: https://github.com/openenclave/openenclave/releases/tag/v0.10.0 for more details.
  - CCF releases no longer include a build of Open Enclave, instead the upstream binary release should be used. Playbooks and containers have been updated accordingly (#1437).
  - CCF is now built with LVI mitigations (#1427). CCF should now be built with a new LVI-enabled toolchain, available via CCF playbooks and containers.
  - Updated version of `snmalloc` (#1391).
- HTTP endpoints
  - Pass PEM certificates rather than byte-arrays (#1374).
  - Member `/ack` schema (#1395).
  - Authorisation HTTP request header now accepts unquoted values (#1411).
  - Fix double opening of `/app` on backups after recovery (#1445).
- Other
  - Merkle tree deserialisation fix (#1363).
  - Improve resilience of node-to-node channels (#1371).
  - First Raft election no longer fails (#1392).
  - Fix message leak (#1442).

### Removed

- `mkSign` endpoint (#1398).

## [0.11.7]

### Changed

1. Fix a bug that could cause signatures not to be recorded on transactions hitting conflicts (#1346)
2. Fix a bug that could allow transactions to be executed by members before a recovered network was fully opened (#1347)
3. Improve error reporting on transactions with invalid signatures (#1356)

### Added

1. All format and linting checks are now covered by `scripts/ci-checks.sh` (#1359)
2. `node/code` RPC returns all code versions and their status (#1351)

## [0.11.4]

### Changed

- Add clang-format to the application CI container, to facilitate application development (#1340)
- Websocket handlers are now distinct, and can be defined by passing `ws::Verb::WEBSOCKET` as a verb to `make_endpoint()` (#1333)
- Custom KV serialisation is [documented](https://microsoft.github.io/CCF/main/developers/kv/kv_serialisation.html#custom-key-and-value-types)

### Fixed

- Fix application runtime container, which had been missing a dependency in the previous release (#1340)

## [0.11.1]

### Added

- CLI tool for managing recovery shares (#1295). [usage](https://microsoft.github.io/CCF/main/members/accept_recovery.html#submitting-recovery-shares)
- New standard endpoint `node/ids` for retrieving node ID from IP address (#1319).
- Support for read-only transactions. Use `tx.get_read_only_view` to retrieve read-only views, and install with `make_read_only_endpoint` if all operations are read-only.
- Support for distinct handlers on the same URI. Each installed handler/endpoint is now associated with a single HTTP method, so you can install different operations on `POST /foo` and `GET /foo`.

### Changed

- The frontend names, used as a prefix on all URIs, have been changed. Calls to `/members/...` or `/users/...` should be replaced with `/gov/...` and `/app/...` respectively. The old paths will return HTTP redirects in this release, but may return 404 in a future release (#1325).
- App-handler installation API has changed. `install(URI, FN, READWRITE)` should be replaced with `make_endpoint(URI, VERB, FN).install()`. Existing apps should compile with deprecation warnings in this release, but the old API will be removed in a future release. See [this diff](https://github.com/microsoft/CCF/commit/7f131074027e3aeb5d469cf42e94acad5bf3e70a#diff-18609f46fab38755458a063d1079edaa) of logging.cpp for an example of the required changes.
- Improved quickstart documentation (#1298, #1316).
- Member ACKs are required, even when the service is opening (#1318).
- The naming scheme for releases has changed to be more consistent. The tags will now be in the form `ccf-X.Y.Z`.

## [0.11]

### Changed

- KV reorganisation to enable app-defined serialisation (#1179, #1216, #1234)

`kv.h` has been split into multiple headers so apps may need to add includes for `kv/store.h` and `kv/tx.h`. The typedefs `ccf::Store` and `ccf::Tx` have been removed; apps should now use `kv::Store` and `kv::Tx`.

CCF now deals internally only with serialised data in its tables, mapping byte-vectors to byte-vectors. By default all tables will convert their keys and values to msgpack, using the existing macros for user-defined types. Apps may define custom serialisers for their own types - see `kv/serialise_entry_json.h` for an example.

- Fixed issues that affected the accuracy of tx status reporting (#1157, #1150)
- All RPCs and external APIs now use `view` and `seqno` to describe the components of a transaction ID, regardless of the specific consensus implementation selected (#1187, #1227)
- Improved resiliency of recovery process (#1051)
- `foreach` early-exit semantics are now consistent (#1222)
- Third party dependency updates (#1144, #1148, #1149, #1151, #1155, #1255)
- All logging output now goes to stdout, and can be configured to be either JSON or plain text (#1258) [doc](https://microsoft.github.io/CCF/main/operators/node_output.html#json-formatting)
- Initial support for historical query handlers (#1207) [sample](https://github.com/microsoft/CCF/blob/main/src/apps/logging/logging.cpp#L262)
- Implement the equivalent of "log rolling" for the ledger (#1135) [doc](https://microsoft.github.io/CCF/main/operators/ledger.html)
- Internal RPCs renamed to follow more traditional REST conventions (#968) [doc](https://microsoft.github.io/CCF/main/operators/operator_rpc_api.html)

### Added

- Support for floating point types in default KV serialiser (#1174)
- The `start_test_network.sh` script now supports recovering an old network with the `--recover` flag (#1095) [doc](https://microsoft.github.io/CCF/main/users/deploy_app.html#recovering-a-service)
- Application CI and runtime containers are now available (#1178)
  1. `ccfciteam/ccf-app-ci:0.11` is recommended to build CCF applications
  2. `ccfciteam/ccf-app-run:0.11` is recommended to run CCF nodes, for example in k8s
- Initial websockets support (#629) [sample](https://github.com/microsoft/CCF/blob/main/tests/ws_scaffold.py#L21)

### Removed

- `ccf::Store` and `ccf::Tx` typdefs, in favour of `kv::Store` and `kv::Tx`.

## [0.10]

### Added

- Brand new versioned documentation: https://microsoft.github.io/CCF.
- New `/tx` endpoint to check that a transaction is committed (#1111). See [docs](https://microsoft.github.io/CCF/main/users/issue_commands.html#checking-for-commit).
- Disaster recovery is now performed with members key shares (#1101). See [docs](https://microsoft.github.io/CCF/main/members/accept_recovery.html).
- Open Enclave install is included in CCF install (#1125).
- New `sgxinfo.sh` script (#1081).
- New `--transaction-rate` flag to performance client (#1071).

### Changed

- CCF now uses Open Enclave 0.9 (#1098).
- `cchost`'s `--enclave-type` is `release` by default (#1083).
- `keygenerator.sh`'s `--gen-key-share` option renamed to `--gen-enc-key` to generate member encryption key (#1101).
- Enhanced view change support for PBFT (#1085, #1087, #1092).
- JavaScript demo logging app is now more generic (#1110).
- Updated method to retrieve time in enclave from host (#1100).
- Correct use of Everycrypt hashing (#1098).
- Maximum number of active members is 255 (#1107).
- Python infra: handle proposals correctly with single member (#1079).
- Dependencies updates (#1080, #1082).

### Removed

- `cchost` no longer outputs a sealed secrets file to be used for recovery (#1101).

## [0.9.3]

### Added

1. Install artifacts include `virtual` build (#1072)
2. `add_enclave_library_c` is exposed in `ccp_app.cmake` (#1073)

## [0.9.2]

### Added

- Handlers can decide if transaction writes are applied independently from error status (#1054)
- Scenario Perf Client is now part of the CCF install to facilitate performance tests (#1058)

### Changed

- Handle writes when host is reconnecting (#1038)
- Member tables are no longer whitelisted for raw_puts (#1041)
- Projects including CCF's CMake files now use the same build type default (#1057)

## [0.9.1]

### Added

- `cchost` now supports [file-based configuration](https://microsoft.github.io/CCF/operators/start_network.html#using-a-configuration-file), as well as command-line switches (#1013, #1019)

## [0.9]

This pre-release improves support for handling HTTP requests.

### Added

- Key shares will be accepted after multiple disaster recovery operations (#992).
- HTTP response headers and status can be set directly from handler (#921, #977).
- Handlers can be restricted to accept only specific HTTP verbs (#966).
- Handlers can accept requests without a matching client cert (#962).
- PBFT messages are authenticated by each receiving node (#947).
- snmalloc can be used as allocator (#943, #990).
- Performance optimisations (#946, #971).
- Install improvements (#983, #986).

### Changed

- HTTP request and responses no longer need to contain JSON-RPC objects (#930, #977).
- Files and binaries have been renamed to use a consistent `lower_snake_case` (#989). Most app includes should be unaffected, but users of the `luageneric` app should now look for `lua_generic`.
- Threading support relies on fixes from a recent build of OE (#990). Existing machines should re-run the ansible playbooks to install the current dependencies.
- Consensus is chosen at run-time, rather than build-time (#922).
- API for installing handlers has changed (#960). See the logging app or [documentation](https://microsoft.github.io/CCF/developers/logging_cpp.html#rpc-handler) for the current style.
- Several standard endpoints are now GET-only, and must be passed a URL query (ie `GET /users/getCommit?id=42`).

## [0.8.2]

### Changed

- CCF install can now be installed anywhere (#950).
- PBFT messages are now authenticated (#947).
- Miscellaneous performance improvements (#946).

## [0.8.1]

### Added

- PBFT timers can be set from`cchost` CLI (#929). See [docs](https://microsoft.github.io/CCF/developers/consensus.html#consensus-protocols).
- Nodes output their PID in a `cchost.pid` file on start-up (#927).
- (Experimental) Members can retrieve their decrypted recovery shares via `getEncryptedRecoveryShare` and submit the decrypted share via `submitRecoveryShare` (#932).

### Changed

- App handlers should set HTTP response fields instead of custom error codes (#921). See [docs](https://microsoft.github.io/CCF/developers/logging_cpp.html#rpc-handler).
- Single build for Raft and PBFT consensuses (#922, #929, #935).
- Members' proposals are forever rejected if they fail to execute (#930).
- Original consortium members can ACK (#933).
- PBFT performance improvements (#940, #942).
- PBFT ledger private tables are now encrypted (#939).

## [0.8]

This pre-release enables experimental support for running CCF with the PBFT consensus protocol. In providing an experimental release of CCF with PBFT we hope to get feedback from early adopters.

### Added

- Experimental PBFT support [docs](https://microsoft.github.io/CCF/developers/consensus.html)
- Increased threading support [docs](https://microsoft.github.io/CCF/developers/threading.html) (#831, #838)
- Governance proposals can now be rejected, which allows constitutions to implement veto power (#854)
- Support for non JSON-RPC payloads (#852)
- RPC to get the OE report (containing the SGX quote) of a specific node (#907)

### Changed

- Compatibility with msgpack 1.0.0
- Members now need to provide two public keys, an identity to sign their proposals and votes as before, and public key with which their recovery key share will be encrypted. `--member_cert` cli argument replaced with `--member-info` when starting up a network to allow this [docs](https://microsoft.github.io/CCF/operators/start_network.html)
- Member status is now a string, eg. `"ACTIVE"` rather than an integer (#827)
- User apps have access to standard user-cert lookup (#906)
- `get_rpc_handler()` now returns `UserRpcFrontend` instead of `RpcHandler` [docs](https://microsoft.github.io/CCF/developers/logging_cpp.html#rpc-handler) (#908)
- All governance RPC's must now be signed (#911)
- Test infra stores keys and certificates (e.g. `networkcert.pem`, `user0_privk.pem`) in new `workspace/<test_label>_common/` folder (#892)

### Removed

- FramedTCP support

## [0.7.1]

### Added

- Installed Python infrastructure can now be used to launch test networks of external builds (#809)
- Initial threading support, Raft nodes now execute transactions on multiple worker threads (#773, #822)

## [0.7]

This pre-release enables experimental support for Javascript as a CCF runtime, and switches the default transport to HTTP. FramedTCP is still supported in this release (`-DFTCP=ON`) but is deprecated and will be dropped in the next release.

### Changed

- Fixed node deadlock that could occur under heavy load (#628)
- Fixed vulnerability to possible replay attack (#419)
- CCF has an installable bundle (#742)
- HTTP is the default frame format (#744)

### Added

- Added support for re-keying the ledger (#50)
- Added QuickJS runtime and sample Javascript app (#668)

### Deprecated

- FramedTCP support. Please use the ccf_FTCP.tar.gz release bundle or build CCF with `-DFTCP=ON` if you require FTCP support.

## [0.6]

This pre-release enables support for HTTP in CCF

### Changed

- Quote format in `getQuotes` changed from string to vector of bytes (https://github.com/microsoft/CCF/pull/566)
- Improved error reporting and logging (https://github.com/microsoft/CCF/pull/572, https://github.com/microsoft/CCF/pull/577, https://github.com/microsoft/CCF/pull/620)
- Node certificates endorsed by the network (https://github.com/microsoft/CCF/pull/581)
- The [`keygenerator.sh`](https://github.com/microsoft/CCF/blob/v0.6/tests/keygenerator.sh) scripts replaces the `keygenerator` CLI utility to generate member and user identities.

### Added

- HTTP endpoint support when built with `-DHTTP=ON`, see https://microsoft.github.io/CCF/users/client.html for details.
- [Only when building with `-DHTTP=ON`] The new [`scurl.sh`](https://github.com/microsoft/CCF/blob/v0.6/tests/scurl.sh) script can be used to issue signed HTTP requests to CCF (e.g. for member votes). The script takes the same arguments as `curl`.
- `listMethods` RPC for luageneric app (https://github.com/microsoft/CCF/pull/570)
- `getReceipt`/`verifyReceipt` RPCs (https://github.com/microsoft/CCF/pull/567)
- Support for app-defined ACLs (https://github.com/microsoft/CCF/pull/590)

Binaries for `cchost` and `libluagenericenc.so` are attached to this release. Note that libluagenericenc.so should be signed before being deployed by CCF (see https://microsoft.github.io/CCF/developers/build_app.html#standalone-signing).

## [0.5]

This pre-release fixes minor issues and clarifies some of `cchost` command line options.

### Removed

- The `new_user` function in constitution scripts (e.g. `gov.lua`) should be deleted as it is now directly implemented inside CCF (https://github.com/microsoft/CCF/pull/550).
- `cmake -DTARGET=all` replaced with `cmake -DTARGET=sgx;virtual`. See https://microsoft.github.io/CCF/quickstart/build.html#build-switches for new values (https://github.com/microsoft/CCF/pull/513).

### Changed

- The members and users certificates can now be registered by the consortium using clients that are not the `memberclient` CLI (e.g. using the `tests/infra/jsonrpc.py` module) (https://github.com/microsoft/CCF/pull/550).
- Fix for Raft consensus to truncate the ledger whenever a rollback occurs and use `commit_idx` instead of `last_idx` in many places because of signatures (https://github.com/microsoft/CCF/pull/503).
- Join protocol over HTTP fix (https://github.com/microsoft/CCF/pull/550).
- Clearer error messages for when untrusted users/members issue transactions to CCF (https://github.com/microsoft/CCF/pull/530).
- `devcontainer.json` now points to right Dockerfile (https://github.com/microsoft/CCF/pull/543).
- `cchost --raft-election-timeout` CLI option default now set to 5000 ms (https://github.com/microsoft/CCF/pull/559).
- Better descriptions for `cchost` command line options (e.g. `--raft-election-timeout`) (https://github.com/microsoft/CCF/pull/559).

The `cchost`, `libluagenericenc.so`, `keygenerator` and `memberclient` are also attached to this release to start a CCF network with lua application.
Note that `libluagenericenc.so` should be signed before being deployed by CCF (see https://microsoft.github.io/CCF/developers/build_app.html#standalone-signing).

## [0.4]

In this preview release, it is possible to run CCF with the PBFT consensus algorithm, albeit with significant limitations.

The evercrypt submodule has been removed, the code is instead imported, to make release tarballs easier to use.

## [0.3]

This pre-release implements the genesis model described in the TR, with a distinct service opening phase. See https://microsoft.github.io/CCF/start_network.html for details.

Some discrepancies with the TR remain, and are being tracked under https://github.com/microsoft/CCF/milestone/2

## 0.2

Initial pre-release

[3.0.0-dev6]: https://github.com/microsoft/CCF/releases/tag/ccf-3.0.0-dev6
[3.0.0-dev5]: https://github.com/microsoft/CCF/releases/tag/ccf-3.0.0-dev5
[3.0.0-dev4]: https://github.com/microsoft/CCF/releases/tag/ccf-3.0.0-dev4
[3.0.0-dev3]: https://github.com/microsoft/CCF/releases/tag/ccf-3.0.0-dev3
[3.0.0-dev2]: https://github.com/microsoft/CCF/releases/tag/ccf-3.0.0-dev2
[3.0.0-dev1]: https://github.com/microsoft/CCF/releases/tag/ccf-3.0.0-dev1
[3.0.0-dev0]: https://github.com/microsoft/CCF/releases/tag/ccf-3.0.0-dev0
[2.0.0]: https://github.com/microsoft/CCF/releases/tag/ccf-2.0.0
[2.0.0-rc9]: https://github.com/microsoft/CCF/releases/tag/ccf-2.0.0-rc9
[2.0.0-rc8]: https://github.com/microsoft/CCF/releases/tag/ccf-2.0.0-rc8
[2.0.0-rc7]: https://github.com/microsoft/CCF/releases/tag/ccf-2.0.0-rc7
[2.0.0-rc6]: https://github.com/microsoft/CCF/releases/tag/ccf-2.0.0-rc6
[2.0.0-rc5]: https://github.com/microsoft/CCF/releases/tag/ccf-2.0.0-rc5
[2.0.0-rc4]: https://github.com/microsoft/CCF/releases/tag/ccf-2.0.0-rc4
[2.0.0-rc3]: https://github.com/microsoft/CCF/releases/tag/ccf-2.0.0-rc3
[2.0.0-rc2]: https://github.com/microsoft/CCF/releases/tag/ccf-2.0.0-rc2
[2.0.0-rc1]: https://github.com/microsoft/CCF/releases/tag/ccf-2.0.0-rc1
[2.0.0-rc0]: https://github.com/microsoft/CCF/releases/tag/ccf-2.0.0-rc0
[2.0.0-dev8]: https://github.com/microsoft/CCF/releases/tag/ccf-2.0.0-dev8
[2.0.0-dev7]: https://github.com/microsoft/CCF/releases/tag/ccf-2.0.0-dev7
[2.0.0-dev6]: https://github.com/microsoft/CCF/releases/tag/ccf-2.0.0-dev6
[2.0.0-dev5]: https://github.com/microsoft/CCF/releases/tag/ccf-2.0.0-dev5
[2.0.0-dev4]: https://github.com/microsoft/CCF/releases/tag/ccf-2.0.0-dev4
[2.0.0-dev3]: https://github.com/microsoft/CCF/releases/tag/ccf-2.0.0-dev3
[2.0.0-dev2]: https://github.com/microsoft/CCF/releases/tag/ccf-2.0.0-dev2
[2.0.0-dev1]: https://github.com/microsoft/CCF/releases/tag/ccf-2.0.0-dev1
[2.0.0-dev0]: https://github.com/microsoft/CCF/releases/tag/ccf-2.0.0-dev0
[1.0.4]: https://github.com/microsoft/CCF/releases/tag/ccf-1.0.4
[1.0.3]: https://github.com/microsoft/CCF/releases/tag/ccf-1.0.3
[1.0.2]: https://github.com/microsoft/CCF/releases/tag/ccf-1.0.2
[1.0.1]: https://github.com/microsoft/CCF/releases/tag/ccf-1.0.1
[1.0.0]: https://github.com/microsoft/CCF/releases/tag/ccf-1.0.0
[1.0.0-rc3]: https://github.com/microsoft/CCF/releases/tag/ccf-1.0.0-rc3
[1.0.0-rc2]: https://github.com/microsoft/CCF/releases/tag/ccf-1.0.0-rc2
[1.0.0-rc1]: https://github.com/microsoft/CCF/releases/tag/ccf-1.0.0-rc1
[0.99.4]: https://github.com/microsoft/CCF/releases/tag/ccf-0.99.4
[0.99.3]: https://github.com/microsoft/CCF/releases/tag/ccf-0.99.3
[0.99.2]: https://github.com/microsoft/CCF/releases/tag/ccf-0.99.2
[0.99.1]: https://github.com/microsoft/CCF/releases/tag/ccf-0.99.1
[0.99.0]: https://github.com/microsoft/CCF/releases/tag/ccf-0.99.0
[0.19.3]: https://github.com/microsoft/CCF/releases/tag/ccf-0.19.3
[0.19.2]: https://github.com/microsoft/CCF/releases/tag/ccf-0.19.2
[0.19.1]: https://github.com/microsoft/CCF/releases/tag/ccf-0.19.1
[0.19.0]: https://github.com/microsoft/CCF/releases/tag/ccf-0.19.0
[0.18.5]: https://github.com/microsoft/CCF/releases/tag/ccf-0.18.5
[0.18.4]: https://github.com/microsoft/CCF/releases/tag/ccf-0.18.4
[0.18.3]: https://github.com/microsoft/CCF/releases/tag/ccf-0.18.3
[0.18.2]: https://github.com/microsoft/CCF/releases/tag/ccf-0.18.2
[0.18.1]: https://github.com/microsoft/CCF/releases/tag/ccf-0.18.1
[0.18.0]: https://github.com/microsoft/CCF/releases/tag/ccf-0.18.0
[0.17.2]: https://github.com/microsoft/CCF/releases/tag/ccf-0.17.2
[0.17.1]: https://github.com/microsoft/CCF/releases/tag/ccf-0.17.1
[0.17.0]: https://github.com/microsoft/CCF/releases/tag/ccf-0.17.0
[0.16.3]: https://github.com/microsoft/CCF/releases/tag/ccf-0.16.3
[0.16.2]: https://github.com/microsoft/CCF/releases/tag/ccf-0.16.2
[0.16.1]: https://github.com/microsoft/CCF/releases/tag/ccf-0.16.1
[0.16.0]: https://github.com/microsoft/CCF/releases/tag/ccf-0.16.0
[0.15.2]: https://github.com/microsoft/CCF/releases/tag/ccf-0.15.2
[0.15.1]: https://github.com/microsoft/CCF/releases/tag/ccf-0.15.1
[0.15.0]: https://github.com/microsoft/CCF/releases/tag/ccf-0.15.0
[0.14.3]: https://github.com/microsoft/CCF/releases/tag/ccf-0.14.3
[0.14.2]: https://github.com/microsoft/CCF/releases/tag/ccf-0.14.2
[0.14.1]: https://github.com/microsoft/CCF/releases/tag/ccf-0.14.1
[0.14.0]: https://github.com/microsoft/CCF/releases/tag/ccf-0.14.0
[0.13.4]: https://github.com/microsoft/CCF/releases/tag/ccf-0.13.4
[0.13.3]: https://github.com/microsoft/CCF/releases/tag/ccf-0.13.3
[0.13.2]: https://github.com/microsoft/CCF/releases/tag/ccf-0.13.2
[0.13.1]: https://github.com/microsoft/CCF/releases/tag/ccf-0.13.1
[0.13.0]: https://github.com/microsoft/CCF/releases/tag/ccf-0.13.0
[0.12.2]: https://github.com/microsoft/CCF/releases/tag/ccf-0.12.2
[0.12.1]: https://github.com/microsoft/CCF/releases/tag/ccf-0.12.1
[0.12.0]: https://github.com/microsoft/CCF/releases/tag/ccf-0.12.0
[0.11.7]: https://github.com/microsoft/CCF/releases/tag/ccf-0.11.7
[0.11.4]: https://github.com/microsoft/CCF/releases/tag/ccf-0.11.4
[0.11.1]: https://github.com/microsoft/CCF/releases/tag/ccf-0.11.1
[0.11]: https://github.com/microsoft/CCF/releases/tag/0.11
[0.10]: https://github.com/microsoft/CCF/releases/tag/v0.10
[0.9.3]: https://github.com/microsoft/CCF/releases/tag/v0.9.3
[0.9.2]: https://github.com/microsoft/CCF/releases/tag/v0.9.2
[0.9.1]: https://github.com/microsoft/CCF/releases/tag/v0.9.1
[0.9]: https://github.com/microsoft/CCF/releases/tag/v0.9
[0.8.2]: https://github.com/microsoft/CCF/releases/tag/v0.8.2
[0.8.1]: https://github.com/microsoft/CCF/releases/tag/v0.8.1
[0.8]: https://github.com/microsoft/CCF/releases/tag/v0.8
[0.7.1]: https://github.com/microsoft/CCF/releases/tag/v0.7.1
[0.7]: https://github.com/microsoft/CCF/releases/tag/v0.7
[0.6]: https://github.com/microsoft/CCF/releases/tag/v0.6
[0.5]: https://github.com/microsoft/CCF/releases/tag/v0.5
[0.4]: https://github.com/microsoft/CCF/releases/tag/v0.4
[0.3]: https://github.com/microsoft/CCF/releases/tag/v0.3
[2.0.0-rc8]: https://github.com/microsoft/CCF/releases/tag/ccf-2.0.0-rc8
[unreleased]: https://github.com/microsoft/CCF/releases/tag/ccf-Unreleased
[3.0.0-dev4]: https://github.com/microsoft/CCF/releases/tag/ccf-3.0.0-dev4
[3.0.0-dev6]: https://github.com/microsoft/CCF/releases/tag/ccf-3.0.0-dev6
[3.0.0-dev7]: https://github.com/microsoft/CCF/releases/tag/ccf-3.0.0-dev7
[3.0.0-rc0]: https://github.com/microsoft/CCF/releases/tag/ccf-3.0.0-rc0
[3.0.0-rc2]: https://github.com/microsoft/CCF/releases/tag/ccf-3.0.0-rc2<|MERGE_RESOLUTION|>--- conflicted
+++ resolved
@@ -10,11 +10,8 @@
 - Updated Open Enclave to [0.19.2](https://github.com/openenclave/openenclave/releases/tag/v0.19.2).
 - Updated Open Enclave to [0.19.3](https://github.com/openenclave/openenclave/releases/tag/v0.19.3).
 - Expose COSESign1 `content` for `user_cose_sign1` authenticated endpoints in JavaScript/TypeScript apps (#5465).
-<<<<<<< HEAD
 - SGX builds now use OpenSSL 3.1.1 by default (#5481).
-=======
 - Add HMAC support to JS API. Call with `ccf.crypto.sign({"name": "HMAC", "hash": "SHA-256"}, key, data)`.
->>>>>>> 05cc5340
 
 ## [4.0.5]
 
