--- conflicted
+++ resolved
@@ -5,36 +5,22 @@
 The format is based on [Keep a Changelog](http://keepachangelog.com/en/1.0.0/)
 and this project adheres to [Semantic Versioning](http://semver.org/spec/v2.0.0.html).
 
-<<<<<<< HEAD
 ## [2.0.1]
-=======
-## Unreleased
->>>>>>> 8dde5433
+
 
 ### Added
 
 - Added a `GET /node/service/previous_identity` endpoint, which can be used during a recovery to look up the identity of the service before the catastrophic failure (#3880).
 
-<<<<<<< HEAD
-=======
-### Changed
-
-- Updated PSW in images to 2.16.100.
-
->>>>>>> 8dde5433
 ### Removed
 
 - Removed deprecated `set_execute_outside_consensus()` API (#3886, #3673).
 
 ### Changed
 
-<<<<<<< HEAD
 - Updated PSW in images to 2.16.100.
 - New nodes automatically shutdown if the target service certificate is misconfigured (#3895).
 - Upgraded Open Enclave to 0.18.0.
-=======
-- New nodes automatically shutdown if the target service certificate is misconfigured (#3895).
->>>>>>> 8dde5433
 
 ## [2.0.0]
 
