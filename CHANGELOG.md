# Changelog

All notable changes to this project will be documented in this file.

The format is based on [Keep a Changelog](http://keepachangelog.com/en/1.0.0/)
and this project adheres to [Semantic Versioning](http://semver.org/spec/v2.0.0.html).

## [5.0.10]

<<<<<<< HEAD
[5.0.10]: https://github.com/microsoft/CCF/releases/tag/ccf-5.0.10

- Added OpenAPI support for `std::unordered_set`.
=======
[5.0.10]: https://github.com/microsoft/CCF/releases/tag/5.0.10

### Fixed

- Services upgrading from 4.x to 5.x may accidentally change their service's subject name, resulting in cryptographic errors when verifying anything endorsed by the old subject name. The subject name field is now correctly populated and retained across joins, renewals, and disaster recoveries.
>>>>>>> 305c25ed

## [5.0.9]

[5.0.9]: https://github.com/microsoft/CCF/releases/tag/ccf-5.0.9

### Added

- Enhanced certificate renewal logging (#6645).

## [5.0.8]

[5.0.8]: https://github.com/microsoft/CCF/releases/tag/ccf-5.0.8

### Added

- Added a `ccf::any_cert_auth_policy` (C++), or `any_cert` (JS/TS), implementing TLS client certificate authentication, but without checking for the presence of the certificate in the governance user or member tables. This enables applications wanting to do so to perform user management in application space, using application tables (#6608).
- Set VMPL value when creating SNP attestations, and check VMPL value is in guest range when verifiying attestation, since recent [updates allow host-initiated attestations](https://www.amd.com/content/dam/amd/en/documents/epyc-technical-docs/programmer-references/56860.pdf) (#6583).

## [5.0.7]

[5.0.7]: https://github.com/microsoft/CCF/releases/tag/ccf-5.0.7

- Ignore time when resolving did:x509 against x5chain, resolution establishes a point-in-time endorsement, not ongoing validity (#6575).

## [5.0.6]

[5.0.6]: https://github.com/microsoft/CCF/releases/tag/ccf-5.0.6

- Added COSE signature verification to consume signature transactions from upgraded primary (#6495).

## [5.0.5]

[5.0.5]: https://github.com/microsoft/CCF/releases/tag/ccf-5.0.5

### Bug fix

- Nodes can be started in recovery mode from a snapshot alone (#6472)

## [5.0.4]

[5.0.4]: https://github.com/microsoft/CCF/releases/tag/ccf-5.0.4

### Bug fix

- JWT authentication correctly parses certificates that contain other certificates (#6440)

## [5.0.3]

[5.0.3]: https://github.com/microsoft/CCF/releases/tag/ccf-5.0.3

### Changed

- Improved JWT authentication error messages (#6427).

### Bug fix

- In `GET gov/service/javascript-app`, `openApi` now correctly returns the schema set for the endpoint (#6430)

## [5.0.2]

[5.0.2]: https://github.com/microsoft/CCF/releases/tag/ccf-5.0.2

### Developer API

#### C++

- `RSAKeyPair::sign` and `RSAKeyPair::verify` now use `RSA-PSS` instead of `RSASSA-PKCS1-v1_5`.
  - Users can specify `salt_length` (defaulted to `0`).

#### TypeScript/JavaScript

- `ccfapp.crypto.sign()` and `ccfapp.crypto.verifySignature()` no longer support `RSASSA-PKCS1-v1_5`, instead `RSA-PSS` has been added.
  - `SigningAlgorithm` has been extended with optional `saltLength`, defaulted to `0` if not passed.

### Bug Fixes

- The `/tx` endpoint returns more accurate error messages for incorrectly formed transactions ids (#6359).

## [5.0.1]

[5.0.1]: https://github.com/microsoft/CCF/releases/tag/ccf-5.0.1

### Bug Fixes

- All public headers now correctly set pragma once (#6388, #6389)

### Dependencies

- Base image refresh for containers (#6394, #6395)
- Python cryptography package requirement raised to 43.\* (#6385)

## [5.0.0]

[5.0.0]: https://github.com/microsoft/CCF/releases/tag/ccf-5.0.0

In order to upgrade an existing 4.x service to 5.x, CCF must be on the latest 4.x version (at least 4.0.19).
For more information, see [our documentation](https://microsoft.github.io/CCF/main/operations/code_upgrade.html)

### Important

- 5.0.0 is the last long term support release for Intel SGX. Live code upgrades to AMD SEV-SNP on [Confidential Containers on Azure Container Instances](https://learn.microsoft.com/en-us/azure/container-instances/container-instances-confidential-overview) and [Confidential Containers Azure Kubernetes Service](https://learn.microsoft.com/en-us/azure/aks/confidential-containers-overview) are supported.
- The forwarding of requests between nodes is deprecated in favour of HTTP redirects, and will be removed in 6.0.0.
- Recovery shares created with releases older than 4.0.9 are deprecated, and support will be removed completely in 6.0.0. Ledgers created on older versions must re-share at least once after having upgraded to a release newer than 4.0.9.
- 5.0.0 introduces an [Azure-compliant governance REST API](https://microsoft.github.io/CCF/main/governance/member_rpc_api.html), the old API is deprecated, and will be removed in 6.0.0.
- Containers are now published to the [GitHub Container Registry](https://github.com/orgs/microsoft/packages?repo_name=CCF). The platform has moved from the tag to the image name, to enable meaningful usage of GitHub attestation, and the tag now matches the git tag used to cut the release. For example, the SGX Development container for this release is ghcr.io/microsoft/ccf/app/dev/sgx:ccf-5.0.0-rc0.

### Developer API

#### C++

##### TypeScript/JavaScript Programmability

- Reusable functionality allowing applications to expose TypeScript/JavaScript-implemented endpoints has been added to the public C++ API. Applications should subclass `ccf::js::DynamicJSEndpointRegistry` to get similar behaviour to the existing JS Generic app, see `samples/app/programmability` for samples usage.
- Introduce `DynamicJSEndpointRegistry::record_action_for_audit_v1` and `DynamicJSEndpointRegistry::check_action_not_replayed_v1` to allow an application making use of the programmability feature to easily implement auditability, and protect users that make use of signature-based authentication to update the application against replay attacks (#6285).
- The `programmability` sample app also demonstrates how applications can define their own extensions, create bindings between C++ and JS state, and allow JS endpoints to call functions implemented in C++.

##### Redirect

- CCF now supports a mode where HTTP redirect responses are returned, rather than relying on internal forwarding. See docs for description of [redirection behaviour](https://microsoft.github.io/CCF/main/architecture/request_flow.html#redirection-flow) and [migration instructions](https://microsoft.github.io/CCF/main/build_apps/migration_4_x_to_5_0.html).
- Endpoints now support a `ToBackup` redirection strategy, for requests which should never be executed on a primary. These must also be read-only. These are configured similar to `ToPrimary` endpoints, with a `to_backup` object (specifying by-role or statically-addressed targets) in each node's configuration.

##### Other

- Introduced `ccf::historical::read_only_adapter_v4` and `ccf::historical::read_write_adapter_v4`. Users can now pass a custom error handler to the adapter to customise RPC responses for internal historical queries errors, which are listed in `ccf::historical::HistoricalQueryErrorCode` enum.
- `ccf::historical::adapter_v3` is deprecated in favour of `_v4` version, `ccf::historical::adapter_v2` is removed.
- Public namespaces are all under `::ccf`
  - `::ds` is now `::ccf::ds`
  - `::siphash` is now `::ccf::siphash`
  - `::threading` is now `::ccf::threading`, and `ccf/ds/thread_ids.h` has moved to `ccf/threading/thread_ids.h`
  - `::consensus` is now `::ccf::consensus`
  - `::tls` is now `::ccf::tls`
  - `::http` is now `::ccf::http`
  - `::nonstd` is now `::ccf::nonstd`
  - `::crypto` is now `::ccf::crypto`
  - `::kv` is now `::ccf::kv`
  - `::logger` is now `::ccf::logger`
  - `::ccfapp` is now `::ccf`
- There is now a `contains_globally_committed(k)` method on `kv::Set<K>`, with the same semantics as `get_globally_committed(k)` on `kv::Map<K, V>` (#5928).
- `ccf::EnclaveAttestationProvider` has been removed. It is replaced by `ccf::AttestationProvider`
- JWT verifiers are now automatically cached, for increased performance (#5575)

#### TypeScript/JavaScript

- Added support for reusing JS interpreters, persisting global state. See [docs](https://microsoft.github.io/CCF/main/build_apps/js_app_bundle.html#reusing-interpreters) for more detail.
- Added TypeScript `TypedKvSet` and `ccfapp.typedKv<K>` to facilitate set handling from application code.
- Added `ccf.SnpAttestation.verifySnpAttestation()` for TypeScript apps. (#5653)
- Removed unused `openenclave.verifyOpenEnclaveEvidence` API from JS/TS.
- Added a `ccfapp.checkedJson` converter to the CCF TypeScript package, which will raise errors when given objects which cannot be roundtrip-converted through JSON (currently `Map` and `Date`). There is a slight cost to checking this on each instance during `encode`, so the behaviour is opt-in (not directly replacing `ccfapp.json`), but it is recommended that most tables update to use this converter.
- JS endpoints marked as `"mode": "readonly"` are prevented from writing to the KV. Attempting to call `map.set(k, v)`, `map.delete(k)`, or `map.clear()` on any KV table in such an endpoint will now result in an error being thrown (#5921).
- `ccf.crypto.generateEddsaKeyPair`, `pubEddsaPemToJwk` and `eddsaPemToJwk` now support `x25519` as well as `curve25519` (#5846).
- [ccf.crypto.unwrapKey()](https://microsoft.github.io/CCF/main/js/ccf-app/functions/crypto.unwrapKey.html) has been added to the JS API (#5792).
- In governance contexts, JS runtimes now only use runtime limits from the [public:ccf.gov.js_runtime_options map](https://microsoft.github.io/CCF/main/audit/builtin_maps.html#js-runtime-options) if they are strictly higher than the defaults (#5730).
- Add HMAC support to JS API. Call with `ccf.crypto.sign({"name": "HMAC", "hash": "SHA-256"}, key, data)`.

---

### Authentication

- Added token.iss claim validation to JWT authentication (#5809). Must-knows:
  - Supports both the [OpenID requirements](https://openid.net/specs/openid-connect-core-1_0.html#IDTokenValidation) and the [Entra specification](https://learn.microsoft.com/en-us/entra/identity-platform/access-tokens#validate-the-issuer) of it.
  - All keys fetched after the upgrade will not work against tokens missing the `iss` claim if the issuer has been specified in the .well-known/openid-configuration/.
  - Due to an internal schema change, networks that are in the process of upgrading to this version may see inconsistent authorization behaviour while the network contains nodes of different versions (depending which node executes the auto-refresh, any nodes on the other version will not use any newly provided keys). We recommend a full upgrade to this version, removing any nodes on prior versions, followed by a key and issuer refresh.
  - A future release will remove the old tables entirely. Until then, some redundant state will be retained in the ledger. This is tracked in [#6222](https://github.com/microsoft/CCF/issues/6222).
- Authentication policies can now be conjoined (AND) together, in addition to the previous disjoint (OR) behaviour. The new `ccf::AllOfAuthnPolicy` takes a collection of other policies, _all of which must be true_ for this auth policy to pass. In JS, [this can be configured](https://microsoft.github.io/CCF/main/build_apps/js_app_bundle.html#allofauthnpolicy) in the `app.json` as `"authn_policies": [{ "all_of": ["policy_a", "policy_b"] }]`.

---

### Governance

- `proposalId` is now passed to `resolve(proposal, proposerId, votes, proposalId)`, allowing proposals to consider other pending proposals in their resolution process. (#5995)
- The current state of an accepted proposal is written to the KV so that it can be accessed in the constitution's `apply(proposal, proposalId)` function (#6114).
- `POST /recovery/members/{memberId}:recover` is now authenticated by COSE Sign1, making it consistent with the other `POST` endpoints in governance, and avoiding a potential denial of service where un-authenticated and un-authorised clients could submit invalid shares repeatedly. The `submit_recovery_share.sh` script has been amended accordingly, and now takes a `--member-id-privk` and `--member-id-cert` (#5821).
- A new versioned governance API is now available, with the `api-version=2024-07-01` query parameter. This will fully replace the previous governance endpoints, which will be removed in a future release. A guide to aid in upgrading from the previous API is available [here](https://microsoft.github.io/CCF/main/governance/gov_api_schemas/upgrading_from_classic.html)
- New endpoints `GET /gov/service/javascript-modules` and `GET /gov/service/javascript-modules/{moduleName}` to retrieve the raw JS code of the currently installed app. Note that the `{moduleName}` path parameter will need to be URL-encoded to escape any `/` characters (eg - `/foo/bar.js` should become `%2Ffoo%2Fbar.js`).

---

### Operations

#### Configuration

- The `cchost` configuration file now includes an `idle_connection_timeout` option. This controls how long the node will keep idle connections (for user TLS sessions) before automatically closing them. This may be set to `null` to restore the previous behaviour, where idle connections are never closed. By default connections will be closed after 60s of idle time.
- A soft size limit can now be set for the historical store cache in the node configuration: [`historical_cache_soft_limit`](https://microsoft.github.io/CCF/main/operations/generated_config.html#historical-cache-soft-limit). The default value is `512Mb`.
- Path to the enclave file should now be passed as `--enclave-file` CLI argument to `cchost`, rather than `enclave.file` entry within configuration file.
- SNP collateral must now be provided through the `snp_security_policy_file`, `snp_uvm_endorsements_file` and `snp_endorsements_servers` configuration values. See [documentation](https://microsoft.github.io/CCF/main/operations/platforms/snp.html) for details and platform-specific configuration samples.
- The `url` field in `snp_endorsements_servers` can now contain environment variables that will be resolved at startup, such as "$Fabric_NodeIPOrFQDN:2377" (#5862).
- Add a new `snp_security_policy_file` configuration value under `attestation`, superseding the lookup from `$UVM_SECURITY_CONTEXT_DIR`. The value can contain environment variables, for example: `"snp_security_policy_file": "$UVM_SECURITY_CONTEXT_DIR/security-policy-base64"`.
- Add a new `snp_uvm_endorsements_file` configuration value under `attestation`, superseding the lookup from `$UVM_SECURITY_CONTEXT_DIR`. The value can contain environment variables, for example: `"snp_uvm_endorsements_file": "$UVM_SECURITY_CONTEXT_DIR/reference-info-base64"`. This value can come from an untrusted location, like `snp_security_policy_file` and AMD endorsements (fetched from `snp_endorsements_servers`), because the CCF code contains pre-defined roots of trust.
- `snp_endorsements_servers` now supports a `THIM` type, which is the recommended value when running in [Confidential AKS preview](https://learn.microsoft.com/en-us/azure/aks/confidential-containers-overview).
- Added a `consensus.max_uncommitted_tx_count` configuration option, which specifies the maximum number of transactions that can be pending on the primary. When that threshold is exceeded, a `503 Service Unavailable` is temporarily returned on all but the `/node/*` paths (#5692).

##### Logging

- Added 2 new log lines which may be helpful diagnostics in production deployments, both including a new `[rollback]` tag.
  - `[rollback] ... Dropping conflicting branch` may be emitted after network partitions, and indicates that some `Pending` (non-committed) transactions have been lost. This is expected, but worth investigating if it occurs regularly - it is a sign of elections impacting service availability.
  - `[rollback] ... Ignoring conflicting AppendEntries` could also be emitted after a network partition, but **should be reported to the CCF development team**. It is a sign of an unexpected execution path, which could lead to loss of liveness (inability to advance commit).

##### Endpoints

- Added a GET /node/backup endpoint, returning 200 when backup and 404 when not, for load balancers to use (#5789).
- Add `/node/ready/app` and `/node/ready/gov` endpoints for the use of load balancers wanting to check if a node is ready to accept application or governance transactions. See [Operator RPC API](https://microsoft.github.io/CCF/main/operations/operator_rpc_api.html) for details.

##### Other

- On retirement, nodes that are primary now request that their most likely successor triggers and instant election, without waiting for a timeout. This speeds up some reconfigurations, particularly code updates since they result in all the nodes being replaced. (#5697)

---

### Client API

#### Removed

- Removed the existing metrics endpoint and API (`GET /api/metrics`, `get_metrics_v1`). Stats for request execution can instead be gathered by overriding the `EndpointRegistry::handle_event_request_completed()` method.
- Removed automatic msgpack support from JSON endpoint adapters, and related `include/ccf/serdes.h` file.
- The `scurl.sh` script has been removed. With #5137 removing support for HTTP signed requests, it is no longer needed.

---

### Dependencies

- Updated Open Enclave to [0.19.7](https://github.com/openenclave/openenclave/releases/tag/v0.19.7).
- SNP attestation UVM endorsements SVNs are now treated as alphanumerically ordered strings.
- Secret sharing used for ledger recovery now relies on a much simpler implementation that requires no external dependencies. Note that while the code still accepts shares generated by the old code for now, it only generates shares with the new implementation. As a result, a DR attempt that would downgrade the code to a version that pre-dates this change, after having previously picked it up, would not succeed if a reshare had already taken place (#5655).
- SGX builds now use OpenSSL 3.1.1 inside the enclave by default (#5481).
- CCF can now fetch SEV-SNP attestations from kernel 6.0 and above (#5848).
- Added support for UVM endorsements signed with EC keys (#6231).

---

### Bug Fixes

- Improvements to the Raft implementation, to retain commit safety and liveness despite message loss (#6016).
- Nodes are now more robust to unexpected traffic on node-to-node ports (#5889).
- Lifted parser size limits on forwarded request from default values to more permissive ones. Note that the limits set out on the interface of the inbound node still apply (#5803).
- Fixed an issue where a JS runtime limit could be hit out of user code execution, leading to an incorrectly constructed JS runtime or a crash (#5730).
- Fix for JS execution behaviour when reusing interpreters. Storing KV handles on the global state may lead to unsafe accesses. Work around that by lazily requesting handles in the TypedKvMap for TypeScript apps.
- Fix TLS bug that could cause TLS handshakes to fail (#5482)

---

## [5.0.0-rc2]

[5.0.0-rc2]: https://github.com/microsoft/CCF/releases/tag/ccf-5.0.0-rc2

### Fixed

- Restore inline implementation of two symbols, and keep a third symbol private (#6362)

## [5.0.0-rc1]

[5.0.0-rc1]: https://github.com/microsoft/CCF/releases/tag/ccf-5.0.0-rc1

### Added

- The `cchost` configuration file now includes an `idle_connection_timeout` option. This controls how long the node will keep idle connections (for user TLS sessions) before automatically closing them. This may be set to `null` to restore the previous behaviour, where idle connections are never closed. By default connections will be closed after 60s of idle time.
- New endpoints `GET /gov/service/javascript-modules` and `GET /gov/service/javascript-modules/{moduleName}` to retrieve the raw JS code of the currently installed app. Note that the `{moduleName}` path parameter will need to be URL-encoded to escape any `/` characters (eg - `/foo/bar.js` should become `%2Ffoo%2Fbar.js`).
- New gov API version `2024-07-01`. This is near-identical to `2023-06-01-preview`, but additionally offers the new `javascript-modules` endpoints.
- Historical cache soft limit now is a node-specific startup parameter.

### Changed

- Set LTO on for both debug/release linkages to support linking against CCF libraries if the client code has been built in debug mode.

## [5.0.0-rc0]

[5.0.0-rc0]: https://github.com/microsoft/CCF/releases/tag/ccf-5.0.0-rc0

### Added

- More public namespaces have been moved under `::ccf`
  - `::ds` is now `ccf::ds`
  - `::siphash` is now `ccf::siphash`
  - `::threading` is now `ccf::threading`, and `ccf/ds/thread_ids.h` has moved to `ccf/threading/thread_ids.h`
  - `::consensus` is now `ccf::consensus`
  - `::tls` is now `ccf::tls`
  - `::http` is now `ccf::http`
  - `::nonstd` is now `ccf::nonstd`
  - `::crypto` is now `ccf::crypto`
  - `::kv` is now `ccf::kv`
  - `::logger` is now `ccf::logger`
  - `::ccfapp` is now `::ccf`
- The `programmability` sample app now demonstrates how applications can define their own extensions, creating bindings between C++ and JS state, and allowing JS endpoints to call functions implemented in C++.
- Introduce `DynamicJSEndpointRegistry::record_action_for_audit_v1` and `DynamicJSEndpointRegistry::check_action_not_replayed_v1` to allow an application making use of the programmability feature to easily implement auditability, and protect users allowed to update the application against replay attacks (#6285).
- Endpoints now support a `ToBackup` redirection strategy, for requests which should never be executed on a primary. These must also be read-only. These are configured similar to `ToPrimary` endpoints, with a `to_backup` object (specifying by-role or statically-addressed targets) in each node's configuration.
- Introduced `ccf::historical::read_only_adapter_v4` and `ccf::historical::read_write_adapter_v4`. Users are now capable of passing a custom error handler to the adapter to customise RPC responses for internal historical queries errors, which are listed in `ccf::historical::HistoricalQueryErrorCode` enum.

### Changed

- Updated Open Enclave to [0.19.7](https://github.com/openenclave/openenclave/releases/tag/v0.19.7).

### Deprecated

- `ccf::historical::adapter_v3` becomes deprecated in favour of `_v4` version.

### Removed

- Removed the existing metrics endpoint and API (`GET /api/metrics`, `get_metrics_v1`). Stats for request execution can instead be gathered by overriding the `EndpointRegistry::handle_event_request_completed()` method.
- Removed automatic msgpack support from JSON endpoint adapters, and related `include/ccf/serdes.h` file.

## [5.0.0-dev18]

[5.0.0-dev18]: https://github.com/microsoft/CCF/releases/tag/ccf-5.0.0-dev18

### Added

- Added TypeScript `TypedKvSet` and `ccfapp.typedKv<K>` to facilitate set handling from application code.
- Added support for UVM endorsements signed with EC keys (#6231).
- Updated Open Enclave to [0.19.6](https://github.com/openenclave/openenclave/releases/tag/v0.19.6).

### Removed

- Removed unused `openenclave.verifyOpenEnclaveEvidence` API from JS/TS

### Changed

- Added token.iss claim validation to JWT authentication (#5809). Must-knows:
  - Supports both the [OpenID requirements](https://openid.net/specs/openid-connect-core-1_0.html#IDTokenValidation) and the [Entra specification](https://learn.microsoft.com/en-us/entra/identity-platform/access-tokens#validate-the-issuer) of it.
  - All keys fetched after the upgrade will not work against tokens missing the 'iss' claim if the issuer has been specified in the .well-known/openid-configuration/.
  - Due to an internal schema change, networks that are in the process of upgrading to this version may see inconsistent authorization behaviour while the network contains nodes of different versions (depending which node executes the auto-refresh, any nodes on the other version will not use any newly provided keys). We recommend a full upgrade to this version, removing any nodes on prior versions, followed by a key and issuer refresh.
  - A future release will remove the old tables entirely. Until then, some redundant state will be retained in the ledger. This is tracked in [#6222](https://github.com/microsoft/CCF/issues/6222).

## [5.0.0-dev17]

[5.0.0-dev17]: https://github.com/microsoft/CCF/releases/tag/ccf-5.0.0-dev17

### Added

- Moved JS registry to public header `ccf/js/registry.h`. Apps should subclass `ccf::js::DynamicJSEndpointRegistry` to get similar behaviour to the existing JS Generic app.

## [5.0.0-dev16]

[5.0.0-dev16]: https://github.com/microsoft/CCF/releases/tag/ccf-5.0.0-dev16

### Added

- Reusable functionality for creating an in-enclave JS interpreter has been added to the public C++ API. Applications should subclass `CustomJSEndpointRegistry` to get similar behaviour to the existing JS Generic app.

## [5.0.0-dev15]

[5.0.0-dev15]: https://github.com/microsoft/CCF/releases/tag/ccf-5.0.0-dev15

### Added

- CCF now supports a mode where HTTP redirect responses are returned, rather than relying on internal forwarding. See docs for description of [redirection behaviour](https://microsoft.github.io/CCF/main/architecture/request_flow.html#redirection-flow) and [migration instructions](https://microsoft.github.io/CCF/main/build_apps/migration_4_x_to_5_0.html).
- Authentication policies can now be conjoined (AND) together, in addition to the previous disjoint (OR) behaviour. The new `ccf::AllOfAuthnPolicy` takes a collection of other policies, _all of which must be true_ for this auth policy to pass. In JS, [this can be configured](https://microsoft.github.io/CCF/main/build_apps/js_app_bundle.html#allofauthnpolicy) in the `app.json` as `"authn_policies": [{ "all_of": ["policy_a", "policy_b"] }]`.

### Changed

- `proposalId` is now passed to `resolve(proposal, proposerId, votes, proposalId)`, allowing proposals to consider other pending proposals in their resolution process. (#5995)
- The current state of an accepted proposal is written to the KV so that it can be accessed in the constitution's `apply(proposal, proposalId)` function (#6114).

## [5.0.0-dev14]

[5.0.0-dev14]: https://github.com/microsoft/CCF/releases/tag/ccf-5.0.0-dev14

### Added

- Added a `ccfapp.checkedJson` converter to the CCF TypeScript package, which will raise errors when given objects which cannot be roundtrip-converted through JSON (currently `Map` and `Date`). There is a slight cost to checking this on each instance during `encode`, so the behaviour is opt-in (not directly replacing `ccfapp.json`), but it is recommended that most tables update to use this converter.

### Removed

- The `scurl.sh` script has been removed. With #5137 removing support for HTTP signed requests, it is no longer needed.

## [5.0.0-dev13]

[5.0.0-dev13]: https://github.com/microsoft/CCF/releases/tag/ccf-5.0.0-dev13

### Fixed

- Improvements to the Raft implementation, to retain commit safety and liveness despite message loss (#6016).

### Added

- Added 2 new log lines which may be helpful diagnostics in production deployments, both including a new `[rollback]` tag.
  - `[rollback] ... Dropping conflicting branch` may be emitted after network partitions, and indicates that some `Pending` (non-committed) transactions have been lost. This is expected, but worth investigating if it occurs regularly - it is a sign of elections impacting service availability.
  - `[rollback] ... Ignoring conflicting AppendEntries` could also be emitted after a network partition, but **should be reported to the CCF development team**. It is a sign of an unexpected execution path, which could lead to loss of liveness (inability to advance commit).

## [5.0.0-dev12]

[5.0.0-dev12]: https://github.com/microsoft/CCF/releases/tag/ccf-5.0.0-dev12

### Added

- There is now a `contains_globally_committed(k)` method on `kv::Set<K>`, with the same semantics as `get_globally_committed(k)` on `kv::Map<K, V>` (#5928).

### Changed

- JS endpoints marked as `"mode": "readonly"` are prevented from writing to the KV. Attempting to call `map.set(k, v)`, `map.delete(k)`, or `map.clear()` on any KV table in such an endpoint will now result in an error being thrown (#5921).

### Fixed

- Nodes are now more robust to unexpected traffic on node-to-node ports (#5889).
- Added a GET /node/backup endpoint, returning 200 when backup and 404 when not, for load balancers to use (#5789).

## [5.0.0-dev11]

[5.0.0-dev11]: https://github.com/microsoft/CCF/releases/tag/ccf-5.0.0-dev11

### Removed

- `ccf::historical::adapter_v2` is removed, replaced by `ccf::historical::adapter_v3` first introduced in 2.0.0.
- `ccf::EnclaveAttestationProvider` has been removed. It is replaced by `ccf::AttestationProvider`
- The `attestation.environment.security_context_directory` configuration entry and `--snp-security-context-dir-var` CLI option have been removed. SNP collateral must now be provided through the `snp_security_policy_file`, `snp_uvm_endorsements_file` and `snp_endorsements_servers` configuration values. See [documentation](https://microsoft.github.io/CCF/main/operations/platforms/snp.html) for details and platform-specific configuration samples.

## [5.0.0-dev10]

[5.0.0-dev10]: https://github.com/microsoft/CCF/releases/tag/ccf-5.0.0-dev10

- The `url` field in `snp_endorsements_servers` can now contain environment variables that will be resolved at startup, such as "$Fabric_NodeIPOrFQDN:2377" (#5862).
- Add a new `snp_security_policy_file` configuration value under `attestation`, superseding the lookup from `$UVM_SECURITY_CONTEXT_DIR`. The value can contain environment variables, for example: `"snp_security_policy_file": "$UVM_SECURITY_CONTEXT_DIR/security-policy-base64"`.
- Add a new `snp_uvm_endorsements_file` configuration value under `attestation`, superseding the lookup from `$UVM_SECURITY_CONTEXT_DIR`. The value can contain environment variables, for example: `"snp_uvm_endorsements_file": "$UVM_SECURITY_CONTEXT_DIR/reference-info-base64"`. This value can come from an untrusted location, like `snp_security_policy_file` and AMD endorsements (fetched from `snp_endorsements_servers`), because the CCF code contains pre-defined roots of trust.

## [5.0.0-dev9]

[5.0.0-dev9]: https://github.com/microsoft/CCF/releases/tag/ccf-5.0.0-dev9

- `snp_endorsements_servers` now supports a `THIM` type, which is the recommended value when running in [Confidential AKS preview](https://learn.microsoft.com/en-us/azure/aks/confidential-containers-overview).

## [5.0.0-dev8]

[5.0.0-dev8]: https://github.com/microsoft/CCF/releases/tag/ccf-5.0.0-dev8

- `ccf.crypto.generateEddsaKeyPair`, `pubEddsaPemToJwk` and `eddsaPemToJwk` now support `x25519` as well as `curve25519` (#5846).
- `POST /recovery/members/{memberId}:recover` is now authenticated by COSE Sign1, making it consistent with the other `POST` endpoints in governance, and avoiding a potential denial of service where un-authenticated and un-authorised clients could submit invalid shares repeatedly. The `submit_recovery_share.sh` script has been amended accordingly, and now takes a `--member-id-privk` and `--member-id-cert` (#5821).
- CCF can now fetch SEV-SNP attestations from kernel 6.0 and above (#5848).

## [5.0.0-dev7]

[5.0.0-dev7]: https://github.com/microsoft/CCF/releases/tag/ccf-5.0.0-dev7

- `POST /recovery/members/{memberId}:recover` is now authenticated by COSE Sign1, making it consistent with the other `POST` endpoints in governance, and avoiding a potential denial of service where un-authenticated and un-authorised clients could submit invalid shares repeatedly. The `submit_recovery_share.sh` script has been amended accordingly, and now takes a `--member-id-privk` and `--member-id-cert` (#5821).

## [5.0.0-dev6]

[5.0.0-dev6]: https://github.com/microsoft/CCF/releases/tag/ccf-5.0.0-dev6

- Lifted parser size limits on forwarded request from default values to more permissive ones. Note that the limits set out on the interface of the inbound node still apply (#5803).
- [ccf.crypto.unwrapKey()](https://microsoft.github.io/CCF/main/js/ccf-app/functions/crypto.unwrapKey.html) has been added to the JS API (#5792).

## [5.0.0-dev5]

[5.0.0-dev5]: https://github.com/microsoft/CCF/releases/tag/ccf-5.0.0-dev5

- In governance contexts, JS runtimes now only use runtime limits from the [public:ccf.gov.js_runtime_options map](https://microsoft.github.io/CCF/main/audit/builtin_maps.html#js-runtime-options) if they are strictly higher than the defaults (#5730).
- Fixed an issue where a JS runtime limit could be hit out of user code execution, leading to an incorrectly constructed JS runtime or a crash (#5730).
- Added a GET /node/primary endpoint, returning 200 when primary and 404 when not, for load balancers to use (#5789).

## [5.0.0-dev4]

[5.0.0-dev4]: https://github.com/microsoft/CCF/releases/tag/ccf-5.0.0-dev4

- Fix for JS execution behaviour when reusing interpreters. Storing KV handles on the global state may lead to unsafe accesses. Work around that by lazily requesting handles in the TypedKvMap for TypeScript apps.
- On retirement, nodes that are primary now request that their most likely successor triggers and instant election, without waiting for a timeout. This speeds up some reconfigurations, particularly code updates since they result in all the nodes being replaced. (#5697)

## [5.0.0-dev3]

[5.0.0-dev3]: https://github.com/microsoft/CCF/releases/tag/ccf-5.0.0-dev3

- Added a `consensus.max_uncommitted_tx_count` configuration option, which specifies the maximum number of transactions that can be pending on the primary. When that threshold is exceeded, a `503 Service Unavailable` is temporarily returned on all but the `/node/*` paths (#5692).
- A new versioned governance API is now available, with the `api-version=2023-06-01-preview` query parameter. This will fully replace the previous governance endpoints, which will be removed in a future release. A guide to aid in upgrading from the previous API is available [here](https://microsoft.github.io/CCF/main/governance/gov_api_schemas/upgrading_from_classic.html)

## [5.0.0-dev2]

[5.0.0-dev2]: https://github.com/microsoft/CCF/releases/tag/ccf-5.0.0-dev2

- Updated `llhttp` from `6.0.9` to `9.0.1`.
- Updated `fmt` library from `9.1.0` to `10.1.1`.
- Updated QCBOR from `1.1` to `1.2`.
- Updated `nghttp2` from `1.51.0` to `1.55.1`.
- Converted SNP attestation UVM endorsements from integer to arbitrary string.
- Updated Intel SGX PSW from 2.17 to 2.20 (#5616)
- Path to the enclave file should now be passed as `--enclave-file` CLI argument to `cchost`, rather than `enclave.file` entry within configuration file. A potential SNP security context directory environment variable override, where desired, should now be passed as `--snp-security-context-dir-var` CLI argument to `cchost`, rather than `attestation.environment.security_context_directory` entry within configuration file. This is to ensure that these values are attested on Confidential Containers/SNP, even if the configuration itself is provided from un-attested storage, such as an external mount. The configuration entries are deprecated, and will be removed in a future release.
- Added `ccf.SnpAttestation.verifySnpAttestation()` endpoint for TypeScript apps. (#5653)
- Secret sharing used for ledger recovery now relies on a much simpler implementation that requires no external dependencies. Note that while the code still accepts shares generated by the old code for now, it only generates shares with the new implementation. As a result, a DR attempt that would downgrade the code to a version that pre-dates this change, after having previously picked it up, would not succeed if a reshare had already taken place (#5655).

## [5.0.0-dev1]

[5.0.0-dev1]: https://github.com/microsoft/CCF/releases/tag/ccf-5.0.0-dev1

- Added support for reusing JS interpreters, persisting global state. See [docs](https://microsoft.github.io/CCF/main/build_apps/js_app_bundle.html#reusing-interpreters) for more detail.

## [5.0.0-dev0]

[5.0.0-dev0]: https://github.com/microsoft/CCF/releases/tag/ccf-5.0.0-dev0

- Add HMAC support to JS API. Call with `ccf.crypto.sign({"name": "HMAC", "hash": "SHA-256"}, key, data)`.
- Add `/node/ready/app` and `/node/ready/gov` endpoints for the use of load balancers wanting to check if a node is ready to accept application or governance transactions. See [Operator RPC API](https://microsoft.github.io/CCF/main/operations/operator_rpc_api.html) for details.
- SGX builds now use OpenSSL 3.1.1 inside the enclave by default (#5481).
- JWT verifiers are now automatically cached, for increased performance (#5575).
- `GET /api/metrics` now correctly returns templated endpoint paths (#5539).
- Fix TLS bug that could cause TLS handshakes to fail (#5482).

## [4.0.7]

[4.0.7]: https://github.com/microsoft/CCF/releases/tag/ccf-4.0.7

- Expose COSESign1 `content` for `user_cose_sign1` authenticated endpoints in JavaScript/TypeScript apps (#5465).

## [4.0.6]

[4.0.6]: https://github.com/microsoft/CCF/releases/tag/ccf-4.0.6

- Updated Open Enclave to [0.19.3](https://github.com/openenclave/openenclave/releases/tag/v0.19.3).

## [4.0.5]

[4.0.5]: https://github.com/microsoft/CCF/releases/tag/ccf-4.0.5

- Debug logging is now available in non-SGX builds by default, and controlled by a run-time CLI argument (`--enclave-log-level`). On SGX this remains a build-time decision (#5375).
- Supporting intermediate cert chain included in TLS handshake, where previously only server leaf certificate was present (#5453).
- Added `getVersionOfPreviousWrite` to TypeScript `TypedKvMap` interface (#5451).

## [4.0.4]

[4.0.4]: https://github.com/microsoft/CCF/releases/tag/ccf-4.0.4

- Added TypeScript interfaces `UserCOSESign1AuthnIdentity` and `MemberCOSESign1AuthnIdentity`, to be used with `user_cose_sign1` and `member_cose_sign1` authentication policies.

## [4.0.3]

[4.0.3]: https://github.com/microsoft/CCF/releases/tag/ccf-4.0.3

- User can now pass a `--config-timeout` option to `cchost` on startup. For example, a user wanting to start a `cchost` that may need to wait up 10 seconds for a valid config to appear under `/cfg/path` can invoke `./cchost --config-timeout 10s --config /path/cfg`.
- If a pid file path is configured, `cchost` will no longer start if a file is present at that path.

## [4.0.2]

[4.0.2]: https://github.com/microsoft/CCF/releases/tag/ccf-4.0.2

- Added `ccf::UserCOSESign1AuthnPolicy` (C++) and `user_cose_sign1` (JavaScript) authentication policies.

## [4.0.1]

[4.0.1]: https://github.com/microsoft/CCF/releases/tag/ccf-4.0.1

- The `set_js_runtime_options` action now accepts `return_exception_details` and `log_exception_details` boolean options, which set the corresponding keys in the `public:ccf.gov.js_runtime_options` KV map. When enabled, a stack trace is respectively returned to the caller, and emitted to the log, on uncaught JS exceptions in application code.

## Changed

- For security reasons, OpenSSL `>=1.1.1f` must be first installed on the system (Ubuntu) before installing the CCF Debian package (#5227).

## Added

- Added `ccf::historical::populate_service_endorsements` to public C++ API, allowing custom historical endpoints to do the same work as adapters.

## [4.0.0]

In order to upgrade an existing 3.x service to 4.x, CCF must be on the latest 3.x version (at least 3.0.10). For more information, see [our documentation](https://microsoft.github.io/CCF/main/operations/code_upgrade.html)

[4.0.0]: https://github.com/microsoft/CCF/releases/tag/ccf-4.0.0

### Developer API

#### C++

- When starting a host subprocess, applications may now pass data to its standard input. Additionally, the process' output is captured and logged by CCF (#5056).
- Add new constructors to cryptography C++ API to generate EC/RSA/EdDSA keys from Json Web Key (#4876).
- Added `BaseEndpointRegistry::get_view_history_v1` function to get the view history since a given revision (#4580)
- Renamed `ccf::CodeDigest` to `ccf:pal::PlatformAttestationMeasurement` and `get_code_id()` to `get_measurement()` (#5063).
- `ccf::RpcContext::set_response()` has been renamed to `ccf::RpcContext::set_response_json()` (#4813).

#### JavaScript

- Added logging of JS execution time for all requests. This can be disabled in confidential scenarios with the new `ccf.enableMetricsLogging` function in the JS API. After calling `ccf.enableMetricsLogging(false)`, this logging will not be emitted.
- Added `ccf.enableUntrustedDateTime` to JS API. After calling `ccf.enableUntrustedDateTime(true)`, the `Date` global object will use the untrusted host time to retrieve the current time.
- Add new `ccf.crypto.jwkToPem`, `ccf.crypto.pubJwkToPem`, `ccf.crypto.rsaJwkToPem`, `ccf.crypto.pubRsaJwkToPem`, `ccf.crypto.eddsaJwkToPem`, `ccf.crypto.pubEddsaJwkToPem` to JavaScript/TypesScript API to convert EC/RSA/EdDSA keys from PEM to Json Web Key (#4876).
- `ccf.crypto.sign()` previously returned DER-encoded ECDSA signatures and now returns IEEE P1363 encoded signatures, aligning with the behavior of the Web Crypto API and `ccf.crypto.verifySignature()` (#4829).
- Increased default NumHeapPages (heap size) for js_generic from 131072 (500MB) to 524288 (2GB).

---

### Governance

- The `submit_recovery_share.sh` script now takes a `--cert` argument.
- Added missing `ccf.gov.msg.type` value `encrypted_recovery_share` to `ccf_cose_sign1*` scripts.
- Proposals authenticated with COSE Sign1 must now contain a `ccf.gov.msg.created_at` header parameter, set to a positive integer number of seconds since epoch. This timestamp is used to detect potential proposal replay. The `ccf_cose_sign1*` scripts have been updated accordingly and require a `--ccf-gov-msg-created_at`.
- The [ccf Python package](https://pypi.org/project/ccf/) now includes a `ccf_cose_sign1` CLI tool, to facilitate the creation of [COSE Sign1](https://www.rfc-editor.org/rfc/rfc8152#page-18) requests for governance purposes. It also includes `ccf_cose_sign1_prepare` and `ccf_cose_sign1_finish` CLI tools, to facilitate the creation of [COSE Sign1](https://www.rfc-editor.org/rfc/rfc8152#page-18) requests for governance purposes, signed with external key management systems such as AKV. See [documentation](https://microsoft.github.io/CCF/main/governance/hsm_keys.html#cose-signing) for details.

---

### Operations

- `ignore_first_sigterm` config option. When set, will cause a node to ignore the first `SIGTERM` it receives, but the `/node/state` endpoint expose `"stop_notice": true`. A second `SIGTERM` will cause the process to shut down as normal. This can be useful in orchestration settings where nodes receive unsollicited signals that the operator wishes to react to.
- Endorsement certificates for SEV-SNP attestation report can now be retrieved via an environment variable, as specified by `attestation.environment.report_endorsements` configuration entry (#4940).
- Additional logging of historical query flow in `UNSAFE` builds.
- `enclave.type` configuration entry now only supports `Debug` or `Release`. Trusted Execution Environment platform should be specified via new `enclave.platform` configuration entry (`SGX`, `SNP` or `Virtual`) (#4569).
- `consensus.type` has been removed from cchost configuration.
- Nodes running in confidential ACI (SEV-SNP) can now read the security context from a directory, as specified by `attestation.environment.security_context_directory` configuration entry (#5175).
- SEV-SNP ACI: Remove support for reading security policy, report and UVM endorsements from environment variables. The `environment.security_context_directory` environment variable should be set instead (#5217).
- Added a `[gov]` tag to logs emitted during governance operations. All logging from the constitution will have this tag added, and all error responses from `/gov` endpoints will now be logged with this tag.
- Improved ledger durability when a node joins from an old snapshot (#5151).
- Removed experimental 2tx reconfiguration mode, and the associated "reconfiguration_type" config option (#5179).

---

### Client API

- `GET /gov/recovery_share` is deprecated in favour of the unauthenticated `GET /gov/encrypted_recovery_share/{member_id}`.
- New `/node/index/strategies` endpoint, which will list all indexing strategies currently installed alongside a description of how far each has progressed.
- Added `view_history` and `view_history_since` query parameters to `/app/commit` endpoint for retrieving the full view history and the view history since a certain view (#4580)
- `/gov/members` endpoint is deprecated. It is replaced by `/gov/kv/members/certs`, `/gov/kv/members/encryption_public_keys`, `/gov/kv/members/info`.
- `/gov/code` endpoint is deprecated. It is replaced by `/gov/kv/nodes/code_ids`.
- `/gov/jwt_keys/all` endpoint is deprecated. It is replaced by `/gov/kv/jwt/public_signing_keys`, `/gov/kv/jwt/public_signing_key_issue`, and `/gov/kv/jwt/issuers`
- The built-in authentication policies for JWTs and certs will now enforce expiry times, based on the current time received from the host. JWTs must contain "nbf" and "exp" claims, and if those are outside the current time then the request will get an authentication error (#4786).
- `TCP_NODELAY` is now set for all incoming and outgoing TCP connections (#4717).
- Builtin governance tables now have endpoints for accessing their content directly from the KV, under `/gov/kv`. For instance, `/gov/kv/constitution` will read the current constitution.
- Support for HTTP request signing has been removed (#5137). Governance requests must use COSE Sign1 signing instead, see [documentation](https://microsoft.github.io/CCF/main/use_apps/issue_commands.html#cose-sign1) for details.

---

### Dependencies

- Updated Clang version requirement to >= 11 in cmake.
- Updated Open Enclave to [0.19.0 final](https://github.com/openenclave/openenclave/releases/tag/v0.19.0).
- Upgraded t_cose from [v1.1 to v1.1.1](https://github.com/laurencelundblade/t_cose/compare/v1.1...v1.1.1). v1.1.1 can optionally allow unknown critical header parameters in COSE_Sign1 envelopes which is desirable for CCF C++ applications.
- Updated snmalloc to 0.6.0. This may result in a slight increase in the reported memory usage (~2MB), with improved latency for small memory allocations, especially in multi-threaded scenarios (#5165).
- Update to `clang-11` for SGX builds (#5165).

---

### Bug Fixes

- Historical query system will re-request entries if the host fails to provide them within a fixed time.
- Node-to-node channels no longer check certificate expiry times. This previously caused "Peer certificate verification failed" error messages when node or service certs expired. (#4733)
- `node_data_json_file` configuration option is now correctly applied in `Start` and `Recover` modes (#4761).
- Session consistency is now provided even across elections. If session consistency would be broken, the inconsistent request will return an error and the TLS session will be terminated.
- Fixed issue where invalid snapshots could be generated depending on the pattern of additions/removals of keys in a given key-value map (#4730).
- Fix issue with large snapshots that may cause node crash on startup (join/recover) if configured stack size was too low (#4566).

## [4.0.0-rc2]

[4.0.0-rc2]: https://github.com/microsoft/CCF/releases/tag/ccf-4.0.0-rc2

### Added

- Nodes running in confidential ACI (SEV-SNP) can now read the security context from a directory, as specified by `attestation.environment.security_context_directory` configuration entry (#5175).

### Changed

- Updated Open Enclave to 0.19.0 (#5165).
- Updated snmalloc to 0.6.0. This may result in a slight increase in the reported memory usage (~2MB), with improved latency for small memory allocations, especially in multi-threaded scenarios (#5165).
- Update to `clang-11` for SGX builds (#5165).

### Removed

- Support for HTTP request signing has been removed (#5137). Governance requests must use COSE Sign1 signing instead, see [documentation](https://microsoft.github.io/CCF/main/use_apps/issue_commands.html#cose-sign1) for details.
- Removed experimental 2tx reconfiguration mode, and the associated "reconfiguration_type" config option (#5179).

## [4.0.0-rc1]

[4.0.0-rc1]: https://github.com/microsoft/CCF/releases/tag/ccf-4.0.0-rc1

### Changed

- Added a `[gov]` tag to logs emitted during governance operations. All logging from the constitution will have this tag added, and all error responses from `/gov` endpoints will now be logged with this tag.
- Improved ledger durability when a node joins from an old snapshot (#5151).

## [4.0.0-rc0]

In order to upgrade an existing 3.x service to 4.x, CCF must be on the latest 3.x version (at least 3.0.10). For more information, see [our documentation](https://microsoft.github.io/CCF/main/operations/code_upgrade.html)

[4.0.0-rc0]: https://github.com/microsoft/CCF/releases/tag/ccf-4.0.0-rc0

### Developer API

#### C++

- When starting a host subprocess, applications may now pass data to its standard input. Additionally, the process' output is captured and logged by CCF (#5056).
- Add new constructors to cryptography C++ API to generate EC/RSA/EdDSA keys from Json Web Key (#4876).
- Added `BaseEndpointRegistry::get_view_history_v1` function to get the view history since a given revision (#4580)
- Renamed `ccf::CodeDigest` to `ccf:pal::PlatformAttestationMeasurement` and `get_code_id()` to `get_measurement()` (#5063).
- `ccf::RpcContext::set_response()` has been renamed to `ccf::RpcContext::set_response_json()` (#4813).

#### JavaScript

- Added logging of JS execution time for all requests. This can be disabled in confidential scenarios with the new `ccf.enableMetricsLogging` function in the JS API. After calling `ccf.enableMetricsLogging(false)`, this logging will not be emitted.
- Added `ccf.enableUntrustedDateTime` to JS API. After calling `ccf.enableUntrustedDateTime(true)`, the `Date` global object will use the untrusted host time to retrieve the current time.
- Add new `ccf.crypto.jwkToPem`, `ccf.crypto.pubJwkToPem`, `ccf.crypto.rsaJwkToPem`, `ccf.crypto.pubRsaJwkToPem`, `ccf.crypto.eddsaJwkToPem`, `ccf.crypto.pubEddsaJwkToPem` to JavaScript/TypesScript API to convert EC/RSA/EdDSA keys from PEM to Json Web Key (#4876).
- `ccf.crypto.sign()` previously returned DER-encoded ECDSA signatures and now returns IEEE P1363 encoded signatures, aligning with the behavior of the Web Crypto API and `ccf.crypto.verifySignature()` (#4829).
- Increased default NumHeapPages (heap size) for js_generic from 131072 (500MB) to 524288 (2GB).

---

### Governance

- The `submit_recovery_share.sh` script now takes a `--cert` argument.
- Added missing `ccf.gov.msg.type` value `encrypted_recovery_share` to `ccf_cose_sign1*` scripts.
- Proposals authenticated with COSE Sign1 must now contain a `ccf.gov.msg.created_at` header parameter, set to a positive integer number of seconds since epoch. This timestamp is used to detect potential proposal replay. The `ccf_cose_sign1*` scripts have been updated accordingly and require a `--ccf-gov-msg-created_at`.
- The [ccf Python package](https://pypi.org/project/ccf/) now includes a `ccf_cose_sign1` CLI tool, to facilitate the creation of [COSE Sign1](https://www.rfc-editor.org/rfc/rfc8152#page-18) requests for governance purposes. It also includes `ccf_cose_sign1_prepare` and `ccf_cose_sign1_finish` CLI tools, to facilitate the creation of [COSE Sign1](https://www.rfc-editor.org/rfc/rfc8152#page-18) requests for governance purposes, signed with external key management systems such as AKV. See [documentation](https://microsoft.github.io/CCF/main/governance/hsm_keys.html#cose-signing) for details.

---

### Operations

- `ignore_first_sigterm` config option. When set, will cause a node to ignore the first `SIGTERM` it receives, but the `/node/state` endpoint expose `"stop_notice": true`. A second `SIGTERM` will cause the process to shut down as normal. This can be useful in orchestration settings where nodes receive unsollicited signals that the operator wishes to react to.
- Endorsement certificates for SEV-SNP attestation report can now be retrieved via an environment variable, as specified by `attestation.environment.report_endorsements` configuration entry (#4940).
- Additional logging of historical query flow in `UNSAFE` builds.
- `enclave.type` configuration entry now only supports `Debug` or `Release`. Trusted Execution Environment platform should be specified via new `enclave.platform` configuration entry (`SGX`, `SNP` or `Virtual`) (#4569).

---

### Client API

- `GET /gov/recovery_share` is deprecated in favour of the unauthenticated `GET /gov/encrypted_recovery_share/{member_id}`.
- New `/node/index/strategies` endpoint, which will list all indexing strategies currently installed alongside a description of how far each has progressed.
- Added `view_history` and `view_history_since` query parameters to `/app/commit` endpoint for retrieving the full view history and the view history since a certain view (#4580)
- `/gov/members` endpoint is deprecated. It is replaced by `/gov/kv/members/certs`, `/gov/kv/members/encryption_public_keys`, `/gov/kv/members/info`.
- `/gov/code` endpoint is deprecated. It is replaced by `/gov/kv/nodes/code_ids`.
- `/gov/jwt_keys/all` endpoint is deprecated. It is replaced by `/gov/kv/jwt/public_signing_keys`, `/gov/kv/jwt/public_signing_key_issue`, and `/gov/kv/jwt/issuers`
- The built-in authentication policies for JWTs and certs will now enforce expiry times, based on the current time received from the host. JWTs must contain "nbf" and "exp" claims, and if those are outside the current time then the request will get an authentication error (#4786).
- `TCP_NODELAY` is now set for all incoming and outgoing TCP connections (#4717).
- Builtin governance tables now have endpoints for accessing their content directly from the KV, under `/gov/kv`. For instance, `/gov/kv/constitution` will read the current constitution.

---

### Dependencies

- Updated Clang version requirement to >= 10 in cmake.
- Upgraded OpenEnclave to [0.18.5](https://github.com/openenclave/openenclave/releases/tag/v0.18.5).
- Upgraded t_cose from [v1.1 to v1.1.1](https://github.com/laurencelundblade/t_cose/compare/v1.1...v1.1.1). v1.1.1 can optionally allow unknown critical header parameters in COSE_Sign1 envelopes which is desirable for CCF C++ applications.

---

### Bug Fixes

- Historical query system will re-request entries if the host fails to provide them within a fixed time.
- Node-to-node channels no longer check certificate expiry times. This previously caused "Peer certificate verification failed" error messages when node or service certs expired. (#4733)
- `node_data_json_file` configuration option is now correctly applied in `Start` and `Recover` modes (#4761).
- Session consistency is now provided even across elections. If session consistency would be broken, the inconsistent request will return an error and the TLS session will be terminated.
- Fixed issue where invalid snapshots could be generated depending on the pattern of additions/removals of keys in a given key-value map (#4730).
- Fix issue with large snapshots that may cause node crash on startup (join/recover) if configured stack size was too low (#4566).

## [4.0.0-dev6]

[4.0.0-dev6]: https://github.com/microsoft/CCF/releases/tag/ccf-4.0.0-dev6

### Added

- Added logging of JS execution time for all requests. This can be disabled in confidential scenarios with the new `ccf.enableMetricsLogging` function in the JS API. After calling `ccf.enableMetricsLogging(false)`, this logging will not be emitted.

## [4.0.0-dev5]

[4.0.0-dev5]: https://github.com/microsoft/CCF/releases/tag/ccf-4.0.0-dev5

### Changed

- Additional logging of historical query flow in `UNSAFE` builds.
- Historical query system will re-request entries if the host fails to provide them within a fixed time.
- Renamed `ccf::CodeDigest` to `ccf:pal::PlatformAttestationMeasurement` and `get_code_id()` to `get_measurement()` (#5063).

### Dependencies

- Upgraded OpenEnclave to [0.18.5](https://github.com/openenclave/openenclave/releases/tag/v0.18.5).
- Upgraded t_cose from [v1.1 to v1.1.1](https://github.com/laurencelundblade/t_cose/compare/v1.1...v1.1.1). v1.1.1 can optionally allow unknown critical header parameters in COSE_Sign1 envelopes which is desirable for CCF C++ applications.

### Added

- New `/node/index/strategies` endpoint, which will list all indexing strategies currently installed alongside a description of how far each has progressed.
- When starting a host subprocess, applications may now pass data to its standard input. Additionally, the process' output is captured and logged by CCF (#5056).
- `ignore_first_sigterm` config option. When set, will cause a node to ignore the first `SIGTERM` it receives, but the `/node/state` endpoint expose `"stop_notice": true`. A second `SIGTERM` will cause the process to shut down as normal. This can be useful in orchestration settings where nodes receive unsollicited signals that the operator wishes to react to.

## [4.0.0-dev4]

[4.0.0-dev4]: https://github.com/microsoft/CCF/releases/tag/ccf-4.0.0-dev4

### Changed

- `/gov/members` endpoint is deprecated. It is replaced by `/gov/kv/members/certs`, `/gov/kv/members/encryption_public_keys`, `/gov/kv/members/info`.
- `/gov/code` endpoint is deprecated. It is replaced by `/gov/kv/nodes/code_ids`.
- `/gov/jwt_keys/all` endpoint is deprecated. It is replaced by `/gov/kv/jwt/public_signing_keys`, `/gov/kv/jwt/public_signing_key_issue`, and `/gov/kv/jwt/issuers`
- `ccf::RpcContext::set_response()` has been renamed to `ccf::RpcContext::set_response_json()` (#4813).
- The built-in authentication policies for JWTs and certs will now enforce expiry times, based on the current time received from the host. JWTs must contain "nbf" and "exp" claims, and if those are outside the current time then the request will get an authentication error (#4786).
- `ccf.crypto.sign()` previously returned DER-encoded ECDSA signatures and now returns IEEE P1363 encoded signatures, aligning with the behavior of the Web Crypto API and `ccf.crypto.verifySignature()` (#4829).
- Proposals authenticated with COSE Sign1 must now contain a `ccf.gov.msg.created_at` header parameter, set to a positive integer number of seconds since epoch. This timestamp is used to detect potential proposal replay. The `ccf_cose_sign1*` scripts have been updated accordingly and require a `--ccf-gov-msg-created_at`.
- Updated Clang version requirement to >= 10 in cmake.

### Added

- Added `ccf.enableUntrustedDateTime` to JS API. After calling `ccf.enableUntrustedDateTime(true)`, the `Date` global object will use the untrusted host time to retrieve the current time.
- Add new `ccf.crypto.jwkToPem`, `ccf.crypto.pubJwkToPem`, `ccf.crypto.rsaJwkToPem`, `ccf.crypto.pubRsaJwkToPem`, `ccf.crypto.eddsaJwkToPem`, `ccf.crypto.pubEddsaJwkToPem` to JavaScript/TypesScript API to convert EC/RSA/EdDSA keys from PEM to Json Web Key (#4876).
- Add new constructors to cryptography C++ API to generate EC/RSA/EdDSA keys from Json Web Key (#4876).
- Endorsement certificates for SEV-SNP attestation report can now be retrieved via an environment variable, as specified by `attestation.environment.report_endorsements` configuration entry (#4940).

## [4.0.0-dev3]

[4.0.0-dev3]: https://github.com/microsoft/CCF/releases/tag/ccf-4.0.0-dev3

### Fixed

- Node-to-node channels no longer check certificate expiry times. This previously caused "Peer certificate verification failed" error messages when node or service certs expired. (#4733)
- `node_data_json_file` configuration option is now correctly applied in `Start` and `Recover` modes (#4761).

### Changed

- Increased default NumHeapPages (heap size) for js_generic from 131072 (500MB) to 524288 (2GB).
- `TCP_NODELAY` is now set for all incoming and outgoing TCP connections (#4717).

## [4.0.0-dev2]

[4.0.0-dev2]: https://github.com/microsoft/CCF/releases/tag/ccf-4.0.0-dev2

### Added

- The [ccf Python package](https://pypi.org/project/ccf/) now includes a `ccf_cose_sign1` CLI tool, to facilitate the creation of [COSE Sign1](https://www.rfc-editor.org/rfc/rfc8152#page-18) requests for governance purposes. It also includes `ccf_cose_sign1_prepare` and `ccf_cose_sign1_finish` CLI tools, to facilitate the creation of [COSE Sign1](https://www.rfc-editor.org/rfc/rfc8152#page-18) requests for governance purposes, signed with external key management systems such as AKV. See [documentation](https://microsoft.github.io/CCF/main/governance/hsm_keys.html#cose-signing) for details.
- Builtin governance tables now have endpoints for accessing their content directly from the KV, under `/gov/kv`. For instance, `/gov/kv/constitution` will read the current constitution.

### Fixed

- Session consistency is now provided even across elections. If session consistency would be broken, the inconsistent request will return an error and the TLS session will be terminated.
- Fixed issue where invalid snapshots could be generated depending on the pattern of additions/removals of keys in a given key-value map (#4730).

## [4.0.0-dev0]

[4.0.0-dev0]: https://github.com/microsoft/CCF/releases/tag/ccf-4.0.0-dev0

### Added

- Added `view_history` and `view_history_since` query parameters to `/app/commit` endpoint for retrieving the full view history and the view history since a certain view (#4580)
- Added `BaseEndpointRegistry::get_view_history_v1` function to get the view history since a given revision (#4580)

### Changed

- `enclave.type` configuration entry now only supports `Debug` or `Release`. Trusted Execution Environment platform should be specified via new `enclave.platform` configuration entry (`SGX`, `SNP` or `Virtual`) (#4569).

### Fixed

- Fix issue with large snapshots that may cause node crash on startup (join/recover) if configured stack size was too low (#4566).

## [3.0.0-rc2]

### Dependencies

- Upgraded OpenEnclave to 0.18.4.

### Added

- Added new `ccf.crypto.eddsaPemToJwk`, `ccf.crypto.pubEddsaPemToJwk` to JavaScript/TypesScript API to convert EdDSA keys from PEM to JWK (#4524).

### Changed

## [3.0.0-rc1]

[3.0.0-rc1]: https://github.com/microsoft/CCF/releases/tag/ccf-3.0.0-rc1

### Added

- `sandbox.sh` now accepts a `--consensus-update-timeout-ms` to modify the `consensus.message_timeout` value in each node's configuration. This can be used to alter multi-node commit latency.
- Add `ccf.crypto.sign()` API in the JavaScript runtime (#4454).

### Changed

- CCF is now a separate CMake project and Debian package per platform (sgx, snp and virtual), rather than the same project and package with a decorated version, to prevent accidental misuse and narrow down dependencies. (#4421).
  - C++ applications should find the appropriate CCF package in CMake with `find_package("ccf_<platform>" REQUIRED)`.
  - CCF Debian packages are now installed at `/opt/ccf_<platform>` rather than `/opt/ccf`.
- We now support QuickJS runtime caps such as `max_heap_bytes`, `max_stack_bytes` and `max_execution_time_ms`. These can be set via a governance proposal. They can also be fetched via the `GET /node/js_metrics` endpoint (#4396).

## [3.0.0-rc0]

### Developer API

### C++

- Removed deprecated `set_execute_outside_consensus()` API (#3886, #3673).
- Application code should now use the `CCF_APP_*` macros rather than `LOG_*_FMT` (eg - `CCF_APP_INFO` replacing `LOG_INFO_FMT`). The new macros will add an `[app]` tag to all lines so they can be easily filtered from framework code (#4024).
- The previous logging macros (`LOG_INFO_FMT`, `LOG_DEBUG_FMT` etc) have been deprecated, and should no longer be used by application code. Replace with the `CCF_APP_*` equivalent.
- Added a new method `get_decoded_request_path_param`s that returns a map of decoded path parameters (#4126).
- New `crypto::hmac` API (#4204).
- The `ccf::RpcContext` now contains functionality for storing user data with `set_user_data` and retrieving it with `get_user_data` (#4291).
- There are now `make_endpoint_with_local_commit_handler` and `make_read_only_endpoint_with_local_commit_handler` functions to install endpoints with post local-commit logic (#4296).
- `ccf::historical::adapter`, `ccf::historical::adapter_v1`, `ccf::historical::is_tx_committed` and `ccf::historical::is_tx_committed_v1` have been removed. Application code should upgrade to `ccf::historical::adapter_v3` and `ccf::historical::is_tx_committed_v2`.
- `ccf::EnclaveAttestationProvider` is deprecated and will be removed in a future release. It should be replaced by `ccf::AttestationProvider`.
- The functions `starts_with`, `ends_with`, `remove_prefix`, and `remove_suffix`, and the type `remove_cvref` have been removed from `nonstd::`. The C++20 equivalents should be used instead.

### JavaScript

- Add `ccf.generateEcdsaKeyPair` API in the JavaScript runtime (#4271).
- Add `secp256k1` support to `ccf.crypto.generateEcdsaKeyPair()` and `ccf.crypto.verifySignature()` (#4347).
- Add `ccf.crypto.generateEddsaKeyPair()` API with `Curve25519` support in the JavaScript runtime (#4391).
- Add new `ccf.crypto.pemToJwk`, `ccf.crypto.pubPemToJwk`, `ccf.crypto.rsaPemToJwk`, `ccf.crypto.pubRsaPemToJwk` to JavaScript/TypesScript API to convert EC/RSA keys from PEM to JWK (#4359).

---

### Governance

- `set_user` action in sample constitutions correctly handles user_data (#4229).
- Governance endpoints now support [COSE Sign1](https://www.rfc-editor.org/rfc/rfc8152#page-18) input, as well as signed HTTP requests (#4392).

---

### Operations

- The node-to-node interface configuration now supports a `published_address` to enable networks with nodes running in different (virtual) subnets (#3867).
- Primary node now automatically steps down as backup (in the same view) if it has not heard back from a majority of backup nodes for an election timeout (#3685).
- New nodes automatically shutdown if the target service certificate is misconfigured (#3895).
- New per-interface configuration entries (`network.rpc_interfaces.http_configuration`) are added to let operators cap the maximum size of body, header value size and number of headers in client HTTP requests. The client session is automatically closed if the HTTP request exceeds one of these limits (#3941).
- Added new `read_only_directory` snapshots directory node configuration so that committed snapshots can be shared between nodes (#3973).
- Fixed issue with recovery of large ledger entries (#3986).
- New `GET /node/network/removable_nodes` and `DELETE /node/network/nodes/{node_id}` exposed to allow operator to decide which nodes can be safely shut down after retirement, and clear their state from the Key-Value Store.
- Fixed issue where two primary nodes could be elected if an election occurred while a reconfiguration transaction was still pending (#4018).
- New `snpinfo.sh` script (#4196).
- New `"attestation"` section in node JSON configuration to specify remote endpoint required to retrieve the endorsement certificates for SEV-SNP attestation report (#4277, #4302).

#### Release artefacts

- `ccf_unsafe` is now a separate project and package, rather than the same project and package with a decorated version, to prevent accidental misuse.
- Release assets now include variants per TEE platform: `ccf_sgx_<version>_amd64.deb`, `ccf_snp_<version>_amd64.deb` and `ccf_virtual_<version>_amd64.deb`.
- Docker images now include variants per TEE platform, identified via image tag: `:<version>-sgx`, `:<version>-snp` and `:<version>-virtual`.

---

### Auditor

- Node and service PEM certificates no longer contain a trailing null byte (#3885).

---

### Client API

- Added a `GET /node/service/previous_identity` endpoint, which can be used during a recovery to look up the identity of the service before the catastrophic failure (#3880).
- `GET /node/version` now contains an `unsafe` flag reflecting the status of the build.
- Added new recovery_count field to `GET /node/network` endpoint to track the number of disaster recovery procedures undergone by the service (#3982).
- Added new `service_data_json_file` configuration entry to `cchost` to point to free-form JSON file to set arbitrary data to service (#3997).
- Added new `current_service_create_txid` field to `GET /node/network` endpoint to indicate `TxID` at which current service was created (#3996).
- Experimental support for HTTP/2 (#4010).
- Generated OpenAPI now describes whether each endpoint is forwarded (#3935).
- When running with `curve-id` set to `secp256r1`, we now correctly support temporary ECDH keys on curve `secp256r1` for TLS 1.2 clients.
- Application-defined endpoints are now accessible with both `/app` prefix and un-prefixed, e.g. `GET /app/log/private` and `GET /log/private` (#4147).

---

### Dependencies

- Updated PSW in images to 2.16.100.
- Upgraded Open Enclave to 0.18.1 (#4023).

---

### Documentation

- The "Node Output" page has been relabelled as "Troubleshooting" in the documentation and CLI commands for troubleshooting have been added to it.

## [3.0.0-dev7]

### Added

- Added new `ccf.crypto.pemToJwk`, `ccf.crypto.pubPemToJwk`, `ccf.crypto.rsaPemToJwk`, `ccf.crypto.pubRsaPemToJwk` to JavaScript/TypesScript API to convert EC/RSA keys from PEM to JWK (#4359).

### Changed

- JavaScript crypto API (e.g. `generateAesKey` and `wrapKey`) are now included as part of the `ccf.crypto` package (#4372).

## [3.0.0-dev6]

### Added

- Experimental `ccf::MemberCOSESign1AuthnPolicy` (#3875)
- Add secp256k1 support to `ccf.crypto.generateEcdsaKeyPair()` and `ccf.crypto.verifySignature()` (#4347).

### Deprecated

- `ccf::EnclaveAttestationProvider` is deprecated and will be removed in a future release. It should be replaced by `ccf::AttestationProvider`

## [3.0.0-dev5]

### Added

- Added a new proposal action `set_js_runtime_options` that accepts `max_heap_bytes` and `max_stack_bytes` for QuickJS runtime.
- Experimental support for AMD SEV-SNP nodes (#4106, #4235)
- New "attestation" section in node JSON configuration to specify remote endpoint required to retrieve the endorsement certificates for SEV-SNP attestation report (#4277, #4302).
- The `ccf::RpcContext` now contains functionality for storing user data with `set_user_data` and retrieving it with `get_user_data` (#4291).
- There are now `make_endpoint_with_local_commit_handler` and `make_read_only_endpoint_with_local_commit_handler` functions to install endpoints with post local-commit logic (#4296).

### Changed

- The endpoint `GET /node/js_metrics` now also returns the QuickJS runtime memory options.

### Fixed

- Also install `*.inc` files for third-party dependencies (#4266).
- Add `ccf.generateEcdsaKeyPair` API in the JavaScript runtime (#4271).

### Removed

- `ccf::historical::adapter`, `ccf::historical::adapter_v1`, `ccf::historical::is_tx_committed` and `ccf::historical::is_tx_committed_v1` have been removed. Application code should upgrade to `ccf::historical::adapter_v3` and `ccf::historical::is_tx_committed_v2`.

## [3.0.0-dev4]

### Fixed

- `set_user` action in sample constitutions correctly handles `user_data` (#4229).

### Removed

- Snapshots generated by 1.x services can no longer be used to join from or recover a new service, i.e. 1.x services should first upgrade to 2.x before upgrading to 3.x when making use of existing snapshots (#4255).

## [3.0.0-dev3]

### Added

- New `snpinfo.sh` script (#4196).
- New `crypto::hmac` API (#4204).

### Changed

- Application-defined endpoints are now accessible with both `/app` prefix and un-prefixed, e.g. `GET /app/log/private` and `GET /log/private` (#4147).
- The method `EndpointRegistry::get_metrics_for_endpoint(const EndpointDefinitionPtr&)` has been replaced with `EndpointRegistry::get_metrics_for_endpoint(const std::string& method, const std::string& verb)`.

## [3.0.0-dev2]

### Dependencies

- Upgraded OpenEnclave to 0.18.2 (#4132).

### Added

- New `GET /node/network/removable_nodes` and `DELETE /node/network/nodes/{node_id}` exposed to allow operator to decide which nodes can be safely shut down after retirement, and clear their state from the Key-Value Store.
- Added a new method `get_decoded_request_path_params` that returns a map of decoded path parameters (#4126)

### Changed

- Calling `remove(K)` on a KV handle no longer returns a bool indicating if the key was previously present. This can be simulated by calling `has(K)` beforehand. This avoids introducing a read-dependency with every call to `remove()`.

### Fixed

- Fixed issue where two primary nodes could be elected if an election occurred while a reconfiguration transaction was still pending (#4018).
- When running with `--curve-id secp256r1`, we now correctly support temporary ECDH keys on curve secp256r1 for TLS 1.2 clients.

### Deprecated

- The previous logging macros (`LOG_INFO_FMT`, `LOG_DEBUG_FMT` etc) have been deprecated, and should no longer be used by application code. Replace with the `CCF_APP_*` equivalent.

## [3.0.0-dev1]

### Added

- `/node/version` now contains an `unsafe` flag reflecting the status of the build.
- New per-interface configuration entries (`network.rpc_interfaces.http_configuration`) are added to let operators cap the maximum size of body, header value size and number of headers in client HTTP requests. The client session is automatically closed if the HTTP request exceeds one of these limits (#3941).
- Added new `recovery_count` field to `GET /node/network` endpoint to track the number of disaster recovery procedures undergone by the service (#3982).
- Added new `service_data_json_file` configuration entry to `cchost` to point to free-form JSON file to set arbitrary data to service (#3997).
- Added new `current_service_create_txid` field to `GET /node/network` endpoint to indicate `TxID` at which current service was created (#3996).
- Added new `read_only_directory` snapshots directory node configuration so that committed snapshots can be shared between nodes (#3973).
- Experimental support for HTTP/2 (#4010).

### Changed

- Generated OpenAPI now describes whether each endpoint is forwarded (#3935).
- Application code should now use the `CCF_APP_*` macros rather than `LOG_*_FMT` (eg - `CCF_APP_INFO` replacing `LOG_INFO_FMT`). The new macros will add an `[app]` tag to all lines so they can be easily filtered from framework code (#4024).

### Fixed

- Fixed issue with recovery of large ledger entries (#3986).

### Documentation

- The "Node Output" page has been relabelled as "Troubleshooting" in the documentation and CLI commands for troubleshooting have been added to it.

### Dependencies

- Upgraded Open Enclave to 0.18.1 (#4023).

## [3.0.0-dev0]

### Added

- The node-to-node interface configuration now supports a `published_address` to enable networks with nodes running in different (virtual) subnets (#3867).
- Added a `GET /node/service/previous_identity` endpoint, which can be used during a recovery to look up the identity of the service before the catastrophic failure (#3880).
- Added an automatic certificate management environment (ACME) client to automatically manage TLS certificates that are globally endorsed by an external authority, e.g. Let's Encrypt (#3877).

### Changed

- Primary node now automatically steps down as backup (in the same view) if it has not heard back from a majority of backup nodes for an election timeout (#3685).
- Node and service PEM certificates no longer contain a trailing null byte (#3885).
- New nodes automatically shutdown if the target service certificate is misconfigured (#3895).
- Updated PSW in images to 2.16.100.
- `ccf_unsafe` is now a separate project and package, rather than the same project and package with a decorated version, to prevent accidental misuse.

### Removed

- Removed deprecated `set_execute_outside_consensus()` API (#3886, #3673).

## [2.0.0]

See [documentation for code upgrade 1.x to 2.0](https://microsoft.github.io/CCF/main/operations/code_upgrade_1x.html) to upgrade an existing 1.x CCF service to 2.0

### Developer API

#### C++

- CCF is now built with Clang 10. It is strongly recommended that C++ applications upgrade to Clang 10 as well.
- Raised the minimum supported CMake version for building CCF to 3.16 (#2946).
- Removed `mbedtls` as cryptography and TLS library.

- The CCF public API is now under `include/ccf`, and all application includes of framework code should use only these files.
- Private headers have been moved to `ccf/include/ccf/_private` so they cannot be accidentally included from existing paths. Any applications relying on private headers should remove this dependency, or raise an issue to request the dependency be moved to the public API. In a future release private headers will be removed entirely from the installed package.

- The `enclave::` namespace has been removed, and all types which were under it are now under `ccf::`. This will affect any apps using `enclave::RpcContext`, which should be replaced with `ccf::RpcContext` (#3664).
- The `kv::Store` type is no longer visible to application code, and is replaced by a simpler `kv::ReadOnlyStore`. This is the interface given to historical queries to access historical state and enforces read-only access, without exposing internal implementation details of the store. This should have no impact on JS apps, but C++ apps will need to replace calls to `store->current_txid()` with calls to `store->get_txid()`, and `store->create_tx()` to `store->create_read_only_tx()`.
- The C++ types used to define public governance tables are now exposed in public headers. Any C++ applications reading these tables should update their include paths (ie - `#include "service/tables/nodes.h"` => `#include "ccf/service/tables/nodes.h"`) (#3608).
- `TxReceipt::describe()` has been replaced with `ccf::describe_receipt_v2()`. Note that the previous JSON format is still available, but must be retrieved as a JSON object from `describe_receipt_v1()`. Includes of the private `node/tx_receipt.h` from C++ applications should be removed (#3610).
- The entry point for creation of C++ apps is now `make_user_endpoints()`. The old entry point `get_rpc_handler()` has been removed (#3562). For an example of the necessary change, see [this diff](https://github.com/microsoft/CCF/commit/5b40ba7b42d5664d787cc7e3cfc9cbe18c01e5a1#diff-78fa25442e77145040265646434b9582d491928819e58be03c5693c01417c6c6) of the logging sample app (#3562).

- Added `get_untrusted_host_time_v1` API. This can be used to retrieve a timestamp during endpoint execution, accurate to within a few milliseconds. Note that this timestamp comes directly from the host so is not trusted, and should not be used to make sensitive decisions within a transaction (#2550).
- Added `get_quotes_for_all_trusted_nodes_v1` API. This returns the ID and quote for all nodes which are currently trusted and participating in the service, for live audit (#2511).
- Added `get_metrics_v1` API to `BaseEndpointRegistry` for applications that do not make use of builtins and want to version or customise metrics output.
- Added `set_claims_digest()` API to `RpcContext`, see [documentation](https://microsoft.github.io/CCF/main/build_apps/logging_cpp.html#user-defined-claims-in-receipts) on how to use it to attach application-defined claims to transaction receipts.
- Added [indexing system](https://microsoft.github.io/CCF/main/architecture/indexing.html) to speed up historical queries (#3280, #3444).
- Removed `get_node_state()` from `AbstractNodeContext`. The local node's ID is still available to endpoints as `get_node_id()`, and other subsystems which are app-visible can be fetched directly (#3552).

- Receipts now come with service endorsements of previous service identities after recoveries (#3679). See `verify_receipt` in `e2e_logging.py` for an example of how to verify the resulting certificate chain. This functionality is introduced in `ccf::historical::adapter_v3`.
- `ccf::historical::adapter_v2`, and its successor `ccf::historical::adapter_v3` now return 404, with either `TransactionPendingOrUnknown` or `TransactionInvalid`, rather than 400 when a user performs a historical query for a transaction id that is not committed.
- `ccf::historical::AbstractStateCache::drop_requests()` renamed to `drop_cached_states()` (#3187).

Key-Value Store

- Added `kv::Value` and `kv::Set`, as a more error-proof alternative to `kv::Map`s which had a single key or meaningless values (#2599).
- Added `foreach_key` and `foreach_value` to C++ KV API, to iterate without deserializing both entries when only one is used (#2918).

#### JavaScript

- Added JavaScript bytecode caching to avoid repeated compilation overhead. See the [documentation](https://microsoft.github.io/CCF/main/build_apps/js_app_bundle.html#deployment) for more information (#2643).
- Added `ccf.crypto.verifySignature()` for verifying digital signatures to the JavaScript API (#2661).
- Added experimental JavaScript API `ccf.host.triggerSubprocess()` (#2461).

- `ccf.crypto.verifySignature()` previously required DER-encoded ECDSA signatures and now requires IEEE P1363 encoded signatures, aligning with the behavior of the Web Crypto API (#2735).
- `ccf.historical.getStateRange` / `ccf.historical.dropCachedStates` JavaScript APIs to manually retrieve historical state in endpoints declared as `"mode": "readonly"` (#3033).
- JavaScript endpoints with `"mode": "historical"` now expose the historical KV at `ccf.historicalState.kv` while `ccf.kv` always refers to the current KV state. Applications relying on the old behaviour should make their code forward-compatible before upgrading to 2.x with `const kv = ccf.historicalState.kv || ccf.kv`.
- Receipts accessible through JavaScript no longer contain the redundant `root` hash field. Applications should be changed to not rely on this field anymore before upgrading to 2.x.
- Add request details with additional URL components to JS + TS API: `request.url`, `request.route`, `request.method`, `request.hostname` (#3498).

---

### Governance

- Updated `actions.js` constitution fragment to record service-endorsed node certificate on the `transition_node_to_trusted` action. The constitution must be updated using the existing `set_constitution` proposal (#2844).
- The existing `transition_node_to_trusted` proposal action now requires a new `valid_from` argument (and optional `validity_period_days`, which defaults to the value of `maximum_node_certificate_validity_days`).
- The `proposal_generator` has been removed from the `ccf` Python package. The majority of proposals can be trivially constructed in existing client tooling, without needing to invoke Python. This also introduces parity between the default constitution and custom constitution actions - all should be constructed and called from the same governance client code. Some jinja templates are included in `samples/templates` for constructing careful ballots from existing proposals.
- A new governance action `trigger_ledger_chunk` to request the creation of a ledger chunk at the next signature (#3519).
- A new governance action `trigger_snapshot` to request the creation of a snapshot at the next signature (#3544).
- Configurations and proposals now accept more date/time formats, including the Python-default ISO 8601 format (#3739).
- The `transition_service_to_open` governance proposal now requires the service identity as an argument to ensure the correct service is started. During recovery, it further requires the previous service identity to ensure the right service is recovered (#3624).

---

### Operations

#### `cchost` Configuration

- **Breaking change**: Configuration for CCF node is now a JSON configuration file passed in to `cchost` via `--config /path/to/config/file/` CLI argument. Existing CLI arguments have been removed. The `migrate_1_x_config.py` script (included in `ccf` Python package) should be used to migrate existing `.ini` configuration files to `.json` format (#3209).
- Added support for listening on multiple interfaces for incoming client RPCs, with individual session caps (#2628).
- The per-node session cap behaviour has changed. The `network.rpc_interfaces.<interface_name>.max_open_sessions_soft` is now a soft cap on the number of sessions. Beyond this, new sessions will receive a HTTP 503 error immediately after completing the TLS handshake. The existing hard cap (where sessions are closed immediately, before the TLS handshake) is still available, under the new argument `network.rpc_interfaces.<interface_name>.max_open_sessions_hard` (#2583).
- Snapshot files now include receipt of evidence transaction. Nodes can now join or recover a service from a standalone snapshot file. 2.x nodes can still make use of snapshots created by a 1.x node, as long as the ledger suffix containing the proof of evidence is also specified at start-up (#2998).
- If no `node_certificate.subject_alt_names` is specified at node start-up, the node certificate _Subject Alternative Name_ extension now defaults to the value of `published_address` of the first RPC interface (#2902).
- Primary node now also reports time at which the ack from each backup node was last received (`GET /node/consensus` endpoint). This can be used by operators to detect one-way partitions between the primary and backup nodes (#3769).
- Added new `GET /node/self_signed_certificate` endpoint to retrieve the self-signed certificate of the target node (#3767).
- New `GET /gov/members` endpoint which returns details of all members from the KV (#3615).
- The new `endorsement` configuration entry lets operators set the desired TLS certificate endorsement, either service-endorsed or node-endorsed (self-signed), for each network RPC interface of a node, defaulting to service-endorsed (#2875).

#### Certificate(s) Validity Period

- Nodes certificates validity period is no longer hardcoded and must instead be set by operators and renewed by members (#2924):

  - The new `node_certificate.initial_validity_days` (defaults to 1 day) configuration entry lets operators set the initial validity period for the node certificate (valid from the current system time).
  - The new `command.start.service_configuration.maximum_node_certificate_validity_days` (defaults to 365 days) configuration entry sets the maximum validity period allowed for node certificates.
  - The new `set_node_certificate_validity` proposal action allows members to renew a node certificate (or `set_all_nodes_certificate_validity` equivalent action to renew _all_ trusted nodes certificates).

- Service certificate validity period is no longer hardcoded and must instead be set by operators and renewed by members (#3363):

  - The new `service_certificate_initial_validity_days` (defaults to 1 day) configuration entry lets operators set the initial validity period for the service certificate (valid from the current system time).
  - The new `maximum_service_certificate_validity_days` (defaults to 365 days) configuration entry sets the maximum validity period allowed for service certificate.
  - The new `set_service_certificate_validity` proposal action allows members to renew the service certificate.

#### Misc

- The service certificate output by first node default name is now `service_cert.pem` rather than `networkcert.pem` (#3363).
- Log more detailed errors on early startup (#3116).
- Format of node output RPC and node-to-node addresses files is now JSON (#3300).
- Joining nodes now present service-endorsed certificate in client TLS sessions _after_ they have observed their own addition to the store, rather than as soon as they have joined the service. Operators should monitor the initial progress of a new node using its self-signed certificate as TLS session certificate authority (#2844).

- Slow ledger IO operations will now be logged at level FAIL. The threshold over which logging will activate can be adjusted by the `slow_io_logging_threshold` configuration entry to cchost (#3067).
- Added a new `client_connection_timeout` configuration entry to specify the maximum time a node should wait before re-establishing failed client connections. This should be set to a significantly lower value than `consensus.election_timeout` (#2618).
- Nodes code digests are now extracted and cached at network join time in `public:ccf.gov.nodes.info`, and the `GET /node/quotes` and `GET /node/quotes/self` endpoints will use this cached value whenever possible (#2651).
- DNS resolution of client connections is now asynchronous (#3140).
- The curve-id selected for the identity of joining nodes no longer needs to match that of the network (#2525).
- Removed long-deprecated `--domain` argument from `cchost`. Node certificate Subject Alternative Names should be passed in via existing `node_certificate.subject_alt_names` configuration entry (#2798).
- Added experimental support for 2-transaction reconfiguration with CFT consensus, see [documentation](https://microsoft.github.io/CCF/main/overview/consensus/bft.html#two-transaction-reconfiguration). Note that mixing 1tx and 2tx nodes in the same network is unsupported and unsafe at this stage (#3097).
- Aside from regular release packages, CCF now also provides `unsafe` packages with verbose logging, helpful for troubleshooting. The extent of the logging in these builds make them fundamentally UNSAFE to use for production purposes, hence the name.
- Nodes no longer crash at start-up if the ledger in the read-only ledger directories (`ledger.read_only_directories`) is ahead of the ledger in the main ledger directory (`ledger.directory`) (#3597).
- Nodes now have a free-form `node_data` field, to match users and members. This can be set when the node is launched, or modified by governance. It is intended to store correlation IDs describing the node's deployment, such as a VM name or Pod identifier (#3662).
- New `GET /node/consensus` endpoint now also returns primary node ID and current view (#3666).
- HTTP parsing errors are now recorded per-interface and returned by `GET /node/metrics` (#3671).
- Failed recovery procedures no longer block subsequent recoveries: `.recovery` ledger files are now created while the recovery is in progress and ignored or deleted by nodes on startup (#3563).
- Corrupted or incomplete ledger files are now recovered gracefully, until the last valid entry (#3585).

#### Fixed

- Fixed issue with ledger inconsistency when starting a new joiner node without a snapshot but with an existing ledger prefix (#3064).
- Fixed issue with join nodes which could get stuck if an election was triggered while catching up (#3169).
- Nodes joining must have a snapshot at least as recent as the primary's (#3573).

### Release artefacts

- `cchost` can now run both SGX and virtual enclave libraries. `cchost.virtual` is no longer needed, and has been removed (#3476).
- CCF Docker images are now available through Azure Container Registry rather than Docker Hub (#3839, #3821).
  - The `ccfmsrc.azurecr.io/ccf-sgx-app-run` image is now available at `ccfmsrc.azurecr.io/public/ccf/app/run:<tag>-sgx`.
  - The `ccfmsrc.azurecr.io/ccf-sgx-app-dev` image is now available at `ccfmsrc.azurecr.io/public/ccf/app/dev:<tag>-sgx`.
  - New `ccfmsrc.azurecr.io/public/ccf/app/run-js` JavaScript application runtime image (including `libjs_generic` application under `/usr/lib/ccf`) (#3845).

---

### Auditor

- Receipts now include the endorsed certificate of the node, as well as its node id, for convenience (#2991).
- Retired nodes are now removed from the store/ledger as soon as their retirement is committed (#3409).
- Service-endorsed node certificates are now recorded in a new `public:ccf.gov.nodes.endorsed_certificates` table, while the existing `cert` field in the `public:ccf.gov.nodes.info` table is now deprecated (#2844).
- New `split_ledger.py` utility to split existing ledger files (#3129).
- Python `ccf.read_ledger` module now accepts custom formatting rules for the key and value based on the key-value store table name (#2791).
- [Ledger entries](https://microsoft.github.io/CCF/main/architecture/ledger.html#transaction-format) now contain a `commit_evidence_digest`, as well as a `claims_digest`, which can be set with `set_claims_digest()`. The digest of the write set was previously the per-transaction leaf in the Merkle Tree, but is now combined with the digest of the commit evidence and the user claims. [Receipt verification instructions](https://microsoft.github.io/CCF/main/audit/receipts.html) have been amended accordingly. The presence of `commit_evidence` in receipts serves two purposes: giving the user access to the TxID without having to parse the write set, and proving that a transaction has been committed by the service. Transactions are flushed to disk eagerly by the primary to keep in-enclave memory use to a minimum, so the existence of a ledger suffix is not on its own indicative of its commit status. The digest of the commit evidence is in the ledger to allow audit and recovery, but only the disclosure of the commit evidence indicates that a transaction has been committed by the service
- Add `--insecure-skip-verification` to `ledger_viz` utility, to allow visualisation of unverified ledger chunks (#3618).
- Add `--split-services` to `ledger_viz` utility, to easily find out at which TxID new services were created (#3621).
- Python `ccf.read_ledger` and `ccf.ledger_viz` tools now accept paths to individual ledger chunks, to avoid parsing the entire ledger.

---

### Client API

- Added support for TLS 1.3 (now used by default).

- Added `GET /gov/jwt_keys/all` endpoint (#2519).
- Added new operator RPC `GET /node/js_metrics` returning the JavaScript bytecode size and whether the bytecode is used (#2643).
- Added a new `GET /node/metrics` endpoint which includes the count of active and peak concurrent sessions handled by the node (#2596).
- Added endpoint to obtain service configuration via `GET /node/service/configuration` (#3251).
- Added QuickJS version to RPC `GET /node/version` (#2643).
- Added a `GET /node/jwt_metrics` endpoint to monitor attempts and successes of key refresh for each issuer. See [documentation](https://microsoft.github.io/CCF/main/build_apps/auth/jwt.html#extracting-jwt-metrics) on how to use it.

- Schema of `GET /network/nodes/{node_id}` and `GET /network/nodes` endpoints has been modified to include all RPC interfaces (#3300).
- Improved performance for lookup of path-templated endpoints (#2918).
- CCF now responds to HTTP requests that could not be parsed with a 400 response including error details (#2652).
- Node RPC interfaces do not transition anymore from node-endorsed to service-endorsed TLS certificates but are fixed to a single configured type. While a given endorsement is not available yet (typically at start-up for service-endorsed certificates) the interface rejects TLS sessions instead of defaulting to a node-endorsed certificate (#2875).

- Websockets endpoints are no longer supported. Usage is insufficient to justify ongoing maintenance.
- The `ccf` Python package no longer provides utilities to issue requests to a running CCF service. This is because CCF supports widely-used client-server protocols (TLS, HTTP) that should already be provided by libraries for all programming languages. The `ccf` Python package can still be used to audit the ledger and snapshot files (#3386).

---

### Dependencies

- Upgraded Open Enclave to 0.17.7 (#3815).

---

### Misc Fixes

- When using the `sandbox.sh` script, always wait for `/app` frontend to be open on all nodes before marking the service as open (#3779).
- Snapshot generation no longer causes a node crash if the snapshot is larger than the ring buffer message size (`memory.max_msg_size`). Instead, the generation of the large snapshot is skipped (#3603).

---

## [2.0.0-rc9]

### Fixed

- Fixed an issue where new node started without a snapshot would be able to join from a node that started with a snapshot (#3573).
- Fixed consensus issue where a node would grant its vote even though it already knew about the current primary (#3810).
- Fixed issue with JSON configuration for `cchost` where extra fields were silently ignored rather than being rejected at startup (#3816).

### Changed

- Upgraded Open Enclave to 0.17.7 (#3815).
- CCF Docker images are now available through Azure Container Registry rather than Docker Hub (#3821).
  - The `ccfciteam/ccf-app-run` image is now available at `ccfmsrc.azurecr.io/ccf-sgx-app-run`.
  - The `ccfciteam/ccf-app-ci` image is now available at `ccfmsrc.azurecr.io/ccf-sgx-app-dev`.
- Added support for ciphers 'ECDHE-RSA-AES256-GCM-SHA384' and 'ECDHE-RSA-AES128-GCM-SHA256' when using TLS 1.2 (#3822).

## [2.0.0-rc8]

### Fixed

- When using the `sandbox.sh` script, always wait for `/app` frontend to be open on all nodes before marking the service as open (#3779).

### Changed

- Every leaf in the Merkle Tree, and every receipt now includes a claims digest (#3606).

### Added

- Primary node now also reports time at which the ack from each backup node was last received (`GET /node/consensus` endpoint). This can be used by operators to detect one-way partitions between the primary and backup nodes (#3769).
- Current receipt format is now exposed to C++ applications as `ccf::Receipt`, retrieved from `describe_receipt_v2`. Note that the previous JSON format is still available, but must be retrieved as a JSON object from `describe_receipt_v1`.

## [2.0.0-rc7]

### Fixed

- Fixed issue with incorrect node and service certificate validity period when starting node in non-GMT timezone (#3732).
- Fixed issue with self-signed node certificates that are now renewed when the `set_node_certificate_validity` proposal is applied (#3767).

## Changed

- Configurations and proposals now accept more date/time formats, including the Python-default ISO 8601 format (#3739).

## Added

- Added new `GET /node/self_signed_certificate` endpoint to retrieve the self-signed certificate of the target node (#3767).

## [2.0.0-rc6]

### Changed

- `host_processes_interface.h` is now a public header, accessible under `ccf/node/host_processes_interface.h`.

## [2.0.0-rc5]

### Changed

- Nodes now have a free-form `node_data` field, to match users and members. This can be set when the node is launched, or modified by governance. It is intended to store correlation IDs describing the node's deployment, such as a VM name or Pod identifier (#3662).
- New `GET /node/consensus` endpoint now also returns primary node ID and current view (#3666).
- The `enclave::` namespace has been removed, and all types which were under it are now under `ccf::`. This will affect any apps using `enclave::RpcContext`, which should be replaced with `ccf::RpcContext` (#3664).
- HTTP parsing errors are now recorded per-interface and returned by `GET /node/metrics` (#3671).
- The `kv::Store` type is no longer visible to application code, and is replaced by a simpler `kv::ReadOnlyStore`. This is the interface given to historical queries to access historical state and enforces read-only access, without exposing internal implementation details of the store. This should have no impact on JS apps, but C++ apps will need to replace calls to `store->current_txid()` with calls to `store->get_txid()`, and `store->create_tx()` to `store->create_read_only_tx()`.
- Receipts now come with service endorsements of previous service identities after recoveries (#3679). See `verify_receipt` in `e2e_logging.py` for an example of how to verify the resulting certificate chain. This functionality is introduced in `ccf::historical::adapter_v3`.
- Private headers have been moved to `ccf/include/ccf/_private` so they cannot be accidentally included from existing paths. Any applications relying on private headers should remove this dependence, or raise an issue to request the dependency be moved to the public API. In a future release private headers will be removed entirely from the installed package.

## [2.0.0-rc4]

### Added

- Aside from regular release packages, CCF now also provides `unsafe` packages with verbose logging, helpful for troubleshooting. The extent of the logging in these builds make them fundamentally UNSAFE to use for production purposes, hence the name.

### Changed

- The `transition_service_to_open` governance proposal now requires the service identity as an argument to ensure the correct service is started. During recovery, it further requires the previous service identity to ensure the right service is recovered (#3624).

## [2.0.0-rc3]

### Fixed

- Snapshot generation no longer causes a node crash if the snapshot is larger than the ring buffer message size (`memory.max_msg_size`). Instead, the generation of the large snapshot is skipped (#3603).

### Changed

- The C++ types used to define public governance tables are now exposed in public headers. Any C++ applications reading these tables should update their include paths (ie - `#include "service/tables/nodes.h"` => `#include "ccf/service/tables/nodes.h"`) (#3608).
- `TxReceipt::describe()` has been replaced with `ccf::describe_receipt()`. Includes of the private `node/tx_receipt.h` from C++ applications should be removed (#3610).
- Python `ccf.read_ledger` and `ccf.ledger_viz` tools now accept paths to individual ledger chunks, to avoid parsing the entire ledger.

### Added

- New `GET /gov/members` endpoint which returns details of all members from the KV (#3615).
- Add `--insecure-skip-verification` to `ledger_viz` utility, to allow visualisation of unverified ledger chunks (#3618).
- Add `--split-services` to `ledger_viz` utility, to easily find out at which TxID new services were created (#3621).

## [2.0.0-rc2]

### Changed

- The entry point for creation of C++ apps is now `make_user_endpoints()`. The old entry point `get_rpc_handler()` has been removed (#3562). For an example of the necessary change, see [this diff](https://github.com/microsoft/CCF/commit/5b40ba7b42d5664d787cc7e3cfc9cbe18c01e5a1#diff-78fa25442e77145040265646434b9582d491928819e58be03c5693c01417c6c6) of the logging sample app (#3562).
- Failed recovery procedures no longer block subsequent recoveries: `.recovery` ledger files are now created while the recovery is in progress and ignored or deleted by nodes on startup (#3563).
- Corrupted or incomplete ledger files are now recovered gracefully, until the last valid entry (#3585).
- The CCF public API is now under `include/ccf`, and all application includes of framework code should use only these files.

### Removed

- `get_node_state()` is removed from `AbstractNodeContext`. The local node's ID is still available to endpoints as `get_node_id()`, and other subsystems which are app-visible can be fetched directly (#3552).

### Fixed

- Nodes no longer crash at start-up if the ledger in the read-only ledger directories (`ledger.read_only_directories`) is ahead of the ledger in the main ledger directory (`ledger.directory`) (#3597).

## [2.0.0-rc1]

### Added

- The new `endorsement` configuration entry lets operators set the desired TLS certificate endorsement, either service-endorsed or node-endorsed (self-signed), for each network RPC interface of a node, defaulting to service-endorsed (#2875).
- A new governance action `trigger_ledger_chunk` to request the creation of a ledger chunk at the next signature (#3519).
- A new governance action `trigger_snapshot` to request the creation of a snapshot at the next signature (#3544).

### Changed

- Node RPC interfaces do not transition anymore from node-endorsed to service-endorsed TLS certificates but are fixed to a single configured type. While a given endorsement is not available yet (typically at start-up for service-endorsed certificates) the interface rejects TLS sessions instead of defaulting to a node-endorsed certificate (#2875).
- Add request details with additional URL components to JS + TS API: `request.url`, `request.route`, `request.method`, `request.hostname` (#3498).
- `cchost` can now run both SGX and virtual enclave libraries. `cchost.virtual` is no longer needed, and has been removed (#3476).

### Dependencies

- Upgraded Open Enclave to 0.17.6.

## [2.0.0-rc0]

See [documentation for code upgrade 1.x to 2.0](https://microsoft.github.io/CCF/main/operations/code_upgrade_1x.html) to upgrade an existing 1.x CCF service to 2.0

---

### Developer API

#### C++

- CCF is now built with Clang 10. It is strongly recommended that C++ applications upgrade to Clang 10 as well.
- Raised the minimum supported CMake version for building CCF to 3.16 (#2946).
- Removed `mbedtls` as cryptography and TLS library.

- Added `get_untrusted_host_time_v1` API. This can be used to retrieve a timestamp during endpoint execution, accurate to within a few milliseconds. Note that this timestamp comes directly from the host so is not trusted, and should not be used to make sensitive decisions within a transaction (#2550).
- Added `get_quotes_for_all_trusted_nodes_v1` API. This returns the ID and quote for all nodes which are currently trusted and participating in the service, for live audit (#2511).
- Added `get_metrics_v1` API to `BaseEndpointRegistry` for applications that do not make use of builtins and want to version or customise metrics output.
- Added `set_claims_digest()` API to `RpcContext`, see [documentation](https://microsoft.github.io/CCF/main/build_apps/logging_cpp.html#user-defined-claims-in-receipts) on how to use it to attach application-defined claims to transaction receipts.
- Added [indexing system](https://microsoft.github.io/CCF/main/architecture/indexing.html) to speed up historical queries (#3280, #3444).

- `ccf::historical::adapter_v2` now returns 404, with either `TransactionPendingOrUnknown` or `TransactionInvalid`, rather than 400 when a user performs a historical query for a transaction id that is not committed.
- `ccf::historical::AbstractStateCache::drop_requests()` renamed to `drop_cached_states()` (#3187).
- `get_state_at()` now returns receipts for signature transactions (#2785), see [documentation](https://microsoft.github.io/CCF/main/use_apps/verify_tx.html#transaction-receipts) for details.

Key-Value Store

- Added `kv::Value` and `kv::Set`, as a more error-proof alternative to `kv::Map`s which had a single key or meaningless values (#2599).
- Added `foreach_key` and `foreach_value` to C++ KV API, to iterate without deserializing both entries when only one is used (#2918).

#### JavaScript

- Added JavaScript bytecode caching to avoid repeated compilation overhead. See the [documentation](https://microsoft.github.io/CCF/main/build_apps/js_app_bundle.html#deployment) for more information (#2643).
- Added `ccf.crypto.verifySignature()` for verifying digital signatures to the JavaScript API (#2661).
- Added experimental JavaScript API `ccf.host.triggerSubprocess()` (#2461).

- `ccf.crypto.verifySignature()` previously required DER-encoded ECDSA signatures and now requires IEEE P1363 encoded signatures, aligning with the behavior of the Web Crypto API (#2735).
- `ccf.historical.getStateRange` / `ccf.historical.dropCachedStates` JavaScript APIs to manually retrieve historical state in endpoints declared as `"mode": "readonly"` (#3033).
- JavaScript endpoints with `"mode": "historical"` now expose the historical KV at `ccf.historicalState.kv` while `ccf.kv` always refers to the current KV state. Applications relying on the old behaviour should make their code forward-compatible before upgrading to 2.x with `const kv = ccf.historicalState.kv || ccf.kv`.
- Receipts accessible through JavaScript no longer contain the redundant `root` hash field. Applications should be changed to not rely on this field anymore before upgrading to 2.x.

---

### Governance

- Updated `actions.js` constitution fragment to record service-endorsed node certificate on the `transition_node_to_trusted` action. The constitution must be updated using the existing `set_constitution` proposal (#2844).
- The existing `transition_node_to_trusted` proposal action now requires a new `valid_from` argument (and optional `validity_period_days`, which defaults to the value of `maximum_node_certificate_validity_days`).
- The `proposal_generator` has been removed from the `ccf` Python package. The majority of proposals can be trivially constructed in existing client tooling, without needing to invoke Python. This also introduces parity between the default constitution and custom constitution actions - all should be constructed and called from the same governance client code. Some jinja templates are included in `samples/templates` for constructing careful ballots from existing proposals.

---

### Operations

#### `cchost` Configuration

- **Breaking change**: Configuration for CCF node is now a JSON configuration file passed in to `cchost` via `--config /path/to/config/file/` CLI argument. Existing CLI arguments have been removed. The `migrate_1_x_config.py` script (included in `ccf` Python package) should be used to migrate existing `.ini` configuration files to `.json` format (#3209).
- Added support for listening on multiple interfaces for incoming client RPCs, with individual session caps (#2628).
- The per-node session cap behaviour has changed. The `network.rpc_interfaces.<interface_name>.max_open_sessions_soft` is now a soft cap on the number of sessions. Beyond this, new sessions will receive a HTTP 503 error immediately after completing the TLS handshake. The existing hard cap (where sessions are closed immediately, before the TLS handshake) is still available, under the new argument `network.rpc_interfaces.<interface_name>.max_open_sessions_hard` (#2583).
- Snapshot files now include receipt of evidence transaction. Nodes can now join or recover a service from a standalone snapshot file. 2.x nodes can still make use of snapshots created by a 1.x node, as long as the ledger suffix containing the proof of evidence is also specified at start-up (#2998).
- If no `node_certificate.subject_alt_names` is specified at node start-up, the node certificate _Subject Alternative Name_ extension now defaults to the value of `published_address` of the first RPC interface (#2902).

#### Certificate(s) Validity Period

- Nodes certificates validity period is no longer hardcoded and must instead be set by operators and renewed by members (#2924):

  - The new `node_certificate.initial_validity_days` (defaults to 1 day) configuration entry lets operators set the initial validity period for the node certificate (valid from the current system time).
  - The new `command.start.service_configuration.maximum_node_certificate_validity_days` (defaults to 365 days) configuration entry sets the maximum validity period allowed for node certificates.
  - The new `set_node_certificate_validity` proposal action allows members to renew a node certificate (or `set_all_nodes_certificate_validity` equivalent action to renew _all_ trusted nodes certificates).

- Service certificate validity period is no longer hardcoded and must instead be set by operators and renewed by members (#3363):

  - The new `service_certificate_initial_validity_days` (defaults to 1 day) configuration entry lets operators set the initial validity period for the service certificate (valid from the current system time).
  - The new `maximum_service_certificate_validity_days` (defaults to 365 days) configuration entry sets the maximum validity period allowed for service certificate.
  - The new `set_service_certificate_validity` proposal action allows members to renew the service certificate.

#### Misc

- The service certificate output by first node default name is now `service_cert.pem` rather than `networkcert.pem` (#3363).
- Log more detailed errors on early startup (#3116).
- Format of node output RPC and node-to-node addresses files is now JSON (#3300).
- Joining nodes now present service-endorsed certificate in client TLS sessions _after_ they have observed their own addition to the store, rather than as soon as they have joined the service. Operators should monitor the initial progress of a new node using its self-signed certificate as TLS session certificate authority (#2844).

- Slow ledger IO operations will now be logged at level FAIL. The threshold over which logging will activate can be adjusted by the `slow_io_logging_threshold` configuration entry to cchost (#3067).
- Added a new `client_connection_timeout` configuration entry to specify the maximum time a node should wait before re-establishing failed client connections. This should be set to a significantly lower value than `consensus.election_timeout` (#2618).
- Nodes code digests are now extracted and cached at network join time in `public:ccf.gov.nodes.info`, and the `GET /node/quotes` and `GET /node/quotes/self` endpoints will use this cached value whenever possible (#2651).
- DNS resolution of client connections is now asynchronous (#3140).
- The curve-id selected for the identity of joining nodes no longer needs to match that of the network (#2525).
- Removed long-deprecated `--domain` argument from `cchost`. Node certificate Subject Alternative Names should be passed in via existing `node_certificate.subject_alt_names` configuration entry (#2798).
- Added experimental support for 2-transaction reconfiguration with CFT consensus, see [documentation](https://microsoft.github.io/CCF/main/overview/consensus/bft.html#two-transaction-reconfiguration). Note that mixing 1tx and 2tx nodes in the same network is unsupported and unsafe at this stage (#3097).

#### Fixed

- Fixed issue with ledger inconsistency when starting a new joiner node without a snapshot but with an existing ledger prefix (#3064).
- Fixed issue with join nodes which could get stuck if an election was triggered while catching up (#3169).

---

### Auditor

- Receipts now include the endorsed certificate of the node, as well as its node id, for convenience (#2991).
- Retired nodes are now removed from the store/ledger as soon as their retirement is committed (#3409).
- Service-endorsed node certificates are now recorded in a new `public:ccf.gov.nodes.endorsed_certificates` table, while the existing `cert` field in the `public:ccf.gov.nodes.info` table is now deprecated (#2844).
- New `split_ledger.py` utility to split existing ledger files (#3129).
- Python `ccf.read_ledger` module now accepts custom formatting rules for the key and value based on the key-value store table name (#2791).
- [Ledger entries](https://microsoft.github.io/CCF/main/architecture/ledger.html#transaction-format) now contain a `commit_evidence_digest`, as well as an optional `claims_digest` when `set_claims_digest()` is used. The digest of the write set was previously the per-transaction leaf in the Merkle Tree, but is now combined with the digest of the commit evidence and optionally the user claims when present. [Receipt verification instructions](https://microsoft.github.io/CCF/main/audit/receipts.html) have been amended accordingly. The presence of `commit_evidence` in receipts serves two purposes: giving the user access to the TxID without having to parse the write set, and proving that a transaction has been committed by the service. Transactions are flushed to disk eagerly by the primary to keep in-enclave memory use to a minimum, so the existence of a ledger suffix is not on its own indicative of its commit status. The digest of the commit evidence is in the ledger to allow audit and recovery, but only the disclosure of the commit evidence indicates that a transaction has been committed by the service

---

### Client API

- Added support for TLS 1.3 (now used by default).

- Added `GET /gov/jwt_keys/all` endpoint (#2519).
- Added new operator RPC `GET /node/js_metrics` returning the JavaScript bytecode size and whether the bytecode is used (#2643).
- Added a new `GET /node/metrics` endpoint which includes the count of active and peak concurrent sessions handled by the node (#2596).
- Added endpoint to obtain service configuration via `GET /node/service/configuration` (#3251).
- Added QuickJS version to RPC `GET /node/version` (#2643).
- Added a `GET /node/jwt_metrics` endpoint to monitor attempts and successes of key refresh for each issuer. See [documentation](https://microsoft.github.io/CCF/main/build_apps/auth/jwt.html#extracting-jwt-metrics) on how to use it.

- Schema of `GET /network/nodes/{node_id}` and `GET /network/nodes` endpoints has been modified to include all RPC interfaces (#3300).
- Improved performance for lookup of path-templated endpoints (#2918).
- CCF now responds to HTTP requests that could not be parsed with a 400 response including error details (#2652).

- Websockets endpoints are no longer supported. Usage is insufficient to justify ongoing maintenance.
- The `ccf` Python package no longer provides utilities to issue requests to a running CCF service. This is because CCF supports widely-used client-server protocols (TLS, HTTP) that should already be provided by libraries for all programming languages. The `ccf` Python package can still be used to audit the ledger and snapshot files (#3386).

---

### Dependencies

- Upgraded Open Enclave to 0.17.5.

## [2.0.0-dev8]

### Added

- Added `set_claims_digest()` API to `RpcContext`, see [documentation](https://microsoft.github.io/CCF/main/build_apps/logging_cpp.html#user-defined-claims-in-receipts) on how to use it to attach application-defined claims to transaction receipts.
- Added a `GET /jwt_metrics` endpoint to monitor attempts and successes of key refresh for each issuer. See [documentation](https://microsoft.github.io/CCF/main/build_apps/auth/jwt.html#extracting-jwt-metrics) on how to use it.

### Changed

- Service certificate validity period is no longer hardcoded and can instead be set by operators and renewed by members (#3363):
  - The new `service_certificate_initial_validity_days` (defaults to 1 day) configuration entry lets operators set the initial validity period for the service certificate (valid from the current system time).
  - The new `maximum_service_certificate_validity_days` (defaults to 365 days) configuration entry sets the maximum validity period allowed for service certificate.
  - The new `set_service_certificate_validity` proposal action allows members to renew the service certificate.
- Service certificate output by first node default name is now `service_cert.pem` rather than `networkcert.pem` (#3363).
- Retired nodes are now removed from the store/ledger as soon as their retirement is committed (#3409).

### Removed

- The `ccf` Python package no longer provides utilities to issue requests to a running CCF service. This is because CCF supports widely-used client-server protocols (TLS, HTTP) that should already be provided by libraries for all programming languages. The `ccf` Python package can still be used to audit the ledger and snapshot files (#3386).
- The `proposal_generator` has been removed from the `ccf` Python package. The majority of proposals can be trivially constructed in existing client tooling, without needing to invoke Python. This also introduces parity between the default constitution and custom constitution actions - all should be constructed and called from the same governance client code. Some jinja templates are included in `samples/templates` for constructing careful ballots from existing proposals.

## [2.0.0-dev7]

### Added

- Added endpoint to obtain service configuration via `/node/service/configuration` (#3251)

### Changed

- Breaking change: Configuration for CCF node is now a JSON configuration file passed in to `cchost` via `--config /path/to/config/file/` CLI argument. Existing CLI arguments have been removed. The `migrate_1_x_config.py` script (included in `ccf` Python package) should be used to migrate existing `.ini` configuration files to `.json` format (#3209).
- Format of node output RPC and node-to-node addresses files is now JSON (#3300).
- Schema of `GET /network/nodes/{node_id}` and `GET /network/nodes` endpoints has been modified to include all RPC interfaces (#3300).

### Renamed

- `ccf::historical::AbstractStateCache::drop_requests()` renamed to `drop_cached_states()` (#3187).

### Dependency

- Upgrade OpenEnclave from 0.17.2 to 0.17.5

## [2.0.0-dev6]

### Added

- Added experimental support for 2-transaction reconfiguration with CFT consensus (#3097), see [documentation](https://microsoft.github.io/CCF/main/overview/consensus/bft.html#two-transaction-reconfiguration). Note that mixing 1tx and 2tx nodes in the same network is unsupported and unsafe at this stage.

### Changed

- DNS resolution of client connections is now asynchronous.

### Fixed

- Fixed issue with join nodes which could get stuck if an election was triggered while catching up (#3169).

## [2.0.0-dev5]

### Added

- Receipts now include the endorsed certificate of the node, as well as its node id, for convenience (#2991).
- `get_metrics_v1` API to `BaseEndpointRegistry` for applications that do not make use of builtins and want to version or customise metrics output.
- Slow ledger IO operations will now be logged at level FAIL. The threshold over which logging will activate can be adjusted by the `--io-logging-threshold` CLI argument to cchost (#3067).
- Snapshot files now include receipt of evidence transaction. Nodes can now join or recover a service from a standalone snapshot file. 2.x nodes can still make use of snapshots created by a 1.x node, as long as the ledger suffix containing the proof of evidence is also specified at start-up (#2998).
- Nodes certificates validity period is no longer hardcoded and can instead be set by operators and renewed by members (#2924):
  - The new `--initial-node-cert-validity-days` (defaults to 1 day) CLI argument to cchost lets operators set the initial validity period for the node certificate (valid from the current system time).
  - The new `--max-allowed-node-cert-validity-days` (defaults to 365 days) CLI argument to cchost sets the maximum validity period allowed for node certificates.
  - The new `set_node_certificate_validity` proposal action allows members to renew a node certificate (or `set_all_nodes_certificate_validity` equivalent action to renew _all_ trusted nodes certificates).
  - The existing `transition_node_to_trusted` proposal action now requires a new `valid_from` argument (and optional `validity_period_days`, which defaults to the value of ``--max-allowed-node-cert-validity-days`).
- `ccf.historical.getStateRange` / `ccf.historical.dropCachedStates` JavaScript APIs to manually retrieve historical state in endpoints declared as `"mode": "readonly"` (#3033).
- Log more detailed errors on early startup (#3116).
- New `split_ledger.py` utility to split existing ledger files (#3129).

### Changed

- JavaScript endpoints with `"mode": "historical"` now expose the historical KV at `ccf.historicalState.kv` while `ccf.kv` always refers to the current KV state. Applications relying on the old behaviour should make their code forward-compatible before upgrading to 2.x with `const kv = ccf.historicalState.kv || ccf.kv`.

### Removed

- Receipts accessible through JavaScript no longer contain the redundant `root` hash field. Applications should be changed to not rely on this field anymore before upgrading to 2.x.

### Fixed

- Fixed issue with ledger inconsistency when starting a new joiner node without a snapshot but with an existing ledger prefix (#3064).

## [2.0.0-dev4]

### Added

- Added `foreach_key` and `foreach_value` to C++ KV API, to iterate without deserializing both entries when only one is used (#2918).
- `ccf::historical::adapter_v2` now returns 404, with either `TransactionPendingOrUnknown` or `TransactionInvalid`, rather than 400 when a user performs a historical query for a transaction id that is not committed.

### Changed

- Service-endorsed node certificates are now recorded in a new `public:ccf.gov.nodes.endorsed_certificates` table, while the existing `cert` field in the `public:ccf.gov.nodes.info` table is now deprecated (#2844).
- Joining nodes now present service-endorsed certificate in client TLS sessions _after_ they have observed their own addition to the store, rather than as soon as they have joined the service. Operators should monitor the initial progress of a new node using its self-signed certificate as TLS session certificate authority (#2844).
- Updated `actions.js` constitution fragment to record service-endorsed node certificate on the `transition_node_to_trusted` action. The constitution should be updated using the existing `set_constitution` proposal (#2844).
- Improved performance for lookup of path-templated endpoints (#2918).
- Raised the minimum supported CMake version for building CCF to 3.16 (#2946).

### Dependency

- Upgrade OpenEnclave from 0.17.1 to 0.17.2 (#2992)

## [2.0.0-dev3]

### Added

- Added support for listening on multiple interfaces for incoming client RPCs, with individual session caps (#2628).

### Changed

- Upgrade OpenEnclave from 0.17.0 to 0.17.1.
- `get_state_at()` now returns receipts for signature transactions (#2785), see [documentation](https://microsoft.github.io/CCF/main/use_apps/verify_tx.html#transaction-receipts) for details.
- Upgrade playbooks and base CI image to Ubuntu 20.04. CCF is now primarily developed and tested against Ubuntu 20.04.
- Python `ccf.read_ledger` module now accepts custom formatting rules for the key and value based on the key-value store table name (#2791).
- CCF is now built with Clang 10. It is recommended that C++ applications upgrade to Clang 10 as well.
- Internal `/gov/jwt_keys/refresh` endpoint has been moved to `/node/jwt_keys/refresh` (#2885).
- If no `--san` is specified at node start-up, the node certificate _Subject Alternative Name_ extension now defaults to the value of `--public-rpc-address` (#2902).

### Removed

- Remove long-deprecated `--domain` argument from `cchost`. Node certificate Subject Alternative Names should be passed in via existing `--san` argument (#2798).
- Removed Forum sample app.

## [2.0.0-dev2]

### Changed

- `ccf.crypto.verifySignature()` previously required DER-encoded ECDSA signatures and now requires IEEE P1363 encoded signatures, aligning with the behavior of the Web Crypto API (#2735).
- Upgrade OpenEnclave from 0.16.1 to 0.17.0.

### Added

- Nodes code digests are now extracted and cached at network join time in `public:ccf.gov.nodes.info`, and the `/node/quotes` and `/node/quotes/self` endpoints will use this cached value whenever possible (#2651).

### Removed

- Websockets endpoints are no longer supported. Usage is insufficient to justify ongoing maintenance.

### Bugfix

- Fixed incorrect transaction view returned in `x-ms-ccf-transaction-id` HTTP response header after primary change (i.e. new view) (#2755).

## [2.0.0-dev1]

### Added

- Added a new `--client-connection-timeout-ms` command line argument to `cchost` to specify the maximum time a node should wait before re-establishing failed client connections. This should be set to a significantly lower value than `--raft-election-timeout-ms` (#2618).
- Add `kv::Value` and `kv::Set`, as a more error-proof alternative to `kv::Map`s which had a single key or meaningless values (#2599).
- Added JavaScript bytecode caching to avoid repeated compilation overhead. See the [documentation](https://microsoft.github.io/CCF/main/build_apps/js_app_bundle.html#deployment) for more information (#2643).
- Added new operator RPC `/node/js_metrics` returning the JavaScript bytecode size and whether the bytecode is used (#2643).
- Added QuickJS version to RPC `/node/version` (#2643).
- Added `GET /gov/jwt_keys/all` endpoint (#2519).
- Added `ccf.crypto.verifySignature()` for verifying digital signatures to the JavaScript API (#2661).

### Changed

- CCF now responds to HTTP requests that could not be parsed with a 400 response including error details (#2652).

## [2.0.0-dev0]

### Added

- Added `get_untrusted_host_time_v1` API. This can be used to retrieve a timestamp during endpoint execution, accurate to within a few milliseconds. Note that this timestamp comes directly from the host so is not trusted, and should not be used to make sensitive decisions within a transaction (#2550).
- Added `get_quotes_for_all_trusted_nodes_v1` API. This returns the ID and quote for all nodes which are currently trusted and participating in the service, for live audit (#2511).
- Added node start-up check for `cchost` and enclave compatibility, which should both always be from the same release for a single node (#2532).
- Added a new `/node/version` endpoint to return the CCF version of a node (#2582).
- Added a new `/node/metrics` endpoint which includes the count of active and peak concurrent sessions handled by the node (#2596).
- Added experimental JavaScript API `ccf.host.triggerSubprocess()` (#2461).

### Changed

- The curve-id selected for the identity of joining nodes no longer needs to match that of the network (#2525).
- The per-node session cap behaviour has changed. The `--max-open-sessions` is now a soft cap on the number of sessions. Beyond this, new sessions will receive a HTTP 503 error immediately after completing the TLS handshake. The existing hard cap (where sessions are closed immediately, before the TLS handshake) is still available, under the new argument `--max-open-sessions-hard` (#2583).
- Requests with a url-encoded query string are now forwarded correctly from backups to the primary (#2587).
- Signed requests with a url-encoded query string are now handled correctly rather than rejected (#2592).
- Fixed consistency issue between ledger files on different nodes when snapshotting is active (#2607).

### Dependency

- Upgrade OpenEnclave from 0.15.0 to 0.16.1 (#2609)

## [1.0.4]

### Changed

- CCF now responds to HTTP requests that could not be parsed with a 400 response including error details (#2652).

## [1.0.3]

### Dependency

- Upgrade OpenEnclave from 0.15.0 to 0.16.1 (#2609)

## [1.0.2]

### Bugfix

- Fixed consistency issue between ledger files on different nodes when snapshotting is active (#2607).

## [1.0.1]

### Bugfix

- Requests with a url-encoded query string are now forwarded correctly from backups to the primary (#2587).
- Signed requests with a url-encoded query string are now handled correctly rather than rejected (#2592).

## [1.0.0]

The Confidential Consortium Framework CCF is an open-source framework for building a new category of secure, highly available, and performant applications that focus on multi-party compute and data.

This is the first long term support release for CCF. The 1.0 branch will only receive security and critical bug fixes, please see our [release policy](https://microsoft.github.io/CCF/main/build_apps/release_policy.html) for more detail.

Active development will continue on the `main` branch, and regular development snapshots including new features will continue to be published.

Browse our [documentation](https://microsoft.github.io/CCF/main/index.html) to get started with CCF, or [open a discussion on GitHub](https://github.com/microsoft/CCF/discussions) if you have any questions.

## [1.0.0-rc3]

### Changed

- Rename `Store::commit_version()` to the more accurate `Store::compacted_version()` (#1355).

## [1.0.0-rc2]

### Changed

- Adjust release pipeline to cope with GitHub renaming debian packages containing tildes.

## [1.0.0-rc1]

### Changed

- By default, CCF is now installed under `/opt/ccf` rather than `/opt/ccf-x.y.z`.

## [0.99.4]

### Fixed

- Fixed use of `--curve-id` argument to `cchost`, which can now start a network with both node and service identities using curve `secp256r1` (#2516).

## [0.99.3]

### Added

- `kv::MapHandle::size()` can be used to get the number of entries in a given map.
- `kv::MapHandle::clear()` can be used to remove all entries from a map.

## [0.99.2]

### Changed

- The default constitution no longer contains `set_service_principal` or `remove_service_principal` since they are not used by the core framework. Instead any apps which wish to use these tables should add them to their own constitution. A [sample implementation](https://github.com/microsoft/CCF/tree/main/samples/constitutions/test/service_principals/actions.js) is available, and used in the CI tests.
- Proposal status now includes a `final_votes` and `vote_failures` map, recording the outcome of each vote per member. `failure_reason` and `failure_trace` have been consolidated into a single `failure` object, which is also used for `vote_failures`.

## [0.99.1]

### Added

- The service certificate is now returned as part of the `/node/network/` endpoint response (#2442).

### Changed

- `kv::Map` is now an alias to `kv::JsonSerialisedMap`, which means all existing applications using `kv::Map`s will now require `DECLARE_JSON...` macros for custom key and value types. `msgpack-c` is no longer available to apps and `MSGPACK_DEFINE` macros should be removed. Note that this change may affect throughput of existing applications, in which case an app-defined serialiser (or `kv::RawCopySerialisedMap`) should be used (#2449).
- `/node/state` endpoint also returns the `seqno` at which a node was started (i.e. `seqno` of the snapshot a node started from or `0` otherwise) (#2422).

### Removed

- `/gov/query` and `/gov/read` governance endpoints are removed (#2442).
- Lua governance is removed. `JS_GOVERNANCE` env var is no longer necessary, and JS constitution is the only governance script which must be provided and will be used by the service. `--gov-script` can no longer be passed to `cchost` or `sandbox.sh`.

## [0.99.0]

This is a bridging release to simplify the upgrade to 1.0. It includes the new JS constitution, but also supports the existing Lua governance so that users can upgrade in 2 steps - first implementing all of the changes below with their existing Lua governance, then upgrading to the JS governance. Lua governance will be removed in CCF 1.0. See [temporary docs](https://microsoft.github.io/CCF/ccf-0.99.0/governance/js_gov.html) for help with transitioning from Lua to JS.

The 1.0 release will require minimal changes from this release.

### Added

- A new `read_ledger.py` Python command line utility was added to parse and display the content of a ledger directory.
- `ccf-app` npm package to help with developing JavaScript and TypeScript CCF apps. See [docs](https://microsoft.github.io/CCF/main/build_apps/js_app.html) for further details (#2331).

### Changed

- Retired members are now deleted from the store, instead of being marked as `Retired` (#1401).
- `retire_member` proposal has been renamed to `remove_member` and is now idempotent (i.e. succeeds even if the member was already removed) (#1401).
- `accept_recovery` and `open_network` proposals have been merged into a single idempotent `transition_service_to_open` proposal (#1791).
- The `/tx` endpoint now takes a single `transaction_id` query parameter. For example, rather than calling `/node/tx?view=2&seqno=42`, call `/node/tx?transaction_id=2.42`.
- The `/commit` endpoint now returns a response with a single `transaction_id` rather than separate `view` and `seqno` fields.
- `UserRpcFrontend` has been removed, and the return value of `get_rpc_handler` which apps should construct is now simply a `ccf::RpcFrontend`.
- There is now a distinction between public and private headers. The public headers under `include/ccf` are those we expect apps to use, and others are implementation details which may change/be deprecated/be hidden in future. Most apps should now be including `"ccf/app_interface.h"` and `"ccf/common_endpoint_registry.h"`.
- Various endpoint-related types have moved under the `ccf::endpoints` namespace. Apps will need to rename these types where they are not using `auto`, for instance to `ccf::endpoints::EndpointContext` and `ccf::endpoints::ForwardingRequired`.
- Ledger entry frames are no longer serialised with `msgpack` (#2343).
- In JavaScript apps, the field `caller.jwt.key_issuer` in the `Request` object has been renamed `caller.jwt.keyIssuer` (#2362).
- The proposals `set_module`, `remove_module` and `set_js_app` have been removed and `deploy_js_app` renamed to `set_js_app` (#2391).

## [0.19.3]

### Changed

- The status filter passed to `/node/network/nodes` now takes the correct CamelCased values (#2238).

## [0.19.2]

### Added

- New `get_user_data_v1` and `get_member_data_v1` C++ API calls have been added to retrieve the data associated with users/members. The user/member data is no longer included in the `AuthnIdentity` caller struct (#2301).
- New `get_user_cert_v1` and `get_member_cert_v1` C++ API calls have been added to retrieve the PEM certificate of the users/members. The user/member certificate is no longer included in the `AuthnIdentity` caller struct (#2301).

### Changed

- String values in query parameters no longer need to be quoted. For instance, you should now call `/network/nodes?host=127.0.0.1` rather than `/network/nodes?host="127.0.0.1"` (#2309).
- Schema documentation for query parameters should now be added with `add_query_parameter`, rather than `set_auto_schema`. The `In` type of `set_auto_schema` should only be used to describe the request body (#2309).
- `json_adapter` will no longer try to convert query parameters to a JSON object. The JSON passed as an argument to these handlers will now be populated only by the request body. The query string should be parsed separately, and `http::parse_query(s)` is added as a starting point. This means strings in query parameters no longer need to be quoted (#2309).
- Enum values returned by built-in REST API endpoints are now PascalCase. Lua governance scripts that use enum values need to be updated as well, for example, `"ACTIVE"` becomes `"Active"` for member info. The same applies when using the `/gov/query` endpoint (#2152).
- Most service tables (e.g. for nodes and signatures) are now serialised as JSON instead of msgpack. Some tables (e.g. user and member certificates) are serialised as raw bytes for performance reasons (#2301).
- The users and members tables have been split into `public:ccf.gov.users.certs`/`public:ccf.gov.users.info` and `public:ccf.gov.members.certs`/`public:ccf.gov.members.encryption_public_keys`/`public:ccf.gov.members.info` respectively (#2301).
- TypeScript interface/class names have been renamed to PascalCase (#2325).

## [0.19.1]

### Added

- Historical point query support has been added to JavaScript endpoints (#2285).
- RSA key generation JavaScript endpoint (#2293).

### Changed

- `"readonly"` has been replaced by `"mode"` in `app.json` in JavaScript apps (#2285).

## [0.19.0]

### Changed

- `x-ccf-tx-view` and `x-ccf-tx-seqno` response headers have been removed, and replaced with `x-ms-ccf-transaction-id`. This includes both original fields, separated by a single `.`. Historical queries using `ccf::historical::adapter` should also pass a single combined `x-ms-ccf-transaction-id` header (#2257).
- Node unique identifier is now the hex-encoded string of the SHA-256 digest of the node's DER-encoded identity public key, which is also used as the node's quote report data. The `sandbox.sh` script still uses incrementing IDs to keep track of nodes and for their respective directories (#2241).
- Members and users unique identifier is now the hex-encoded string of the SHA-256 digest of their DER-encoded identity certificate (i.e. fingerprint), which has to be specified as the `keyId` field for signed HTTP requests (#2279).
- The receipt interface has changed, `/app/receipt?commit=23` is replaced by `/app/receipt?transaction_id=2.23`. Receipt fetching is now implemented as a historical query, which means that the first reponse(s) may be 202 with a Retry-After header. Receipts are now structured JSON, as opposed to a flat byte sequence, and `/app/receipt/verify` has been removed in favour of an [offline verification sample](https://microsoft.github.io/CCF/ccf-0.19.0/use_apps/verify_tx.html#transaction-receipts).
- `ccfapp::get_rpc_handler()` now takes a reference to a `ccf::AbstractNodeContext` rather than `ccf::AbstractNodeState`. The node state can be obtained from the context via `get_node_state()`.

### Removed

- `get_receipt_for_seqno_v1` has been removed. Handlers wanting to return receipts must now use the historical API, and can obtain a receipt via `ccf::historical::StatePtr`. See the [historical query with receipt sample](https://microsoft.github.io/CCF/ccf-0.19.0/build_apps/logging_cpp.html#receipts) for reference.
- `caller_id` endpoint has been removed. Members and users can now compute their unique identifier without interacting with CCF (#2279).
- `public:ccf.internal.members.certs_der`, `public:ccf.internal.users.certs_der`, `public:ccf.internal.members.digests` and `public:ccf.internal.users.digests` KV tables have been removed (#2279).
- `view_change_in_progress` field in `network/status` response has been removed (#2288).

## [0.18.5]

### Changed

- Historical query system now supports range queries.

## [0.18.4]

### Changed

- Governance proposals can be submitted successfully against secondaries (#2247)
- `set_ca_cert`/`remove_ca_cert` proposals have been renamed `set_ca_cert_bundle`/`remove_ca_cert_bundle` and now also accept a bundle of certificates encoded as concatenated PEM string (#2221). The `ca_cert_name` parameter to the `set_jwt_issuer` proposal has been renamed to `ca_cert_bundle_name`.

### Added

- Support for multiple key wrapping algorithms for C++ and JavaScript applications (#2246)

## [0.18.3]

### Changed

- Fixed format of `notBefore` and `notAfter` in node and network certificates (#2243).
- CCF now depends on [Open Enclave 0.14](https://github.com/openenclave/openenclave/releases/tag/v0.14.0).

## [0.18.2]

### Added

- Support for historical queries after ledger rekey and service recovery (#2200).

### Changed

- CCF now supports OpenSSL for many crypto tasks like hashing, signing, and signature verification (#2123).
- In progress ledger files no longer cause a node to crash when they are committed (#2209).

## [0.18.1]

### Changed

- `"id"` field in `state` endpoint response has been renamed to `"node_id"` (#2150).
- `user_id` endpoint is renamed `caller_id` (#2142).
- Nodes' quotes format updated to Open Enclave's `SGX_ECDSA`. Quote endorsements are also stored in CCF and can be retrieved via the `quotes/self` and `quotes` endpoints (#2161).
- `get_quote_for_this_node_v1()` takes a `QuoteInfo` structure (containing the format, raw quote and corresponding endorsements) as out parameter instead of the distinct format and raw quote as two out paramters (#2161).
- Several internal tables are renamed (#2166).
- `/node/network/nodes` correctly returns all nodes if no filter is specified (#2188).

## [0.18.0]

### Changed

- `endpoint_metrics` is renamed `api/metrics` and now returns an array of objects instead of nested path/method objects (#2068).
- Governance proposal ids are now digests of the proposal and store state observed during their creation, hex-encoded as strings. This makes votes entirely specific to an instance of a proposal without having to include a nonce. (#2104, #2135).
- `quote` endpoint has been renamed to `quotes/self` (#2149).
- `TxView`s have been renamed to `MapHandle`s, to clearly distinguish them from consensus views. Calls to `tx.get_view` must be replaced with `tx.rw`.
- `tx.rw` does not support retrieving multiple views in a single call. Instead of `auto [view1, view2] = tx.get_view(map1, map2);`, you must write `auto handle1 = tx.rw(map1); auto handle2 = tx.rw(map2);`.

### Added

- Added `get_version_of_previous_write(const K& k)` to `MapHandle`. If this entry was written to by a previous transaction, this returns the version at which that transaction was applied. See docs for more details.

### Removed

- The `x-ccf-global-commit` header is no longer sent with responses (#1586, #2144). This was a hint of global commit progress, but was known to be imprecise and unrelated to the executed transaction. Instead, clients should call `/commit` to monitor commit progress or `/tx` for a specific transaction.

## [0.17.2]

### Fixed

- Fixed incorrect ledger chunking on backup nodes when snapshotting is enabled (#2110).

## [0.17.1]

### Changed

- JS endpoints now list their auth policies by name, similar to C++ endpoints. The fields `require_client_identity`, `require_client_signature`, and `require_jwt_authentication` are removed, and should be replaced by `authn_policies`. For example, the previous default `"require_client_identity": true` should be replaced with `"authn_policies": ["user_cert"]`, an endpoint which would like to handle a JWT but will also accept unauthenticated requests would be `"authn_policies": ["jwt", "no_auth"]`, and a fully unauthenticated endpoint would be `"authn_policies": []`. See [docs](https://microsoft.github.io/CCF/main/build_apps/js_app_bundle.html#metadata) for further detail.

## [0.17.0]

### Added

- Versioned APIs for common CCF functionality: `get_status_for_txid_v1`, `get_last_committed_txid_v1`, `generate_openapi_document_v1`, `get_receipt_for_seqno_v1`, `get_quote_for_this_node_v1`. We will aim to support these function signatures long-term, and provide similar functionality with incremental version bumps when this is no longer possible. In particular, this enables building an app which does not expose the [default endpoints](https://microsoft.github.io/CCF/main/build_apps//logging_cpp.html#default-endpoints) but instead exposes similar functionality through its own API.

### Changed

- `/network`, `/network_info`, `/node/ids`, `/primary_info` have been restructured into `/network`, `/network/nodes`, `/network/nodes/{id}`, `/network/nodes/self`, `/network/nodes/primary` while also changing the response schemas (#1954).
- `/ack` responds with HTTP status `204` now instead of `200` and `true` as body (#2088).
- `/recovery_share` has new request and response schemas (#2089).

## [0.16.3]

### Changed

- To avoid accidentally unauthenticated endpoints, a vector of authentication policies must now be specified at construction (as a new argument to `make_endpoint`) rather than by calling `add_authentication`. The value `ccf::no_auth_required` must be used to explicitly indicate an unauthenticated endpoint.
- All `/gov` endpoints accept signature authentication alone correctly, regardless of session authentication.
- `ccf.CCFClient` now allows separate `session_auth` and `signing_auth` to be passed as construction time. `ccf.CCFClient.call()` no longer takes a `signed` argument, clients with a `signing_auth` always sign. Similarly, the `disable_session_auth` constructor argument is removed, the same effect can be achieved by setting `session_auth` to `None`.

## [0.16.2]

### Changed

- Snapshots are generated by default on the current primary node, every `10,000` committed transaction (#2029).
- Node information exposed in the API now correctly reports the public port when it differs from the local one. (#2001)
- All `/gov` endpoints accept signature authentication again. Read-only `/gov` endpoints had been incorrectly changed in [0.16.1] to accept session certification authentication only (#2033).

## [0.16.1]

### Added

- C++ endpoints can be omitted from OpenAPI with `set_openapi_hidden(true)` (#2008).
- JS endpoints can be omitted from OpenAPI if the `"openapi_hidden"` field in `app.json` is `true` (#2008).

### Changed

- Error responses of built-in endpoints are now JSON and follow the OData schema (#1919).
- Code ids are now deleted rather than marked as `RETIRED`. `ACTIVE` is replaced with the more precise `ALLOWED_TO_JOIN` (#1996).
- Authentication policies can be specified per-endpoint with `add_authentication`. Sample policies are implemented which check for a user TLS handshake, a member TLS handshake, a user HTTP signature, a member HTTP signature, and a valid JWT. This allows multiple policies per-endpoints, and decouples auth from frontends - apps can define member-only endpoints (#2010).
- By default, if no authentication policy is specified, endpoints are now unauthenticated and accessible to anyone (previously the default was user TLS handshakes, where the new default is equivalent to `set_require_client_identity(false)`).
- CCF now depends on [Open Enclave 0.13](https://github.com/openenclave/openenclave/releases/tag/v0.13.0).

### Removed

- The methods `Endpoint::set_require_client_signature`, `Endpoint::set_require_client_identity` and `Endpoint::set_require_jwt_authentication` are removed, and should be replaced by calls to `add_authentication`. For unauthenticated endpoints, either add no policies, or add the built-in `empty_auth` policy which accepts all requests.
  - `.set_require_client_signature(true)` must be replaced with `.add_authentication(user_signature_auth_policy)`
  - `.set_require_client_identity(true)` must be replaced with `.add_authentication(user_cert_auth_policy)`
  - `.set_require_jwt_authentication(true)` must be replaced with `.add_authentication(jwt_auth_policy)`

## [0.16.0]

### Added

- CLI options are printed on every node launch (#1923).
- JS logging sample app is included in CCF package (#1932).
- C++ apps can be built using cmake's `find_package(ccf REQUIRED)` (see [cmake sample](https://github.com/microsoft/CCF/blob/main/samples/apps/logging/CMakeLists.txt)) (#1947).

### Changed

- JWT signing keys are auto-refreshed immediately when adding a new issuer instead of waiting until the next auto-refresh event is due (#1978).
- Snapshots are only committed when proof of snapshot evidence is committed (#1972).
- Snapshot evidence must be validated before joining/recovering from snapshot (see [doc](https://microsoft.github.io/CCF/main/operations/ledger_snapshot.html#join-recover-from-snapshot)) (#1925).

### Fixed

- Ledger index is recovered correctly even if `--ledger-dir` directory is empty (#1953).
- Memory leak fixes (#1957, #1959, #1974, #1982).
- Consensus fixes (#1977, #1981).
- Enclave schedules messages in a fairer way (#1991).

### Security

- Hostname of TLS certificate is checked when auto-refreshing JWT signing keys (#1934).
- Evercrypt update to 0.3.0 (#1967).

## [0.15.2]

### Added

- JWT key auto-refresh (#1908), can be enabled by providing `"auto_refresh": true` and `"ca_cert_name": "..."` in `set_jwt_issuer` proposal.
  - Auto-refresh is currently only supported for providers following the OpenID Connect standard where keys are published under the `/.well-known/openid-configuration` path of the issuer URL.
  - `ca_cert_name` refers to a certificate stored with a `set_ca_cert` proposal and is used to validate the TLS connection to the provider endpoint.
- JWT signature validation (#1912), can be enabled with the `require_jwt_authentication` endpoint property.

### Changed

- Members can no longer vote multiple times on governance proposals (#1743).
- `update_ca_cert` proposal has been replaced by `set_ca_cert`/`remove_ca_cert` (#1917).

### Deprecated

- `set_js_app` proposal and `--js-app-script` argument are deprecated, and should be replaced by `deploy_js_app` and `--js-app-bundle`. See #1895 for an example of converting from the old style (JS embedded in a Lua script) to the new style (app bundle described by `app.json`).

### Removed

- `kv::Store::create` is removed.
- `luageneric` is removed.

## [0.15.1]

### Added

- [JWT documentation](https://microsoft.github.io/CCF/main/developers/auth/jwt.html#jwt-authentication) (#1875).
- [Member keys in HSM documentation](https://microsoft.github.io/CCF/main/members/hsm_keys.html) (#1884).

### Changed

- `/gov/ack/update_state_digest` and `/gov/ack` now only return/accept a hex string (#1873).
- `/node/quote` schema update (#1885).
- AFT consensus improvements (#1880, #1881).

## [0.15.0]

### Added

- Support for non-recovery members: only members with an associated public encryption key are handed recovery shares (#1866).
- AFT consensus verify entry validity (#1864).
- JWT validation in forum sample app (#1867).
- JavaScript endpoints OpenAPI definition is now included in `/api` (#1874).

### Changed

- The `keyId` field in the Authorization header must now be set to the hex-encoded SHA-256 digest of the corresponding member certificate encoded in PEM format. The `scurl.sh` script and Python client have been modified accordingly. `scurl.sh` can be run with `DISABLE_CLIENT_AUTH=1` (equivalent `disable_client_auth=False` argument to Python client) to issue signed requests without session-level client authentication (#1870).
- Governance endpoints no longer require session-level client authentication matching a member identity, the request signature now serves as authentication. The purpose of this change is to facilitate member key storage in systems such as HSMs (#1870).
- Support for [hs2019 scheme](https://tools.ietf.org/html/draft-cavage-http-signatures-12) for HTTP signatures (#1872).
  - `ecdsa-sha256` scheme will be deprecated in the next release.

## [0.14.3]

### Added

- Added support for storing JWT public signing keys (#1834).
  - The new proposals `set_jwt_issuer`, `remove_jwt_issuer`, and `set_jwt_public_signing_keys` can be generated with the latest version of the ccf Python package.
  - `sandbox.sh` has a new `--jwt-issuer <json-path>` argument to easily bootstrap with an initial set of signing keys using the `set_jwt_issuer` proposal.
  - See [`tests/npm-app/src/endpoints/jwt.ts`](https://github.com/microsoft/CCF/blob/70b09e53cfdc8cee946193319446f1e22aed948f/tests/npm-app/src/endpoints/jwt.ts#L23) for validating tokens received in the `Authorization` HTTP header in TypeScript.
  - Includes special support for SGX-attested signing keys as used in [MAA](https://docs.microsoft.com/en-us/azure/attestation/overview).

### Changed

- CCF now depends on [Open Enclave 0.12](https://github.com/openenclave/openenclave/releases/tag/v0.12.0) (#1830).
- `/app/user_id` now takes `{"cert": user_cert_as_pem_string}` rather than `{"cert": user_cert_as_der_list_of_bytes}` (#278).
- Members' recovery shares are now encrypted using [RSA-OAEP-256](https://docs.microsoft.com/en-gb/azure/key-vault/keys/about-keys#wrapkeyunwrapkey-encryptdecrypt) (#1841). This has the following implications:
  - Network's encryption key is no longer output by the first node of a CCF service is no longer required to decrypt recovery shares.
  - The latest version of the `submit_recovery_share.sh` script should be used.
  - The latest version of the `proposal_generator.py` should be used (please upgrade the [ccf Python package](https://microsoft.github.io/CCF/main/quickstart/install.html#python-package)).
- `submit_recovery_share.sh` script's `--rpc-address` argument has been removed. The node's address (e.g. `https://127.0.0.1:8000`) should be used directly as the first argument instead (#1841).
- The constitution's `pass` function now takes an extra argument: `proposer_id`, which contains the `member_id` of the member who submitted the proposal. To adjust for this change, replace `tables, calls, votes = ...` with `tables, calls, votes, proposer_id = ...` at the beginning of the `pass` definition.
- Bundled votes (ie. the `ballot` entry in `POST /proposals`) have been removed. Votes can either happen explicitly via `POST /proposals/{proposal_id}/votes`, or the constitution may choose to pass a proposal without separate votes by examining its contents and its proposer, as illustrated in the operating member constitution sample. The `--vote-against` flag in `proposal_generator.py`, has also been removed as a consequence.

### Fixed

- Added `tools.cmake` to the install, which `ccf_app.cmake` depends on and was missing from the previous release.

### Deprecated

- `kv::Store::create` is deprecated, and will be removed in a future release. It is no longer necessary to create a `kv::Map` from a `Store`, it can be constructed locally (`kv::Map<K, V> my_map("my_map_name");`) or accessed purely by name (`auto view = tx.get_view<K, V>("my_map_name");`) (#1847).

## [0.14.2]

### Changed

- The `start_test_network.sh` script has been replaced by [`sandbox.sh`](https://microsoft.github.io/CCF/main/quickstart/test_network.html). Users wishing to override the default network config (a single node on '127.0.0.1:8000') must now explictly specify if they should be started locally (eg. `-n 'local://127.4.4.5:7000'`) or on remote machine via password-less ssh (eg. `-n 'ssh://10.0.0.1:6000'`).
- `node/quote` endpoint now returns a single JSON object containing the node's quote (#1761).
- Calling `foreach` on a `TxView` now iterates over the entries which previously existed, ignoring any modifications made by the functor while iterating.
- JS: `ccf.kv.<map>.get(key)` returns `undefined` instead of throwing an exception if `key` does not exist.
- JS: `ccf.kv.<map>.delete(key)` returns `false` instead of throwing an exception if `key` does not exist, and `true` instead of `undefined` otherwise.
- JS: `ccf.kv.<map>.set(key, val)` returns the map object instead of `undefined`.

## [0.14.1]

### Added

- `/node/memory` endpoint exposing the maximum configured heap size, peak and current used sizes.

### Changed

- Public tables in the KV must now indicate this in their name (with a `public:` prefix), and internal tables have been renamed. Any governance or auditing scripts which operate over internal tables must use the new names (eg - `ccf.members` is now `public:ccf.gov.members`).
- `--member-info` on `cchost` can now take a third, optional file path to a JSON file containing additional member data (#1712).

### Removed

- `/api/schema` endpoints are removed, as the same information is now available in the OpenAPI document at `/api`.

### Deprecated

- Passing the `SecurityDomain` when creating a KV map is deprecated, and will be removed in a future release. This should be encoded in the table's name, with a `public:` prefix for public tables.

## [0.14.0]

### Added

- Nodes can recover rapidly from a snapshot, rather than needing to reprocess an entire ledger (#1656)
- Python client code wraps creation and replacement of an entire JS app bundle in a single operation (#1651)
- Snapshots are only usable when the corresponding evidence is committed (#1668).
- JSON data associated to each consortium member to facilitate flexible member roles (#1657).

### Changed

- `/api` endpoints return an OpenAPI document rather than a custom response (#1612, #1664)
- Python ledger types can process individual chunks as well as entire ledger (#1644)
- `POST recovery_share/submit` endpoint is renamed to `POST recovery_share` (#1660).

### Fixed

- Elections will not allow transactions which were reported as globally committed to be rolled back (#1641)

### Deprecated

- `lua_generic` app is deprecated and will be removed in a future release. Please migrate old Lua apps to JS

## [0.13.4]

### Changed

- Fixed infinite memory growth issue (#1639)
- Step CLI updated to 0.15.2 (#1636)

## [0.13.3]

### Added

- Sample TypeScript application (#1614, #1596)

### Changed

- Handlers can implement custom authorisation headers (#1203, #1563)
- Reduced CPU usage when nodes are idle (#1625, #1626)
- Upgrade to Open Enclave 0.11 (#1620, #1624)
- Snapshots now include view history, so nodes resuming from snapshots can accurately serve transaction status requests (#1616)
- Request is now passed as an argument to JavaScript handlers (#1604), which can return arbitrary content types (#1575)
- Quote RPC now returns an error when the quote cannot be found (#1594)
- Upgraded third party dependencies (#1589, #1588, #1576, #1572, #1573, #1570, #1569)
- Consensus types renamed from `raft` and `pbft` to `cft` and `bft` (#1591)

### Removed

- Notification server (#1582)

## [0.13.2]

### Added

- retire_node_code proposal (#1558)
- Ability to update a collection of JS modules in a single proposal (#1557)

## [0.13.1]

### Fixed

- Handle setting multiple subject alternative names correctly in node certificate (#1552)
- Fix host memory check on startup ecall (#1553)

## [0.13.0]

### Added

- Experimental

  - New CCF nodes can now join from a [snapshot](https://microsoft.github.io/CCF/ccf-0.13.0/operators/start_network.html#resuming-from-existing-snapshot) (#1500, #1532)
  - New KV maps can now be created dynamically in a transaction (#1507, #1528)

- CLI

  - Subject Name and Subject Alternative Names for the node certificates can now be passed to cchost using the --sn and --san CLI switches (#1537)
  - Signature and ledger splitting [flags](https://microsoft.github.io/CCF/ccf-0.13.0/operators/start_network.html#signature-interval) have been renamed more accurately (#1534)

- Governance

  - `user_data` can be set at user creation, as well as later (#1488)

- Javascript
  - `js_generic` endpoints are now modules with a single default call. Their dependencies can be stored in a separate table and loaded with `import`. (#1469, #1472, #1481, #1484)

### Fixed

- Retiring the primary from a network is now correctly handled (#1522)

### Deprecated

- CLI
  - `--domain=...` is superseded by `--san=dNSName:...` and will be removed in a future release

### Removed

- API
  - Removed redirection from legacy frontend names (`members` -> `gov`, `nodes` -> `node`, `users` -> `app`) (#1543)
  - Removed old `install()` API, replaced by `make_endpoint()` in [0.11.1](https://github.com/microsoft/CCF/releases/tag/ccf-0.11.1) (#1541)

## [0.12.2]

### Fixed

- Fix published containers

## [0.12.1]

### Changed

- Release tarball replaced by a .deb

### Fixed

- Fix LVI build for applications using CCF (#1466)

## [0.12.0]

### Added

- Tooling
  - New Python proposal and vote generator (#1370). See [docs](https://microsoft.github.io/CCF/ccf-0.12.0/members/proposals.html#creating-a-proposal).
  - New CCF tools Python package for client, ledger parsing and member proposal/vote generation (#1429, #1435). See [docs](https://microsoft.github.io/CCF/ccf-0.12.0/users/python_tutorial.html).
- HTTP endpoints
  - Templated URI for HTTP endpoints (#1384, #1393).
  - New `remove_user` proposal (#1379).
  - New node endpoints: `/node/state` and `/node/is_primary` (#1387, #1439)
  - New `metrics` endpoint (#1422).

### Changed

- Tooling
  - Updated version of Open Enclave (0.10) (#1424). Users should use the Intel PSW tested with Open Enclave 0.10, see Open Enclave releases notes: https://github.com/openenclave/openenclave/releases/tag/v0.10.0 for more details.
  - CCF releases no longer include a build of Open Enclave, instead the upstream binary release should be used. Playbooks and containers have been updated accordingly (#1437).
  - CCF is now built with LVI mitigations (#1427). CCF should now be built with a new LVI-enabled toolchain, available via CCF playbooks and containers.
  - Updated version of `snmalloc` (#1391).
- HTTP endpoints
  - Pass PEM certificates rather than byte-arrays (#1374).
  - Member `/ack` schema (#1395).
  - Authorisation HTTP request header now accepts unquoted values (#1411).
  - Fix double opening of `/app` on backups after recovery (#1445).
- Other
  - Merkle tree deserialisation fix (#1363).
  - Improve resilience of node-to-node channels (#1371).
  - First Raft election no longer fails (#1392).
  - Fix message leak (#1442).

### Removed

- `mkSign` endpoint (#1398).

## [0.11.7]

### Changed

1. Fix a bug that could cause signatures not to be recorded on transactions hitting conflicts (#1346)
2. Fix a bug that could allow transactions to be executed by members before a recovered network was fully opened (#1347)
3. Improve error reporting on transactions with invalid signatures (#1356)

### Added

1. All format and linting checks are now covered by `scripts/ci-checks.sh` (#1359)
2. `node/code` RPC returns all code versions and their status (#1351)

## [0.11.4]

### Changed

- Add clang-format to the application CI container, to facilitate application development (#1340)
- Websocket handlers are now distinct, and can be defined by passing `ws::Verb::WEBSOCKET` as a verb to `make_endpoint()` (#1333)
- Custom KV serialisation is [documented](https://microsoft.github.io/CCF/main/developers/kv/kv_serialisation.html#custom-key-and-value-types)

### Fixed

- Fix application runtime container, which had been missing a dependency in the previous release (#1340)

## [0.11.1]

### Added

- CLI tool for managing recovery shares (#1295). [usage](https://microsoft.github.io/CCF/main/members/accept_recovery.html#submitting-recovery-shares)
- New standard endpoint `node/ids` for retrieving node ID from IP address (#1319).
- Support for read-only transactions. Use `tx.get_read_only_view` to retrieve read-only views, and install with `make_read_only_endpoint` if all operations are read-only.
- Support for distinct handlers on the same URI. Each installed handler/endpoint is now associated with a single HTTP method, so you can install different operations on `POST /foo` and `GET /foo`.

### Changed

- The frontend names, used as a prefix on all URIs, have been changed. Calls to `/members/...` or `/users/...` should be replaced with `/gov/...` and `/app/...` respectively. The old paths will return HTTP redirects in this release, but may return 404 in a future release (#1325).
- App-handler installation API has changed. `install(URI, FN, READWRITE)` should be replaced with `make_endpoint(URI, VERB, FN).install()`. Existing apps should compile with deprecation warnings in this release, but the old API will be removed in a future release. See [this diff](https://github.com/microsoft/CCF/commit/7f131074027e3aeb5d469cf42e94acad5bf3e70a#diff-18609f46fab38755458a063d1079edaa) of logging.cpp for an example of the required changes.
- Improved quickstart documentation (#1298, #1316).
- Member ACKs are required, even when the service is opening (#1318).
- The naming scheme for releases has changed to be more consistent. The tags will now be in the form `ccf-X.Y.Z`.

## [0.11]

### Changed

- KV reorganisation to enable app-defined serialisation (#1179, #1216, #1234)

`kv.h` has been split into multiple headers so apps may need to add includes for `kv/store.h` and `kv/tx.h`. The typedefs `ccf::Store` and `ccf::Tx` have been removed; apps should now use `kv::Store` and `kv::Tx`.

CCF now deals internally only with serialised data in its tables, mapping byte-vectors to byte-vectors. By default all tables will convert their keys and values to msgpack, using the existing macros for user-defined types. Apps may define custom serialisers for their own types - see `kv/serialise_entry_json.h` for an example.

- Fixed issues that affected the accuracy of tx status reporting (#1157, #1150)
- All RPCs and external APIs now use `view` and `seqno` to describe the components of a transaction ID, regardless of the specific consensus implementation selected (#1187, #1227)
- Improved resiliency of recovery process (#1051)
- `foreach` early-exit semantics are now consistent (#1222)
- Third party dependency updates (#1144, #1148, #1149, #1151, #1155, #1255)
- All logging output now goes to stdout, and can be configured to be either JSON or plain text (#1258) [doc](https://microsoft.github.io/CCF/main/operators/node_output.html#json-formatting)
- Initial support for historical query handlers (#1207) [sample](https://github.com/microsoft/CCF/blob/main/src/apps/logging/logging.cpp#L262)
- Implement the equivalent of "log rolling" for the ledger (#1135) [doc](https://microsoft.github.io/CCF/main/operators/ledger.html)
- Internal RPCs renamed to follow more traditional REST conventions (#968) [doc](https://microsoft.github.io/CCF/main/operators/operator_rpc_api.html)

### Added

- Support for floating point types in default KV serialiser (#1174)
- The `start_test_network.sh` script now supports recovering an old network with the `--recover` flag (#1095) [doc](https://microsoft.github.io/CCF/main/users/deploy_app.html#recovering-a-service)
- Application CI and runtime containers are now available (#1178)
  1. `ccfciteam/ccf-app-ci:0.11` is recommended to build CCF applications
  2. `ccfciteam/ccf-app-run:0.11` is recommended to run CCF nodes, for example in k8s
- Initial websockets support (#629) [sample](https://github.com/microsoft/CCF/blob/main/tests/ws_scaffold.py#L21)

### Removed

- `ccf::Store` and `ccf::Tx` typdefs, in favour of `kv::Store` and `kv::Tx`.

## [0.10]

### Added

- Brand new versioned documentation: https://microsoft.github.io/CCF.
- New `/tx` endpoint to check that a transaction is committed (#1111). See [docs](https://microsoft.github.io/CCF/main/users/issue_commands.html#checking-for-commit).
- Disaster recovery is now performed with members key shares (#1101). See [docs](https://microsoft.github.io/CCF/main/members/accept_recovery.html).
- Open Enclave install is included in CCF install (#1125).
- New `sgxinfo.sh` script (#1081).
- New `--transaction-rate` flag to performance client (#1071).

### Changed

- CCF now uses Open Enclave 0.9 (#1098).
- `cchost`'s `--enclave-type` is `release` by default (#1083).
- `keygenerator.sh`'s `--gen-key-share` option renamed to `--gen-enc-key` to generate member encryption key (#1101).
- Enhanced view change support for PBFT (#1085, #1087, #1092).
- JavaScript demo logging app is now more generic (#1110).
- Updated method to retrieve time in enclave from host (#1100).
- Correct use of Everycrypt hashing (#1098).
- Maximum number of active members is 255 (#1107).
- Python infra: handle proposals correctly with single member (#1079).
- Dependencies updates (#1080, #1082).

### Removed

- `cchost` no longer outputs a sealed secrets file to be used for recovery (#1101).

## [0.9.3]

### Added

1. Install artifacts include `virtual` build (#1072)
2. `add_enclave_library_c` is exposed in `ccp_app.cmake` (#1073)

## [0.9.2]

### Added

- Handlers can decide if transaction writes are applied independently from error status (#1054)
- Scenario Perf Client is now part of the CCF install to facilitate performance tests (#1058)

### Changed

- Handle writes when host is reconnecting (#1038)
- Member tables are no longer whitelisted for raw_puts (#1041)
- Projects including CCF's CMake files now use the same build type default (#1057)

## [0.9.1]

### Added

- `cchost` now supports [file-based configuration](https://microsoft.github.io/CCF/operators/start_network.html#using-a-configuration-file), as well as command-line switches (#1013, #1019)

## [0.9]

This pre-release improves support for handling HTTP requests.

### Added

- Key shares will be accepted after multiple disaster recovery operations (#992).
- HTTP response headers and status can be set directly from handler (#921, #977).
- Handlers can be restricted to accept only specific HTTP verbs (#966).
- Handlers can accept requests without a matching client cert (#962).
- PBFT messages are authenticated by each receiving node (#947).
- snmalloc can be used as allocator (#943, #990).
- Performance optimisations (#946, #971).
- Install improvements (#983, #986).

### Changed

- HTTP request and responses no longer need to contain JSON-RPC objects (#930, #977).
- Files and binaries have been renamed to use a consistent `lower_snake_case` (#989). Most app includes should be unaffected, but users of the `luageneric` app should now look for `lua_generic`.
- Threading support relies on fixes from a recent build of OE (#990). Existing machines should re-run the ansible playbooks to install the current dependencies.
- Consensus is chosen at run-time, rather than build-time (#922).
- API for installing handlers has changed (#960). See the logging app or [documentation](https://microsoft.github.io/CCF/developers/logging_cpp.html#rpc-handler) for the current style.
- Several standard endpoints are now GET-only, and must be passed a URL query (ie `GET /users/getCommit?id=42`).

## [0.8.2]

### Changed

- CCF install can now be installed anywhere (#950).
- PBFT messages are now authenticated (#947).
- Miscellaneous performance improvements (#946).

## [0.8.1]

### Added

- PBFT timers can be set from`cchost` CLI (#929). See [docs](https://microsoft.github.io/CCF/developers/consensus.html#consensus-protocols).
- Nodes output their PID in a `cchost.pid` file on start-up (#927).
- (Experimental) Members can retrieve their decrypted recovery shares via `getEncryptedRecoveryShare` and submit the decrypted share via `submitRecoveryShare` (#932).

### Changed

- App handlers should set HTTP response fields instead of custom error codes (#921). See [docs](https://microsoft.github.io/CCF/developers/logging_cpp.html#rpc-handler).
- Single build for Raft and PBFT consensuses (#922, #929, #935).
- Members' proposals are forever rejected if they fail to execute (#930).
- Original consortium members can ACK (#933).
- PBFT performance improvements (#940, #942).
- PBFT ledger private tables are now encrypted (#939).

## [0.8]

This pre-release enables experimental support for running CCF with the PBFT consensus protocol. In providing an experimental release of CCF with PBFT we hope to get feedback from early adopters.

### Added

- Experimental PBFT support [docs](https://microsoft.github.io/CCF/developers/consensus.html)
- Increased threading support [docs](https://microsoft.github.io/CCF/developers/threading.html) (#831, #838)
- Governance proposals can now be rejected, which allows constitutions to implement veto power (#854)
- Support for non JSON-RPC payloads (#852)
- RPC to get the OE report (containing the SGX quote) of a specific node (#907)

### Changed

- Compatibility with msgpack 1.0.0
- Members now need to provide two public keys, an identity to sign their proposals and votes as before, and public key with which their recovery key share will be encrypted. `--member_cert` cli argument replaced with `--member-info` when starting up a network to allow this [docs](https://microsoft.github.io/CCF/operators/start_network.html)
- Member status is now a string, eg. `"ACTIVE"` rather than an integer (#827)
- User apps have access to standard user-cert lookup (#906)
- `get_rpc_handler()` now returns `UserRpcFrontend` instead of `RpcHandler` [docs](https://microsoft.github.io/CCF/developers/logging_cpp.html#rpc-handler) (#908)
- All governance RPC's must now be signed (#911)
- Test infra stores keys and certificates (e.g. `networkcert.pem`, `user0_privk.pem`) in new `workspace/<test_label>_common/` folder (#892)

### Removed

- FramedTCP support

## [0.7.1]

### Added

- Installed Python infrastructure can now be used to launch test networks of external builds (#809)
- Initial threading support, Raft nodes now execute transactions on multiple worker threads (#773, #822)

## [0.7]

This pre-release enables experimental support for Javascript as a CCF runtime, and switches the default transport to HTTP. FramedTCP is still supported in this release (`-DFTCP=ON`) but is deprecated and will be dropped in the next release.

### Changed

- Fixed node deadlock that could occur under heavy load (#628)
- Fixed vulnerability to possible replay attack (#419)
- CCF has an installable bundle (#742)
- HTTP is the default frame format (#744)

### Added

- Added support for re-keying the ledger (#50)
- Added QuickJS runtime and sample Javascript app (#668)

### Deprecated

- FramedTCP support. Please use the ccf_FTCP.tar.gz release bundle or build CCF with `-DFTCP=ON` if you require FTCP support.

## [0.6]

This pre-release enables support for HTTP in CCF

### Changed

- Quote format in `getQuotes` changed from string to vector of bytes (https://github.com/microsoft/CCF/pull/566)
- Improved error reporting and logging (https://github.com/microsoft/CCF/pull/572, https://github.com/microsoft/CCF/pull/577, https://github.com/microsoft/CCF/pull/620)
- Node certificates endorsed by the network (https://github.com/microsoft/CCF/pull/581)
- The [`keygenerator.sh`](https://github.com/microsoft/CCF/blob/v0.6/tests/keygenerator.sh) scripts replaces the `keygenerator` CLI utility to generate member and user identities.

### Added

- HTTP endpoint support when built with `-DHTTP=ON`, see https://microsoft.github.io/CCF/users/client.html for details.
- [Only when building with `-DHTTP=ON`] The new [`scurl.sh`](https://github.com/microsoft/CCF/blob/v0.6/tests/scurl.sh) script can be used to issue signed HTTP requests to CCF (e.g. for member votes). The script takes the same arguments as `curl`.
- `listMethods` RPC for luageneric app (https://github.com/microsoft/CCF/pull/570)
- `getReceipt`/`verifyReceipt` RPCs (https://github.com/microsoft/CCF/pull/567)
- Support for app-defined ACLs (https://github.com/microsoft/CCF/pull/590)

Binaries for `cchost` and `libluagenericenc.so` are attached to this release. Note that libluagenericenc.so should be signed before being deployed by CCF (see https://microsoft.github.io/CCF/developers/build_app.html#standalone-signing).

## [0.5]

This pre-release fixes minor issues and clarifies some of `cchost` command line options.

### Removed

- The `new_user` function in constitution scripts (e.g. `gov.lua`) should be deleted as it is now directly implemented inside CCF (https://github.com/microsoft/CCF/pull/550).
- `cmake -DTARGET=all` replaced with `cmake -DTARGET=sgx;virtual`. See https://microsoft.github.io/CCF/quickstart/build.html#build-switches for new values (https://github.com/microsoft/CCF/pull/513).

### Changed

- The members and users certificates can now be registered by the consortium using clients that are not the `memberclient` CLI (e.g. using the `tests/infra/jsonrpc.py` module) (https://github.com/microsoft/CCF/pull/550).
- Fix for Raft consensus to truncate the ledger whenever a rollback occurs and use `commit_idx` instead of `last_idx` in many places because of signatures (https://github.com/microsoft/CCF/pull/503).
- Join protocol over HTTP fix (https://github.com/microsoft/CCF/pull/550).
- Clearer error messages for when untrusted users/members issue transactions to CCF (https://github.com/microsoft/CCF/pull/530).
- `devcontainer.json` now points to right Dockerfile (https://github.com/microsoft/CCF/pull/543).
- `cchost --raft-election-timeout` CLI option default now set to 5000 ms (https://github.com/microsoft/CCF/pull/559).
- Better descriptions for `cchost` command line options (e.g. `--raft-election-timeout`) (https://github.com/microsoft/CCF/pull/559).

The `cchost`, `libluagenericenc.so`, `keygenerator` and `memberclient` are also attached to this release to start a CCF network with lua application.
Note that `libluagenericenc.so` should be signed before being deployed by CCF (see https://microsoft.github.io/CCF/developers/build_app.html#standalone-signing).

## [0.4]

In this preview release, it is possible to run CCF with the PBFT consensus algorithm, albeit with significant limitations.

The evercrypt submodule has been removed, the code is instead imported, to make release tarballs easier to use.

## [0.3]

This pre-release implements the genesis model described in the TR, with a distinct service opening phase. See https://microsoft.github.io/CCF/start_network.html for details.

Some discrepancies with the TR remain, and are being tracked under https://github.com/microsoft/CCF/milestone/2

## 0.2

Initial pre-release

[3.0.0-dev6]: https://github.com/microsoft/CCF/releases/tag/ccf-3.0.0-dev6
[3.0.0-dev5]: https://github.com/microsoft/CCF/releases/tag/ccf-3.0.0-dev5
[3.0.0-dev4]: https://github.com/microsoft/CCF/releases/tag/ccf-3.0.0-dev4
[3.0.0-dev3]: https://github.com/microsoft/CCF/releases/tag/ccf-3.0.0-dev3
[3.0.0-dev2]: https://github.com/microsoft/CCF/releases/tag/ccf-3.0.0-dev2
[3.0.0-dev1]: https://github.com/microsoft/CCF/releases/tag/ccf-3.0.0-dev1
[3.0.0-dev0]: https://github.com/microsoft/CCF/releases/tag/ccf-3.0.0-dev0
[2.0.0]: https://github.com/microsoft/CCF/releases/tag/ccf-2.0.0
[2.0.0-rc9]: https://github.com/microsoft/CCF/releases/tag/ccf-2.0.0-rc9
[2.0.0-rc8]: https://github.com/microsoft/CCF/releases/tag/ccf-2.0.0-rc8
[2.0.0-rc7]: https://github.com/microsoft/CCF/releases/tag/ccf-2.0.0-rc7
[2.0.0-rc6]: https://github.com/microsoft/CCF/releases/tag/ccf-2.0.0-rc6
[2.0.0-rc5]: https://github.com/microsoft/CCF/releases/tag/ccf-2.0.0-rc5
[2.0.0-rc4]: https://github.com/microsoft/CCF/releases/tag/ccf-2.0.0-rc4
[2.0.0-rc3]: https://github.com/microsoft/CCF/releases/tag/ccf-2.0.0-rc3
[2.0.0-rc2]: https://github.com/microsoft/CCF/releases/tag/ccf-2.0.0-rc2
[2.0.0-rc1]: https://github.com/microsoft/CCF/releases/tag/ccf-2.0.0-rc1
[2.0.0-rc0]: https://github.com/microsoft/CCF/releases/tag/ccf-2.0.0-rc0
[2.0.0-dev8]: https://github.com/microsoft/CCF/releases/tag/ccf-2.0.0-dev8
[2.0.0-dev7]: https://github.com/microsoft/CCF/releases/tag/ccf-2.0.0-dev7
[2.0.0-dev6]: https://github.com/microsoft/CCF/releases/tag/ccf-2.0.0-dev6
[2.0.0-dev5]: https://github.com/microsoft/CCF/releases/tag/ccf-2.0.0-dev5
[2.0.0-dev4]: https://github.com/microsoft/CCF/releases/tag/ccf-2.0.0-dev4
[2.0.0-dev3]: https://github.com/microsoft/CCF/releases/tag/ccf-2.0.0-dev3
[2.0.0-dev2]: https://github.com/microsoft/CCF/releases/tag/ccf-2.0.0-dev2
[2.0.0-dev1]: https://github.com/microsoft/CCF/releases/tag/ccf-2.0.0-dev1
[2.0.0-dev0]: https://github.com/microsoft/CCF/releases/tag/ccf-2.0.0-dev0
[1.0.4]: https://github.com/microsoft/CCF/releases/tag/ccf-1.0.4
[1.0.3]: https://github.com/microsoft/CCF/releases/tag/ccf-1.0.3
[1.0.2]: https://github.com/microsoft/CCF/releases/tag/ccf-1.0.2
[1.0.1]: https://github.com/microsoft/CCF/releases/tag/ccf-1.0.1
[1.0.0]: https://github.com/microsoft/CCF/releases/tag/ccf-1.0.0
[1.0.0-rc3]: https://github.com/microsoft/CCF/releases/tag/ccf-1.0.0-rc3
[1.0.0-rc2]: https://github.com/microsoft/CCF/releases/tag/ccf-1.0.0-rc2
[1.0.0-rc1]: https://github.com/microsoft/CCF/releases/tag/ccf-1.0.0-rc1
[0.99.4]: https://github.com/microsoft/CCF/releases/tag/ccf-0.99.4
[0.99.3]: https://github.com/microsoft/CCF/releases/tag/ccf-0.99.3
[0.99.2]: https://github.com/microsoft/CCF/releases/tag/ccf-0.99.2
[0.99.1]: https://github.com/microsoft/CCF/releases/tag/ccf-0.99.1
[0.99.0]: https://github.com/microsoft/CCF/releases/tag/ccf-0.99.0
[0.19.3]: https://github.com/microsoft/CCF/releases/tag/ccf-0.19.3
[0.19.2]: https://github.com/microsoft/CCF/releases/tag/ccf-0.19.2
[0.19.1]: https://github.com/microsoft/CCF/releases/tag/ccf-0.19.1
[0.19.0]: https://github.com/microsoft/CCF/releases/tag/ccf-0.19.0
[0.18.5]: https://github.com/microsoft/CCF/releases/tag/ccf-0.18.5
[0.18.4]: https://github.com/microsoft/CCF/releases/tag/ccf-0.18.4
[0.18.3]: https://github.com/microsoft/CCF/releases/tag/ccf-0.18.3
[0.18.2]: https://github.com/microsoft/CCF/releases/tag/ccf-0.18.2
[0.18.1]: https://github.com/microsoft/CCF/releases/tag/ccf-0.18.1
[0.18.0]: https://github.com/microsoft/CCF/releases/tag/ccf-0.18.0
[0.17.2]: https://github.com/microsoft/CCF/releases/tag/ccf-0.17.2
[0.17.1]: https://github.com/microsoft/CCF/releases/tag/ccf-0.17.1
[0.17.0]: https://github.com/microsoft/CCF/releases/tag/ccf-0.17.0
[0.16.3]: https://github.com/microsoft/CCF/releases/tag/ccf-0.16.3
[0.16.2]: https://github.com/microsoft/CCF/releases/tag/ccf-0.16.2
[0.16.1]: https://github.com/microsoft/CCF/releases/tag/ccf-0.16.1
[0.16.0]: https://github.com/microsoft/CCF/releases/tag/ccf-0.16.0
[0.15.2]: https://github.com/microsoft/CCF/releases/tag/ccf-0.15.2
[0.15.1]: https://github.com/microsoft/CCF/releases/tag/ccf-0.15.1
[0.15.0]: https://github.com/microsoft/CCF/releases/tag/ccf-0.15.0
[0.14.3]: https://github.com/microsoft/CCF/releases/tag/ccf-0.14.3
[0.14.2]: https://github.com/microsoft/CCF/releases/tag/ccf-0.14.2
[0.14.1]: https://github.com/microsoft/CCF/releases/tag/ccf-0.14.1
[0.14.0]: https://github.com/microsoft/CCF/releases/tag/ccf-0.14.0
[0.13.4]: https://github.com/microsoft/CCF/releases/tag/ccf-0.13.4
[0.13.3]: https://github.com/microsoft/CCF/releases/tag/ccf-0.13.3
[0.13.2]: https://github.com/microsoft/CCF/releases/tag/ccf-0.13.2
[0.13.1]: https://github.com/microsoft/CCF/releases/tag/ccf-0.13.1
[0.13.0]: https://github.com/microsoft/CCF/releases/tag/ccf-0.13.0
[0.12.2]: https://github.com/microsoft/CCF/releases/tag/ccf-0.12.2
[0.12.1]: https://github.com/microsoft/CCF/releases/tag/ccf-0.12.1
[0.12.0]: https://github.com/microsoft/CCF/releases/tag/ccf-0.12.0
[0.11.7]: https://github.com/microsoft/CCF/releases/tag/ccf-0.11.7
[0.11.4]: https://github.com/microsoft/CCF/releases/tag/ccf-0.11.4
[0.11.1]: https://github.com/microsoft/CCF/releases/tag/ccf-0.11.1
[0.11]: https://github.com/microsoft/CCF/releases/tag/0.11
[0.10]: https://github.com/microsoft/CCF/releases/tag/v0.10
[0.9.3]: https://github.com/microsoft/CCF/releases/tag/v0.9.3
[0.9.2]: https://github.com/microsoft/CCF/releases/tag/v0.9.2
[0.9.1]: https://github.com/microsoft/CCF/releases/tag/v0.9.1
[0.9]: https://github.com/microsoft/CCF/releases/tag/v0.9
[0.8.2]: https://github.com/microsoft/CCF/releases/tag/v0.8.2
[0.8.1]: https://github.com/microsoft/CCF/releases/tag/v0.8.1
[0.8]: https://github.com/microsoft/CCF/releases/tag/v0.8
[0.7.1]: https://github.com/microsoft/CCF/releases/tag/v0.7.1
[0.7]: https://github.com/microsoft/CCF/releases/tag/v0.7
[0.6]: https://github.com/microsoft/CCF/releases/tag/v0.6
[0.5]: https://github.com/microsoft/CCF/releases/tag/v0.5
[0.4]: https://github.com/microsoft/CCF/releases/tag/v0.4
[0.3]: https://github.com/microsoft/CCF/releases/tag/v0.3
[2.0.0-rc8]: https://github.com/microsoft/CCF/releases/tag/ccf-2.0.0-rc8
[unreleased]: https://github.com/microsoft/CCF/releases/tag/ccf-Unreleased
[3.0.0-dev4]: https://github.com/microsoft/CCF/releases/tag/ccf-3.0.0-dev4
[3.0.0-dev6]: https://github.com/microsoft/CCF/releases/tag/ccf-3.0.0-dev6
[3.0.0-dev7]: https://github.com/microsoft/CCF/releases/tag/ccf-3.0.0-dev7
[3.0.0-rc0]: https://github.com/microsoft/CCF/releases/tag/ccf-3.0.0-rc0
[3.0.0-rc2]: https://github.com/microsoft/CCF/releases/tag/ccf-3.0.0-rc2
[5.0.0]: https://github.com/microsoft/CCF/releases/tag/ccf-5.0.0<|MERGE_RESOLUTION|>--- conflicted
+++ resolved
@@ -7,17 +7,13 @@
 
 ## [5.0.10]
 
-<<<<<<< HEAD
 [5.0.10]: https://github.com/microsoft/CCF/releases/tag/ccf-5.0.10
 
 - Added OpenAPI support for `std::unordered_set`.
-=======
-[5.0.10]: https://github.com/microsoft/CCF/releases/tag/5.0.10
 
 ### Fixed
 
 - Services upgrading from 4.x to 5.x may accidentally change their service's subject name, resulting in cryptographic errors when verifying anything endorsed by the old subject name. The subject name field is now correctly populated and retained across joins, renewals, and disaster recoveries.
->>>>>>> 305c25ed
 
 ## [5.0.9]
 
