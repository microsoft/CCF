--- conflicted
+++ resolved
@@ -7,14 +7,7 @@
 
 ## [6.0.0]
 
-<<<<<<< HEAD
 [6.0.0]: https://github.com/microsoft/CCF/releases/tag/ccf-6.0.0
-
-### Fixed
-
-- Fixed a bug which could produce an invalid secret chain (containing duplicate ledger secret sealing entries) in the ledger if an election occurred during private recovery (#6926).
-=======
-[6.0.0]: https://github.com/microsoft/CCF/releases/tag/6.0.0
 
 ### Important
 
@@ -141,11 +134,11 @@
 - Fixed thread-safety issues when CCF nodes attempted to contact non-TLS servers. This previously could cause errors when running SNP builds with multiple worker threads (#6836).
 - SNP nodes will no longer crash when run on firmware returning v3 attestations (#6841).
 - Fixed potential races in indexing interfaces and `LazyStrategy` (#6886).
+- Fixed a bug which could produce an invalid secret chain (containing duplicate ledger secret sealing entries) in the ledger if an election occurred during private recovery (#6926).
 
 ### Removed
 
 - `verify_quote.sh` script (#6919).
->>>>>>> 1d701c0c
 
 ## [6.0.0-rc3]
 
