--- conflicted
+++ resolved
@@ -84,8 +84,5 @@
     MembershipStateConsistentInv
     NoLeaderBeforeInitialTerm
     CommitCommittableIndices
-<<<<<<< HEAD
     ReplicationInv
-=======
-    RetiredCommittedInv
->>>>>>> 56d9476e
+    RetiredCommittedInv