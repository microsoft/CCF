--- conflicted
+++ resolved
@@ -97,11 +97,8 @@
 
     CommitCommittableIndices
 
-<<<<<<< HEAD
     ReplicationInv
-=======
     RetiredCommittedInv
->>>>>>> 56d9476e
 
     \* DebugInvLeaderCannotStepDown
     \* DebugInvAnyCommitted
