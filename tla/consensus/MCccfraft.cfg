--- conflicted
+++ resolved
@@ -6,11 +6,8 @@
 
     MaxTermLimit = 1
     MaxCommitsNotified = 0
-<<<<<<< HEAD
     StatsFilename = "MCccfraft_stats.json"
-=======
     RequestLimit = 3
->>>>>>> 264ae7a0
     
     Timeout <- MCTimeout
     Send <- MCSend
