SPECIFICATION mc_spec

CONSTANTS
    Configurations <- 3Configurations
    Servers <- ToServers

    MaxTermLimit = 4
    MaxCommitsNotified = 2
    RequestLimit = 2

    StatsFilename = "MCccfraftWithReconfig_stats.json"
    
    Timeout <- MCTimeout
    Send <- MCSend
    ClientRequest <- MCClientRequest
    SignCommittableMessages <- MCSignCommittableMessages
    ChangeConfigurationInt <- MCChangeConfigurationInt

    Nil = Nil

    Follower = Follower
    Candidate = Candidate
    Leader = Leader
    RetiredLeader = RetiredLeader
    None = None

    RequestVoteRequest = RequestVoteRequest
    RequestVoteResponse = RequestVoteResponse
    AppendEntriesRequest = AppendEntriesRequest
    AppendEntriesResponse = AppendEntriesResponse
    ProposeVoteRequest = ProposeVoteRequest

    OrderedNoDup = OrderedNoDup
    Ordered = Ordered
    ReorderedNoDup = ReorderedNoDup
    Reordered = Reordered
    Guarantee = OrderedNoDup

    TypeEntry = Entry
    TypeSignature = Signature
    TypeReconfiguration = Reconfiguration

    NodeOne = n1
    NodeTwo = n2
    NodeThree = n3

SYMMETRY Symmetry
VIEW View

CHECK_DEADLOCK 
    FALSE

POSTCONDITION
    WriteStatsFile

PROPERTIES
    CommittedLogAppendOnlyProp
    MonotonicTermProp
    MonotonicMatchIndexProp
    PermittedLogChangesProp
    StateTransitionsProp
    PendingBecomesFollowerProp
    NeverCommitEntryPrevTermsProp

INVARIANTS
    LogInv
    MoreThanOneLeaderInv
    CandidateTermNotInLogInv
    ElectionSafetyInv
    LogMatchingInv
    QuorumLogInv
    MoreUpToDateCorrectInv
    LeaderCompletenessInv
    SignatureInv
    TypeInv
    MonoTermInv
    MonoLogInv
    NoLeaderBeforeInitialTerm
    LogConfigurationConsistentInv
<<<<<<< HEAD
    MatchIndexLowerBoundSentIndexInv
=======
>>>>>>> 7cb07bb5
    CommitCommittableIndices
    CommittableIndicesAreKnownSignaturesInv<|MERGE_RESOLUTION|>--- conflicted
+++ resolved
@@ -77,9 +77,5 @@
     MonoLogInv
     NoLeaderBeforeInitialTerm
     LogConfigurationConsistentInv
-<<<<<<< HEAD
-    MatchIndexLowerBoundSentIndexInv
-=======
->>>>>>> 7cb07bb5
     CommitCommittableIndices
     CommittableIndicesAreKnownSignaturesInv