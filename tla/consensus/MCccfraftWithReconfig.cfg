--- conflicted
+++ resolved
@@ -6,11 +6,8 @@
 
     MaxTermLimit = 3
     MaxCommitsNotified = 2
-<<<<<<< HEAD
     StatsFilename = "MCccfraftWithReconfig_stats.json"
-=======
     RequestLimit = 3
->>>>>>> 264ae7a0
     
     Timeout <- MCTimeout
     Send <- MCSend
