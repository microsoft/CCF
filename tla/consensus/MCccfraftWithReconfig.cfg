--- conflicted
+++ resolved
@@ -87,10 +87,5 @@
     CommitCommittableIndices
     ReplicationInv
     RetiredCommittedInv
-<<<<<<< HEAD
-    RetiredCompletedButNotCommittedNotInConfigsInv
-    RetiredCompletedButNotCommittedAreRetirementCompletedInv
-=======
     RetirementCompletedNotInConfigsInv
-    RetirementCompletedAreRetirementCompletedInv
->>>>>>> 214b5e1c
+    RetirementCompletedAreRetirementCompletedInv