import "@typespec/http";
import "@typespec/rest";
import "@typespec/versioning";
import "@azure-tools/typespec-azure-core";

using TypeSpec.Http;
using TypeSpec.Rest;
using TypeSpec.Versioning;
using Azure.Core;
using Azure.Core.Traits;

@service({
  title: "Contoso Widget Manager",
})
@versioned(Contoso.WidgetManager.Versions)
namespace Contoso.WidgetManager;

enum Versions {
  @useDependency(Azure.Core.Versions.v1_0_Preview_2)
  `2022-08-31`,
}

// Models ////////////////////

@doc("The color of a widget.")
enum WidgetColor {
  Black,
  White,
  Red,
  Green,
  Blue,
}

@doc("A widget.")
@resource("widgets")
model Widget {
  @key("widgetName")
  @doc("The widget name.")
  @visibility("read")
  name: string;

  @doc("The widget color.")
  color: WidgetColor;

  @doc("The ID of the widget's manufacturer.")
  manufacturerId: string;
  ...EtagProperty;
}

@doc("The repair state of a widget.")
@lroStatus
enum WidgetRepairState {
  Succeeded,
  Failed,
  Canceled,
  SentToManufacturer,
}

@doc("A submitted repair request for a widget.")
model WidgetRepairRequest {
  @doc("The state of the widget repair request.")
  requestState: WidgetRepairState;

  @doc("The date and time when the repair is scheduled to occur.")
  scheduledDateTime: utcDateTime;

  @doc("The date and time when the request was created.")
  createdDateTime: utcDateTime;

  @doc("The date and time when the request was updated.")
  updatedDateTime: utcDateTime;

  @doc("The date and time when the request was completed.")
  completedDateTime: utcDateTime;
}

@doc("The parameters for a widget status request")
model WidgetRepairStatusParams {
  @doc("The ID of the widget being repaired.")
  @path
  widgetId: string;
}

@doc("A widget's part.")
@resource("parts")
@parentResource(Widget)
model WidgetPart {
  @key("widgetPartName")
  @doc("The name of the part.")
  @visibility("read")
  name: string;

  @doc("The ID to use for reordering the part.")
  partId: string;

  @doc("The ID of the part's manufacturer.")
  manufacturerId: string;
  ...EtagProperty;
}

@doc("The details of a reorder request for a WidgetPart.")
model WidgetPartReorderRequest {
  @doc("Identifies who signed off the reorder request.")
  signedOffBy: string;
}

// An example of a singleton resource
@doc("Provides analytics about the use and maintenance of a Widget.")
@resource("analytics")
@parentResource(Widget)
model WidgetAnalytics {
  @key("analyticsId")
  @doc("The identifier for the analytics object.  There is only one named 'current'.")
  @visibility("read")
  id: "current";

  @doc("The number of uses of the widget.")
  useCount: int64;

  @doc("The number of times the widget was repaired.")
  repairCount: int64;
}

@doc("A manufacturer of widgets.")
@resource("manufacturers")
model Manufacturer {
  @key("manufacturerId")
  @doc("The manufacturer's unique ID.")
  @visibility("read")
  id: string;

  @doc("The manufacturer's name.")
  name: string;

  @doc("The manufacturer's full address.")
  address: string;
  ...EtagProperty;
}

// Operations ////////////////////

alias ServiceTraits = SupportsRepeatableRequests &
  SupportsConditionalRequests &
  SupportsClientRequestId;

<<<<<<< HEAD
alias Operations = Azure.Core.ResourceOperations<ServiceTraits>;
=======
enum NodeStatus {
    "Pending",
    "Trusted",
    "Retired"
}
>>>>>>> 4c6ebeeb

interface Widgets {
  // Operation Status
  @doc("Gets status of a Widget operation.")
  getWidgetOperationStatus is Operations.GetResourceOperationStatus<Widget>;

  // Widget Operations
  @doc("Creates or updates a Widget asynchronously")
  @pollingOperation(Widgets.getWidgetOperationStatus)
  createOrUpdateWidget is Operations.LongRunningResourceCreateOrUpdate<Widget>;

  @doc("Get a Widget")
  getWidget is Operations.ResourceRead<Widget>;

  @doc("Delete a Widget asynchronously.")
  @pollingOperation(Widgets.getWidgetOperationStatus)
  deleteWidget is Operations.LongRunningResourceDelete<Widget>;

  @doc("List Widget resources")
  listWidgets is Operations.ResourceList<
    Widget,
    ListQueryParametersTrait<StandardListQueryParameters & SelectQueryParameter>
  >;

  // Widget Analytics
  @doc("Get a WidgetAnalytics")
  getAnalytics is Operations.ResourceRead<WidgetAnalytics>;

  @doc("Creates or updates a WidgetAnalytics")
  updateAnalytics is Operations.ResourceCreateOrUpdate<WidgetAnalytics>;

  // Widget Repair Operations
  #suppress "@azure-tools/typespec-azure-core/use-standard-operations" "This is a custom operation status endpoint."
  @doc("Get the status of a WidgetRepairRequest.")
  @route("/widgets/{widgetId}/repairs/{operationId}")
  getRepairStatus is Foundations.GetOperationStatus<WidgetRepairStatusParams, WidgetRepairRequest>;

  @doc("Schedule a widget for repairs.")
  @pollingOperation(Widgets.getWidgetOperationStatus)
  scheduleRepairs is Operations.ResourceAction<
    Widget,
    WidgetRepairRequest,
    WidgetRepairRequest & RequestIdResponseHeader
  >;
}

interface WidgetParts {
  @doc("Gets status of a WidgetPart operation.")
  getWidgetPartOperationStatus is Operations.GetResourceOperationStatus<WidgetPart>;

  @doc("Creates a WidgetPart")
  createWidgetPart is Operations.ResourceCreateWithServiceProvidedName<WidgetPart>;

  @doc("Get a WidgetPart")
  getWidgetPart is Operations.ResourceRead<WidgetPart>;

  @doc("Delete a WidgetPart")
  deleteWidgetPart is Operations.ResourceDelete<WidgetPart>;

  @doc("List WidgetPart resources")
  listWidgetParts is Operations.ResourceList<WidgetPart>;

  @doc("Reorder all parts for the widget.")
  @pollingOperation(WidgetParts.getWidgetPartOperationStatus)
  reorderParts is Operations.LongRunningResourceCollectionAction<
    WidgetPart,
    WidgetPartReorderRequest,
    TypeSpec.Http.AcceptedResponse
  >;
}

interface Manufacturers {
  @doc("Gets status of a Manufacturer operation.")
  getManufacturerOperationStatus is Operations.GetResourceOperationStatus<Manufacturer>;

  @doc("Creates or replaces a Manufacturer")
  createManufacturer is Operations.ResourceCreateOrReplace<Manufacturer>;

  @doc("Get a Manufacturer")
  getManufacturer is Operations.ResourceRead<Manufacturer>;

  @doc("Delete a Manufacturer asynchronously.")
  @pollingOperation(Manufacturers.getManufacturerOperationStatus)
  deleteManufacturer is Operations.LongRunningResourceDelete<Manufacturer>;

<<<<<<< HEAD
  @doc("List Manufacturer resources")
  listManufacturers is Operations.ResourceList<Manufacturer>;
=======
@route("/gov/ack")
@summary("Provide a member endorsement of a service state digest")
@post op ack(@body state_digest: StateDigest): {
    @header("x-ms-ccf-transaction-id") transactionID: string;
    @statusCode statusCode: 204;
};

@route("/gov/ack/update_state_digest")
@summary("Update and fetch a service state digest, for the purpose of member endorsement")
@post op updateStateDigest(): {
    @header("x-ms-ccf-transaction-id") transactionID: string;
    @body stateDigest: StateDigest;
};

@route("/gov/commit")
@doc("Latest transaction ID that has been committed on the service")
@summary("Current commit level")
@get op commit(@query view_history?: boolean, @query view_history_since?: int64): {
    @header("x-ms-ccf-transaction-id") transactionID: string;
    @body govCommit: GetCommit;
};

@route("/gov/kv/constitution")
@get op getConstitution(): {
    @header("x-ms-ccf-transaction-id") transactionID: string;
    @body constitution: string;
};

// TODO: @extension("x-ccf-forwarding", true), @defaultresponse -- decorators don't work
@route("/gov/kv/cose_history")
@get op getCoseHistory(): {
    @header("x-ms-ccf-transaction-id") transactionID: string;
    @body coseHistory: StringToBase64;
};

@route("/gov/kv/cose_recent_proposals")
@get op getCoseRecentProposals(): {
    @header("x-ms-ccf-transaction-id") transactionID: string;
    @body coseRecentProposals: string;
};

@route("/gov/kv/history")
@get op getHistory(): {
    @header("x-ms-ccf-transaction-id") transactionID: string;
    @body history: MemberIdToSignedReq;
};

@route("/gov/kv/js_runtime_options")
@get op getJSRuntimeOptions(): {
    @header("x-ms-ccf-transaction-id") transactionID: string;
    @body jsRuntimeOptions: JSRuntimeOptions;
};

@route("/gov/kv/jwt/issuers")
@get op getJwtIssuers(): {
    @header("x-ms-ccf-transaction-id") transactionID: string;
    @body jwtIssuers: StringToJwtIssuerMetadata;
};

@route("/gov/kv/jwt/public_signing_key_issuer")
@get op getJwtPublicSigningKeyIssuer(): {
    @header("x-ms-ccf-transaction-id") transactionID: string;
    @body jwtPublicSigningKeyIssuer: string;
};

@route("/gov/kv/jwt/public_signing_keys")
@get op getJwtPublicSigningKeys(): {
    @header("x-ms-ccf-transaction-id") transactionID: string;
    @body jwtPublicSigningKeys: StringToBase64;
};

@route("/gov/kv/members/acks")
@get op getMembersAcks(): {
    @header("x-ms-ccf-transaction-id") transactionID: string;
    @body membersAcks: MemberIdToMemberAck;
};

@route("/gov/kv/members/certs")
@get op getMembersCerts(): {
    @header("x-ms-ccf-transaction-id") transactionID: string;
    @body membersCerts: MemberIdToPem;
};

@route("/gov/kv/members/encryption_public_keys")
@get op getMembersEncryptionPublicKeys(): {
    @header("x-ms-ccf-transaction-id") transactionID: string;
    @body membersEncryptionPublicKeys: MemberIdToPem;
};

@route("/gov/kv/members/info")
@get op getMembersInfo(): {
    @header("x-ms-ccf-transaction-id") transactionID: string;
    @body membersInfo: MemberIdToMemberDetails;
};

@route("/gov/kv/modules")
@get op getModules(): {
    @header("x-ms-ccf-transaction-id") transactionID: string;
    @body modules: string;
};

@route("/gov/kv/modules_quickjs_bytecode")
@get op getModulesQuickJSBytecode(): {
    @header("x-ms-ccf-transaction-id") transactionID: string;
    @body modulesQuickJSBytecode: StringToBase64;
};

@route("/gov/kv/modules_quickjs_version")
@get op getModulesQuickJSVersion(): {
    @header("x-ms-ccf-transaction-id") transactionID: string;
    @body modulesQuickJSVersion: string;
};

@route("/gov/kv/nodes/code_ids")
@get op getNodeCodeIds(): {
    @header("x-ms-ccf-transaction-id") transactionID: string;
    @body nodeCodeIds: CodeDigestToCodeStatus;
};

@route("/gov/kv/nodes/endorsed_certificates")
@get op getNodesEndorsedCertificates(): {
    @header("x-ms-ccf-transaction-id") transactionID: string;
    @body nodesEndorsedCertificates: NodeIdToPem;
};

@route("/gov/kv/nodes/info")
@get op getNodesInfo(): {
    @header("x-ms-ccf-transaction-id") transactionID: string;
    @body nodesInfo: NodeIdToNodeInfo;
};

@route("/gov/kv/nodes/snp/host_data")
@get op getNodeSnpHostData(): {
    @header("x-ms-ccf-transaction-id") transactionID: string;
    @body nodesSnpHostData: Sha256DigestToString;
};

@route("/gov/kv/nodes/snp/measurements")
@get op getNodeSnpMeasurements(): {
    @header("x-ms-ccf-transaction-id") transactionID: string;
    @body nodesSnpMeasurements: CodeDigestToCodeStatus;
};

@route("/gov/kv/proposals")
@get op getProposals(): {
    @header("x-ms-ccf-transaction-id") transactionID: string;
    @body proposals: StringToBase64;
};

@route("/gov/kv/proposals_info")
@get op getProposalsInfo(): {
    @header("x-ms-ccf-transaction-id") transactionID: string;
    @body proposalsInfo: StringToProposalInfo;
};

@route("/gov/kv/service/acme_certificates")
@get op getServiceAcmeCertificates(): {
    @header("x-ms-ccf-transaction-id") transactionID: string;
    @body serviceAcmeCertificates: StringToPem;
};

@route("/gov/kv/service/config")
@get op getServiceConfig(): {
    @header("x-ms-ccf-transaction-id") transactionID: string;
    @body serviceConfig: ServiceConfiguration;
};

@route("/gov/kv/service/info")
@get op getServiceInfo(): {
    @header("x-ms-ccf-transaction-id") transactionID: string;
    @body serviceInfo: ServiceInfo;
};

@route("/gov/kv/service/previous_service_identity")
@get op getServicePreviousServiceIdentity(): {
    @header("x-ms-ccf-transaction-id") transactionID: string;
    @body servicePreviousServiceIdentity: Pem;
};

@route("/gov/kv/tls/ca_cert_bundles")
@get op getTlsCaCertBundles(): {
    @header("x-ms-ccf-transaction-id") transactionID: string;
    @body tlsCaCertBundles: string;
};

@route("/gov/kv/users/certs")
@get op getUsersCerts(): {
    @header("x-ms-ccf-transaction-id") transactionID: string;
    @body usersCerts: UserIdToPem;
};

@route("/gov/kv/users/info")
@get op getUsersInfo(): {
    @header("x-ms-ccf-transaction-id") transactionID: string;
    @body usersInfo: UserDetails;
};

@route("/gov/proposals")
namespace proposal {
    @summary("Proposed changes to the service pending resolution")
    @get op allProposals(): {
        @header("x-ms-ccf-transaction-id") transactionID: string;
    @body proposals: StringToProposalInfo
    };
    @summary("Submit a proposed change to the service")
    @post op proposalInfo(@body proposal: Proposal): {
        @header("x-ms-ccf-transaction-id") transactionID: string;
    @body proposalInfoDetail: ProposalInfoSummary;
    };
>>>>>>> 4c6ebeeb
}

// A "global" RPC operation
@route("service-status")
@doc("Responds with status information about the overall service.")
op serviceStatus is RpcOperation<
  {},
  {
    statusString: string;
  },
  ServiceTraits
>;<|MERGE_RESOLUTION|>--- conflicted
+++ resolved
@@ -143,15 +143,11 @@
   SupportsConditionalRequests &
   SupportsClientRequestId;
 
-<<<<<<< HEAD
-alias Operations = Azure.Core.ResourceOperations<ServiceTraits>;
-=======
 enum NodeStatus {
     "Pending",
     "Trusted",
     "Retired"
 }
->>>>>>> 4c6ebeeb
 
 interface Widgets {
   // Operation Status
@@ -237,10 +233,6 @@
   @pollingOperation(Manufacturers.getManufacturerOperationStatus)
   deleteManufacturer is Operations.LongRunningResourceDelete<Manufacturer>;
 
-<<<<<<< HEAD
-  @doc("List Manufacturer resources")
-  listManufacturers is Operations.ResourceList<Manufacturer>;
-=======
 @route("/gov/ack")
 @summary("Provide a member endorsement of a service state digest")
 @post op ack(@body state_digest: StateDigest): {
@@ -450,7 +442,6 @@
         @header("x-ms-ccf-transaction-id") transactionID: string;
     @body proposalInfoDetail: ProposalInfoSummary;
     };
->>>>>>> 4c6ebeeb
 }
 
 // A "global" RPC operation
