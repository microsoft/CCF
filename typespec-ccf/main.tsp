import "@typespec/http";
import "@typespec/versioning";
import "@azure-tools/typespec-autorest";

import "./acks.tsp";
import "./proposals.tsp";
import "./recovery.tsp";
import "./transactions.tsp";
import "./service_state.tsp";

@service({
  title: "Managed CCF Governance",
})
@TypeSpec.Versioning.versioned(Microsoft.ManagedCcf.Versions)
namespace Microsoft.ManagedCcf;

enum Versions {
  @TypeSpec.Versioning.useDependency(Azure.Core.Versions.v1_0_Preview_2)
  `0.0.1-preview`,
}

@TypeSpec.Http.route("/gov/members")
<<<<<<< HEAD
interface ConsortiumGov
=======
interface GovMembers
>>>>>>> bebafb19
  extends Proposals.Proposals,
    Proposals.Ballots,
    Acks.Acks,
    Recovery.Recovery {}

@TypeSpec.Http.route("/gov/service")
<<<<<<< HEAD
interface ServiceInfo extends Transactions.Transactions {}
=======
interface GovService extends Transactions.Transactions {}

@TypeSpec.Http.route("/gov")
interface GovState extends ServiceState.ServiceState {}
>>>>>>> bebafb19
<|MERGE_RESOLUTION|>--- conflicted
+++ resolved
@@ -20,22 +20,14 @@
 }
 
 @TypeSpec.Http.route("/gov/members")
-<<<<<<< HEAD
-interface ConsortiumGov
-=======
 interface GovMembers
->>>>>>> bebafb19
   extends Proposals.Proposals,
     Proposals.Ballots,
     Acks.Acks,
     Recovery.Recovery {}
 
 @TypeSpec.Http.route("/gov/service")
-<<<<<<< HEAD
-interface ServiceInfo extends Transactions.Transactions {}
-=======
 interface GovService extends Transactions.Transactions {}
 
 @TypeSpec.Http.route("/gov")
-interface GovState extends ServiceState.ServiceState {}
->>>>>>> bebafb19
+interface GovState extends ServiceState.ServiceState {}