name: CI

on:
  push:
  pull_request:
  workflow_dispatch:

permissions:
  contents: read
  actions: read
  checks: write

jobs:
  build_and_test:
    name: CI
    strategy:
      matrix:
        platform:
          - name: virtual
            image: default
            nodes: [self-hosted, 1ES.Pool=gha-virtual-ccf-sub]
            options: --user root --publish-all --cap-add NET_ADMIN --cap-add NET_RAW --cap-add SYS_PTRACE -v /lib/modules:/lib/modules:ro
          - name: snp
            image: default
            nodes: [self-hosted, 1ES.Pool=gha-virtual-ccf-sub]
            options: --user root --publish-all --cap-add NET_ADMIN --cap-add NET_RAW --cap-add SYS_PTRACE -v /lib/modules:/lib/modules:ro
          - name: sgx
            image: sgx
            nodes: [self-hosted, 1ES.Pool=gha-sgx-ccf-sub]
            options: --user root --publish-all --cap-add NET_ADMIN --cap-add NET_RAW --device /dev/sgx_enclave:/dev/sgx_enclave --device /dev/sgx_provision:/dev/sgx_provision -v /dev/sgx:/dev/sgx -v /lib/modules:/lib/modules:ro
    runs-on: ${{ matrix.platform.nodes }}
    container:
      image: ghcr.io/microsoft/ccf/ci/${{ matrix.platform.image }}:build-26-06-2024
      options: ${{ matrix.platform.options }}
    steps:
      - uses: actions/checkout@v4
        with:
          fetch-depth: 0

      - name: "Build Debug ${{ matrix.platform.name }}"
        run: |
          set -ex
          git config --global --add safe.directory /__w/CCF/CCF
          mkdir build
          cd build
          cmake -GNinja -DCOMPILE_TARGET=${{ matrix.platform.name }} -DCMAKE_BUILD_TYPE=Debug -DLVI_MITIGATIONS=OFF -DVERBOSE_LOGGING=ON ..
          ninja
        shell: bash

      - name: "Platform SGX"
        run: |
          sudo groupadd -fg $(/usr/bin/stat -Lc '%g' /dev/sgx/provision) sgx_prv
          sudo usermod -a -G sgx_prv $(whoami)
          samples/scripts/sgxinfo.sh
          cat /proc/cpuinfo | grep flags | uniq
        shell: bash
        if: "${{ matrix.platform.name == 'sgx' }}"

      - name: "Platform SNP"
        run: |
          samples/scripts/snpinfo.sh
        shell: bash
        if: "${{ matrix.platform.name == 'snp' }}"

      - name: "Test ${{ matrix.platform.name }}"
        run: |
          set -ex
          cd build
          rm -rf /github/home/.cache
          mkdir -p /github/home/.cache
          export ASAN_SYMBOLIZER_PATH=$(realpath /usr/bin/llvm-symbolizer-15)
<<<<<<< HEAD
          # Unit tests
          ./tests.sh --output-on-failure -L unit -j$(nproc --all)
          # All other acceptably fast tests, mostly end-to-end
          ./tests.sh --timeout 360 --output-on-failure -LE "benchmark|perf|protocolstest|vegeta|suite|unit"
          # Partitions tests
=======
          ./tests.sh --timeout 360 --output-on-failure -LE "benchmark|perf|protocolstest|vegeta|suite"
        shell: bash
        if: "${{ matrix.platform.name != 'snp' }}" # Needs 1ES Pool support

      - name: "Partitions Test ${{ matrix.platform.name }}"
        run: |
          set -ex
          cd build
>>>>>>> e269bd57
          ./tests.sh --timeout 240 --output-on-failure -L partitions -C partitions
        shell: bash
        if: "${{ matrix.platform.name != 'snp' }}" # Needs 1ES Pool support

      - name: "Upload logs for ${{ matrix.platform.name }}"
        uses: actions/upload-artifact@v4
        with:
          name: logs-${{ matrix.platform.name }}
          path: |
            build/workspace/*/*.config.json
            build/workspace/*/out
            build/workspace/*/err
          if-no-files-found: ignore
        if: success() || failure()<|MERGE_RESOLUTION|>--- conflicted
+++ resolved
@@ -69,23 +69,12 @@
           rm -rf /github/home/.cache
           mkdir -p /github/home/.cache
           export ASAN_SYMBOLIZER_PATH=$(realpath /usr/bin/llvm-symbolizer-15)
-<<<<<<< HEAD
           # Unit tests
           ./tests.sh --output-on-failure -L unit -j$(nproc --all)
           # All other acceptably fast tests, mostly end-to-end
           ./tests.sh --timeout 360 --output-on-failure -LE "benchmark|perf|protocolstest|vegeta|suite|unit"
           # Partitions tests
-=======
           ./tests.sh --timeout 360 --output-on-failure -LE "benchmark|perf|protocolstest|vegeta|suite"
-        shell: bash
-        if: "${{ matrix.platform.name != 'snp' }}" # Needs 1ES Pool support
-
-      - name: "Partitions Test ${{ matrix.platform.name }}"
-        run: |
-          set -ex
-          cd build
->>>>>>> e269bd57
-          ./tests.sh --timeout 240 --output-on-failure -L partitions -C partitions
         shell: bash
         if: "${{ matrix.platform.name != 'snp' }}" # Needs 1ES Pool support
 
