name: Release

on:
  push:
    tags:
      - "ccf-[56].*"
  workflow_dispatch:

permissions:
  contents: write
  actions: read
  checks: write

env:
  IMAGE: mcr.microsoft.com/azurelinux/base/core:3.0

jobs:
  make_sbom:
    name: SBOM Generation
    runs-on: ubuntu-latest
    steps:
      - uses: actions/checkout@v4
        with:
          fetch-depth: 1
      - name: "Install SBOM tool"
        run: |
          set -ex
          curl -Lo sbom-tool https://github.com/microsoft/sbom-tool/releases/latest/download/sbom-tool-linux-x64 > sbom-tool
          chmod +x sbom-tool
        shell: bash
      - name: "Produce SBOM"
        run: |
          set -ex
          CCF_VERSION=${{ github.ref_name }}
          CCF_VERSION=${CCF_VERSION#ccf-}
          ./sbom-tool generate -b . -bc . -pn CCF -ps Microsoft -nsb https://sbom.microsoft -pv $CCF_VERSION -V Error
        shell: bash
      - name: "Upload SBOM"
        uses: actions/upload-artifact@v4
        with:
          name: sbom
          path: _manifest/spdx_2.2/*

  release_notes:
    name: Release Notes
    runs-on: ubuntu-latest
    steps:
      - uses: actions/checkout@v4
        with:
          fetch-depth: 1
      - name: "Check Release Notes"
        run: |
          set -ex
          python scripts/extract-release-notes.py --target-git-version
        shell: bash
      - name: "Produce Release Notes"
        run: |
          set -ex
          set -o pipefail
          python ./scripts/extract-release-notes.py --target-git-version --describe-path-changes "./samples/constitution" | tee rel-notes.md
      - name: "Upload Release Notes"
        uses: actions/upload-artifact@v4
        with:
          name: relnotes
          path: rel-notes.md

  image_digest:
    runs-on: [self-hosted, 1ES.Pool=gha-virtual-ccf-sub]
    outputs:
      image_digest: ${{ steps.digest.outputs.digest }}
    steps:
      - id: digest
        run: |
          set -ex
          docker pull $IMAGE
          echo "digest=$(docker inspect --format='{{index .RepoDigests 0}}' $IMAGE)" >> "$GITHUB_OUTPUT"

  build_release:
    name: Build Release
<<<<<<< HEAD
    needs: release_notes
    runs-on: [self-hosted, 1ES.Pool=gha-virtual-ccf-sub]
    container:
      image: mcr.microsoft.com/azurelinux/base/core:3.0
=======
    needs: [release_notes, image_digest]
    strategy:
      matrix:
        platform:
          - name: virtual
            os: azure-linux
            test_filter: "benchmark|unit"
          - name: snp
            os: azure-linux

    runs-on: [self-hosted, 1ES.Pool=gha-virtual-ccf-sub]
    container:
      image: ${{ needs.image_digest.outputs.image_digest }}
>>>>>>> 8cd6f695
      options: "--user root --publish-all --cap-add NET_ADMIN --cap-add NET_RAW --cap-add SYS_PTRACE"

    steps:
      - name: Set SOURCE_DATE_EPOCH env variable
        id: set_epoch
        run: |
          set -ex
          epoch=$(date +%s)
          echo "SOURCE_DATE_EPOCH=$epoch" >> $GITHUB_ENV
          echo "$epoch"

      - name: "Checkout dependencies"
        shell: bash
        run: |
          set -ex
          gpg --import /etc/pki/rpm-gpg/MICROSOFT-RPM-GPG-KEY
          tdnf --snapshottime=$SOURCE_DATE_EPOCH -y update
          tdnf --snapshottime=$SOURCE_DATE_EPOCH -y install ca-certificates git

      - uses: actions/checkout@v4
        with:
          fetch-depth: 0

      - name: "Install dependencies"
        shell: bash
        run: |
          set -ex
          ./scripts/setup-ci.sh

      - name: "Build Release"
        shell: bash
        run: |
          set -ex
          git config --global --add safe.directory /__w/CCF/CCF
          mkdir build
          cd build
          cmake -GNinja -DCLIENT_PROTOCOLS_TEST=ON -DCMAKE_BUILD_TYPE=Release ..
          ninja -v | tee build.log

      - name: "Test"
        run: |
          set -ex
          cd build
          rm -rf /github/home/.cache
          mkdir -p /github/home/.cache
          # Unit tests
          ./tests.sh --output-on-failure -L unit -j$(nproc --all)
          # Suite tests
          ./tests.sh --timeout 600 --output-on-failure -L "suite"
          # Most tests
          ./tests.sh --timeout 360 --output-on-failure -LE "suite|benchmark|unit"
        shell: bash

      - name: "Upload logs"
        if: success() || failure()
        uses: actions/upload-artifact@v4
        with:
          name: logs
          path: |
            build/workspace/*/*.config.json
            build/workspace/*/out
            build/workspace/*/err
            build/workspace/*/*.ledger/*
          if-no-files-found: ignore

      - name: "Make .rpm (devel) Package"
        id: make_rpm_devel
        run: |
          set -ex
          set -o pipefail
          cd build
          cmake -L .. 2>/dev/null | grep CMAKE_INSTALL_PREFIX: | cut -d = -f 2 > /tmp/install_prefix
          cpack -V -G RPM
          INITIAL_PKG=`ls *devel*.rpm`
          CCF_GITHUB_PKG=${INITIAL_PKG//\~/_}
          if [[ "$INITIAL_PKG" != "$CCF_GITHUB_PKG" ]]; then
            mv $INITIAL_PKG $CCF_GITHUB_PKG
          fi
          echo "name=$CCF_GITHUB_PKG" >> $GITHUB_OUTPUT
        shell: bash

      - name: "Make .rpm (run) Package"
        id: make_rpm_run
        run: |
          set -ex
          set -o pipefail
          cd build

          # Reset cmake config to affect cpack settings
          rm CMakeCache.txt
          cmake -GNinja -DCMAKE_BUILD_TYPE=Release -DCCF_DEVEL=OFF ..

          cmake -L .. 2>/dev/null | grep CMAKE_INSTALL_PREFIX: | cut -d = -f 2 > /tmp/install_prefix
          cpack -V -G RPM
          INITIAL_PKG=`ls *.rpm | grep -v devel`
          CCF_GITHUB_PKG=${INITIAL_PKG//\~/_}
          if [[ "$INITIAL_PKG" != "$CCF_GITHUB_PKG" ]]; then
            mv $INITIAL_PKG $CCF_GITHUB_PKG
          fi
          echo "name=$CCF_GITHUB_PKG" >> $GITHUB_OUTPUT
        shell: bash

      - name: "Install CCF package"
        run: |
          set -ex
          cd build
          tdnf -y install ./${{ steps.make_rpm_devel.outputs.name }}
        shell: bash

      - name: "Test Installed CCF"
        run: |
          set -ex
          set -o pipefail
          cd build
          cat /tmp/install_prefix | xargs -i bash -c "PYTHON_PACKAGE_PATH=../python ./test_install.sh {}"
        shell: bash

      - name: "Recovery Benchmark for Installed CCF"
        run: |
          set -ex
          set -o pipefail
          cd build
          cat /tmp/install_prefix | xargs -i bash -c "PYTHON_PACKAGE_PATH=../python ./recovery_benchmark.sh {}"
        shell: bash

      - name: "Test Building a Sample Against Installed CCF"
        run: |
          set -ex
          ./tests/test_install_build.sh
        shell: bash

      - name: "Upload .rpm Package"
        uses: actions/upload-artifact@v4
        with:
          name: pkg
          path: build/${{ steps.make_rpm_run.outputs.name }}

      - name: "Upload -devel.rpm Package"
        uses: actions/upload-artifact@v4
        with:
          name: pkg-devel
          path: build/${{ steps.make_rpm_devel.outputs.name }}

      - name: "Upload Compatibility Report"
        uses: actions/upload-artifact@v4
        with:
          name: compatibility
          path: build/compatibility_report.json

      - name: "Upload TLS Report"
        uses: actions/upload-artifact@v4
        with:
          name: tls
          path: build/tls_report.html

      - name: "Build Python Wheel"
        id: build_wheel
        run: |
          set -ex
          cd python
          python3 -m venv env
          source ./env/bin/activate
          pip install wheel build
          python -m build --wheel
          WHL=`ls dist/*.whl`
          echo "name=$WHL" >> $GITHUB_OUTPUT
        shell: bash

      - name: "Upload Python Wheel"
        uses: actions/upload-artifact@v4
        with:
          name: wheel
          path: python/${{ steps.build_wheel.outputs.name }}

      - name: "Build TS Package"
        id: build_tstgz
        run: |
          set -ex
          cd js/ccf-app
          CCF_VERSION=$(<../../build/VERSION_LONG)
          CCF_VERSION=${CCF_VERSION#ccf-}
          echo "Setting npm package version to ${CCF_VERSION}"
          npm version $CCF_VERSION
          npm pack
          PKG=`ls *.tgz`
          echo "name=$PKG" >> $GITHUB_OUTPUT
        shell: bash

      - name: "Upload TS Package"
        uses: actions/upload-artifact@v4
        with:
          name: tstgz
          path: js/ccf-app/${{ steps.build_tstgz.outputs.name }}

      - name: "Generate Reproducibility Metadata"
        id: metadata
        shell: bash
        run: |
          set -ex
          commit_id=$(git rev-parse HEAD)
          echo "commit_sha=$commit_id" >> $GITHUB_OUTPUT
          filename=reproduce-${{ matrix.platform.name }}.json

          cat <<EOF > $filename
          {
            "build_container_image": "${{needs.image_digest.outputs.image_digest}}",
            "tdnf_snapshottime": $SOURCE_DATE_EPOCH,
            "commit_sha": "$commit_id"
          }
          EOF
          cat $filename

      - name: "Upload Reproducibility Metadata"
        uses: actions/upload-artifact@v4
        with:
          name: reproduce-${{ matrix.platform.name }}-metadata
          path: reproduce-${{ matrix.platform.name }}.json

  create_release:
    needs:
      - build_release
      - make_sbom
    name: Create Release
    runs-on: ubuntu-latest
    steps:
      - uses: actions/checkout@v4
        with:
          fetch-depth: 1
      - name: Download Packages
        uses: actions/download-artifact@v4
        with:
          path: pkg
          pattern: pkg-*
          merge-multiple: true
      - name: Download Release Notes
        uses: actions/download-artifact@v4
        with:
          name: relnotes
      - name: Download Compatibility Report
        uses: actions/download-artifact@v4
        with:
          name: compatibility
      - name: Download TLS Report
        uses: actions/download-artifact@v4
        with:
          name: tls
      - name: Download Python Wheel
        uses: actions/download-artifact@v4
        with:
          path: wheel
          name: wheel
      - name: Download TS Package
        uses: actions/download-artifact@v4
        with:
          path: tstgz
          name: tstgz
      - name: Download SBOM
        uses: actions/download-artifact@v4
        with:
          path: sbom
          name: sbom
      - name: Download Reproducibility Metadata
        uses: actions/download-artifact@v4
        with:
          path: repro
          pattern: reproduce-*
          merge-multiple: true
      - run: |
          set -ex
          CCF_VERSION=${{ github.ref_name }}
          CCF_VERSION=${CCF_VERSION#ccf-}
          gh release create --title $CCF_VERSION --draft --notes-file rel-notes.md ${{ github.ref_name }} pkg/* wheel/*.whl tstgz/*.tgz sbom/* tls_report.html compatibility_report.json repro/*
        shell: bash
        env:
          GH_TOKEN: ${{ github.token }}<|MERGE_RESOLUTION|>--- conflicted
+++ resolved
@@ -77,26 +77,10 @@
 
   build_release:
     name: Build Release
-<<<<<<< HEAD
-    needs: release_notes
-    runs-on: [self-hosted, 1ES.Pool=gha-virtual-ccf-sub]
-    container:
-      image: mcr.microsoft.com/azurelinux/base/core:3.0
-=======
     needs: [release_notes, image_digest]
-    strategy:
-      matrix:
-        platform:
-          - name: virtual
-            os: azure-linux
-            test_filter: "benchmark|unit"
-          - name: snp
-            os: azure-linux
-
     runs-on: [self-hosted, 1ES.Pool=gha-virtual-ccf-sub]
     container:
       image: ${{ needs.image_digest.outputs.image_digest }}
->>>>>>> 8cd6f695
       options: "--user root --publish-all --cap-add NET_ADMIN --cap-add NET_RAW --cap-add SYS_PTRACE"
 
     steps:
