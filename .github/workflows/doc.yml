--- conflicted
+++ resolved
@@ -43,13 +43,12 @@
         with:
           path: build/html
 
+  # This is purposefully separate to keep the scope with
+  # with the permissions to deploy to a minimum.
   deploy:
     name: Deploy
-<<<<<<< HEAD
     needs: build
     runs-on: ubuntu-latest
-=======
->>>>>>> da4e25e6
     permissions:
       contents: read
       pages: write
