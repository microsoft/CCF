--- conflicted
+++ resolved
@@ -13,11 +13,7 @@
     name: Continuous Benchmarking with Bencher
     runs-on: [self-hosted, 1ES.Pool=gha-virtual-ccf-sub]
     container:
-<<<<<<< HEAD
-      image: ghcr.io/microsoft/ccf/ci/default:build-08-01-2025
-=======
       image: ghcr.io/microsoft/ccf/ci/default:build-08-01-2025-1
->>>>>>> 3390373f
     steps:
       - uses: actions/checkout@v4
         with:
