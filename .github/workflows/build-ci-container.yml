--- conflicted
+++ resolved
@@ -21,11 +21,7 @@
         run: docker login -u $ACR_TOKEN_NAME -p ${{ secrets.ACR_CI_PUSH_TOKEN_PASSWORD }} $ACR_REGISTRY
 
       - name: Build CCF CI SNP container
-<<<<<<< HEAD
-        run: docker build -f docker/ccf_ci_built . --build-arg="platform=snp" -t $ACR_REGISTRY/ccf/ci:pr-$GITHUB_SHA
-=======
-        run: docker build -f docker/ccf_ci . --build-arg="platform=snp" -t $ACR_REGISTRY/ccf/ci:pr-${{ github.event.pull_request.head.sha }}
->>>>>>> 3fea8814
+        run: docker build -f docker/ccf_ci_built . --build-arg="platform=snp" -t $ACR_REGISTRY/ccf/ci:pr-${{ github.event.pull_request.head.sha }}
 
       - name: Push CI container
         run: docker push $ACR_REGISTRY/ccf/ci:pr-${{ github.event.pull_request.head.sha }}