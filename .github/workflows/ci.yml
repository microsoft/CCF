--- conflicted
+++ resolved
@@ -166,11 +166,8 @@
           ./tests.sh --output-on-failure -L unit -j$(nproc --all)
           # All other acceptably fast tests, which are now supported on Azure Linux.
           ./tests.sh --timeout 360 --output-on-failure -LE "benchmark|suite|unit"
-<<<<<<< HEAD
           # Partitions tests
           ./tests.sh --timeout 240 --output-on-failure -L partitions -C partitions
-        shell: bash
-=======
         shell: bash
 
   build_caci:
@@ -217,5 +214,4 @@
             build/workspace/*/err
             build/workspace/*.ledger/*
           if-no-files-found: ignore
-        if: success() || failure()
->>>>>>> 3a7656d8
+        if: success() || failure()