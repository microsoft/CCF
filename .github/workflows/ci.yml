--- conflicted
+++ resolved
@@ -148,8 +148,7 @@
           # Unit tests
           ./tests.sh --output-on-failure -L unit -j$(nproc --all)
           # All other acceptably fast tests, which are now supported on Azure Linux.
-<<<<<<< HEAD
-          ./tests.sh --timeout 360 --output-on-failure -LE "benchmark|suite|unit|lts"
+          ./tests.sh --timeout 360 --output-on-failure -LE "benchmark|suite|unit"
         shell: bash
 
   build_caci:
@@ -160,8 +159,4 @@
       - name: "Steps that run in a C-ACI container, hopefully"
         run: |
           ls
-          ls -la /dev/sev
-=======
-          ./tests.sh --timeout 360 --output-on-failure -LE "benchmark|suite|unit"
-        shell: bash
->>>>>>> ace466b4
+          ls -la /dev/sev