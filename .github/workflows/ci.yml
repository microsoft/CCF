--- conflicted
+++ resolved
@@ -168,9 +168,6 @@
           ./tests.sh --timeout 360 --output-on-failure -LE "benchmark|suite|unit"
           # Partitions tests
           ./tests.sh --timeout 240 --output-on-failure -L partitions -C partitions
-<<<<<<< HEAD
-        shell: bash
-=======
         shell: bash
 
       - name: "Upload logs for ${{ matrix.platform.name }}"
@@ -229,5 +226,4 @@
             build/workspace/*/err
             build/workspace/*.ledger/*
           if-no-files-found: ignore
-        if: success() || failure()
->>>>>>> 3ec5b024
+        if: success() || failure()