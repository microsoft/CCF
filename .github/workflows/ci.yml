--- conflicted
+++ resolved
@@ -134,11 +134,7 @@
           git config --global --add safe.directory /__w/CCF/CCF
           mkdir build
           cd build
-<<<<<<< HEAD
-          CC=`which clang` CXX=`which clang++` cmake -GNinja -DCOMPILE_TARGET=virtual -DCMAKE_BUILD_TYPE=Debug -DLVI_MITIGATIONS=OFF ..
-=======
           CC=`which clang` CXX=`which clang++` cmake -GNinja -DCOMPILE_TARGET=virtual -DCMAKE_BUILD_TYPE=Debug -DUSE_LIBCXX=OFF ..
->>>>>>> cb6d664f
           ninja
         shell: bash
 
