name: Continuous Integration

on:
  schedule:
    - cron: "0 0 * * 0"
  pull_request:
  workflow_dispatch:
  merge_group:

concurrency:
  group: ${{ github.workflow }}-${{ github.ref }}
  cancel-in-progress: true

permissions:
  contents: read
  actions: read
  checks: write

jobs:
  checks:
    name: "Format and License Checks"
    runs-on: [self-hosted, 1ES.Pool=gha-virtual-ccf-sub]
    container:
      image: mcr.microsoft.com/azurelinux/base/core:3.0
      options: --user root --publish-all --cap-add NET_ADMIN --cap-add NET_RAW --cap-add SYS_PTRACE

    steps:
      - name: "Checkout dependencies"
        shell: bash
        run: |
          gpg --import /etc/pki/rpm-gpg/MICROSOFT-RPM-GPG-KEY
          tdnf -y update
          tdnf -y install ca-certificates git

      - uses: actions/checkout@v4
        with:
          fetch-depth: 0

      - name: Run CI checks
        run: |
          set -ex
          git config --global --add safe.directory /__w/CCF/CCF
          tdnf -y install tar npm build-essential
          ./scripts/setup-dev.sh
          ./scripts/ci-checks.sh
        shell: bash

  build_and_test:
    name: CI
    needs: checks
    strategy:
      matrix:
        platform:
          - name: virtual
            image: default
            nodes: [self-hosted, 1ES.Pool=gha-virtual-ccf-sub]
            options: --user root --publish-all --cap-add NET_ADMIN --cap-add NET_RAW --cap-add SYS_PTRACE
          - name: snp
            image: default
            nodes: [self-hosted, 1ES.Pool=gha-virtual-ccf-sub]
            options: --user root --publish-all --cap-add NET_ADMIN --cap-add NET_RAW --cap-add SYS_PTRACE
    runs-on: ${{ matrix.platform.nodes }}
    container:
      image: ghcr.io/microsoft/ccf/ci/${{ matrix.platform.image }}:build-14-01-2025
      options: ${{ matrix.platform.options }}
    steps:
      - uses: actions/checkout@v4
        with:
          fetch-depth: 0

      - name: "Build Debug ${{ matrix.platform.name }}"
        run: |
          set -ex
          git config --global --add safe.directory /__w/CCF/CCF
          mkdir build
          cd build
          cmake -GNinja -DCOMPILE_TARGET=${{ matrix.platform.name }} -DCMAKE_BUILD_TYPE=Debug ..
          ninja
        shell: bash

      - name: "Platform SNP"
        run: |
          samples/scripts/snpinfo.sh
        shell: bash
        if: "${{ matrix.platform.name == 'snp' }}"

      - name: "Test ${{ matrix.platform.name }}"
        run: |
          set -ex
          cd build
          rm -rf /github/home/.cache
          mkdir -p /github/home/.cache
          export ASAN_SYMBOLIZER_PATH=$(realpath /usr/bin/llvm-symbolizer-15)
          # Unit tests
          ./tests.sh --output-on-failure -L unit -j$(nproc --all)
          # All other acceptably fast tests, mostly end-to-end
          ./tests.sh --timeout 360 --output-on-failure -LE "benchmark|protocolstest|suite|unit"
          # Partitions tests
          ./tests.sh --timeout 240 --output-on-failure -L partitions -C partitions
        shell: bash
        if: "${{ matrix.platform.name != 'snp' }}" # Needs 1ES Pool support

      - name: "Upload logs for ${{ matrix.platform.name }}"
        uses: actions/upload-artifact@v4
        with:
          name: logs-ubuntu-${{ matrix.platform.name }}
          path: |
            build/workspace/*/*.config.json
            build/workspace/*/out
            build/workspace/*/err
            build/workspace/*.ledger/*
          if-no-files-found: ignore
        if: success() || failure()

  build_and_test_azure_linux:
    name: "Azure Linux CI"
    needs: checks
    strategy:
      matrix:
        platform:
          - name: virtual
          - name: snp

    runs-on: [self-hosted, 1ES.Pool=gha-virtual-ccf-sub]
    container:
      image: mcr.microsoft.com/azurelinux/base/core:3.0
      options: --user root --publish-all --cap-add NET_ADMIN --cap-add NET_RAW --cap-add SYS_PTRACE

    steps:
      - name: "Checkout dependencies"
        shell: bash
        run: |
          gpg --import /etc/pki/rpm-gpg/MICROSOFT-RPM-GPG-KEY
          tdnf -y update
          tdnf -y install ca-certificates git

      - uses: actions/checkout@v4
        with:
          fetch-depth: 0

      - name: "Install dependencies"
        shell: bash
        run: |
          set -ex
          ./scripts/setup-ci.sh

      - name: "Build Debug"
        run: |
          set -ex
          git config --global --add safe.directory /__w/CCF/CCF
          mkdir build
          cd build
          cmake -GNinja -DCOMPILE_TARGET=${{ matrix.platform.name }} -DCMAKE_BUILD_TYPE=Debug ..
          ninja
        shell: bash

      - name: "Test ${{ matrix.platform.name }}"
        if: "${{ matrix.platform.name != 'snp' }}" # Needs 1ES Pool support
        run: |
          set -ex
          cd build
          rm -rf /github/home/.cache
          mkdir -p /github/home/.cache
          export ASAN_SYMBOLIZER_PATH=$(realpath /usr/bin/llvm-symbolizer-15)
          # Unit tests
          ./tests.sh --output-on-failure -L unit -j$(nproc --all)
          # All other acceptably fast tests, which are now supported on Azure Linux.
          ./tests.sh --timeout 360 --output-on-failure -LE "benchmark|suite|unit"
        shell: bash

<<<<<<< HEAD
      - name: "Upload logs for ${{ matrix.platform.name }}"
        if: "${{ matrix.platform.name != 'snp' }}" # Needs 1ES Pool support
        uses: actions/upload-artifact@v4
        with:
          name: logs-azurelinux-${{ matrix.platform.name }}
=======
  build_caci:
    name: "Confidential Container (ACI) CI"
    runs-on: [self-hosted, 1ES.Pool=gha-caci-ne]
    needs: checks

    steps:
      - uses: actions/checkout@v4
        with:
          fetch-depth: 0

      - name: "Build Debug"
        run: |
          set -ex
          git config --global --add safe.directory /__w/CCF/CCF
          mkdir build
          cd build
          cmake -GNinja -DCOMPILE_TARGET=snp -DCMAKE_BUILD_TYPE=Debug ..
          ninja
        shell: bash

      - name: "Tests"
        run: |
          set -ex
          cd build
          rm -rf /github/home/.cache
          mkdir -p /github/home/.cache
          export ASAN_SYMBOLIZER_PATH=$(realpath /usr/bin/llvm-symbolizer-15)
          # Unit tests, minus indexing that is sometimes timing out with this few cores
          ./tests.sh --output-on-failure -L unit -j$(nproc --all) -E indexing
          # Minimal end to end test that exercises SNP attestation verification
          # but works within the current 4 core budget
          ./tests.sh --timeout 360 --output-on-failure -R code_update
        shell: bash

      - name: "Upload logs"
        uses: actions/upload-artifact@v4
        with:
          name: logs-caci-snp
>>>>>>> 3a7656d8
          path: |
            build/workspace/*/*.config.json
            build/workspace/*/out
            build/workspace/*/err
            build/workspace/*.ledger/*
          if-no-files-found: ignore
        if: success() || failure()<|MERGE_RESOLUTION|>--- conflicted
+++ resolved
@@ -168,13 +168,19 @@
           ./tests.sh --timeout 360 --output-on-failure -LE "benchmark|suite|unit"
         shell: bash
 
-<<<<<<< HEAD
       - name: "Upload logs for ${{ matrix.platform.name }}"
         if: "${{ matrix.platform.name != 'snp' }}" # Needs 1ES Pool support
         uses: actions/upload-artifact@v4
         with:
           name: logs-azurelinux-${{ matrix.platform.name }}
-=======
+          path: |
+            build/workspace/*/*.config.json
+            build/workspace/*/out
+            build/workspace/*/err
+            build/workspace/*.ledger/*
+          if-no-files-found: ignore
+        if: success() || failure()
+
   build_caci:
     name: "Confidential Container (ACI) CI"
     runs-on: [self-hosted, 1ES.Pool=gha-caci-ne]
@@ -213,7 +219,6 @@
         uses: actions/upload-artifact@v4
         with:
           name: logs-caci-snp
->>>>>>> 3a7656d8
           path: |
             build/workspace/*/*.config.json
             build/workspace/*/out
