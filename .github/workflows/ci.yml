--- conflicted
+++ resolved
@@ -181,13 +181,8 @@
           # Unit tests, minus indexing that is sometimes timing out with this few cores
           ./tests.sh --output-on-failure -L unit -j$(nproc --ignore=1) -E indexing
           # Minimal end to end test that exercises SNP attestation verification
-<<<<<<< HEAD
           # but works within the current 4 core budget
-          ./tests.sh --timeout 720 --output-on-failure -R "code_update|schema_test_cft"
-=======
-          # but works within the current 4 core budget.
-          ./tests.sh --timeout 360 --output-on-failure -R code_update
->>>>>>> 9bc0b351
+          ./tests.sh --timeout 360 --output-on-failure -R "code_update|schema_test_cft"
         shell: bash
 
       - name: "Upload logs"
