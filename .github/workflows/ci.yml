name: Continuous Integration

on:
  schedule:
    - cron: "0 0 * * 0"
  pull_request:
  workflow_dispatch:
  merge_group:

concurrency:
  group: ${{ github.workflow }}-${{ github.ref }}
  cancel-in-progress: true

permissions:
  contents: read
  actions: read
  checks: write

jobs:
  checks:
    name: "Format and License Checks"
    runs-on: ubuntu-latest
    container: ghcr.io/microsoft/ccf/ci/default:build-14-01-2025

    steps:
      - run: git config --global --add safe.directory "$GITHUB_WORKSPACE"
      - name: Checkout repository
        uses: actions/checkout@v4
      - run: ./scripts/ci-checks.sh

  build_and_test:
    name: CI
    needs: checks
    strategy:
      matrix:
        platform:
          - name: virtual
            image: default
            nodes: [self-hosted, 1ES.Pool=gha-virtual-ccf-sub]
            options: --user root --publish-all --cap-add NET_ADMIN --cap-add NET_RAW --cap-add SYS_PTRACE
          - name: snp
            image: default
<<<<<<< HEAD
            nodes: [self-hosted, 1ES.Pool=gha-aci]
            options: --user root --publish-all --cap-add NET_ADMIN --cap-add NET_RAW --cap-add SYS_PTRACE -v /lib/modules:/lib/modules:ro
=======
            nodes: [self-hosted, 1ES.Pool=gha-virtual-ccf-sub]
            options: --user root --publish-all --cap-add NET_ADMIN --cap-add NET_RAW --cap-add SYS_PTRACE
>>>>>>> 6193a7ca
    runs-on: ${{ matrix.platform.nodes }}
    container:
      image: ghcr.io/microsoft/ccf/ci/${{ matrix.platform.image }}:build-14-01-2025
      options: ${{ matrix.platform.options }}
    steps:
      - uses: actions/checkout@v4
        with:
          fetch-depth: 0

      - name: "Build Debug ${{ matrix.platform.name }}"
        run: |
          set -ex
          git config --global --add safe.directory /__w/CCF/CCF
          mkdir build
          cd build
          cmake -GNinja -DCOMPILE_TARGET=${{ matrix.platform.name }} -DCMAKE_BUILD_TYPE=Debug ..
          ninja
        shell: bash

      - name: "Platform SNP"
        run: |
          samples/scripts/snpinfo.sh
        shell: bash
        if: "${{ matrix.platform.name == 'snp' }}"

      - name: "Test ${{ matrix.platform.name }}"
        run: |
          set -ex
          cd build
          rm -rf /github/home/.cache
          mkdir -p /github/home/.cache
          export ASAN_SYMBOLIZER_PATH=$(realpath /usr/bin/llvm-symbolizer-15)
          # Unit tests
          ./tests.sh --output-on-failure -L unit -j$(nproc --all)
          # All other acceptably fast tests, mostly end-to-end
          ./tests.sh --timeout 360 --output-on-failure -LE "benchmark|protocolstest|suite|unit"
          # Partitions tests
          ./tests.sh --timeout 240 --output-on-failure -L partitions -C partitions
        shell: bash
        if: "${{ matrix.platform.name != 'snp' }}" # Needs 1ES Pool support

      - name: "Upload logs for ${{ matrix.platform.name }}"
        uses: actions/upload-artifact@v4
        with:
          name: logs-${{ matrix.platform.name }}
          path: |
            build/workspace/*/*.config.json
            build/workspace/*/out
            build/workspace/*/err
            build/workspace/*.ledger/*
          if-no-files-found: ignore
        if: success() || failure()

  build_and_test_azure_linux:
    name: "Azure Linux CI"
    needs: checks
<<<<<<< HEAD
    runs-on: [self-hosted, 1ES.Pool=gha-caci-ne]
=======
    strategy:
      matrix:
        platform:
          - name: virtual
          - name: snp

    runs-on: [self-hosted, 1ES.Pool=gha-virtual-ccf-sub]
>>>>>>> 6193a7ca
    container:
      image: mcr.microsoft.com/azurelinux/base/core:3.0
      options: --user root --publish-all --cap-add NET_ADMIN --cap-add NET_RAW --cap-add SYS_PTRACE

    steps:
      - name: "Checkout dependencies"
        shell: bash
        run: |
          gpg --import /etc/pki/rpm-gpg/MICROSOFT-RPM-GPG-KEY
          tdnf -y update
          tdnf -y install ca-certificates git

      - uses: actions/checkout@v4
        with:
          fetch-depth: 0

      - name: "Install dependencies"
        shell: bash
        run: |
          set -ex
          ./scripts/install-azure-linux-deps.sh

      - name: "Build Debug"
        run: |
          set -ex
          git config --global --add safe.directory /__w/CCF/CCF
          mkdir build
          cd build
          CC=`which clang` CXX=`which clang++` cmake -GNinja -DCOMPILE_TARGET=${{ matrix.platform.name }} -DCMAKE_BUILD_TYPE=Debug ..
          ninja
        shell: bash

      - name: "Test ${{ matrix.platform.name }}"
        if: "${{ matrix.platform.name != 'snp' }}" # Needs 1ES Pool support
        run: |
          set -ex
          cd build
          rm -rf /github/home/.cache
          mkdir -p /github/home/.cache
          export ASAN_SYMBOLIZER_PATH=$(realpath /usr/bin/llvm-symbolizer-15)
          # Unit tests
          ./tests.sh --output-on-failure -L unit -j$(nproc --all)
          # All other acceptably fast tests, which are now supported on Mariner.
          ./tests.sh --timeout 360 --output-on-failure -LE "benchmark|protocolstest|suite|unit|lts_compatibility"
        shell: bash<|MERGE_RESOLUTION|>--- conflicted
+++ resolved
@@ -40,13 +40,8 @@
             options: --user root --publish-all --cap-add NET_ADMIN --cap-add NET_RAW --cap-add SYS_PTRACE
           - name: snp
             image: default
-<<<<<<< HEAD
             nodes: [self-hosted, 1ES.Pool=gha-aci]
-            options: --user root --publish-all --cap-add NET_ADMIN --cap-add NET_RAW --cap-add SYS_PTRACE -v /lib/modules:/lib/modules:ro
-=======
-            nodes: [self-hosted, 1ES.Pool=gha-virtual-ccf-sub]
             options: --user root --publish-all --cap-add NET_ADMIN --cap-add NET_RAW --cap-add SYS_PTRACE
->>>>>>> 6193a7ca
     runs-on: ${{ matrix.platform.nodes }}
     container:
       image: ghcr.io/microsoft/ccf/ci/${{ matrix.platform.image }}:build-14-01-2025
@@ -103,17 +98,13 @@
   build_and_test_azure_linux:
     name: "Azure Linux CI"
     needs: checks
-<<<<<<< HEAD
-    runs-on: [self-hosted, 1ES.Pool=gha-caci-ne]
-=======
     strategy:
       matrix:
         platform:
           - name: virtual
           - name: snp
 
-    runs-on: [self-hosted, 1ES.Pool=gha-virtual-ccf-sub]
->>>>>>> 6193a7ca
+    runs-on: [self-hosted, 1ES.Pool=gha-caci-ne]
     container:
       image: mcr.microsoft.com/azurelinux/base/core:3.0
       options: --user root --publish-all --cap-add NET_ADMIN --cap-add NET_RAW --cap-add SYS_PTRACE
