name: "Format and License Checks"

on:
  push:
    branches: [main]
  pull_request:
    branches: [main]

jobs:
  checks:
    runs-on: ubuntu-latest
<<<<<<< HEAD
    container: ccfmsrc.azurecr.io/ccf/ci:30-05-2023-virtual
=======
    container: ccfmsrc.azurecr.io/ccf/ci:27-04-2023-virtual-clang15
>>>>>>> bebafb19

    steps:
      - run: git config --global --add safe.directory "$GITHUB_WORKSPACE"

      - name: Checkout repository
        uses: actions/checkout@v3

      - run: ./scripts/ci-checks.sh<|MERGE_RESOLUTION|>--- conflicted
+++ resolved
@@ -9,11 +9,7 @@
 jobs:
   checks:
     runs-on: ubuntu-latest
-<<<<<<< HEAD
-    container: ccfmsrc.azurecr.io/ccf/ci:30-05-2023-virtual
-=======
-    container: ccfmsrc.azurecr.io/ccf/ci:27-04-2023-virtual-clang15
->>>>>>> bebafb19
+    container: ccfmsrc.azurecr.io/ccf/ci:30-05-2023-virtual-clang15
 
     steps:
       - run: git config --global --add safe.directory "$GITHUB_WORKSPACE"
