Documents the various GitHub Actions workflows, the role they fulfill and 3rd party (i.e. outside of https://github.com/actions/) dependencies if any.

# Maintained

## Bencher

Builds and runs CCF performance tests, both end to end and micro-benchmarks. Results are posted to bencher.dev, and [plotted to make regressions obvious](https://bencher.dev/console/projects/ccf/plots).
Triggered on every commit on `main`, but not on PR builds because the setup required to build from forks is complex and fragile in terms of security, and the increase in pool usage would be substantial.

Tests are run and published on two different testbeds for comparison: gha-vmss-d16av5-ci (d16av5 VMs) and gha-c-aci-ci (C-ACI with 16 cores and 32Gb RAM), and are labeled accordingly in the bencher UI.

File: `bencher.yml`
3rd party dependencies:

- `bencherdev/bencher@main`

## Bencher A/B

Builds and runs CCF performance tests, and perform a comparison to main. Triggered on PRs that have the label `bench-ab`.

File: `bencher-ab.yml`
3rd party dependencies:

- `bencherdev/bencher@main`

# Continuous Integration

Main continuous integration job. Builds CCF for all target platforms, runs unit, end to end and partition tests. Run on every commit, including PRs from forks, gates merging. Also runs once a week, regardless of commits.

File: `ci.yml`
3rd party dependencies: None

# Long Tests

Secondary continuous integration job. Runs more expensive, longer tests, such as tests against ASAN and TSAN builds, extended fuzzing etc.

- Runs daily on week days.
- Can be manually run on a PR by setting `run-long-test` label, or via workflow dispatch.

File: `long-test.yml`
3rd party dependencies: None

# CodeQL analysis

Builds CCF with CodeQL, and runs the security-extended checks. Triggered on PRs that affect ".github/workflows/codeql-analysis.yml", and once a week on main.

File: `codeql-analysis.yml`
3rd party dependencies:

- `github/codeql-action/init@v3`
- `github/codeql-action/analyze@v3`

# Continuous Verification

Runs quick verification jobs: trace validation, simulation and short model checking configurations. Triggered on PRs that affect tla/ or src/consensus and weekly on main.

File: `ci-verification.yml`
3rd party dependencies: None

# Long Verification

Runs more expensive verification jobs, such as model checking with reconfiguration.

- Runs weekly.
- Can be manually run on a PR by setting `run-long-verification` label.

File: `long-verification.yml`
3rd party dependencies: None

# Release

Produces CCF reference release artefacts from 5.0.0-rc0 onwards, for all languages and platforms. Triggered on tags matching `ccf-[56].\*`. The output of the job is a draft release, which needs to be published manually. Publishing triggers the downstream jobs listed below.

File: `release.yml`
3rd party dependencies: None

# Release Attestation

Generate signed build provenance attestations for release artifacts. Triggered by release creation.

File: `release-attestation.yml`
3rd party dependencies: None

# NPM

Publishes ccf-app TS package from a GitHub release to NPM. Triggered on release publishing.

File: `npm.yml`
3rd party dependencies: None

# PyPI

Publishes ccf Python package from a GitHub release to PyPI. Triggered on release publishing.

File: `pypi.yml`
3rd party dependencies: None

# Documentation

Builds and publishes documentation to GitHub Pages. Triggered on pushes to main, and manually. Note that special permissions (Settings > Environment) are configured.

File: `doc.yml`
<<<<<<< HEAD
3rd party dependencies: None

# Mothballed Actions

## Continuous Integration Containers GHCR

Produces the build images used by CI and release workflows for 5.x releases. Complete images are attested and published to GHCR. Triggered on label creation (`build/*`).

File: `ci-containers-ghcr.yml`
3rd party dependencies:

- `docker/login-action@v3`
- `docker/metadata-action@v5`
- `docker/build-push-action@v6`

## Containers GHCR

Produces reference release images for 5.x release versions. Not used from 6.0.0 onwards. Complete images are attested and published to GHCR. Triggered on release publishing.

File: `containers-ghcr.yml`
3rd party dependencies:

- `docker/login-action@v3`
- `docker/metadata-action@v5`
- `docker/build-push-action@v6`
=======
3rd party dependencies:

- peaceiris/actions-gh-pages@v3
>>>>>>> d9356ad6
<|MERGE_RESOLUTION|>--- conflicted
+++ resolved
@@ -100,34 +100,4 @@
 Builds and publishes documentation to GitHub Pages. Triggered on pushes to main, and manually. Note that special permissions (Settings > Environment) are configured.
 
 File: `doc.yml`
-<<<<<<< HEAD
-3rd party dependencies: None
-
-# Mothballed Actions
-
-## Continuous Integration Containers GHCR
-
-Produces the build images used by CI and release workflows for 5.x releases. Complete images are attested and published to GHCR. Triggered on label creation (`build/*`).
-
-File: `ci-containers-ghcr.yml`
-3rd party dependencies:
-
-- `docker/login-action@v3`
-- `docker/metadata-action@v5`
-- `docker/build-push-action@v6`
-
-## Containers GHCR
-
-Produces reference release images for 5.x release versions. Not used from 6.0.0 onwards. Complete images are attested and published to GHCR. Triggered on release publishing.
-
-File: `containers-ghcr.yml`
-3rd party dependencies:
-
-- `docker/login-action@v3`
-- `docker/metadata-action@v5`
-- `docker/build-push-action@v6`
-=======
-3rd party dependencies:
-
-- peaceiris/actions-gh-pages@v3
->>>>>>> d9356ad6
+3rd party dependencies: None