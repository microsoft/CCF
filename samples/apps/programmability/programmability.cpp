// Copyright (c) Microsoft Corporation. All rights reserved.
// Licensed under the Apache 2.0 License.

// CCF
#include "ccf/app_interface.h"
#include "ccf/common_auth_policies.h"
#include "ccf/ds/hash.h"
#include "ccf/http_query.h"
#include "ccf/js/registry.h"
#include "ccf/json_handler.h"
#include "ccf/service/tables/users.h"
#include "ccf/version.h"

#include <charconv>
#define FMT_HEADER_ONLY
#include <fmt/format.h>

using namespace nlohmann;

namespace programmabilityapp
{
  using RecordsMap = kv::Map<std::string, std::vector<uint8_t>>;
  static constexpr auto PRIVATE_RECORDS = "programmability.records";
  static constexpr auto CUSTOM_ENDPOINTS_NAMESPACE = "public:custom_endpoints";

<<<<<<< HEAD
  // The programmability sample demonstrates how signed payloads can be used to
  // provide offline auditability without requiring trusting the hardware or the
  // service owners/consortium.
  // COSE Sign1 payloads must set these protected headers in order to guarantee
  // the specificity of the payload for the endpoint, and avoid possible replay
  // of payloads signed in the past.
  static constexpr auto MSG_TYPE_NAME = "app.msg.type";
  static constexpr auto CREATED_AT_NAME = "app.msg.created_at";
  // Instances of ccf::TypedUserCOSESign1AuthnPolicy for the endpoints that
  // support COSE Sign1 authentication.
  static auto endpoints_user_cose_sign1_auth_policy =
    std::make_shared<ccf::TypedUserCOSESign1AuthnPolicy>(
      "custom_endpoints", MSG_TYPE_NAME, CREATED_AT_NAME);
  static auto options_user_cose_sign1_auth_policy =
    std::make_shared<ccf::TypedUserCOSESign1AuthnPolicy>(
      "runtime_options", MSG_TYPE_NAME, CREATED_AT_NAME);
=======
  // This is a pure helper function which can be called from either C++ or JS,
  // to implement common functionality in a single place
  static inline bool has_role_permitting_action(
    kv::ReadOnlyTx& tx, const std::string& user_id, const std::string& action)
  {
    using RoleSet = kv::Set<std::string>;

    auto users_handle = tx.ro<ccf::UserInfo>(ccf::Tables::USER_INFO);
    const auto user_info = users_handle->get(user_id);
    if (user_info.has_value())
    {
      const auto roles_it = user_info->user_data.find("roles");
      if (roles_it != user_info->user_data.end())
      {
        const auto roles = roles_it->get<std::vector<std::string>>();
        for (const auto& role : roles)
        {
          auto role_handle =
            tx.ro<RoleSet>(fmt::format("public:ccf.gov.roles.{}", role));
          if (role_handle->contains(action))
          {
            return true;
          }
        }
      }
    }

    return false;
  }

  class MyExtension : public ccf::js::extensions::ExtensionInterface
  {
  public:
    // Store any objects/state which the extension's functions might need on
    // this extension object.
    // In this case, since the extension adds a function that wants to read from
    // the KV, it needs the current request's Tx.
    kv::ReadOnlyTx* tx;

    MyExtension(kv::ReadOnlyTx* t) : tx(t) {}

    void install(ccf::js::core::Context& ctx) override;
  };

  // This is the signature for a function exposed to JS, interacting directly
  // with JS interpreter state
  JSValue js_has_role_permitting_action(
    JSContext* ctx, JSValueConst this_val, int argc, JSValueConst* argv)
  {
    // Check correct number of args were passed, to avoid unsafe accesses to
    // argv
    if (argc != 2)
    {
      return JS_ThrowTypeError(ctx, "Passed %d arguments but expected 2", argc);
    }

    // Retrieve the CCF context object from QuickJS's opaque pointer
    ccf::js::core::Context& jsctx =
      *(ccf::js::core::Context*)JS_GetContextOpaque(ctx);

    // Get the extension (by type), and the Tx* stashed on it
    auto extension = jsctx.get_extension<MyExtension>();
    if (extension == nullptr)
    {
      return JS_ThrowInternalError(ctx, "Failed to get extension object");
    }

    auto tx_ptr = extension->tx;
    if (tx_ptr == nullptr)
    {
      return JS_ThrowInternalError(ctx, "No transaction available");
    }

    kv::ReadOnlyTx& tx = *tx_ptr;

    // Process the arguments passed to the JS function, confirming they're both
    // strings
    std::optional<std::string> user_id = jsctx.to_str(argv[0]);
    if (!user_id.has_value())
    {
      return JS_ThrowTypeError(ctx, "user_id argument is not a string");
    }

    std::optional<std::string> action = jsctx.to_str(argv[1]);
    if (!action.has_value())
    {
      return JS_ThrowTypeError(ctx, "action argument is not a string");
    }

    try
    {
      // Call function containing shared implementation
      const bool permitted =
        has_role_permitting_action(tx, user_id.value(), action.value());

      // Return result (converting C++ type to QuickJS value)
      return JS_NewBool(ctx, permitted);
    }
    catch (const std::exception& exc)
    {
      // Catch any exceptions from C++ function, report them to the JS layer as
      // error
      return JS_ThrowInternalError(
        ctx, "Error checking for role permissions: %s", exc.what());
    }
  }

  void MyExtension::install(ccf::js::core::Context& ctx)
  {
    // Nest all of this extension's functions in a single object, rather than
    // inserting directly into the global namespace
    auto my_global_object =
      ctx.get_or_create_global_property("my_object", ctx.new_obj());

    // Insert a constant string into the JS environment, accessible at
    // my_object.my_constant
    my_global_object.set("my_constant", ctx.new_string("Hello world"));

    // Insert a function into the JS environment, called at my_object.has_role
    my_global_object.set(
      // Name of field on object
      "hasRole",
      ctx.new_c_function(
        // C/C++ function implementing this JS function
        js_has_role_permitting_action,
        // Repeated name of function, used in callstacks
        "hasRole",
        // Number of arguments to this function
        2));
  }
>>>>>>> 15d6682d

  // This sample shows the features of DynamicJSEndpointRegistry. This sample
  // adds a PUT /app/custom_endpoints, which calls install_custom_endpoints(),
  // after first authenticating the caller (user_data["isAdmin"] is true), to
  // install custom JavaScript endpoints.
  // PUT /app/custom_endpoints is logically equivalent to passing a set_js_app
  // proposal in governance, except the application resides in the application
  // space.
  class ProgrammabilityHandlers : public ccf::js::DynamicJSEndpointRegistry
  {
  private:
    std::optional<ccf::UserId> try_get_user_id(
      ccf::endpoints::EndpointContext& ctx)
    {
      if (
        const auto* cose_ident =
          ctx.try_get_caller<ccf::UserCOSESign1AuthnIdentity>())
      {
        return cose_ident->user_id;
      }
      else if (
        const auto* cert_ident =
          ctx.try_get_caller<ccf::UserCertAuthnIdentity>())
      {
        return cert_ident->user_id;
      }
      return std::nullopt;
    }

    std::tuple<
      ccf::ActionFormat, // JSON or COSE
      std::span<const uint8_t>, // Content
      std::optional<uint64_t> // Created at timestamp, if passed
      >
    get_action_content(ccf::endpoints::EndpointContext& ctx)
    {
      if (
        const auto* cose_ident =
          ctx.try_get_caller<ccf::UserCOSESign1AuthnIdentity>())
      {
        return {
          ccf::ActionFormat::COSE,
          cose_ident->content,
          cose_ident->protected_header.msg_created_at};
      }
      else
      {
        return {
          ccf::ActionFormat::JSON,
          ctx.rpc_ctx->get_request_body(),
          std::nullopt};
      }
    }

    bool set_error_details(
      ccf::endpoints::EndpointContext& ctx,
      ccf::ApiResult result,
      ccf::InvalidArgsReason reason)
    {
      switch (result)
      {
        case ccf::ApiResult::OK:
        {
          return false;
        }
        case ccf::ApiResult::InvalidArgs:
        {
          ctx.rpc_ctx->set_error(
            HTTP_STATUS_INTERNAL_SERVER_ERROR,
            ccf::errors::InvalidInput,
            reason == ccf::InvalidArgsReason::ActionAlreadyApplied ?
              "Action was already applied" :
              "Action created_at timestamp is too old");
          return true;
        }
        case ccf::ApiResult::InternalError:
        {
          ctx.rpc_ctx->set_error(
            HTTP_STATUS_INTERNAL_SERVER_ERROR,
            ccf::errors::InternalError,
            "Failed to check if action is original");
          return true;
        }
        default:
        {
          return true;
        }
      }
    }

  public:
    ProgrammabilityHandlers(ccfapp::AbstractNodeContext& context) :
      ccf::js::DynamicJSEndpointRegistry(
        context,
        CUSTOM_ENDPOINTS_NAMESPACE // Internal KV space will be under
                                   // public:custom_endpoints.*
      )
    {
      openapi_info.title = "CCF Programmability App";
      openapi_info.description =
        "Lightweight application demonstrating app-space JS programmability";
      openapi_info.document_version = "0.0.1";

      // This app contains a few hard-coded C++ endpoints, writing to a
      // C++-controlled table, to show that these can co-exist with JS endpoints
      auto put = [this](ccf::endpoints::EndpointContext& ctx) {
        std::string key;
        std::string error;
        if (!get_path_param(
              ctx.rpc_ctx->get_request_path_params(), "key", key, error))
        {
          ctx.rpc_ctx->set_error(
            HTTP_STATUS_NO_CONTENT,
            ccf::errors::InvalidResourceName,
            "Missing key");
          return;
        }

        auto records_handle = ctx.tx.template rw<RecordsMap>(PRIVATE_RECORDS);
        records_handle->put(key, ctx.rpc_ctx->get_request_body());
        ctx.rpc_ctx->set_response_status(HTTP_STATUS_NO_CONTENT);
      };
      make_endpoint(
        "/records/{key}", HTTP_PUT, put, {ccf::user_cert_auth_policy})
        .set_forwarding_required(ccf::endpoints::ForwardingRequired::Never)
        .install();

      auto get = [this](ccf::endpoints::ReadOnlyEndpointContext& ctx) {
        std::string key;
        std::string error;
        if (!get_path_param(
              ctx.rpc_ctx->get_request_path_params(), "key", key, error))
        {
          ctx.rpc_ctx->set_error(
            HTTP_STATUS_NO_CONTENT,
            ccf::errors::InvalidResourceName,
            "Missing key");
          return;
        }

        auto records_handle = ctx.tx.template ro<RecordsMap>(PRIVATE_RECORDS);
        auto record = records_handle->get(key);

        if (record.has_value())
        {
          ctx.rpc_ctx->set_response_status(HTTP_STATUS_OK);
          ctx.rpc_ctx->set_response_header(
            http::headers::CONTENT_TYPE, http::headervalues::contenttype::TEXT);
          ctx.rpc_ctx->set_response_body(record.value());
          return;
        }

        ctx.rpc_ctx->set_error(
          HTTP_STATUS_NOT_FOUND,
          ccf::errors::InvalidResourceName,
          "No such key");
      };
      make_read_only_endpoint(
        "/records/{key}", HTTP_GET, get, {ccf::user_cert_auth_policy})
        .set_forwarding_required(ccf::endpoints::ForwardingRequired::Never)
        .install();

      auto post = [this](ccf::endpoints::EndpointContext& ctx) {
        const nlohmann::json body =
          nlohmann::json::parse(ctx.rpc_ctx->get_request_body());

        const auto records = body.get<std::map<std::string, std::string>>();

        auto records_handle = ctx.tx.template rw<RecordsMap>(PRIVATE_RECORDS);
        for (const auto& [key, value] : records)
        {
          const std::vector<uint8_t> value_vec(value.begin(), value.end());
          records_handle->put(key, value_vec);
        }
        ctx.rpc_ctx->set_response_status(HTTP_STATUS_NO_CONTENT);
      };
      make_endpoint("/records", HTTP_POST, post, {ccf::user_cert_auth_policy})
        .install();

      // Restrict what KV maps the JS code can access. Here we make the
      // PRIVATE_RECORDS map, written by the hardcoded C++ endpoints,
      // read-only for JS code. Additionally, we reserve any map beginning
      // with "programmability." (public or private) as inaccessible for the JS
      // code, in case we want to use it for the C++ app in future.
      set_js_kv_namespace_restriction(
        [](const std::string& map_name, std::string& explanation)
          -> ccf::js::KVAccessPermissions {
          if (map_name == PRIVATE_RECORDS)
          {
            explanation = fmt::format(
              "The {} map is managed by C++ endpoints, so is read-only in "
              "JS.",
              PRIVATE_RECORDS);
            return ccf::js::KVAccessPermissions::READ_ONLY;
          }

          if (
            map_name.starts_with("public:programmability.") ||
            map_name.starts_with("programmability."))
          {
            explanation =
              "The 'programmability.' prefix is reserved by the C++ endpoints "
              "for future "
              "use.";
            return ccf::js::KVAccessPermissions::ILLEGAL;
          }

          return ccf::js::KVAccessPermissions::READ_WRITE;
        });

      auto put_custom_endpoints = [this](ccf::endpoints::EndpointContext& ctx) {
        const auto user_id = try_get_user_id(ctx);
        if (!user_id.has_value())
        {
          ctx.rpc_ctx->set_error(
            HTTP_STATUS_UNAUTHORIZED,
            ccf::errors::InternalError,
            "Failed to get user id");
          return;
        }
        // Authorization Check
        nlohmann::json user_data = nullptr;
        auto result = get_user_data_v1(ctx.tx, user_id.value(), user_data);
        if (result == ccf::ApiResult::InternalError)
        {
          ctx.rpc_ctx->set_error(
            HTTP_STATUS_INTERNAL_SERVER_ERROR,
            ccf::errors::InternalError,
            fmt::format(
              "Failed to get user data for user {}: {}",
              user_id.value(),
              ccf::api_result_to_str(result)));
          return;
        }
        const auto is_admin_it = user_data.find("isAdmin");

        // Not every user gets to define custom endpoints, only users with
        // isAdmin
        if (
          !user_data.is_object() || is_admin_it == user_data.end() ||
          !is_admin_it.value().get<bool>())
        {
          ctx.rpc_ctx->set_error(
            HTTP_STATUS_FORBIDDEN,
            ccf::errors::AuthorizationFailed,
            "Only admins may access this endpoint.");
          return;
        }
        // End of Authorization Check

        const auto [format, content, created_at] = get_action_content(ctx);
        const auto parsed_content =
          nlohmann::json::parse(content.begin(), content.end());
        const auto parsed_bundle = parsed_content.get<ccf::js::Bundle>();

        // Make operation auditable
        record_action_details_for_audit_v1(
          ctx.tx,
          format,
          user_id.value(),
          fmt::format("{} {}", ctx.rpc_ctx->get_method(), ctx.rpc_ctx->get_request_path()),
          ctx.rpc_ctx->get_request_body());

        // Ensure signed actions are original, i.e. not replayed
        if (format == ccf::ActionFormat::COSE)
        {
          if (!created_at.has_value())
          {
            ctx.rpc_ctx->set_error(
              HTTP_STATUS_BAD_REQUEST,
              ccf::errors::MissingRequiredHeader,
              fmt::format("Missing {} protected header", CREATED_AT_NAME));
            return;
          }
          ccf::InvalidArgsReason reason;
          result = is_original_action_execution_v1(
            ctx.tx,
            created_at.value(),
            ctx.rpc_ctx->get_request_body(),
            reason);

          if (set_error_details(ctx, result, reason))
          {
            return;
          }
        }

        result = install_custom_endpoints_v1(ctx.tx, parsed_bundle);
        if (result != ccf::ApiResult::OK)
        {
          ctx.rpc_ctx->set_error(
            HTTP_STATUS_INTERNAL_SERVER_ERROR,
            ccf::errors::InternalError,
            fmt::format(
              "Failed to install endpoints: {}",
              ccf::api_result_to_str(result)));
          return;
        }

        ctx.rpc_ctx->set_response_status(HTTP_STATUS_NO_CONTENT);
      };

      make_endpoint(
        "/custom_endpoints",
        HTTP_PUT,
        put_custom_endpoints,
        {endpoints_user_cose_sign1_auth_policy, ccf::user_cert_auth_policy})
        .set_auto_schema<ccf::js::Bundle, void>()
        .install();

      auto get_custom_endpoints = [this](ccf::endpoints::EndpointContext& ctx) {
        ccf::js::Bundle bundle;

        auto result = get_custom_endpoints_v1(bundle, ctx.tx);
        if (result != ccf::ApiResult::OK)
        {
          ctx.rpc_ctx->set_error(
            HTTP_STATUS_INTERNAL_SERVER_ERROR,
            ccf::errors::InternalError,
            fmt::format(
              "Failed to get endpoints: {}", ccf::api_result_to_str(result)));
          return;
        }

        ctx.rpc_ctx->set_response_status(HTTP_STATUS_OK);
        ctx.rpc_ctx->set_response_header(
          http::headers::CONTENT_TYPE, http::headervalues::contenttype::JSON);
        ctx.rpc_ctx->set_response_body(nlohmann::json(bundle).dump(2));
      };

      make_endpoint(
        "/custom_endpoints",
        HTTP_GET,
        get_custom_endpoints,
        {ccf::empty_auth_policy})
        .set_auto_schema<void, ccf::js::Bundle>()
        .install();

      auto get_custom_endpoints_module =
        [this](ccf::endpoints::EndpointContext& ctx) {
          std::string module_name;

          {
            const auto parsed_query =
              http::parse_query(ctx.rpc_ctx->get_request_query());

            std::string error;
            if (!http::get_query_value(
                  parsed_query, "module_name", module_name, error))
            {
              ctx.rpc_ctx->set_error(
                HTTP_STATUS_BAD_REQUEST,
                ccf::errors::InvalidQueryParameterValue,
                std::move(error));
              return;
            }
          }

          std::string code;

          auto result =
            get_custom_endpoint_module_v1(code, ctx.tx, module_name);
          if (result != ccf::ApiResult::OK)
          {
            ctx.rpc_ctx->set_error(
              HTTP_STATUS_INTERNAL_SERVER_ERROR,
              ccf::errors::InternalError,
              fmt::format(
                "Failed to get module: {}", ccf::api_result_to_str(result)));
            return;
          }

          ctx.rpc_ctx->set_response_status(HTTP_STATUS_OK);
          ctx.rpc_ctx->set_response_header(
            http::headers::CONTENT_TYPE,
            http::headervalues::contenttype::JAVASCRIPT);
          ctx.rpc_ctx->set_response_body(std::move(code));
        };

      make_endpoint(
        "/custom_endpoints/modules",
        HTTP_GET,
        get_custom_endpoints_module,
        {ccf::empty_auth_policy})
        .add_query_parameter<std::string>("module_name")
        .install();

      auto patch_runtime_options =
        [this](ccf::endpoints::EndpointContext& ctx) {
          const auto user_id = try_get_user_id(ctx);
          if (!user_id.has_value())
          {
            ctx.rpc_ctx->set_error(
              HTTP_STATUS_UNAUTHORIZED,
              ccf::errors::InternalError,
              "Failed to get user id");
            return;
          }

          // Authorization Check
          nlohmann::json user_data = nullptr;
          auto result = get_user_data_v1(ctx.tx, user_id.value(), user_data);
          if (result == ccf::ApiResult::InternalError)
          {
            ctx.rpc_ctx->set_error(
              HTTP_STATUS_INTERNAL_SERVER_ERROR,
              ccf::errors::InternalError,
              fmt::format(
                "Failed to get user data for user {}: {}",
                user_id.value(),
                ccf::api_result_to_str(result)));
            return;
          }
          const auto is_admin_it = user_data.find("isAdmin");

          // Not every user gets to define custom endpoints, only users with
          // isAdmin
          if (
            !user_data.is_object() || is_admin_it == user_data.end() ||
            !is_admin_it.value().get<bool>())
          {
            ctx.rpc_ctx->set_error(
              HTTP_STATUS_FORBIDDEN,
              ccf::errors::AuthorizationFailed,
              "Only admins may access this endpoint.");
            return;
          }
          // End of Authorization Check

          // Implement patch semantics.
          // - Fetch current options
          ccf::JSRuntimeOptions options;
          get_js_runtime_options_v1(options, ctx.tx);

          // - Convert current options to JSON
          auto j_options = nlohmann::json(options);

          const auto [format, content, created_at] = get_action_content(ctx);
          // - Parse content as JSON options
          const auto arg_content =
            nlohmann::json::parse(content.begin(), content.end());

          // - Merge, to overwrite current options with anything from body. Note
          // that nulls mean deletions, which results in resetting to a default
          // value
          j_options.merge_patch(arg_content);

          // - Parse patched options from JSON
          options = j_options.get<ccf::JSRuntimeOptions>();

          // Make operation auditable
          record_action_details_for_audit_v1(
            ctx.tx,
            format,
            user_id.value(),
            fmt::format("{} {}", ctx.rpc_ctx->get_method(), ctx.rpc_ctx->get_request_path()),
            ctx.rpc_ctx->get_request_body());

          // Ensure signed actions are original, i.e. not replayed
          if (format == ccf::ActionFormat::COSE)
          {
            if (!created_at.has_value())
            {
              ctx.rpc_ctx->set_error(
                HTTP_STATUS_BAD_REQUEST,
                ccf::errors::MissingRequiredHeader,
                fmt::format("Missing {} protected header", CREATED_AT_NAME));
              return;
            }
            ccf::InvalidArgsReason reason;
            result = is_original_action_execution_v1(
              ctx.tx,
              created_at.value(),
              ctx.rpc_ctx->get_request_body(),
              reason);

            if (set_error_details(ctx, result, reason))
            {
              return;
            }
          }

          result = set_js_runtime_options_v1(ctx.tx, options);
          if (result != ccf::ApiResult::OK)
          {
            ctx.rpc_ctx->set_error(
              HTTP_STATUS_INTERNAL_SERVER_ERROR,
              ccf::errors::InternalError,
              fmt::format(
                "Failed to set options: {}", ccf::api_result_to_str(result)));
            return;
          }

          ctx.rpc_ctx->set_response_status(HTTP_STATUS_OK);
          ctx.rpc_ctx->set_response_header(
            http::headers::CONTENT_TYPE, http::headervalues::contenttype::JSON);
          ctx.rpc_ctx->set_response_body(nlohmann::json(options).dump(2));
        };
      make_endpoint(
        "/custom_endpoints/runtime_options",
        HTTP_PATCH,
        patch_runtime_options,
        {options_user_cose_sign1_auth_policy, ccf::user_cert_auth_policy})
        .install();

      auto get_runtime_options = [this](ccf::endpoints::EndpointContext& ctx) {
        ccf::JSRuntimeOptions options;

        auto result = get_js_runtime_options_v1(options, ctx.tx);
        if (result != ccf::ApiResult::OK)
        {
          ctx.rpc_ctx->set_error(
            HTTP_STATUS_INTERNAL_SERVER_ERROR,
            ccf::errors::InternalError,
            fmt::format(
              "Failed to get runtime options: {}",
              ccf::api_result_to_str(result)));
          return;
        }

        ctx.rpc_ctx->set_response_status(HTTP_STATUS_OK);
        ctx.rpc_ctx->set_response_header(
          http::headers::CONTENT_TYPE, http::headervalues::contenttype::JSON);
        ctx.rpc_ctx->set_response_body(nlohmann::json(options).dump(2));
      };
      make_endpoint(
        "/custom_endpoints/runtime_options",
        HTTP_GET,
        get_runtime_options,
        {ccf::empty_auth_policy})
        .set_auto_schema<void, ccf::JSRuntimeOptions>()
        .install();
    }

    ccf::js::extensions::Extensions get_extensions(
      const ccf::endpoints::EndpointContext& endpoint_ctx) override
    {
      ccf::js::extensions::Extensions extensions;

      extensions.push_back(std::make_shared<MyExtension>(&endpoint_ctx.tx));

      return extensions;
    }
  };
}

namespace ccfapp
{
  std::unique_ptr<ccf::endpoints::EndpointRegistry> make_user_endpoints(
    ccfapp::AbstractNodeContext& context)
  {
    return std::make_unique<programmabilityapp::ProgrammabilityHandlers>(
      context);
  }
}<|MERGE_RESOLUTION|>--- conflicted
+++ resolved
@@ -23,7 +23,6 @@
   static constexpr auto PRIVATE_RECORDS = "programmability.records";
   static constexpr auto CUSTOM_ENDPOINTS_NAMESPACE = "public:custom_endpoints";
 
-<<<<<<< HEAD
   // The programmability sample demonstrates how signed payloads can be used to
   // provide offline auditability without requiring trusting the hardware or the
   // service owners/consortium.
@@ -40,7 +39,7 @@
   static auto options_user_cose_sign1_auth_policy =
     std::make_shared<ccf::TypedUserCOSESign1AuthnPolicy>(
       "runtime_options", MSG_TYPE_NAME, CREATED_AT_NAME);
-=======
+
   // This is a pure helper function which can be called from either C++ or JS,
   // to implement common functionality in a single place
   static inline bool has_role_permitting_action(
@@ -171,7 +170,6 @@
         // Number of arguments to this function
         2));
   }
->>>>>>> 15d6682d
 
   // This sample shows the features of DynamicJSEndpointRegistry. This sample
   // adds a PUT /app/custom_endpoints, which calls install_custom_endpoints(),
@@ -432,7 +430,10 @@
           ctx.tx,
           format,
           user_id.value(),
-          fmt::format("{} {}", ctx.rpc_ctx->get_method(), ctx.rpc_ctx->get_request_path()),
+          fmt::format(
+            "{} {}",
+            ctx.rpc_ctx->get_method(),
+            ctx.rpc_ctx->get_request_path()),
           ctx.rpc_ctx->get_request_body());
 
         // Ensure signed actions are original, i.e. not replayed
@@ -627,7 +628,10 @@
             ctx.tx,
             format,
             user_id.value(),
-            fmt::format("{} {}", ctx.rpc_ctx->get_method(), ctx.rpc_ctx->get_request_path()),
+            fmt::format(
+              "{} {}",
+              ctx.rpc_ctx->get_method(),
+              ctx.rpc_ctx->get_request_path()),
             ctx.rpc_ctx->get_request_body());
 
           // Ensure signed actions are original, i.e. not replayed
