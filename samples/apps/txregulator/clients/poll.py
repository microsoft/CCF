--- conflicted
+++ resolved
@@ -8,10 +8,6 @@
 import csv
 from loguru import logger as LOG
 import argparse
-<<<<<<< HEAD
-from infra.client import client
-=======
->>>>>>> 065c2e48
 
 import json
 
