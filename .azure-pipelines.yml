--- conflicted
+++ resolved
@@ -29,17 +29,6 @@
 resources:
   containers:
     - container: virtual
-<<<<<<< HEAD
-      image: ccfmsrc.azurecr.io/ccf/ci:2023-04-24-virtual-clang15
-      options: --publish-all --cap-add NET_ADMIN --cap-add NET_RAW --cap-add SYS_PTRACE -v /lib/modules:/lib/modules:ro
-
-    - container: snp
-      image: ccfmsrc.azurecr.io/ccf/ci:2023-04-24-snp-clang15
-      options: --publish-all --cap-add NET_ADMIN --cap-add NET_RAW --cap-add SYS_PTRACE -v /lib/modules:/lib/modules:ro
-
-    - container: sgx
-      image: ccfmsrc.azurecr.io/ccf/ci:2023-04-24-sgx
-=======
       image: ccfmsrc.azurecr.io/ccf/ci:26-04-2023-virtual-clang15
       options: --publish-all --cap-add NET_ADMIN --cap-add NET_RAW --cap-add SYS_PTRACE -v /lib/modules:/lib/modules:ro
 
@@ -49,7 +38,6 @@
 
     - container: sgx
       image: ccfmsrc.azurecr.io/ccf/ci:26-04-2023-sgx
->>>>>>> 520af810
       options: --publish-all --cap-add NET_ADMIN --cap-add NET_RAW --device /dev/sgx_enclave:/dev/sgx_enclave --device /dev/sgx_provision:/dev/sgx_provision -v /dev/sgx:/dev/sgx -v /lib/modules:/lib/modules:ro
 
 variables:
