trigger:
  batch: true
  branches:
    include:
      - master
      - 'refs/tags/ccf-*'

pr:
  autoCancel: true
  branches:
    include:
      - master
  paths:
    include:
      - '*'

schedules:
- cron: "0 3 * * Mon-Fri"
  displayName: Daily morning build
  branches:
    include:
    - master
  always: true

resources:
  containers:
    - container: nosgx
<<<<<<< HEAD
      image: ccfciteam/ccf-ci:lvi_test
      options: --publish-all --cap-add SYS_PTRACE -v /dev/shm:/tmp/ccache -v /mnt/build:/__w/ -v /lib/modules:/lib/modules:ro

    - container: sgx
      image: ccfciteam/ccf-ci:lvi_test
      options: --publish-all --device /dev/sgx:/dev/sgx -v /dev/shm:/tmp/ccache -v /mnt/build:/__w/ -v /lib/modules:/lib/modules:ro
=======
      image: ccfciteam/ccf-ci:oe0.10
      options: --publish-all --cap-add SYS_PTRACE -v /dev/shm:/tmp/ccache -v /lib/modules:/lib/modules:ro

    - container: sgx
      image: ccfciteam/ccf-ci:oe0.10
      options: --publish-all --device /dev/sgx:/dev/sgx -v /dev/shm:/tmp/ccache -v /lib/modules:/lib/modules:ro
>>>>>>> e750fe35

variables:
  ${{ if startsWith(variables['Build.SourceBranch'], 'refs/tags/ccf-') }}:
    perf_or_release: release
  ${{ if not(startsWith(variables['Build.SourceBranch'], 'refs/tags/ccf-')) }}:
    perf_or_release: perf

jobs:
- template: .azure-pipelines-templates/matrix.yml
  parameters:
    perf_or_release: ${{ variables['perf_or_release'] }}<|MERGE_RESOLUTION|>--- conflicted
+++ resolved
@@ -25,21 +25,12 @@
 resources:
   containers:
     - container: nosgx
-<<<<<<< HEAD
-      image: ccfciteam/ccf-ci:lvi_test
-      options: --publish-all --cap-add SYS_PTRACE -v /dev/shm:/tmp/ccache -v /mnt/build:/__w/ -v /lib/modules:/lib/modules:ro
-
-    - container: sgx
-      image: ccfciteam/ccf-ci:lvi_test
-      options: --publish-all --device /dev/sgx:/dev/sgx -v /dev/shm:/tmp/ccache -v /mnt/build:/__w/ -v /lib/modules:/lib/modules:ro
-=======
       image: ccfciteam/ccf-ci:oe0.10
       options: --publish-all --cap-add SYS_PTRACE -v /dev/shm:/tmp/ccache -v /lib/modules:/lib/modules:ro
 
     - container: sgx
       image: ccfciteam/ccf-ci:oe0.10
       options: --publish-all --device /dev/sgx:/dev/sgx -v /dev/shm:/tmp/ccache -v /lib/modules:/lib/modules:ro
->>>>>>> e750fe35
 
 variables:
   ${{ if startsWith(variables['Build.SourceBranch'], 'refs/tags/ccf-') }}:
