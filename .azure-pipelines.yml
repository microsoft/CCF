trigger:
  batch: true
  branches:
    include:
      - "master"
  paths:
    exclude:
      - 'README.md'
      - 'CCF-TECHNICAL-REPORT.pdf'
      - 'Doxyfile'
      - 'THIRD_PARTY_NOTICES.txt'
      - 'getting_started/'
      - 'sphinx/'
      - '.github/'
      - '.azure-pipelines-gh-pages.yml'
      - 'LICENSE'

pr:
  autoCancel: true
  branches:
    include:
      - master
  paths:
    include:
      - '*'
    exclude:
      - 'README.md'
      - 'CCF-TECHNICAL-REPORT.pdf'
      - 'Doxyfile'
      - 'THIRD_PARTY_NOTICES.txt'
      - 'getting_started/'
      - 'sphinx/'
      - '.github/'
      - '.azure-pipelines-gh-pages.yml'
      - 'LICENSE'

schedules:
- cron: "0 3 * * Mon-Fri"
  displayName: Daily morning build
  branches:
    include:
    - master
  always: true

jobs:
<<<<<<< HEAD
- job: ACC_1804_SGX_build
  pool: Ubuntu-1804-DC4s
  container:
    image: ccfciteam/ccf-ci-18.04-oe-0.7.0-rc1-sgx:latest
    # --publish-all enables end-to-end tests to communicate over ports
    # --device /dev/sgx:/dev/sgx makes sgx available to the container
    # -v $(log.path):$(log.path) mounts the local directory to the same path in the container
    options: --publish-all --device /dev/sgx:/dev/sgx -v $(log.path):$(log.path)
  steps:
    - checkout: self
      clean: true
      submodules: true
    - template: .azure-pipelines-templates/build.yml
      parameters:
        cmake_args: '-DBUILD_SMALLBANK=OFF'
    - template: .azure-pipelines-templates/publish_build.yml
      parameters:
        artifact_name: build_results

- job: ACC_1804_SGX_quick_tests
  pool: Ubuntu-1804-DC4s
  container:
    image: ccfciteam/ccf-ci-18.04-oe-0.7.0-rc1-sgx:latest
    # --publish-all enables end-to-end tests to communicate over ports
    # --device /dev/sgx:/dev/sgx makes sgx available to the container
    # -v $(log.path):$(log.path) mounts the local directory to the same path in the container
    options: --publish-all --device /dev/sgx:/dev/sgx -v $(log.path):$(log.path)
  dependsOn:
    - ACC_1804_SGX_build
  steps:
    - checkout: self
      clean: true
      submodules: true
    - template: .azure-pipelines-templates/download_build.yml
      parameters:
        artifact_name: build_results
    - template: .azure-pipelines-templates/test.yml
      parameters:
        ctest_filter: '-LE "perf|end_to_end"'
        suite_name_suffix: ' SGX quick tests'
    - script: ./cimetrics_env.sh python upload_pico_metrics.py
      env:
        METRICS_MONGO_CONNECTION: $(METRICS_MONGO_CONNECTION)
      workingDirectory: build
      displayName: 'Upload picobench metrics'

- job: ACC_1804_SGX_e2e_tests_A
  pool: Ubuntu-1804-DC4s
  container:
    image: ccfciteam/ccf-ci-18.04-oe-0.7.0-rc1-sgx:latest
    # --publish-all enables end-to-end tests to communicate over ports
    # --device /dev/sgx:/dev/sgx makes sgx available to the container
    # -v $(log.path):$(log.path) mounts the local directory to the same path in the container
    options: --publish-all --device /dev/sgx:/dev/sgx -v $(log.path):$(log.path)
  dependsOn:
    - ACC_1804_SGX_build
  steps:
    - checkout: self
      clean: true
      submodules: true
    - template: .azure-pipelines-templates/download_build.yml
      parameters:
        artifact_name: build_results
    - template: .azure-pipelines-templates/test.yml
      parameters:
        ctest_filter: '-L end_to_end -I 0,,2'
        suite_name_suffix: ' SGX end to end tests A'

- job: ACC_1804_SGX_e2e_tests_B
  pool: Ubuntu-1804-DC4s
  container:
    image: ccfciteam/ccf-ci-18.04-oe-0.7.0-rc1-sgx:latest
    # --publish-all enables end-to-end tests to communicate over ports
    # --device /dev/sgx:/dev/sgx makes sgx available to the container
    # -v $(log.path):$(log.path) mounts the local directory to the same path in the container
    options: --publish-all --device /dev/sgx:/dev/sgx -v $(log.path):$(log.path)
  dependsOn:
    - ACC_1804_SGX_build
  steps:
    - checkout: self
      clean: true
      submodules: true
    - template: .azure-pipelines-templates/download_build.yml
      parameters:
        artifact_name: build_results
    - template: .azure-pipelines-templates/test.yml
      parameters:
        ctest_filter: '-L end_to_end -I 1,,2'
        suite_name_suffix: ' SGX end to end tests B'

- job: ACC_1804_SGX_perf_build
  pool: Ubuntu-1804-DC4s
  container:
    image: ccfciteam/ccf-ci-18.04-oe-0.7.0-rc1-sgx:latest
    # --publish-all enables end-to-end tests to communicate over ports
    # --device /dev/sgx:/dev/sgx makes sgx available to the container
    # -v $(log.path):$(log.path) mounts the local directory to the same path in the container
    options: --publish-all --device /dev/sgx:/dev/sgx -v $(log.path):$(log.path)
  steps:
    - checkout: self
      clean: true
      submodules: true
    - template: .azure-pipelines-templates/build.yml
      parameters:
        cmake_args: '-DBUILD_SMALLBANK=ON -DSERVICE_IDENTITY_CURVE_CHOICE=secp256k1_bitcoin'
    - template: .azure-pipelines-templates/publish_build.yml
      parameters:
        artifact_name: perf_build_results

- job: ACC_1804_SGX_perf_tests
  pool: Ubuntu-1804-DC4s
  container:
    image: ccfciteam/ccf-ci-18.04-oe-0.7.0-rc1-sgx:latest
    # --publish-all enables end-to-end tests to communicate over ports
    # --device /dev/sgx:/dev/sgx makes sgx available to the container
    # -v $(log.path):$(log.path) mounts the local directory to the same path in the container
    options: --publish-all --device /dev/sgx:/dev/sgx -v $(log.path):$(log.path)
  dependsOn:
    - ACC_1804_SGX_perf_build
  steps:
    - checkout: self
      clean: true
      submodules: true
    - template: .azure-pipelines-templates/download_build.yml
      parameters:
        artifact_name: perf_build_results
    - template: .azure-pipelines-templates/test.yml
      parameters:
        suite_name_suffix: ' SGX Performance'
        ctest_filter: '-L perf'
    - template: .azure-pipelines-templates/push_perf_data.yml

- job: ePBFT
  pool: Ubuntu-1804-DC4s
  container:
    image: ccfciteam/ccf-ci-18.04-oe-0.7.0-rc1-sgx:latest
    # --publish-all enables end-to-end tests to communicate over ports
    # --device /dev/sgx:/dev/sgx makes sgx available to the container
    # -v $(log.path):$(log.path) mounts the local directory to the same path in the container
    options: --publish-all --device /dev/sgx:/dev/sgx -v $(log.path):$(log.path)
  dependsOn:
    - ACC_1804_SGX_build

  steps:
    - checkout: self
      clean: true
      submodules: true

    - script: mkdir build
      displayName: 'Make a build directory'

    - script: cmake -GNinja -DPBFT=ON -DBUILD_SMALLBANK=OFF ..
      displayName: cmake
      workingDirectory: build

    - script: ninja
      displayName: Ninja
      workingDirectory: build

    - script: |
        ./tests.sh -VV --timeout 240 --no-compress-output -T Test
      displayName: CTest
      workingDirectory: build
    - script: 'xsltproc --stringparam suiteName "$(Agent.MachineName) SGX" ../tests/infra/ctest_to_junit.xslt Testing/*/Test.xml > JUnit.xml'
      displayName: XSLT
      workingDirectory: build
      condition: succeededOrFailed()

    - task: PublishTestResults@2
      inputs:
        testResultsFiles: '**/JUnit.xml'
        publishRunAttachments: true
      condition: succeededOrFailed()
=======
- template: .azure-pipelines-templates/matrix.yml
>>>>>>> 2306bd8d
<|MERGE_RESOLUTION|>--- conflicted
+++ resolved
@@ -43,180 +43,4 @@
   always: true
 
 jobs:
-<<<<<<< HEAD
-- job: ACC_1804_SGX_build
-  pool: Ubuntu-1804-DC4s
-  container:
-    image: ccfciteam/ccf-ci-18.04-oe-0.7.0-rc1-sgx:latest
-    # --publish-all enables end-to-end tests to communicate over ports
-    # --device /dev/sgx:/dev/sgx makes sgx available to the container
-    # -v $(log.path):$(log.path) mounts the local directory to the same path in the container
-    options: --publish-all --device /dev/sgx:/dev/sgx -v $(log.path):$(log.path)
-  steps:
-    - checkout: self
-      clean: true
-      submodules: true
-    - template: .azure-pipelines-templates/build.yml
-      parameters:
-        cmake_args: '-DBUILD_SMALLBANK=OFF'
-    - template: .azure-pipelines-templates/publish_build.yml
-      parameters:
-        artifact_name: build_results
-
-- job: ACC_1804_SGX_quick_tests
-  pool: Ubuntu-1804-DC4s
-  container:
-    image: ccfciteam/ccf-ci-18.04-oe-0.7.0-rc1-sgx:latest
-    # --publish-all enables end-to-end tests to communicate over ports
-    # --device /dev/sgx:/dev/sgx makes sgx available to the container
-    # -v $(log.path):$(log.path) mounts the local directory to the same path in the container
-    options: --publish-all --device /dev/sgx:/dev/sgx -v $(log.path):$(log.path)
-  dependsOn:
-    - ACC_1804_SGX_build
-  steps:
-    - checkout: self
-      clean: true
-      submodules: true
-    - template: .azure-pipelines-templates/download_build.yml
-      parameters:
-        artifact_name: build_results
-    - template: .azure-pipelines-templates/test.yml
-      parameters:
-        ctest_filter: '-LE "perf|end_to_end"'
-        suite_name_suffix: ' SGX quick tests'
-    - script: ./cimetrics_env.sh python upload_pico_metrics.py
-      env:
-        METRICS_MONGO_CONNECTION: $(METRICS_MONGO_CONNECTION)
-      workingDirectory: build
-      displayName: 'Upload picobench metrics'
-
-- job: ACC_1804_SGX_e2e_tests_A
-  pool: Ubuntu-1804-DC4s
-  container:
-    image: ccfciteam/ccf-ci-18.04-oe-0.7.0-rc1-sgx:latest
-    # --publish-all enables end-to-end tests to communicate over ports
-    # --device /dev/sgx:/dev/sgx makes sgx available to the container
-    # -v $(log.path):$(log.path) mounts the local directory to the same path in the container
-    options: --publish-all --device /dev/sgx:/dev/sgx -v $(log.path):$(log.path)
-  dependsOn:
-    - ACC_1804_SGX_build
-  steps:
-    - checkout: self
-      clean: true
-      submodules: true
-    - template: .azure-pipelines-templates/download_build.yml
-      parameters:
-        artifact_name: build_results
-    - template: .azure-pipelines-templates/test.yml
-      parameters:
-        ctest_filter: '-L end_to_end -I 0,,2'
-        suite_name_suffix: ' SGX end to end tests A'
-
-- job: ACC_1804_SGX_e2e_tests_B
-  pool: Ubuntu-1804-DC4s
-  container:
-    image: ccfciteam/ccf-ci-18.04-oe-0.7.0-rc1-sgx:latest
-    # --publish-all enables end-to-end tests to communicate over ports
-    # --device /dev/sgx:/dev/sgx makes sgx available to the container
-    # -v $(log.path):$(log.path) mounts the local directory to the same path in the container
-    options: --publish-all --device /dev/sgx:/dev/sgx -v $(log.path):$(log.path)
-  dependsOn:
-    - ACC_1804_SGX_build
-  steps:
-    - checkout: self
-      clean: true
-      submodules: true
-    - template: .azure-pipelines-templates/download_build.yml
-      parameters:
-        artifact_name: build_results
-    - template: .azure-pipelines-templates/test.yml
-      parameters:
-        ctest_filter: '-L end_to_end -I 1,,2'
-        suite_name_suffix: ' SGX end to end tests B'
-
-- job: ACC_1804_SGX_perf_build
-  pool: Ubuntu-1804-DC4s
-  container:
-    image: ccfciteam/ccf-ci-18.04-oe-0.7.0-rc1-sgx:latest
-    # --publish-all enables end-to-end tests to communicate over ports
-    # --device /dev/sgx:/dev/sgx makes sgx available to the container
-    # -v $(log.path):$(log.path) mounts the local directory to the same path in the container
-    options: --publish-all --device /dev/sgx:/dev/sgx -v $(log.path):$(log.path)
-  steps:
-    - checkout: self
-      clean: true
-      submodules: true
-    - template: .azure-pipelines-templates/build.yml
-      parameters:
-        cmake_args: '-DBUILD_SMALLBANK=ON -DSERVICE_IDENTITY_CURVE_CHOICE=secp256k1_bitcoin'
-    - template: .azure-pipelines-templates/publish_build.yml
-      parameters:
-        artifact_name: perf_build_results
-
-- job: ACC_1804_SGX_perf_tests
-  pool: Ubuntu-1804-DC4s
-  container:
-    image: ccfciteam/ccf-ci-18.04-oe-0.7.0-rc1-sgx:latest
-    # --publish-all enables end-to-end tests to communicate over ports
-    # --device /dev/sgx:/dev/sgx makes sgx available to the container
-    # -v $(log.path):$(log.path) mounts the local directory to the same path in the container
-    options: --publish-all --device /dev/sgx:/dev/sgx -v $(log.path):$(log.path)
-  dependsOn:
-    - ACC_1804_SGX_perf_build
-  steps:
-    - checkout: self
-      clean: true
-      submodules: true
-    - template: .azure-pipelines-templates/download_build.yml
-      parameters:
-        artifact_name: perf_build_results
-    - template: .azure-pipelines-templates/test.yml
-      parameters:
-        suite_name_suffix: ' SGX Performance'
-        ctest_filter: '-L perf'
-    - template: .azure-pipelines-templates/push_perf_data.yml
-
-- job: ePBFT
-  pool: Ubuntu-1804-DC4s
-  container:
-    image: ccfciteam/ccf-ci-18.04-oe-0.7.0-rc1-sgx:latest
-    # --publish-all enables end-to-end tests to communicate over ports
-    # --device /dev/sgx:/dev/sgx makes sgx available to the container
-    # -v $(log.path):$(log.path) mounts the local directory to the same path in the container
-    options: --publish-all --device /dev/sgx:/dev/sgx -v $(log.path):$(log.path)
-  dependsOn:
-    - ACC_1804_SGX_build
-
-  steps:
-    - checkout: self
-      clean: true
-      submodules: true
-
-    - script: mkdir build
-      displayName: 'Make a build directory'
-
-    - script: cmake -GNinja -DPBFT=ON -DBUILD_SMALLBANK=OFF ..
-      displayName: cmake
-      workingDirectory: build
-
-    - script: ninja
-      displayName: Ninja
-      workingDirectory: build
-
-    - script: |
-        ./tests.sh -VV --timeout 240 --no-compress-output -T Test
-      displayName: CTest
-      workingDirectory: build
-    - script: 'xsltproc --stringparam suiteName "$(Agent.MachineName) SGX" ../tests/infra/ctest_to_junit.xslt Testing/*/Test.xml > JUnit.xml'
-      displayName: XSLT
-      workingDirectory: build
-      condition: succeededOrFailed()
-
-    - task: PublishTestResults@2
-      inputs:
-        testResultsFiles: '**/JUnit.xml'
-        publishRunAttachments: true
-      condition: succeededOrFailed()
-=======
-- template: .azure-pipelines-templates/matrix.yml
->>>>>>> 2306bd8d
+- template: .azure-pipelines-templates/matrix.yml