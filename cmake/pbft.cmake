# Copyright (c) Microsoft Corporation. All rights reserved.
# Licensed under the Apache 2.0 License.
# PBFT

add_definitions(-DSIGN_BATCH)
set(SIGN_BATCH ON)

set(PBFT_SRC
  ${CMAKE_SOURCE_DIR}/src/consensus/pbft/libbyz/globalstate.cpp
  ${CMAKE_SOURCE_DIR}/src/consensus/pbft/libbyz/Client.cpp
  ${CMAKE_SOURCE_DIR}/src/consensus/pbft/libbyz/Replica.cpp
  ${CMAKE_SOURCE_DIR}/src/consensus/pbft/libbyz/Commit.cpp
  ${CMAKE_SOURCE_DIR}/src/consensus/pbft/libbyz/Message.cpp
  ${CMAKE_SOURCE_DIR}/src/consensus/pbft/libbyz/Reply.cpp
  ${CMAKE_SOURCE_DIR}/src/consensus/pbft/libbyz/Digest.cpp
  ${CMAKE_SOURCE_DIR}/src/consensus/pbft/libbyz/Node.cpp
  ${CMAKE_SOURCE_DIR}/src/consensus/pbft/libbyz/Request.cpp
  ${CMAKE_SOURCE_DIR}/src/consensus/pbft/libbyz/Checkpoint.cpp
  ${CMAKE_SOURCE_DIR}/src/consensus/pbft/libbyz/Pre_prepare.cpp
  ${CMAKE_SOURCE_DIR}/src/consensus/pbft/libbyz/Req_queue.cpp
  ${CMAKE_SOURCE_DIR}/src/consensus/pbft/libbyz/Prepare.cpp
  ${CMAKE_SOURCE_DIR}/src/consensus/pbft/libbyz/Status.cpp
  ${CMAKE_SOURCE_DIR}/src/consensus/pbft/libbyz/Prepared_cert.cpp
  ${CMAKE_SOURCE_DIR}/src/consensus/pbft/libbyz/Principal.cpp
  ${CMAKE_SOURCE_DIR}/src/consensus/pbft/libbyz/Log_allocator.cpp
  ${CMAKE_SOURCE_DIR}/src/consensus/pbft/libbyz/Meta_data.cpp
  ${CMAKE_SOURCE_DIR}/src/consensus/pbft/libbyz/Data.cpp
  ${CMAKE_SOURCE_DIR}/src/consensus/pbft/libbyz/Fetch.cpp
  ${CMAKE_SOURCE_DIR}/src/consensus/pbft/libbyz/Meta_data_cert.cpp
  ${CMAKE_SOURCE_DIR}/src/consensus/pbft/libbyz/State.cpp
  ${CMAKE_SOURCE_DIR}/src/consensus/pbft/libbyz/libbyz.cpp
  ${CMAKE_SOURCE_DIR}/src/consensus/pbft/libbyz/View_change.cpp
  ${CMAKE_SOURCE_DIR}/src/consensus/pbft/libbyz/New_view.cpp
  ${CMAKE_SOURCE_DIR}/src/consensus/pbft/libbyz/View_change_ack.cpp
  ${CMAKE_SOURCE_DIR}/src/consensus/pbft/libbyz/View_info.cpp
  ${CMAKE_SOURCE_DIR}/src/consensus/pbft/libbyz/NV_info.cpp
  ${CMAKE_SOURCE_DIR}/src/consensus/pbft/libbyz/Rep_info.cpp
  ${CMAKE_SOURCE_DIR}/src/consensus/pbft/libbyz/Rep_info_exactly_once.cpp
  ${CMAKE_SOURCE_DIR}/src/consensus/pbft/libbyz/Meta_data_d.cpp
  ${CMAKE_SOURCE_DIR}/src/consensus/pbft/libbyz/Query_stable.cpp
  ${CMAKE_SOURCE_DIR}/src/consensus/pbft/libbyz/Reply_stable.cpp
  ${CMAKE_SOURCE_DIR}/src/consensus/pbft/libbyz/Stable_estimator.cpp
  ${CMAKE_SOURCE_DIR}/src/consensus/pbft/libbyz/Big_req_table.cpp
  ${CMAKE_SOURCE_DIR}/src/consensus/pbft/libbyz/Pre_prepare_info.cpp
  ${CMAKE_SOURCE_DIR}/src/consensus/pbft/libbyz/LedgerWriter.cpp
  ${CMAKE_SOURCE_DIR}/src/consensus/pbft/libbyz/key_format.cpp
  ${CMAKE_SOURCE_DIR}/src/consensus/pbft/libbyz/request_id_gen.cpp
  ${CMAKE_SOURCE_DIR}/src/consensus/pbft/libbyz/New_principal.cpp
  ${CMAKE_SOURCE_DIR}/src/consensus/pbft/libbyz/Network_open.cpp
  ${CMAKE_SOURCE_DIR}/src/consensus/pbft/libbyz/Append_entries.cpp
)

if("sgx" IN_LIST TARGET)
  add_library(libbyz.enclave STATIC ${PBFT_SRC})
  target_compile_options(libbyz.enclave PRIVATE
    -nostdinc
    -U__linux__)
  target_compile_definitions(libbyz.enclave PRIVATE INSIDE_ENCLAVE _LIBCPP_HAS_THREAD_API_PTHREAD __USE_SYSTEM_ENDIAN_H__ )
  set_property(TARGET libbyz.enclave PROPERTY POSITION_INDEPENDENT_CODE ON)
  target_include_directories(libbyz.enclave PRIVATE
    ${CCF_DIR}/src/ds
    openenclave::oelibc
    ${PARSED_ARGS_INCLUDE_DIRS}
    ${EVERCRYPT_INC}
  )
  use_oe_mbedtls(libbyz.enclave)
  add_dependencies(libbyz.enclave flatbuffers)
endif()

set(CMAKE_EXPORT_COMPILE_COMMANDS ON)

<<<<<<< HEAD
# TODO: Find out why this breaks with HTTP
if (NOT HTTP)
  add_e2e_test(
      NAME end_to_end_pbft
      PYTHON_SCRIPT ${CMAKE_SOURCE_DIR}/tests/e2e_logging_pbft.py
  )

  add_e2e_test(
    NAME late_joiners
    PYTHON_SCRIPT ${CMAKE_SOURCE_DIR}/tests/late_joiners.py
    ADDITIONAL_ARGS --skip-suspension
  )
endif()

=======
>>>>>>> 316d57a8
if("virtual" IN_LIST TARGET)

  add_library(libbyz.host STATIC ${PBFT_SRC})
  target_compile_options(libbyz.host PRIVATE -stdlib=libc++)
  set_property(TARGET libbyz.host PROPERTY POSITION_INDEPENDENT_CODE ON)
  target_include_directories(libbyz.host PRIVATE SYSTEM ${EVERCRYPT_INC})
  target_link_libraries(libbyz.host PRIVATE secp256k1.host)
  use_client_mbedtls(libbyz.host)
  add_dependencies(libbyz.host flatbuffers)

  add_library(libcommontest STATIC
    ${CMAKE_SOURCE_DIR}/src/consensus/pbft/libbyz/test/network_udp.cpp
    ${CMAKE_SOURCE_DIR}/src/consensus/pbft/libbyz/test/network_udp_mt.cpp
    ${CMAKE_SOURCE_DIR}/src/consensus/pbft/libbyz/test/ITimer.cpp
    ${CMAKE_SOURCE_DIR}/src/consensus/pbft/libbyz/test/Time.cpp
    ${CMAKE_SOURCE_DIR}/src/consensus/pbft/libbyz/test/Statistics.cpp
  )
  target_compile_options(libcommontest PRIVATE -stdlib=libc++)
  add_dependencies(libcommontest flatbuffers)

  target_include_directories(libcommontest PRIVATE
    ${CMAKE_SOURCE_DIR}/src/consensus/pbft/libbyz
    ${CMAKE_SOURCE_DIR}/3rdparty
    ${EVERCRYPT_INC}
  )
  target_compile_options(libcommontest PRIVATE -stdlib=libc++)

  add_library(libcommontest.mock STATIC
    ${CMAKE_SOURCE_DIR}/src/consensus/pbft/libbyz/test/mocks/network_mock.cpp)
  target_include_directories(libcommontest.mock PRIVATE
    ${CMAKE_SOURCE_DIR}/src/consensus/pbft/libbyz
    ${CMAKE_SOURCE_DIR}/src/consensus/pbft/libbyz/test
    ${EVERCRYPT_INC}
  )

  add_dependencies(libcommontest.mock flatbuffers)
  target_compile_options(libcommontest.mock PRIVATE -stdlib=libc++)

  function(use_libbyz name)

    target_include_directories(${name} PRIVATE
      ${CMAKE_SOURCE_DIR}/src/consensus/pbft/libbyz/test
      ${CMAKE_SOURCE_DIR}/src/consensus/pbft/libbyz
      ${CMAKE_SOURCE_DIR}/src/pbft/crypto
      ${EVERCRYPT_INC}
    )
    target_link_libraries(${name} PRIVATE libbyz.host libcommontest evercrypt.host ${PLATFORM_SPECIFIC_TEST_LIBS})

  endfunction()

  enable_testing()

  function(pbft_add_executable name)
    target_link_libraries(${name} PRIVATE ${CMAKE_THREAD_LIBS_INIT} secp256k1.host)
    use_libbyz(${name})
    add_san(${name})

    target_compile_options(${name} PRIVATE -stdlib=libc++)
    target_link_libraries(${name} PRIVATE
        -stdlib=libc++
        -lc++
        -lc++abi
        secp256k1.host)

  endfunction()

  add_executable(simple-server
    ${CMAKE_SOURCE_DIR}/src/consensus/pbft/libbyz/test/replica_main.cpp
    ${CCF_DIR}/src/enclave/thread_local.cpp
  )
  pbft_add_executable(simple-server)

  add_executable(replica-test
    ${CMAKE_SOURCE_DIR}/src/consensus/pbft/libbyz/test/replica_test.cpp
    ${CCF_DIR}/src/enclave/thread_local.cpp
  )
  pbft_add_executable(replica-test)

  add_executable(test-controller
  ${CMAKE_SOURCE_DIR}/src/consensus/pbft/libbyz/test/test_controller_main.cpp
  ${CCF_DIR}/src/enclave/thread_local.cpp
  )
  pbft_add_executable(test-controller)

  add_executable(client-test
  ${CMAKE_SOURCE_DIR}/src/consensus/pbft/libbyz/test/client_test.cpp
  ${CCF_DIR}/src/enclave/thread_local.cpp
  )
  pbft_add_executable(client-test)

  ## Unit tests
  add_unit_test(test_ledger_replay
      ${CMAKE_SOURCE_DIR}/src/consensus/pbft/libbyz/test/test_ledger_replay.cpp)
  target_include_directories(test_ledger_replay PRIVATE ${CMAKE_SOURCE_DIR}/src/consensus/pbft/libbyz/test/mocks)
  target_link_libraries(test_ledger_replay PRIVATE libcommontest.mock)
  use_libbyz(test_ledger_replay)
  add_san(test_ledger_replay)

  ## end to end tests
  add_test(
    NAME test_UDP
    COMMAND
      python3 ${CMAKE_SOURCE_DIR}/tests/infra/libbyz/e2e_test.py --ip 127.0.0.1 --servers 4 --clients 2 --test-config ${CMAKE_SOURCE_DIR}/tests/infra/libbyz/test_config --run-time 30
  )

  add_test(
    NAME test_client_proxy
    COMMAND
      python3 ${CMAKE_SOURCE_DIR}/tests/infra/libbyz/e2e_test.py --ip 127.0.0.1 --servers 4 --clients 0 --test-config ${CMAKE_SOURCE_DIR}/tests/infra/libbyz/test_config --test-client-proxy
      --run-time 30
  )

  add_test(
    NAME test_UDP_with_delay
    COMMAND
      python3 ${CMAKE_SOURCE_DIR}/tests/infra/libbyz/e2e_test.py --ip 127.0.0.1 --servers 4 --clients 2 --test-config ${CMAKE_SOURCE_DIR}/tests/infra/libbyz/test_config --with-delays
  )
endif()<|MERGE_RESOLUTION|>--- conflicted
+++ resolved
@@ -69,23 +69,12 @@
 
 set(CMAKE_EXPORT_COMPILE_COMMANDS ON)
 
-<<<<<<< HEAD
-# TODO: Find out why this breaks with HTTP
-if (NOT HTTP)
-  add_e2e_test(
-      NAME end_to_end_pbft
-      PYTHON_SCRIPT ${CMAKE_SOURCE_DIR}/tests/e2e_logging_pbft.py
-  )
-
-  add_e2e_test(
+add_e2e_test(
     NAME late_joiners
     PYTHON_SCRIPT ${CMAKE_SOURCE_DIR}/tests/late_joiners.py
     ADDITIONAL_ARGS --skip-suspension
-  )
-endif()
+)
 
-=======
->>>>>>> 316d57a8
 if("virtual" IN_LIST TARGET)
 
   add_library(libbyz.host STATIC ${PBFT_SRC})
