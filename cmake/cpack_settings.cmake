# Copyright (c) Microsoft Corporation. All rights reserved.
# Licensed under the Apache 2.0 License.

set(CPACK_PACKAGE_NAME ${CCF_PROJECT})
set(CPACK_PACKAGE_DESCRIPTION_SUMMARY "Confidential Consortium Framework")
set(CPACK_PACKAGE_CONTACT "https://github.com/Microsoft/CCF")
set(CPACK_RESOURCE_FILE_LICENSE "${CCF_DIR}/LICENSE")
set(CPACK_PACKAGE_VERSION ${CCF_RELEASE_VERSION})
set(CPACK_PACKAGING_INSTALL_PREFIX ${CMAKE_INSTALL_PREFIX})

if(CCF_VERSION_SUFFIX)
  set(CPACK_DEBIAN_PACKAGE_VERSION
      "${CCF_RELEASE_VERSION}~${CCF_VERSION_SUFFIX}"
  )
  message(
    STATUS "Debian package will include suffix: ${CPACK_DEBIAN_PACKAGE_VERSION}"
  )
endif()

# CPack variables for Debian packages
set(CPACK_DEBIAN_PACKAGE_DEPENDS
<<<<<<< HEAD
    "open-enclave (>=0.18.0), libuv1 (>= 1.34.2), libc++1-10, libc++abi1-10, openssl (>=1.1.1)"
=======
    "open-enclave (>=0.17.7), libuv1 (>= 1.34.2), libc++1-10, libc++abi1-10, openssl (>=1.1.1)"
>>>>>>> dfcb3b40
)
set(CPACK_DEBIAN_FILE_NAME DEB-DEFAULT)

include(CPack)<|MERGE_RESOLUTION|>--- conflicted
+++ resolved
@@ -19,11 +19,7 @@
 
 # CPack variables for Debian packages
 set(CPACK_DEBIAN_PACKAGE_DEPENDS
-<<<<<<< HEAD
     "open-enclave (>=0.18.0), libuv1 (>= 1.34.2), libc++1-10, libc++abi1-10, openssl (>=1.1.1)"
-=======
-    "open-enclave (>=0.17.7), libuv1 (>= 1.34.2), libc++1-10, libc++abi1-10, openssl (>=1.1.1)"
->>>>>>> dfcb3b40
 )
 set(CPACK_DEBIAN_FILE_NAME DEB-DEFAULT)
 
