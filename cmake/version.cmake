# Copyright (c) Microsoft Corporation. All rights reserved.
# Licensed under the Apache 2.0 License.

unset(CCF_VERSION)
unset(CCF_RELEASE_VERSION)
unset(CCF_VERSION_SUFFIX)

# If possible, deduce project version from git environment
if(EXISTS ${CMAKE_CURRENT_SOURCE_DIR}/.git)
  find_package(Git)

  execute_process(
<<<<<<< HEAD
    COMMAND "bash" "-c" "${GIT_EXECUTABLE} describe --tags"
    WORKING_DIRECTORY "${CMAKE_CURRENT_SOURCE_DIR}"
=======
    COMMAND "bash" "-c" "${GIT_EXECUTABLE} describe --tags --match=\"ccf-*\""
>>>>>>> 99e2d9e3
    OUTPUT_VARIABLE "CCF_VERSION"
    OUTPUT_STRIP_TRAILING_WHITESPACE
    RESULT_VARIABLE RETURN_CODE
  )
  if(NOT RETURN_CODE STREQUAL "0")
    message(FATAL_ERROR "Error calling git describe")
  endif()

  # Convert git description into cmake list, separated at '-'
  string(REPLACE "-" ";" CCF_VERSION_COMPONENTS ${CCF_VERSION})

  # Check that the first element equals "ccf"
  list(GET CCF_VERSION_COMPONENTS 0 FIRST)
  if(NOT FIRST STREQUAL "ccf")
    message(
      FATAL_ERROR
        "Git repository does not appear to contain any tag starting with ccf- (the repository should be cloned with sufficient depth to access the latest \"ccf-*\" tag)"
    )
  endif()
else()
  # If not in a git environment (e.g. release tarball), deduce version from the
  # source directory name
  execute_process(
    COMMAND "bash" "-c" "basename ${CMAKE_CURRENT_SOURCE_DIR}"
    OUTPUT_VARIABLE "CCF_VERSION"
    OUTPUT_STRIP_TRAILING_WHITESPACE
  )

  # Convert directory name into cmake list, separated at '-'
  string(REPLACE "-" ";" CCF_VERSION_COMPONENTS ${CCF_VERSION})

  # Check that the first element equals "ccf"
  list(GET CCF_VERSION_COMPONENTS 0 FIRST)
  if(NOT FIRST STREQUAL "ccf")
    message(FATAL_ERROR "Sources directory is not in \"ccf-...\" folder")
  endif()

  message(
    STATUS "Extracting CCF version from sources directory: ${CCF_VERSION}"
  )
endif()

# Check that we have at least ccf-x.y.z
list(LENGTH CCF_VERSION_COMPONENTS CCF_VERSION_COMPONENTS_LENGTH)
if(NOT CCF_VERSION_COMPONENTS_LENGTH GREATER_EQUAL 2)
  message(FATAL_ERROR "Version does not contain expected ccf-x.y.z")
endif()

# Get the main version number
list(GET CCF_VERSION_COMPONENTS 1 CCF_RELEASE_VERSION)

# If there is any suffix, store it
if(CCF_VERSION_COMPONENTS_LENGTH GREATER 2)
  list(SUBLIST CCF_VERSION_COMPONENTS 2 -1 CCF_VERSION_SUFFIX)
  list(JOIN CCF_VERSION_SUFFIX "-" CCF_VERSION_SUFFIX)
endif()

# Check that release version is semver
execute_process(
  COMMAND "bash" "-c"
          "[[ ${CCF_RELEASE_VERSION} =~ ^([[:digit:]])+(\.([[:digit:]])+)*$ ]]"
  RESULT_VARIABLE "VERSION_IS_SEMVER"
)

if(NOT ${VERSION_IS_SEMVER} STREQUAL "0")
  message(
    WARNING
      "Release version \"${CCF_RELEASE_VERSION}\" does not follow semver. Defaulting to project version 0.0.0"
  )
  set(CCF_RELEASE_VERSION "0.0.0")
endif()

file(WRITE ${CMAKE_BINARY_DIR}/VERSION "${CCF_RELEASE_VERSION}")
install(FILES ${CMAKE_BINARY_DIR}/VERSION DESTINATION share)

file(WRITE ${CMAKE_BINARY_DIR}/VERSION_LONG "${CCF_VERSION}")
install(FILES ${CMAKE_BINARY_DIR}/VERSION_LONG DESTINATION share)<|MERGE_RESOLUTION|>--- conflicted
+++ resolved
@@ -10,12 +10,8 @@
   find_package(Git)
 
   execute_process(
-<<<<<<< HEAD
-    COMMAND "bash" "-c" "${GIT_EXECUTABLE} describe --tags"
+    COMMAND "bash" "-c" "${GIT_EXECUTABLE} describe --tags --match=\"ccf-*\""
     WORKING_DIRECTORY "${CMAKE_CURRENT_SOURCE_DIR}"
-=======
-    COMMAND "bash" "-c" "${GIT_EXECUTABLE} describe --tags --match=\"ccf-*\""
->>>>>>> 99e2d9e3
     OUTPUT_VARIABLE "CCF_VERSION"
     OUTPUT_STRIP_TRAILING_WHITESPACE
     RESULT_VARIABLE RETURN_CODE
