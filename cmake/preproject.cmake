--- conflicted
+++ resolved
@@ -11,13 +11,8 @@
    AND "$ENV{CC}" STREQUAL ""
    AND "$ENV{CXX}" STREQUAL ""
 )
-<<<<<<< HEAD
   find_program(FOUND_CMAKE_C_COMPILER NAMES clang-10 clang-8)
   find_program(FOUND_CMAKE_CXX_COMPILER NAMES clang++-10 clang++-8)
-=======
-  find_program(FOUND_CMAKE_C_COMPILER NAMES clang-8)
-  find_program(FOUND_CMAKE_CXX_COMPILER NAMES clang++-8)
->>>>>>> a8de00a4
   if(NOT (FOUND_CMAKE_C_COMPILER AND FOUND_CMAKE_CXX_COMPILER))
     message(
       WARNING
