--- conflicted
+++ resolved
@@ -14,7 +14,6 @@
 
   # Find OpenEnclave package
   find_package(OpenEnclave 0.19.2 CONFIG REQUIRED)
-<<<<<<< HEAD
 
   option(USE_OPENSSL_3 "Use OpenSSL 3.x for Open Enclave builds" ON)
   if(USE_OPENSSL_3)
@@ -22,9 +21,6 @@
   else()
     set(OE_OPENSSL_LIBRARY openenclave::oecryptoopenssl)
   endif()
-=======
->>>>>>> 467c57d8
-
   # As well as pulling in openenclave:: targets, this sets variables which can
   # be used for our edge cases (eg - for virtual libraries). These do not follow
   # the standard naming patterns, for example use OE_INCLUDEDIR rather than
