# Copyright (c) Microsoft Corporation. All rights reserved.
# Licensed under the Apache 2.0 License.

set(CMAKE_MODULE_PATH "${CCF_DIR}/cmake;${CMAKE_MODULE_PATH}")

set(default_build_type "RelWithDebInfo")
if(NOT CMAKE_BUILD_TYPE AND NOT CMAKE_CONFIGURATION_TYPES)
    message(STATUS "Setting build type to '${default_build_type}' as none was specified.")
    set(CMAKE_BUILD_TYPE "${default_build_type}" CACHE STRING "Choose the type of build." FORCE)
    set_property(CACHE CMAKE_BUILD_TYPE PROPERTY STRINGS "Debug" "Release" "MinSizeRel" "RelWithDebInfo")
endif()

set(CMAKE_EXPORT_COMPILE_COMMANDS ON)

find_package(Threads REQUIRED)

set(PYTHON unbuffer python3)

set(SERVICE_IDENTITY_CURVE_CHOICE "secp384r1" CACHE STRING "One of secp384r1, ed25519, secp256k1_mbedtls, secp256k1_bitcoin")
if (${SERVICE_IDENTITY_CURVE_CHOICE} STREQUAL "secp384r1")
  add_definitions(-DSERVICE_IDENTITY_CURVE_CHOICE_SECP384R1)
  set(DEFAULT_PARTICIPANTS_CURVE "secp384r1")
elseif (${SERVICE_IDENTITY_CURVE_CHOICE} STREQUAL "ed25519")
  add_definitions(-DSERVICE_IDENTITY_CURVE_CHOICE_ED25519)
  set(DEFAULT_PARTICIPANTS_CURVE "ed25519")
elseif (${SERVICE_IDENTITY_CURVE_CHOICE} STREQUAL "secp256k1_mbedtls")
  add_definitions(-DSERVICE_IDENTITY_CURVE_CHOICE_SECP256K1_MBEDTLS)
  set(DEFAULT_PARTICIPANTS_CURVE "secp256k1")
elseif (${SERVICE_IDENTITY_CURVE_CHOICE} STREQUAL "secp256k1_bitcoin")
  add_definitions(-DSERVICE_IDENTITY_CURVE_CHOICE_SECP256K1_BITCOIN)
  set(DEFAULT_PARTICIPANTS_CURVE "secp256k1")
else ()
  message(FATAL_ERROR "Unsupported curve choice ${SERVICE_IDENTITY_CURVE_CHOICE}")
endif ()

option (COLORED_OUTPUT "Always produce ANSI-colored output (Clang only)." TRUE)

if (${COLORED_OUTPUT})
    if ("${CMAKE_CXX_COMPILER_ID}" STREQUAL "Clang")
       add_compile_options (-fcolor-diagnostics)
    endif ()
endif ()

option(VERBOSE_LOGGING "Enable verbose logging" OFF)
set(TEST_HOST_LOGGING_LEVEL "info")
if(VERBOSE_LOGGING)
  add_definitions(-DVERBOSE_LOGGING)
  set(TEST_HOST_LOGGING_LEVEL "debug")
endif()

option(NO_STRICT_TLS_CIPHERSUITES "Disable strict list of valid TLS ciphersuites" OFF)
if(NO_STRICT_TLS_CIPHERSUITES)
  add_definitions(-DNO_STRICT_TLS_CIPHERSUITES)
endif()

option(USE_NULL_ENCRYPTOR "Turn off encryption of ledger updates - debug only" OFF)
if (USE_NULL_ENCRYPTOR)
  add_definitions(-DUSE_NULL_ENCRYPTOR)
endif()

option(HTTP "Enable HTTP Support" OFF)
if (HTTP)
  add_definitions(-DHTTP)
endif()

option(SAN "Enable Address and Undefined Behavior Sanitizers" OFF)
option(DISABLE_QUOTE_VERIFICATION "Disable quote verification" OFF)
option(BUILD_END_TO_END_TESTS "Build end to end tests" ON)
option(COVERAGE "Enable coverage mapping" OFF)

option(PBFT "Enable PBFT" OFF)
if (PBFT)
  add_definitions(-DPBFT)
  add_definitions(-DUSE_NULL_ENCRYPTOR) # for now do not encrypt the ledger as the current implementation does not work for PBFT
  set(PBFT_BUILD_ENCLAVE TRUE)
  set(PBFT_BUILD_HOST TRUE)
  set(PBFT_USE_LIBC TRUE)
endif()

option(DEBUG_CONFIG "Enable non-production options options to aid debugging" OFF)
if(DEBUG_CONFIG)
  add_definitions(-DDEBUG_CONFIG)
endif()

option(USE_NLJSON_KV_SERIALISER "Use nlohmann JSON as the KV serialiser" OFF)
if (USE_NLJSON_KV_SERIALISER)
  add_definitions(-DUSE_NLJSON_KV_SERIALISER)
endif()

enable_language(ASM)

set(CCF_GENERATED_DIR ${CMAKE_CURRENT_BINARY_DIR}/generated)

add_custom_command(
    OUTPUT ${CCF_GENERATED_DIR}/frame_generated.h
    COMMAND flatc -o "${CCF_GENERATED_DIR}" --cpp ${CCF_DIR}/src/kv/frame.fbs
    COMMAND flatc -o "${CCF_GENERATED_DIR}" --python ${CCF_DIR}/src/kv/frame.fbs
    DEPENDS ${CCF_DIR}/src/kv/frame.fbs
)

install(
  FILES
    ${CCF_GENERATED_DIR}/frame_generated.h
  DESTINATION generated
)

include_directories(
  ${CCF_DIR}/src
  ${CCF_GENERATED_DIR}
)

include_directories(
  SYSTEM
  ${CCF_DIR}/3rdparty
  ${CCF_DIR}/3rdparty/hacl-star
  ${CCF_DIR}/3rdparty/msgpack-c
  ${CCF_DIR}/3rdparty/flatbuffers/include
)

set(TARGET "sgx;virtual" CACHE STRING "One of sgx, virtual, or 'sgx;virtual'")

find_package(MbedTLS REQUIRED)

set(CLIENT_MBEDTLS_INCLUDE_DIR "${MBEDTLS_INCLUDE_DIRS}")
set(CLIENT_MBEDTLS_LIBRARIES "${MBEDTLS_LIBRARIES}")

find_package(OpenEnclave CONFIG REQUIRED)
# As well as pulling in openenclave:: targets, this sets variables which can be used
# for our edge cases (eg - for virtual libraries). These do not follow the standard
# naming patterns, for example use OE_INCLUDEDIR rather than OpenEnclave_INCLUDE_DIRS

add_custom_command(
    COMMAND openenclave::oeedger8r ${CCF_DIR}/edl/ccf.edl --trusted --trusted-dir ${CCF_GENERATED_DIR} --untrusted --untrusted-dir ${CCF_GENERATED_DIR}
    COMMAND mv ${CCF_GENERATED_DIR}/ccf_t.c ${CCF_GENERATED_DIR}/ccf_t.cpp
    COMMAND mv ${CCF_GENERATED_DIR}/ccf_u.c ${CCF_GENERATED_DIR}/ccf_u.cpp
    DEPENDS ${CCF_DIR}/edl/ccf.edl
    OUTPUT ${CCF_GENERATED_DIR}/ccf_t.cpp ${CCF_GENERATED_DIR}/ccf_u.cpp
    COMMENT "Generating code from EDL, and renaming to .cpp"
)

include(${CMAKE_CURRENT_SOURCE_DIR}/cmake/ccf.cmake)
install(FILES ${CMAKE_CURRENT_SOURCE_DIR}/cmake/ccf.cmake DESTINATION cmake)

# Copy utilities from tests directory
set(CCF_UTILITIES tests.sh keygenerator.sh cimetrics_env.sh upload_pico_metrics.py scurl.sh)
foreach(UTILITY ${CCF_UTILITIES})
  configure_file(${CCF_DIR}/tests/${UTILITY} ${CMAKE_CURRENT_BINARY_DIR} COPYONLY)
endforeach()

# Install specific utilities
install(
  PROGRAMS ${CCF_DIR}/tests/scurl.sh ${CCF_DIR}/tests/keygenerator.sh
  DESTINATION bin
)

if("sgx" IN_LIST TARGET)
  # If OE was built with LINK_SGX=1, then we also need to link SGX
  if(OE_SGX)
    message(STATUS "Linking SGX")
    set(SGX_LIBS
      sgx_enclave_common
      sgx_dcap_ql
      sgx_urts
    )

    if (NOT DISABLE_QUOTE_VERIFICATION)
      set(QUOTES_ENABLED ON)
    else()
      set(TEST_IGNORE_QUOTE "--ignore-quote")
    endif()
  else()
    set(TEST_IGNORE_QUOTE "--ignore-quote")
  endif()
else()
  set(TEST_ENCLAVE_TYPE
    -e virtual)
endif()

# Test-only option to enable extensive tests
option(EXTENSIVE_TESTS "Enable extensive tests" OFF)
if (EXTENSIVE_TESTS)
  set(RECOVERY_ARGS
    --recovery 5
    --msgs-per-recovery 10)
else()
  set(RECOVERY_ARGS
    --recovery 2
    --msgs-per-recovery 5)
endif()

# Lua module
set(LUA_DIR
  ${CCF_DIR}/3rdparty/lua)
set(LUA_SOURCES
  ${LUA_DIR}/lapi.c
  ${LUA_DIR}/lauxlib.c
  ${LUA_DIR}/lbaselib.c
  ${LUA_DIR}/lcode.c
  ${LUA_DIR}/lcorolib.c
  ${LUA_DIR}/lctype.c
  ${LUA_DIR}/ldebug.c
  ${LUA_DIR}/ldo.c
  ${LUA_DIR}/ldump.c
  ${LUA_DIR}/lfunc.c
  ${LUA_DIR}/lgc.c
  ${LUA_DIR}/llex.c
  ${LUA_DIR}/lmathlib.c
  ${LUA_DIR}/lmem.c
  ${LUA_DIR}/lobject.c
  ${LUA_DIR}/lopcodes.c
  ${LUA_DIR}/lparser.c
  ${LUA_DIR}/lstate.c
  ${LUA_DIR}/lstring.c
  ${LUA_DIR}/lstrlib.c
  ${LUA_DIR}/ltable.c
  ${LUA_DIR}/ltablib.c
  ${LUA_DIR}/ltm.c
  ${LUA_DIR}/lundump.c
  ${LUA_DIR}/lutf8lib.c
  ${LUA_DIR}/lvm.c
  ${LUA_DIR}/lzio.c)

set(HTTP_PARSER_SOURCES
  ${CCF_DIR}/3rdparty/http-parser/http_parser.c)

find_library(CRYPTO_LIBRARY crypto)

<<<<<<< HEAD
=======

# The OE libraries must be listed in a specific order. Issue #887 on github
set(ENCLAVE_LIBS
  ccfcrypto.enclave
  evercrypt.enclave
  lua.enclave
  secp256k1.enclave
)

set(ENCLAVE_FILES
  ${CCF_DIR}/src/enclave/main.cpp
  ${CCF_DIR}/src/enclave/thread_local.cpp
)

>>>>>>> 316d57a8
function(add_enclave_library_c name files)
  add_library(${name} STATIC
    ${files})
  target_compile_options(${name} PRIVATE
    -nostdinc
  )
  target_link_libraries(${name} PRIVATE
    openenclave::oelibc
  )
  set_property(TARGET ${name} PROPERTY POSITION_INDEPENDENT_CODE ON)
endfunction()

include(${CCF_DIR}/cmake/crypto.cmake)
include(${CCF_DIR}/cmake/secp256k1.cmake)
include(${CCF_DIR}/cmake/quickjs.cmake)

find_package(CURL REQUIRED)

## Unit test wrapper
function(add_unit_test name)
  add_executable(${name}
    ${CCF_DIR}/src/enclave/thread_local.cpp
    ${ARGN})
    target_compile_options(${name} PRIVATE -stdlib=libc++)
  target_include_directories(${name} PRIVATE
    src
    ${CCFCRYPTO_INC})
  enable_coverage(${name})
  target_link_libraries(${name} PRIVATE
      -stdlib=libc++
      -lc++
      -lc++abi
      ccfcrypto.host)
  add_dependencies(${name} flatbuffers)
  use_client_mbedtls(${name})
  add_san(${name})

  add_test(
    NAME ${name}
    COMMAND ${CCF_DIR}/tests/unit_test_wrapper.sh ${name}
  )
  set_property(
    TEST ${name}
    APPEND
    PROPERTY
      LABELS unit_test
  )
endfunction()

if("sgx" IN_LIST TARGET)
  # Host Executable
  add_executable(cchost
    ${CCF_DIR}/src/host/main.cpp
    ${CCF_GENERATED_DIR}/ccf_u.cpp)
  use_client_mbedtls(cchost)
  target_include_directories(cchost PRIVATE
    ${CMAKE_CURRENT_BINARY_DIR}
  )
  add_san(cchost)

  target_link_libraries(cchost PRIVATE
    uv
    ${SGX_LIBS}
    ${CRYPTO_LIBRARY}
    ${CMAKE_DL_LIBS}
    ${CMAKE_THREAD_LIBS_INIT}
    openenclave::oehostapp
    ccfcrypto.host
    evercrypt.host
    CURL::libcurl
  )
  add_dependencies(cchost flatbuffers)
  enable_quote_code(cchost)

  install(
    TARGETS cchost
    DESTINATION bin
  )
endif()

if("virtual" IN_LIST TARGET)
  # Virtual Host Executable
  add_executable(cchost.virtual
    ${CCF_DIR}/src/host/main.cpp)
  use_client_mbedtls(cchost.virtual)
  target_compile_definitions(cchost.virtual PRIVATE -DVIRTUAL_ENCLAVE)
  target_compile_options(cchost.virtual PRIVATE -stdlib=libc++)
  target_include_directories(cchost.virtual PRIVATE
    ${CMAKE_CURRENT_BINARY_DIR}
    ${OE_INCLUDEDIR}
  )
  add_san(cchost.virtual)
  enable_coverage(cchost.virtual)
  target_link_libraries(cchost.virtual PRIVATE
    uv
    ${CRYPTO_LIBRARY}
    ${CMAKE_DL_LIBS}
    ${CMAKE_THREAD_LIBS_INIT}
    -lc++
    -lc++abi
    -stdlib=libc++
    ccfcrypto.host
    evercrypt.host
    CURL::libcurl
  )
  add_dependencies(cchost.virtual flatbuffers)

  install(
    TARGETS cchost.virtual
    DESTINATION bin
  )
endif()

# Client executable
add_executable(client ${CCF_DIR}/src/clients/client.cpp)
use_client_mbedtls(client)
target_link_libraries(client PRIVATE
  ${CMAKE_THREAD_LIBS_INIT}
  secp256k1.host
  http_parser.host
)
add_dependencies(client flatbuffers)

# Perf scenario executable
add_executable(scenario_perf_client
  ${CCF_DIR}/samples/perf_client/scenario_perf_client.cpp
)
use_client_mbedtls(scenario_perf_client)
target_link_libraries(scenario_perf_client PRIVATE
  ${CMAKE_THREAD_LIBS_INIT}
  secp256k1.host
  http_parser.host
)
add_dependencies(scenario_perf_client flatbuffers)

# Lua for host and enclave
add_enclave_library_c(lua.enclave "${LUA_SOURCES}")
target_compile_definitions(lua.enclave PRIVATE NO_IO)
add_library(lua.host STATIC ${LUA_SOURCES})
target_compile_definitions(lua.host PRIVATE NO_IO)
set_property(TARGET lua.host PROPERTY POSITION_INDEPENDENT_CODE ON)

# HTTP parser
add_enclave_library_c(http_parser.enclave "${HTTP_PARSER_SOURCES}")
set_property(TARGET http_parser.enclave PROPERTY POSITION_INDEPENDENT_CODE ON)
add_library(http_parser.host "${HTTP_PARSER_SOURCES}")
set_property(TARGET http_parser.host PROPERTY POSITION_INDEPENDENT_CODE ON)

# Common test args for Python scripts starting up CCF networks
if(PBFT)
  set(CONSENSUS_ARG "pbft")
else()
  set(CONSENSUS_ARG "raft")
endif()

set(WORKER_THREADS 0)

set(CCF_NETWORK_TEST_ARGS
  ${TEST_IGNORE_QUOTE}
  ${TEST_ENCLAVE_TYPE}
  -l ${TEST_HOST_LOGGING_LEVEL}
  -g ${CCF_DIR}/src/runtime_config/gov.lua
  --consensus ${CONSENSUS_ARG}
  --worker_threads ${WORKER_THREADS}
  --default-curve ${DEFAULT_PARTICIPANTS_CURVE}
)

# SNIPPET_START: Lua generic application
add_ccf_app(luageneric
  SRCS ${CCF_DIR}/src/apps/luageneric/luageneric.cpp
)
sign_app_library(luageneric.enclave
  ${CCF_DIR}/src/apps/luageneric/oe_sign.conf
  ${CCF_DIR}/src/apps/sample_key.pem
)
# SNIPPET_END: Lua generic application

add_ccf_app(jsgeneric
  SRCS ${CCF_DIR}/src/apps/jsgeneric/jsgeneric.cpp
  LINK_LIBS_ENCLAVE
    quickjs.enclave
    -lgcc
  LINK_LIBS_VIRTUAL
    quickjs.host
)
sign_app_library(jsgeneric.enclave
  ${CCF_DIR}/src/apps/jsgeneric/oe_sign.conf
  ${CCF_DIR}/src/apps/sample_key.pem
)

# Samples

## Helper for building clients inheriting from perf_client
function(add_client_exe name)

  cmake_parse_arguments(PARSE_ARGV 1 PARSED_ARGS
    ""
    ""
    "SRCS;INCLUDE_DIRS;LINK_LIBS"
  )

  add_executable(${name}
    ${PARSED_ARGS_SRCS}
  )

  target_link_libraries(${name} PRIVATE
    ${CMAKE_THREAD_LIBS_INIT}
  )

  add_dependencies(${name} flatbuffers)
  target_include_directories(${name} PRIVATE
    ${CCF_DIR}/samples/perf_client
    ${PARSED_ARGS_INCLUDE_DIRS}
  )

  use_client_mbedtls(${name})

endfunction()

## Helper for building end-to-end function tests using the python infrastructure
function(add_e2e_test)
  cmake_parse_arguments(PARSE_ARGV 0 PARSED_ARGS
    ""
    "NAME;PYTHON_SCRIPT;IS_SUITE;CURL_CLIENT"
    "ADDITIONAL_ARGS"
  )

  if (BUILD_END_TO_END_TESTS)
    add_test(
      NAME ${PARSED_ARGS_NAME}
      COMMAND ${PYTHON} ${PARSED_ARGS_PYTHON_SCRIPT}
        -b .
        --label ${PARSED_ARGS_NAME}
        ${CCF_NETWORK_TEST_ARGS}
        ${PARSED_ARGS_ADDITIONAL_ARGS}
    )

    ## Make python test client framework importable
    set_property(
      TEST ${PARSED_ARGS_NAME}
      APPEND
      PROPERTY
        ENVIRONMENT "PYTHONPATH=${CCF_DIR}/tests:${CCF_GENERATED_DIR}:$ENV{PYTHONPATH}"
    )
    if (${PARSED_ARGS_IS_SUITE})
      set_property(
        TEST ${PARSED_ARGS_NAME}
        APPEND
        PROPERTY
          LABELS suite
      )
    else()
      set_property(
        TEST ${PARSED_ARGS_NAME}
        APPEND
        PROPERTY
          LABELS end_to_end
      )
    endif()
    if (HTTP)
      set_property(
        TEST ${PARSED_ARGS_NAME}
        APPEND
        PROPERTY
          ENVIRONMENT "HTTP=ON"
      )
      if (${PARSED_ARGS_CURL_CLIENT})
        set_property(
          TEST ${PARSED_ARGS_NAME}
          APPEND
          PROPERTY
            ENVIRONMENT "CURL_CLIENT=ON"
        )
      endif()
    endif()
  endif()
endfunction()

## Helper for building end-to-end perf tests using the python infrastucture
function(add_perf_test)

  cmake_parse_arguments(PARSE_ARGV 0 PARSED_ARGS
    ""
    "NAME;PYTHON_SCRIPT;CLIENT_BIN;VERIFICATION_FILE;LABEL;"
    "ADDITIONAL_ARGS"
  )

  if(PARSED_ARGS_VERIFICATION_FILE)
    set(VERIFICATION_ARG "--verify ${PARSED_ARGS_VERIFICATION_FILE}")
  else()
    unset(VERIFICATION_ARG)
  endif()

  if(PARSED_ARGS_LABEL)
    set(LABEL_ARG "${PARSED_ARGS_LABEL}_${TESTS_SUFFIX}^")
  else()
    set(LABEL_ARG "${PARSED_ARGS_NAME}_${TESTS_SUFFIX}^")
  endif()

  add_test(
    NAME ${PARSED_ARGS_NAME}
    COMMAND ${PYTHON} ${PARSED_ARGS_PYTHON_SCRIPT}
      -b .
      -c ${PARSED_ARGS_CLIENT_BIN}
      ${CCF_NETWORK_TEST_ARGS}
      --write-tx-times
      ${VERIFICATION_ARG}
      --label ${LABEL_ARG}
      ${PARSED_ARGS_ADDITIONAL_ARGS}
      ${RELAX_COMMIT_TARGET}
  )

  ## Make python test client framework importable
  set_property(
    TEST ${PARSED_ARGS_NAME}
    APPEND
    PROPERTY
      ENVIRONMENT "PYTHONPATH=${CCF_DIR}/tests:${CMAKE_CURRENT_BINARY_DIR}:$ENV{PYTHONPATH}"
  )
  set_property(
    TEST ${PARSED_ARGS_NAME}
    APPEND
    PROPERTY
      LABELS perf
  )
  if (HTTP)
    set_property(
      TEST ${PARSED_ARGS_NAME}
      APPEND
      PROPERTY
        ENVIRONMENT "HTTP=ON"
    )
  endif()
endfunction()

  ## Picobench wrapper
  function(add_picobench name)
    cmake_parse_arguments(PARSE_ARGV 1 PARSED_ARGS
      ""
      ""
      "SRCS;INCLUDE_DIRS;LINK_LIBS"
    )

    add_executable(${name}
      ${PARSED_ARGS_SRCS}
    )

    target_include_directories(${name} PRIVATE
      src
      ${PARSED_ARGS_INCLUDE_DIRS}
    )

    add_dependencies(${name} flatbuffers)

    target_link_libraries(${name} PRIVATE
      ${CMAKE_THREAD_LIBS_INIT}
      ${PARSED_ARGS_LINK_LIBS}
    )

    # -Wall -Werror catches a number of warnings in picobench
    target_include_directories(${name} SYSTEM PRIVATE 3rdparty)

    add_test(
      NAME ${name}
      COMMAND bash -c "$<TARGET_FILE:${name}> --samples=1000 --out-fmt=csv --output=${name}.csv && cat ${name}.csv"
    )

    use_client_mbedtls(${name})

    set_property(TEST ${name} PROPERTY LABELS benchmark)
  endfunction()<|MERGE_RESOLUTION|>--- conflicted
+++ resolved
@@ -225,23 +225,6 @@
 
 find_library(CRYPTO_LIBRARY crypto)
 
-<<<<<<< HEAD
-=======
-
-# The OE libraries must be listed in a specific order. Issue #887 on github
-set(ENCLAVE_LIBS
-  ccfcrypto.enclave
-  evercrypt.enclave
-  lua.enclave
-  secp256k1.enclave
-)
-
-set(ENCLAVE_FILES
-  ${CCF_DIR}/src/enclave/main.cpp
-  ${CCF_DIR}/src/enclave/thread_local.cpp
-)
-
->>>>>>> 316d57a8
 function(add_enclave_library_c name files)
   add_library(${name} STATIC
     ${files})
