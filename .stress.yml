pr:
  branches:
    include:
      - main
  paths:
    include:
      - .stress.yml
      - .stress-matrix.yml

trigger: none

schedules:
  - cron: "0 3 * * Mon-Fri"
    displayName: Stress test build
    branches:
      include:
        - main
    always: true

resources:
  containers:
    - container: sgx
<<<<<<< HEAD
      image: ccfmsrc.azurecr.io/ccf/ci:2023-04-24-sgx
=======
      image: ccfmsrc.azurecr.io/ccf/ci:26-04-2023-sgx
>>>>>>> 520af810
      options: --publish-all --cap-add NET_ADMIN --cap-add NET_RAW --device /dev/sgx_enclave:/dev/sgx_enclave --device /dev/sgx_provision:/dev/sgx_provision -v /dev/sgx:/dev/sgx

jobs:
  - template: .azure-pipelines-templates/configure.yml

  - template: .azure-pipelines-templates/stress-matrix.yml<|MERGE_RESOLUTION|>--- conflicted
+++ resolved
@@ -20,11 +20,7 @@
 resources:
   containers:
     - container: sgx
-<<<<<<< HEAD
-      image: ccfmsrc.azurecr.io/ccf/ci:2023-04-24-sgx
-=======
       image: ccfmsrc.azurecr.io/ccf/ci:26-04-2023-sgx
->>>>>>> 520af810
       options: --publish-all --cap-add NET_ADMIN --cap-add NET_RAW --device /dev/sgx_enclave:/dev/sgx_enclave --device /dev/sgx_provision:/dev/sgx_provision -v /dev/sgx:/dev/sgx
 
 jobs:
