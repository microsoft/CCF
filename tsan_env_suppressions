# For ThreadSanitizerSuppressions
# https://github.com/google/sanitizers/wiki/ThreadSanitizerSuppressions

# Awkward usages of '*' in this file like '/ds/*ring_buffer.h' are necessary to handle the cases where tsan thinks
# src/ds/ring_buffer.h as src/ds/test/../ring_buffer.h for example

<<<<<<< HEAD
# tls_test
race:*/tls/test/main.cpp

=======
>>>>>>> a65414f3
# For partitions_test
deadlock:*/store.h
deadlock:*/untyped_map.h

# For indexing_test
race:*/include/ccf/indexing/strategies/seqnos_by_key_in_memory.h
race:*/indexing/strategies/visit_each_entry_in_map.cpp
race:*/indexing/strategies/seqnos_by_key_bucketed.cpp

# For governance_test
race:*/node/*rpc/*frontend.h<|MERGE_RESOLUTION|>--- conflicted
+++ resolved
@@ -4,12 +4,6 @@
 # Awkward usages of '*' in this file like '/ds/*ring_buffer.h' are necessary to handle the cases where tsan thinks
 # src/ds/ring_buffer.h as src/ds/test/../ring_buffer.h for example
 
-<<<<<<< HEAD
-# tls_test
-race:*/tls/test/main.cpp
-
-=======
->>>>>>> a65414f3
 # For partitions_test
 deadlock:*/store.h
 deadlock:*/untyped_map.h
