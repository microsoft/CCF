--- conflicted
+++ resolved
@@ -30,8 +30,8 @@
     else:
         LOG.info(f"{indent_s}{k}:")
 
-def count_string(l, name):
-    return f"{len(l)} {name}{'s' * bool(len(l))}"
+def counted_string(l, name):
+    return f"{len(l)} {name}{'s' * bool(len(l) != 1)}"
 
 if __name__ == "__main__":
 
@@ -49,7 +49,7 @@
     ledger = ccf.ledger.Ledger(ledger_dir)
 
     LOG.info(f"Reading ledger from {ledger_dir}")
-    LOG.info(f"Contains {count_string(ledger, 'chunk')}")
+    LOG.info(f"Contains {counted_string(ledger, 'chunk')}")
 
     for chunk in ledger:
         LOG.info(f"chunk {chunk.filename()} ({'' if chunk.is_committed() else 'un'}committed)")
@@ -58,11 +58,7 @@
             public_tables = public_transaction.get_tables()
 
             LOG.success(
-<<<<<<< HEAD
-                f"{indent(2)}seqno {public_transaction.get_seqno()} ({count_string(public_tables, 'table')})"
-=======
-                f"seqno {public_transaction.get_seqno()} ({len(public_tables)} public table{'s' if len(public_tables) > 1 else ''})"
->>>>>>> 095acd4d
+                f"{indent(2)}seqno {public_transaction.get_seqno()} ({counted_string(public_tables, 'public table')})"
             )
 
             private_table_size = transaction.get_private_domain_size()
@@ -71,7 +67,7 @@
 
             for table_name, records in public_tables.items():
                 LOG.warning(
-                    f'{indent(4)}table "{table_name}" ({count_string(records, "write")}):'
+                    f'{indent(4)}table "{table_name}" ({counted_string(records, "write")}):'
                 )
                 key_indent = indent(6)
                 value_indent = indent(8)
