# Copyright (c) Microsoft Corporation. All rights reserved.
# Licensed under the Apache 2.0 License.

import configparser
import sys
import json
from typing import Dict, Any

from loguru import logger as LOG


DEFAULT_OUTPUT_PATH = "2_x_config.json"
DEFAULT_INI_SECTION = "default"


SECTIONS_2_X = [
    "enclave",
    "network",
    "node_certificate",
    "command",
    "ledger",
    "snapshots",
    "logging",
    "consensus",
    "intervals",
    "jwt",
    "memory",
]

DEFAULT_MAX_RPC_SESSIONS_SOFT = 1000


def human_readable_size(n):
    suffixes = ("B", "KB", "MB", "GB")
    i = 0
    while n >= 1024 and i < len(suffixes) - 1:
        n //= 1024
        i += 1
    return f"{n}{suffixes[i]}"


def make_key_json_compatible(key):
    return key.replace("-", "_")


def split_member_info(member_info_str):
    cert_file, *other = member_info_str.split(",")
    member = {"certificate_file": cert_file}
    if not other:
        return member
    elif other[0]:
        member["encryption_public_key_file"] = other[0]

    if len(other) > 1 and other[1]:
        member["data_json_file"] = other[1]

    return member


if __name__ == "__main__":

    input_path = sys.argv[1]
    try:
        output_path = sys.argv[2]
    except IndexError:
        output_path = DEFAULT_OUTPUT_PATH
    LOG.info(f"Reading 1.x configuration file: {input_path}")

    # configparser requires section for all entries to make one up
    # before parsing config file
    with open(input_path, encoding="utf-8") as f:
        input_file = f"[{DEFAULT_INI_SECTION}]" + f.read()
    config = configparser.RawConfigParser(strict=False)
    config.read_string(input_file)
    LOG.debug(f"Found sections: {config.sections()}")

    # Init output
    output: Dict[str, Any] = {}
    for s in SECTIONS_2_X:
        output[s] = {}
    output["network"]["rpc_interfaces"] = [{}]
    output["network"]["rpc_interfaces"][0] = {
        "max_open_sessions_soft": DEFAULT_MAX_RPC_SESSIONS_SOFT,
        "max_open_sessions_hard": DEFAULT_MAX_RPC_SESSIONS_SOFT + 10,
    }
    output["command"]["start"] = {}
    output["command"]["start"]["constitution_files"] = []
    output["command"]["start"]["members"] = []
    output["command"]["start"]["service_configuration"] = {
        "maximum_node_certificate_validity_days": 365
    }
    output["command"]["join"] = {}

    output["command"]["type"] = "start" if "start" in config.sections() else "join"

    LOG.info(f'Command type: {output["command"]["type"]}')

    for s in config.sections():
        for k_, v_ in config.items(s):
            k = make_key_json_compatible(k_)
            v = v_.strip('"')

            # sub-commands
            # start
            if k == "constitution":
                output["command"]["start"]["constitution_files"] = json.loads(v)
            elif k == "member_info":
                for m in json.loads(v):
                    output["command"]["start"]["members"].append(split_member_info(m))
            elif k == "recovery_threshold":
                output["command"]["start"]["service_configuration"][k] = int(v)
            # join
            elif k == "target_rpc_address":
                output["command"][s][k] = v
            elif k == "join_timer":
                output["command"][s]["timer"] = f"{v}ms"

            # enclave
            elif k == "enclave_file":
                output["enclave"]["file"] = v
            elif k == "enclave_type":
                output["enclave"]["type"] = v

            # network
            elif k == "rpc_address":
                output["network"]["rpc_interfaces"][0]["bind_address"] = v
            elif k == "public_rpc_address":
                output["network"]["rpc_interfaces"][0]["published_address"] = v
            elif k == "max_open_sessions":
                output["network"]["rpc_interfaces"][0]["max_open_sessions_soft"] = int(
                    v
                )
                output["network"]["rpc_interfaces"][0]["max_open_sessions_soft"] = (
                    int(v) + 10
                )
            elif k == "node_address":
                output["network"]["node_address"] = v
            elif k == "network_cert_file":
                output["network_certificate_file"] = v

            # node certificate
            elif k == "san":
                output["node_certificate"][k] = json.loads(v)
            elif k == "sn":
                output["node_certificate"][k] = v
            elif k == "curve_id":
                output["node_certificate"][k] = v

            # ledger
            elif k == "ledger_dir":
                output["ledger"]["directory"] = v
            elif k == "read_only_ledger_dir":
                output["ledger"]["read_only_directories"] = [v]
            elif k == "ledger_chunk_bytes":
<<<<<<< HEAD
                output["ledger"]["chunk_size"] = v
=======
                output["ledger"]["chunk_size"] = human_readable_size(int(v))
>>>>>>> c63e7d69

            # snapshots
            elif k == "snapshot_dir":  # plural
                output["snapshots"]["directory"] = v
            elif k == "snapshot_tx_interval":
                output["snapshots"]["interval_size"] = int(v)

            # logging
            elif k == "log_format_json":
                output["logging"]["log_format"] = "json" if bool(v) else "text"
            elif k == "host_log_level":
                output["logging"]["host_level"] = v

            # consensus
            elif k == "consensus":
                output["consensus"]["type"] = str.upper(v)
            elif k == "raft_timeout_ms":
                output["consensus"]["timeout"] = f"{v}ms"
            elif k == "raft_election_timeout_ms":
                output["consensus"]["election_timeout"] = f"{v}ms"

            elif k == "sig_tx_interval":
                output["intervals"]["signature_interval_size"] = int(v)
            elif k == "sig_ms_interval":
                output["intervals"]["signature_interval_duration"] = f"{v}ms"
            elif k == "jwt_key_refresh_interval_s":
                output["jwt"]["key_refresh_interval"] = f"{v}s"

            # memory
            elif "size" in k:
                # Remove shift suffix if it exists
                suffix = "_shift"
                k = k[: -len(suffix)] if k.endswith(suffix) else k
<<<<<<< HEAD
                output["memory"][k] = f"{1 << int(v)}"
=======
                output["memory"][k] = f"{human_readable_size(1 << int(v))}"
>>>>>>> c63e7d69

            elif k == "tick_period_ms":
                output["tick_period"] = f"{v}ms"

            elif k == "worker_threads":
                output[k] = int(v)

            # all other options are converted at the top level
            else:
                output[k] = v

    with open(output_path, "w", encoding="utf-8") as output_file:
        json.dump(output, output_file, indent=2)

    LOG.success(f"JSON configuration successfully written to: {output_path}")<|MERGE_RESOLUTION|>--- conflicted
+++ resolved
@@ -152,11 +152,7 @@
             elif k == "read_only_ledger_dir":
                 output["ledger"]["read_only_directories"] = [v]
             elif k == "ledger_chunk_bytes":
-<<<<<<< HEAD
-                output["ledger"]["chunk_size"] = v
-=======
                 output["ledger"]["chunk_size"] = human_readable_size(int(v))
->>>>>>> c63e7d69
 
             # snapshots
             elif k == "snapshot_dir":  # plural
@@ -190,11 +186,7 @@
                 # Remove shift suffix if it exists
                 suffix = "_shift"
                 k = k[: -len(suffix)] if k.endswith(suffix) else k
-<<<<<<< HEAD
-                output["memory"][k] = f"{1 << int(v)}"
-=======
                 output["memory"][k] = f"{human_readable_size(1 << int(v))}"
->>>>>>> c63e7d69
 
             elif k == "tick_period_ms":
                 output["tick_period"] = f"{v}ms"
