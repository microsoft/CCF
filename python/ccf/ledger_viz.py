--- conflicted
+++ resolved
@@ -113,11 +113,8 @@
             view = tx.gcm_header.view
             if not has_private:
                 if ccf.ledger.SIGNATURE_TX_TABLE_NAME in public:
-<<<<<<< HEAD
                     l.entry("Signature")
-=======
                     l.entry("Signature", view)
->>>>>>> 133d84b3
                 else:
                     if all(table.startswith("public:ccf.gov.") for table in public):
                         l.entry("Governance", view)
