# Copyright (c) Microsoft Corporation. All rights reserved.
# Licensed under the Apache 2.0 License.

import ccf.ledger
import argparse
import os
from stringcolor import cs  # type: ignore
import json


class Liner:
    _line = ""
    _len = 0
    MAX_LENGTH = os.get_terminal_size().columns

    def flush(self):
        print(self._line)
        self._line = ""
        self._len = 0

    def append(self, s: str, colour: str, background_colour: str = None):
        self._line += cs(s, colour, background_colour)
        self._len += len(s)
        if self._len >= self.MAX_LENGTH:
            self.flush()


class DefaultLiner(Liner):
    _bg_colour_mapping = {
        "New Service": "White",
        "Service Open": "Magenta",
        "Governance": "Red",
        "Signature": "Green",
        "Internal": "Orange",
        "User Public": "Blue",
        "User Private": "DarkBlue",
    }
    _last_view = None
    _fg_colour = "Black"

    @staticmethod
    def view_to_char(view):
        return str(view)[-1]

    def __init__(self, write_views, split_views):
        self.write_views = write_views
        self.split_views = split_views

    def entry(self, category, view):
        view_change = view != self._last_view
        self._last_view = view

        if view_change and self.split_views:
            self.flush()
            self.append(f"{view}: ", "White")

        char = " "
        if self.write_views:
            char = "‾" if not view_change else self.view_to_char(view)

        fg_colour = self._fg_colour
        bg_colour = self._bg_colour_mapping[category]
        self.append(char, fg_colour, bg_colour)

    def help(self):
        print(
            " | ".join(
                [
                    f"{category} {cs(' ', 'White', bg_colour)}"
                    for category, bg_colour in self._bg_colour_mapping.items()
                ]
            )
        )
        if self.write_views:
            print(
                " ".join(
                    [
                        f"Start of view 14: {cs(self.view_to_char(14), self._fg_colour, 'Grey')}"
                    ]
                )
            )
        print()


def try_get_service_info(public_tables):
    return (
        json.loads(
            public_tables[ccf.ledger.SERVICE_INFO_TABLE_NAME][
                ccf.ledger.WELL_KNOWN_SINGLETON_TABLE_KEY
            ]
        )
        if ccf.ledger.SERVICE_INFO_TABLE_NAME in public_tables
        else None
    )


def main():
    parser = argparse.ArgumentParser(
        description="Visualise content of CCF ledger",
        formatter_class=argparse.ArgumentDefaultsHelpFormatter,
    )
    parser.add_argument(
        "paths",
        help="Path to ledger directories or ledger chunks. "
        "Note that parsing individual ledger chunks requires the additional --insecure-skip-verification option",
        nargs="+",
    )
    parser.add_argument(
        "--uncommitted", help="Also parse uncommitted ledger files", action="store_true"
    )
    parser.add_argument(
        "--write-views",
        help="Include characters on each tile indicating their view",
        action="store_true",
    )
    parser.add_argument(
        "--split-views",
        help="Write each view on a new line, prefixed by the view number",
        action="store_true",
    )
    parser.add_argument(
        "--insecure-skip-verification",
        help="INSECURE: skip ledger Merkle tree integrity verification",
        action="store_true",
        default=False,
    )
    args = parser.parse_args()

<<<<<<< HEAD
    ledger_paths = args.paths
    ledger = ccf.ledger.Ledger(ledger_paths, committed_only=not args.uncommitted)
=======
    ledger_dirs = args.paths
    ledger = ccf.ledger.Ledger(
        ledger_dirs,
        committed_only=not args.uncommitted,
        insecure_skip_verification=args.insecure_skip_verification,
    )
>>>>>>> 30eefa17

    l = DefaultLiner(args.write_views, args.split_views)
    l.help()
    current_service_identity = None
    for chunk in ledger:
        for tx in chunk:
            public = tx.get_public_domain().get_tables()
            has_private = tx.get_private_domain_size()

            view = tx.gcm_header.view
            if not has_private:
                if ccf.ledger.SIGNATURE_TX_TABLE_NAME in public:
                    l.entry("Signature", view)
                else:
                    if all(
                        table.startswith("public:ccf.internal.") for table in public
                    ):
                        l.entry("Internal", view)
                    elif any(table.startswith("public:ccf.gov.") for table in public):
                        service_info = try_get_service_info(public)
                        if service_info is None:
                            l.entry("Governance", view)
                        elif service_info["status"] == "Opening":
                            l.entry("New Service", view)
                            current_service_identity = service_info["cert"]
                        elif (
                            service_info["cert"] == current_service_identity
                            and service_info["status"] == "Open"
                        ):
                            l.entry("Service Open", view)
                    else:
                        l.entry("User Public", view)
            else:
                l.entry("User Private", view)

    l.flush()


if __name__ == "__main__":
    main()<|MERGE_RESOLUTION|>--- conflicted
+++ resolved
@@ -126,17 +126,12 @@
     )
     args = parser.parse_args()
 
-<<<<<<< HEAD
     ledger_paths = args.paths
-    ledger = ccf.ledger.Ledger(ledger_paths, committed_only=not args.uncommitted)
-=======
-    ledger_dirs = args.paths
     ledger = ccf.ledger.Ledger(
-        ledger_dirs,
+        ledger_paths,
         committed_only=not args.uncommitted,
         insecure_skip_verification=args.insecure_skip_verification,
     )
->>>>>>> 30eefa17
 
     l = DefaultLiner(args.write_views, args.split_views)
     l.help()
