--- conflicted
+++ resolved
@@ -415,19 +415,19 @@
 
         auth_value = None
         if self.signing_auth is not None:
-<<<<<<< HEAD
             # Add content length of 0 when signing a GET request
             if request.http_verb == "GET":
-                if extra_headers.get("Content-Length") != "0":
+                LOG.error(extra_headers.get("Content-Length"))
+                if (
+                    "Content-Length" in extra_headers
+                    and extra_headers.get("Content-Length") != "0"
+                ):
                     raise ValueError(
                         "Content-Length should be set to 0 for GET requests"
                     )
                 else:
                     extra_headers["Content-Length"] = "0"
-            auth_value = HTTPSignatureAuth_AlwaysDigest(
-=======
             auth_value = RequestClient._auth_provider(
->>>>>>> 1ce5c093
                 algorithm="ecdsa-sha256",
                 key=open(self.signing_auth.key, "rb").read(),
                 key_id=self.key_id,
