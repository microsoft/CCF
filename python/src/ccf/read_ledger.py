# Copyright (c) Microsoft Corporation. All rights reserved.
# Licensed under the Apache 2.0 License.

import ccf.ledger
import sys
import json
import re
import argparse
<<<<<<< HEAD
=======
from datetime import datetime
>>>>>>> 363cd4b4
from enum import Enum, auto

from loguru import logger as LOG


class PrintMode(Enum):
    Quiet = auto()
    Digests = auto()
    Contents = auto()


def indent(n):
    return " " * n


def fmt_uint_le(data):
    return (
        f'<u{8 * len(data)}: {int.from_bytes(data, byteorder="little", signed=False)}>'
    )


def fmt_raw(data):
    return str(data)


def fmt_hex(data):
    return data.hex()


def fmt_str(data):
    return data.decode()


def fmt_json(data):
    return json.dumps(json.loads(data), indent=2)


def fmt_cose_recent_timestamp(data):
    s = data.decode()
    ts, _ = s.split(":")
    dt = datetime.fromtimestamp(int(ts))
    return f"[{dt.isoformat()}] {s}"


# List of table name regex to key and value format functions (first match is used)
# Callers can specify additional rules (e.g. for application-specific
# public tables) which get looked up first.
default_format_rule = {"key": fmt_raw, "value": fmt_raw}
default_tables_format_rules = [
    (
        "^public:ccf\\.gov\\.cose_recent_proposals$",
        {
            "key": fmt_cose_recent_timestamp,
            "value": fmt_json,
        },
    ),
    (
        "^public:ccf\\.internal\\..*$",
        {
            "key": fmt_uint_le,
            "value": fmt_json,
        },
    ),
    (
        "^public:ccf\\.gov\\..*(service|network|constitution).*$",
        {
            "key": fmt_uint_le,
            "value": fmt_json,
        },
    ),
    ("^public:ccf\\.gov\\..*$", {"key": fmt_str, "value": fmt_json}),
    (".*", {"key": fmt_raw, "value": fmt_raw}),
]


def find_rule(tables_format_rules, target_table_name):
    for table_name_re, format_rules in tables_format_rules:
        if table_name_re.match(target_table_name):
            return format_rules
    return default_format_rule


def print_key(key, table_name, tables_format_rules, indent_s, is_removed=False):
    k = find_rule(tables_format_rules, table_name)["key"](key)

    if is_removed:
        LOG.error(f"{indent_s}Removed {k}")
    else:
        LOG.info(f"{indent_s}{k}:")


def counted_string(string, name):
    return f"{len(string)} {name}{'s' * bool(len(string) != 1)}"


def dump_entry(entry, table_filter, tables_format_rules):
    public_transaction = entry.get_public_domain()
    public_tables = public_transaction.get_tables()
    flags = entry.get_transaction_header().flags
    flags_msg = "" if flags == 0 else f", flags={hex(flags)}"
    tx_header = f"{indent(2)}txid {entry.get_txid()} ({counted_string(public_tables, 'public table')}) [{entry.get_len()} bytes{flags_msg}]"
    printed_tx_header = False

    private_table_size = entry.get_private_domain_size()
    if private_table_size and table_filter is None:
        if not printed_tx_header:
            LOG.success(tx_header)
            printed_tx_header = True

        LOG.error(f"{indent(2)}-- private: {private_table_size} bytes")

    for table_name, records in public_tables.items():
        if table_filter is not None and not table_filter.match(table_name):
            continue

        if not printed_tx_header:
            LOG.success(tx_header)
            printed_tx_header = True

        LOG.warning(
            f'{indent(4)}table "{table_name}" ({counted_string(records, "write")}):'
        )
        key_indent = indent(6)
        value_indent = indent(8)
        for key, value in records.items():
            if value is not None:
                try:
                    value = find_rule(tables_format_rules, table_name)["value"](value)
                    value = value.replace(
                        "\n", f"\n{value_indent}"
                    )  # Indent every line within stringified JSON
                except (json.decoder.JSONDecodeError, UnicodeDecodeError):
                    pass
                finally:
                    print_key(key, table_name, tables_format_rules, key_indent)
                    LOG.info(f"{value_indent}{value}")
            else:
                print_key(
                    key, table_name, tables_format_rules, key_indent, is_removed=True
                )


def run(
    paths,
    print_mode: PrintMode,
    is_snapshot=False,
    tables_regex=None,
    insecure_skip_verification=False,
    uncommitted=False,
<<<<<<< HEAD
=======
    read_recovery_files=False,
>>>>>>> 363cd4b4
    tables_format_rules=None,
):
    table_filter = re.compile(tables_regex) if tables_regex is not None else None

    # Extend and compile rules
    tables_format_rules = tables_format_rules or []
    tables_format_rules.extend(default_tables_format_rules)
    tables_format_rules = [
        (re.compile(table_name_re), _) for (table_name_re, _) in tables_format_rules
    ]

    if is_snapshot:
        snapshot_file = paths[0]
        with ccf.ledger.Snapshot(snapshot_file) as snapshot:
            LOG.info(
                f"Reading snapshot from {snapshot_file} ({'' if snapshot.is_committed() else 'un'}committed)"
            )
            dump_entry(snapshot, table_filter, tables_format_rules)
        return True
    else:
        validator = (
            ccf.ledger.LedgerValidator() if not insecure_skip_verification else None
        )
        ledger_paths = paths
<<<<<<< HEAD
        ledger = ccf.ledger.Ledger(ledger_paths, committed_only=not uncommitted)
=======
        ledger = ccf.ledger.Ledger(
            ledger_paths,
            committed_only=not uncommitted,
            read_recovery_files=read_recovery_files,
            validator=validator,
        )
>>>>>>> 363cd4b4

        LOG.info(f"Reading ledger from {ledger_paths}")
        LOG.info(f"Contains {counted_string(ledger, 'chunk')}")

        try:
            for chunk in ledger:
                LOG.info(
                    f"chunk {chunk.filename()} ({'' if chunk.is_committed() else 'un'}committed)"
                )
                for transaction in chunk:
                    if print_mode == PrintMode.Quiet:
                        pass
                    elif print_mode == PrintMode.Digests:
                        print(
                            f"{transaction.gcm_header.view}.{transaction.gcm_header.seqno} {transaction.get_write_set_digest().hex()}"
                        )
                    elif print_mode == PrintMode.Contents:
                        dump_entry(transaction, table_filter, tables_format_rules)

                    if validator:
                        validator.add_transaction(transaction)
        except Exception as e:
            LOG.exception(f"Error parsing ledger: {e}")
            has_error = True
        else:
            LOG.success("Ledger verification complete")
            has_error = False
        finally:
            if not validator:
                LOG.warning("Skipped ledger integrity verification")
            else:
                LOG.info(
                    f"Found {validator.signature_count} signatures, and verified until {validator.last_verified_txid()}"
                )
        return not has_error


def main():
    LOG.remove()
    LOG.add(
        sys.stdout,
        format="<level>{message}</level>",
    )

    parser = argparse.ArgumentParser(
        description="Read CCF ledger or snapshot",
        formatter_class=argparse.ArgumentDefaultsHelpFormatter,
    )
    parser.add_argument(
        "paths",
        help="Path to ledger directories, ledger chunks, or snapshot file. "
        "Note that parsing individual ledger chunks requires the additional --insecure-skip-verification option",
        nargs="+",
    )
    parser.add_argument(
        "-s",
        "--snapshot",
        help="Indicates that the path to read is a snapshot",
        action="store_true",
    )
    parser.add_argument(
<<<<<<< HEAD
        "--uncommitted", help="Also parse uncommitted ledger files", action="store_true"
=======
        "--uncommitted",
        help="Also parse uncommitted ledger files. Note that if these are in a live node directory, they may be being modified.",
        action="store_true",
    )
    parser.add_argument(
        "--recovery",
        help="Also parse .recovery ledger files. Note that if these are in a live node directory, they may be being modified.",
        action="store_true",
>>>>>>> 363cd4b4
    )

    display_options = parser.add_mutually_exclusive_group()
    display_options.add_argument(
        "-q",
        "--quiet",
        help="Don't print transaction digests or contents",
        action="store_true",
    )
    display_options.add_argument(
        "-d",
        "--digests-only",
        help="Only print transaction digests",
        action="store_true",
    )
    display_options.add_argument(
        "-t",
        "--tables",
        help="Regex filter for tables to display",
        type=str,
        default=None,
    )

    parser.add_argument(
        "--insecure-skip-verification",
        help="INSECURE: skip ledger Merkle tree integrity verification",
        action="store_true",
        default=False,
    )

    args = parser.parse_args()

    print_mode = PrintMode.Contents
    if args.quiet:
        print_mode = PrintMode.Quiet
    elif args.digests_only:
        print_mode = PrintMode.Digests

    if not run(
        args.paths,
        print_mode,
        is_snapshot=args.snapshot,
        tables_regex=args.tables,
        insecure_skip_verification=args.insecure_skip_verification,
        uncommitted=args.uncommitted,
<<<<<<< HEAD
=======
        read_recovery_files=args.recovery,
>>>>>>> 363cd4b4
    ):
        sys.exit(1)


if __name__ == "__main__":
    main()<|MERGE_RESOLUTION|>--- conflicted
+++ resolved
@@ -6,10 +6,7 @@
 import json
 import re
 import argparse
-<<<<<<< HEAD
-=======
 from datetime import datetime
->>>>>>> 363cd4b4
 from enum import Enum, auto
 
 from loguru import logger as LOG
@@ -159,10 +156,7 @@
     tables_regex=None,
     insecure_skip_verification=False,
     uncommitted=False,
-<<<<<<< HEAD
-=======
     read_recovery_files=False,
->>>>>>> 363cd4b4
     tables_format_rules=None,
 ):
     table_filter = re.compile(tables_regex) if tables_regex is not None else None
@@ -187,16 +181,11 @@
             ccf.ledger.LedgerValidator() if not insecure_skip_verification else None
         )
         ledger_paths = paths
-<<<<<<< HEAD
-        ledger = ccf.ledger.Ledger(ledger_paths, committed_only=not uncommitted)
-=======
         ledger = ccf.ledger.Ledger(
             ledger_paths,
             committed_only=not uncommitted,
             read_recovery_files=read_recovery_files,
-            validator=validator,
         )
->>>>>>> 363cd4b4
 
         LOG.info(f"Reading ledger from {ledger_paths}")
         LOG.info(f"Contains {counted_string(ledger, 'chunk')}")
@@ -258,9 +247,6 @@
         action="store_true",
     )
     parser.add_argument(
-<<<<<<< HEAD
-        "--uncommitted", help="Also parse uncommitted ledger files", action="store_true"
-=======
         "--uncommitted",
         help="Also parse uncommitted ledger files. Note that if these are in a live node directory, they may be being modified.",
         action="store_true",
@@ -269,7 +255,6 @@
         "--recovery",
         help="Also parse .recovery ledger files. Note that if these are in a live node directory, they may be being modified.",
         action="store_true",
->>>>>>> 363cd4b4
     )
 
     display_options = parser.add_mutually_exclusive_group()
@@ -315,10 +300,7 @@
         tables_regex=args.tables,
         insecure_skip_verification=args.insecure_skip_verification,
         uncommitted=args.uncommitted,
-<<<<<<< HEAD
-=======
         read_recovery_files=args.recovery,
->>>>>>> 363cd4b4
     ):
         sys.exit(1)
 
