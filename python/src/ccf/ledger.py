# Copyright (c) Microsoft Corporation. All rights reserved.
# Licensed under the Apache 2.0 License.

import io
import struct
import os
from enum import Enum

from typing import BinaryIO, NamedTuple, Optional, Tuple, Dict, List

import json
import base64
from dataclasses import dataclass

from cryptography.x509 import load_pem_x509_certificate
from cryptography.hazmat.backends import default_backend
from cryptography.hazmat.primitives import hashes
from cryptography.exceptions import InvalidSignature
from cryptography.hazmat.primitives.asymmetric import utils, ec

from ccf.merkletree import MerkleTree
from ccf.tx_id import TxID
from ccf.cose import validate_cose_sign1
import ccf.receipt
from hashlib import sha256

GCM_SIZE_TAG = 16
GCM_SIZE_IV = 12
LEDGER_DOMAIN_SIZE = 8
LEDGER_HEADER_SIZE = 8

# Public table names as defined in CCF
SIGNATURE_TX_TABLE_NAME = "public:ccf.internal.signatures"
COSE_SIGNATURE_TX_TABLE_NAME = "public:ccf.internal.cose_signatures"
NODES_TABLE_NAME = "public:ccf.gov.nodes.info"
ENDORSED_NODE_CERTIFICATES_TABLE_NAME = "public:ccf.gov.nodes.endorsed_certificates"
SERVICE_INFO_TABLE_NAME = "public:ccf.gov.service.info"

COMMITTED_FILE_SUFFIX = ".committed"
RECOVERY_FILE_SUFFIX = ".recovery"
IGNORED_FILE_SUFFIX = ".ignored"

# Key used by CCF to record single-key tables
WELL_KNOWN_SINGLETON_TABLE_KEY = bytes(bytearray(8))

SHA256_DIGEST_SIZE = sha256().digest_size


class NodeStatus(Enum):
    PENDING = "Pending"
    TRUSTED = "Trusted"
    RETIRED = "Retired"


class EntryType(Enum):
    WRITE_SET = 0
    SNAPSHOT = 1
    WRITE_SET_WITH_CLAIMS = 2
    WRITE_SET_WITH_COMMIT_EVIDENCE = 3
    WRITE_SET_WITH_COMMIT_EVIDENCE_AND_CLAIMS = 4

    def has_claims(self):
        return self in (
            EntryType.WRITE_SET_WITH_CLAIMS,
            EntryType.WRITE_SET_WITH_COMMIT_EVIDENCE_AND_CLAIMS,
        )

    def has_commit_evidence(self):
        return self in (
            EntryType.WRITE_SET_WITH_COMMIT_EVIDENCE,
            EntryType.WRITE_SET_WITH_COMMIT_EVIDENCE_AND_CLAIMS,
        )

    def is_deprecated(self):
        return self in (
            EntryType.WRITE_SET,
            EntryType.WRITE_SET_WITH_CLAIMS,
            EntryType.WRITE_SET_WITH_COMMIT_EVIDENCE,
        )


def to_uint_64(buffer):
    return struct.unpack("@Q", buffer)[0]


def is_ledger_chunk_committed(file_name):
    return file_name.endswith(COMMITTED_FILE_SUFFIX)


def digest(data):
    return sha256(data).digest()


def unpack(stream, fmt):
    size = struct.calcsize(fmt)
    buf = stream.read(size)
    if not buf:
        raise EOFError  # Reached end of stream
    return struct.unpack(fmt, buf)[0]


def unpack_array(buf, fmt):
    unpack_iter = struct.iter_unpack(fmt, buf)
    ret = []
    while True:
        try:
            ret.append(next(unpack_iter)[0])
        except StopIteration:
            break
    return ret


def range_from_filename(filename: str) -> Tuple[int, Optional[int]]:
    elements = (
        os.path.basename(filename)
        .replace(COMMITTED_FILE_SUFFIX, "")
        .replace(RECOVERY_FILE_SUFFIX, "")
        .replace("ledger_", "")
        .split("-")
    )
    if len(elements) == 2:
        return (int(elements[0]), int(elements[1]))
    elif len(elements) == 1:
        return (int(elements[0]), None)
    else:
        raise ValueError(f"Could not read seqno range from ledger file {filename}")


def snapshot_index_from_filename(filename: str) -> Tuple[int, int]:
    elements = (
        os.path.basename(filename)
        .replace(COMMITTED_FILE_SUFFIX, "")
        .replace("snapshot_", "")
        .split("_")
    )
    if len(elements) == 2:
        return (int(elements[0]), int(elements[1]))
    else:
        raise ValueError(f"Could not read snapshot index from file name {filename}")


class GcmHeader:
    view: int
    seqno: int

    def __init__(self, buffer):
        if len(buffer) < GcmHeader.size():
            raise ValueError("Corrupt GCM header")

        # _gcm_tag = buffer[:GCM_SIZE_TAG] # Unused
        _gcm_iv = buffer[GCM_SIZE_TAG : GCM_SIZE_TAG + GCM_SIZE_IV]

        self.seqno = struct.unpack("@Q", _gcm_iv[:8])[0]
        self.view = struct.unpack("@I", _gcm_iv[8:])[0] & 0x7FFFFFFF

    @staticmethod
    def size():
        return GCM_SIZE_TAG + GCM_SIZE_IV


class PublicDomain:
    """
    All public tables within a :py:class:`ccf.ledger.Transaction`.
    """

    _buffer: bytes
    _cursor: int
    _entry_type: EntryType
    _claims_digest: bytes
    _version: int
    _max_conflict_version: int
    _tables: dict

    def __init__(self, buffer: bytes):
        self._entry_type = EntryType(buffer[0])

        # Already read a 1-byte entry-type, so start from 1 not 0
        self._cursor = 1
        self._buffer = buffer

        self._version = self._read_int64()

        if self._entry_type.has_claims():
            self._claims_digest = self._read_buffer(SHA256_DIGEST_SIZE)

        if self._entry_type.has_commit_evidence():
            self._commit_evidence_digest = self._read_buffer(SHA256_DIGEST_SIZE)

        self._max_conflict_version = self._read_int64()

        if self._entry_type == EntryType.SNAPSHOT:
            self._read_snapshot_header()

        self._tables = {}
        self._read()

    def _read_buffer(self, size):
        prev_cursor = self._cursor
        self._cursor += size
        return self._buffer[prev_cursor : self._cursor]

    def _read8(self):
        return self._read_buffer(8)

    def _read_int64(self):
        return struct.unpack("<q", self._read8())[0]

    def _read_uint64(self):
        return struct.unpack("<Q", self._read8())[0]

    def is_deprecated(self):
        return self._entry_type.is_deprecated()

    def get_version_size(self):
        return 8

    def _read_versioned_value(self, size):
        if size < self.get_version_size():
            raise ValueError(f"Invalid versioned value of size {size}")
        return (self._read_uint64(), self._read_buffer(size - self.get_version_size()))

    def _read_next_entry(self):
        size = self._read_uint64()
        return self._read_buffer(size)

    def _read_string(self):
        return self._read_next_entry().decode()

    def _read_snapshot_header(self):
        # read hash of entry at snapshot
        hash_size = self._read_uint64()
        buffer = self._read_buffer(hash_size)
        self._hash_at_snapshot = buffer.hex()

        # read view history
        view_history_size = self._read_uint64()
        self._view_history = unpack_array(self._read_buffer(view_history_size), "<Q")

    def _read_snapshot_entry_padding(self, size):
        padding = -size % 8  # Padded to 8 bytes
        self._cursor += padding

    def _read_snapshot_key(self):
        size = self._read_uint64()
        key = self._read_buffer(size)
        self._read_snapshot_entry_padding(size)
        return key

    def _read_snapshot_versioned_value(self):
        size = self._read_uint64()
        ver, value = self._read_versioned_value(size)
        if ver < 0:
            assert (
                len(value) == 0
            ), f"Expected empty value for tombstone deletion at {ver}"
            value = None
        self._read_snapshot_entry_padding(size)
        return value

    def _read(self):
        buffer_size = len(self._buffer)
        while self._cursor < buffer_size:
            map_name = self._read_string()

            records = {}
            self._tables[map_name] = records

            if self._entry_type == EntryType.SNAPSHOT:
                # map snapshot version
                self._read8()

                # size of map entry
                map_size = self._read_uint64()
                start_map_pos = self._cursor

                while self._cursor - start_map_pos < map_size:
                    k = self._read_snapshot_key()
                    val = self._read_snapshot_versioned_value()
                    records[k] = val
            else:
                # read_version
                self._read8()

                # read_count
                # Note: Read keys are not currently included in ledger transactions
                read_count = self._read_uint64()
                assert read_count == 0, f"Unexpected read count: {read_count}"

                write_count = self._read_uint64()
                if write_count:
                    for _ in range(write_count):
                        k = self._read_next_entry()
                        val = self._read_next_entry()
                        records[k] = val

                remove_count = self._read_uint64()
                if remove_count:
                    for _ in range(remove_count):
                        k = self._read_next_entry()
                        records[k] = None

    def get_tables(self) -> dict:
        """
        Return a dictionary of all public tables (with their content) in a :py:class:`ccf.ledger.Transaction`.

        :return: Dictionary of public tables with their content.
        """
        return self._tables

    def get_seqno(self) -> int:
        """
        Return the sequence number at which the transaction was recorded in the ledger.
        """
        return self._version

    def get_claims_digest(self) -> Optional[bytes]:
        """
        Return the claims digest when there is one
        """
        return self._claims_digest if self._entry_type.has_claims() else None

    def get_commit_evidence_digest(self) -> Optional[bytes]:
        """
        Return the commit evidence digest when there is one
        """
        return (
            self._commit_evidence_digest
            if self._entry_type.has_commit_evidence()
            else None
        )


def _byte_read_safe(file, num_of_bytes):
    offset = file.tell()
    ret = file.read(num_of_bytes)
    if len(ret) != num_of_bytes:
        raise ValueError(
            f"Failed to read precise number of bytes in {file.name} at offset {offset}: {len(ret)}/{num_of_bytes}"
        )
    return ret


def _peek(file, num_bytes, pos=None):
    save_pos = file.tell()
    if pos is not None:
        file.seek(pos)
    buffer = _byte_read_safe(file, num_bytes)
    file.seek(save_pos)
    return buffer


def _peek_all(file, pos=None):
    save_pos = file.tell()
    if pos is not None:
        file.seek(pos)
    buffer = file.read()
    file.seek(save_pos)
    return buffer


class TxBundleInfo(NamedTuple):
    """Bundle for transaction information required for validation"""

    merkle_tree: MerkleTree
    existing_root: bytes
    node_cert: bytes
    signature: bytes
    node_activity: dict
    signing_node: str


class BaseValidator:
    @staticmethod
    def _verify_tx_bundle(tx_info: TxBundleInfo):
        """
        Verify items 1, 2, and 3 for all the transactions up until a signature.
        """
        # 1) The merkle root is signed by a Trusted node in the given network, else throws
        BaseValidator._verify_node_status(tx_info)
        # 2) The merkle root and signature are verified with the node cert, else throws
        BaseValidator._verify_root_signature(
            tx_info.node_cert, tx_info.existing_root, tx_info.signature
        )
        # 3) The merkle root is correct for the set of transactions and matches with the one extracted from the ledger, else throws
        BaseValidator._verify_merkle_root(tx_info.merkle_tree, tx_info.existing_root)

    @staticmethod
    def _verify_node_status(tx_info: TxBundleInfo):
        """Verify item 1, The merkle root is signed by a valid node in the given network"""
        # Note: A retired primary will still issue signature transactions until
        # its retirement is committed
        node_info = tx_info.node_activity[tx_info.signing_node]
        node_status = NodeStatus(node_info[0])
        if node_status not in (
            NodeStatus.TRUSTED,
            NodeStatus.RETIRED,
        ) or (node_status == NodeStatus.RETIRED and node_info[2]):
            raise UntrustedNodeException(
                f"The signing node {tx_info.signing_node} has unexpected status {node_status.value}"
            )

    @staticmethod
    def _verify_root_signature(node_cert: bytes, root: bytes, signature: bytes):
        """Verify item 2, that the Merkle root signature validates against the node certificate"""
        try:
            cert = load_pem_x509_certificate(node_cert, default_backend())
            pub_key = cert.public_key()

            assert isinstance(pub_key, ec.EllipticCurvePublicKey)
            pub_key.verify(
                signature,
                root,
                ec.ECDSA(utils.Prehashed(hashes.SHA256())),
            )  # type: ignore[override]
        # This exception is thrown from x509, catch for logging and raise our own
        except InvalidSignature:
            raise InvalidRootSignatureException(
                "Signature verification failed:"
                + f"\nCertificate: {node_cert.decode()}"
                + f"\nSignature: {base64.b64encode(signature).decode()}"
                + f"\nRoot: {root.hex()}"
            ) from InvalidSignature

    @staticmethod
    def _verify_root_cose_signature(service_cert, root, cose_sign1):
        try:
            cert = load_pem_x509_certificate(
                service_cert.encode("ascii"), default_backend()
            )
            validate_cose_sign1(
                cose_sign1=cose_sign1, pubkey=cert.public_key(), payload=root
            )
        except Exception as exc:
            raise InvalidRootCoseSignatureException(
                "Signature verification failed:"
                + f"\nCertificate: {service_cert}"
                + f"\nRoot: {root}"
            ) from exc

    @staticmethod
    def _verify_merkle_root(merkletree: MerkleTree, existing_root: bytes):
        """Verify item 3, by comparing the roots from the merkle tree that's maintained by this class and from the one extracted from the ledger"""
        root = merkletree.get_merkle_root()
        if root != existing_root:
            raise InvalidRootException(
                f"\nComputed root: {root.hex()} \nExisting root from ledger: {existing_root.hex()}"
            )


class LedgerValidator(BaseValidator):
    """
    Ledger Validator contains the logic to verify that the ledger hasn't been tampered with.
    It has the ability to take transactions and it maintains a MerkleTree data structure similar to CCF.

    Ledger is valid and hasn't been tampered with if following conditions are met:
        1) The merkle proof is signed by a Trusted node in the given network
        2) The merkle root and signature are verified with the node cert
        3) The merkle proof is correct for each set of transactions
    """

    accept_deprecated_entry_types: bool = True
    node_certificates: Dict[str, str] = {}
    node_activity_status: Dict[str, Tuple[str, int, bool]] = {}
    signature_count: int = 0

    def __init__(self, accept_deprecated_entry_types: bool = True):
        self.accept_deprecated_entry_types = accept_deprecated_entry_types

        # Start with empty bytes array. CCF MerkleTree uses an empty array as the first leaf of its merkle tree.
        # Don't hash empty bytes array.
        self.merkle = MerkleTree()
        empty_bytes_array = bytearray(SHA256_DIGEST_SIZE)
        self.merkle.add_leaf(empty_bytes_array, do_hash=False)

        self.last_verified_seqno = 0
        self.last_verified_view = 0

        self.service_status = None
        self.service_cert = None

    def last_verified_txid(self) -> TxID:
        return TxID(self.last_verified_view, self.last_verified_seqno)

    def add_transaction(self, transaction):
        """
        To validate the ledger, ledger transactions need to be added via this method.
        Depending on the tables that were part of the transaction, it does different things.
        When transaction contains signature table, it starts the verification process and verifies that the root of merkle tree was signed by a node which was part of the network.
        It also matches the root of the merkle tree that this class maintains with the one extracted from the ledger.
        Further, it validates all service status transitions.
        If any of the above checks fail, this method throws.
        """
        transaction_public_domain = transaction.get_public_domain()
        if not self.accept_deprecated_entry_types:
            assert not transaction_public_domain.is_deprecated()
        tables = transaction_public_domain.get_tables()

        # Add contributing nodes certs and update nodes network trust status for verification
        node_certs = {}
        if NODES_TABLE_NAME in tables:
            node_table = tables[NODES_TABLE_NAME]
            for node_id, node_info in node_table.items():
                node_id = node_id.decode()
                if node_info is None:
                    # Node has been removed from the store
                    self.node_activity_status.pop(node_id)
                    continue

                node_info = json.loads(node_info)
                # Add the self-signed node certificate (only available in 1.x,
                # refer to node endorsed certificates table otherwise)
                if "cert" in node_info:
                    node_certs[node_id] = node_info["cert"].encode()
                    self.node_certificates[node_id] = node_certs[node_id]
                # Update node trust status
                # Also record the seqno at which the node status changed to
                # track when a primary node should stop issuing signatures
                self.node_activity_status[node_id] = (
                    node_info["status"],
                    transaction_public_domain.get_seqno(),
                    node_info.get("retired_committed", False),
                )

        if ENDORSED_NODE_CERTIFICATES_TABLE_NAME in tables:
            node_endorsed_certificates_tables = tables[
                ENDORSED_NODE_CERTIFICATES_TABLE_NAME
            ]
            for (
                node_id,
                endorsed_node_cert,
            ) in node_endorsed_certificates_tables.items():
                node_id = node_id.decode()
                assert (
                    node_id not in node_certs
                ), f"Only one of node self-signed certificate and endorsed certificate should be recorded for node {node_id}"

                if endorsed_node_cert is None:
                    # Node has been removed from the store
                    self.node_certificates.pop(node_id)
                else:
                    self.node_certificates[node_id] = endorsed_node_cert

        # This is a merkle root/signature tx if the table exists
        if SIGNATURE_TX_TABLE_NAME in tables:
            self.signature_count += 1
            signature_table = tables[SIGNATURE_TX_TABLE_NAME]

            for _, signature in signature_table.items():
                signature = json.loads(signature)
                current_seqno = signature["seqno"]
                current_view = signature["view"]
                signing_node = signature["node"]

                # Get binary representations for the cert, existing root, and signature
                cert = self.node_certificates[signing_node]
                existing_root = bytes.fromhex(signature["root"])
                sig = base64.b64decode(signature["sig"])

                # Check that cert in signature matches locally tracked
                sig_cert = signature["cert"].encode("utf-8")
                assert cert == sig_cert

                tx_info = TxBundleInfo(
                    self.merkle,
                    existing_root,
                    cert,
                    sig,
                    self.node_activity_status,
                    signing_node,
                )

                # validations for 1, 2 and 3
                # throws if ledger validation failed.
                self._verify_tx_bundle(tx_info)

                self.last_verified_seqno = current_seqno
                self.last_verified_view = current_view

        # Check service status transitions
        if SERVICE_INFO_TABLE_NAME in tables:
            service_table = tables[SERVICE_INFO_TABLE_NAME]
            updated_service = service_table.get(WELL_KNOWN_SINGLETON_TABLE_KEY)
            updated_service_json = json.loads(updated_service)
            updated_status = updated_service_json["status"]
            if updated_status == "Opening":
                # DR can happen at any point, so a transition to "Opening" is always valid
                pass
            elif self.service_status == updated_status:
                pass
            elif self.service_status == "Opening":
                assert updated_status in [
                    "Open",
                    "WaitingForRecoveryShares",
                ], updated_status
            elif self.service_status == "Recovering":
                assert updated_status in ["WaitingForRecoveryShares"], updated_status
            elif self.service_status == "WaitingForRecoveryShares":
                assert updated_status in ["Open"], updated_status
            elif self.service_status == "Open":
                assert updated_status in ["Recovering"], updated_status
            else:
                assert self.service_status is None, self.service_status
            self.service_status = updated_status
            self.service_cert = updated_service_json["cert"]

        if COSE_SIGNATURE_TX_TABLE_NAME in tables:
            cose_signature_table = tables[COSE_SIGNATURE_TX_TABLE_NAME]
            cose_signature = cose_signature_table.get(WELL_KNOWN_SINGLETON_TABLE_KEY)
            signature = json.loads(cose_signature)
            cose_sign1 = base64.b64decode(signature)
            self._verify_root_cose_signature(
                self.service_cert, self.merkle.get_merkle_root(), cose_sign1
            )

        # Checks complete, add this transaction to tree
        self.merkle.add_leaf(transaction.get_tx_digest(), False)

<<<<<<< HEAD
=======
    def _verify_tx_set(self, tx_info: TxBundleInfo):
        """
        Verify items 1, 2, and 3 for all the transactions up until a signature.
        """
        # 1) The merkle root is signed by a Trusted node in the given network, else throws
        self._verify_node_status(tx_info)
        # 2) The merkle root and signature are verified with the node cert, else throws
        self._verify_root_signature(tx_info)
        # 3) The merkle root is correct for the set of transactions and matches with the one extracted from the ledger, else throws
        self._verify_merkle_root(tx_info.merkle_tree, tx_info.existing_root)

    @staticmethod
    def _verify_node_status(tx_info: TxBundleInfo):
        """Verify item 1, The merkle root is signed by a valid node in the given network"""
        if tx_info.signing_node not in tx_info.node_activity:
            raise UntrustedNodeException(
                f"The signing node {tx_info.signing_node} is not part of the network"
            )
        node_info = tx_info.node_activity[tx_info.signing_node]
        node_status = NodeStatus(node_info[0])
        # Note: Even nodes that are Retired, and for which retired_committed is True
        # may be issuing signatures, to ensure the liveness of a reconfiguring
        # network. They will stop doing so once the transaction that sets retired_committed is itself committed,
        # but that is unfortunately not observable from the ledger alone.
        if node_status == NodeStatus.PENDING:
            raise UntrustedNodeException(
                f"The signing node {tx_info.signing_node} has unexpected status {node_status.value}"
            )

    def _verify_root_signature(self, tx_info: TxBundleInfo):
        """Verify item 2, that the Merkle root signature validates against the node certificate"""
        try:
            cert = load_pem_x509_certificate(tx_info.node_cert, default_backend())
            pub_key = cert.public_key()

            assert isinstance(pub_key, ec.EllipticCurvePublicKey)
            pub_key.verify(
                tx_info.signature, tx_info.existing_root, self.chosen_hash
            )  # type: ignore[override]
        # This exception is thrown from x509, catch for logging and raise our own
        except InvalidSignature:
            raise InvalidRootSignatureException(
                "Signature verification failed:"
                + f"\nCertificate: {tx_info.node_cert.decode()}"
                + f"\nSignature: {base64.b64encode(tx_info.signature).decode()}"
                + f"\nRoot: {tx_info.existing_root.hex()}"
            ) from InvalidSignature

    def _verify_root_cose_signature(self, root, cose_sign1):
        try:
            cert = load_pem_x509_certificate(
                self.service_cert.encode("ascii"), default_backend()
            )
            validate_cose_sign1(
                cose_sign1=cose_sign1, pubkey=cert.public_key(), payload=root
            )
        except Exception as exc:
            raise InvalidRootCoseSignatureException(
                "Signature verification failed:"
                + f"\nCertificate: {self.service_cert}"
                + f"\nRoot: {root}"
            ) from exc

    def _verify_merkle_root(self, merkletree: MerkleTree, existing_root: bytes):
        """Verify item 3, by comparing the roots from the merkle tree that's maintained by this class and from the one extracted from the ledger"""
        root = merkletree.get_merkle_root()
        if root != existing_root:
            raise InvalidRootException(
                f"\nComputed root: {root.hex()} \nExisting root from ledger: {existing_root.hex()}"
            )

>>>>>>> 363cd4b4

@dataclass
class TransactionHeader:
    VERSION_LENGTH = 1
    FLAGS_LENGTH = 1
    SIZE_LENGTH = 6

    # 1-byte entry version
    version: int

    # 1-byte flags
    flags: int

    # 6-byte transaction size
    size: int

    def __init__(self, buffer):
        if len(buffer) != TransactionHeader.get_size():
            raise ValueError("Incomplete transaction header")

        self.version = int.from_bytes(
            buffer[: TransactionHeader.VERSION_LENGTH], byteorder="little"
        )

        end_of_flags = TransactionHeader.VERSION_LENGTH + TransactionHeader.FLAGS_LENGTH
        self.flags = int.from_bytes(
            buffer[TransactionHeader.VERSION_LENGTH : end_of_flags],
            byteorder="little",
        )
        end_of_size = end_of_flags + TransactionHeader.SIZE_LENGTH
        self.size = int.from_bytes(buffer[end_of_flags:end_of_size], byteorder="little")

    @staticmethod
    def get_size():
        return (
            TransactionHeader.VERSION_LENGTH
            + TransactionHeader.FLAGS_LENGTH
            + TransactionHeader.SIZE_LENGTH
        )


class Entry:
    _file: BinaryIO
    _header: TransactionHeader
    _public_domain_size: int = 0
    _public_domain: Optional[PublicDomain] = None
    _file_size: int = 0
    gcm_header: Optional[GcmHeader] = None

    def __init__(self, file: BinaryIO):
        if type(self) is Entry:
            raise TypeError("Entry is not instantiable")

<<<<<<< HEAD
        self._file = file
=======
        with open(filename, mode="rb") as f:
            self._buffer = f.read()
        self._file = io.BytesIO(self._buffer)
>>>>>>> 363cd4b4

    def __enter__(self):
        return self

    def __exit__(self, exc_type, exc_value, traceback):
        self.close()

    def close(self):
        self._file.close()

    def _read_header(self):
        # read the transaction header
        buffer = _byte_read_safe(self._file, TransactionHeader.get_size())
        self._header = TransactionHeader(buffer)
        entry_start_pos = self._file.tell()

        # read the AES GCM header
        buffer = _byte_read_safe(self._file, GcmHeader.size())
        self.gcm_header = GcmHeader(buffer)

        # read the size of the public domain
        buffer = _byte_read_safe(self._file, LEDGER_DOMAIN_SIZE)
        self._public_domain_size = to_uint_64(buffer)

        return entry_start_pos

    def get_txid(self) -> str:
        assert self.gcm_header is not None
        return f"{self.gcm_header.view}.{self.gcm_header.seqno}"

    def get_public_domain(self) -> PublicDomain:
        """
        Retrieve the public (i.e. non-encrypted) domain for that entry.

        Note: Even if the entry is private-only, an empty :py:class:`ccf.ledger.PublicDomain` object is returned.

        :return: :py:class:`ccf.ledger.PublicDomain`
        """
        if self._public_domain is None:
            current_pos = self._file.tell()
            buffer = self._buffer[current_pos : current_pos + self._public_domain_size]
            self._file.seek(self._public_domain_size, 1)
            self._public_domain = PublicDomain(buffer)
        return self._public_domain

    def get_private_domain_size(self) -> int:
        """
        Retrieve the size of the private (i.e. encrypted) domain for that transaction.
        """
        return self._header.size - (
            GcmHeader.size() + LEDGER_DOMAIN_SIZE + self._public_domain_size
        )

    def get_transaction_header(self) -> TransactionHeader:
        return self._header


class Transaction(Entry):
    """
    A transaction represents one entry in the CCF ledger.
    """

    _tx_offset: int = 0
<<<<<<< HEAD
    _dgst = functools.partial(digest, hashes.SHA256())
=======
    _ledger_validator: Optional[LedgerValidator] = None
>>>>>>> 363cd4b4

    def __init__(self, file: BinaryIO):
        super().__init__(file)
        self._tx_offset = self._file.tell()
        super()._read_header()

    def get_raw_tx(self) -> bytes:
        """
        Return raw transaction bytes.

        :return: Raw transaction bytes.
        """
        assert self._file is not None

        return _peek(
            self._file,
            TransactionHeader.get_size() + self._header.size,
            pos=self._tx_offset,
        )

    def get_len(self) -> int:
        return len(self.get_raw_tx())

    def get_offsets(self) -> Tuple[int, int]:
        return (self._tx_offset, TransactionHeader.get_size() + self._header.size)

    def get_write_set_digest(self) -> bytes:
        return digest(self.get_raw_tx())

    def get_tx_digest(self) -> bytes:
        claims_digest = self.get_public_domain().get_claims_digest()
        commit_evidence_digest = self.get_public_domain().get_commit_evidence_digest()
        write_set_digest = self.get_write_set_digest()
        if claims_digest is None:
            if commit_evidence_digest is None:
                return write_set_digest
            else:
                return digest(write_set_digest + commit_evidence_digest)
        else:
            assert (
                commit_evidence_digest
            ), "Invalid transaction: commit_evidence_digest not set"
            return digest(write_set_digest + commit_evidence_digest + claims_digest)


class Snapshot(Entry):
    """
    Utility used to parse the content of a snapshot file.
    """

    _filename: str

    def __init__(self, filename: str):
        super().__init__(open(filename, "rb"))
        self._filename = filename
        self._file_size = os.path.getsize(filename)

        entry_start_pos = super()._read_header()

        # 1.x snapshots do not include evidence
        if self.is_committed() and not self.is_snapshot_file_1_x():
            receipt_pos = entry_start_pos + self._header.size
            receipt_bytes = _peek_all(self._file, pos=receipt_pos)

            receipt = json.loads(receipt_bytes.decode("utf-8"))
            # Receipts included in snapshots always contain leaf components,
            # including a claims digest and commit evidence, from 2.0.0-rc0 onwards.
            # This verification code deliberately does not support snapshots
            # produced by 2.0.0-dev* releases.
            assert "leaf_components" in receipt
            write_set_digest = bytes.fromhex(
                receipt["leaf_components"]["write_set_digest"]
            )
            claims_digest = bytes.fromhex(receipt["leaf_components"]["claims_digest"])
            commit_evidence_digest = sha256(
                receipt["leaf_components"]["commit_evidence"].encode()
            ).digest()
            leaf = (
                sha256(write_set_digest + commit_evidence_digest + claims_digest)
                .digest()
                .hex()
            )
            root = ccf.receipt.root(leaf, receipt["proof"])
            node_cert = load_pem_x509_certificate(
                receipt["cert"].encode(), default_backend()
            )
            ccf.receipt.verify(root, receipt["signature"], node_cert)

    def is_committed(self):
        return COMMITTED_FILE_SUFFIX in self._filename

    def is_snapshot_file_1_x(self):
        # Kept here for compatibility
        if not self.is_committed():
            raise ValueError(f"Snapshot file {self._filename} is not yet committed")
        return len(self._filename.split(COMMITTED_FILE_SUFFIX)[1]) != 0

    def get_len(self) -> int:
        return self._file_size


<<<<<<< HEAD
class TransactionIterator:
    _positions = List[int]
    _filename = str
    _idx: int = -1

    def __init__(
        self,
        positions: List[int],
        filename: str,
    ):
        self._positions = positions
        self._filename = filename

    def __next__(self):
        self._idx += 1
        if len(self._positions) > self._idx:
            f = open(self._filename, mode="rb")
            f.seek(self._positions[self._idx])
            tx = Transaction(f)

            return tx
        else:
            raise StopIteration


def find_tx_positions(file: BinaryIO, file_size: int) -> List[int]:
    pos = LEDGER_HEADER_SIZE
    ps = []
    while pos < file_size:
        ps.append(pos)
        file.seek(pos)
        buffer = _byte_read_safe(file, TransactionHeader.get_size())
        header = TransactionHeader(buffer)
        pos += header.size + TransactionHeader.get_size()
    return ps
=======
def latest_snapshot(snapshots_dir):
    best_name, best_seqno = None, None
    for s in os.listdir(snapshots_dir):
        with ccf.ledger.Snapshot(os.path.join(snapshots_dir, s)) as snapshot:
            snapshot_seqno = snapshot.get_public_domain().get_seqno()
            if best_seqno is None or snapshot_seqno > best_seqno:
                best_name = s
                best_seqno = snapshot_seqno
    return best_name
>>>>>>> 363cd4b4


class LedgerChunk:
    """
    Class used to parse and iterate over :py:class:`ccf.ledger.Transaction` in a CCF ledger chunk.

    :param str name: Name for a single ledger chunk.
    """

    _filename: str

    def __init__(self, name: str):
        file = open(name, "rb")

        self._pos_offset = int.from_bytes(
            _byte_read_safe(file, LEDGER_HEADER_SIZE), byteorder="little"
        )

        # If the ledger chunk is not yet committed, the ledger header will be empty.
        # Default to reading the file size instead.
        if self._pos_offset > 0:
            self._file_size = self._pos_offset

            positions_buffer = _peek_all(file, self._pos_offset)
            buf_len = len(positions_buffer)
            assert (
                buf_len % 4 == 0
            ), f"Expected positions to contain uint32s, but contains {buf_len} bytes"
            positions_count = buf_len // 4
            self._positions = [
                int.from_bytes(
                    positions_buffer[i * 4 : (i + 1) * 4],
                    byteorder="little",
                )
                for i in range(positions_count)
            ]
        else:
            self._file_size = os.path.getsize(name)
            self._positions = find_tx_positions(file, self._file_size)

        self._filename = name
        self.start_seqno, self.end_seqno = range_from_filename(name)

    def __getitem__(self, key):
        if isinstance(key, int):
            position = self._positions[key]
            f = open(self._filename, mode="rb")
            f.seek(position)
            return Transaction(f)
        elif isinstance(key, slice):
            positions = self._positions[key]
            transactions = []
            for p in positions:
                f = open(self._filename, mode="rb")
                f.seek(p)
                transactions.append(Transaction(f))
            return transactions
        else:
            raise KeyError(f"Unsupported type ({type(key)}) passed to LedgerChunk[]")

    def __iter__(self):
        return TransactionIterator(
            self._positions,
            self._filename,
        )

    def __len__(self):
        return len(self._positions)

    def filename(self):
        return self._filename

    def is_committed(self):
        return is_ledger_chunk_committed(self._filename)

    def is_complete(self):
        return self._pos_offset > 0

    def get_seqnos(self):
        return self.start_seqno, self.end_seqno


class ChunkIterator:
    _filenames: list
    _fileindex: int = -1
    _current_chunk: LedgerChunk

    def __init__(self, filenames: list, validator: Optional[LedgerValidator] = None):
        self._filenames = filenames

    def __next__(self) -> LedgerChunk:
        self._fileindex += 1
        if len(self._filenames) > self._fileindex:
            self._current_chunk = LedgerChunk(self._filenames[self._fileindex])
            return self._current_chunk
        else:
            raise StopIteration


class Ledger:
    """
    Class used to iterate over all :py:class:`ccf.ledger.LedgerChunk` stored in a CCF ledger folder.

    :param str name: Ledger directory for a single CCF node.
    """

    _filenames: list

    def __init__(
        self,
        paths: List[str],
        committed_only: bool = True,
        read_recovery_files: bool = False,
    ):
        self._filenames = []

        ledger_files: List[str] = []

        def try_add_chunk(path):
            sanitised_path = path
            if path.endswith(RECOVERY_FILE_SUFFIX):
                sanitised_path = path[: -len(RECOVERY_FILE_SUFFIX)]
                if not read_recovery_files:
                    return

            if path.endswith(IGNORED_FILE_SUFFIX):
                return

            if committed_only and not sanitised_path.endswith(COMMITTED_FILE_SUFFIX):
                return

            # The same ledger file may appear multiple times in different directories
            # so ignore duplicates
            if os.path.isfile(path) and not any(
                os.path.basename(path) in f for f in ledger_files
            ):
                ledger_files.append(path)

        for p in paths:
            if os.path.isdir(p):
                for path in os.listdir(p):
                    chunk = os.path.join(p, path)
                    try_add_chunk(chunk)
            elif os.path.isfile(p):
                try_add_chunk(p)
            else:
                raise ValueError(f"{p} is not a ledger directory or ledger chunk")

        # Sorts the list based off the first number after ledger_ so that
        # the ledger is verified in sequence
        self._filenames = sorted(
            ledger_files,
            key=lambda x: range_from_filename(x)[0],
        )

        # If we do not have a single contiguous range, report an error
        for file_a, file_b in zip(self._filenames[:-1], self._filenames[1:]):
            range_a = range_from_filename(file_a)
            range_b = range_from_filename(file_b)
            if range_a[1] is None and range_b[1] is not None:
                raise ValueError(
                    f"Ledger cannot parse committed chunk {file_b} following uncommitted chunk {file_a}"
                )
            if range_a[1] is not None and range_a[1] + 1 != range_b[0]:
                raise ValueError(
                    f"Ledger cannot parse non-contiguous chunks {file_a} and {file_b}"
                )

    @property
    def last_committed_chunk_range(self) -> Tuple[int, Optional[int]]:
        last_chunk_name = self._filenames[-1]
        return range_from_filename(last_chunk_name)

    def __len__(self):
        return len(self._filenames)

    def __getitem__(self, key):
        if isinstance(key, int):
            return LedgerChunk(self._filenames[key])
        elif isinstance(key, slice):
            files = self._filenames[key]
            return [LedgerChunk(file) for file in files]
        else:
            raise KeyError(f"Unsupported type ({type(key)}) passed to Ledger[]")

    def __iter__(self):
        return ChunkIterator(self._filenames)

    def transactions(self):
        for chunk in self:
            for transaction in chunk:
                yield transaction

    def get_transaction(self, seqno: int) -> Transaction:
        """
        Return the :py:class:`ccf.ledger.Transaction` recorded in the ledger at the given sequence number.

        Note that the transaction returned may not yet be verified by a
        signature transaction nor committed by the service.

        :param int seqno: Sequence number of the transaction to fetch.

        :return: :py:class:`ccf.ledger.Transaction`
        """
        if seqno < 1:
            raise ValueError(f"Ledger first seqno is 1, cannot get {seqno}")

        for filename in self._filenames:
            start, end = range_from_filename(filename)
            if seqno >= start and end is None or seqno <= end:
                chunk = LedgerChunk(filename)
                return chunk[seqno - start]

        raise UnknownTransaction(
            f"Transaction at seqno {seqno} does not exist in ledger"
        )

    def get_latest_public_state(self) -> Tuple[dict, int]:
        """
        Return the current public state of the service.

        Note that the public state returned may not yet be verified by a
        signature transaction nor committed by the service.

        :return: Tuple[Dict, int]: Tuple containing a dictionary of public tables and their values and the seqno of the state read from the ledger.
        """

        public_tables: Dict[str, Dict] = {}
        latest_seqno = 0
        # If a transaction cannot be read (e.g. because it was only partially written to disk
        # before a crash), return public state so far. This is consistent with CCF's behaviour
        # which discards the incomplete transaction on recovery.

        try:
            last_chunk = self[-1]
            tx = last_chunk[-1]
            public_domain = tx.get_public_domain()
            latest_seqno = public_domain.get_seqno()
            for table_name, records in public_domain.get_tables().items():
                if table_name in public_tables:
                    public_tables[table_name].update(records)
                    # Remove deleted keys
                    public_tables[table_name] = {
                        k: v
                        for k, v in public_tables[table_name].items()
                        if v is not None
                    }
                else:
                    public_tables[table_name] = records
        except Exception as e:
            print(f"Error reading ledger entry. Latest read seqno: {latest_seqno}")
            print(f"Error: {e}")
        return public_tables, latest_seqno


class InvalidRootException(Exception):
    """MerkleTree root doesn't match with the root reported in the signature's table"""


class InvalidRootSignatureException(Exception):
    """Signature of the MerkleRoot doesn't match with the signature that's reported in the signature's table"""


class InvalidRootCoseSignatureException(Exception):
    """COSE signature of the MerkleRoot doesn't pass COSE verification"""


class CommitIdRangeException(Exception):
    """Missing ledger chunk in the ledger directory"""


class UntrustedNodeException(Exception):
    """The signing node wasn't part of the network"""


class UnknownTransaction(Exception):
    """The transaction at seqno does not exist in ledger"""<|MERGE_RESOLUTION|>--- conflicted
+++ resolved
@@ -615,80 +615,6 @@
         # Checks complete, add this transaction to tree
         self.merkle.add_leaf(transaction.get_tx_digest(), False)
 
-<<<<<<< HEAD
-=======
-    def _verify_tx_set(self, tx_info: TxBundleInfo):
-        """
-        Verify items 1, 2, and 3 for all the transactions up until a signature.
-        """
-        # 1) The merkle root is signed by a Trusted node in the given network, else throws
-        self._verify_node_status(tx_info)
-        # 2) The merkle root and signature are verified with the node cert, else throws
-        self._verify_root_signature(tx_info)
-        # 3) The merkle root is correct for the set of transactions and matches with the one extracted from the ledger, else throws
-        self._verify_merkle_root(tx_info.merkle_tree, tx_info.existing_root)
-
-    @staticmethod
-    def _verify_node_status(tx_info: TxBundleInfo):
-        """Verify item 1, The merkle root is signed by a valid node in the given network"""
-        if tx_info.signing_node not in tx_info.node_activity:
-            raise UntrustedNodeException(
-                f"The signing node {tx_info.signing_node} is not part of the network"
-            )
-        node_info = tx_info.node_activity[tx_info.signing_node]
-        node_status = NodeStatus(node_info[0])
-        # Note: Even nodes that are Retired, and for which retired_committed is True
-        # may be issuing signatures, to ensure the liveness of a reconfiguring
-        # network. They will stop doing so once the transaction that sets retired_committed is itself committed,
-        # but that is unfortunately not observable from the ledger alone.
-        if node_status == NodeStatus.PENDING:
-            raise UntrustedNodeException(
-                f"The signing node {tx_info.signing_node} has unexpected status {node_status.value}"
-            )
-
-    def _verify_root_signature(self, tx_info: TxBundleInfo):
-        """Verify item 2, that the Merkle root signature validates against the node certificate"""
-        try:
-            cert = load_pem_x509_certificate(tx_info.node_cert, default_backend())
-            pub_key = cert.public_key()
-
-            assert isinstance(pub_key, ec.EllipticCurvePublicKey)
-            pub_key.verify(
-                tx_info.signature, tx_info.existing_root, self.chosen_hash
-            )  # type: ignore[override]
-        # This exception is thrown from x509, catch for logging and raise our own
-        except InvalidSignature:
-            raise InvalidRootSignatureException(
-                "Signature verification failed:"
-                + f"\nCertificate: {tx_info.node_cert.decode()}"
-                + f"\nSignature: {base64.b64encode(tx_info.signature).decode()}"
-                + f"\nRoot: {tx_info.existing_root.hex()}"
-            ) from InvalidSignature
-
-    def _verify_root_cose_signature(self, root, cose_sign1):
-        try:
-            cert = load_pem_x509_certificate(
-                self.service_cert.encode("ascii"), default_backend()
-            )
-            validate_cose_sign1(
-                cose_sign1=cose_sign1, pubkey=cert.public_key(), payload=root
-            )
-        except Exception as exc:
-            raise InvalidRootCoseSignatureException(
-                "Signature verification failed:"
-                + f"\nCertificate: {self.service_cert}"
-                + f"\nRoot: {root}"
-            ) from exc
-
-    def _verify_merkle_root(self, merkletree: MerkleTree, existing_root: bytes):
-        """Verify item 3, by comparing the roots from the merkle tree that's maintained by this class and from the one extracted from the ledger"""
-        root = merkletree.get_merkle_root()
-        if root != existing_root:
-            raise InvalidRootException(
-                f"\nComputed root: {root.hex()} \nExisting root from ledger: {existing_root.hex()}"
-            )
-
->>>>>>> 363cd4b4
 
 @dataclass
 class TransactionHeader:
@@ -742,13 +668,7 @@
         if type(self) is Entry:
             raise TypeError("Entry is not instantiable")
 
-<<<<<<< HEAD
         self._file = file
-=======
-        with open(filename, mode="rb") as f:
-            self._buffer = f.read()
-        self._file = io.BytesIO(self._buffer)
->>>>>>> 363cd4b4
 
     def __enter__(self):
         return self
@@ -812,11 +732,8 @@
     """
 
     _tx_offset: int = 0
-<<<<<<< HEAD
     _dgst = functools.partial(digest, hashes.SHA256())
-=======
     _ledger_validator: Optional[LedgerValidator] = None
->>>>>>> 363cd4b4
 
     def __init__(self, file: BinaryIO):
         super().__init__(file)
@@ -918,7 +835,6 @@
         return self._file_size
 
 
-<<<<<<< HEAD
 class TransactionIterator:
     _positions = List[int]
     _filename = str
@@ -954,7 +870,8 @@
         header = TransactionHeader(buffer)
         pos += header.size + TransactionHeader.get_size()
     return ps
-=======
+
+
 def latest_snapshot(snapshots_dir):
     best_name, best_seqno = None, None
     for s in os.listdir(snapshots_dir):
@@ -964,7 +881,6 @@
                 best_name = s
                 best_seqno = snapshot_seqno
     return best_name
->>>>>>> 363cd4b4
 
 
 class LedgerChunk:
