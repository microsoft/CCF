--- conflicted
+++ resolved
@@ -1,10 +1,6 @@
 {
   "name": "CCF Development Environment",
-<<<<<<< HEAD
-  "image": "ccfmsrc.azurecr.io/ccf/ci:30-05-2023-virtual",
-=======
-  "image": "ccfmsrc.azurecr.io/ccf/ci:27-04-2023-virtual-clang15",
->>>>>>> bebafb19
+  "image": "ccfmsrc.azurecr.io/ccf/ci:30-05-2023-virtual-clang15",
   "runArgs": [],
   "extensions": [
     "eamodio.gitlens",
