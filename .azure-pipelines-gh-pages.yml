trigger:
  batch: true
  branches:
    include:
      - main
      - "refs/tags/ccf-*"

jobs:
  - job: build_and_publish_docs
<<<<<<< HEAD
    container: ccfciteam/ccf-ci:oe0.17.1-focal-docker
=======
    container: ccfciteam/ccf-ci:oe0.17.2
>>>>>>> fef8d106
    pool:
      vmImage: ubuntu-20.04

    steps:
      - checkout: self
        clean: true

      - script: |
          set -ex
          env
          git status
          git rev-parse HEAD
          git checkout -b main $(git rev-parse HEAD)
        displayName: Prepare repo

      # Used to generate setup.py
      - template: .azure-pipelines-templates/cmake.yml
        parameters:
          cmake_args: ""

      - script: |
          set -ex
          python3.8 -m venv env
          source env/bin/activate
          pip install wheel
          pip install -U -r doc/requirements.txt
          pip install -U -e ./python
          sphinx-multiversion doc build/html
        displayName: Sphinx

      - script: |
          set -ex
          git init
          git config --local user.name "Azure Pipelines"
          git config --local user.email "azuredevops@microsoft.com"
          git add .
          touch .nojekyll
          git add .nojekyll
          cp ../../doc/index.html .
          git add index.html
          git commit -m "[ci skip] commit generated documentation"
        displayName: "Commit pages"
        workingDirectory: build/html

      - task: DownloadSecureFile@1
        inputs:
          secureFile: ccf
        displayName: "Get the deploy key"

      - script: |
          set -ex
          mv $DOWNLOADSECUREFILE_SECUREFILEPATH deploy_key
          chmod 600 deploy_key
          mkdir ~/.ssh
          chmod 700 ~/.ssh
          ssh-keyscan -t rsa github.com >> ~/.ssh/known_hosts
          git remote add origin git@github.com:microsoft/CCF.git
          GIT_SSH_COMMAND="ssh -i deploy_key" git push -f origin HEAD:gh-pages
        displayName: "Publish GitHub Pages"
        condition: |
          and(
            not(eq(variables['Build.Reason'], 'PullRequest')),
            or(
                eq(variables['Build.SourceBranch'], 'refs/heads/main'),
                startsWith(variables['Build.SourceBranch'], 'refs/tags/ccf-')
            )
          )
        workingDirectory: build/html

      - script: rm deploy_key || true
        displayName: "Make sure key is removed"
        workingDirectory: build/html
        condition: always()<|MERGE_RESOLUTION|>--- conflicted
+++ resolved
@@ -7,11 +7,7 @@
 
 jobs:
   - job: build_and_publish_docs
-<<<<<<< HEAD
-    container: ccfciteam/ccf-ci:oe0.17.1-focal-docker
-=======
-    container: ccfciteam/ccf-ci:oe0.17.2
->>>>>>> fef8d106
+    container: ccfciteam/ccf-ci:oe0.17.2-docker-cli
     pool:
       vmImage: ubuntu-20.04
 
