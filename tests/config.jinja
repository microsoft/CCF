{
  "network": {
    "node_to_node_interface": { "bind_address": "{{ node_address }}", "published_address": "{{ published_node_address }}" },
    "rpc_interfaces": {{ rpc_interfaces|tojson }}
    {% if acme %}
    , "acme": {{ acme|tojson }}
    {% endif %}
  },
  "node_certificate":
  {
    "subject_name": "{{ subject_name }}",
    "subject_alt_names": {{ subject_alt_names|tojson }},
    "curve_id": "{{ curve_id }}",
    "initial_validity_days": {{ initial_node_cert_validity_days }}
  },
  "node_data_json_file": {{ node_data_json_file|tojson }},
  "attestation":
  {
    "snp_endorsements_servers": {{ snp_endorsements_servers|tojson }},
    "snp_security_policy_file": "{{ snp_security_policy_file }}",
    "snp_uvm_endorsements_file": "{{ snp_uvm_endorsements_file }}",
    "snp_endorsements_file": "{{ snp_endorsements_file }}"
  },
  "service_data_json_file": {{ service_data_json_file|tojson }},
  "command": {
    "type": "{{ start_type }}",
    "service_certificate_file": "{{ service_cert_file }}",
    "start":
    {
      "members": {{ members_info|tojson }},
      "constitution_files": {{ constitution|tojson }},
      "service_configuration":
      {
        "recovery_threshold": {{ recovery_threshold or 0 }},
        "maximum_node_certificate_validity_days": {{ maximum_node_certificate_validity_days }},
        "maximum_service_certificate_validity_days": {{ maximum_service_certificate_validity_days }}
      },
      "initial_service_certificate_validity_days": {{ initial_service_cert_validity_days }},
      "service_subject_name": {{ service_subject_name|tojson }},
      "cose_signatures":
      {
        "issuer": {{ cose_signatures_issuer|tojson }},
        "subject": {{ cose_signatures_subject|tojson }}
      }
    },
    "join":
    {
      "retry_timeout": "{{ join_timer }}",
      "target_rpc_address": "{{ target_rpc_address }}",
      "follow_redirect": {{ follow_redirect|tojson }},
      "fetch_recent_snapshot": {{ fetch_recent_snapshot|tojson }}
    },
    "recover": {
      "initial_service_certificate_validity_days": {{ initial_service_cert_validity_days }},
      "previous_service_identity_file": "{{ previous_service_identity_file }}" {% if previous_sealed_ledger_secret_location %},
        "previous_sealed_ledger_secret_location": "{{ previous_sealed_ledger_secret_location }}",
      {% endif %} {% if self_healing_open_addresses %},
      "self_healing_open_addresses" : [
        {% for address in self_healing_open_addresses %}
          "{{ address }}" {% if not loop.last %},{% endif %}
        {% endfor %}
      ]
      {% endif %}
<<<<<<< HEAD
=======
      "previous_service_identity_file": "{{ previous_service_identity_file }}"{% if recovery_constitution_files %},
      "constitution_files": {{ recovery_constitution_files|tojson }} {% endif %}
>>>>>>> 0152a4e2
    }
  },
  "ledger":
  {
    "directory": "{{ ledger_dir }}",
    "read_only_directories": {{ read_only_ledger_dirs|tojson }},
    "chunk_size": "{{ ledger_chunk_bytes }}"
  },
  "snapshots":
  {
    "directory": "{{ snapshots_dir }}",
    "tx_count": {{ snapshot_tx_interval }},
    "read_only_directory": {{ read_only_snapshots_dir|tojson }}
  },
  "logging":
  {
    "host_level": "{{ host_log_level }}",
    "format": "Text"
  },
  "consensus":
  {
    "message_timeout": "{{ message_timeout }}",
    "election_timeout": "{{ election_timeout }}",
    "max_uncommitted_tx_count": {{ max_uncommitted_tx_count|tojson or 0 }}
  },
  "ledger_signatures":
  {
    "tx_count": {{ sig_tx_interval }},
    "delay": "{{ signature_interval_duration }}"
  },
  "jwt":
  {
    "key_refresh_interval": "{{ jwt_key_refresh_interval }}"
  },
  "output_files": {
    "node_certificate_file": "{{ node_certificate_file or "node.pem" }}",
    "pid_file": "{{ node_pid_file or "node.pid" }}",
    "node_to_node_address_file": "{{ node_address_file }}",
    {% if sealed_ledger_secret_location %}
      "sealed_ledger_secret_location": "{{ sealed_ledger_secret_location }}",
    {% endif %}
    "rpc_addresses_file" : "{{ rpc_addresses_file }}"
  },
  "tick_interval": "{{ tick_ms }}ms",
  "slow_io_logging_threshold": "10ms",
  "client_connection_timeout": "2s"{% if idle_connection_timeout_s %},
  "idle_connection_timeout": "{{ idle_connection_timeout_s }}s"{% endif %},
  "node_client_interface": {{ node_client_interface|tojson }},
  "worker_threads": {{ worker_threads }},
  "memory": {
    "circuit_size": "16MB",
    "max_msg_size": "{{ max_msg_size_bytes }}",
    "max_fragment_size": "256KB"
  },
  "ignore_first_sigterm": {{ ignore_first_sigterm|tojson }}{% if node_to_node_message_limit %},
  "node_to_node_message_limit": {{ node_to_node_message_limit|tojson }}{% endif %}{% if historical_cache_soft_limit %},
  "historical_cache_soft_limit": {{ historical_cache_soft_limit|tojson }}{% endif %}
}<|MERGE_RESOLUTION|>--- conflicted
+++ resolved
@@ -53,19 +53,13 @@
     "recover": {
       "initial_service_certificate_validity_days": {{ initial_service_cert_validity_days }},
       "previous_service_identity_file": "{{ previous_service_identity_file }}" {% if previous_sealed_ledger_secret_location %},
-        "previous_sealed_ledger_secret_location": "{{ previous_sealed_ledger_secret_location }}",
-      {% endif %} {% if self_healing_open_addresses %},
+        "previous_sealed_ledger_secret_location": "{{ previous_sealed_ledger_secret_location }}"{% endif %}{% if recovery_constitution_files %},
+      "constitution_files": {{ recovery_constitution_files|tojson }} {% endif %} {% if self_healing_open_addresses %},
       "self_healing_open_addresses" : [
         {% for address in self_healing_open_addresses %}
           "{{ address }}" {% if not loop.last %},{% endif %}
         {% endfor %}
-      ]
-      {% endif %}
-<<<<<<< HEAD
-=======
-      "previous_service_identity_file": "{{ previous_service_identity_file }}"{% if recovery_constitution_files %},
-      "constitution_files": {{ recovery_constitution_files|tojson }} {% endif %}
->>>>>>> 0152a4e2
+      ] {% endif %}
     }
   },
   "ledger":
