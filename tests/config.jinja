{
  "network": {
    "node_to_node_interface": { "bind_address": "{{ node_address }}", "published_address": "{{ published_node_address }}" },
    "rpc_interfaces": {{ rpc_interfaces|tojson }}
    {% if acme %}
    , "acme": {{ acme|tojson }}
    {% endif %}
  },
  "node_certificate":
  {
    "subject_name": "{{ subject_name }}",
    "subject_alt_names": {{ subject_alt_names|tojson }},
    "curve_id": "{{ curve_id }}",
    "initial_validity_days": {{ initial_node_cert_validity_days }}
  },
  "node_data_json_file": {{ node_data_json_file|tojson }},
  "attestation":
  {
    "snp_endorsements_servers": {{ snp_endorsements_servers|tojson }},
    "snp_security_policy_file": "{{ snp_security_policy_file }}",
    "snp_uvm_endorsements_file": "{{ snp_uvm_endorsements_file }}",
    "snp_endorsements_file": "{{ snp_endorsements_file }}"
  },
  "service_data_json_file": {{ service_data_json_file|tojson }},
  "command": {
    "type": "{{ start_type }}",
    "service_certificate_file": "{{ service_cert_file }}",
    "start":
    {
      "members": {{ members_info|tojson }},
      "constitution_files": {{ constitution|tojson }},
      "service_configuration":
      {
        "recovery_threshold": {{ recovery_threshold or 0 }},
        "maximum_node_certificate_validity_days": {{ maximum_node_certificate_validity_days }},
        "maximum_service_certificate_validity_days": {{ maximum_service_certificate_validity_days }}
      },
      "initial_service_certificate_validity_days": {{ initial_service_cert_validity_days }},
      "service_subject_name": {{ service_subject_name|tojson }},
      "cose_signatures":
      {
        "issuer": {{ cose_signatures_issuer|tojson }},
        "subject": {{ cose_signatures_subject|tojson }}
      }
    },
    "join":
    {
      "retry_timeout": "{{ join_timer }}",
      "target_rpc_address": "{{ target_rpc_address }}",
      "follow_redirect": {{ follow_redirect|tojson }},
      "fetch_recent_snapshot": {{ fetch_recent_snapshot|tojson }}
    },
    "recover": {
      "initial_service_certificate_validity_days": {{ initial_service_cert_validity_days }},
<<<<<<< HEAD
      "previous_service_identity_file": "{{ previous_service_identity_file }}" {% if previous_sealed_ledger_secret_location %},
        "previous_sealed_ledger_secret_location": "{{ previous_sealed_ledger_secret_location }}"{% endif %}{% if recovery_constitution_files %},
      "constitution_files": {{ recovery_constitution_files|tojson }} {% endif %} {% if self_healing_open_addresses %},
      "self_healing_open_addresses" : [
        {% for address in self_healing_open_addresses %}
          "{{ address }}" {% if not loop.last %},{% endif %}
        {% endfor %}
      ] {% endif %}
=======
      {% if previous_sealed_ledger_secret_location %}
        "previous_sealed_ledger_secret_location": "{{ previous_sealed_ledger_secret_location }}",
      {% endif %}
      "previous_service_identity_file": "{{ previous_service_identity_file }}"
>>>>>>> 6e05563b
    }
  },
  "ledger":
  {
    "directory": "{{ ledger_dir }}",
    "read_only_directories": {{ read_only_ledger_dirs|tojson }},
    "chunk_size": "{{ ledger_chunk_bytes }}"
  },
  "snapshots":
  {
    "directory": "{{ snapshots_dir }}",
    "tx_count": {{ snapshot_tx_interval }},
    "read_only_directory": {{ read_only_snapshots_dir|tojson }}
  },
  "logging":
  {
    "host_level": "{{ host_log_level }}",
    "format": "Text"
  },
  "consensus":
  {
    "message_timeout": "{{ message_timeout }}",
    "election_timeout": "{{ election_timeout }}",
    "max_uncommitted_tx_count": {{ max_uncommitted_tx_count|tojson or 0 }}
  },
  "ledger_signatures":
  {
    "tx_count": {{ sig_tx_interval }},
    "delay": "{{ signature_interval_duration }}"
  },
  "jwt":
  {
    "key_refresh_interval": "{{ jwt_key_refresh_interval }}"
  },
  "output_files": {
    "node_certificate_file": "{{ node_certificate_file or "node.pem" }}",
    "pid_file": "{{ node_pid_file or "node.pid" }}",
    "node_to_node_address_file": "{{ node_address_file }}",
    {% if sealed_ledger_secret_location %}
      "sealed_ledger_secret_location": "{{ sealed_ledger_secret_location }}",
    {% endif %}
    "rpc_addresses_file" : "{{ rpc_addresses_file }}"
  },
  "tick_interval": "{{ tick_ms }}ms",
  "slow_io_logging_threshold": "10ms",
  "client_connection_timeout": "2s"{% if idle_connection_timeout_s %},
  "idle_connection_timeout": "{{ idle_connection_timeout_s }}s"{% endif %},
  "node_client_interface": {{ node_client_interface|tojson }},
  "worker_threads": {{ worker_threads }},
  "memory": {
    "circuit_size": "16MB",
    "max_msg_size": "{{ max_msg_size_bytes }}",
    "max_fragment_size": "256KB"
  },
  "ignore_first_sigterm": {{ ignore_first_sigterm|tojson }}{% if node_to_node_message_limit %},
  "node_to_node_message_limit": {{ node_to_node_message_limit|tojson }}{% endif %}{% if historical_cache_soft_limit %},
  "historical_cache_soft_limit": {{ historical_cache_soft_limit|tojson }}{% endif %}
}<|MERGE_RESOLUTION|>--- conflicted
+++ resolved
@@ -52,21 +52,13 @@
     },
     "recover": {
       "initial_service_certificate_validity_days": {{ initial_service_cert_validity_days }},
-<<<<<<< HEAD
       "previous_service_identity_file": "{{ previous_service_identity_file }}" {% if previous_sealed_ledger_secret_location %},
-        "previous_sealed_ledger_secret_location": "{{ previous_sealed_ledger_secret_location }}"{% endif %}{% if recovery_constitution_files %},
-      "constitution_files": {{ recovery_constitution_files|tojson }} {% endif %} {% if self_healing_open_addresses %},
+        "previous_sealed_ledger_secret_location": "{{ previous_sealed_ledger_secret_location }}"{% endif %} {% if self_healing_open_addresses %},
       "self_healing_open_addresses" : [
         {% for address in self_healing_open_addresses %}
           "{{ address }}" {% if not loop.last %},{% endif %}
         {% endfor %}
       ] {% endif %}
-=======
-      {% if previous_sealed_ledger_secret_location %}
-        "previous_sealed_ledger_secret_location": "{{ previous_sealed_ledger_secret_location }}",
-      {% endif %}
-      "previous_service_identity_file": "{{ previous_service_identity_file }}"
->>>>>>> 6e05563b
     }
   },
   "ledger":
