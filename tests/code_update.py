--- conflicted
+++ resolved
@@ -57,30 +57,29 @@
 
     return network
 
+
 @reqs.description("Test that the SNP measurements table")
 @reqs.snp_only()
 def test_snp_measurements_table(network, args):
     primary, _ = network.find_nodes()
-    
+
+    with primary.client() as client:
+        r = client.get("/gov/snp/measurements")
+        measurements = sorted(r.body.json()["versions"], key=lambda x: x["digest"])
+    expected = [{"digest": SNP_ACI_MEASUREMENT, "status": "AllowedToJoin"}]
+    expected.sort(key=lambda x: x["digest"])
+    assert measurements == expected, [(a, b) for a, b in zip(measurements, expected)]
+
+    dummy_snp_mesurement = "a" * 96
+    network.consortium.add_snp_measurement(primary, dummy_snp_mesurement)
+
     with primary.client() as client:
         r = client.get("/gov/snp/measurements")
         measurements = sorted(r.body.json()["versions"], key=lambda x: x["digest"])
     expected = [
-            {"digest": SNP_ACI_MEASUREMENT, "status": "AllowedToJoin"}
-        ]
-    expected.sort(key=lambda x: x["digest"])
-    assert measurements == expected, [(a, b) for a, b in zip(measurements, expected)]
-
-    dummy_snp_mesurement = "a" * 96
-    network.consortium.add_snp_measurement(primary, dummy_snp_mesurement)
-
-    with primary.client() as client:
-        r = client.get("/gov/snp/measurements")
-        measurements = sorted(r.body.json()["versions"], key=lambda x: x["digest"])
-    expected = [
-            {"digest": SNP_ACI_MEASUREMENT, "status": "AllowedToJoin"},
-            {"digest": dummy_snp_mesurement, "status": "AllowedToJoin"},
-        ]
+        {"digest": SNP_ACI_MEASUREMENT, "status": "AllowedToJoin"},
+        {"digest": dummy_snp_mesurement, "status": "AllowedToJoin"},
+    ]
     expected.sort(key=lambda x: x["digest"])
     assert measurements == expected, [(a, b) for a, b in zip(measurements, expected)]
 
@@ -88,12 +87,9 @@
     with primary.client() as client:
         r = client.get("/gov/snp/measurements")
         measurements = sorted(r.body.json()["versions"], key=lambda x: x["digest"])
-    expected = [
-            {"digest": SNP_ACI_MEASUREMENT, "status": "AllowedToJoin"}
-        ]
+    expected = [{"digest": SNP_ACI_MEASUREMENT, "status": "AllowedToJoin"}]
     expected.sort(key=lambda x: x["digest"])
     assert measurements == expected, [(a, b) for a, b in zip(measurements, expected)]
-
 
     return network
 
@@ -261,7 +257,7 @@
 
 
 @reqs.description("Update all nodes code")
-@reqs.not_snp() # Not yet supported as all nodes run the same measurement/security policy in SNP CI
+@reqs.not_snp()  # Not yet supported as all nodes run the same measurement/security policy in SNP CI
 def test_update_all_nodes(network, args):
     replacement_package = get_replacement_package(args)
 
@@ -282,31 +278,13 @@
     network.consortium.add_new_code(primary, new_code_id)
     LOG.info("Check reported trusted measurements")
     with primary.client() as uc:
-<<<<<<< HEAD
-        if IS_SNP:
-            r = uc.get("/node/snp/measurements")
-            expected = [{"digest": SNP_ACI_MEASUREMENT, "status": "AllowedToJoin"}]
-        else:
-            r = uc.get("/node/code")
-            expected = [
-                {"digest": first_code_id, "status": "AllowedToJoin"},
-                {"digest": new_code_id, "status": "AllowedToJoin"},
-            ]
-            if args.enclave_type == "virtual":
-                expected.insert(
-                    0, {"digest": VIRTUAL_CODE_ID, "status": "AllowedToJoin"}
-                )
-=======
         r = uc.get("/node/code")
         expected = [
             {"digest": first_code_id, "status": "AllowedToJoin"},
             {"digest": new_code_id, "status": "AllowedToJoin"},
         ]
         if args.enclave_type == "virtual":
-            expected.insert(
-                0, {"digest": VIRTUAL_CODE_ID, "status": "AllowedToJoin"}
-            )
->>>>>>> 06b2dcaf
+            expected.insert(0, {"digest": VIRTUAL_CODE_ID, "status": "AllowedToJoin"})
 
         versions = sorted(r.body.json()["versions"], key=lambda x: x["digest"])
         expected.sort(key=lambda x: x["digest"])
@@ -315,31 +293,13 @@
     LOG.info("Remove old code id")
     network.consortium.retire_code(primary, first_code_id)
     with primary.client() as uc:
-<<<<<<< HEAD
-        if IS_SNP:
-            r = uc.get("/node/snp/measurements")
-            expected = [{"digest": SNP_ACI_MEASUREMENT, "status": "AllowedToJoin"}]
-        else:
-            r = uc.get("/node/code")
-            expected = [
-                {"digest": first_code_id, "status": "AllowedToJoin"},
-                {"digest": new_code_id, "status": "AllowedToJoin"},
-            ]
-            if args.enclave_type == "virtual":
-                expected.insert(
-                    0, {"digest": VIRTUAL_CODE_ID, "status": "AllowedToJoin"}
-                )
-=======
         r = uc.get("/node/code")
         expected = [
             {"digest": first_code_id, "status": "AllowedToJoin"},
             {"digest": new_code_id, "status": "AllowedToJoin"},
         ]
         if args.enclave_type == "virtual":
-            expected.insert(
-                0, {"digest": VIRTUAL_CODE_ID, "status": "AllowedToJoin"}
-            )
->>>>>>> 06b2dcaf
+            expected.insert(0, {"digest": VIRTUAL_CODE_ID, "status": "AllowedToJoin"})
 
         expected.sort(key=lambda x: x["digest"])
         assert versions == expected, f"{versions} != {expected}"
@@ -408,20 +368,12 @@
         network.start_and_open(args)
 
         test_verify_quotes(network, args)
-<<<<<<< HEAD
+        test_snp_measurements_table(network, args)
         test_host_data_table(network, args)
         test_add_node_with_host_data(network, args)
         test_add_node_with_no_security_policy_not_matching_kv(network, args)
         test_add_node_with_mismatched_host_data(network, args)
         test_add_node_with_bad_host_data(network, args)
-=======
-        test_snp_measurements_table(network, args)
-        test_security_policy_table(network, args)
-        test_add_node_with_raw_security_policy(network, args)
-        test_add_node_with_no_raw_security_policy_not_matching_kv(network, args)
-        test_add_node_with_mismatched_security_policy_digest(network, args)
-        test_add_node_with_bad_security_policy_digest(network, args)
->>>>>>> 06b2dcaf
         test_add_node_with_bad_code(network, args)
         # NB: Assumes the current nodes are still using args.package, so must run before test_proposal_invalidation
         test_proposal_invalidation(network, args)
