# Copyright (c) Microsoft Corporation. All rights reserved.
# Licensed under the Apache 2.0 License.
import os
import getpass
import time
import logging
import multiprocessing
import shutil
from random import seed
import infra.ccf
import infra.proc
import infra.jsonrpc
import infra.notification
import infra.net
import e2e_args

from loguru import logger as LOG


def run(args):
    hosts = ["localhost"] * 4

    with infra.ccf.network(
        hosts, args.build_dir, args.debug_nodes, args.perf_nodes, pdb=args.pdb
    ) as network:
<<<<<<< HEAD
        network.start_and_join(args, open_network=False)
        primary, term = network.find_primary()

        for i in range(1, 4):
            LOG.info(f"Adding node {i}")
            assert network.create_and_trust_node(
                args.package, "localhost", args, target_node=None, should_wait=False
            )

        network.add_users(primary, network.initial_users)
        LOG.info("Initial set of users added")

        # network.open_network(primary)
        script = None
        result = network.propose(1, primary, script, None, "open_network")
        network.vote_using_majority(primary, result[1]["id"], False)
        LOG.info("***** Network is now open *****")
=======
        primary, _ = network.start_and_join(args)
>>>>>>> 1b56352a

        with primary.node_client() as mc:
            check_commit = infra.ccf.Checker(mc)
            check = infra.ccf.Checker()

            msg = "Hello world"
            msg2 = "Hello there"

            LOG.debug("Write/Read on primary")
            with primary.user_client(format="json") as c:
                check_commit(c.rpc("LOG_record", {"id": 42, "msg": msg}), result=True)
                check_commit(c.rpc("LOG_record", {"id": 43, "msg": msg2}), result=True)
                check(c.rpc("LOG_get", {"id": 42}), result={"msg": msg})
                check(c.rpc("LOG_get", {"id": 43}), result={"msg": msg2})

            LOG.debug("Write/Read large messages on primary")
            with primary.user_client(format="json") as c:
                id = 44
                # For larger values of p, PBFT crashes since the size of the
                # request is bigger than the max size supported by PBFT
                # (Max_message_size)
                for p in range(10, 13):
                    long_msg = "X" * (2 ** p)
                    check_commit(
                        c.rpc("LOG_record", {"id": id, "msg": long_msg}), result=True
                    )
                    check(c.rpc("LOG_get", {"id": id}), result={"msg": long_msg})
                id += 1


if __name__ == "__main__":

    args = e2e_args.cli_args()
    args.package = "libloggingenc"
    run(args)<|MERGE_RESOLUTION|>--- conflicted
+++ resolved
@@ -23,27 +23,8 @@
     with infra.ccf.network(
         hosts, args.build_dir, args.debug_nodes, args.perf_nodes, pdb=args.pdb
     ) as network:
-<<<<<<< HEAD
-        network.start_and_join(args, open_network=False)
+        network.start_and_join(args)
         primary, term = network.find_primary()
-
-        for i in range(1, 4):
-            LOG.info(f"Adding node {i}")
-            assert network.create_and_trust_node(
-                args.package, "localhost", args, target_node=None, should_wait=False
-            )
-
-        network.add_users(primary, network.initial_users)
-        LOG.info("Initial set of users added")
-
-        # network.open_network(primary)
-        script = None
-        result = network.propose(1, primary, script, None, "open_network")
-        network.vote_using_majority(primary, result[1]["id"], False)
-        LOG.info("***** Network is now open *****")
-=======
-        primary, _ = network.start_and_join(args)
->>>>>>> 1b56352a
 
         with primary.node_client() as mc:
             check_commit = infra.ccf.Checker(mc)
