# Copyright (c) Microsoft Corporation. All rights reserved.
# Licensed under the Apache 2.0 License.
import infra.network
import infra.e2e_args
import infra.checker
import infra.jwt_issuer
import infra.proc
import http
import os
import json
from infra.runner import ConcurrentRunner

import npm_tests

from loguru import logger as LOG

TESTJS = """
import { foo } from "./foo.js";

export function content(request) {
    return {
        statusCode: 200,
        body: {
            payload: foo(),
        },
    };
}
"""

FOOJS = """
export function foo() {
    return "Test content";
}
"""


def test_custom_endpoints(network, args):
    primary, _ = network.find_primary()

    # Make user0 admin, so it can install custom endpoints
    user = network.users[0]
    network.consortium.set_user_data(
        primary, user.service_id, user_data={"isAdmin": True}
    )

    content_endpoint_def = {
        "get": {
            "js_module": "test.js",
            "js_function": "content",
            "forwarding_required": "never",
            "redirection_strategy": "none",
            "authn_policies": ["no_auth"],
            "mode": "readonly",
            "openapi": {},
        }
    }

<<<<<<< HEAD
    modules = {"test.js": TESTJS, "foo.js": FOOJS}
=======
    modules = [{"name": "test.js", "module": TESTJS}]
>>>>>>> d26271f9

    bundle_with_content = {
        "metadata": {"endpoints": {"/content": content_endpoint_def}},
        "modules": modules,
    }

    bundle_with_other_content = {
        "metadata": {"endpoints": {"/other_content": content_endpoint_def}},
        "modules": modules,
    }

    with primary.client(None, None, user.local_id) as c:
        r = c.put("/app/custom_endpoints", body=bundle_with_content)
        assert r.status_code == http.HTTPStatus.NO_CONTENT.value, r.status_code

    with primary.client() as c:
        r = c.get("/app/not_content")
        assert r.status_code == http.HTTPStatus.NOT_FOUND.value, r.status_code

        r = c.get("/app/content")
        assert r.status_code == http.HTTPStatus.OK.value, r.status_code
        assert r.body.json()["payload"] == "Test content", r.body.json()

    with primary.client(None, None, user.local_id) as c:
        r = c.put("/app/custom_endpoints", body=bundle_with_other_content)
        assert r.status_code == http.HTTPStatus.NO_CONTENT.value, r.status_code

    with primary.client() as c:
        r = c.get("/app/other_content")
        assert r.status_code == http.HTTPStatus.OK.value, r.status_code
        assert r.body.json()["payload"] == "Test content", r.body.json()

        r = c.get("/app/content")
        assert r.status_code == http.HTTPStatus.NOT_FOUND.value, r.status_code

    return network


def deploy_npm_app_custom(network, args):
    primary, _ = network.find_nodes()

    # Make user0 admin, so it can install custom endpoints
    user = network.users[0]
    network.consortium.set_user_data(
        primary, user.service_id, user_data={"isAdmin": True}
    )

    app_dir = os.path.join(npm_tests.THIS_DIR, "npm-app")

    LOG.info("Deploying npm app")
    bundle_path = os.path.join(
        app_dir, "dist", "bundle.json"
    )  # Produced by build_npm_app

    with primary.client(None, None, user.local_id) as c:
        r = c.put(
            "/app/custom_endpoints",
<<<<<<< HEAD
            body={"bundle": json.load(open(bundle_path))},
=======
            body=json.load(open(bundle_path)),
>>>>>>> d26271f9
        )
        assert r.status_code == http.HTTPStatus.NO_CONTENT.value, r.status_code

    return network


def run(args):
    with infra.network.network(
        args.nodes,
        args.binary_dir,
        args.debug_nodes,
        args.perf_nodes,
        pdb=args.pdb,
    ) as network:
        network.start_and_open(args)

        network = test_custom_endpoints(network, args)

        network = npm_tests.build_npm_app(network, args)
        network = deploy_npm_app_custom(network, args)
        network = npm_tests.test_npm_app(network, args)


if __name__ == "__main__":
    cr = ConcurrentRunner()

    cr.add(
        "basic",
        run,
        package="samples/apps/basic/libbasic",
        js_app_bundle=None,
        nodes=infra.e2e_args.min_nodes(cr.args, f=0),
        initial_user_count=2,
        initial_member_count=1,
    )

    cr.run()<|MERGE_RESOLUTION|>--- conflicted
+++ resolved
@@ -55,11 +55,10 @@
         }
     }
 
-<<<<<<< HEAD
-    modules = {"test.js": TESTJS, "foo.js": FOOJS}
-=======
-    modules = [{"name": "test.js", "module": TESTJS}]
->>>>>>> d26271f9
+    modules = [
+        {"name": "test.js", "module": TESTJS},
+        {"name": "foo.js", "module": FOOJS},
+    ]
 
     bundle_with_content = {
         "metadata": {"endpoints": {"/content": content_endpoint_def}},
@@ -117,11 +116,7 @@
     with primary.client(None, None, user.local_id) as c:
         r = c.put(
             "/app/custom_endpoints",
-<<<<<<< HEAD
-            body={"bundle": json.load(open(bundle_path))},
-=======
             body=json.load(open(bundle_path)),
->>>>>>> d26271f9
         )
         assert r.status_code == http.HTTPStatus.NO_CONTENT.value, r.status_code
 
