--- conflicted
+++ resolved
@@ -121,7 +121,6 @@
     return network
 
 
-<<<<<<< HEAD
 def test_custom_endpoints_kv_restrictions(network, args):
     primary, _ = network.find_primary()
     user = network.users[0]
@@ -192,7 +191,8 @@
         assert r.status_code == http.HTTPStatus.BAD_REQUEST.value, r.status_code
         r = c.post("/app/try_write", {"table": "public:basic.foo"})
         assert r.status_code == http.HTTPStatus.BAD_REQUEST.value, r.status_code
-=======
+
+
 def test_custom_role_definitions(network, args):
     primary, _ = network.find_primary()
     member = network.consortium.get_any_active_member()
@@ -313,7 +313,6 @@
         r = c.get("/app/other_content")
         assert r.status_code == http.HTTPStatus.OK, r.status_code
         assert r.body.json()["payload"] == "Test content", r.body.json()
->>>>>>> 3ba5e013
 
     return network
 
@@ -357,11 +356,8 @@
         )
 
         network = test_custom_endpoints(network, args)
-<<<<<<< HEAD
         network = test_custom_endpoints_kv_restrictions(network, args)
-=======
         network = test_custom_role_definitions(network, args)
->>>>>>> 3ba5e013
 
         network = npm_tests.build_npm_app(network, args)
         network = deploy_npm_app_custom(network, args)
