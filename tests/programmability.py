# Copyright (c) Microsoft Corporation. All rights reserved.
# Licensed under the Apache 2.0 License.
import infra.network
import infra.e2e_args
import infra.checker
import infra.jwt_issuer
import infra.proc
import http
import os
import json
from infra.runner import ConcurrentRunner
from governance_js import action, proposal, ballot_yes

import npm_tests

from loguru import logger as LOG

TESTJS = """
import { foo } from "./bar/baz.js";

export function content(request) {
    return {
        statusCode: 200,
        body: {
<<<<<<< HEAD
            payload: "Test content",
=======
            payload: foo(),
>>>>>>> e7464e42
        },
    };
}
"""

FOOJS = """
export function foo() {
    return "Test content";
}
"""

TESTJS_ROLE = """
export function content(request) {
  let raw_id = ccf.strToBuf(request.caller.id);
  let user_info = ccf.kv["public:ccf.gov.users.info"].get(raw_id);
  if (user_info !== undefined) {
    user_info = ccf.bufToJsonCompatible(user_info);
    let roles = user_info?.user_data?.roles || [];

    for (const [_, role] of roles.entries()) {
        let role_map = ccf.kv[`public:ccf.gov.roles.${role}`];
        let endpoint_name = request.url.split("/")[2];
        if (role_map?.has(ccf.strToBuf(`/${endpoint_name}/read`)))
        {
            return {
                statusCode: 200,
                body: {
                    payload: "Test content",
                },
            };
        }
    }
  }

  return {
    statusCode: 403
  };
}
"""


def endpoint_properties(
    js_module,
    js_function,
    forwarding_required="never",
    redirection_strategy="none",
    mode="readonly",
):
    return {
        "js_module": js_module,
        "js_function": js_function,
        "forwarding_required": forwarding_required,
        "redirection_strategy": redirection_strategy,
        "authn_policies": ["no_auth"],
        "mode": mode,
        "openapi": {},
    }


def test_custom_endpoints(network, args):
    primary, _ = network.find_primary()
    user = network.users[0]

    content_endpoint_def = {
        "get": endpoint_properties(js_module="test.js", js_function="content")
    }

    modules = [
        {"name": "test.js", "module": TESTJS},
        {"name": "bar/baz.js", "module": FOOJS},
    ]

    bundle_with_content = {
        "metadata": {"endpoints": {"/content": content_endpoint_def}},
        "modules": modules,
    }

    bundle_with_other_content = {
        "metadata": {"endpoints": {"/other_content": content_endpoint_def}},
        "modules": modules,
    }

    def upper_cased_keys(obj):
        return {k.upper(): v for k, v in obj.items()}

    def prefixed_module_name(module_def):
        if module_def["name"].startswith("/"):
            return module_def
        else:
            return {**module_def, "name": f"/{module_def['name']}"}

    def same_modulo_normalisation(expected, actual):
        # Normalise expected (in the same way that CCF will) so we can do direct comparison
        expected["metadata"]["endpoints"] = {
            path: upper_cased_keys(op)
            for path, op in expected["metadata"]["endpoints"].items()
        }
        expected["modules"] = [
            prefixed_module_name(module_def) for module_def in expected["modules"]
        ]
        return expected == actual

    def test_getters(c, expected_body):
        r = c.get("/app/custom_endpoints")
        assert r.status_code == http.HTTPStatus.OK, r
        assert same_modulo_normalisation(
            expected_body, r.body.json()
        ), f"Expected:\n{expected_body}\n\n\nActual:\n{r.body.json()}"

        for module_def in modules:
            r = c.get(f"/app/custom_endpoints/modules?module_name={module_def['name']}")
            assert r.status_code == http.HTTPStatus.OK, r
            assert (
                r.body.text() == module_def["module"]
            ), f"Expected:\n{module_def['module']}\n\n\nActual:\n{r.body.text()}"

    with primary.client(None, None, user.local_id) as c:
        r = c.put("/app/custom_endpoints", body=bundle_with_content)
        assert r.status_code == http.HTTPStatus.NO_CONTENT.value, r.status_code

        test_getters(c, bundle_with_content)

    with primary.client() as c:
        r = c.get("/app/not_content")
        assert r.status_code == http.HTTPStatus.NOT_FOUND.value, r.status_code

        r = c.get("/app/content")
        assert r.status_code == http.HTTPStatus.OK.value, r.status_code
        assert r.body.json()["payload"] == "Test content", r.body.json()

    with primary.client(None, None, user.local_id) as c:
        r = c.put("/app/custom_endpoints", body=bundle_with_other_content)
        assert r.status_code == http.HTTPStatus.NO_CONTENT.value, r.status_code

        test_getters(c, bundle_with_other_content)

    with primary.client() as c:
        r = c.get("/app/other_content")
        assert r.status_code == http.HTTPStatus.OK.value, r.status_code
        assert r.body.json()["payload"] == "Test content", r.body.json()

        r = c.get("/app/content")
        assert r.status_code == http.HTTPStatus.NOT_FOUND.value, r.status_code

    return network


def test_custom_endpoints_kv_restrictions(network, args):
    primary, _ = network.find_primary()
    user = network.users[0]

    module_name = "restrictions.js"

    endpoints = {
        "/try_read": {
            "post": endpoint_properties(
                js_module=module_name,
                js_function="try_read",
            )
        },
        "/try_write": {
            "post": endpoint_properties(
                js_module=module_name,
                js_function="try_write",
                mode="readwrite",
            )
        },
    }

    modules = [
        {
            "name": module_name,
            "module": open(
                os.path.join(
                    os.path.dirname(__file__), "programmability", "restrictions.js"
                )
            ).read(),
        }
    ]

    bundle_with_content = {
        "metadata": {"endpoints": endpoints},
        "modules": modules,
    }

    with primary.client(None, None, user.local_id) as c:
        r = c.put("/app/custom_endpoints", body=bundle_with_content)
        assert r.status_code == http.HTTPStatus.NO_CONTENT.value, r.status_code

    with primary.client() as c:
        LOG.info("Custom table names can be read to and written from")
        r = c.post("/app/try_read", {"table": "my_js_table"})
        assert r.status_code == http.HTTPStatus.OK.value, r.status_code
        r = c.post("/app/try_write", {"table": "my_js_table"})
        assert r.status_code == http.HTTPStatus.OK.value, r.status_code

        r = c.post("/app/try_read", {"table": "public:my_js_table"})
        assert r.status_code == http.HTTPStatus.OK.value, r.status_code
        r = c.post("/app/try_write", {"table": "public:my_js_table"})
        assert r.status_code == http.HTTPStatus.OK.value, r.status_code

        LOG.info("'records' is a read-only table")
        r = c.post("/app/try_read", {"table": "records"})
        assert r.status_code == http.HTTPStatus.OK.value, r.status_code
        r = c.post("/app/try_write", {"table": "records"})
        assert r.status_code == http.HTTPStatus.BAD_REQUEST.value, r.status_code

        LOG.info("'basic.' is a forbidden namespace")
        r = c.post("/app/try_read", {"table": "basic.foo"})
        assert r.status_code == http.HTTPStatus.BAD_REQUEST.value, r.status_code
        r = c.post("/app/try_write", {"table": "basic.foo"})
        assert r.status_code == http.HTTPStatus.BAD_REQUEST.value, r.status_code

        r = c.post("/app/try_read", {"table": "public:basic.foo"})
        assert r.status_code == http.HTTPStatus.BAD_REQUEST.value, r.status_code
        r = c.post("/app/try_write", {"table": "public:basic.foo"})
        assert r.status_code == http.HTTPStatus.BAD_REQUEST.value, r.status_code

        LOG.info("Cannot grant access to gov/internal tables")
        r = c.post("/app/try_read", {"table": "public:ccf.gov.foo"})
        assert r.status_code == http.HTTPStatus.OK.value, r.status_code
        r = c.post("/app/try_write", {"table": "public:ccf.gov.foo"})
        assert r.status_code == http.HTTPStatus.BAD_REQUEST.value, r.status_code

        r = c.post("/app/try_read", {"table": "public:ccf.internal.foo"})
        assert r.status_code == http.HTTPStatus.OK.value, r.status_code
        r = c.post("/app/try_write", {"table": "public:ccf.internal.foo"})
        assert r.status_code == http.HTTPStatus.BAD_REQUEST.value, r.status_code

        LOG.info("Cannot grant access to (hypothetical) private gov/internal tables")
        r = c.post("/app/try_read", {"table": "ccf.gov.foo"})
        assert r.status_code == http.HTTPStatus.BAD_REQUEST.value, r.status_code
        r = c.post("/app/try_write", {"table": "ccf.gov.foo"})
        assert r.status_code == http.HTTPStatus.BAD_REQUEST.value, r.status_code

        r = c.post("/app/try_read", {"table": "ccf.internal.foo"})
        assert r.status_code == http.HTTPStatus.BAD_REQUEST.value, r.status_code
        r = c.post("/app/try_write", {"table": "ccf.internal.foo"})
        assert r.status_code == http.HTTPStatus.BAD_REQUEST.value, r.status_code


def test_custom_role_definitions(network, args):
    primary, _ = network.find_primary()
    member = network.consortium.get_any_active_member()

    # Assign a role to user0
    user = network.users[0]
    network.consortium.set_user_data(
        primary,
        user.service_id,
        user_data={"isAdmin": True, "roles": ["ContentGetter"]},
    )

    content_endpoint_def = {
        "get": {
            "js_module": "test.js",
            "js_function": "content",
            "forwarding_required": "never",
            "redirection_strategy": "none",
            "authn_policies": ["user_cert"],
            "mode": "readonly",
            "openapi": {},
        }
    }

    bundle_with_auth = {
        "metadata": {"endpoints": {"/content": content_endpoint_def}},
        "modules": [{"name": "test.js", "module": TESTJS_ROLE}],
    }

    # Install app with auth/role support
    with primary.client(None, None, user.local_id) as c:
        r = c.put("/app/custom_endpoints", body=bundle_with_auth)
        assert r.status_code == http.HTTPStatus.NO_CONTENT.value, r.status_code

    # Add role definition
    prop = member.propose(
        primary,
        proposal(
            action(
                "set_role_definition", role="ContentGetter", actions=["/content/read"]
            )
        ),
    )
    member.vote(primary, prop, ballot_yes)

    # user0 has "ContentGetter" role, which has "/content/read" should be able to access "/content"
    with primary.client("user0") as c:
        r = c.get("/app/content")
        assert r.status_code == http.HTTPStatus.OK, r.status_code
        assert r.body.json()["payload"] == "Test content", r.body.json()

    # But user1 does not
    with primary.client("user1") as c:
        r = c.get("/app/content")
        assert r.status_code == http.HTTPStatus.FORBIDDEN, r.status_code

    # And unauthenticated users definitely don't
    with primary.client() as c:
        r = c.get("/app/content")
        assert r.status_code == http.HTTPStatus.UNAUTHORIZED, r.status_code

    # Delete role definition
    prop = member.propose(
        primary,
        proposal(action("set_role_definition", role="ContentGetter", actions=[])),
    )
    member.vote(primary, prop, ballot_yes)

    # Now user0 can't access /content anymore
    with primary.client("user0") as c:
        r = c.get("/app/content")
        assert r.status_code == http.HTTPStatus.FORBIDDEN, r.status_code

    # Multiple definitions
    prop = member.propose(
        primary,
        proposal(
            action(
                "set_role_definition", role="ContentGetter", actions=["/content/read"]
            ),
            action(
                "set_role_definition",
                role="AllContentGetter",
                actions=["/content/read", "/other_content/read"],
            ),
        ),
    )
    member.vote(primary, prop, ballot_yes)

    bundle_with_auth_both = {
        "metadata": {
            "endpoints": {
                "/content": content_endpoint_def,
                "/other_content": content_endpoint_def,
            }
        },
        "modules": [{"name": "test.js", "module": TESTJS_ROLE}],
    }

    # Install two endpoints with role auth
    with primary.client(None, None, user.local_id) as c:
        r = c.put("/app/custom_endpoints", body=bundle_with_auth_both)
        assert r.status_code == http.HTTPStatus.NO_CONTENT.value, r.status_code

    # Assign the new role to user0
    user = network.users[0]
    network.consortium.set_user_data(
        primary,
        user.service_id,
        user_data={"isAdmin": True, "roles": ["ContentGetter", "AllContentGetter"]},
    )

    # user0 has access both now
    with primary.client("user0") as c:
        r = c.get("/app/content")
        assert r.status_code == http.HTTPStatus.OK, r.status_code
        assert r.body.json()["payload"] == "Test content", r.body.json()
        r = c.get("/app/other_content")
        assert r.status_code == http.HTTPStatus.OK, r.status_code
        assert r.body.json()["payload"] == "Test content", r.body.json()

    return network


def deploy_npm_app_custom(network, args):
    primary, _ = network.find_nodes()
    user = network.users[0]

    app_dir = os.path.join(npm_tests.THIS_DIR, "npm-app")

    LOG.info("Deploying npm app")
    bundle_path = os.path.join(
        app_dir, "dist", "bundle.json"
    )  # Produced by build_npm_app

    with primary.client(None, None, user.local_id) as c:
        r = c.put(
            "/app/custom_endpoints",
            body=json.load(open(bundle_path)),
        )
        assert r.status_code == http.HTTPStatus.NO_CONTENT.value, r.status_code

    return network


def run(args):
    with infra.network.network(
        args.nodes,
        args.binary_dir,
        args.debug_nodes,
        args.perf_nodes,
        pdb=args.pdb,
    ) as network:
        network.start_and_open(args)

        # Make user0 admin, so it can install custom endpoints
        primary, _ = network.find_nodes()
        user = network.users[0]
        network.consortium.set_user_data(
            primary, user.service_id, user_data={"isAdmin": True}
        )

        network = test_custom_endpoints(network, args)
        network = test_custom_endpoints_kv_restrictions(network, args)
        network = test_custom_role_definitions(network, args)

        network = npm_tests.build_npm_app(network, args)
        network = deploy_npm_app_custom(network, args)
        network = npm_tests.test_npm_app(network, args)


if __name__ == "__main__":
    cr = ConcurrentRunner()

    cr.add(
        "basic",
        run,
        package="samples/apps/basic/libbasic",
        js_app_bundle=None,
        nodes=infra.e2e_args.min_nodes(cr.args, f=0),
        initial_user_count=2,
        initial_member_count=1,
    )

    cr.run()<|MERGE_RESOLUTION|>--- conflicted
+++ resolved
@@ -22,11 +22,7 @@
     return {
         statusCode: 200,
         body: {
-<<<<<<< HEAD
-            payload: "Test content",
-=======
             payload: foo(),
->>>>>>> e7464e42
         },
     };
 }
