# Copyright (c) Microsoft Corporation. All rights reserved.
# Licensed under the Apache 2.0 License.
import infra.network
import infra.e2e_args
import infra.checker
import infra.jwt_issuer
import infra.proc
import http
import os
import json
from infra.runner import ConcurrentRunner
from governance_js import action, proposal, ballot_yes

import npm_tests

from loguru import logger as LOG

TESTJS = """
import { foo } from "./bar/baz.js";

export function content(request) {
    return {
        statusCode: 200,
        body: {
            payload: foo(),
        },
    };
}
"""

<<<<<<< HEAD
FOOJS = """
export function foo() {
    return "Test content";
=======
TESTJS_ROLE = """
export function content(request) {
  let raw_id = ccf.strToBuf(request.caller.id);
  let user_info = ccf.kv["public:ccf.gov.users.info"].get(raw_id);
  if (user_info !== undefined) {
    user_info = ccf.bufToJsonCompatible(user_info);
    let roles = user_info?.user_data?.roles || [];

    for (const [_, role] of roles.entries()) {
        let role_map = ccf.kv[`public:ccf.gov.roles.${role}`];
        let endpoint_name = request.url.split("/")[2];
        if (role_map?.has(ccf.strToBuf(`/${endpoint_name}/read`)))
        {
            return {
                statusCode: 200,
                body: {
                    payload: "Test content",
                },
            };
        }
    }
  }

  return {
    statusCode: 403
  };
>>>>>>> 3ba5e013
}
"""


def test_custom_endpoints(network, args):
    primary, _ = network.find_primary()

    # Make user0 admin, so it can install custom endpoints
    user = network.users[0]
    network.consortium.set_user_data(
        primary, user.service_id, user_data={"isAdmin": True}
    )

    content_endpoint_def = {
        "get": {
            "js_module": "test.js",
            "js_function": "content",
            "forwarding_required": "never",
            "redirection_strategy": "none",
            "authn_policies": ["no_auth"],
            "mode": "readonly",
            "openapi": {},
        }
    }

    modules = [
        {"name": "test.js", "module": TESTJS},
        {"name": "bar/baz.js", "module": FOOJS},
    ]

    bundle_with_content = {
        "metadata": {"endpoints": {"/content": content_endpoint_def}},
        "modules": modules,
    }

    bundle_with_other_content = {
        "metadata": {"endpoints": {"/other_content": content_endpoint_def}},
        "modules": modules,
    }

    def upper_cased_keys(obj):
        return {k.upper(): v for k, v in obj.items()}

    def prefixed_module_name(module_def):
        if module_def["name"].startswith("/"):
            return module_def
        else:
            return {**module_def, "name": f"/{module_def['name']}"}

    def same_modulo_normalisation(expected, actual):
        # Normalise expected (in the same way that CCF will) so we can do direct comparison
        expected["metadata"]["endpoints"] = {
            path: upper_cased_keys(op)
            for path, op in expected["metadata"]["endpoints"].items()
        }
        expected["modules"] = [
            prefixed_module_name(module_def) for module_def in expected["modules"]
        ]
        return expected == actual

    def test_getters(c, expected_body):
        r = c.get("/app/custom_endpoints")
        assert r.status_code == http.HTTPStatus.OK, r
        assert same_modulo_normalisation(
            expected_body, r.body.json()
        ), f"Expected:\n{expected_body}\n\n\nActual:\n{r.body.json()}"

        for module_def in modules:
            r = c.get(f"/app/custom_endpoints/modules?module_name={module_def['name']}")
            assert r.status_code == http.HTTPStatus.OK, r
            assert (
                r.body.text() == module_def["module"]
            ), f"Expected:\n{module_def['module']}\n\n\nActual:\n{r.body.text()}"

    with primary.client(None, None, user.local_id) as c:
        r = c.put("/app/custom_endpoints", body=bundle_with_content)
        assert r.status_code == http.HTTPStatus.NO_CONTENT.value, r.status_code

        test_getters(c, bundle_with_content)

    with primary.client() as c:
        r = c.get("/app/not_content")
        assert r.status_code == http.HTTPStatus.NOT_FOUND.value, r.status_code

        r = c.get("/app/content")
        assert r.status_code == http.HTTPStatus.OK.value, r.status_code
        assert r.body.json()["payload"] == "Test content", r.body.json()

    with primary.client(None, None, user.local_id) as c:
        r = c.put("/app/custom_endpoints", body=bundle_with_other_content)
        assert r.status_code == http.HTTPStatus.NO_CONTENT.value, r.status_code

        test_getters(c, bundle_with_other_content)

    with primary.client() as c:
        r = c.get("/app/other_content")
        assert r.status_code == http.HTTPStatus.OK.value, r.status_code
        assert r.body.json()["payload"] == "Test content", r.body.json()

        r = c.get("/app/content")
        assert r.status_code == http.HTTPStatus.NOT_FOUND.value, r.status_code

    return network


def test_custom_role_definitions(network, args):
    primary, _ = network.find_primary()
    member = network.consortium.get_any_active_member()

    # Assign a role to user0
    user = network.users[0]
    network.consortium.set_user_data(
        primary,
        user.service_id,
        user_data={"isAdmin": True, "roles": ["ContentGetter"]},
    )

    content_endpoint_def = {
        "get": {
            "js_module": "test.js",
            "js_function": "content",
            "forwarding_required": "never",
            "redirection_strategy": "none",
            "authn_policies": ["user_cert"],
            "mode": "readonly",
            "openapi": {},
        }
    }

    bundle_with_auth = {
        "metadata": {"endpoints": {"/content": content_endpoint_def}},
        "modules": [{"name": "test.js", "module": TESTJS_ROLE}],
    }

    # Install app with auth/role support
    with primary.client(None, None, user.local_id) as c:
        r = c.put("/app/custom_endpoints", body=bundle_with_auth)
        assert r.status_code == http.HTTPStatus.NO_CONTENT.value, r.status_code

    # Add role definition
    prop = member.propose(
        primary,
        proposal(
            action(
                "set_role_definition", role="ContentGetter", actions=["/content/read"]
            )
        ),
    )
    member.vote(primary, prop, ballot_yes)

    # user0 has "ContentGetter" role, which has "/content/read" should be able to access "/content"
    with primary.client("user0") as c:
        r = c.get("/app/content")
        assert r.status_code == http.HTTPStatus.OK, r.status_code
        assert r.body.json()["payload"] == "Test content", r.body.json()

    # But user1 does not
    with primary.client("user1") as c:
        r = c.get("/app/content")
        assert r.status_code == http.HTTPStatus.FORBIDDEN, r.status_code

    # And unauthenticated users definitely don't
    with primary.client() as c:
        r = c.get("/app/content")
        assert r.status_code == http.HTTPStatus.UNAUTHORIZED, r.status_code

    # Delete role definition
    prop = member.propose(
        primary,
        proposal(action("set_role_definition", role="ContentGetter", actions=[])),
    )
    member.vote(primary, prop, ballot_yes)

    # Now user0 can't access /content anymore
    with primary.client("user0") as c:
        r = c.get("/app/content")
        assert r.status_code == http.HTTPStatus.FORBIDDEN, r.status_code

    # Multiple definitions
    prop = member.propose(
        primary,
        proposal(
            action(
                "set_role_definition", role="ContentGetter", actions=["/content/read"]
            ),
            action(
                "set_role_definition",
                role="AllContentGetter",
                actions=["/content/read", "/other_content/read"],
            ),
        ),
    )
    member.vote(primary, prop, ballot_yes)

    bundle_with_auth_both = {
        "metadata": {
            "endpoints": {
                "/content": content_endpoint_def,
                "/other_content": content_endpoint_def,
            }
        },
        "modules": [{"name": "test.js", "module": TESTJS_ROLE}],
    }

    # Install two endpoints with role auth
    with primary.client(None, None, user.local_id) as c:
        r = c.put("/app/custom_endpoints", body=bundle_with_auth_both)
        assert r.status_code == http.HTTPStatus.NO_CONTENT.value, r.status_code

    # Assign the new role to user0
    user = network.users[0]
    network.consortium.set_user_data(
        primary,
        user.service_id,
        user_data={"isAdmin": True, "roles": ["ContentGetter", "AllContentGetter"]},
    )

    # user0 has access both now
    with primary.client("user0") as c:
        r = c.get("/app/content")
        assert r.status_code == http.HTTPStatus.OK, r.status_code
        assert r.body.json()["payload"] == "Test content", r.body.json()
        r = c.get("/app/other_content")
        assert r.status_code == http.HTTPStatus.OK, r.status_code
        assert r.body.json()["payload"] == "Test content", r.body.json()

    return network


def deploy_npm_app_custom(network, args):
    primary, _ = network.find_nodes()

    # Make user0 admin, so it can install custom endpoints
    user = network.users[0]
    network.consortium.set_user_data(
        primary, user.service_id, user_data={"isAdmin": True}
    )

    app_dir = os.path.join(npm_tests.THIS_DIR, "npm-app")

    LOG.info("Deploying npm app")
    bundle_path = os.path.join(
        app_dir, "dist", "bundle.json"
    )  # Produced by build_npm_app

    with primary.client(None, None, user.local_id) as c:
        r = c.put(
            "/app/custom_endpoints",
            body=json.load(open(bundle_path)),
        )
        assert r.status_code == http.HTTPStatus.NO_CONTENT.value, r.status_code

    return network


def run(args):
    with infra.network.network(
        args.nodes,
        args.binary_dir,
        args.debug_nodes,
        args.perf_nodes,
        pdb=args.pdb,
    ) as network:
        network.start_and_open(args)

        network = test_custom_endpoints(network, args)
        network = test_custom_role_definitions(network, args)

        network = npm_tests.build_npm_app(network, args)
        network = deploy_npm_app_custom(network, args)
        network = npm_tests.test_npm_app(network, args)


if __name__ == "__main__":
    cr = ConcurrentRunner()

    cr.add(
        "basic",
        run,
        package="samples/apps/basic/libbasic",
        js_app_bundle=None,
        nodes=infra.e2e_args.min_nodes(cr.args, f=0),
        initial_user_count=2,
        initial_member_count=1,
    )

    cr.run()<|MERGE_RESOLUTION|>--- conflicted
+++ resolved
@@ -28,11 +28,12 @@
 }
 """
 
-<<<<<<< HEAD
 FOOJS = """
 export function foo() {
     return "Test content";
-=======
+}
+"""
+
 TESTJS_ROLE = """
 export function content(request) {
   let raw_id = ccf.strToBuf(request.caller.id);
@@ -59,7 +60,6 @@
   return {
     statusCode: 403
   };
->>>>>>> 3ba5e013
 }
 """
 
