# Copyright (c) Microsoft Corporation. All rights reserved.
# Licensed under the Apache 2.0 License.
import infra.network
import infra.path
import infra.proc
import infra.net
import infra.e2e_args
import suite.test_requirements as reqs
import os
<<<<<<< HEAD
=======
import ccf.proposal_generator as prop_gen


from loguru import logger as LOG
>>>>>>> 8d62fce5


def action(name, **args):
    return {"name": name, "args": args}


def proposal(*actions):
    return {"actions": list(actions)}


def merge(*proposals):
    return {"actions": sum((prop["actions"] for prop in proposals), [])}


valid_set_recovery_threshold = proposal(action("set_recovery_threshold", threshold=5))
valid_set_recovery_threshold_twice = merge(
    valid_set_recovery_threshold, valid_set_recovery_threshold
)
no_args_set_recovery_threshold = proposal(action("set_recovery_threshold"))
bad_arg_set_recovery_threshold = proposal(
    action("set_recovery_threshold", threshold=5000)
)
always_accept_noop = proposal(action("always_accept_noop"))
always_reject_noop = proposal(action("always_reject_noop"))
always_accept_with_one_vote = proposal(action("always_accept_with_one_vote"))
always_reject_with_one_vote = proposal(action("always_reject_with_one_vote"))
always_accept_if_voted_by_operator = proposal(
    action("always_accept_if_voted_by_operator")
)
always_accept_if_proposed_by_operator = proposal(
    action("always_accept_if_proposed_by_operator")
)
always_accept_with_two_votes = proposal(action("always_accept_with_two_votes"))
always_reject_with_two_votes = proposal(action("always_reject_with_two_votes"))


@reqs.description("Test proposal validation")
def test_proposal_validation(network, args):
    node = network.find_random_node()

    with node.client(None, "member0") as c:
        r = c.post("/gov/proposals.js", valid_set_recovery_threshold)
        assert r.status_code == 200, r.body.text()

        r = c.post("/gov/proposals.js", valid_set_recovery_threshold_twice)
        assert r.status_code == 200, r.body.text()

        r = c.post("/gov/proposals.js", no_args_set_recovery_threshold)
        assert (
            r.status_code == 400
            and r.body.json()["error"]["code"] == "ProposalFailedToValidate"
        ), r.body.text()

        r = c.post(
            "/gov/proposals.js",
            merge(no_args_set_recovery_threshold, bad_arg_set_recovery_threshold),
        )
        assert (
            r.status_code == 400
            and r.body.json()["error"]["code"] == "ProposalFailedToValidate"
        ), r.body.text()

        r = c.post(
            "/gov/proposals.js",
            proposal(action("valid_pem", pem="That's not a PEM")),
        )
        assert (
            r.status_code == 400
            and r.body.json()["error"]["code"] == "ProposalFailedToValidate"
        ), r.body.text()

        with open(os.path.join(network.common_dir, "networkcert.pem"), "r") as cert:
            valid_pem = cert.read()

        r = c.post(
            "/gov/proposals.js",
            proposal(action("valid_pem", pem=valid_pem)),
        )
        assert r.status_code == 200

    return network


@reqs.description("Test proposal storage")
def test_proposal_storage(network, args):
    node = network.find_random_node()

    with node.client(None, "member0") as c:
        r = c.get("/gov/proposals.js/42")
        assert r.status_code == 404, r.body.text()

        r = c.get("/gov/proposals.js/42/actions")
        assert r.status_code == 404, r.body.text()

        for prop in (valid_set_recovery_threshold, valid_set_recovery_threshold_twice):
            r = c.post("/gov/proposals.js", prop)
            assert r.status_code == 200, r.body.text()
            proposal_id = r.body.json()["proposal_id"]

            r = c.get(f"/gov/proposals.js/{proposal_id}")
            assert r.status_code == 200, r.body.text()
            expected = {
                "proposer_id": network.consortium.get_member_by_local_id(
                    "member0"
                ).service_id,
                "state": "Open",
                "ballots": [],
            }
            assert r.body.json() == expected, r.body.json()

            r = c.get(f"/gov/proposals.js/{proposal_id}/actions")
            assert r.status_code == 200, r.body.text()
            assert r.body.json() == prop, r.body.json()

    return network


@reqs.description("Test proposal withdrawal")
def test_proposal_withdrawal(network, args):
    node = network.find_random_node()

    with node.client(None, "member0") as c:
        for prop in (valid_set_recovery_threshold, valid_set_recovery_threshold_twice):
            r = c.post("/gov/proposals.js/42/withdraw")
            assert r.status_code == 400, r.body.text()

            r = c.post("/gov/proposals.js", prop)
            assert r.status_code == 200, r.body.text()
            proposal_id = r.body.json()["proposal_id"]

            with node.client(None, "member1") as oc:
                r = oc.post(f"/gov/proposals.js/{proposal_id}/withdraw")
                assert r.status_code == 403, r.body.text()

            r = c.get(f"/gov/proposals.js/{proposal_id}")
            assert r.status_code == 200, r.body.text()
            expected = {
                "proposer_id": network.consortium.get_member_by_local_id(
                    "member0"
                ).service_id,
                "state": "Open",
                "ballots": [],
            }
            assert r.body.json() == expected, r.body.json()

            r = c.post(f"/gov/proposals.js/{proposal_id}/withdraw")
            assert r.status_code == 200, r.body.text()
            expected = {
                "proposer_id": network.consortium.get_member_by_local_id(
                    "member0"
                ).service_id,
                "state": "Withdrawn",
                "ballots": [],
            }
            assert r.body.json() == expected, r.body.json()

            r = c.post(f"/gov/proposals.js/{proposal_id}/withdraw")
            assert r.status_code == 400, r.body.text()

    return network


@reqs.description("Test ballot storage and validation")
def test_ballot_storage(network, args):
    node = network.find_random_node()

    with node.client(None, "member0") as c:
        r = c.post("/gov/proposals.js", valid_set_recovery_threshold)
        assert r.status_code == 200, r.body.text()
        proposal_id = r.body.json()["proposal_id"]

        r = c.post(f"/gov/proposals.js/{proposal_id}/ballots", {})
        assert r.status_code == 400, r.body.text()

        ballot = {
            "ballot": "export function vote (proposal, proposer_id) { return true }"
        }
        r = c.post(f"/gov/proposals.js/{proposal_id}/ballots", ballot)
        assert r.status_code == 200, r.body.text()

        member_id = network.consortium.get_member_by_local_id("member0").service_id
        r = c.get(f"/gov/proposals.js/{proposal_id}/ballots/{member_id}")
        assert r.status_code == 200, r.body.text()
        assert r.body.json() == ballot, r.body.json()

    with node.client(None, "member1") as c:
        ballot = {
            "ballot": "export function vote (proposal, proposer_id) { return false }"
        }
        r = c.post(f"/gov/proposals.js/{proposal_id}/ballots", ballot)
        assert r.status_code == 200, r.body.text()
        member_id = network.consortium.get_member_by_local_id("member1").service_id
        r = c.get(f"/gov/proposals.js/{proposal_id}/ballots/{member_id}")
        assert r.status_code == 200, r.body.text()
        assert r.body.json() == ballot

    return network


@reqs.description("Test pure proposals")
def test_pure_proposals(network, args):
    node = network.find_random_node()

    with node.client(None, "member0") as c:
        for prop, state in [
            (always_accept_noop, "Accepted"),
            (always_reject_noop, "Rejected"),
        ]:
            r = c.post("/gov/proposals.js", prop)
            assert r.status_code == 200, r.body.text()
            assert r.body.json()["state"] == state, r.body.json()
            proposal_id = r.body.json()["proposal_id"]

            ballot = {
                "ballot": "export function vote (proposal, proposer_id) { return true }"
            }
            r = c.post(f"/gov/proposals.js/{proposal_id}/ballots", ballot)
            assert r.status_code == 400, r.body.text()

            r = c.post(f"/gov/proposals.js/{proposal_id}/withdraw")
            assert r.status_code == 400, r.body.text()

    return network


def opposite(js_bool):
    if js_bool == "true":
        return "false"
    elif js_bool == "false":
        return "true"
    else:
        raise ValueError(f"{js_bool} is not a JavaScript boolean")


@reqs.description("Test vote proposals")
def test_proposals_with_votes(network, args):
    node = network.find_random_node()
    with node.client(None, "member0") as c:
        for prop, state, direction in [
            (always_accept_with_one_vote, "Accepted", "true"),
            (always_reject_with_one_vote, "Rejected", "false"),
        ]:
            r = c.post("/gov/proposals.js", prop)
            assert r.status_code == 200, r.body.text()
            assert r.body.json()["state"] == "Open", r.body.json()
            proposal_id = r.body.json()["proposal_id"]

            ballot = {
                "ballot": f"export function vote (proposal, proposer_id) {{ return {direction} }}"
            }
            r = c.post(f"/gov/proposals.js/{proposal_id}/ballots", ballot)
            assert r.status_code == 200, r.body.text()
            assert r.body.json()["state"] == state, r.body.json()

            r = c.post("/gov/proposals.js", prop)
            assert r.status_code == 200, r.body.text()
            assert r.body.json()["state"] == "Open", r.body.json()
            proposal_id = r.body.json()["proposal_id"]

            member_id = network.consortium.get_member_by_local_id("member0").service_id
            ballot = {
                "ballot": f'export function vote (proposal, proposer_id) {{ if (proposer_id == "{member_id}") {{ return {direction} }} else {{ return {opposite(direction) } }} }}'
            }
            r = c.post(f"/gov/proposals.js/{proposal_id}/ballots", ballot)
            assert r.status_code == 200, r.body.text()
            assert r.body.json()["state"] == state, r.body.json()

    with node.client(None, "member0") as c:
        for prop, state, direction in [
            (always_accept_with_two_votes, "Accepted", "true"),
            (always_reject_with_two_votes, "Rejected", "false"),
        ]:
            r = c.post("/gov/proposals.js", prop)
            assert r.status_code == 200, r.body.text()
            assert r.body.json()["state"] == "Open", r.body.json()
            proposal_id = r.body.json()["proposal_id"]

            ballot = {
                "ballot": f"export function vote (proposal, proposer_id) {{ return {direction} }}"
            }
            r = c.post(f"/gov/proposals.js/{proposal_id}/ballots", ballot)
            assert r.status_code == 200, r.body.text()
            assert r.body.json()["state"] == "Open", r.body.json()

            with node.client(None, "member1") as oc:
                ballot = {
                    "ballot": f"export function vote (proposal, proposer_id) {{ return {direction} }}"
                }
                r = oc.post(f"/gov/proposals.js/{proposal_id}/ballots", ballot)
                assert r.status_code == 200, r.body.text()
                assert r.body.json()["state"] == state, r.body.json()

    return network


@reqs.description("Test operator proposals and votes")
def test_operator_proposals_and_votes(network, args):
    node = network.find_random_node()
    with node.client(None, "member0") as c:
        r = c.post("/gov/proposals.js", always_accept_if_voted_by_operator)
        assert r.status_code == 200, r.body.text()
        assert r.body.json()["state"] == "Open", r.body.json()
        proposal_id = r.body.json()["proposal_id"]

        ballot = {
            "ballot": "export function vote (proposal, proposer_id) { return true }"
        }
        r = c.post(f"/gov/proposals.js/{proposal_id}/ballots", ballot)
        assert r.status_code == 200, r.body.text()
        assert r.body.json()["state"] == "Accepted", r.body.json()

    with node.client(None, "member0") as c:
        r = c.post("/gov/proposals.js", always_accept_if_proposed_by_operator)
        assert r.status_code == 200, r.body.text()
        assert r.body.json()["state"] == "Accepted", r.body.json()
        proposal_id = r.body.json()["proposal_id"]

    return network


@reqs.description("Test actions")
def test_actions(network, args):
    node = network.find_random_node()

    with node.client(None, "member0") as c:
        valid_set_member_data = proposal(
            action(
                "set_member_data",
                member_id=f"{network.consortium.get_member_by_local_id('member0').service_id}",
                member_data={"is_admin": True},
            )
        )

        r = c.post("/gov/proposals.js", valid_set_member_data)
        assert r.status_code == 200, r.body.text()

        valid_rekey_ledger = proposal(action("rekey_ledger"))
        r = c.post("/gov/proposals.js", valid_rekey_ledger)
        assert r.status_code == 200, r.body.text()

        valid_service_open = proposal(action("transition_service_to_open"))
        r = c.post("/gov/proposals.js", valid_service_open)
        assert r.status_code == 200, r.body.text()

        new_user_local_id = "js_user"
        new_user = network.create_user(new_user_local_id, args.participants_curve)
        LOG.info(f"Adding new user {new_user.service_id}")
        with open(
            os.path.join(network.common_dir, f"{new_user_local_id}_cert.pem"), "r"
        ) as cert:
            valid_new_user = proposal(
                action("set_user", cert=cert.read(), user_data={"is_admin": True})
            )
        r = c.post("/gov/proposals.js", valid_new_user)
        assert r.status_code == 200, r.body.text()
    return network


@reqs.description("Test proposal generator")
def test_proposal_generator(network, args):
    restore_js_proposals = prop_gen.GENERATE_JS_PROPOSALS
    prop_gen.GENERATE_JS_PROPOSALS = True

    node = network.find_random_node()
    with node.client(None, "member0") as c:
        proposal, ballot = prop_gen.build_proposal(
            "set_recovery_threshold", {"threshold": 5}
        )
        r = c.post("/gov/proposals.js", proposal)
        assert r.status_code == 200, r.body.text()
        proposal_id = r.body.json()["proposal_id"]

        r = c.post(f"/gov/proposals.js/{proposal_id}/ballots", ballot)
        assert r.status_code == 200, r.body.text()

    prop_gen.GENERATE_JS_PROPOSALS = restore_js_proposals
    return network


@reqs.description("Test apply")
def test_apply(network, args):
    node = network.find_random_node()
    user_to_remove = network.users[-1].service_id
    with node.client(None, "member0") as c:
        r = c.post(
            "/gov/proposals.js",
            proposal(action("remove_user", user_id=user_to_remove)),
        )
        assert r.status_code == 200, r.body.text()
        assert r.body.json()["state"] == "Accepted", r.body.json()

    with node.client(network.users[-1].local_id) as c:
        r = c.get("/app/log/private")
        assert r.status_code == 401, r.body.text()

    return network


def run(args):
    with infra.network.network(
        args.nodes, args.binary_dir, args.debug_nodes, args.perf_nodes, pdb=args.pdb
    ) as network:
        network.start_and_join(args)
        network = test_proposal_validation(network, args)
        network = test_proposal_storage(network, args)
        network = test_proposal_withdrawal(network, args)
        network = test_ballot_storage(network, args)
        network = test_pure_proposals(network, args)
        network = test_proposals_with_votes(network, args)
        network = test_operator_proposals_and_votes(network, args)
        network = test_proposal_generator(network, args)
        network = test_apply(network, args)
        network = test_actions(network, args)


if __name__ == "__main__":
    args = infra.e2e_args.cli_args()

    args.package = "liblogging"
    args.nodes = ["local://localhost"]
    args.initial_user_count = 2
    run(args)<|MERGE_RESOLUTION|>--- conflicted
+++ resolved
@@ -7,13 +7,9 @@
 import infra.e2e_args
 import suite.test_requirements as reqs
 import os
-<<<<<<< HEAD
-=======
 import ccf.proposal_generator as prop_gen
 
-
 from loguru import logger as LOG
->>>>>>> 8d62fce5
 
 
 def action(name, **args):
