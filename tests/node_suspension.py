# Copyright (c) Microsoft Corporation. All rights reserved.
# Licensed under the Apache 2.0 License.
import os
import getpass
import time
import logging
import multiprocessing
import shutil
from random import seed
import infra.ccf
import infra.proc
<<<<<<< HEAD
import infra.client
=======
>>>>>>> 065c2e48
import infra.notification
import infra.net
import e2e_args
from threading import Timer
import random
import contextlib

from loguru import logger as LOG

# 256 is the number of most recent messages that PBFT keeps in memory before needing to replay the ledger
TOTAL_REQUESTS = 256


def timeout(node, suspend, election_timeout):
    if suspend:
        # We want to suspend the nodes' process so we need to initiate a new timer to wake it up eventually
        node.suspend()
        next_timeout = random.uniform(2 * election_timeout, 3 * election_timeout)
        LOG.info(f"New timer set for node {node.node_id} is {next_timeout} seconds")
        t = Timer(next_timeout, timeout, args=[node, False, 0])
        t.start()
    else:
        node.resume()


def run(args):
    hosts = ["localhost", "localhost", "localhost"]

    with infra.ccf.network(
        hosts, args.build_dir, args.debug_nodes, args.perf_nodes, pdb=args.pdb
    ) as network:
        first_node, (backups) = network.start_and_join(args)

        term_info = {}
        long_msg = "X" * (2 ** 14)

        # first timer determines after how many seconds each node will be suspended
        timeouts = []
        t = random.uniform(1, 10)
        LOG.info(f"Initial timer for node {first_node.node_id} is {t} seconds...")
        timeouts.append((t, first_node))
        for backup in backups:
            t = random.uniform(1, 10)
            LOG.info(f"Initial timer for node {backup.node_id} is {t} seconds...")
            timeouts.append((t, backup))

        for t, node in timeouts:
            tm = Timer(t, timeout, args=[node, True, args.election_timeout / 1000],)
            tm.start()

        with first_node.node_client() as mc:
            check_commit = infra.checker.Checker(mc)
            check = infra.checker.Checker()

            clients = []
            with contextlib.ExitStack() as es:
                LOG.info("Write messages to nodes using round robin")
                clients.append(es.enter_context(first_node.user_client(format="json")))
                for backup in backups:
                    clients.append(es.enter_context(backup.user_client(format="json")))
                node_id = 0
                for id in range(1, TOTAL_REQUESTS):
                    node_id += 1
                    c = clients[node_id % len(clients)]
                    try:
                        resp = c.rpc("LOG_record", {"id": id, "msg": long_msg})
                    except Exception:
                        LOG.info("Trying to access a suspended node")
                    try:
                        cur_primary, cur_term = network.find_primary()
                        term_info[cur_term] = cur_primary.node_id
                    except Exception:
                        LOG.info("Trying to access a suspended node")
                    id += 1

                # wait for the last request to commit
                final_msg = "Hello world!"
                check_commit(
                    c.rpc("LOG_record", {"id": 1000, "msg": final_msg}), result=True,
                )
                check(
                    c.rpc("LOG_get", {"id": 1000}), result={"msg": final_msg},
                )

                # check that a new node can catch up after all the requests
                new_node = network.create_and_trust_node(
                    lib_name=args.package, host="localhost", args=args,
                )
                assert new_node

                # give new_node a second to catch up
                time.sleep(1)

                with new_node.user_client(format="json") as c:
                    check(
                        c.rpc("LOG_get", {"id": 1000}), result={"msg": final_msg},
                    )

                # assert that view changes actually did occur
                assert len(term_info) > 1

                LOG.success("----------- terms and primaries recorded -----------")
                for term, primary in term_info.items():
                    LOG.success(f"term {term} - primary {primary}")


if __name__ == "__main__":

    args = e2e_args.cli_args()
    args.package = args.app_script and "libluagenericenc" or "libloggingenc"

    notify_server_host = "localhost"
    args.notify_server = (
        notify_server_host
        + ":"
        + str(infra.net.probably_free_local_port(notify_server_host))
    )
    run(args)<|MERGE_RESOLUTION|>--- conflicted
+++ resolved
@@ -9,10 +9,6 @@
 from random import seed
 import infra.ccf
 import infra.proc
-<<<<<<< HEAD
-import infra.client
-=======
->>>>>>> 065c2e48
 import infra.notification
 import infra.net
 import e2e_args
