--- conflicted
+++ resolved
@@ -18,87 +18,6 @@
 TOTAL_REQUESTS = 9  # x2 is 18 since LoggingTxs app sends a private and a public request for each tx index
 
 
-<<<<<<< HEAD
-=======
-def timeout_handler(node, suspend, election_timeout):
-    if suspend:
-        # We want to suspend the nodes' process so we need to initiate a new timer to wake it up eventually
-        node.suspend()
-        next_timeout = random.uniform(2 * election_timeout, 3 * election_timeout)
-        LOG.info(f"New timer set for node {node.node_id} is {next_timeout} seconds")
-        t = Timer(next_timeout, timeout_handler, args=[node, False, 0])
-        t.start()
-    else:
-        node.resume()
-
-
-def update_view_info(network, view_info):
-    try:
-        cur_primary, cur_view = network.find_primary()
-        view_info[cur_view] = cur_primary.node_id
-    except TimeoutError:
-        LOG.warning("Trying to access a suspended network")
-
-
-def get_node_local_commit(node):
-    with node.node_client() as c:
-        r = c.get("debug/getLocalCommit")
-        return r.seqno, r.global_commit
-
-
-def wait_for_late_joiner(old_node, late_joiner, timeout=30):
-    old_node_lc, old_node_gc = get_node_local_commit(old_node)
-    LOG.success(
-        f"node {old_node.node_id} is at state local_commit:{old_node_lc}, global_commit:{old_node_gc}"
-    )
-    end = time.time() + timeout
-    while time.time() <= end:
-        try:
-            lc, gc = get_node_local_commit(late_joiner)
-            LOG.success(
-                f"late joiner {late_joiner.node_id} is at state local_commit:{lc}, global_commit:{gc}"
-            )
-            if lc >= old_node_lc:
-                return
-            time.sleep(1)
-        except (
-            TimeoutError,
-            infra.clients.CCFConnectionException,
-        ):
-            LOG.warning(f"late joiner {late_joiner.node_id} isn't quite ready yet")
-
-
-@reqs.description("Suspend nodes")
-def test_suspend_nodes(network, args, nodes_to_keep):
-    cur_primary, _ = network.find_primary()
-
-    # first timer determines after how many seconds each node will be suspended
-    timeouts = []
-    for i, node in enumerate(nodes_to_keep):
-        # if pbft suspend half of them including the primary
-        if i % 2 != 0 and args.consensus == "pbft":
-            continue
-        LOG.success(f"Will suspend node with id {node.node_id}")
-        t = random.uniform(0, 2)
-        LOG.info(f"Initial timer for node {node.node_id} is {t} seconds...")
-        timeouts.append((t, node))
-
-    for t, node in timeouts:
-        suspend_time = (
-            args.pbft_view_change_timeout / 1000
-            if args.consensus == "pbft"
-            else args.raft_election_timeout / 1000
-        )
-        if node.node_id == cur_primary.node_id and args.consensus == "pbft":
-            # if pbft suspend the primary for more than twice the election timeout
-            # in order to make sure view changes will be triggered
-            suspend_time = 2.5 * suspend_time
-        tm = Timer(t, timeout_handler, args=[node, True, suspend_time])
-        tm.start()
-    return network
-
-
->>>>>>> e432c813
 def run(args):
     hosts = ["localhost", "localhost", "localhost"]
 
@@ -112,17 +31,10 @@
         network.start_and_join(args)
         original_nodes = network.get_joined_nodes()
         view_info = {}
-<<<<<<< HEAD
         suspend.update_view_info(network, view_info)
 
         app.test_run_txs(network=network, args=args, num_txs=TOTAL_REQUESTS)
         suspend.update_view_info(network, view_info)
-=======
-        update_view_info(network, view_info)
-
-        app.test_run_txs(network=network, args=args, num_txs=TOTAL_REQUESTS)
-        update_view_info(network, view_info)
->>>>>>> e432c813
 
         nodes_to_kill = [network.find_any_backup()]
         nodes_to_keep = [n for n in original_nodes if n not in nodes_to_kill]
@@ -170,11 +82,7 @@
             ignore_failures=True,
         )
 
-<<<<<<< HEAD
         suspend.update_view_info(network, view_info)
-=======
-        update_view_info(network, view_info)
->>>>>>> e432c813
 
         # check nodes have resumed normal execution before shutting down
         app.test_run_txs(network=network, args=args, num_txs=len(nodes_to_keep))
@@ -183,11 +91,7 @@
         # assert that view changes actually did occur
         assert len(view_info) > 1
 
-<<<<<<< HEAD
-        LOG.success("----------- terms and primaries recorded -----------")
-=======
         LOG.success("----------- views and primaries recorded -----------")
->>>>>>> e432c813
         for view, primary in view_info.items():
             LOG.success(f"view {view} - primary {primary}")
 
