# Copyright (c) Microsoft Corporation. All rights reserved.
# Licensed under the Apache 2.0 License.
import os
import getpass
import logging
import time
import math
import infra.ccf
import infra.proc
import infra.jsonrpc
import e2e_args

from loguru import logger as LOG

# This test starts from a given number of nodes (hosts), commits
# a transaction, stops the current leader, waits for an election and repeats
# this process until no progress can be made (i.e. no leader can be elected
# as F > N/2).


def wait_for_index_globally_committed(index, term, nodes):
    """
    Wait for a specific version at a specific term to be committed on all nodes.
    """
    for _ in range(infra.ccf.Network.replication_delay):
        up_to_date_f = []
        for f in nodes:
            with f.management_client() as c:
                id = c.request("getCommit", [index])
                res = c.response(id)
                if res.result["term"] == term and res.global_commit > index:
                    up_to_date_f.append(f.node_id)
        if len(up_to_date_f) == len(nodes):
            break
        time.sleep(1)
    assert len(up_to_date_f) == len(
        nodes
    ), "Only {} out of {} followers are up to date".format(
        len(up_to_date_f), len(nodes)
    )


def run(args):
    # Three nodes minimum to make sure that the raft network can still make progress
    # if one node stops
    hosts = ["localhost", "localhost", "localhost"]

    with infra.ccf.network(
        hosts, args.build_dir, args.debug_nodes, args.perf_nodes, pdb=args.pdb
    ) as network:

        initial_leader, _ = network.start_and_join(args)
        current_term = None

        # Time before an election completes
        max_election_duration = args.election_timeout * 4 // 1000

        # Number of nodes F to stop until network cannot make progress
        nodes_to_stop = math.ceil(len(hosts) / 2)

        for _ in range(nodes_to_stop):
            # Note that for the first iteration, the leader is known in advance anyway
            LOG.debug("Find freshly elected leader")
            leader, current_term = network.find_leader()

            LOG.debug("Commit new transactions")
            commit_index = None
            with leader.user_client() as c:
                res = c.do(
                    "LOG_record",
                    {
                        "id": current_term,
                        "msg": "This log is committed in term {}".format(current_term),
                    },
                    b"OK",
                )
                commit_index = res.commit

            LOG.debug("Waiting for transaction to be committed by all nodes")
            wait_for_index_globally_committed(
                commit_index, current_term, network.get_running_nodes()
            )

            LOG.debug("Stopping leader")
            leader.stop()

            # Wait for next election to complete
            time.sleep(max_election_duration)

        # More than F nodes have been stopped, trying to commit any message
        LOG.debug(
            "No progress can be made as more than {} nodes have stopped".format(
                nodes_to_stop
            )
        )
<<<<<<< HEAD
        try:
            leader, current_term = network.find_leader()
            assert False, "Leader should not be found"
        except AssertionError:
            LOG.info(
                "As expected, leader could not be found after election timeout. Test ended successfully."
            )
=======
        for _ in range(max_election_duration):
            for node in network.get_running_nodes():
                with node.user_client() as c:
                    id = c.request(
                        "LOG_record",
                        {"id": current_term, "msg": "This should not be committed"},
                    )
                    res = c.response(id)
                    if res.result == b"OK":
                        assert False, "It should not be possible to commit any entries!"
                    else:
                        if args.leader_forwarding:
                            assert (
                                res.error["code"]
                                == infra.jsonrpc.ErrorCode.RPC_FORWARDED.value
                            ), "RPC error code is not RPC_FORWARDED"
                        else:
                            assert (
                                res.error["code"]
                                == infra.jsonrpc.ErrorCode.TX_NOT_LEADER.value
                            ), "RPC error code is not TX_NOT_LEADER"
            time.sleep(1)
>>>>>>> e57ce9f6


if __name__ == "__main__":

    args = e2e_args.cli_args()
    args.package = "libloggingenc"
    run(args)<|MERGE_RESOLUTION|>--- conflicted
+++ resolved
@@ -93,7 +93,6 @@
                 nodes_to_stop
             )
         )
-<<<<<<< HEAD
         try:
             leader, current_term = network.find_leader()
             assert False, "Leader should not be found"
@@ -101,30 +100,6 @@
             LOG.info(
                 "As expected, leader could not be found after election timeout. Test ended successfully."
             )
-=======
-        for _ in range(max_election_duration):
-            for node in network.get_running_nodes():
-                with node.user_client() as c:
-                    id = c.request(
-                        "LOG_record",
-                        {"id": current_term, "msg": "This should not be committed"},
-                    )
-                    res = c.response(id)
-                    if res.result == b"OK":
-                        assert False, "It should not be possible to commit any entries!"
-                    else:
-                        if args.leader_forwarding:
-                            assert (
-                                res.error["code"]
-                                == infra.jsonrpc.ErrorCode.RPC_FORWARDED.value
-                            ), "RPC error code is not RPC_FORWARDED"
-                        else:
-                            assert (
-                                res.error["code"]
-                                == infra.jsonrpc.ErrorCode.TX_NOT_LEADER.value
-                            ), "RPC error code is not TX_NOT_LEADER"
-            time.sleep(1)
->>>>>>> e57ce9f6
 
 
 if __name__ == "__main__":
