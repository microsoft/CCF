--- conflicted
+++ resolved
@@ -33,12 +33,7 @@
 from infra.member import AckException
 import e2e_common_endpoints
 from types import MappingProxyType
-<<<<<<< HEAD
 from infra.snp import IS_SNP
-import pprint
-=======
-
->>>>>>> eb1445ea
 
 from loguru import logger as LOG
 
