--- conflicted
+++ resolved
@@ -36,13 +36,9 @@
 from loguru import logger as LOG
 
 
-<<<<<<< HEAD
-def verify_receipt(receipt, network_cert, check_endorsement=True, claims=None):
-=======
 def verify_receipt(
     receipt, network_cert, check_endorsement=True, claims=None, generic=True
 ):
->>>>>>> a5476ef2
     """
     Raises an exception on failure
     """
@@ -51,15 +47,10 @@
         ccf.receipt.check_endorsement(node_cert, network_cert)
     if claims is not None:
         assert "leaf_components" in receipt
-<<<<<<< HEAD
-        assert "claims_digest" not in receipt["leaf_components"]
-        claims_digest = sha256(claims).digest()
-=======
         if not generic:
             assert "claims_digest" not in receipt["leaf_components"]
         claims_digest = sha256(claims).digest()
 
->>>>>>> a5476ef2
         leaf = (
             sha256(
                 bytes.fromhex(receipt["leaf_components"]["write_set_digest"])
