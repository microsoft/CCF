# Copyright (c) Microsoft Corporation. All rights reserved.
# Licensed under the Apache 2.0 License.
import infra.network
import suite.test_requirements as reqs
import infra.logging_app as app
import infra.e2e_args
from ccf.tx_status import TxStatus
from ccf.ledger import NodeStatus
import infra.checker
import infra.jwt_issuer
import inspect
import http
from http.client import HTTPResponse
import ssl
import socket
import os
from collections import defaultdict
import time
import json
import hashlib
import ccf.clients
from ccf.log_capture import flush_info
import ccf.receipt
from ccf.tx_id import TxID
from cryptography.x509 import load_pem_x509_certificate
from cryptography.hazmat.backends import default_backend
from cryptography.exceptions import InvalidSignature
import urllib.parse
import random
import re
import infra.crypto
from infra.runner import ConcurrentRunner

from loguru import logger as LOG


def verify_receipt(receipt, network_cert, check_endorsement=True):
    """
    Raises an exception on failure
    """
    node_cert = load_pem_x509_certificate(receipt["cert"].encode(), default_backend())
    if check_endorsement:
        ccf.receipt.check_endorsement(node_cert, network_cert)
    root = ccf.receipt.root(receipt["leaf"], receipt["proof"])
    ccf.receipt.verify(root, receipt["signature"], node_cert)


@reqs.description("Running transactions against logging app")
@reqs.supports_methods("log/private", "log/public")
@reqs.at_least_n_nodes(2)
def test(network, args):
    network.txs.issue(
        network=network,
        number_txs=1,
    )
    network.txs.issue(
        network=network,
        number_txs=1,
        on_backup=True,
    )
    network.txs.verify()

    return network


@reqs.description("Protocol-illegal traffic")
@reqs.supports_methods("log/private", "log/public")
@reqs.at_least_n_nodes(2)
def test_illegal(network, args):
    primary, _ = network.find_primary()

    def send_bad_raw_content(content):
        # Send malformed HTTP traffic and check the connection is closed
        cafile = os.path.join(network.common_dir, "networkcert.pem")
        context = ssl.create_default_context(cafile=cafile)
        context.load_cert_chain(
            certfile=os.path.join(network.common_dir, "user0_cert.pem"),
            keyfile=os.path.join(network.common_dir, "user0_privk.pem"),
        )
        sock = socket.socket(socket.AF_INET, socket.SOCK_STREAM)
        conn = context.wrap_socket(
            sock, server_side=False, server_hostname=primary.get_public_rpc_host()
        )
        conn.connect((primary.get_public_rpc_host(), primary.get_public_rpc_port()))
        LOG.info(f"Sending: {content}")
        conn.sendall(content)
        response = HTTPResponse(conn)
        response.begin()
        assert response.status == http.HTTPStatus.BAD_REQUEST, response.status
        response_body = response.read()
        LOG.warning(response_body)
        assert content in response_body, response

    send_bad_raw_content(b"\x01")
    send_bad_raw_content(b"\x01\x02\x03\x04")
    send_bad_raw_content(b"NOTAVERB ")
    send_bad_raw_content(b"POST / HTTP/42.42")
    send_bad_raw_content(json.dumps({"hello": "world"}).encode())

    # Valid transactions are still accepted
    network.txs.issue(
        network=network,
        number_txs=1,
    )
    network.txs.issue(
        network=network,
        number_txs=1,
        on_backup=True,
    )
    network.txs.verify()

    return network


@reqs.description("Write/Read large messages on primary")
@reqs.supports_methods("log/private")
def test_large_messages(network, args):
    primary, _ = network.find_primary()

    with primary.client() as nc:
        check_commit = infra.checker.Checker(nc)
        check = infra.checker.Checker()

        with primary.client("user0") as c:
            log_id = 44
            for p in range(14, 20) if args.consensus == "CFT" else range(10, 13):
                long_msg = "X" * (2 ** p)
                check_commit(
                    c.post("/app/log/private", {"id": log_id, "msg": long_msg}),
                    result=True,
                )
                check(c.get(f"/app/log/private?id={log_id}"), result={"msg": long_msg})
                log_id += 1

    return network


@reqs.description("Write/Read/Delete messages on primary")
@reqs.supports_methods("log/private")
def test_remove(network, args):
    supported_packages = [
        "libjs_generic",
        "libjs_v8",
        "samples/apps/logging/liblogging",
    ]
    if args.package in supported_packages:
        primary, _ = network.find_primary()

        with primary.client() as nc:
            check_commit = infra.checker.Checker(nc)
            check = infra.checker.Checker()

            with primary.client("user0") as c:
                log_id = 44
                msg = "Will be deleted"

                for table in ["private", "public"]:
                    resource = f"/app/log/{table}"
                    check_commit(
                        c.post(resource, {"id": log_id, "msg": msg}),
                        result=True,
                    )
                    check(c.get(f"{resource}?id={log_id}"), result={"msg": msg})
                    check(
                        c.delete(f"{resource}?id={log_id}"),
                        result=None,
                    )
                    get_r = c.get(f"{resource}?id={log_id}")
                    if args.package in ["libjs_generic", "libjs_v8"]:
                        check(
                            get_r,
                            result={"error": "No such key"},
                        )
                    else:
                        check(
                            get_r,
                            error=lambda status, msg: status
                            == http.HTTPStatus.BAD_REQUEST.value,
                        )
    else:
        LOG.warning(
            f"Skipping {inspect.currentframe().f_code.co_name} as application ({args.package}) is not in supported packages: {supported_packages}"
        )

    return network


@reqs.description("Write/Read/Clear messages on primary")
@reqs.supports_methods("log/private/all", "log/public/all")
def test_clear(network, args):
    supported_packages = [
        "libjs_generic",
        "libjs_v8",
        "samples/apps/logging/liblogging",
    ]
    if args.package in supported_packages:
        primary, _ = network.find_primary()

        with primary.client() as nc:
            check_commit = infra.checker.Checker(nc)
            check = infra.checker.Checker()

            with primary.client("user0") as c:
                log_ids = list(range(40, 50))
                msg = "Will be deleted"

                for table in ["private", "public"]:
                    resource = f"/app/log/{table}"
                    for log_id in log_ids:
                        check_commit(
                            c.post(resource, {"id": log_id, "msg": msg}),
                            result=True,
                        )
                        check(c.get(f"{resource}?id={log_id}"), result={"msg": msg})
                    check(
                        c.delete(f"{resource}/all"),
                        result=None,
                    )
                    for log_id in log_ids:
                        get_r = c.get(f"{resource}?id={log_id}")
                        if args.package in ["libjs_generic", "libjs_v8"]:
                            check(
                                get_r,
                                result={"error": "No such key"},
                            )
                        else:
                            check(
                                get_r,
                                error=lambda status, msg: status
                                == http.HTTPStatus.BAD_REQUEST.value,
                            )

        # Make sure no-one else is still looking for these
        network.txs.clear()

    else:
        LOG.warning(
            f"Skipping {inspect.currentframe().f_code.co_name} as application ({args.package}) is not in supported packages: {supported_packages}"
        )

    return network


@reqs.description("Count messages on primary")
@reqs.supports_methods("log/private/count", "log/public/count")
def test_record_count(network, args):
    supported_packages = [
        "libjs_generic",
        "libjs_v8",
        "samples/apps/logging/liblogging",
    ]
    if args.package in supported_packages:
        primary, _ = network.find_primary()

        with primary.client() as nc:
            check_commit = infra.checker.Checker(nc)
            check = infra.checker.Checker()

            with primary.client("user0") as c:
                msg = "Will be deleted"

                def get_count(resource):
                    r_get = c.get(f"{resource}/count")
                    assert r_get.status_code == http.HTTPStatus.OK
                    return int(r_get.body.json())

                for table in ["private", "public"]:
                    resource = f"/app/log/{table}"

                    count = get_count(resource)

                    # Add several new IDs
                    for i in range(10):
                        log_id = 234 + i
                        check_commit(
                            c.post(resource, {"id": log_id, "msg": msg}),
                            result=True,
                        )
                        new_count = get_count(resource)
                        assert (
                            new_count == count + 1
                        ), f"Added one ID after {count}, but found {new_count} resulting IDs"
                        count = new_count

                    # Clear all IDs
                    check(
                        c.delete(f"{resource}/all"),
                        result=None,
                    )
                    new_count = get_count(resource)
                    assert (
                        new_count == 0
                    ), f"Found {new_count} remaining IDs after clear"

        # Make sure no-one else is still looking for these
        network.txs.clear()

    else:
        LOG.warning(
            f"Skipping {inspect.currentframe().f_code.co_name} as application ({args.package}) is not in supported packages: {supported_packages}"
        )

    return network


@reqs.description("Write/Read with cert prefix")
@reqs.supports_methods("log/private/prefix_cert", "log/private")
def test_cert_prefix(network, args):
    if args.package == "samples/apps/logging/liblogging":
        primary, _ = network.find_primary()

        for user in network.users:
            with primary.client(user.local_id) as c:
                log_id = 101
                msg = "This message will be prefixed"
                c.post("/app/log/private/prefix_cert", {"id": log_id, "msg": msg})
                r = c.get(f"/app/log/private?id={log_id}")
                assert f"CN={user.local_id}" in r.body.json()["msg"], r

    else:
        LOG.warning(
            f"Skipping {inspect.currentframe().f_code.co_name} as application is not C++"
        )

    return network


@reqs.description("Write as anonymous caller")
@reqs.supports_methods("log/private/anonymous", "log/private")
def test_anonymous_caller(network, args):
    if args.package == "samples/apps/logging/liblogging":
        primary, _ = network.find_primary()

        # Create a new user but do not record its identity
        network.create_user("user5", args.participants_curve, record=False)

        log_id = 101
        msg = "This message is anonymous"
        with primary.client("user5") as c:
            r = c.post("/app/log/private/anonymous", {"id": log_id, "msg": msg})
            assert r.body.json() == True
            r = c.get(f"/app/log/private?id={log_id}")
            assert r.status_code == http.HTTPStatus.UNAUTHORIZED.value, r

        with primary.client("user0") as c:
            r = c.get(f"/app/log/private?id={log_id}")
            assert msg in r.body.json()["msg"], r

    else:
        LOG.warning(
            f"Skipping {inspect.currentframe().f_code.co_name} as application is not C++"
        )

    return network


@reqs.description("Use multiple auth types on the same endpoint")
@reqs.supports_methods("multi_auth")
def test_multi_auth(network, args):
    primary, _ = network.find_primary()
    user = network.users[0]
    member = network.consortium.members[0]

    with primary.client(user.local_id) as c:
        response = c.get("/app/api")
        supported_methods = response.body.json()["paths"]
        if "/multi_auth" in supported_methods.keys():
            response_bodies = set()

            def require_new_response(r):
                assert r.status_code == http.HTTPStatus.OK.value, r.status_code
                r_body = r.body.text()
                assert r_body not in response_bodies, r_body
                response_bodies.add(r_body)

            LOG.info("Anonymous, no auth")
            with primary.client() as c:
                r = c.get("/app/multi_auth")
                require_new_response(r)

            LOG.info("Authenticate as a user, via TLS cert")
            with primary.client(user.local_id) as c:
                r = c.get("/app/multi_auth")
                require_new_response(r)

            LOG.info("Authenticate as same user, now with user data")
            network.consortium.set_user_data(
                primary, user.service_id, {"some": ["interesting", "data", 42]}
            )
            with primary.client(user.local_id) as c:
                r = c.get("/app/multi_auth")
                require_new_response(r)

            LOG.info("Authenticate as a different user, via TLS cert")
            with primary.client("user1") as c:
                r = c.get("/app/multi_auth")
                require_new_response(r)

            LOG.info("Authenticate as a member, via TLS cert")
            with primary.client(member.local_id) as c:
                r = c.get("/app/multi_auth")
                require_new_response(r)

            LOG.info("Authenticate as same member, now with user data")
            network.consortium.set_member_data(
                primary, member.service_id, {"distinct": {"arbitrary": ["data"]}}
            )
            with primary.client(member.local_id) as c:
                r = c.get("/app/multi_auth")
                require_new_response(r)

            LOG.info("Authenticate as a different member, via TLS cert")
            with primary.client("member1") as c:
                r = c.get("/app/multi_auth")
                require_new_response(r)

            LOG.info("Authenticate as a user, via HTTP signature")
            with primary.client(None, user.local_id) as c:
                r = c.get("/app/multi_auth")
                require_new_response(r)

            LOG.info("Authenticate as a member, via HTTP signature")
            with primary.client(None, member.local_id) as c:
                r = c.get("/app/multi_auth")
                require_new_response(r)

            LOG.info("Authenticate as user2 but sign as user1")
            with primary.client("user2", "user1") as c:
                r = c.get("/app/multi_auth")
                require_new_response(r)

            network.create_user("user5", args.participants_curve, record=False)

            LOG.info("Authenticate as invalid user5 but sign as valid user3")
            with primary.client("user5", "user3") as c:
                r = c.get("/app/multi_auth")
                require_new_response(r)

            LOG.info("Authenticate via JWT token")
            jwt_issuer = infra.jwt_issuer.JwtIssuer()
            jwt_issuer.register(network)
            jwt = jwt_issuer.issue_jwt(claims={"user": "Alice"})

            with primary.client() as c:
                r = c.get("/app/multi_auth", headers={"authorization": "Bearer " + jwt})
                require_new_response(r)

            LOG.info("Authenticate via second JWT token")
            jwt2 = jwt_issuer.issue_jwt(claims={"user": "Bob"})

            with primary.client(
                common_headers={"authorization": "Bearer " + jwt2}
            ) as c:
                r = c.get("/app/multi_auth")
                require_new_response(r)

        else:
            LOG.warning(
                f"Skipping {inspect.currentframe().f_code.co_name} as application does not implement '/multi_auth'"
            )

    return network


@reqs.description("Call an endpoint with a custom auth policy")
@reqs.supports_methods("custom_auth")
def test_custom_auth(network, args):
    if args.package == "samples/apps/logging/liblogging":
        primary, other = network.find_primary_and_any_backup()

        for node in (primary, other):
            with node.client() as c:
                LOG.info("Request without custom headers is refused")
                r = c.get("/app/custom_auth")
                assert (
                    r.status_code == http.HTTPStatus.UNAUTHORIZED.value
                ), r.status_code

                name_header = "x-custom-auth-name"
                age_header = "x-custom-auth-age"

                LOG.info("Requests with partial headers are refused")
                r = c.get("/app/custom_auth", headers={name_header: "Bob"})
                assert (
                    r.status_code == http.HTTPStatus.UNAUTHORIZED.value
                ), r.status_code
                r = c.get("/app/custom_auth", headers={age_header: "42"})
                assert (
                    r.status_code == http.HTTPStatus.UNAUTHORIZED.value
                ), r.status_code

                LOG.info("Requests with unacceptable header contents are refused")
                r = c.get(
                    "/app/custom_auth", headers={name_header: "", age_header: "42"}
                )
                assert (
                    r.status_code == http.HTTPStatus.UNAUTHORIZED.value
                ), r.status_code
                r = c.get(
                    "/app/custom_auth", headers={name_header: "Bob", age_header: "12"}
                )
                assert (
                    r.status_code == http.HTTPStatus.UNAUTHORIZED.value
                ), r.status_code

                LOG.info("Request which meets all requirements is accepted")
                r = c.get(
                    "/app/custom_auth", headers={name_header: "Alice", age_header: "42"}
                )
                assert r.status_code == http.HTTPStatus.OK.value, r.status_code
                response = r.body.json()
                assert response["name"] == "Alice", response
                assert response["age"] == 42, response

    return network


@reqs.description("Call an endpoint with a custom auth policy which throws")
@reqs.supports_methods("custom_auth")
def test_custom_auth_safety(network, args):
    if args.package == "samples/apps/logging/liblogging":
        primary, other = network.find_primary_and_any_backup()

        for node in (primary, other):
            with node.client() as c:
                r = c.get(
                    "/app/custom_auth",
                    headers={"x-custom-auth-explode": "Boom goes the dynamite"},
                )
                assert (
                    r.status_code == http.HTTPStatus.INTERNAL_SERVER_ERROR.value
                ), r.status_code

    return network


@reqs.description("Write non-JSON body")
@reqs.supports_methods("log/private/raw_text/{id}", "log/private")
def test_raw_text(network, args):
    if args.package == "samples/apps/logging/liblogging":
        primary, _ = network.find_primary()

        log_id = 101
        msg = "This message is not in JSON"
        with primary.client("user0") as c:
            r = c.post(
                f"/app/log/private/raw_text/{log_id}",
                msg,
                headers={"content-type": "text/plain"},
            )
            assert r.status_code == http.HTTPStatus.OK.value
            r = c.get(f"/app/log/private?id={log_id}")
            assert msg in r.body.json()["msg"], r

    else:
        LOG.warning(
            f"Skipping {inspect.currentframe().f_code.co_name} as application is not C++"
        )

    return network


@reqs.description("Read metrics")
@reqs.supports_methods("api/metrics")
def test_metrics(network, args):
    primary, _ = network.find_primary()

    def get_metrics(r, path, method, default=None):
        try:
            return next(
                v
                for v in r.body.json()["metrics"]
                if v["path"] == path and v["method"] == method
            )
        except StopIteration:
            if default is None:
                raise
            else:
                return default

    calls = 0
    errors = 0
    with primary.client("user0") as c:
        r = c.get("/app/api/metrics")
        m = get_metrics(r, "api/metrics", "GET")
        calls = m["calls"]
        errors = m["errors"]

    with primary.client("user0") as c:
        r = c.get("/app/api/metrics")
        assert get_metrics(r, "api/metrics", "GET")["calls"] == calls + 1
        r = c.get("/app/api/metrics")
        assert get_metrics(r, "api/metrics", "GET")["calls"] == calls + 2

    with primary.client() as c:
        r = c.get("/app/api/metrics", headers={"accept": "nonsense"})
        assert r.status_code == http.HTTPStatus.BAD_REQUEST.value

    with primary.client() as c:
        r = c.get("/app/api/metrics")
        assert get_metrics(r, "api/metrics", "GET")["errors"] == errors + 1

    calls = 0
    with primary.client("user0") as c:
        r = c.get("/app/api/metrics")
        calls = get_metrics(r, "log/public", "POST", {"calls": 0})["calls"]

    network.txs.issue(
        network=network,
        number_txs=1,
    )

    with primary.client("user0") as c:
        r = c.get("/app/api/metrics")
        assert get_metrics(r, "log/public", "POST")["calls"] == calls + 1

    return network


@reqs.description("Read historical state")
@reqs.supports_methods("log/private", "log/private/historical")
def test_historical_query(network, args):
    network.txs.issue(network, number_txs=2)
    network.txs.issue(network, number_txs=2, repeat=True)
    network.txs.verify()

    primary, _ = network.find_nodes()
    with primary.client("user0") as c:
        r = c.get(
            "/app/log/private/historical",
            headers={ccf.clients.CCF_TX_ID_HEADER: "99999.1"},
        )
        assert r.status_code == http.HTTPStatus.NOT_FOUND, r
        assert r.body.json()["error"]["code"] == "TransactionInvalid", r

    primary, _ = network.find_nodes()
    with primary.client("user0") as c:
        r = c.get(
            "/app/log/private/historical",
            headers={ccf.clients.CCF_TX_ID_HEADER: "99999.999999"},
        )
        assert r.status_code == http.HTTPStatus.NOT_FOUND, r
        assert r.body.json()["error"]["code"] == "TransactionPendingOrUnknown", r

    return network


@reqs.description("Read historical receipts")
@reqs.supports_methods("log/private", "log/private/historical_receipt")
def test_historical_receipts(network, args):
    primary, backups = network.find_nodes()
    TXS_COUNT = 5
    network.txs.issue(network, number_txs=5)
    for idx in range(1, TXS_COUNT + 1):
        for node in [primary, backups[0]]:
            first_msg = network.txs.priv[idx][0]
            first_receipt = network.txs.get_receipt(
                node, idx, first_msg["seqno"], first_msg["view"]
            )
            r = first_receipt.json()["receipt"]
            verify_receipt(r, network.cert)

    # receipt.verify() and ccf.receipt.check_endorsement() raise if they fail, but do not return anything
    verified = True
    try:
        ccf.receipt.verify(
            hashlib.sha256(b"").hexdigest(), r["signature"], network.cert
        )
    except InvalidSignature:
        verified = False
    assert not verified

    return network


def get_all_entries(client, target_id, from_seqno=None, to_seqno=None, timeout=5):
    LOG.info(
        f"Getting historical entries{f' from {from_seqno}' if from_seqno is not None else ''}{f' to {to_seqno}' if to_seqno is not None else ''} for id {target_id}"
    )
    logs = []

    start_time = time.time()
    end_time = start_time + timeout
    entries = []
    path = f"/app/log/private/historical/range?id={target_id}"
    if from_seqno is not None:
        path += f"&from_seqno={from_seqno}"
    if to_seqno is not None:
        path += f"&to_seqno={to_seqno}"
    while time.time() < end_time:
        r = client.get(path, log_capture=logs)
        if r.status_code == http.HTTPStatus.OK:
            j_body = r.body.json()
            entries += j_body["entries"]
            if "@nextLink" in j_body:
                path = j_body["@nextLink"]
                continue
            else:
                # No @nextLink means we've reached end of range
                duration = time.time() - start_time
                LOG.info(f"Done! Fetched {len(entries)} entries in {duration:0.2f}s")
                return entries, duration
        elif r.status_code == http.HTTPStatus.ACCEPTED:
            # Ignore retry-after header, retry soon
            time.sleep(0.1)
            continue
        else:
            LOG.error("Printing historical/range logs on unexpected status")
            flush_info(logs, None)
            raise ValueError(
                f"Unexpected status code from historical range query: {r.status_code}"
            )

    LOG.error("Printing historical/range logs on timeout")
    flush_info(logs, None)
    raise TimeoutError(f"Historical range not available after {timeout}s")


@reqs.description("Read range of historical state")
@reqs.supports_methods("log/private", "log/private/historical/range")
def test_historical_query_range(network, args):
    id_a = 142
    id_b = 143
    id_c = 144

    first_seqno = None
    last_seqno = None

    primary, _ = network.find_primary()
    with primary.client("user0") as c:
        # Submit many transactions, overwriting the same IDs
        # Need to submit through network.txs so these can be verified at shutdown, but also need to submit one at a
        # time to retrieve the submitted transactions
        msgs = {}
        n_entries = 100

        def id_for(i):
            if i == n_entries // 2:
                return id_c
            else:
                return id_b if i % 3 == 0 else id_a

        for i in range(n_entries):
            idx = id_for(i)

            network.txs.issue(
                network, repeat=True, idx=idx, wait_for_sync=False, log_capture=[]
            )
            _, tx = network.txs.get_last_tx(idx=idx)
            msg = tx["msg"]
            seqno = tx["seqno"]
            view = tx["view"]
            msgs[seqno] = msg

            if first_seqno is None:
                first_seqno = seqno

            last_seqno = seqno

        ccf.commit.wait_for_commit(c, seqno=last_seqno, view=view, timeout=3)

        entries_a, _ = get_all_entries(c, id_a)
        entries_b, _ = get_all_entries(c, id_b)
        entries_c, _ = get_all_entries(c, id_c)

        # Fetching A and B should take a similar amount of time, C (which was only written to in a brief window in the history) should be much faster
        # NB: With larger page size, this is not necessarily true! Small range means _all_ responses fit in a single response page
        # assert duration_c < duration_a
        # assert duration_c < duration_b

        # Confirm that we can retrieve these with more specific queries, and we end up with the same result
        alt_a, _ = get_all_entries(c, id_a, from_seqno=first_seqno)
        assert alt_a == entries_a
        alt_a, _ = get_all_entries(c, id_a, to_seqno=last_seqno)
        assert alt_a == entries_a
        alt_a, _ = get_all_entries(c, id_a, from_seqno=first_seqno, to_seqno=last_seqno)
        assert alt_a == entries_a

        actual_len = len(entries_a) + len(entries_b) + len(entries_c)
        assert (
            n_entries == actual_len
        ), f"Expected {n_entries} total entries, got {actual_len}"

        # Iterate through both lists, by i, checking retrieved entries match expectations
        for i in range(n_entries):
            expected_id = id_for(i)
            entries = (
                entries_a
                if expected_id == id_a
                else (entries_b if expected_id == id_b else entries_c)
            )
            entry = entries.pop(0)
            assert entry["id"] == expected_id
            assert entry["msg"] == msgs[entry["seqno"]]

        # Make sure this has checked every entry
        assert len(entries_a) == 0
        assert len(entries_b) == 0
        assert len(entries_c) == 0

    return network


@reqs.description("Read state at multiple distinct historical points")
@reqs.supports_methods("log/private", "log/private/historical/sparse")
def test_historical_query_sparse(network, args):
    idx = 142

    seqnos = []

    primary, _ = network.find_primary()
    with primary.client("user0") as c:
        # Submit many transactions, overwriting the same ID
        # Need to submit through network.txs so these can be verified at shutdown, but also need to submit one at a
        # time to retrieve the submitted transactions
        msgs = {}
        n_entries = 100

        for _ in range(n_entries):
            network.txs.issue(
                network,
                repeat=True,
                idx=idx,
                wait_for_sync=False,
                log_capture=[],
                send_public=False,
            )
            _, tx = network.txs.get_last_tx(idx=idx)
            msg = tx["msg"]
            seqno = tx["seqno"]
            view = tx["view"]
            msgs[seqno] = msg

            seqnos.append(seqno)

        ccf.commit.wait_for_commit(c, seqno=seqnos[-1], view=view, timeout=3)

        def get_sparse(client, target_id, seqnos, timeout=3):
            seqnos_s = ",".join(str(n) for n in seqnos)
            LOG.info(f"Getting historical entries: {seqnos_s}")
            logs = []

            start_time = time.time()
            end_time = start_time + timeout
            entries = {}
            path = (
                f"/app/log/private/historical/sparse?id={target_id}&seqnos={seqnos_s}"
            )
            while time.time() < end_time:
                r = client.get(path, log_capture=logs)
                if r.status_code == http.HTTPStatus.OK:
                    j_body = r.body.json()
                    for entry in j_body["entries"]:
                        assert entry["id"] == target_id, entry
                        entries[entry["seqno"]] = entry["msg"]
                    duration = time.time() - start_time
                    LOG.info(
                        f"Done! Fetched {len(entries)} entries in {duration:0.2f}s"
                    )
                    return entries, duration
                elif r.status_code == http.HTTPStatus.ACCEPTED:
                    # Ignore retry-after header, retry soon
                    time.sleep(0.1)
                    continue
                else:
                    LOG.error("Printing historical/sparse logs on unexpected status")
                    flush_info(logs, None)
                    raise ValueError(
                        f"Unexpected status code from historical sparse query: {r.status_code}"
                    )

            LOG.error("Printing historical/sparse logs on timeout")
            flush_info(logs, None)
            raise TimeoutError(
                f"Historical sparse query not available after {timeout}s"
            )

        entries_all, _ = get_sparse(c, idx, seqnos)

        seqnos_a = [s for s in seqnos if random.random() < 0.7]
        entries_a, _ = get_sparse(c, idx, seqnos_a)
        seqnos_b = [s for s in seqnos if random.random() < 0.5]
        entries_b, _ = get_sparse(c, idx, seqnos_b)
        small_range = len(seqnos) // 20
        seqnos_c = seqnos[:small_range] + seqnos[-small_range:]
        entries_c, _ = get_sparse(c, idx, seqnos_c)

        def check_presence(expected, entries, seqno):
            if seqno in expected:
                assert seqno in entries, f"Missing result for {seqno}"
                assert (
                    entries[seqno] == msgs[seqno]
                ), f"{entries[seqno]} != {msgs[seqno]}"

        for seqno in seqnos:
            check_presence(seqnos, entries_all, seqno)
            check_presence(seqnos_a, entries_a, seqno)
            check_presence(seqnos_b, entries_b, seqno)
            check_presence(seqnos_c, entries_c, seqno)

    return network


def escaped_query_tests(c, endpoint):
    samples = [
        {"this": "that"},
        {"this": "that", "other": "with spaces"},
        {"this with spaces": "with spaces"},
        {"arg": 'This has many@many many \\% " AWKWARD :;-=?!& characters %20%20'},
    ]
    for query in samples:
        unescaped_query = "&".join([f"{k}={v}" for k, v in query.items()])
        query_to_send = unescaped_query
        if os.getenv("CURL_CLIENT"):
            query_to_send = urllib.parse.urlencode(query)
        r = c.get(f"/app/log/{endpoint}?{query_to_send}")
        assert r.body.text() == unescaped_query, (
            r.body.text(),
            unescaped_query,
        )

    all_chars = list(range(0, 255))
    max_args = 50
    for ichars in [
        all_chars[i : i + max_args] for i in range(0, len(all_chars), max_args)
    ]:
        encoded, raw = [], []
        for ichar in ichars:
            char = chr(ichar)
            encoded.append(urllib.parse.urlencode({"arg": char}))
            raw.append(f"arg={char}")

        r = c.get(f"/app/log/{endpoint}?{'&'.join(encoded)}")
        assert r.body.data() == "&".join(raw).encode(), r.body.data()

        encoded, raw = [], []
        for ichar in ichars:
            char = chr(ichar)
            encoded.append(urllib.parse.urlencode({f"arg{char}": "value"}))
            raw.append(f"arg{char}=value")

        r = c.get(f"/app/log/{endpoint}?{'&'.join(encoded)}")
        assert r.body.data() == "&".join(raw).encode(), r.body.data()


@reqs.description("Testing forwarding on member and user frontends")
@reqs.supports_methods("log/private")
@reqs.at_least_n_nodes(2)
def test_forwarding_frontends(network, args):
    backup = network.find_any_backup()

    with backup.client() as c:
        check_commit = infra.checker.Checker(c)
        ack = network.consortium.get_any_active_member().ack(backup)
        check_commit(ack)

    with backup.client("user0") as c:
        check_commit = infra.checker.Checker(c)
        check = infra.checker.Checker()
        msg = "forwarded_msg"
        log_id = 123
        check_commit(
            c.post("/app/log/private", {"id": log_id, "msg": msg}),
            result=True,
        )
        check(c.get(f"/app/log/private?id={log_id}"), result={"msg": msg})

        if args.package == "samples/apps/logging/liblogging":
            escaped_query_tests(c, "request_query")

    return network


@reqs.description("Testing signed queries with escaped queries")
@reqs.at_least_n_nodes(2)
def test_signed_escapes(network, args):
    if args.package == "samples/apps/logging/liblogging":
        node = network.find_node_by_role()
        with node.client("user0", "user0") as c:
            escaped_query_tests(c, "signed_request_query")

    return network


@reqs.description("Test user-data used for access permissions")
@reqs.supports_methods("log/private/admin_only")
def test_user_data_ACL(network, args):
    if args.package == "samples/apps/logging/liblogging":
        primary, _ = network.find_primary()

        user = network.users[0]

        # Give isAdmin permissions to a single user
        network.consortium.set_user_data(
            primary, user.service_id, user_data={"isAdmin": True}
        )

        # Confirm that user can now use this endpoint
        with primary.client(user.local_id) as c:
            r = c.post("/app/log/private/admin_only", {"id": 42, "msg": "hello world"})
            assert r.status_code == http.HTTPStatus.OK.value, r.status_code

        # Remove permission
        network.consortium.set_user_data(
            primary, user.service_id, user_data={"isAdmin": False}
        )

        # Confirm that user is now forbidden on this endpoint
        with primary.client(user.local_id) as c:
            r = c.post("/app/log/private/admin_only", {"id": 42, "msg": "hello world"})
            assert r.status_code == http.HTTPStatus.FORBIDDEN.value, r.status_code

    else:
        LOG.warning(
            f"Skipping {inspect.currentframe().f_code.co_name} as application is not C++"
        )

    return network


@reqs.description("Check for commit of every prior transaction")
def test_view_history(network, args):
    if args.consensus == "BFT":
        # This appears to work in BFT, but it is unacceptably slow:
        # - Each /tx request is a write, with a non-trivial roundtrip response time
        # - Since each read (eg - /tx and /commit) has produced writes and a unique tx ID,
        #    there are too many IDs to test exhaustively
        # We could rectify this by making this test non-exhaustive (bisecting for view changes,
        # sampling within a view), but for now it is exhaustive and Raft-only
        LOG.warning("Skipping view reconstruction in BFT")
        return network

    check = infra.checker.Checker()

    previous_node = None
    previous_tx_ids = ""
    for node in network.get_joined_nodes():
        with node.client("user0") as c:
            r = c.get("/node/commit")
            check(c)

            commit_tx_id = TxID.from_str(r.body.json()["transaction_id"])

            # Retrieve status for all possible Tx IDs
            seqno_to_views = {}
            for seqno in range(1, commit_tx_id.seqno + 1):
                views = []
                for view in range(1, commit_tx_id.view + 1):
                    r = c.get(f"/node/tx?transaction_id={view}.{seqno}", log_capture=[])
                    check(r)
                    status = TxStatus(r.body.json()["status"])
                    if status == TxStatus.Committed:
                        views.append(view)
                seqno_to_views[seqno] = views

            # Check we have exactly one Tx ID for each seqno
            txs_ok = True
            for seqno, views in seqno_to_views.items():
                if len(views) != 1:
                    txs_ok = False
                    LOG.error(
                        f"Node {node.node_id}: Found {len(views)} committed Tx IDs for seqno {seqno}"
                    )

            tx_ids_condensed = ", ".join(
                " OR ".join(f"{view}.{seqno}" for view in views or ["UNKNOWN"])
                for seqno, views in seqno_to_views.items()
            )

            if txs_ok:
                LOG.success(
                    f"Node {node.node_id}: Found a valid sequence of Tx IDs:\n{tx_ids_condensed}"
                )
            else:
                LOG.error(
                    f"Node {node.node_id}: Invalid sequence of Tx IDs:\n{tx_ids_condensed}"
                )
                raise RuntimeError(
                    f"Node {node.node_id}: Incomplete or inconsistent view history"
                )

            # Compare view history between nodes
            if previous_tx_ids:
                # Some nodes may have a slightly longer view history so only compare the common prefix
                min_tx_ids_len = min(len(previous_tx_ids), len(tx_ids_condensed))
                assert (
                    tx_ids_condensed[:min_tx_ids_len]
                    == previous_tx_ids[:min_tx_ids_len]
                ), f"Tx IDs don't match between node {node.node_id} and node {previous_node.node_id}: {tx_ids_condensed[:min_tx_ids_len]} and {previous_tx_ids[:min_tx_ids_len]}"

            previous_tx_ids = tx_ids_condensed
            previous_node = node

    return network


class SentTxs:
    # view -> seqno -> status
    txs = defaultdict(lambda: defaultdict(lambda: TxStatus.Unknown))

    @staticmethod
    def update_status(view, seqno, status=None):
        current_status = SentTxs.txs[view][seqno]
        if status is None:
            # If you don't know the current status, we exit here. Since we have
            # accessed the value in the defaultdict, we have recorded this tx id
            # so it will be returned by future calls to get_all_tx_ids()
            return

        if status != current_status:
            valid = False
            # Only valid transitions from Unknown to any, or Pending to Committed/Invalid
            if current_status == TxStatus.Unknown:
                valid = True
            elif current_status == TxStatus.Pending and (
                status == TxStatus.Committed or status == TxStatus.Invalid
            ):
                valid = True

            if valid:
                SentTxs.txs[view][seqno] = status
            else:
                raise ValueError(
                    f"Transaction {view}.{seqno} making invalid transition from {current_status} to {status}"
                )

    @staticmethod
    def get_all_tx_ids():
        return [
            (view, seqno)
            for view, view_txs in SentTxs.txs.items()
            for seqno, status in view_txs.items()
        ]


@reqs.description("Build a list of Tx IDs, check they transition states as expected")
@reqs.supports_methods("log/private")
def test_tx_statuses(network, args):
    primary, _ = network.find_primary()

    with primary.client("user0") as c:
        check = infra.checker.Checker()
        r = c.post("/app/log/private", {"id": 0, "msg": "Ignored"})
        check(r)
        # Until this tx is globally committed, poll for the status of this and some other
        # related transactions around it (and also any historical transactions we're tracking)
        target_view = r.view
        target_seqno = r.seqno
        SentTxs.update_status(target_view, target_seqno)
        SentTxs.update_status(target_view, target_seqno + 1)
        SentTxs.update_status(target_view - 1, target_seqno)

        end_time = time.time() + 10
        while True:
            if time.time() > end_time:
                raise TimeoutError(
                    f"Took too long waiting for global commit of {target_view}.{target_seqno}"
                )

            done = False
            for view, seqno in SentTxs.get_all_tx_ids():
                r = c.get(f"/node/tx?transaction_id={view}.{seqno}")
                check(r)
                status = TxStatus(r.body.json()["status"])
                SentTxs.update_status(view, seqno, status)
                if (
                    status == TxStatus.Committed
                    and target_view == view
                    and target_seqno == seqno
                ):
                    done = True

            if done:
                break
            time.sleep(0.1)

    return network


@reqs.description("Primary and redirection")
@reqs.at_least_n_nodes(2)
def test_primary(network, args):
    primary, _ = network.find_primary()
    with primary.client() as c:
        r = c.head("/node/primary")
        assert r.status_code == http.HTTPStatus.OK.value

    backup = network.find_any_backup()
    for interface_name in backup.host.rpc_interfaces.keys():
        with backup.client(interface_name=interface_name) as c:
            r = c.head("/node/primary", allow_redirects=False)
            assert r.status_code == http.HTTPStatus.PERMANENT_REDIRECT.value
            primary_interface = primary.host.rpc_interfaces[interface_name]
            assert (
                r.headers["location"]
                == f"https://{primary_interface.public_host}:{primary_interface.public_port}/node/primary"
            )
            LOG.info(
                f'Successfully redirected to {r.headers["location"]} on primary {primary.local_node_id}'
            )
    return network


@reqs.description("Network node info")
@reqs.at_least_n_nodes(2)
def test_network_node_info(network, args):
    primary, backups = network.find_nodes()

    all_nodes = [primary, *backups]

    with primary.client() as c:
        r = c.get("/node/network/nodes", allow_redirects=False)
        assert r.status_code == http.HTTPStatus.OK
        nodes = r.body.json()["nodes"]
        nodes_by_id = {node["node_id"]: node for node in nodes}
        for n in all_nodes:
            node = nodes_by_id[n.node_id]
            assert infra.interfaces.HostSpec.to_json(n.host) == node["rpc_interfaces"]
            del nodes_by_id[n.node_id]

        assert nodes_by_id == {}

    # Populate node_infos by calling self
    node_infos = {}
    for node in all_nodes:
        for interface_name in node.host.rpc_interfaces.keys():
            primary_interface = primary.host.rpc_interfaces[interface_name]
            with node.client(interface_name=interface_name) as c:
                # /node/network/nodes/self is always a redirect
                r = c.get("/node/network/nodes/self", allow_redirects=False)
                assert r.status_code == http.HTTPStatus.PERMANENT_REDIRECT.value
                node_interface = node.host.rpc_interfaces[interface_name]
                assert (
                    r.headers["location"]
                    == f"https://{node_interface.public_host}:{node_interface.public_port}/node/network/nodes/{node.node_id}"
                ), r.headers["location"]

                # Following that redirect gets you the node info
                r = c.get("/node/network/nodes/self", allow_redirects=True)
                assert r.status_code == http.HTTPStatus.OK.value
                body = r.body.json()
                assert body["node_id"] == node.node_id
                assert (
                    infra.interfaces.HostSpec.to_json(node.host)
                    == body["rpc_interfaces"]
                )
                assert body["primary"] == (node == primary)

                node_infos[node.node_id] = body

    for node in all_nodes:
        for interface_name in node.host.rpc_interfaces.keys():
            node_interface = node.host.rpc_interfaces[interface_name]
            primary_interface = primary.host.rpc_interfaces[interface_name]
            with node.client(interface_name=interface_name) as c:
                # /node/primary is a 200 on the primary, and a redirect (to a 200) elsewhere
                r = c.head("/node/primary", allow_redirects=False)
                if node != primary:
                    assert r.status_code == http.HTTPStatus.PERMANENT_REDIRECT.value
                    assert (
                        r.headers["location"]
                        == f"https://{primary_interface.public_host}:{primary_interface.public_port}/node/primary"
                    ), r.headers["location"]
                    r = c.head("/node/primary", allow_redirects=True)

                assert r.status_code == http.HTTPStatus.OK.value

                # /node/network/nodes/primary is always a redirect
                r = c.get("/node/network/nodes/primary", allow_redirects=False)
                assert r.status_code == http.HTTPStatus.PERMANENT_REDIRECT.value
                actual = r.headers["location"]
                expected = f"https://{node_interface.public_host}:{node_interface.public_port}/node/network/nodes/{primary.node_id}"
                assert actual == expected, f"{actual} != {expected}"

                # Following that redirect gets you the primary's node info
                r = c.get("/node/network/nodes/primary", allow_redirects=True)
                assert r.status_code == http.HTTPStatus.OK.value
                body = r.body.json()
                assert body == node_infos[primary.node_id]

                # Node info can be retrieved directly by node ID, from and about every node, without redirection
                for target_node in all_nodes:
                    r = c.get(
                        f"/node/network/nodes/{target_node.node_id}",
                        allow_redirects=False,
                    )
                    assert r.status_code == http.HTTPStatus.OK.value
                    body = r.body.json()
                    assert body == node_infos[target_node.node_id]

    return network


@reqs.description("Check network/nodes endpoint")
def test_node_ids(network, args):
    nodes = network.get_joined_nodes()
    for node in nodes:
        for _, interface in node.host.rpc_interfaces.items():
            with node.client() as c:
                r = c.get(
                    f"/node/network/nodes?host={interface.public_host}&port={interface.public_port}"
                )
                assert r.status_code == http.HTTPStatus.OK.value
                info = r.body.json()["nodes"]
                assert len(info) == 1
                assert info[0]["node_id"] == node.node_id
                assert info[0]["status"] == NodeStatus.TRUSTED.value
                assert len(info[0]["rpc_interfaces"]) == len(node.host.rpc_interfaces)
    return network


@reqs.description("Memory usage")
def test_memory(network, args):
    primary, _ = network.find_primary()
    with primary.client() as c:
        r = c.get("/node/memory")
        assert r.status_code == http.HTTPStatus.OK.value
        assert (
            r.body.json()["peak_allocated_heap_size"]
            <= r.body.json()["max_total_heap_size"]
        )
        assert (
            r.body.json()["current_allocated_heap_size"]
            <= r.body.json()["peak_allocated_heap_size"]
        )
    return network


@reqs.description("Running transactions against logging app")
@reqs.supports_methods("receipt", "log/private")
@reqs.at_least_n_nodes(2)
def test_receipts(network, args):
    primary, _ = network.find_primary_and_any_backup()
    with primary.client() as mc:
        check_commit = infra.checker.Checker(mc)
        msg = "Hello world"

        LOG.info("Write/Read on primary")
        with primary.client("user0") as c:
            for j in range(10):
                idx = j + 10000
                r = c.post("/app/log/private", {"id": idx, "msg": msg})
                check_commit(r, result=True)
                start_time = time.time()
                while time.time() < (start_time + 3.0):
                    rc = c.get(f"/app/receipt?transaction_id={r.view}.{r.seqno}")
                    if rc.status_code == http.HTTPStatus.OK:
                        receipt = rc.body.json()
                        verify_receipt(receipt, network.cert)
                        break
                    elif rc.status_code == http.HTTPStatus.ACCEPTED:
                        time.sleep(0.5)
                    else:
                        assert False, rc

    return network


@reqs.description("Validate random receipts")
@reqs.supports_methods("receipt", "log/private")
@reqs.at_least_n_nodes(2)
def test_random_receipts(network, args, lts=True):
    primary, _ = network.find_primary_and_any_backup()

    common = os.listdir(network.common_dir)
    cert_paths = [
        os.path.join(network.common_dir, path)
        for path in common
        if re.compile(r"^\d+\.pem$").match(path)
    ]
    certs = {}
    for path in cert_paths:
        with open(path, encoding="utf-8") as c:
            cert = c.read()
        certs[infra.crypto.compute_public_key_der_hash_hex_from_pem(cert)] = cert

    with primary.client("user0") as c:
        r = c.get("/app/commit")
        max_view, max_seqno = [
            int(e) for e in r.body.json()["transaction_id"].split(".")
        ]
        view = 2
        genesis_seqno = 1
        likely_first_sig_seqno = 2
        last_sig_seqno = max_seqno
        interesting_prefix = [genesis_seqno, likely_first_sig_seqno]
        seqnos = range(len(interesting_prefix) + 1, max_seqno)
        for s in (
            interesting_prefix
            + sorted(random.sample(seqnos, min(50, len(seqnos))))
            + [last_sig_seqno]
        ):
            start_time = time.time()
            while time.time() < (start_time + 3.0):
                rc = c.get(f"/app/receipt?transaction_id={view}.{s}")
                if rc.status_code == http.HTTPStatus.OK:
                    receipt = rc.body.json()
                    if lts and not receipt.get("cert"):
                        receipt["cert"] = certs[receipt["node_id"]]
                    verify_receipt(receipt, network.cert, not lts)
                    if s == max_seqno:
                        # Always a signature receipt
                        assert receipt["proof"] == [], receipt
                    break
                elif rc.status_code == http.HTTPStatus.ACCEPTED:
                    time.sleep(0.5)
                else:
                    view += 1
                    if view > max_view:
                        assert False, rc

    return network


@reqs.description("Test basic app liveness")
@reqs.at_least_n_nodes(1)
def test_liveness(network, args):
    network.txs.issue(
        network=network,
        number_txs=3,
    )
    network.txs.verify()
    return network


@reqs.description("Rekey the ledger once")
@reqs.at_least_n_nodes(1)
def test_rekey(network, args):
    primary, _ = network.find_primary()
    network.consortium.trigger_ledger_rekey(primary)
    return network


def run(args):
    # Listen on two additional RPC interfaces for each node
    def additional_interfaces(local_node_id):
        return {
            "first_interface": f"127.{local_node_id}.0.1",
            "second_interface": f"127.{local_node_id}.0.2",
        }

    for local_node_id, node_host in enumerate(args.nodes):
        for interface_name, host in additional_interfaces(local_node_id).items():
            node_host.rpc_interfaces[interface_name] = infra.interfaces.RPCInterface(
                host=host
            )

    txs = app.LoggingTxs("user0")
    with infra.network.network(
        args.nodes,
        args.binary_dir,
        args.debug_nodes,
        args.perf_nodes,
        pdb=args.pdb,
        txs=txs,
    ) as network:
        network.start_and_join(args)

        network = test(network, args)
        network = test_illegal(network, args)
        network = test_large_messages(network, args)
        network = test_remove(network, args)
        network = test_clear(network, args)
        network = test_record_count(network, args)
        network = test_forwarding_frontends(network, args)
        network = test_signed_escapes(network, args)
        network = test_user_data_ACL(network, args)
        network = test_cert_prefix(network, args)
        network = test_anonymous_caller(network, args)
        network = test_multi_auth(network, args)
        network = test_custom_auth(network, args)
        network = test_custom_auth_safety(network, args)
        network = test_raw_text(network, args)
        network = test_historical_query(network, args)
        network = test_historical_query_range(network, args)
        network = test_view_history(network, args)
        network = test_primary(network, args)
        network = test_network_node_info(network, args)
        network = test_node_ids(network, args)
        network = test_metrics(network, args)
        network = test_memory(network, args)
        # BFT does not handle re-keying yet
        if args.consensus == "CFT":
            network = test_liveness(network, args)
            network = test_rekey(network, args)
            network = test_liveness(network, args)
            network = test_random_receipts(network, args, False)
        if args.package == "samples/apps/logging/liblogging":
            network = test_receipts(network, args)
            network = test_historical_query_sparse(network, args)
        network = test_historical_receipts(network, args)


if __name__ == "__main__":
    args = infra.e2e_args.cli_args()

<<<<<<< HEAD
    args.package = "samples/apps/logging/liblogging"
=======
    # Is there a better way to do this?
    if os.path.exists(
        os.path.join(cr.args.library_dir, "libjs_v8.virtual.so")
    ) or os.path.exists(os.path.join(cr.args.library_dir, "libjs_v8.enclave.so")):
        cr.add(
            "js_v8",
            run,
            package="libjs_v8",
            nodes=infra.e2e_args.max_nodes(cr.args, f=0),
            initial_user_count=4,
            initial_member_count=2,
        )

    cr.add(
        "cpp",
        run,
        package="samples/apps/logging/liblogging",
        js_app_bundle=None,
        nodes=infra.e2e_args.max_nodes(cr.args, f=0),
        initial_user_count=4,
        initial_member_count=2,
    )
>>>>>>> 86323d15

    args.nodes = ["local://localhost"]
    with infra.network.network(args.nodes) as network:
        network.start_and_join(args)<|MERGE_RESOLUTION|>--- conflicted
+++ resolved
@@ -1494,9 +1494,6 @@
 if __name__ == "__main__":
     args = infra.e2e_args.cli_args()
 
-<<<<<<< HEAD
-    args.package = "samples/apps/logging/liblogging"
-=======
     # Is there a better way to do this?
     if os.path.exists(
         os.path.join(cr.args.library_dir, "libjs_v8.virtual.so")
@@ -1519,7 +1516,6 @@
         initial_user_count=4,
         initial_member_count=2,
     )
->>>>>>> 86323d15
 
     args.nodes = ["local://localhost"]
     with infra.network.network(args.nodes) as network:
