--- conflicted
+++ resolved
@@ -6,11 +6,7 @@
 import infra.e2e_args
 from ccf.tx_status import TxStatus
 import infra.checker
-<<<<<<< HEAD
-import infra.jwt
-=======
 import infra.jwt_issuer
->>>>>>> 403474e4
 import inspect
 import http
 import ssl
@@ -1232,16 +1228,7 @@
 
 
 def run(args):
-<<<<<<< HEAD
-    jwt_issuer = infra.jwt.JwtIssuer()
-
-    # TODO:
-    # 1. Record kid
-
-    txs = app.LoggingTxs(jwt_issuer=jwt_issuer)  # TODO: "user0"
-=======
     txs = app.LoggingTxs("user0")
->>>>>>> 403474e4
     with infra.network.network(
         args.nodes,
         args.binary_dir,
