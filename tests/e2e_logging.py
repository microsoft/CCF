--- conflicted
+++ resolved
@@ -18,11 +18,7 @@
 from loguru import logger as LOG
 
 
-<<<<<<< HEAD
-@reqs.installed_package("libluagenericenc")
-=======
 @reqs.lua_generic_app
->>>>>>> 6cddb38c
 def test_update_lua(network, args):
     if args.package == "libluagenericenc":
         LOG.info("Updating Lua application")
