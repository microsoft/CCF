# Copyright (c) Microsoft Corporation. All rights reserved.
# Licensed under the Apache 2.0 License.
import infra.network
import suite.test_requirements as reqs
import infra.logging_app as app
import infra.e2e_args
from ccf.tx_status import TxStatus
import infra.checker
import infra.jwt_issuer
import inspect
import http
from http.client import HTTPResponse
import ssl
import socket
import os
from collections import defaultdict
import time
import json
import hashlib
import ccf.clients
from ccf.log_capture import flush_info
import ccf.receipt
from ccf.tx_id import TxID
from cryptography.x509 import load_pem_x509_certificate
from cryptography.hazmat.backends import default_backend
from cryptography.exceptions import InvalidSignature
import urllib.parse
import random
import re
import infra.crypto
from infra.runner import ConcurrentRunner
import e2e_common_endpoints

from loguru import logger as LOG


def verify_receipt(receipt, network_cert, check_endorsement=True):
    """
    Raises an exception on failure
    """
    node_cert = load_pem_x509_certificate(receipt["cert"].encode(), default_backend())
    if check_endorsement:
        ccf.receipt.check_endorsement(node_cert, network_cert)
    root = ccf.receipt.root(receipt["leaf"], receipt["proof"])
    ccf.receipt.verify(root, receipt["signature"], node_cert)


@reqs.description("Running transactions against logging app")
@reqs.supports_methods("log/private", "log/public")
@reqs.at_least_n_nodes(2)
def test(network, args):
    network.txs.issue(
        network=network,
        number_txs=1,
    )
    network.txs.issue(
        network=network,
        number_txs=1,
        on_backup=True,
    )
    network.txs.verify()

    return network


@reqs.description("Protocol-illegal traffic")
@reqs.supports_methods("log/private", "log/public")
@reqs.at_least_n_nodes(2)
def test_illegal(network, args):
    primary, _ = network.find_primary()

    def send_bad_raw_content(content):
        # Send malformed HTTP traffic and check the connection is closed
        cafile = os.path.join(network.common_dir, "networkcert.pem")
        context = ssl.create_default_context(cafile=cafile)
        context.load_cert_chain(
            certfile=os.path.join(network.common_dir, "user0_cert.pem"),
            keyfile=os.path.join(network.common_dir, "user0_privk.pem"),
        )
        sock = socket.socket(socket.AF_INET, socket.SOCK_STREAM)
        conn = context.wrap_socket(
            sock, server_side=False, server_hostname=primary.get_public_rpc_host()
        )
        conn.connect((primary.get_public_rpc_host(), primary.get_public_rpc_port()))
        LOG.info(f"Sending: {content}")
        conn.sendall(content)
        response = HTTPResponse(conn)
        response.begin()
        assert response.status == http.HTTPStatus.BAD_REQUEST, response.status
        response_body = response.read()
        LOG.warning(response_body)
        assert content in response_body, response

    send_bad_raw_content(b"\x01")
    send_bad_raw_content(b"\x01\x02\x03\x04")
    send_bad_raw_content(b"NOTAVERB ")
    send_bad_raw_content(b"POST / HTTP/42.42")
    send_bad_raw_content(json.dumps({"hello": "world"}).encode())

    # Valid transactions are still accepted
    network.txs.issue(
        network=network,
        number_txs=1,
    )
    network.txs.issue(
        network=network,
        number_txs=1,
        on_backup=True,
    )
    network.txs.verify()

    return network


@reqs.description("Write/Read large messages on primary")
@reqs.supports_methods("log/private")
def test_large_messages(network, args):
    primary, _ = network.find_primary()

    with primary.client() as nc:
        check_commit = infra.checker.Checker(nc)
        check = infra.checker.Checker()

        with primary.client("user0") as c:
            log_id = 44
            for p in range(14, 20) if args.consensus == "CFT" else range(10, 13):
                long_msg = "X" * (2 ** p)
                check_commit(
                    c.post("/app/log/private", {"id": log_id, "msg": long_msg}),
                    result=True,
                )
                check(c.get(f"/app/log/private?id={log_id}"), result={"msg": long_msg})
                log_id += 1

    return network


@reqs.description("Write/Read/Delete messages on primary")
@reqs.supports_methods("log/private")
def test_remove(network, args):
<<<<<<< HEAD
    primary, _ = network.find_primary()

    with primary.client() as nc:
        check_commit = infra.checker.Checker(nc)
        check = infra.checker.Checker()

        with primary.client("user0") as c:
            log_id = 44
            msg = "Will be deleted"

            for table in ["private", "public"]:
                resource = f"/app/log/{table}"
                check_commit(
                    c.post(resource, {"id": log_id, "msg": msg}),
                    result=True,
                )
                check(c.get(f"{resource}?id={log_id}"), result={"msg": msg})
                check(
                    c.delete(f"{resource}?id={log_id}"),
                    result=None,
                )
                get_r = c.get(f"{resource}?id={log_id}")
                if args.package == "libjs_generic":
                    check(
                        get_r,
                        result={"error": "No such key"},
                    )
                else:
                    check(
                        get_r,
                        error=lambda status, msg: status
                        == http.HTTPStatus.BAD_REQUEST.value,
                    )

    return network
=======
    supported_packages = [
        "libjs_generic",
        "libjs_v8",
        "samples/apps/logging/liblogging",
    ]
    if args.package in supported_packages:
        primary, _ = network.find_primary()
>>>>>>> 918d1d4d


@reqs.description("Write/Read/Clear messages on primary")
@reqs.supports_methods("log/private/all", "log/public/all")
def test_clear(network, args):
    primary, _ = network.find_primary()

    with primary.client() as nc:
        check_commit = infra.checker.Checker(nc)
        check = infra.checker.Checker()

        with primary.client("user0") as c:
            log_ids = list(range(40, 50))
            msg = "Will be deleted"

            for table in ["private", "public"]:
                resource = f"/app/log/{table}"
                for log_id in log_ids:
                    check_commit(
                        c.post(resource, {"id": log_id, "msg": msg}),
                        result=True,
                    )
                    check(c.get(f"{resource}?id={log_id}"), result={"msg": msg})
                check(
                    c.delete(f"{resource}/all"),
                    result=None,
                )
                for log_id in log_ids:
                    get_r = c.get(f"{resource}?id={log_id}")
                    if args.package in ["libjs_generic", "libjs_v8"]:
                        check(
                            get_r,
                            result={"error": "No such key"},
                        )
                    else:
                        check(
                            get_r,
                            error=lambda status, msg: status
                            == http.HTTPStatus.BAD_REQUEST.value,
                        )
<<<<<<< HEAD
=======
    else:
        LOG.warning(
            f"Skipping {inspect.currentframe().f_code.co_name} as application ({args.package}) is not in supported packages: {supported_packages}"
        )

    return network


@reqs.description("Write/Read/Clear messages on primary")
@reqs.supports_methods("log/private/all", "log/public/all")
def test_clear(network, args):
    supported_packages = [
        "libjs_generic",
        "libjs_v8",
        "samples/apps/logging/liblogging",
    ]
    if args.package in supported_packages:
        primary, _ = network.find_primary()

        with primary.client() as nc:
            check_commit = infra.checker.Checker(nc)
            check = infra.checker.Checker()

            with primary.client("user0") as c:
                log_ids = list(range(40, 50))
                msg = "Will be deleted"

                for table in ["private", "public"]:
                    resource = f"/app/log/{table}"
                    for log_id in log_ids:
                        check_commit(
                            c.post(resource, {"id": log_id, "msg": msg}),
                            result=True,
                        )
                        check(c.get(f"{resource}?id={log_id}"), result={"msg": msg})
                    check(
                        c.delete(f"{resource}/all"),
                        result=None,
                    )
                    for log_id in log_ids:
                        get_r = c.get(f"{resource}?id={log_id}")
                        if args.package in ["libjs_generic", "libjs_v8"]:
                            check(
                                get_r,
                                result={"error": "No such key"},
                            )
                        else:
                            check(
                                get_r,
                                error=lambda status, msg: status
                                == http.HTTPStatus.BAD_REQUEST.value,
                            )

        # Make sure no-one else is still looking for these
        network.txs.clear()

    else:
        LOG.warning(
            f"Skipping {inspect.currentframe().f_code.co_name} as application ({args.package}) is not in supported packages: {supported_packages}"
        )
>>>>>>> 918d1d4d

    # Make sure no-one else is still looking for these
    network.txs.clear()
    return network


@reqs.description("Count messages on primary")
@reqs.supports_methods("log/private/count", "log/public/count")
def test_record_count(network, args):
<<<<<<< HEAD
    primary, _ = network.find_primary()
=======
    supported_packages = [
        "libjs_generic",
        "libjs_v8",
        "samples/apps/logging/liblogging",
    ]
    if args.package in supported_packages:
        primary, _ = network.find_primary()

        with primary.client() as nc:
            check_commit = infra.checker.Checker(nc)
            check = infra.checker.Checker()
>>>>>>> 918d1d4d

    with primary.client() as nc:
        check_commit = infra.checker.Checker(nc)
        check = infra.checker.Checker()

        with primary.client("user0") as c:
            msg = "Will be deleted"

            def get_count(resource):
                r_get = c.get(f"{resource}/count")
                assert r_get.status_code == http.HTTPStatus.OK
                return int(r_get.body.json())

            for table in ["private", "public"]:
                resource = f"/app/log/{table}"

                count = get_count(resource)

                # Add several new IDs
                for i in range(10):
                    log_id = 234 + i
                    check_commit(
                        c.post(resource, {"id": log_id, "msg": msg}),
                        result=True,
                    )
                    new_count = get_count(resource)
                    assert (
                        new_count == count + 1
                    ), f"Added one ID after {count}, but found {new_count} resulting IDs"
                    count = new_count

                # Clear all IDs
                check(
                    c.delete(f"{resource}/all"),
                    result=None,
                )
                new_count = get_count(resource)
                assert new_count == 0, f"Found {new_count} remaining IDs after clear"

    # Make sure no-one else is still looking for these
    network.txs.clear()
    return network


@reqs.description("Write/Read with cert prefix")
@reqs.supports_methods("log/private/prefix_cert", "log/private")
def test_cert_prefix(network, args):
    primary, _ = network.find_primary()

    for user in network.users:
        with primary.client(user.local_id) as c:
            log_id = 101
            msg = "This message will be prefixed"
            c.post("/app/log/private/prefix_cert", {"id": log_id, "msg": msg})
            r = c.get(f"/app/log/private?id={log_id}")
            assert f"CN={user.local_id}" in r.body.json()["msg"], r

    return network


@reqs.description("Write as anonymous caller")
@reqs.supports_methods("log/private/anonymous", "log/private")
def test_anonymous_caller(network, args):
    primary, _ = network.find_primary()

    # Create a new user but do not record its identity
    network.create_user("user5", args.participants_curve, record=False)

    log_id = 101
    msg = "This message is anonymous"
    with primary.client("user5") as c:
        r = c.post("/app/log/private/anonymous", {"id": log_id, "msg": msg})
        assert r.body.json() == True
        r = c.get(f"/app/log/private?id={log_id}")
        assert r.status_code == http.HTTPStatus.UNAUTHORIZED.value, r

    with primary.client("user0") as c:
        r = c.get(f"/app/log/private?id={log_id}")
        assert msg in r.body.json()["msg"], r

    return network


@reqs.description("Use multiple auth types on the same endpoint")
@reqs.supports_methods("multi_auth")
def test_multi_auth(network, args):
    primary, _ = network.find_primary()
    user = network.users[0]
    member = network.consortium.members[0]

    with primary.client(user.local_id) as c:
        response = c.get("/app/api")
        supported_methods = response.body.json()["paths"]
        if "/multi_auth" in supported_methods.keys():
            response_bodies = set()

            def require_new_response(r):
                assert r.status_code == http.HTTPStatus.OK.value, r.status_code
                r_body = r.body.text()
                assert r_body not in response_bodies, r_body
                response_bodies.add(r_body)

            LOG.info("Anonymous, no auth")
            with primary.client() as c:
                r = c.get("/app/multi_auth")
                require_new_response(r)

            LOG.info("Authenticate as a user, via TLS cert")
            with primary.client(user.local_id) as c:
                r = c.get("/app/multi_auth")
                require_new_response(r)

            LOG.info("Authenticate as same user, now with user data")
            network.consortium.set_user_data(
                primary, user.service_id, {"some": ["interesting", "data", 42]}
            )
            with primary.client(user.local_id) as c:
                r = c.get("/app/multi_auth")
                require_new_response(r)

            LOG.info("Authenticate as a different user, via TLS cert")
            with primary.client("user1") as c:
                r = c.get("/app/multi_auth")
                require_new_response(r)

            LOG.info("Authenticate as a member, via TLS cert")
            with primary.client(member.local_id) as c:
                r = c.get("/app/multi_auth")
                require_new_response(r)

            LOG.info("Authenticate as same member, now with user data")
            network.consortium.set_member_data(
                primary, member.service_id, {"distinct": {"arbitrary": ["data"]}}
            )
            with primary.client(member.local_id) as c:
                r = c.get("/app/multi_auth")
                require_new_response(r)

            LOG.info("Authenticate as a different member, via TLS cert")
            with primary.client("member1") as c:
                r = c.get("/app/multi_auth")
                require_new_response(r)

            LOG.info("Authenticate as a user, via HTTP signature")
            with primary.client(None, user.local_id) as c:
                r = c.get("/app/multi_auth")
                require_new_response(r)

            LOG.info("Authenticate as a member, via HTTP signature")
            with primary.client(None, member.local_id) as c:
                r = c.get("/app/multi_auth")
                require_new_response(r)

            LOG.info("Authenticate as user2 but sign as user1")
            with primary.client("user2", "user1") as c:
                r = c.get("/app/multi_auth")
                require_new_response(r)

            network.create_user("user5", args.participants_curve, record=False)

            LOG.info("Authenticate as invalid user5 but sign as valid user3")
            with primary.client("user5", "user3") as c:
                r = c.get("/app/multi_auth")
                require_new_response(r)

            LOG.info("Authenticate via JWT token")
            jwt_issuer = infra.jwt_issuer.JwtIssuer()
            jwt_issuer.register(network)
            jwt = jwt_issuer.issue_jwt(claims={"user": "Alice"})

            with primary.client() as c:
                r = c.get("/app/multi_auth", headers={"authorization": "Bearer " + jwt})
                require_new_response(r)

            LOG.info("Authenticate via second JWT token")
            jwt2 = jwt_issuer.issue_jwt(claims={"user": "Bob"})

            with primary.client(
                common_headers={"authorization": "Bearer " + jwt2}
            ) as c:
                r = c.get("/app/multi_auth")
                require_new_response(r)

        else:
            LOG.warning(
                f"Skipping {inspect.currentframe().f_code.co_name} as application does not implement '/multi_auth'"
            )

    return network


@reqs.description("Call an endpoint with a custom auth policy")
@reqs.supports_methods("custom_auth")
def test_custom_auth(network, args):
    primary, other = network.find_primary_and_any_backup()

    for node in (primary, other):
        with node.client() as c:
            LOG.info("Request without custom headers is refused")
            r = c.get("/app/custom_auth")
            assert r.status_code == http.HTTPStatus.UNAUTHORIZED.value, r.status_code

            name_header = "x-custom-auth-name"
            age_header = "x-custom-auth-age"

            LOG.info("Requests with partial headers are refused")
            r = c.get("/app/custom_auth", headers={name_header: "Bob"})
            assert r.status_code == http.HTTPStatus.UNAUTHORIZED.value, r.status_code
            r = c.get("/app/custom_auth", headers={age_header: "42"})
            assert r.status_code == http.HTTPStatus.UNAUTHORIZED.value, r.status_code

            LOG.info("Requests with unacceptable header contents are refused")
            r = c.get("/app/custom_auth", headers={name_header: "", age_header: "42"})
            assert r.status_code == http.HTTPStatus.UNAUTHORIZED.value, r.status_code
            r = c.get(
                "/app/custom_auth", headers={name_header: "Bob", age_header: "12"}
            )
            assert r.status_code == http.HTTPStatus.UNAUTHORIZED.value, r.status_code

            LOG.info("Request which meets all requirements is accepted")
            r = c.get(
                "/app/custom_auth", headers={name_header: "Alice", age_header: "42"}
            )
            assert r.status_code == http.HTTPStatus.OK.value, r.status_code
            response = r.body.json()
            assert response["name"] == "Alice", response
            assert response["age"] == 42, response

    return network


@reqs.description("Call an endpoint with a custom auth policy which throws")
@reqs.supports_methods("custom_auth")
def test_custom_auth_safety(network, args):
    primary, other = network.find_primary_and_any_backup()

    for node in (primary, other):
        with node.client() as c:
            r = c.get(
                "/app/custom_auth",
                headers={"x-custom-auth-explode": "Boom goes the dynamite"},
            )
            assert (
                r.status_code == http.HTTPStatus.INTERNAL_SERVER_ERROR.value
            ), r.status_code

    return network


@reqs.description("Write non-JSON body")
@reqs.supports_methods("log/private/raw_text/{id}", "log/private")
def test_raw_text(network, args):
    primary, _ = network.find_primary()

    log_id = 101
    msg = "This message is not in JSON"
    with primary.client("user0") as c:
        r = c.post(
            f"/app/log/private/raw_text/{log_id}",
            msg,
            headers={"content-type": "text/plain"},
        )
        assert r.status_code == http.HTTPStatus.OK.value
        r = c.get(f"/app/log/private?id={log_id}")
        assert msg in r.body.json()["msg"], r

    return network


@reqs.description("Read metrics")
@reqs.supports_methods("api/metrics")
def test_metrics(network, args):
    primary, _ = network.find_primary()

    def get_metrics(r, path, method, default=None):
        try:
            return next(
                v
                for v in r.body.json()["metrics"]
                if v["path"] == path and v["method"] == method
            )
        except StopIteration:
            if default is None:
                raise
            else:
                return default

    calls = 0
    errors = 0
    with primary.client("user0") as c:
        r = c.get("/app/api/metrics")
        m = get_metrics(r, "api/metrics", "GET")
        calls = m["calls"]
        errors = m["errors"]

    with primary.client("user0") as c:
        r = c.get("/app/api/metrics")
        assert get_metrics(r, "api/metrics", "GET")["calls"] == calls + 1
        r = c.get("/app/api/metrics")
        assert get_metrics(r, "api/metrics", "GET")["calls"] == calls + 2

    with primary.client() as c:
        r = c.get("/app/api/metrics", headers={"accept": "nonsense"})
        assert r.status_code == http.HTTPStatus.BAD_REQUEST.value

    with primary.client() as c:
        r = c.get("/app/api/metrics")
        assert get_metrics(r, "api/metrics", "GET")["errors"] == errors + 1

    calls = 0
    with primary.client("user0") as c:
        r = c.get("/app/api/metrics")
        calls = get_metrics(r, "log/public", "POST", {"calls": 0})["calls"]

    network.txs.issue(
        network=network,
        number_txs=1,
    )

    with primary.client("user0") as c:
        r = c.get("/app/api/metrics")
        assert get_metrics(r, "log/public", "POST")["calls"] == calls + 1

    return network


@reqs.description("Read historical state")
@reqs.supports_methods("log/private", "log/private/historical")
def test_historical_query(network, args):
    network.txs.issue(network, number_txs=2)
    network.txs.issue(network, number_txs=2, repeat=True)
    network.txs.verify()

    primary, _ = network.find_nodes()
    with primary.client("user0") as c:
        r = c.get(
            "/app/log/private/historical",
            headers={ccf.clients.CCF_TX_ID_HEADER: "99999.1"},
        )
        assert r.status_code == http.HTTPStatus.NOT_FOUND, r
        assert r.body.json()["error"]["code"] == "TransactionInvalid", r

    primary, _ = network.find_nodes()
    with primary.client("user0") as c:
        r = c.get(
            "/app/log/private/historical",
            headers={ccf.clients.CCF_TX_ID_HEADER: "99999.999999"},
        )
        assert r.status_code == http.HTTPStatus.NOT_FOUND, r
        assert r.body.json()["error"]["code"] == "TransactionPendingOrUnknown", r

    return network


@reqs.description("Read historical receipts")
@reqs.supports_methods("log/private", "log/private/historical_receipt")
def test_historical_receipts(network, args):
    primary, backups = network.find_nodes()
    TXS_COUNT = 5
    network.txs.issue(network, number_txs=5)
    for idx in range(1, TXS_COUNT + 1):
        for node in [primary, backups[0]]:
            first_msg = network.txs.priv[idx][0]
            first_receipt = network.txs.get_receipt(
                node, idx, first_msg["seqno"], first_msg["view"]
            )
            r = first_receipt.json()["receipt"]
            verify_receipt(r, network.cert)

    # receipt.verify() and ccf.receipt.check_endorsement() raise if they fail, but do not return anything
    verified = True
    try:
        ccf.receipt.verify(
            hashlib.sha256(b"").hexdigest(), r["signature"], network.cert
        )
    except InvalidSignature:
        verified = False
    assert not verified

    return network


def get_all_entries(client, target_id, from_seqno=None, to_seqno=None, timeout=5):
    LOG.info(
        f"Getting historical entries{f' from {from_seqno}' if from_seqno is not None else ''}{f' to {to_seqno}' if to_seqno is not None else ''} for id {target_id}"
    )
    logs = []

    start_time = time.time()
    end_time = start_time + timeout
    entries = []
    path = f"/app/log/private/historical/range?id={target_id}"
    if from_seqno is not None:
        path += f"&from_seqno={from_seqno}"
    if to_seqno is not None:
        path += f"&to_seqno={to_seqno}"
    while time.time() < end_time:
        r = client.get(path, log_capture=logs)
        if r.status_code == http.HTTPStatus.OK:
            j_body = r.body.json()
            entries += j_body["entries"]
            if "@nextLink" in j_body:
                path = j_body["@nextLink"]
                continue
            else:
                # No @nextLink means we've reached end of range
                duration = time.time() - start_time
                LOG.info(f"Done! Fetched {len(entries)} entries in {duration:0.2f}s")
                return entries, duration
        elif r.status_code == http.HTTPStatus.ACCEPTED:
            # Ignore retry-after header, retry soon
            time.sleep(0.1)
            continue
        else:
            LOG.error("Printing historical/range logs on unexpected status")
            flush_info(logs, None)
            raise ValueError(
                f"Unexpected status code from historical range query: {r.status_code}"
            )

    LOG.error("Printing historical/range logs on timeout")
    flush_info(logs, None)
    raise TimeoutError(f"Historical range not available after {timeout}s")


@reqs.description("Read range of historical state")
@reqs.supports_methods("log/private", "log/private/historical/range")
def test_historical_query_range(network, args):
    id_a = 142
    id_b = 143
    id_c = 144

    first_seqno = None
    last_seqno = None

    primary, _ = network.find_primary()
    with primary.client("user0") as c:
        # Submit many transactions, overwriting the same IDs
        # Need to submit through network.txs so these can be verified at shutdown, but also need to submit one at a
        # time to retrieve the submitted transactions
        msgs = {}
        n_entries = 100

        def id_for(i):
            if i == n_entries // 2:
                return id_c
            else:
                return id_b if i % 3 == 0 else id_a

        for i in range(n_entries):
            idx = id_for(i)

            network.txs.issue(
                network, repeat=True, idx=idx, wait_for_sync=False, log_capture=[]
            )
            _, tx = network.txs.get_last_tx(idx=idx)
            msg = tx["msg"]
            seqno = tx["seqno"]
            view = tx["view"]
            msgs[seqno] = msg

            if first_seqno is None:
                first_seqno = seqno

            last_seqno = seqno

        ccf.commit.wait_for_commit(c, seqno=last_seqno, view=view, timeout=3)

        entries_a, _ = get_all_entries(c, id_a)
        entries_b, _ = get_all_entries(c, id_b)
        entries_c, _ = get_all_entries(c, id_c)

        # Fetching A and B should take a similar amount of time, C (which was only written to in a brief window in the history) should be much faster
        # NB: With larger page size, this is not necessarily true! Small range means _all_ responses fit in a single response page
        # assert duration_c < duration_a
        # assert duration_c < duration_b

        # Confirm that we can retrieve these with more specific queries, and we end up with the same result
        alt_a, _ = get_all_entries(c, id_a, from_seqno=first_seqno)
        assert alt_a == entries_a
        alt_a, _ = get_all_entries(c, id_a, to_seqno=last_seqno)
        assert alt_a == entries_a
        alt_a, _ = get_all_entries(c, id_a, from_seqno=first_seqno, to_seqno=last_seqno)
        assert alt_a == entries_a

        actual_len = len(entries_a) + len(entries_b) + len(entries_c)
        assert (
            n_entries == actual_len
        ), f"Expected {n_entries} total entries, got {actual_len}"

        # Iterate through both lists, by i, checking retrieved entries match expectations
        for i in range(n_entries):
            expected_id = id_for(i)
            entries = (
                entries_a
                if expected_id == id_a
                else (entries_b if expected_id == id_b else entries_c)
            )
            entry = entries.pop(0)
            assert entry["id"] == expected_id
            assert entry["msg"] == msgs[entry["seqno"]]

        # Make sure this has checked every entry
        assert len(entries_a) == 0
        assert len(entries_b) == 0
        assert len(entries_c) == 0

    return network


@reqs.description("Read state at multiple distinct historical points")
@reqs.supports_methods("log/private", "log/private/historical/sparse")
def test_historical_query_sparse(network, args):
    idx = 142

    seqnos = []

    primary, _ = network.find_primary()
    with primary.client("user0") as c:
        # Submit many transactions, overwriting the same ID
        # Need to submit through network.txs so these can be verified at shutdown, but also need to submit one at a
        # time to retrieve the submitted transactions
        msgs = {}
        n_entries = 100

        for _ in range(n_entries):
            network.txs.issue(
                network,
                repeat=True,
                idx=idx,
                wait_for_sync=False,
                log_capture=[],
                send_public=False,
            )
            _, tx = network.txs.get_last_tx(idx=idx)
            msg = tx["msg"]
            seqno = tx["seqno"]
            view = tx["view"]
            msgs[seqno] = msg

            seqnos.append(seqno)

        ccf.commit.wait_for_commit(c, seqno=seqnos[-1], view=view, timeout=3)

        def get_sparse(client, target_id, seqnos, timeout=3):
            seqnos_s = ",".join(str(n) for n in seqnos)
            LOG.info(f"Getting historical entries: {seqnos_s}")
            logs = []

            start_time = time.time()
            end_time = start_time + timeout
            entries = {}
            path = (
                f"/app/log/private/historical/sparse?id={target_id}&seqnos={seqnos_s}"
            )
            while time.time() < end_time:
                r = client.get(path, log_capture=logs)
                if r.status_code == http.HTTPStatus.OK:
                    j_body = r.body.json()
                    for entry in j_body["entries"]:
                        assert entry["id"] == target_id, entry
                        entries[entry["seqno"]] = entry["msg"]
                    duration = time.time() - start_time
                    LOG.info(
                        f"Done! Fetched {len(entries)} entries in {duration:0.2f}s"
                    )
                    return entries, duration
                elif r.status_code == http.HTTPStatus.ACCEPTED:
                    # Ignore retry-after header, retry soon
                    time.sleep(0.1)
                    continue
                else:
                    LOG.error("Printing historical/sparse logs on unexpected status")
                    flush_info(logs, None)
                    raise ValueError(
                        f"Unexpected status code from historical sparse query: {r.status_code}"
                    )

            LOG.error("Printing historical/sparse logs on timeout")
            flush_info(logs, None)
            raise TimeoutError(
                f"Historical sparse query not available after {timeout}s"
            )

        entries_all, _ = get_sparse(c, idx, seqnos)

        seqnos_a = [s for s in seqnos if random.random() < 0.7]
        entries_a, _ = get_sparse(c, idx, seqnos_a)
        seqnos_b = [s for s in seqnos if random.random() < 0.5]
        entries_b, _ = get_sparse(c, idx, seqnos_b)
        small_range = len(seqnos) // 20
        seqnos_c = seqnos[:small_range] + seqnos[-small_range:]
        entries_c, _ = get_sparse(c, idx, seqnos_c)

        def check_presence(expected, entries, seqno):
            if seqno in expected:
                assert seqno in entries, f"Missing result for {seqno}"
                assert (
                    entries[seqno] == msgs[seqno]
                ), f"{entries[seqno]} != {msgs[seqno]}"

        for seqno in seqnos:
            check_presence(seqnos, entries_all, seqno)
            check_presence(seqnos_a, entries_a, seqno)
            check_presence(seqnos_b, entries_b, seqno)
            check_presence(seqnos_c, entries_c, seqno)

    return network


def escaped_query_tests(c, endpoint):
    samples = [
        {"this": "that"},
        {"this": "that", "other": "with spaces"},
        {"this with spaces": "with spaces"},
        {"arg": 'This has many@many many \\% " AWKWARD :;-=?!& characters %20%20'},
    ]
    for query in samples:
        unescaped_query = "&".join([f"{k}={v}" for k, v in query.items()])
        query_to_send = unescaped_query
        if os.getenv("CURL_CLIENT"):
            query_to_send = urllib.parse.urlencode(query)
        r = c.get(f"/app/log/{endpoint}?{query_to_send}")
        assert r.body.text() == unescaped_query, (
            r.body.text(),
            unescaped_query,
        )

    all_chars = list(range(0, 255))
    max_args = 50
    for ichars in [
        all_chars[i : i + max_args] for i in range(0, len(all_chars), max_args)
    ]:
        encoded, raw = [], []
        for ichar in ichars:
            char = chr(ichar)
            encoded.append(urllib.parse.urlencode({"arg": char}))
            raw.append(f"arg={char}")

        r = c.get(f"/app/log/{endpoint}?{'&'.join(encoded)}")
        assert r.body.data() == "&".join(raw).encode(), r.body.data()

        encoded, raw = [], []
        for ichar in ichars:
            char = chr(ichar)
            encoded.append(urllib.parse.urlencode({f"arg{char}": "value"}))
            raw.append(f"arg{char}=value")

        r = c.get(f"/app/log/{endpoint}?{'&'.join(encoded)}")
        assert r.body.data() == "&".join(raw).encode(), r.body.data()


@reqs.description("Testing forwarding on member and user frontends")
@reqs.supports_methods("log/private")
@reqs.at_least_n_nodes(2)
def test_forwarding_frontends(network, args):
    backup = network.find_any_backup()

    with backup.client() as c:
        check_commit = infra.checker.Checker(c)
        ack = network.consortium.get_any_active_member().ack(backup)
        check_commit(ack)

    with backup.client("user0") as c:
        check_commit = infra.checker.Checker(c)
        check = infra.checker.Checker()
        msg = "forwarded_msg"
        log_id = 123
        check_commit(
            c.post("/app/log/private", {"id": log_id, "msg": msg}),
            result=True,
        )
        check(c.get(f"/app/log/private?id={log_id}"), result={"msg": msg})

        if args.package == "samples/apps/logging/liblogging":
            escaped_query_tests(c, "request_query")

    return network


@reqs.description("Testing signed queries with escaped queries")
@reqs.installed_package("samples/apps/logging/liblogging")
@reqs.at_least_n_nodes(2)
def test_signed_escapes(network, args):
    node = network.find_node_by_role()
    with node.client("user0", "user0") as c:
        escaped_query_tests(c, "signed_request_query")
    return network


@reqs.description("Test user-data used for access permissions")
@reqs.supports_methods("log/private/admin_only")
def test_user_data_ACL(network, args):
    primary, _ = network.find_primary()

    user = network.users[0]

    # Give isAdmin permissions to a single user
    network.consortium.set_user_data(
        primary, user.service_id, user_data={"isAdmin": True}
    )

    # Confirm that user can now use this endpoint
    with primary.client(user.local_id) as c:
        r = c.post("/app/log/private/admin_only", {"id": 42, "msg": "hello world"})
        assert r.status_code == http.HTTPStatus.OK.value, r.status_code

    # Remove permission
    network.consortium.set_user_data(
        primary, user.service_id, user_data={"isAdmin": False}
    )

    # Confirm that user is now forbidden on this endpoint
    with primary.client(user.local_id) as c:
        r = c.post("/app/log/private/admin_only", {"id": 42, "msg": "hello world"})
        assert r.status_code == http.HTTPStatus.FORBIDDEN.value, r.status_code

    return network


@reqs.description("Check for commit of every prior transaction")
def test_view_history(network, args):
    if args.consensus == "BFT":
        # This appears to work in BFT, but it is unacceptably slow:
        # - Each /tx request is a write, with a non-trivial roundtrip response time
        # - Since each read (eg - /tx and /commit) has produced writes and a unique tx ID,
        #    there are too many IDs to test exhaustively
        # We could rectify this by making this test non-exhaustive (bisecting for view changes,
        # sampling within a view), but for now it is exhaustive and Raft-only
        LOG.warning("Skipping view reconstruction in BFT")
        return network

    check = infra.checker.Checker()

    previous_node = None
    previous_tx_ids = ""
    for node in network.get_joined_nodes():
        with node.client("user0") as c:
            r = c.get("/node/commit")
            check(c)

            commit_tx_id = TxID.from_str(r.body.json()["transaction_id"])

            # Retrieve status for all possible Tx IDs
            seqno_to_views = {}
            for seqno in range(1, commit_tx_id.seqno + 1):
                views = []
                for view in range(1, commit_tx_id.view + 1):
                    r = c.get(f"/node/tx?transaction_id={view}.{seqno}", log_capture=[])
                    check(r)
                    status = TxStatus(r.body.json()["status"])
                    if status == TxStatus.Committed:
                        views.append(view)
                seqno_to_views[seqno] = views

            # Check we have exactly one Tx ID for each seqno
            txs_ok = True
            for seqno, views in seqno_to_views.items():
                if len(views) != 1:
                    txs_ok = False
                    LOG.error(
                        f"Node {node.node_id}: Found {len(views)} committed Tx IDs for seqno {seqno}"
                    )

            tx_ids_condensed = ", ".join(
                " OR ".join(f"{view}.{seqno}" for view in views or ["UNKNOWN"])
                for seqno, views in seqno_to_views.items()
            )

            if txs_ok:
                LOG.success(
                    f"Node {node.node_id}: Found a valid sequence of Tx IDs:\n{tx_ids_condensed}"
                )
            else:
                LOG.error(
                    f"Node {node.node_id}: Invalid sequence of Tx IDs:\n{tx_ids_condensed}"
                )
                raise RuntimeError(
                    f"Node {node.node_id}: Incomplete or inconsistent view history"
                )

            # Compare view history between nodes
            if previous_tx_ids:
                # Some nodes may have a slightly longer view history so only compare the common prefix
                min_tx_ids_len = min(len(previous_tx_ids), len(tx_ids_condensed))
                assert (
                    tx_ids_condensed[:min_tx_ids_len]
                    == previous_tx_ids[:min_tx_ids_len]
                ), f"Tx IDs don't match between node {node.node_id} and node {previous_node.node_id}: {tx_ids_condensed[:min_tx_ids_len]} and {previous_tx_ids[:min_tx_ids_len]}"

            previous_tx_ids = tx_ids_condensed
            previous_node = node

    return network


class SentTxs:
    # view -> seqno -> status
    txs = defaultdict(lambda: defaultdict(lambda: TxStatus.Unknown))

    @staticmethod
    def update_status(view, seqno, status=None):
        current_status = SentTxs.txs[view][seqno]
        if status is None:
            # If you don't know the current status, we exit here. Since we have
            # accessed the value in the defaultdict, we have recorded this tx id
            # so it will be returned by future calls to get_all_tx_ids()
            return

        if status != current_status:
            valid = False
            # Only valid transitions from Unknown to any, or Pending to Committed/Invalid
            if current_status == TxStatus.Unknown:
                valid = True
            elif current_status == TxStatus.Pending and (
                status == TxStatus.Committed or status == TxStatus.Invalid
            ):
                valid = True

            if valid:
                SentTxs.txs[view][seqno] = status
            else:
                raise ValueError(
                    f"Transaction {view}.{seqno} making invalid transition from {current_status} to {status}"
                )

    @staticmethod
    def get_all_tx_ids():
        return [
            (view, seqno)
            for view, view_txs in SentTxs.txs.items()
            for seqno, status in view_txs.items()
        ]


@reqs.description("Build a list of Tx IDs, check they transition states as expected")
@reqs.supports_methods("log/private")
def test_tx_statuses(network, args):
    primary, _ = network.find_primary()

    with primary.client("user0") as c:
        check = infra.checker.Checker()
        r = c.post("/app/log/private", {"id": 0, "msg": "Ignored"})
        check(r)
        # Until this tx is globally committed, poll for the status of this and some other
        # related transactions around it (and also any historical transactions we're tracking)
        target_view = r.view
        target_seqno = r.seqno
        SentTxs.update_status(target_view, target_seqno)
        SentTxs.update_status(target_view, target_seqno + 1)
        SentTxs.update_status(target_view - 1, target_seqno)

        end_time = time.time() + 10
        while True:
            if time.time() > end_time:
                raise TimeoutError(
                    f"Took too long waiting for global commit of {target_view}.{target_seqno}"
                )

            done = False
            for view, seqno in SentTxs.get_all_tx_ids():
                r = c.get(f"/node/tx?transaction_id={view}.{seqno}")
                check(r)
                status = TxStatus(r.body.json()["status"])
                SentTxs.update_status(view, seqno, status)
                if (
                    status == TxStatus.Committed
                    and target_view == view
                    and target_seqno == seqno
                ):
                    done = True

            if done:
                break
            time.sleep(0.1)

    return network


@reqs.description("Running transactions against logging app")
@reqs.supports_methods("receipt", "log/private")
@reqs.at_least_n_nodes(2)
def test_receipts(network, args):
    primary, _ = network.find_primary_and_any_backup()
    with primary.client() as mc:
        check_commit = infra.checker.Checker(mc)
        msg = "Hello world"

        LOG.info("Write/Read on primary")
        with primary.client("user0") as c:
            for j in range(10):
                idx = j + 10000
                r = c.post("/app/log/private", {"id": idx, "msg": msg})
                check_commit(r, result=True)
                start_time = time.time()
                while time.time() < (start_time + 3.0):
                    rc = c.get(f"/app/receipt?transaction_id={r.view}.{r.seqno}")
                    if rc.status_code == http.HTTPStatus.OK:
                        receipt = rc.body.json()
                        verify_receipt(receipt, network.cert)
                        break
                    elif rc.status_code == http.HTTPStatus.ACCEPTED:
                        time.sleep(0.5)
                    else:
                        assert False, rc

    return network


@reqs.description("Validate random receipts")
@reqs.supports_methods("receipt", "log/private")
@reqs.at_least_n_nodes(2)
def test_random_receipts(network, args, lts=True):
    primary, _ = network.find_primary_and_any_backup()

    common = os.listdir(network.common_dir)
    cert_paths = [
        os.path.join(network.common_dir, path)
        for path in common
        if re.compile(r"^\d+\.pem$").match(path)
    ]
    certs = {}
    for path in cert_paths:
        with open(path, encoding="utf-8") as c:
            cert = c.read()
        certs[infra.crypto.compute_public_key_der_hash_hex_from_pem(cert)] = cert

    with primary.client("user0") as c:
        r = c.get("/app/commit")
        max_view, max_seqno = [
            int(e) for e in r.body.json()["transaction_id"].split(".")
        ]
        view = 2
        genesis_seqno = 1
        likely_first_sig_seqno = 2
        last_sig_seqno = max_seqno
        interesting_prefix = [genesis_seqno, likely_first_sig_seqno]
        seqnos = range(len(interesting_prefix) + 1, max_seqno)
        for s in (
            interesting_prefix
            + sorted(random.sample(seqnos, min(50, len(seqnos))))
            + [last_sig_seqno]
        ):
            start_time = time.time()
            while time.time() < (start_time + 3.0):
                rc = c.get(f"/app/receipt?transaction_id={view}.{s}")
                if rc.status_code == http.HTTPStatus.OK:
                    receipt = rc.body.json()
                    if lts and not receipt.get("cert"):
                        receipt["cert"] = certs[receipt["node_id"]]
                    verify_receipt(receipt, network.cert, not lts)
                    if s == max_seqno:
                        # Always a signature receipt
                        assert receipt["proof"] == [], receipt
                    break
                elif rc.status_code == http.HTTPStatus.ACCEPTED:
                    time.sleep(0.5)
                else:
                    view += 1
                    if view > max_view:
                        assert False, rc

    return network


@reqs.description("Test basic app liveness")
@reqs.at_least_n_nodes(1)
def test_liveness(network, args):
    network.txs.issue(
        network=network,
        number_txs=3,
    )
    network.txs.verify()
    return network


@reqs.description("Rekey the ledger once")
@reqs.at_least_n_nodes(1)
def test_rekey(network, args):
    primary, _ = network.find_primary()
    network.consortium.trigger_ledger_rekey(primary)
    return network


def run(args):
    # Listen on two additional RPC interfaces for each node
    def additional_interfaces(local_node_id):
        return {
            "first_interface": f"127.{local_node_id}.0.1",
            "second_interface": f"127.{local_node_id}.0.2",
        }

    for local_node_id, node_host in enumerate(args.nodes):
        for interface_name, host in additional_interfaces(local_node_id).items():
            node_host.rpc_interfaces[interface_name] = infra.interfaces.RPCInterface(
                host=host
            )

    txs = app.LoggingTxs("user0")
    with infra.network.network(
        args.nodes,
        args.binary_dir,
        args.debug_nodes,
        args.perf_nodes,
        pdb=args.pdb,
        txs=txs,
    ) as network:
        network.start_and_join(args)

        network = test(network, args)
        network = test_illegal(network, args)
        network = test_large_messages(network, args)
        network = test_remove(network, args)
        network = test_clear(network, args)
        network = test_record_count(network, args)
        network = test_forwarding_frontends(network, args)
        network = test_signed_escapes(network, args)
        network = test_user_data_ACL(network, args)
        network = test_cert_prefix(network, args)
        network = test_anonymous_caller(network, args)
        network = test_multi_auth(network, args)
        network = test_custom_auth(network, args)
        network = test_custom_auth_safety(network, args)
        network = test_raw_text(network, args)
        network = test_historical_query(network, args)
        network = test_historical_query_range(network, args)
        network = test_view_history(network, args)
        network = test_metrics(network, args)
        # BFT does not handle re-keying yet
        if args.consensus == "CFT":
            network = test_liveness(network, args)
            network = test_rekey(network, args)
            network = test_liveness(network, args)
            network = test_random_receipts(network, args, False)
        if args.package == "samples/apps/logging/liblogging":
            network = test_receipts(network, args)
            network = test_historical_query_sparse(network, args)
        network = test_historical_receipts(network, args)


if __name__ == "__main__":
    cr = ConcurrentRunner()

    cr.add(
        "js",
        run,
        package="libjs_generic",
        nodes=infra.e2e_args.max_nodes(cr.args, f=0),
        initial_user_count=4,
        initial_member_count=2,
    )

    # Is there a better way to do this?
    if os.path.exists(
        os.path.join(cr.args.library_dir, "libjs_v8.virtual.so")
    ) or os.path.exists(os.path.join(cr.args.library_dir, "libjs_v8.enclave.so")):
        cr.add(
            "js_v8",
            run,
            package="libjs_v8",
            nodes=infra.e2e_args.max_nodes(cr.args, f=0),
            initial_user_count=4,
            initial_member_count=2,
        )

    cr.add(
        "cpp",
        run,
        package="samples/apps/logging/liblogging",
        js_app_bundle=None,
        nodes=infra.e2e_args.max_nodes(cr.args, f=0),
        initial_user_count=4,
        initial_member_count=2,
    )

    cr.add(
        "common",
        e2e_common_endpoints.run,
        package="samples/apps/logging/liblogging",
        nodes=infra.e2e_args.max_nodes(cr.args, f=0),
    )

    cr.run()<|MERGE_RESOLUTION|>--- conflicted
+++ resolved
@@ -138,7 +138,6 @@
 @reqs.description("Write/Read/Delete messages on primary")
 @reqs.supports_methods("log/private")
 def test_remove(network, args):
-<<<<<<< HEAD
     primary, _ = network.find_primary()
 
     with primary.client() as nc:
@@ -174,15 +173,6 @@
                     )
 
     return network
-=======
-    supported_packages = [
-        "libjs_generic",
-        "libjs_v8",
-        "samples/apps/logging/liblogging",
-    ]
-    if args.package in supported_packages:
-        primary, _ = network.find_primary()
->>>>>>> 918d1d4d
 
 
 @reqs.description("Write/Read/Clear messages on primary")
@@ -223,69 +213,6 @@
                             error=lambda status, msg: status
                             == http.HTTPStatus.BAD_REQUEST.value,
                         )
-<<<<<<< HEAD
-=======
-    else:
-        LOG.warning(
-            f"Skipping {inspect.currentframe().f_code.co_name} as application ({args.package}) is not in supported packages: {supported_packages}"
-        )
-
-    return network
-
-
-@reqs.description("Write/Read/Clear messages on primary")
-@reqs.supports_methods("log/private/all", "log/public/all")
-def test_clear(network, args):
-    supported_packages = [
-        "libjs_generic",
-        "libjs_v8",
-        "samples/apps/logging/liblogging",
-    ]
-    if args.package in supported_packages:
-        primary, _ = network.find_primary()
-
-        with primary.client() as nc:
-            check_commit = infra.checker.Checker(nc)
-            check = infra.checker.Checker()
-
-            with primary.client("user0") as c:
-                log_ids = list(range(40, 50))
-                msg = "Will be deleted"
-
-                for table in ["private", "public"]:
-                    resource = f"/app/log/{table}"
-                    for log_id in log_ids:
-                        check_commit(
-                            c.post(resource, {"id": log_id, "msg": msg}),
-                            result=True,
-                        )
-                        check(c.get(f"{resource}?id={log_id}"), result={"msg": msg})
-                    check(
-                        c.delete(f"{resource}/all"),
-                        result=None,
-                    )
-                    for log_id in log_ids:
-                        get_r = c.get(f"{resource}?id={log_id}")
-                        if args.package in ["libjs_generic", "libjs_v8"]:
-                            check(
-                                get_r,
-                                result={"error": "No such key"},
-                            )
-                        else:
-                            check(
-                                get_r,
-                                error=lambda status, msg: status
-                                == http.HTTPStatus.BAD_REQUEST.value,
-                            )
-
-        # Make sure no-one else is still looking for these
-        network.txs.clear()
-
-    else:
-        LOG.warning(
-            f"Skipping {inspect.currentframe().f_code.co_name} as application ({args.package}) is not in supported packages: {supported_packages}"
-        )
->>>>>>> 918d1d4d
 
     # Make sure no-one else is still looking for these
     network.txs.clear()
@@ -295,21 +222,7 @@
 @reqs.description("Count messages on primary")
 @reqs.supports_methods("log/private/count", "log/public/count")
 def test_record_count(network, args):
-<<<<<<< HEAD
-    primary, _ = network.find_primary()
-=======
-    supported_packages = [
-        "libjs_generic",
-        "libjs_v8",
-        "samples/apps/logging/liblogging",
-    ]
-    if args.package in supported_packages:
-        primary, _ = network.find_primary()
-
-        with primary.client() as nc:
-            check_commit = infra.checker.Checker(nc)
-            check = infra.checker.Checker()
->>>>>>> 918d1d4d
+    primary, _ = network.find_primary()
 
     with primary.client() as nc:
         check_commit = infra.checker.Checker(nc)
