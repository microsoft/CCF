# Copyright (c) Microsoft Corporation. All rights reserved.
# Licensed under the Apache 2.0 License.
import infra.network
import suite.test_requirements as reqs
import infra.logging_app as app
import infra.e2e_args
from infra.tx_status import TxStatus
import infra.checker
import infra.jwt_issuer
import infra.proc
import http
from http.client import HTTPResponse
import ssl
import socket
import os
from collections import defaultdict
import time
import json
import hashlib
import infra.clients
from infra.log_capture import flush_info
import ccf.receipt
from ccf.tx_id import TxID
from cryptography.x509 import load_pem_x509_certificate
from cryptography.hazmat.backends import default_backend
from cryptography.exceptions import InvalidSignature
import urllib.parse
import random
import re
import infra.crypto
from infra.runner import ConcurrentRunner
from hashlib import sha256
import e2e_common_endpoints
from types import MappingProxyType


from loguru import logger as LOG


def show_cert(name, cert):
    from OpenSSL.crypto import dump_certificate, FILETYPE_TEXT

    dc = dump_certificate(FILETYPE_TEXT, cert).decode("unicode_escape")
    LOG.info(f"{name} cert: {dc}")


def verify_endorsements_openssl(service_cert, receipt):
    from OpenSSL.crypto import (
        load_certificate,
        FILETYPE_PEM,
        X509,
        X509Store,
        X509StoreContext,
    )

    store = X509Store()

    # pyopenssl does not support X509_V_FLAG_NO_CHECK_TIME. For recovery of expired
    # services and historical receipt, we want to ignore the validity time. 0x200000
    # is the bitmask for this option in more recent versions of OpenSSL.
    X509_V_FLAG_NO_CHECK_TIME = 0x200000
    store.set_flags(X509_V_FLAG_NO_CHECK_TIME)

    store.add_cert(X509.from_cryptography(service_cert))
    chain = None
    if "service_endorsements" in receipt:
        chain = []
        for endo in receipt["service_endorsements"]:
            chain.append(load_certificate(FILETYPE_PEM, endo.encode()))
    node_cert_pem = receipt["cert"].encode()
    ctx = X509StoreContext(store, load_certificate(FILETYPE_PEM, node_cert_pem), chain)
    ctx.verify_certificate()  # (throws on error)


def verify_receipt(
    receipt, service_cert, claims=None, generic=True, skip_endorsement_check=False
):
    """
    Raises an exception on failure
    """

    node_cert = load_pem_x509_certificate(receipt["cert"].encode(), default_backend())

    if not skip_endorsement_check:
        service_endorsements = []
        if "service_endorsements" in receipt:
            service_endorsements = [
                load_pem_x509_certificate(endo.encode(), default_backend())
                for endo in receipt["service_endorsements"]
            ]
        ccf.receipt.check_endorsements(node_cert, service_cert, service_endorsements)

        verify_endorsements_openssl(service_cert, receipt)

    if claims is not None:
        assert "leaf_components" in receipt
        assert "commit_evidence" in receipt["leaf_components"]
        commit_evidence_digest = sha256(
            receipt["leaf_components"]["commit_evidence"].encode()
        ).digest()
        if not generic:
            assert "claims_digest" not in receipt["leaf_components"]
        claims_digest = sha256(claims).digest()

        leaf = (
            sha256(
                bytes.fromhex(receipt["leaf_components"]["write_set_digest"])
                + commit_evidence_digest
                + claims_digest
            )
            .digest()
            .hex()
        )
    else:
        assert "leaf_components" in receipt, receipt
        assert "write_set_digest" in receipt["leaf_components"]
        write_set_digest = bytes.fromhex(receipt["leaf_components"]["write_set_digest"])
        assert "commit_evidence" in receipt["leaf_components"]
        commit_evidence_digest = sha256(
            receipt["leaf_components"]["commit_evidence"].encode()
        ).digest()
        claims_digest = (
            bytes.fromhex(receipt["leaf_components"]["claims_digest"])
            if "claims_digest" in receipt["leaf_components"]
            else b""
        )
        leaf = (
            sha256(write_set_digest + commit_evidence_digest + claims_digest)
            .digest()
            .hex()
        )
    root = ccf.receipt.root(leaf, receipt["proof"])
    ccf.receipt.verify(root, receipt["signature"], node_cert)


@reqs.description("Running transactions against logging app")
@reqs.supports_methods("/app/log/private", "/app/log/public")
@reqs.at_least_n_nodes(2)
@app.scoped_txs(verify=False)
def test(network, args):
    network.txs.issue(
        network=network,
        number_txs=1,
    )
    network.txs.issue(
        network=network,
        number_txs=1,
        on_backup=True,
    )
    network.txs.verify()

    return network


@reqs.description("Protocol-illegal traffic")
@reqs.supports_methods("/app/log/private", "/app/log/public")
@reqs.at_least_n_nodes(2)
def test_illegal(network, args):
    primary, _ = network.find_primary()

    cafile = os.path.join(network.common_dir, "service_cert.pem")
    context = ssl.create_default_context(cafile=cafile)
    context.load_cert_chain(
        certfile=os.path.join(network.common_dir, "user0_cert.pem"),
        keyfile=os.path.join(network.common_dir, "user0_privk.pem"),
    )

    def get_main_interface_metrics():
        with primary.client() as c:
            return c.get("/node/metrics").body.json()["sessions"]["interfaces"][
                infra.interfaces.PRIMARY_RPC_INTERFACE
            ]

    def send_raw_content(content):
        # Send malformed HTTP traffic and check the connection is closed
        sock = socket.socket(socket.AF_INET, socket.SOCK_STREAM)
        conn = context.wrap_socket(
            sock, server_side=False, server_hostname=primary.get_public_rpc_host()
        )
        conn.connect((primary.get_public_rpc_host(), primary.get_public_rpc_port()))
        LOG.info(f"Sending: {content}")
        conn.sendall(content)
        response = HTTPResponse(conn)
        response.begin()
        return response

    additional_parsing_errors = 0

    def send_bad_raw_content(content):
        nonlocal additional_parsing_errors
        response = send_raw_content(content)
        response_body = response.read()
        LOG.warning(response_body)
        # If request parsing error, the interface metrics should report it
        if response_body.startswith(b"Unable to parse data as a HTTP request."):
            additional_parsing_errors += 1
        if response.status == http.HTTPStatus.BAD_REQUEST:
            assert content in response_body, response_body
        else:
            assert response.status in {http.HTTPStatus.NOT_FOUND}, (
                response.status,
                response_body,
            )

    initial_parsing_errors = get_main_interface_metrics()["errors"]["parsing"]
    send_bad_raw_content(b"\x01")
    send_bad_raw_content(b"\x01\x02\x03\x04")
    send_bad_raw_content(b"NOTAVERB ")
    send_bad_raw_content(b"POST / HTTP/42.42")
    send_bad_raw_content(json.dumps({"hello": "world"}).encode())
    # Tests non-UTF8 encoding in OData
    send_bad_raw_content(b"POST /node/\xff HTTP/2.0\r\n\r\n")

    for _ in range(40):
        content = bytes(random.randint(0, 255) for _ in range(random.randrange(1, 2)))
        # If we've accidentally produced something that might look like a valid HTTP request prefix, mangle it further
        first_byte = content[0]
        if (
            first_byte >= ord("A")
            and first_byte <= ord("Z")
            or first_byte == ord("\r")
            or first_byte == ord("\n")
        ):
            content = b"\00" + content
        send_bad_raw_content(content)

    def send_corrupt_variations(content):
        for i in range(len(content) - 1):
            for replacement in (b"\x00", b"\x01", bytes([(content[i] + 128) % 256])):
                corrupt_content = content[:i] + replacement + content[i + 1 :]
                send_bad_raw_content(corrupt_content)

    assert (
        get_main_interface_metrics()["errors"]["parsing"]
        == initial_parsing_errors + additional_parsing_errors
    )

    good_content = b"GET /node/state HTTP/1.1\r\n\r\n"
    response = send_raw_content(good_content)
    assert response.status == http.HTTPStatus.OK, (response.status, response.read())
    send_corrupt_variations(good_content)

    # Valid transactions are still accepted
    network.txs.issue(
        network=network,
        number_txs=1,
    )
    network.txs.issue(
        network=network,
        number_txs=1,
        on_backup=True,
    )
    network.txs.verify()

    return network


@reqs.description("Alternative protocols")
@reqs.supports_methods("/app/log/private", "/app/log/public")
@reqs.at_least_n_nodes(2)
def test_protocols(network, args):
    primary, _ = network.find_primary()

    primary_root = (
        f"https://{primary.get_public_rpc_host()}:{primary.get_public_rpc_port()}"
    )
    url = f"{primary_root}/node/state"
    ca_path = os.path.join(network.common_dir, "service_cert.pem")

    common_options = [
        url,
        "-sS",
        "--cacert",
        ca_path,
        "-w",
        "\\n%{http_code}\\n%{http_version}",
    ]

    def parse_result_out(r):
        assert r.returncode == 0, r.returncode
        body = r.stdout.decode()
        return body.rsplit("\n", 2)

    # Call without any extra args to get golden response
    res = infra.proc.ccall(
        "curl",
        *common_options,
    )
    expected_response_body, status_code, http_version = parse_result_out(res)
    assert status_code == "200", status_code
    assert http_version == "1.1", http_version

    # Test additional protocols with curl
    for protocol, expected_result in {
        # HTTP/1.x requests succeed, as HTTP/1.1
        "--http1.0": {"http_status": "200", "http_version": "1.1"},
        "--http1.1": {"http_status": "200", "http_version": "1.1"},
        # WebSockets upgrade request is ignored
        "websockets": {"extra_args": [], "http_status": "200", "http_version": "1.1"},
        # TLS handshake negotiates HTTP/1.1
        "--http2": {"http_status": "200", "http_version": "1.1"},
        "--http2-prior-knowledge": {"http_status": "200", "http_version": "1.1"},
        # HTTP3 is not supported by curl _or_ CCF
        "--http3": {
            "errors": [
                "the installed libcurl version doesn't support this",
                "option --http3: is unknown",
            ]
        },
    }.items():
        cmd = ["curl", *common_options]
        if "extra_args" in expected_result:
            cmd.extend(expected_result["extra_args"])
        else:
            cmd.append(protocol)
        res = infra.proc.ccall(*cmd)
        if "errors" not in expected_result:
            response_body, status_code, http_version = parse_result_out(res)
            assert (
                response_body == expected_response_body
            ), f"{response_body}\n !=\n{expected_response_body}"
            assert status_code == "200", status_code
            assert http_version == "1.1", http_version
        else:
            assert res.returncode != 0, res.returncode
            err = res.stderr.decode()
            expected_errors = expected_result["errors"]
            assert any(expected_error in err for expected_error in expected_errors), err

    # Valid transactions are still accepted
    network.txs.issue(
        network=network,
        number_txs=1,
    )
    network.txs.issue(
        network=network,
        number_txs=1,
        on_backup=True,
    )
    network.txs.verify()

    return network


<<<<<<< HEAD
@reqs.description("Write/Read large messages on primary")
@reqs.supports_methods("/app/log/private")
@app.scoped_txs()
def test_large_messages(network, args):
    check = infra.checker.Checker()

    # TLS libraries usually have 16K internal buffers, so we start at
    # 1K and move up to 1M and make sure they can cope with it.
    # Starting below 16K also helps identify problems (by seeing some
    # pass but not others, and finding where does it fail).
    log_id = 7
    for p in range(10, 20) if args.consensus == "CFT" else range(10, 13):
        long_msg = "X" * (2**p)
        LOG.error(f"Msg size: {len(long_msg)}")
        network.txs.issue(network, 1, idx=log_id, send_public=False, msg=long_msg)
        check(network.txs.request(log_id, priv=True), result={"msg": long_msg})
        log_id += 1

    return network


=======
>>>>>>> 8db4a542
@reqs.description("Write/Read/Delete messages on primary")
@reqs.supports_methods("/app/log/private")
def test_remove(network, args):
    check = infra.checker.Checker()

    for priv in [True, False]:
        txid = network.txs.issue(network, send_public=not priv, send_private=priv)
        _, log_id = network.txs.get_log_id(txid)
        network.txs.delete(log_id, priv=priv)
        r = network.txs.request(log_id, priv=priv)
        if args.package in ["libjs_generic", "libjs_v8"]:
            check(r, result={"error": "No such key"})
        else:
            check(
                r,
                error=lambda status, msg: status == http.HTTPStatus.BAD_REQUEST.value
                and msg.json()["error"]["code"] == "ResourceNotFound",
            )

    return network


@reqs.description("Write/Read/Clear messages on primary")
@reqs.supports_methods("/app/log/private/all", "/app/log/public/all")
@app.scoped_txs()
def test_clear(network, args):
    primary, _ = network.find_primary()

    with primary.client() as nc:
        check_commit = infra.checker.Checker(nc)
        check = infra.checker.Checker()

        start_log_id = 7
        with primary.client("user0") as c:
            log_ids = list(range(start_log_id, start_log_id + 10))
            msg = "Will be deleted"

            for table in ["private", "public"]:
                resource = f"/app/log/{table}"
                for log_id in log_ids:
                    check_commit(
                        c.post(resource, {"id": log_id, "msg": msg}),
                        result=True,
                    )
                    check(c.get(f"{resource}?id={log_id}"), result={"msg": msg})
                check(
                    c.delete(f"{resource}/all"),
                    result=None,
                )
                for log_id in log_ids:
                    get_r = c.get(f"{resource}?id={log_id}")
                    if args.package in ["libjs_generic", "libjs_v8"]:
                        check(
                            get_r,
                            result={"error": "No such key"},
                        )
                    else:
                        check(
                            get_r,
                            error=lambda status, msg: status
                            == http.HTTPStatus.BAD_REQUEST.value,
                        )

    # Make sure no-one else is still looking for these
    network.txs.clear()
    return network


@reqs.description("Count messages on primary")
@reqs.supports_methods("/app/log/private/count", "/app/log/public/count")
@app.scoped_txs()
def test_record_count(network, args):
    primary, _ = network.find_primary()

    with primary.client() as nc:
        check_commit = infra.checker.Checker(nc)
        check = infra.checker.Checker()

        with primary.client("user0") as c:
            msg = "Will be deleted"

            def get_count(resource):
                r_get = c.get(f"{resource}/count")
                assert r_get.status_code == http.HTTPStatus.OK
                return int(r_get.body.json())

            for table in ["private", "public"]:
                resource = f"/app/log/{table}"

                count = get_count(resource)

                # Add several new IDs
                start_log_id = 7
                for i in range(10):
                    log_id = start_log_id + i
                    check_commit(
                        c.post(resource, {"id": log_id, "msg": msg}),
                        result=True,
                    )
                    new_count = get_count(resource)
                    assert (
                        new_count == count + 1
                    ), f"Added one ID after {count}, but found {new_count} resulting IDs"
                    count = new_count

                # Clear all IDs
                check(
                    c.delete(f"{resource}/all"),
                    result=None,
                )
                new_count = get_count(resource)
                assert new_count == 0, f"Found {new_count} remaining IDs after clear"

    # Make sure no-one else is still looking for these
    network.txs.clear()
    return network


@reqs.description("Write/Read with cert prefix")
@reqs.supports_methods("/app/log/private/prefix_cert", "/app/log/private")
def test_cert_prefix(network, args):
    msg = "This message will be prefixed"
    log_id = 7
    for user in network.users:
        network.txs.issue(
            network,
            idx=log_id,
            msg=msg,
            send_public=False,
            url_suffix="prefix_cert",
            user=user.local_id,
        )
        r = network.txs.request(log_id, priv=True, user=user.local_id)
        prefixed_msg = f"CN={user.local_id}: {msg}"
        network.txs.priv[log_id][-1]["msg"] = prefixed_msg
        assert prefixed_msg in r.body.json()["msg"], r

    return network


@reqs.description("Write as anonymous caller")
@reqs.supports_methods("/app/log/private/anonymous", "/app/log/private")
@app.scoped_txs()
def test_anonymous_caller(network, args):
    # Create a new user but do not record its identity
    network.create_user("user5", args.participants_curve, record=False)

    log_id = 7
    msg = "This message is anonymous"

    network.txs.issue(
        network,
        1,
        idx=log_id,
        send_public=False,
        msg=msg,
        user="user5",
        url_suffix="anonymous",
    )
    prefixed_msg = f"Anonymous: {msg}"
    network.txs.priv[log_id][-1]["msg"] = prefixed_msg

    r = network.txs.request(log_id, priv=True, user="user5")
    assert r.status_code == http.HTTPStatus.UNAUTHORIZED.value, r

    r = network.txs.request(log_id, priv=True)
    assert msg in r.body.json()["msg"], r

    return network


@reqs.description("Use multiple auth types on the same endpoint")
@reqs.supports_methods("/app/multi_auth")
def test_multi_auth(network, args):
    primary, _ = network.find_primary()
    user = network.users[0]
    member = network.consortium.members[0]

    with primary.client(user.local_id) as c:
        response_bodies = set()

        def require_new_response(r):
            assert r.status_code == http.HTTPStatus.OK.value, r.status_code
            r_body = r.body.text()
            assert r_body not in response_bodies, r_body
            response_bodies.add(r_body)

        LOG.info("Anonymous, no auth")
        with primary.client() as c:
            r = c.get("/app/multi_auth")
            require_new_response(r)

        LOG.info("Authenticate as a user, via TLS cert")
        with primary.client(user.local_id) as c:
            r = c.get("/app/multi_auth")
            require_new_response(r)

        LOG.info("Authenticate as same user, now with user data")
        network.consortium.set_user_data(
            primary, user.service_id, {"some": ["interesting", "data", 42]}
        )
        with primary.client(user.local_id) as c:
            r = c.get("/app/multi_auth")
            require_new_response(r)

        LOG.info("Authenticate as a different user, via TLS cert")
        with primary.client("user1") as c:
            r = c.get("/app/multi_auth")
            require_new_response(r)

        LOG.info("Authenticate as a member, via TLS cert")
        with primary.client(member.local_id) as c:
            r = c.get("/app/multi_auth")
            require_new_response(r)

        LOG.info("Authenticate as same member, now with user data")
        network.consortium.set_member_data(
            primary, member.service_id, {"distinct": {"arbitrary": ["data"]}}
        )
        with primary.client(member.local_id) as c:
            r = c.get("/app/multi_auth")
            require_new_response(r)

        LOG.info("Authenticate as a different member, via TLS cert")
        with primary.client("member1") as c:
            r = c.get("/app/multi_auth")
            require_new_response(r)

        LOG.info("Authenticate as a user, via HTTP signature")
        with primary.client(None, user.local_id) as c:
            r = c.get("/app/multi_auth")
            require_new_response(r)

        LOG.info("Authenticate as a member, via HTTP signature")
        with primary.client(None, member.local_id) as c:
            r = c.get("/app/multi_auth")
            require_new_response(r)

        LOG.info("Authenticate as user2 but sign as user1")
        with primary.client("user2", "user1") as c:
            r = c.get("/app/multi_auth")
            require_new_response(r)

        network.create_user("user5", args.participants_curve, record=False)

        LOG.info("Authenticate as invalid user5 but sign as valid user3")
        with primary.client("user5", "user3") as c:
            r = c.get("/app/multi_auth")
            require_new_response(r)

        LOG.info("Authenticate via JWT token")
        jwt_issuer = infra.jwt_issuer.JwtIssuer()
        jwt_issuer.register(network)
        jwt = jwt_issuer.issue_jwt(claims={"user": "Alice"})

        with primary.client() as c:
            r = c.get("/app/multi_auth", headers={"authorization": "Bearer " + jwt})
            require_new_response(r)

        LOG.info("Authenticate via second JWT token")
        jwt2 = jwt_issuer.issue_jwt(claims={"user": "Bob"})

        with primary.client(common_headers={"authorization": "Bearer " + jwt2}) as c:
            r = c.get("/app/multi_auth")
            require_new_response(r)

    return network


@reqs.description("Call an endpoint with a custom auth policy")
@reqs.supports_methods("/app/custom_auth")
def test_custom_auth(network, args):
    primary, other = network.find_primary_and_any_backup()

    for node in (primary, other):
        with node.client() as c:
            LOG.info("Request without custom headers is refused")
            r = c.get("/app/custom_auth")
            assert r.status_code == http.HTTPStatus.UNAUTHORIZED.value, r.status_code

            name_header = "x-custom-auth-name"
            age_header = "x-custom-auth-age"

            LOG.info("Requests with partial headers are refused")
            r = c.get("/app/custom_auth", headers={name_header: "Bob"})
            assert r.status_code == http.HTTPStatus.UNAUTHORIZED.value, r.status_code
            r = c.get("/app/custom_auth", headers={age_header: "42"})
            assert r.status_code == http.HTTPStatus.UNAUTHORIZED.value, r.status_code

            LOG.info("Requests with unacceptable header contents are refused")
            r = c.get("/app/custom_auth", headers={name_header: "", age_header: "42"})
            assert r.status_code == http.HTTPStatus.UNAUTHORIZED.value, r.status_code
            r = c.get(
                "/app/custom_auth", headers={name_header: "Bob", age_header: "12"}
            )
            assert r.status_code == http.HTTPStatus.UNAUTHORIZED.value, r.status_code

            LOG.info("Request which meets all requirements is accepted")
            r = c.get(
                "/app/custom_auth", headers={name_header: "Alice", age_header: "42"}
            )
            assert r.status_code == http.HTTPStatus.OK.value, r.status_code
            response = r.body.json()
            assert response["name"] == "Alice", response
            assert response["age"] == 42, response

    return network


@reqs.description("Call an endpoint with a custom auth policy which throws")
@reqs.supports_methods("/app/custom_auth")
def test_custom_auth_safety(network, args):
    primary, other = network.find_primary_and_any_backup()

    for node in (primary, other):
        with node.client() as c:
            r = c.get(
                "/app/custom_auth",
                headers={"x-custom-auth-explode": "Boom goes the dynamite"},
            )
            assert (
                r.status_code == http.HTTPStatus.INTERNAL_SERVER_ERROR.value
            ), r.status_code

    return network


@reqs.description("Write non-JSON body")
@reqs.supports_methods("/app/log/private/raw_text/{id}", "/app/log/private")
@app.scoped_txs()
def test_raw_text(network, args):
    log_id = 7
    msg = "This message is not in JSON"

    r = network.txs.post_raw_text(log_id, msg)
    assert r.status_code == http.HTTPStatus.OK.value
    r = network.txs.request(log_id, priv=True)
    assert msg in r.body.json()["msg"], r

    return network


@reqs.description("Read metrics")
@reqs.supports_methods("/app/api/metrics")
def test_metrics(network, args):
    primary, _ = network.find_primary()

    def get_metrics(r, path, method, default=None):
        try:
            return next(
                v
                for v in r.body.json()["metrics"]
                if v["path"] == path and v["method"] == method
            )
        except StopIteration:
            if default is None:
                raise
            else:
                return default

    calls = 0
    errors = 0
    with primary.client("user0") as c:
        r = c.get("/app/api/metrics")
        m = get_metrics(r, "api/metrics", "GET")
        calls = m["calls"]
        errors = m["errors"]

    with primary.client("user0") as c:
        r = c.get("/app/api/metrics")
        assert get_metrics(r, "api/metrics", "GET")["calls"] == calls + 1
        r = c.get("/app/api/metrics")
        assert get_metrics(r, "api/metrics", "GET")["calls"] == calls + 2

    with primary.client() as c:
        r = c.get("/app/api/metrics", headers={"accept": "nonsense"})
        assert r.status_code == http.HTTPStatus.BAD_REQUEST.value

    with primary.client() as c:
        r = c.get("/app/api/metrics")
        assert get_metrics(r, "api/metrics", "GET")["errors"] == errors + 1

    calls = 0
    with primary.client("user0") as c:
        r = c.get("/app/api/metrics")
        calls = get_metrics(r, "log/public", "POST", {"calls": 0})["calls"]

    network.txs.issue(
        network=network,
        number_txs=1,
    )

    with primary.client("user0") as c:
        r = c.get("/app/api/metrics")
        assert get_metrics(r, "log/public", "POST")["calls"] == calls + 1

    return network


@reqs.description("Read historical state")
@reqs.supports_methods("/app/log/private", "/app/log/private/historical")
@app.scoped_txs()
def test_historical_query(network, args):
    network.txs.issue(network, number_txs=2)
    network.txs.issue(network, number_txs=2, repeat=True)
    network.txs.verify()

    primary, _ = network.find_nodes()
    with primary.client("user0") as c:
        r = c.get(
            "/app/log/private/historical",
            headers={infra.clients.CCF_TX_ID_HEADER: "99999.1"},
        )
        assert r.status_code == http.HTTPStatus.NOT_FOUND, r
        assert r.body.json()["error"]["code"] == "TransactionInvalid", r

    primary, _ = network.find_nodes()
    with primary.client("user0") as c:
        r = c.get(
            "/app/log/private/historical",
            headers={infra.clients.CCF_TX_ID_HEADER: "99999.999999"},
        )
        assert r.status_code == http.HTTPStatus.NOT_FOUND, r
        assert r.body.json()["error"]["code"] == "TransactionPendingOrUnknown", r

    return network


@reqs.description("Read historical receipts")
@reqs.supports_methods("/app/log/private", "/app/log/private/historical_receipt")
def test_historical_receipts(network, args):
    primary, backups = network.find_nodes()
    TXS_COUNT = 5
    start_idx = network.txs.idx + 1
    network.txs.issue(network, number_txs=TXS_COUNT)
    for idx in range(start_idx, TXS_COUNT + start_idx):
        for node in [primary, backups[0]]:
            first_msg = network.txs.priv[idx][0]
            first_receipt = network.txs.get_receipt(
                node, idx, first_msg["seqno"], first_msg["view"]
            )
            r = first_receipt.json()["receipt"]
            verify_receipt(r, network.cert)

    # receipt.verify() and ccf.receipt.check_endorsement() raise if they fail, but do not return anything
    verified = True
    try:
        ccf.receipt.verify(
            hashlib.sha256(b"").hexdigest(), r["signature"], network.cert
        )
    except InvalidSignature:
        verified = False
    assert not verified

    return network


@reqs.description("Read historical receipts with claims")
@reqs.supports_methods("/app/log/public", "/app/log/public/historical_receipt")
def test_historical_receipts_with_claims(network, args):
    primary, backups = network.find_nodes()
    TXS_COUNT = 5
    start_idx = network.txs.idx + 1
    network.txs.issue(network, number_txs=TXS_COUNT, record_claim=True)
    for idx in range(start_idx, TXS_COUNT + start_idx):
        for node in [primary, backups[0]]:
            first_msg = network.txs.pub[idx][0]
            first_receipt = network.txs.get_receipt(
                node, idx, first_msg["seqno"], first_msg["view"], domain="public"
            )
            r = first_receipt.json()["receipt"]
            verify_receipt(r, network.cert, first_receipt.json()["msg"].encode())

    # receipt.verify() and ccf.receipt.check_endorsement() raise if they fail, but do not return anything
    verified = True
    try:
        ccf.receipt.verify(
            hashlib.sha256(b"").hexdigest(), r["signature"], network.cert
        )
    except InvalidSignature:
        verified = False
    assert not verified

    return network


def get_all_entries(
    client, target_id, from_seqno=None, to_seqno=None, timeout=5, log_on_success=False
):
    LOG.info(
        f"Getting historical entries{f' from {from_seqno}' if from_seqno is not None else ''}{f' to {to_seqno}' if to_seqno is not None else ''} for id {target_id}"
    )
    logs = None if log_on_success else []

    start_time = time.time()
    end_time = start_time + timeout
    entries = []
    path = f"/app/log/public/historical/range?id={target_id}"
    if from_seqno is not None:
        path += f"&from_seqno={from_seqno}"
    if to_seqno is not None:
        path += f"&to_seqno={to_seqno}"
    while time.time() < end_time:
        r = client.get(path, log_capture=logs)
        if r.status_code == http.HTTPStatus.OK:
            j_body = r.body.json()
            entries += j_body["entries"]
            if "@nextLink" in j_body:
                path = j_body["@nextLink"]
                continue
            else:
                # No @nextLink means we've reached end of range
                duration = time.time() - start_time
                LOG.info(f"Done! Fetched {len(entries)} entries in {duration:0.2f}s")
                return entries, duration
        elif r.status_code == http.HTTPStatus.ACCEPTED:
            # Ignore retry-after header, retry soon
            time.sleep(0.1)
            continue
        else:
            LOG.error("Printing historical/range logs on unexpected status")
            flush_info(logs, None)
            raise ValueError(
                f"Unexpected status code from historical range query: {r.status_code}"
            )

    LOG.error("Printing historical/range logs on timeout")
    flush_info(logs, None)
    raise TimeoutError(f"Historical range not available after {timeout}s")


@reqs.description("Read range of historical state")
@reqs.supports_methods("/app/log/public", "/app/log/public/historical/range")
def test_historical_query_range(network, args):
    id_a = 142
    id_b = 143
    id_c = 144

    first_seqno = None
    last_seqno = None

    primary, _ = network.find_primary()
    with primary.client("user0") as c:
        # Submit many transactions, overwriting the same IDs
        # Need to submit through network.txs so these can be verified at shutdown, but also need to submit one at a
        # time to retrieve the submitted transactions
        msgs = {}
        n_entries = 100

        def id_for(i):
            if i == n_entries // 2:
                return id_c
            else:
                return id_b if i % 3 == 0 else id_a

        for i in range(n_entries):
            idx = id_for(i)

            network.txs.issue(
                network, repeat=True, idx=idx, wait_for_sync=False, log_capture=[]
            )
            _, tx = network.txs.get_last_tx(idx=idx, priv=False)
            msg = tx["msg"]
            seqno = tx["seqno"]
            view = tx["view"]
            msgs[seqno] = msg

            if first_seqno is None:
                first_seqno = seqno

            last_seqno = seqno

        infra.commit.wait_for_commit(c, seqno=last_seqno, view=view, timeout=3)

        entries_a, _ = get_all_entries(c, id_a)
        entries_b, _ = get_all_entries(c, id_b)
        entries_c, _ = get_all_entries(c, id_c)

        # Fetching A and B should take a similar amount of time, C (which was only written to in a brief window in the history) should be much faster
        # NB: With larger page size, this is not necessarily true! Small range means _all_ responses fit in a single response page
        # assert duration_c < duration_a
        # assert duration_c < duration_b

        # Confirm that we can retrieve these with more specific queries, and we end up with the same result
        alt_a, _ = get_all_entries(c, id_a, from_seqno=first_seqno)
        assert alt_a == entries_a
        alt_a, _ = get_all_entries(c, id_a, to_seqno=last_seqno)
        assert alt_a == entries_a
        alt_a, _ = get_all_entries(c, id_a, from_seqno=first_seqno, to_seqno=last_seqno)
        assert alt_a == entries_a

        actual_len = len(entries_a) + len(entries_b) + len(entries_c)
        assert (
            n_entries == actual_len
        ), f"Expected {n_entries} total entries, got {actual_len}"

        # Iterate through both lists, by i, checking retrieved entries match expectations
        for i in range(n_entries):
            expected_id = id_for(i)
            entries = (
                entries_a
                if expected_id == id_a
                else (entries_b if expected_id == id_b else entries_c)
            )
            entry = entries.pop(0)
            assert entry["id"] == expected_id
            assert entry["msg"] == msgs[entry["seqno"]]

        # Make sure this has checked every entry
        assert len(entries_a) == 0
        assert len(entries_b) == 0
        assert len(entries_c) == 0

    return network


@reqs.description("Read state at multiple distinct historical points")
@reqs.supports_methods("/app/log/private", "/app/log/private/historical/sparse")
def test_historical_query_sparse(network, args):
    idx = 142

    seqnos = []

    primary, _ = network.find_primary()
    with primary.client("user0") as c:
        # Submit many transactions, overwriting the same ID
        # Need to submit through network.txs so these can be verified at shutdown, but also need to submit one at a
        # time to retrieve the submitted transactions
        msgs = {}
        n_entries = 100

        for _ in range(n_entries):
            network.txs.issue(
                network,
                repeat=True,
                idx=idx,
                wait_for_sync=False,
                log_capture=[],
                send_public=False,
            )
            _, tx = network.txs.get_last_tx(idx=idx)
            msg = tx["msg"]
            seqno = tx["seqno"]
            view = tx["view"]
            msgs[seqno] = msg

            seqnos.append(seqno)

        infra.commit.wait_for_commit(c, seqno=seqnos[-1], view=view, timeout=3)

        def get_sparse(client, target_id, seqnos, timeout=3):
            seqnos_s = ",".join(str(n) for n in seqnos)
            LOG.info(f"Getting historical entries: {seqnos_s}")
            logs = []

            start_time = time.time()
            end_time = start_time + timeout
            entries = {}
            path = (
                f"/app/log/private/historical/sparse?id={target_id}&seqnos={seqnos_s}"
            )
            while time.time() < end_time:
                r = client.get(path, log_capture=logs)
                if r.status_code == http.HTTPStatus.OK:
                    j_body = r.body.json()
                    for entry in j_body["entries"]:
                        assert entry["id"] == target_id, entry
                        entries[entry["seqno"]] = entry["msg"]
                    duration = time.time() - start_time
                    LOG.info(
                        f"Done! Fetched {len(entries)} entries in {duration:0.2f}s"
                    )
                    return entries, duration
                elif r.status_code == http.HTTPStatus.ACCEPTED:
                    # Ignore retry-after header, retry soon
                    time.sleep(0.1)
                    continue
                else:
                    LOG.error("Printing historical/sparse logs on unexpected status")
                    flush_info(logs, None)
                    raise ValueError(
                        f"Unexpected status code from historical sparse query: {r.status_code}"
                    )

            LOG.error("Printing historical/sparse logs on timeout")
            flush_info(logs, None)
            raise TimeoutError(
                f"Historical sparse query not available after {timeout}s"
            )

        entries_all, _ = get_sparse(c, idx, seqnos)

        seqnos_a = [s for s in seqnos if random.random() < 0.7]
        entries_a, _ = get_sparse(c, idx, seqnos_a)
        seqnos_b = [s for s in seqnos if random.random() < 0.5]
        entries_b, _ = get_sparse(c, idx, seqnos_b)
        small_range = len(seqnos) // 20
        seqnos_c = seqnos[:small_range] + seqnos[-small_range:]
        entries_c, _ = get_sparse(c, idx, seqnos_c)

        def check_presence(expected, entries, seqno):
            if seqno in expected:
                assert seqno in entries, f"Missing result for {seqno}"
                assert (
                    entries[seqno] == msgs[seqno]
                ), f"{entries[seqno]} != {msgs[seqno]}"

        for seqno in seqnos:
            check_presence(seqnos, entries_all, seqno)
            check_presence(seqnos_a, entries_a, seqno)
            check_presence(seqnos_b, entries_b, seqno)
            check_presence(seqnos_c, entries_c, seqno)

    return network


def escaped_query_tests(c, endpoint):
    samples = [
        {"this": "that"},
        {"this": "that", "other": "with spaces"},
        {"this with spaces": "with spaces"},
        {"arg": 'This has many@many many \\% " AWKWARD :;-=?!& characters %20%20'},
    ]
    for query in samples:
        unescaped_query = "&".join([f"{k}={v}" for k, v in query.items()])
        query_to_send = unescaped_query
        if os.getenv("CURL_CLIENT"):
            query_to_send = urllib.parse.urlencode(query)
        r = c.get(f"/app/log/{endpoint}?{query_to_send}")
        assert r.body.text() == unescaped_query, (
            r.body.text(),
            unescaped_query,
        )

    all_chars = list(range(0, 255))
    max_args = 50
    for ichars in [
        all_chars[i : i + max_args] for i in range(0, len(all_chars), max_args)
    ]:
        encoded, raw = [], []
        for ichar in ichars:
            char = chr(ichar)
            encoded.append(urllib.parse.urlencode({"arg": char}))
            raw.append(f"arg={char}")

        r = c.get(f"/app/log/{endpoint}?{'&'.join(encoded)}")
        assert r.body.data() == "&".join(raw).encode(), r.body.data()

        encoded, raw = [], []
        for ichar in ichars:
            char = chr(ichar)
            encoded.append(urllib.parse.urlencode({f"arg{char}": "value"}))
            raw.append(f"arg{char}=value")

        r = c.get(f"/app/log/{endpoint}?{'&'.join(encoded)}")
        assert r.body.data() == "&".join(raw).encode(), r.body.data()


@reqs.description("Testing forwarding on member and user frontends")
@reqs.supports_methods("/app/log/private")
@reqs.at_least_n_nodes(2)
@app.scoped_txs()
def test_forwarding_frontends(network, args):
    backup = network.find_any_backup()

    with backup.client() as c:
        check_commit = infra.checker.Checker(c)
        ack = network.consortium.get_any_active_member().ack(backup)
        check_commit(ack)

    with backup.client("user0") as c:
        check_commit = infra.checker.Checker(c)
        check = infra.checker.Checker()
        msg = "forwarded_msg"
        log_id = 7
        network.txs.issue(network, 1, idx=log_id, send_public=False, msg=msg)
        check(network.txs.request(log_id, priv=True), result={"msg": msg})
        if args.package == "samples/apps/logging/liblogging":
            escaped_query_tests(c, "request_query")

    return network


@reqs.description("Testing signed queries with escaped queries")
@reqs.installed_package("samples/apps/logging/liblogging")
@reqs.at_least_n_nodes(2)
def test_signed_escapes(network, args):
    node = network.find_node_by_role()
    with node.client("user0", "user0") as c:
        escaped_query_tests(c, "signed_request_query")
    return network


@reqs.description("Test user-data used for access permissions")
@reqs.supports_methods("/app/log/private/admin_only")
def test_user_data_ACL(network, args):
    primary, _ = network.find_primary()

    user = network.users[0]

    # Give isAdmin permissions to a single user
    network.consortium.set_user_data(
        primary, user.service_id, user_data={"isAdmin": True}
    )

    log_id = network.txs.find_max_log_id() + 1

    # Confirm that user can now use this endpoint
    with primary.client(user.local_id) as c:
        r = c.post("/app/log/private/admin_only", {"id": log_id, "msg": "hello world"})
        assert r.status_code == http.HTTPStatus.OK.value, r.status_code

    # Remove permission
    network.consortium.set_user_data(
        primary, user.service_id, user_data={"isAdmin": False}
    )

    # Confirm that user is now forbidden on this endpoint
    with primary.client(user.local_id) as c:
        r = c.post("/app/log/private/admin_only", {"id": log_id, "msg": "hello world"})
        assert r.status_code == http.HTTPStatus.FORBIDDEN.value, r.status_code

    return network


@reqs.description("Check for commit of every prior transaction")
def test_view_history(network, args):
    if args.consensus == "BFT":
        # This appears to work in BFT, but it is unacceptably slow:
        # - Each /tx request is a write, with a non-trivial roundtrip response time
        # - Since each read (eg - /tx and /commit) has produced writes and a unique tx ID,
        #    there are too many IDs to test exhaustively
        # We could rectify this by making this test non-exhaustive (bisecting for view changes,
        # sampling within a view), but for now it is exhaustive and Raft-only
        LOG.warning("Skipping view reconstruction in BFT")
        return network

    check = infra.checker.Checker()

    previous_node = None
    previous_tx_ids = ""
    for node in network.get_joined_nodes():
        with node.client("user0") as c:
            r = c.get("/node/commit")
            check(c)

            commit_tx_id = TxID.from_str(r.body.json()["transaction_id"])

            # Retrieve status for all possible Tx IDs
            seqno_to_views = {}
            for seqno in range(1, commit_tx_id.seqno + 1):
                views = []
                for view in range(1, commit_tx_id.view + 1):
                    r = c.get(f"/node/tx?transaction_id={view}.{seqno}", log_capture=[])
                    check(r)
                    status = TxStatus(r.body.json()["status"])
                    if status == TxStatus.Committed:
                        views.append(view)
                seqno_to_views[seqno] = views

            # Check we have exactly one Tx ID for each seqno
            txs_ok = True
            for seqno, views in seqno_to_views.items():
                if len(views) != 1:
                    txs_ok = False
                    LOG.error(
                        f"Node {node.node_id}: Found {len(views)} committed Tx IDs for seqno {seqno}"
                    )

            tx_ids_condensed = ", ".join(
                " OR ".join(f"{view}.{seqno}" for view in views or ["UNKNOWN"])
                for seqno, views in seqno_to_views.items()
            )

            if txs_ok:
                LOG.success(
                    f"Node {node.node_id}: Found a valid sequence of Tx IDs:\n{tx_ids_condensed}"
                )
            else:
                LOG.error(
                    f"Node {node.node_id}: Invalid sequence of Tx IDs:\n{tx_ids_condensed}"
                )
                raise RuntimeError(
                    f"Node {node.node_id}: Incomplete or inconsistent view history"
                )

            # Compare view history between nodes
            if previous_tx_ids:
                # Some nodes may have a slightly longer view history so only compare the common prefix
                min_tx_ids_len = min(len(previous_tx_ids), len(tx_ids_condensed))
                assert (
                    tx_ids_condensed[:min_tx_ids_len]
                    == previous_tx_ids[:min_tx_ids_len]
                ), f"Tx IDs don't match between node {node.node_id} and node {previous_node.node_id}: {tx_ids_condensed[:min_tx_ids_len]} and {previous_tx_ids[:min_tx_ids_len]}"

            previous_tx_ids = tx_ids_condensed
            previous_node = node

    return network


class SentTxs:
    # view -> seqno -> status
    txs = defaultdict(lambda: defaultdict(lambda: TxStatus.Unknown))

    @staticmethod
    def update_status(view, seqno, status=None):
        current_status = SentTxs.txs[view][seqno]
        if status is None:
            # If you don't know the current status, we exit here. Since we have
            # accessed the value in the defaultdict, we have recorded this tx id
            # so it will be returned by future calls to get_all_tx_ids()
            return

        if status != current_status:
            valid = False
            # Only valid transitions from Unknown to any, or Pending to Committed/Invalid
            if current_status == TxStatus.Unknown:
                valid = True
            elif current_status == TxStatus.Pending and (
                status == TxStatus.Committed or status == TxStatus.Invalid
            ):
                valid = True

            if valid:
                SentTxs.txs[view][seqno] = status
            else:
                raise ValueError(
                    f"Transaction {view}.{seqno} making invalid transition from {current_status} to {status}"
                )

    @staticmethod
    def get_all_tx_ids():
        return [
            (view, seqno)
            for view, view_txs in SentTxs.txs.items()
            for seqno, status in view_txs.items()
        ]


@reqs.description("Build a list of Tx IDs, check they transition states as expected")
@reqs.supports_methods("/app/log/private")
@app.scoped_txs()
def test_tx_statuses(network, args):
    primary, _ = network.find_primary()

    with primary.client("user0") as c:
        check = infra.checker.Checker()
        r = network.txs.issue(network, 1, idx=0, send_public=False, msg="Ignored")
        # Until this tx is globally committed, poll for the status of this and some other
        # related transactions around it (and also any historical transactions we're tracking)
        target_view = r.view
        target_seqno = r.seqno
        SentTxs.update_status(target_view, target_seqno)
        SentTxs.update_status(target_view, target_seqno + 1)
        SentTxs.update_status(target_view - 1, target_seqno)

        end_time = time.time() + 10
        while True:
            if time.time() > end_time:
                raise TimeoutError(
                    f"Took too long waiting for global commit of {target_view}.{target_seqno}"
                )

            done = False
            for view, seqno in SentTxs.get_all_tx_ids():
                r = c.get(f"/node/tx?transaction_id={view}.{seqno}")
                check(r)
                status = TxStatus(r.body.json()["status"])
                SentTxs.update_status(view, seqno, status)
                if (
                    status == TxStatus.Committed
                    and target_view == view
                    and target_seqno == seqno
                ):
                    done = True

            if done:
                break
            time.sleep(0.1)

    return network


@reqs.description("Running transactions against logging app")
@reqs.supports_methods("/app/receipt", "/app/log/private")
@reqs.at_least_n_nodes(2)
@app.scoped_txs()
def test_receipts(network, args):
    primary, _ = network.find_primary_and_any_backup()
    msg = "Hello world"

    LOG.info("Write/Read on primary")
    with primary.client("user0") as c:
        for j in range(10):
            idx = j + 10000
            r = network.txs.issue(network, 1, idx=idx, send_public=False, msg=msg)
            start_time = time.time()
            while time.time() < (start_time + 3.0):
                rc = c.get(f"/app/receipt?transaction_id={r.view}.{r.seqno}")
                if rc.status_code == http.HTTPStatus.OK:
                    receipt = rc.body.json()
                    verify_receipt(receipt, network.cert)
                    break
                elif rc.status_code == http.HTTPStatus.ACCEPTED:
                    time.sleep(0.5)
                else:
                    assert False, rc

    return network


@reqs.description("Validate random receipts")
@reqs.supports_methods("/app/receipt", "/app/log/private")
@reqs.at_least_n_nodes(2)
def test_random_receipts(
    network, args, lts=True, additional_seqnos=MappingProxyType({}), node=None
):
    if node is None:
        node, _ = network.find_primary_and_any_backup()

    common = os.listdir(network.common_dir)
    cert_paths = [
        os.path.join(network.common_dir, path)
        for path in common
        if re.compile(r"^\d+\.pem$").match(path)
    ]
    certs = {}
    for path in cert_paths:
        with open(path, encoding="utf-8") as c:
            cert = c.read()
        certs[infra.crypto.compute_public_key_der_hash_hex_from_pem(cert)] = cert

    with node.client("user0") as c:
        r = c.get("/app/commit")
        max_view, max_seqno = [
            int(e) for e in r.body.json()["transaction_id"].split(".")
        ]
        view = 2
        genesis_seqno = 1
        likely_first_sig_seqno = 2
        last_sig_seqno = max_seqno
        interesting_prefix = [genesis_seqno, likely_first_sig_seqno]
        seqnos = range(len(interesting_prefix) + 1, max_seqno)
        random_sample_count = 20 if lts else 50
        for s in (
            interesting_prefix
            + sorted(
                random.sample(seqnos, min(random_sample_count, len(seqnos)))
                + list(additional_seqnos.keys())
            )
            + [last_sig_seqno]
        ):
            start_time = time.time()
            while time.time() < (start_time + 3.0):
                rc = c.get(f"/app/receipt?transaction_id={view}.{s}")
                if rc.status_code == http.HTTPStatus.OK:
                    receipt = rc.body.json()
                    if "leaf" in receipt:
                        if not lts:
                            assert "proof" in receipt, receipt
                            assert len(receipt["proof"]) == 0, receipt
                        # Legacy signature receipt
                        LOG.warning(
                            f"Skipping verification of signature receipt at {view}.{s}"
                        )
                    else:
                        if lts and not receipt.get("cert"):
                            receipt["cert"] = certs[receipt["node_id"]]
                        verify_receipt(
                            receipt,
                            network.cert,
                            claims=additional_seqnos.get(s),
                            generic=True,
                            skip_endorsement_check=lts,
                        )
                    break
                elif rc.status_code == http.HTTPStatus.ACCEPTED:
                    time.sleep(0.5)
                else:
                    view += 1
                    if view > max_view:
                        assert False, rc

    return network


@reqs.description("Test basic app liveness")
@reqs.at_least_n_nodes(1)
@app.scoped_txs()
def test_liveness(network, args):
    network.txs.issue(
        network=network,
        number_txs=3,
    )
    network.txs.verify()
    return network


@reqs.description("Rekey the ledger once")
@reqs.at_least_n_nodes(1)
def test_rekey(network, args):
    primary, _ = network.find_primary()
    network.consortium.trigger_ledger_rekey(primary)
    return network


@reqs.description("Test UDP echo endpoint")
@reqs.at_least_n_nodes(1)
def test_udp_echo(network, args):
    # For now, only test UDP on primary
    primary, _ = network.find_primary()
    udp_interface = primary.host.rpc_interfaces["udp_interface"]
    host = udp_interface.public_host
    port = udp_interface.public_port
    LOG.info(f"Testing UDP echo server at {host}:{port}")

    server_address = (host, port)
    buffer_size = 1024
    test_string = b"Some random text"
    attempts = 10
    attempt = 1

    while attempt <= attempts:
        LOG.info(f"Testing UDP echo server sending '{test_string}'")
        with socket.socket(socket.AF_INET, socket.SOCK_DGRAM) as s:
            s.settimeout(3)
            s.sendto(test_string, server_address)
            recv = s.recvfrom(buffer_size)
        text = recv[0]
        LOG.info(f"Testing UDP echo server received '{text}'")
        assert text == test_string
        attempt = attempt + 1


def run_udp_tests(args):
    # Register secondary interface as an UDP socket on all nodes
    udp_interface = infra.interfaces.make_secondary_interface("udp", "udp_interface")
    for node in args.nodes:
        node.rpc_interfaces.update(udp_interface)

    txs = app.LoggingTxs("user0")
    with infra.network.network(
        args.nodes,
        args.binary_dir,
        args.debug_nodes,
        args.perf_nodes,
        pdb=args.pdb,
        txs=txs,
    ) as network:
        network.start(args)

        test_udp_echo(network, args)


def run(args):
    # Listen on two additional RPC interfaces for each node
    def additional_interfaces(local_node_id):
        return {
            "first_interface": f"127.{local_node_id}.0.1",
            "second_interface": f"127.{local_node_id}.0.2",
        }

    for local_node_id, node_host in enumerate(args.nodes):
        for interface_name, host in additional_interfaces(local_node_id).items():
            node_host.rpc_interfaces[interface_name] = infra.interfaces.RPCInterface(
                host=host
            )

    txs = app.LoggingTxs("user0")
    with infra.network.network(
        args.nodes,
        args.binary_dir,
        args.debug_nodes,
        args.perf_nodes,
        pdb=args.pdb,
        txs=txs,
    ) as network:
        network.start_and_open(args)

<<<<<<< HEAD
        # network = test(network, args)
        network = test_large_messages(network, args)
        network = test_remove(network, args)
        network = test_clear(network, args)
        network = test_record_count(network, args)
        # network = test_forwarding_frontends(network, args)
        network = test_signed_escapes(network, args)
        network = test_user_data_ACL(network, args)
        network = test_cert_prefix(network, args)
        network = test_anonymous_caller(network, args)
        network = test_multi_auth(network, args)
        # network = test_custom_auth(network, args)
        # network = test_custom_auth_safety(network, args)
        network = test_raw_text(network, args)
        network = test_historical_query(network, args)
        network = test_historical_query_range(network, args)
        network = test_view_history(network, args)
        network = test_metrics(network, args)
=======
        test(network, args)
        test_remove(network, args)
        test_clear(network, args)
        test_record_count(network, args)
        test_forwarding_frontends(network, args)
        test_signed_escapes(network, args)
        test_user_data_ACL(network, args)
        test_cert_prefix(network, args)
        test_anonymous_caller(network, args)
        test_multi_auth(network, args)
        test_custom_auth(network, args)
        test_custom_auth_safety(network, args)
        test_raw_text(network, args)
        test_historical_query(network, args)
        test_historical_query_range(network, args)
        test_view_history(network, args)
        test_metrics(network, args)
>>>>>>> 8db4a542
        # BFT does not handle re-keying yet
        if args.consensus == "CFT":
            test_liveness(network, args)
            test_rekey(network, args)
            test_liveness(network, args)
            test_random_receipts(network, args, False)
        if args.package == "samples/apps/logging/liblogging":
<<<<<<< HEAD
            network = test_receipts(network, args)
            network = test_historical_query_sparse(network, args)
        # if "v8" not in args.package:
            # network = test_historical_receipts(network, args)
            # network = test_historical_receipts_with_claims(network, args)
=======
            test_receipts(network, args)
            test_historical_query_sparse(network, args)
        if "v8" not in args.package:
            test_historical_receipts(network, args)
            test_historical_receipts_with_claims(network, args)
>>>>>>> 8db4a542


def run_parsing_errors(args):
    txs = app.LoggingTxs("user0")
    with infra.network.network(
        args.nodes,
        args.binary_dir,
        args.debug_nodes,
        args.perf_nodes,
        pdb=args.pdb,
        txs=txs,
    ) as network:
        network.start_and_open(args)

        test_illegal(network, args)
        test_protocols(network, args)


if __name__ == "__main__":
    cr = ConcurrentRunner()

    # cr.add(
    #     "js",
    #     run,
    #     package="libjs_generic",
    #     nodes=infra.e2e_args.max_nodes(cr.args, f=0),
    #     initial_user_count=4,
    #     initial_member_count=2,
    # )

    # # Is there a better way to do this?
    # if os.path.exists(
    #     os.path.join(cr.args.library_dir, "libjs_v8.virtual.so")
    # ) or os.path.exists(os.path.join(cr.args.library_dir, "libjs_v8.enclave.so")):
    #     cr.add(
    #         "js_v8",
    #         run,
    #         package="libjs_v8",
    #         nodes=infra.e2e_args.max_nodes(cr.args, f=0),
    #         initial_user_count=4,
    #         initial_member_count=2,
    #         election_timeout_ms=cr.args.election_timeout_ms
    #         * 2,  # Larger election timeout as some large payloads may cause an election with v8
    #     )

    cr.add(
        "cpp",
        run,
        package="samples/apps/logging/liblogging",
        js_app_bundle=None,
        nodes=infra.e2e_args.min_nodes(cr.args, f=0),
        initial_user_count=4,
        initial_member_count=2,
    )

    # cr.add(
    #     "common",
    #     e2e_common_endpoints.run,
    #     package="samples/apps/logging/liblogging",
    #     nodes=infra.e2e_args.max_nodes(cr.args, f=0),
    # )

    # Run illegal traffic tests in separate runners, to reduce total serial runtime
    # cr.add(
    #     "js_illegal",
    #     run_parsing_errors,
    #     package="libjs_generic",
    #     nodes=infra.e2e_args.max_nodes(cr.args, f=0),
    # )

    # cr.add(
    #     "cpp_illegal",
    #     run_parsing_errors,
    #     package="samples/apps/logging/liblogging",
    #     nodes=infra.e2e_args.max_nodes(cr.args, f=0),
    # )

    # This is just for the UDP echo test for now
    # cr.add(
    #     "udp",
    #     run_udp_tests,
    #     package="samples/apps/logging/liblogging",
    #     nodes=infra.e2e_args.max_nodes(cr.args, f=0),
    # )

    cr.run()<|MERGE_RESOLUTION|>--- conflicted
+++ resolved
@@ -342,30 +342,6 @@
     return network
 
 
-<<<<<<< HEAD
-@reqs.description("Write/Read large messages on primary")
-@reqs.supports_methods("/app/log/private")
-@app.scoped_txs()
-def test_large_messages(network, args):
-    check = infra.checker.Checker()
-
-    # TLS libraries usually have 16K internal buffers, so we start at
-    # 1K and move up to 1M and make sure they can cope with it.
-    # Starting below 16K also helps identify problems (by seeing some
-    # pass but not others, and finding where does it fail).
-    log_id = 7
-    for p in range(10, 20) if args.consensus == "CFT" else range(10, 13):
-        long_msg = "X" * (2**p)
-        LOG.error(f"Msg size: {len(long_msg)}")
-        network.txs.issue(network, 1, idx=log_id, send_public=False, msg=long_msg)
-        check(network.txs.request(log_id, priv=True), result={"msg": long_msg})
-        log_id += 1
-
-    return network
-
-
-=======
->>>>>>> 8db4a542
 @reqs.description("Write/Read/Delete messages on primary")
 @reqs.supports_methods("/app/log/private")
 def test_remove(network, args):
@@ -1546,26 +1522,6 @@
     ) as network:
         network.start_and_open(args)
 
-<<<<<<< HEAD
-        # network = test(network, args)
-        network = test_large_messages(network, args)
-        network = test_remove(network, args)
-        network = test_clear(network, args)
-        network = test_record_count(network, args)
-        # network = test_forwarding_frontends(network, args)
-        network = test_signed_escapes(network, args)
-        network = test_user_data_ACL(network, args)
-        network = test_cert_prefix(network, args)
-        network = test_anonymous_caller(network, args)
-        network = test_multi_auth(network, args)
-        # network = test_custom_auth(network, args)
-        # network = test_custom_auth_safety(network, args)
-        network = test_raw_text(network, args)
-        network = test_historical_query(network, args)
-        network = test_historical_query_range(network, args)
-        network = test_view_history(network, args)
-        network = test_metrics(network, args)
-=======
         test(network, args)
         test_remove(network, args)
         test_clear(network, args)
@@ -1583,7 +1539,6 @@
         test_historical_query_range(network, args)
         test_view_history(network, args)
         test_metrics(network, args)
->>>>>>> 8db4a542
         # BFT does not handle re-keying yet
         if args.consensus == "CFT":
             test_liveness(network, args)
@@ -1591,19 +1546,11 @@
             test_liveness(network, args)
             test_random_receipts(network, args, False)
         if args.package == "samples/apps/logging/liblogging":
-<<<<<<< HEAD
-            network = test_receipts(network, args)
-            network = test_historical_query_sparse(network, args)
-        # if "v8" not in args.package:
-            # network = test_historical_receipts(network, args)
-            # network = test_historical_receipts_with_claims(network, args)
-=======
             test_receipts(network, args)
             test_historical_query_sparse(network, args)
         if "v8" not in args.package:
             test_historical_receipts(network, args)
             test_historical_receipts_with_claims(network, args)
->>>>>>> 8db4a542
 
 
 def run_parsing_errors(args):
