--- conflicted
+++ resolved
@@ -336,17 +336,11 @@
                     }"""
             )
 
-<<<<<<< HEAD
-        network.consortium.set_lua_app(remote_node=primary, app_script=new_app_file)
+        network.consortium.set_lua_app(
+            remote_node=primary, app_script_path=new_app_file
+        )
         with primary.client("user0") as c:
             check(c.rpc("/app/ping"), result="pong")
-=======
-        network.consortium.set_lua_app(
-            remote_node=primary, app_script_path=new_app_file
-        )
-        with primary.user_client() as c:
-            check(c.rpc("ping"), result="pong")
->>>>>>> cf7e5445
 
             LOG.debug("Check that former endpoints no longer exists")
             for endpoint in [
