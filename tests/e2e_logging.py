--- conflicted
+++ resolved
@@ -592,11 +592,8 @@
             network = test_raw_text(network, args)
             network = test_historical_query(network, args)
             network = test_view_history(network, args)
-<<<<<<< HEAD
             network = test_primary(network, args)
-=======
             network = test_metrics(network, args)
->>>>>>> 490cade6
 
 
 if __name__ == "__main__":
