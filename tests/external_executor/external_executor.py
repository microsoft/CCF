# Copyright (c) Microsoft Corporation. All rights reserved.
# Licensed under the Apache 2.0 License.
import infra.network
import infra.e2e_args
import infra.interfaces
import suite.test_requirements as reqs
import queue

from executors.logging_app import LoggingExecutor
from executors.wiki_cacher import WikiCacherExecutor
from executors.util import executor_thread
from executors.utils.executor_container import executor_container
from infra.env import modify_env
from run_executor import register_new_executor

# pylint: disable=import-error
import kv_pb2_grpc as Service

# pylint: disable=import-error
import misc_pb2 as Misc

# pylint: disable=import-error
import misc_pb2_grpc as MiscService

# pylint: disable=import-error
import executor_registration_pb2 as ExecutorRegistration

# pylint: disable=import-error
import executor_registration_pb2_grpc as RegistrationService

# pylint: disable=no-name-in-module
from google.protobuf.empty_pb2 import Empty as Empty

import grpc
import os
import contextlib
import http
import random
import threading
import time

from loguru import logger as LOG


@reqs.description(
    "Register an external executor (Disabled on SNP due to UNKNOWN RPC failures)"
)
@reqs.not_snp()
def test_executor_registration(network, args):
    primary, backup = network.find_primary_and_any_backup()

    executor_credentials = register_new_executor(
        primary.get_public_rpc_address(),
        network.common_dir,
    )

    anonymous_credentials = grpc.ssl_channel_credentials(
        open(os.path.join(network.common_dir, "service_cert.pem"), "rb").read()
    )

    # Confirm that these credentials (and NOT anonymous credentials) provide
    # access to the KV service on the target node, but no other nodes
    for node in (
        primary,
        backup,
    ):
        for credentials in (
            anonymous_credentials,
            executor_credentials,
        ):
            with grpc.secure_channel(
                target=node.get_public_rpc_address(),
                credentials=credentials,
            ) as channel:
                should_pass = node == primary and credentials == executor_credentials
                try:
                    stub = Service.KVStub(channel)
                    for m in stub.Activate(Empty(), timeout=1):
                        assert m.HasField(
                            "activated"
                        ), f"Expected only an activated message, not: {m}"
                except grpc.RpcError as e:
                    # pylint: disable=no-member
                    if e.code() == grpc.StatusCode.DEADLINE_EXCEEDED:
                        assert (
                            should_pass
                        ), "Expected Activate to fail with an auth error"
                    else:
                        assert not should_pass
                        # pylint: disable=no-member
                        assert e.details() == "Invalid authentication credentials."
                        # pylint: disable=no-member
                        assert e.code() == grpc.StatusCode.UNAUTHENTICATED, e
                else:
                    assert should_pass

    return network


def test_wiki_cacher_executor(network, args):
    primary, _ = network.find_primary()

    with executor_container(
        "wiki_cacher",
        primary,
        network,
        WikiCacherExecutor.get_supported_endpoints({"Earth"}),
        args.workspace,
    ):
        with primary.client() as c:
            r = c.post("/not/a/real/endpoint")
            assert r.status_code == http.HTTPStatus.NOT_FOUND

            r = c.get("/article_description/Earth")
            assert r.status_code == http.HTTPStatus.NOT_FOUND
            # Note: This should be a distinct kind of 404 - reached an executor, and it returned a custom 404

            r = c.post("/update_cache/Earth")
            assert r.status_code == http.HTTPStatus.OK
            content = r.body.text().splitlines()[-1]

            r = c.get("/article_description/Earth")
            assert r.status_code == http.HTTPStatus.OK
            assert r.body.text() == content

    return network


def test_parallel_executors(network, args):
    primary, _ = network.find_primary()

    executor_count = 10

    topics = [
        "England",
        "Scotland",
        "France",
        "Red",
        "Green",
        "Blue",
        "Cat",
        "Dog",
        "Alligator",
        "Garfield",
    ]

    def read_topic(topic):
        with primary.client() as c:
            while True:
                r = c.get(f"/article_description/{topic}", log_capture=[])
                if r.status_code == http.HTTPStatus.NOT_FOUND:
                    time.sleep(0.1)
                elif r.status_code == http.HTTPStatus.OK:
                    LOG.success(f"Found out about {topic}: {r.body.text()}")
                    return
                else:
                    raise ValueError(f"Unexpected response: {r}")

    executors = []

    with contextlib.ExitStack() as stack:
        for i in range(executor_count):
            wikicacher_executor = WikiCacherExecutor(
                primary.get_public_rpc_address(),
                label=f"Executor {i}",
            )
            supported_endpoints = wikicacher_executor.get_supported_endpoints(
                {topics[i]}
            )

            credentials = register_new_executor(
                primary.get_public_rpc_address(),
                network.common_dir,
                supported_endpoints=supported_endpoints,
            )

            wikicacher_executor.credentials = credentials
            executors.append(wikicacher_executor)
            stack.enter_context(executor_thread(wikicacher_executor))

        for executor in executors:
            assert executor.handled_requests_count == 0

        reader_threads = [
            threading.Thread(target=read_topic, args=(topic,)) for topic in topics * 3
        ]

        for thread in reader_threads:
            thread.start()

        with primary.client() as c:
            random.shuffle(topics)
            for topic in topics:
                r = c.post(f"/update_cache/{topic}", log_capture=[])
                assert r.status_code == http.HTTPStatus.OK
                time.sleep(0.25)

        for thread in reader_threads:
            thread.join()

    for executor in executors:
        assert executor.handled_requests_count > 0

    return network


@reqs.description("Test gRPC streaming APIs")
def test_streaming(network, args):
    primary, _ = network.find_primary()

    # Create new anonymous credentials
    credentials = grpc.ssl_channel_credentials(
        open(os.path.join(network.common_dir, "service_cert.pem"), "rb").read()
    )

    def echo_op(s):
        return (Misc.OpIn(echo=Misc.EchoOp(body=s)), ("echoed", s))

    def reverse_op(s):
        return (
            Misc.OpIn(reverse=Misc.ReverseOp(body=s)),
            ("reversed", s[::-1]),
        )

    def truncate_op(s):
        start = random.randint(0, len(s))
        end = random.randint(start, len(s))
        return (
            Misc.OpIn(truncate=Misc.TruncateOp(body=s, start=start, end=end)),
            ("truncated", s[start:end]),
        )

    def empty_op(s):
        # oneof may always be null - generate some like this to make sure they're handled "correctly"
        return (Misc.OpIn(), None)

    def generate_ops(n):
        for _ in range(n):
            s = f"I'm random string {n}: {random.random()}"
            yield random.choice((echo_op, reverse_op, truncate_op, empty_op))(s)

    def compare_op_results(stub, n_ops):
        LOG.info(f"Sending streaming request containing {n_ops} operations")
        ops = []
        expected_results = []
        for op, expected_result in generate_ops(n_ops):
            ops.append(op)
            expected_results.append(expected_result)

        for actual_result in stub.RunOps(op for op in ops):
            assert len(expected_results) > 0, "More responses than requests"
            expected_result = expected_results.pop(0)
            if expected_result is None:
                assert not actual_result.HasField("result"), actual_result
            else:
                field_name, expected = expected_result
                actual = getattr(actual_result, field_name).body
                assert (
                    actual == expected
                ), f"Wrong {field_name} op: {actual} != {expected}"

        assert len(expected_results) == 0, "Fewer responses than requests"

    with grpc.secure_channel(
        target=primary.get_public_rpc_address(),
        credentials=credentials,
    ) as channel:
        stub = MiscService.TestStub(channel)

        compare_op_results(stub, 0)
        compare_op_results(stub, 1)
        compare_op_results(stub, 20)
        compare_op_results(stub, 1000)

    return network


@reqs.description("Test server async gRPC streaming APIs")
def test_async_streaming(network, args):
    primary, _ = network.find_primary()

    credentials = grpc.ssl_channel_credentials(
        open(os.path.join(network.common_dir, "service_cert.pem"), "rb").read()
    )
    with grpc.secure_channel(
        target=f"{primary.get_public_rpc_host()}:{primary.get_public_rpc_port()}",
        credentials=credentials,
    ) as channel:
        s = MiscService.TestStub(channel)

        event_name = "name_of_my_event"

        events = queue.Queue()
        subscription_started = threading.Event()

        def subscribe(event_name):
            credentials = grpc.ssl_channel_credentials(
                open(os.path.join(network.common_dir, "service_cert.pem"), "rb").read()
            )
            with grpc.secure_channel(
                target=f"{primary.get_public_rpc_host()}:{primary.get_public_rpc_port()}",
                credentials=credentials,
            ) as subscriber_channel:
                sub_stub = MiscService.TestStub(subscriber_channel)
                LOG.debug(f"Waiting for event {event_name}...")
                for e in sub_stub.Sub(Misc.Event(name=event_name)):  # Blocking
                    if e.HasField("started"):
                        # While we're here, confirm that errors can be returned when calling a streaming RPC.
                        # In this case, from trying to subscribe multiple times
                        try:
                            for e in sub_stub.Sub(Misc.Event(name=event_name)):
                                assert False, "Expected this to be unreachable"
                        except grpc.RpcError as e:
                            # pylint: disable=no-member
                            assert e.code() == grpc.StatusCode.FAILED_PRECONDITION, e
                            assert (
                                f"Already have a subscriber for {event_name}"
                                in e.details()
                            ), e

                        subscription_started.set()
                    elif e.HasField("terminated"):
                        break
                    else:
                        LOG.info(f"Received update for event {event_name}")
                        events.put(("sub", e.event_info))
                        sub_stub.Ack(e.event_info)

        t = threading.Thread(target=subscribe, args=(event_name,))
        t.start()

        # Wait for subscription thread to actually start, and the server has confirmed it is ready
        assert subscription_started.wait(timeout=3), "Subscription wait timed out"

        event_count = 5
        event_contents = [f"contents {i}" for i in range(event_count)]
        LOG.info(f"Publishing events for {event_name}")

        for contents in event_contents:
            e = Misc.EventInfo(name=event_name, message=contents)
            LOG.info("Adding pub event")
            events.put(("pub", e))
            s.Pub(e)
            # Sleep to try and ensure that the sub happens next, rather than the next pub in this loop
            time.sleep(0.2)
        s.Terminate(Misc.Event(name=event_name))

        t.join()

        # Note: Subscriber stream is now closed but session is still open

        # Assert that all the published events were received by the subscriber,
        # and the pubs and subs were correctly interleaved
        sub_events_left = len(event_contents)
        expect_pub = True
        while events.qsize() > 0:
            kind, next_event = events.get()
            assert next_event.name == event_name
            assert next_event.message == event_contents[0]

            if expect_pub:
                assert kind == "pub"
            else:
                assert kind == "sub"
                event_contents.pop(0)
                sub_events_left -= 1
            expect_pub = not expect_pub
        assert sub_events_left == 0

        # Check that subscriber was automatically unregistered on server when subscriber
        # client stream was closed
        try:
            s.Pub(Misc.EventInfo(name=event_name, message="Hello"))
            assert False, "Publishing event without subscriber should return an error"
        except grpc.RpcError as e:
            # pylint: disable=no-member
            assert e.code() == grpc.StatusCode.NOT_FOUND, e
            # pylint: disable=no-member
            assert e.details() == f"Updates for event {event_name} has no subscriber"

    return network


<<<<<<< HEAD
@reqs.description("Test index API")
def test_index_api(network, args):
    primary, _ = network.find_primary()

    def add_kv_entries(network):
        logging_executor = LoggingExecutor(primary.get_public_rpc_address())
        supported_endpoints = logging_executor.supported_endpoints
        credentials = register_new_executor(
            primary.get_public_rpc_address(),
            network.common_dir,
            supported_endpoints=supported_endpoints,
        )
        logging_executor.credentials = credentials
        log_id = 14
        with executor_thread(logging_executor):
            with primary.client() as c:
                for _ in range(3):
                    r = c.post(
                        "/app/log/public",
                        {"id": log_id, "msg": "hello_world_" + str(log_id)},
                    )
                    assert r.status_code == 200
                    log_id = log_id + 1

    add_kv_entries(network)

    credentials = register_new_executor(
        primary.get_public_rpc_address(),
        network.common_dir,
    )

    with grpc.secure_channel(
        target=f"{primary.get_public_rpc_host()}:{primary.get_public_rpc_port()}",
        credentials=credentials,
    ) as channel:
        data = queue.Queue()
        subscription_started = threading.Event()

        def InstallandSub():
            sub_credentials = register_new_executor(
                primary.get_public_rpc_address(),
                network.common_dir,
            )

            with grpc.secure_channel(
                target=f"{primary.get_public_rpc_host()}:{primary.get_public_rpc_port()}",
                credentials=sub_credentials,
            ) as subscriber_channel:
                in_stub = IndexService.IndexStub(subscriber_channel)
                for work in in_stub.InstallAndSubscribe(
                    Index.IndexInstall(
                        strategy_name="TestStrategy",
                        map_name="public:records",
                        data_structure=Index.IndexInstall.MAP,
                    )
                ):
                    if work.HasField("subscribed"):
                        subscription_started.set()
                        LOG.info("subscribed to a Index stream")
                        continue

                    elif work.HasField("work_done"):
                        LOG.info("work done")
                        break

                    assert work.HasField("key_value")
                    LOG.info("Has key value")
                    result = work.key_value
                    data.put(result)

        th = threading.Thread(target=InstallandSub)
        th.start()

        # Wait for subscription thread to actually start, and the server has confirmed it is ready
        assert subscription_started.wait(timeout=3), "Subscription wait timed out"
        time.sleep(1)

        index_stub = IndexService.IndexStub(channel)
        while data.qsize() > 0:
            LOG.info("storing indexed data")
            res = data.get()
            index_stub.StoreIndexedData(
                Index.IndexPayload(
                    strategy_name="TestStrategy",
                    key=res.key,
                    value=res.value,
                )
            )

        LOG.info("Fetching indexed data")
        log_id = 14
        for _ in range(3):
            result = index_stub.GetIndexedData(
                Index.IndexKey(
                    strategy_name="TestStrategy", key=log_id.to_bytes(8, "big")
                )
            )
            assert result.value.decode("utf-8") == "hello_world_" + str(log_id)
            log_id = log_id + 1

        index_stub.Unsubscribe(Index.IndexStrategy(strategy_name="TestStrategy"))

        th.join()

    return network


=======
>>>>>>> b8df8743
@reqs.description("Test multiple executors that support the same endpoint")
def test_multiple_executors(network, args):
    primary, _ = network.find_primary()

    # register executor_a
    wikicacher_executor_a = WikiCacherExecutor(primary.get_public_rpc_address())
    supported_endpoints_a = wikicacher_executor_a.get_supported_endpoints({"Monday"})

    executor_a_credentials = register_new_executor(
        primary.get_public_rpc_address(),
        network.common_dir,
        supported_endpoints=supported_endpoints_a,
    )
    wikicacher_executor_a.credentials = executor_a_credentials

    # register executor_b
    supported_endpoints_b = [("GET", "/article_description/Monday")]
    executor_b_credentials = register_new_executor(
        primary.get_public_rpc_address(),
        network.common_dir,
        supported_endpoints=supported_endpoints_b,
    )
    wikicacher_executor_b = WikiCacherExecutor(primary.get_public_rpc_address())
    wikicacher_executor_b.credentials = executor_b_credentials

    with executor_thread(wikicacher_executor_a):
        with primary.client() as c:
            r = c.post("/update_cache/Monday")
            assert r.status_code == http.HTTPStatus.OK, r
            content = r.body.text().splitlines()[-1]

            r = c.get("/article_description/Monday")
            assert r.status_code == http.HTTPStatus.OK, r
            assert r.body.text() == content, r

    # /article_description/Monday this time will be passed to executor_b
    with executor_thread(wikicacher_executor_b):
        with primary.client() as c:
            r = c.get("/article_description/Monday")
            assert r.status_code == http.HTTPStatus.OK, r
            assert r.body.text() == content, r

    return network


def test_logging_executor(network, args):
    primary, _ = network.find_primary()

    logging_executor = LoggingExecutor(primary.get_public_rpc_address())
    logging_executor.add_supported_endpoints(("PUT", "/test/endpoint"))
    supported_endpoints = logging_executor.supported_endpoints

    credentials = register_new_executor(
        primary.get_public_rpc_address(),
        network.common_dir,
        supported_endpoints=supported_endpoints,
    )

    logging_executor.credentials = credentials

    with executor_thread(logging_executor):
        with primary.client() as c:
            log_id = 42
            log_msg = "Hello world"

            r = c.post("/app/log/public", {"id": log_id, "msg": log_msg})
            assert r.status_code == 200

            r = c.get(f"/app/log/public?id={log_id}")

            assert r.status_code == 200
            assert r.body.json()["msg"] == log_msg

            # post to private table
            r = c.post("/app/log/private", {"id": log_id, "msg": log_msg})
            assert r.status_code == 200
            tx_id = r.headers.get("x-ms-ccf-transaction-id")

            # make a historical query
            timeout = 3
            start_time = time.time()
            end_time = start_time + timeout
            success_msg = ""
            while time.time() < end_time:
                headers = {"x-ms-ccf-transaction-id": tx_id}
                r = c.get(f"/app/log/private/historical?id={log_id}", headers=headers)
                if r.status_code == http.HTTPStatus.OK:
                    assert r.body.json()["msg"] == log_msg
                    success_msg = log_msg
                    break
                elif r.status_code == http.HTTPStatus.NOT_FOUND:
                    error_msg = (
                        "Only committed transactions can be queried. Transaction "
                        + tx_id
                        + " is Pending"
                    )
                    assert r.body.text() == error_msg
                    time.sleep(0.1)
                    continue
                elif r.status_code == http.HTTPStatus.ACCEPTED:
                    msg = "Historical transaction is not currently available. Please retry."
                    assert r.body.text() == msg
                    time.sleep(0.1)
                    continue
            # check that the historical query succeeded
            assert success_msg == log_msg

    return network


def run(args):

    # Run tests with containerised initial network
    with modify_env(CONTAINER_NODES="1"):
        with infra.network.network(
            args.nodes,
            args.binary_dir,
            args.debug_nodes,
            args.perf_nodes,
        ) as network:
            network.start_and_open(args)

            primary, _ = network.find_primary()
            LOG.info("Check that endpoint supports HTTP/2")
            with primary.client() as c:
                r = c.get("/node/network/nodes").body.json()
                assert (
                    r["nodes"][0]["rpc_interfaces"][
                        infra.interfaces.PRIMARY_RPC_INTERFACE
                    ]["app_protocol"]
                    == "HTTP2"
                ), "Target node does not support HTTP/2"

            network = test_wiki_cacher_executor(network, args)

    # Run tests with non-containerised initial network
    with infra.network.network(
        args.nodes,
        args.binary_dir,
        args.debug_nodes,
        args.perf_nodes,
    ) as network:
        network.start_and_open(args)

        network = test_executor_registration(network, args)
        network = test_parallel_executors(network, args)
        network = test_streaming(network, args)
        network = test_async_streaming(network, args)
        network = test_logging_executor(network, args)
        network = test_multiple_executors(network, args)


if __name__ == "__main__":
    args = infra.e2e_args.cli_args()

    args.package = "src/apps/external_executor/libexternal_executor"
    args.http2 = True  # gRPC interface
    args.nodes = infra.e2e_args.min_nodes(args, f=1)
    # Note: set following envvar for debug logs:
    # GRPC_VERBOSITY=DEBUG GRPC_TRACE=client_channel,http2_stream_state,http

    run(args)<|MERGE_RESOLUTION|>--- conflicted
+++ resolved
@@ -381,116 +381,6 @@
     return network
 
 
-<<<<<<< HEAD
-@reqs.description("Test index API")
-def test_index_api(network, args):
-    primary, _ = network.find_primary()
-
-    def add_kv_entries(network):
-        logging_executor = LoggingExecutor(primary.get_public_rpc_address())
-        supported_endpoints = logging_executor.supported_endpoints
-        credentials = register_new_executor(
-            primary.get_public_rpc_address(),
-            network.common_dir,
-            supported_endpoints=supported_endpoints,
-        )
-        logging_executor.credentials = credentials
-        log_id = 14
-        with executor_thread(logging_executor):
-            with primary.client() as c:
-                for _ in range(3):
-                    r = c.post(
-                        "/app/log/public",
-                        {"id": log_id, "msg": "hello_world_" + str(log_id)},
-                    )
-                    assert r.status_code == 200
-                    log_id = log_id + 1
-
-    add_kv_entries(network)
-
-    credentials = register_new_executor(
-        primary.get_public_rpc_address(),
-        network.common_dir,
-    )
-
-    with grpc.secure_channel(
-        target=f"{primary.get_public_rpc_host()}:{primary.get_public_rpc_port()}",
-        credentials=credentials,
-    ) as channel:
-        data = queue.Queue()
-        subscription_started = threading.Event()
-
-        def InstallandSub():
-            sub_credentials = register_new_executor(
-                primary.get_public_rpc_address(),
-                network.common_dir,
-            )
-
-            with grpc.secure_channel(
-                target=f"{primary.get_public_rpc_host()}:{primary.get_public_rpc_port()}",
-                credentials=sub_credentials,
-            ) as subscriber_channel:
-                in_stub = IndexService.IndexStub(subscriber_channel)
-                for work in in_stub.InstallAndSubscribe(
-                    Index.IndexInstall(
-                        strategy_name="TestStrategy",
-                        map_name="public:records",
-                        data_structure=Index.IndexInstall.MAP,
-                    )
-                ):
-                    if work.HasField("subscribed"):
-                        subscription_started.set()
-                        LOG.info("subscribed to a Index stream")
-                        continue
-
-                    elif work.HasField("work_done"):
-                        LOG.info("work done")
-                        break
-
-                    assert work.HasField("key_value")
-                    LOG.info("Has key value")
-                    result = work.key_value
-                    data.put(result)
-
-        th = threading.Thread(target=InstallandSub)
-        th.start()
-
-        # Wait for subscription thread to actually start, and the server has confirmed it is ready
-        assert subscription_started.wait(timeout=3), "Subscription wait timed out"
-        time.sleep(1)
-
-        index_stub = IndexService.IndexStub(channel)
-        while data.qsize() > 0:
-            LOG.info("storing indexed data")
-            res = data.get()
-            index_stub.StoreIndexedData(
-                Index.IndexPayload(
-                    strategy_name="TestStrategy",
-                    key=res.key,
-                    value=res.value,
-                )
-            )
-
-        LOG.info("Fetching indexed data")
-        log_id = 14
-        for _ in range(3):
-            result = index_stub.GetIndexedData(
-                Index.IndexKey(
-                    strategy_name="TestStrategy", key=log_id.to_bytes(8, "big")
-                )
-            )
-            assert result.value.decode("utf-8") == "hello_world_" + str(log_id)
-            log_id = log_id + 1
-
-        index_stub.Unsubscribe(Index.IndexStrategy(strategy_name="TestStrategy"))
-
-        th.join()
-
-    return network
-
-
-=======
->>>>>>> b8df8743
 @reqs.description("Test multiple executors that support the same endpoint")
 def test_multiple_executors(network, args):
     primary, _ = network.find_primary()
