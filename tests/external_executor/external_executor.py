--- conflicted
+++ resolved
@@ -333,10 +333,7 @@
         event_name = "name_of_my_event"
 
         events = queue.Queue()
-<<<<<<< HEAD
-=======
         subscription_started = threading.Event()
->>>>>>> 4235d07e
 
         def subscribe(event_name):
             credentials = grpc.ssl_channel_credentials(
@@ -348,14 +345,6 @@
             ) as subscriber_channel:
                 sub_stub = MiscService.TestStub(subscriber_channel)
                 LOG.debug(f"Waiting for event {event_name}...")
-<<<<<<< HEAD
-                for e in s.Sub(Misc.Event(name=event_name)):  # Blocking
-                    if e.HasField("termination"):
-                        break
-                    LOG.info("Adding sub event")
-                    events.put(("sub", e.event_info))
-                    s.Ack(e.event_info)
-=======
                 for e in sub_stub.Sub(Misc.Event(name=event_name)):  # Blocking
                     if e.HasField("started"):
 
@@ -379,74 +368,17 @@
                         LOG.info(f"Received update for event {event_name}")
                         events.put(("sub", e.event_info))
                         sub_stub.Ack(e.event_info)
->>>>>>> 4235d07e
 
         t = threading.Thread(target=subscribe, args=(event_name,))
         t.start()
 
-<<<<<<< HEAD
-=======
         # Wait for subscription thread to actually start, and the server has confirmed it is ready
         assert subscription_started.wait(timeout=3), "Subscription wait timed out"
 
->>>>>>> 4235d07e
         event_count = 5
         event_contents = [f"contents {i}" for i in range(event_count)]
         LOG.info(f"Publishing events for {event_name}")
 
-<<<<<<< HEAD
-        # Note: There may not be any subscriber yet, so retry until there is one
-        timeout = 3
-        end_time = time.time() + timeout
-        while True:
-            try:
-                for contents in event_contents:
-                    e = Misc.EventInfo(name=event_name, message=contents)
-                    LOG.info("Adding pub event")
-                    events.put(("pub", e))
-                    s.Pub(e)
-                    # Sleep to try and ensure that the sub happens next, rather than the next pub in this loop
-                    time.sleep(0.2)
-                s.Terminate(Misc.Event(name=event_name))
-                break
-
-            except grpc.RpcError as e:
-                events.get()  # Pop an incorrectly inserted pub
-                LOG.debug(f"Waiting for subscriber for event {event_name}")
-                assert (
-                    time.time() < end_time
-                ), f"RpcError persisting after {timeout}s: {e}"
-                time.sleep(0.1)
-
-        t.join()
-
-        # Assert that all the published events were received by the subscriber,
-        # and the pubs and subs were correctly interleaved
-        sub_events_left = len(event_contents)
-        expect_pub = True
-        while events.qsize() > 0:
-            kind, next_event = events.get()
-            assert next_event.name == event_name
-            assert next_event.message == event_contents[0]
-
-            if expect_pub:
-                assert kind == "pub"
-            else:
-                assert kind == "sub"
-                event_contents.pop(0)
-                sub_events_left -= 1
-            expect_pub = not expect_pub
-        assert sub_events_left == 0
-
-        # Subscriber session is now closed but server-side detached stream
-        # still exists in the app. Make sure that streaming on closed
-        # session does not cause a node crash.
-        try:
-            s.Pub(Misc.EventInfo(name=event_name, message="Never delivered"))
-            assert False, "Expected Pub to throw"
-        except grpc.RpcError as e:
-            pass
-=======
         for contents in event_contents:
             e = Misc.EventInfo(name=event_name, message=contents)
             LOG.info("Adding pub event")
@@ -488,7 +420,6 @@
             assert e.code() == grpc.StatusCode.NOT_FOUND, e
             # pylint: disable=no-member
             assert e.details() == f"Updates for event {event_name} has no subscriber"
->>>>>>> 4235d07e
 
     return network
 
