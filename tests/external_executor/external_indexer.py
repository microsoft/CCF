--- conflicted
+++ resolved
@@ -40,15 +40,11 @@
         credentials = register_new_executor(
             primary.get_public_rpc_address(),
             service_certificate_bytes,
-<<<<<<< HEAD
-            supported_endpoints=LoggingExecutor.supported_endpoints,
+            supported_endpoints=LoggingExecutor.get_supported_endpoints(),
             with_attestation_container=False,
-=======
-            supported_endpoints=LoggingExecutor.get_supported_endpoints(),
         )
         logging_executor = LoggingExecutor(
             primary.get_public_rpc_address(), credentials
->>>>>>> 714feaf7
         )
         logging_executor.credentials = credentials
         with executor_thread(logging_executor):
