--- conflicted
+++ resolved
@@ -13,14 +13,11 @@
 import infra.logging_app as app
 import json
 import requests
-<<<<<<< HEAD
 import infra.crypto
 from datetime import datetime, timedelta
-=======
 import governance_js
 from infra.runner import ConcurrentRunner
 import governance_history
->>>>>>> 9cb5a7ab
 
 from loguru import logger as LOG
 
@@ -222,7 +219,6 @@
     )
 
 
-<<<<<<< HEAD
 @reqs.description("Update certificates of all nodes")
 def test_node_cert_renewal(network, args):
 
@@ -287,31 +283,13 @@
                 c.get("/node/network/nodes")
 
 
-def run(args):
+def gov(args):
     args.node_cert_max_validity_days = 10
 
-=======
-def gov(args):
->>>>>>> 9cb5a7ab
     with infra.network.network(
         args.nodes, args.binary_dir, args.debug_nodes, args.perf_nodes, pdb=args.pdb
     ) as network:
         network.start_and_join(args)
-<<<<<<< HEAD
-
-        for authenticate_session in (True, False):
-            network.consortium.set_authenticate_session(authenticate_session)
-            test_create_endpoint(network, args)
-            test_consensus_status(network, args)
-            test_node_ids(network, args)
-            test_member_data(network, args)
-            test_quote(network, args)
-            test_user(network, args)
-            test_no_quote(network, args)
-            test_ack_state_digest_update(network, args)
-            test_invalid_client_signature(network, args)
-            test_node_cert_renewal(network, args)
-=======
         network.consortium.set_authenticate_session(args.authenticate_session)
         test_create_endpoint(network, args)
         test_consensus_status(network, args)
@@ -322,6 +300,7 @@
         test_no_quote(network, args)
         test_ack_state_digest_update(network, args)
         test_invalid_client_signature(network, args)
+        test_node_cert_renewal(network, args)
 
 
 def js_gov(args):
@@ -340,7 +319,6 @@
         governance_js.test_apply(network, args)
         governance_js.test_actions(network, args)
         governance_js.test_set_constitution(network, args)
->>>>>>> 9cb5a7ab
 
 
 if __name__ == "__main__":
