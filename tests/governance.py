# Copyright (c) Microsoft Corporation. All rights reserved.
# Licensed under the Apache 2.0 License.
import os
import http
import subprocess
import infra.network
import infra.path
import infra.proc
import infra.net
import infra.e2e_args
import suite.test_requirements as reqs
import infra.logging_app as app
import json
import jinja2
import requests
import infra.crypto
from datetime import datetime
import governance_js
from infra.runner import ConcurrentRunner
import governance_history
import tempfile
import infra.interfaces

from loguru import logger as LOG


@reqs.description("Test create endpoint is not available")
def test_create_endpoint(network, args):
    primary, _ = network.find_nodes()
    with primary.client() as c:
        r = c.post("/node/create")
        assert r.status_code == http.HTTPStatus.FORBIDDEN.value
        assert r.body.json()["error"]["message"] == "Node is not in initial state."
    return network


@reqs.description("Test consensus status")
def test_consensus_status(network, args):
    primary, _ = network.find_nodes()
    with primary.client() as c:
        r = c.get("/node/consensus")
        assert r.status_code == http.HTTPStatus.OK.value
        assert r.body.json()["details"]["leadership_state"] == "Leader"
    return network


@reqs.description("Test quotes")
@reqs.supports_methods("/app/quotes/self", "/app/quotes")
def test_quote(network, args):
    if args.enclave_type == "virtual":
        LOG.warning("Quote test can only run in real enclaves, skipping")
        return network

    primary, _ = network.find_nodes()
    with primary.client() as c:
        oed = subprocess.run(
            [
                os.path.join(args.oe_binary, "oesign"),
                "dump",
                "-e",
                infra.path.build_lib_path(args.package, args.enclave_type),
            ],
            capture_output=True,
            check=True,
        )
        lines = [
            line
            for line in oed.stdout.decode().split(os.linesep)
            if line.startswith("mrenclave=")
        ]
        expected_mrenclave = lines[0].strip().split("=")[1]

        r = c.get("/node/quotes/self")
        primary_quote_info = r.body.json()
        assert primary_quote_info["node_id"] == primary.node_id
        primary_mrenclave = primary_quote_info["mrenclave"]
        assert primary_mrenclave == expected_mrenclave, (
            primary_mrenclave,
            expected_mrenclave,
        )

        r = c.get("/node/quotes")
        quotes = r.body.json()["quotes"]
        assert len(quotes) == len(network.get_joined_nodes())

        for quote in quotes:
            mrenclave = quote["mrenclave"]
            assert mrenclave == expected_mrenclave, (mrenclave, expected_mrenclave)

            cafile = os.path.join(network.common_dir, "service_cert.pem")
            assert (
                infra.proc.ccall(
                    "verify_quote.sh",
                    f"https://{primary.get_public_rpc_host()}:{primary.get_public_rpc_port()}",
                    "--cacert",
                    f"{cafile}",
                    log_output=True,
                ).returncode
                == 0
            ), f"Quote verification for node {quote['node_id']} failed"

    return network


@reqs.description("Add user, remove user")
@reqs.supports_methods("/app/log/private")
def test_user(network, args, verify=True):
    # Note: This test should not be chained in the test suite as it creates
    # a new user and uses its own LoggingTxs
    primary, _ = network.find_nodes()
    new_user_local_id = "user3"
    new_user = network.create_user(new_user_local_id, args.participants_curve)
    user_data = {"lifetime": "temporary"}
    network.consortium.add_user(primary, new_user.local_id, user_data)
    txs = app.LoggingTxs(user_id=new_user.local_id)
    txs.issue(
        network=network,
        number_txs=1,
    )
    if verify:
        txs.verify()
    network.consortium.remove_user(primary, new_user.service_id)
    with primary.client(new_user_local_id) as c:
        r = c.get("/app/log/private")
        assert r.status_code == http.HTTPStatus.UNAUTHORIZED.value
    return network


@reqs.description("Validate sample Jinja templates")
@reqs.supports_methods("/app/log/private")
def test_jinja_templates(network, args, verify=True):
    primary, _ = network.find_primary()

    new_user_local_id = "bob"
    new_user = network.create_user(new_user_local_id, args.participants_curve)

    with primary.client(new_user_local_id) as c:
        r = c.post("/app/log/private", {"id": 42, "msg": "New user test"})
        assert r.status_code == http.HTTPStatus.UNAUTHORIZED.value

    template_loader = jinja2.ChoiceLoader(
        [
            jinja2.FileSystemLoader(args.jinja_templates_path),
            jinja2.FileSystemLoader(os.path.dirname(new_user.cert_path)),
        ]
    )
    template_env = jinja2.Environment(
        loader=template_loader, undefined=jinja2.StrictUndefined
    )

    proposal_template = template_env.get_template("set_user_proposal.json.jinja")
    proposal_body = proposal_template.render(cert=os.path.basename(new_user.cert_path))
    proposal = network.consortium.get_any_active_member().propose(
        primary, proposal_body
    )

    ballot_template = template_env.get_template("ballot.json.jinja")
    ballot_body = ballot_template.render(**json.loads(proposal_body))
    network.consortium.vote_using_majority(primary, proposal, ballot_body)

    with primary.client(new_user_local_id) as c:
        r = c.post("/app/log/private", {"id": 42, "msg": "New user test"})
        assert r.status_code == http.HTTPStatus.OK.value

    network.consortium.remove_user(primary, new_user.service_id)
    with primary.client(new_user_local_id) as c:
        r = c.get("/app/log/private")
        assert r.status_code == http.HTTPStatus.UNAUTHORIZED.value

    return network


@reqs.description("Add untrusted node, check no quote is returned")
def test_no_quote(network, args):
    untrusted_node = network.create_node(
        infra.interfaces.HostSpec(
            rpc_interfaces={
                infra.interfaces.PRIMARY_RPC_INTERFACE: infra.interfaces.RPCInterface(
                    endorsement=infra.interfaces.Endorsement(
                        authority=infra.interfaces.EndorsementAuthority.Node
                    )
                )
            }
        )
    )
    network.join_node(untrusted_node, args.package, args)
    with untrusted_node.client(
        ca=os.path.join(
            untrusted_node.common_dir, f"{untrusted_node.local_node_id}.pem"
        )
    ) as uc:
        r = uc.get("/node/quotes/self")
        assert r.status_code == http.HTTPStatus.NOT_FOUND
    return network


@reqs.description("Test node data set at node construction, and updated by governance")
def test_node_data(network, args):
    with tempfile.NamedTemporaryFile(mode="w+") as ntf:
        primary, _ = network.find_primary()
        with primary.client() as c:

            def get_nodes():
                r = c.get("/node/network/nodes")
                assert r.status_code == 200, (r.status_code, r.body.text())
                return {
                    node_info["node_id"]: node_info
                    for node_info in r.body.json()["nodes"]
                }

            new_node_data = {"my_id": "0xdeadbeef", "location": "The Moon"}
            json.dump(new_node_data, ntf)
            ntf.flush()
            untrusted_node = network.create_node(
                infra.interfaces.HostSpec(
                    rpc_interfaces={
                        infra.interfaces.PRIMARY_RPC_INTERFACE: infra.interfaces.RPCInterface(
                            endorsement=infra.interfaces.Endorsement(
                                authority=infra.interfaces.EndorsementAuthority.Node
                            )
                        )
                    }
                ),
                node_data_json_file=ntf.name,
            )

            # NB: This new node joins but is never trusted
            network.join_node(untrusted_node, args.package, args)

            nodes = get_nodes()
            assert untrusted_node.node_id in nodes, nodes
            new_node_info = nodes[untrusted_node.node_id]
            assert new_node_info["node_data"] == new_node_data, new_node_info

            # Set modified node data
            new_node_data["previous_locations"] = [new_node_data["location"]]
            new_node_data["location"] = "Secret Base"

            network.consortium.set_node_data(
                primary, untrusted_node.node_id, new_node_data
            )

            nodes = get_nodes()
            assert untrusted_node.node_id in nodes, nodes
            new_node_info = nodes[untrusted_node.node_id]
            assert new_node_info["node_data"] == new_node_data, new_node_info

            # Set modified node data on trusted primary
            primary_node_data = "Some plain JSON string"
            network.consortium.set_node_data(
                primary, primary.node_id, primary_node_data
            )

            nodes = get_nodes()
            assert primary.node_id in nodes, nodes
            primary_node_info = nodes[primary.node_id]
            assert (
                primary_node_info["node_data"] == primary_node_data
            ), primary_node_info

    return network


@reqs.description("Check member data")
def test_member_data(network, args):
    assert args.initial_operator_count > 0
    latest_public_tables, _ = network.get_latest_ledger_public_state()
    members_info = latest_public_tables["public:ccf.gov.members.info"]

    md_count = 0
    for member in network.get_members():
        stored_member_info = json.loads(members_info[member.service_id.encode()])
        if member.member_data:
            assert (
                stored_member_info["member_data"] == member.member_data
            ), f'stored member data "{stored_member_info["member_data"]}" != expected "{member.member_data} "'
            md_count += 1
        else:
            assert "member_data" not in stored_member_info

    assert md_count == args.initial_operator_count

    return network


@reqs.description("Check /gov/members endpoint")
def test_all_members(network, args):
    def run_test_all_members(network):
        primary, _ = network.find_primary()

        with primary.client() as c:
            r = c.get("/gov/members")
            assert r.status_code == http.HTTPStatus.OK.value
            response_members = r.body.json()

        network_members = network.get_members()
        assert len(network_members) == len(response_members)

        for member in network_members:
            assert member.service_id in response_members
            response_details = response_members[member.service_id]
            assert response_details["cert"] == member.cert
            assert (
                infra.member.MemberStatus(response_details["status"])
                == member.status_code
            )
            assert response_details["member_data"] == member.member_data
            if member.is_recovery_member:
                recovery_enc_key = open(
                    member.member_info["encryption_public_key_file"], encoding="utf-8"
                ).read()
                assert response_details["public_encryption_key"] == recovery_enc_key
            else:
                assert response_details["public_encryption_key"] is None

    # Test on current network
    run_test_all_members(network)

    # Test on mid-recovery network
    network.save_service_identity(args)
    primary, _ = network.find_primary()
    network.stop_all_nodes()
    current_ledger_dir, committed_ledger_dirs = primary.get_ledger()
    # NB: Don't try to get snapshots, since there may not be any committed,
    # and we cannot wait for commit now that the node is stopped
    recovered_network = infra.network.Network(
        args.nodes,
        args.binary_dir,
        args.debug_nodes,
        args.perf_nodes,
        existing_network=network,
    )
    recovered_network.start_in_recovery(
        args,
        ledger_dir=current_ledger_dir,
        committed_ledger_dirs=committed_ledger_dirs,
    )
    run_test_all_members(recovered_network)
    recovered_network.recover(args)

    return recovered_network


@reqs.description("Test ack state digest updates")
def test_ack_state_digest_update(network, args):
    for node in network.get_joined_nodes():
        network.consortium.get_any_active_member().update_ack_state_digest(node)
    return network


@reqs.description("Test invalid client signatures")
def test_invalid_client_signature(network, args):
    primary, _ = network.find_primary()

    def post_proposal_request_raw(node, headers=None, expected_error_msg=None):
        r = requests.post(
            f"https://{node.get_public_rpc_host()}:{node.get_public_rpc_port()}/gov/proposals",
            headers=headers,
            verify=os.path.join(node.common_dir, "service_cert.pem"),
        ).json()
        assert r["error"]["code"] == "InvalidAuthenticationInfo"
        assert (
            expected_error_msg in r["error"]["message"]
        ), f"Expected error message '{expected_error_msg}' not in '{r['error']['message']}'"

    # Verify that _some_ HTTP signature parsing errors are communicated back to the client
    post_proposal_request_raw(
        primary,
        headers=None,
        expected_error_msg="Missing signature",
    )
    post_proposal_request_raw(
        primary,
        headers={"Authorization": "invalid"},
        expected_error_msg="'authorization' header only contains one field",
    )
    post_proposal_request_raw(
        primary,
        headers={"Authorization": "invalid invalid"},
        expected_error_msg="'authorization' scheme for signature should be 'Signature",
    )
    post_proposal_request_raw(
        primary,
        headers={"Authorization": "Signature invalid"},
        expected_error_msg="Error verifying HTTP 'digest' header: Missing 'digest' header",
    )


@reqs.description("Renew certificates of all nodes, one by one")
def test_each_node_cert_renewal(network, args):
    primary, _ = network.find_primary()
    now = datetime.now()
    validity_period_allowed = args.maximum_node_certificate_validity_days - 1
    validity_period_forbidden = args.maximum_node_certificate_validity_days + 1

    test_vectors = [
        (now, validity_period_allowed, None),
        (now, None, None),  # Omit validity period (deduced from service configuration)
        (now, -1, infra.proposal.ProposalNotCreated),
        (now, validity_period_forbidden, infra.proposal.ProposalNotAccepted),
    ]

    for (valid_from, validity_period_days, expected_exception) in test_vectors:
        for node in network.get_joined_nodes():
            LOG.info(f"Renewing certificate for node {node.local_node_id}")
            for interface_name, rpc_interface in node.host.rpc_interfaces.items():
                LOG.debug(f"On interface {interface_name}")
                with node.client(interface_name=interface_name) as c:
                    c.get("/node/network/nodes")

                    node_cert_tls_before = node.get_tls_certificate_pem(
                        interface_name=interface_name
                    )

                    # Verify that presented self-signed certificate matches the one returned by
                    # operator endpoint
                    self_signed_cert = node.retrieve_self_signed_cert(
                        interface_name=interface_name
                    )
                    if (
                        rpc_interface.endorsement.authority
                        == infra.interfaces.EndorsementAuthority.Node
                    ):
                        assert node_cert_tls_before == self_signed_cert

                    assert (
                        infra.crypto.compute_public_key_der_hash_hex_from_pem(
                            node_cert_tls_before
                        )
                        == node.node_id
                    )

                    try:
                        network.consortium.set_node_certificate_validity(
                            primary,
                            node,
                            valid_from=valid_from,
                            validity_period_days=validity_period_days,
                        )
                        node.set_certificate_validity_period(
                            valid_from,
                            validity_period_days
                            or args.maximum_node_certificate_validity_days,
                        )
                    except Exception as e:
                        if expected_exception is None:
                            raise e
                        assert isinstance(e, expected_exception)
                        continue
                    else:
                        assert (
                            expected_exception is None
                        ), "Proposal should have not succeeded"

                    # Node certificate is updated on global commit hook
                    network.wait_for_all_nodes_to_commit(primary)

                    node_cert_tls_after = node.get_tls_certificate_pem(
                        interface_name=interface_name
                    )
                    assert (
                        node_cert_tls_before != node_cert_tls_after
                    ), f"Node {node.local_node_id} certificate was not renewed"

                    # verify_ca is false since the certificate has been renewed and
                    # it needs to be retrieved from the node
                    self_signed_cert = node.retrieve_self_signed_cert(
                        interface_name=interface_name,
                        verify_ca=rpc_interface.endorsement.authority
                        != infra.interfaces.EndorsementAuthority.Node,
                    )
                    if (
                        rpc_interface.endorsement.authority
                        == infra.interfaces.EndorsementAuthority.Node
                    ):
                        assert node_cert_tls_after == self_signed_cert

                    # Once the self-signed certificate has been retrieved and stored
                    # on disk, it can be used to verify the server identity
                    node.retrieve_self_signed_cert(
                        interface_name=interface_name, verify_ca=True
                    )

                    node.verify_certificate_validity_period(
                        interface_name=interface_name
                    )
                    LOG.info(
                        f"Certificate for node {node.local_node_id} has successfully been renewed"
                    )

                    # Long-connected client is still connected after certificate renewal
                    c.get("/node/network/nodes")

    return network


def renew_service_certificate(network, args, valid_from, validity_period_days):
    primary, _ = network.find_primary()
    valid_from_x509 = str(valid_from)
    network.consortium.set_service_certificate_validity(
        primary,
        valid_from=valid_from_x509,
        validity_period_days=validity_period_days,
    )
    network.verify_service_certificate_validity_period(
        validity_period_days or args.maximum_service_certificate_validity_days
    )
    return network


@reqs.description("Renew service certificate")
def test_service_cert_renewal(network, args, valid_from=None):
    return renew_service_certificate(
        network,
        args,
        valid_from=valid_from or datetime.now(),
        validity_period_days=args.maximum_service_certificate_validity_days - 1,
    )


@reqs.description("Renew service certificate - extended")
def test_service_cert_renewal_extended(network, args):

    validity_period_forbidden = args.maximum_service_certificate_validity_days + 1

    now = datetime.now()
    test_vectors = [
        (now, None, None),  # Omit validity period (deduced from service configuration)
        (now, -1, infra.proposal.ProposalNotCreated),
        (now, validity_period_forbidden, infra.proposal.ProposalNotAccepted),
    ]

    for (valid_from, validity_period_days, expected_exception) in test_vectors:
        try:
            renew_service_certificate(network, args, valid_from, validity_period_days)
        except Exception as e:
            assert isinstance(e, expected_exception)
            continue
        else:
            assert expected_exception is None, "Proposal should have not succeeded"

    return network


@reqs.description("Update certificates of all nodes at once")
def test_all_nodes_cert_renewal(network, args, valid_from=None):
    primary, _ = network.find_primary()

    valid_from = valid_from or datetime.now()
    validity_period_days = args.maximum_node_certificate_validity_days

    self_signed_node_certs_before = {}
    for node in network.get_joined_nodes():
        # Note: GET /node/self_signed_certificate endpoint was added after 2.0.0-r6
        if node.version_after("ccf-2.0.0-rc6"):
            self_signed_node_certs_before[
                node.local_node_id
            ] = node.retrieve_self_signed_cert()

    network.consortium.set_all_nodes_certificate_validity(
        primary,
        valid_from=valid_from,
        validity_period_days=validity_period_days,
    )

    # Node certificates are updated on global commit hook
    network.wait_for_all_nodes_to_commit(primary)

    for node in network.get_joined_nodes():
        node.set_certificate_validity_period(valid_from, validity_period_days)
        if node.version_after("ccf-2.0.0-rc6"):
            assert (
                self_signed_node_certs_before[node.local_node_id]
                != node.retrieve_self_signed_cert()
            ), f"Self-signed node certificate for node {node.local_node_id} was not renewed"


def gov(args):
    for node in args.nodes:
        node.rpc_interfaces.update(infra.interfaces.make_secondary_interface())

    with infra.network.network(
        args.nodes, args.binary_dir, args.debug_nodes, args.perf_nodes, pdb=args.pdb
    ) as network:
        network.start_and_open(args)
        network.consortium.set_authenticate_session(args.authenticate_session)
        test_create_endpoint(network, args)
        test_consensus_status(network, args)
        test_member_data(network, args)
        network = test_all_members(network, args)
        test_quote(network, args)
        test_user(network, args)
        test_jinja_templates(network, args)
        test_no_quote(network, args)
        test_node_data(network, args)
        test_ack_state_digest_update(network, args)
        test_invalid_client_signature(network, args)
        test_each_node_cert_renewal(network, args)
        test_all_nodes_cert_renewal(network, args)
        test_service_cert_renewal(network, args)
        test_service_cert_renewal_extended(network, args)


def js_gov(args):
    with infra.network.network(
        args.nodes, args.binary_dir, args.debug_nodes, args.perf_nodes, pdb=args.pdb
    ) as network:
        network.start_and_open(args)
        governance_js.test_proposal_validation(network, args)
        governance_js.test_proposal_storage(network, args)
        governance_js.test_proposal_withdrawal(network, args)
        governance_js.test_ballot_storage(network, args)
        governance_js.test_pure_proposals(network, args)
        governance_js.test_proposals_with_votes(network, args)
        governance_js.test_vote_failure_reporting(network, args)
        governance_js.test_operator_proposals_and_votes(network, args)
        governance_js.test_apply(network, args)
        governance_js.test_set_constitution(network, args)


if __name__ == "__main__":

    def add(parser):
        parser.add_argument(
            "--jinja-templates-path",
            help="Path to directory containing sample Jinja templates",
            required=True,
        )

    cr = ConcurrentRunner(add)

    cr.add(
        "session_auth",
        gov,
        package="samples/apps/logging/liblogging",
        nodes=infra.e2e_args.min_nodes(cr.args, f=0),
        initial_user_count=3,
        authenticate_session=True,
    )

<<<<<<< HEAD
    # cr.add(
    #     "session_noauth",
    #     gov,
    #     package="samples/apps/logging/liblogging",
    #     nodes=infra.e2e_args.max_nodes(cr.args, f=0),
    #     initial_user_count=3,
    #     authenticate_session=False,
    # )

    # cr.add(
    #     "js",
    #     js_gov,
    #     package="samples/apps/logging/liblogging",
    #     nodes=infra.e2e_args.max_nodes(cr.args, f=0),
    #     initial_user_count=3,
    #     authenticate_session=True,
    # )

    # cr.add(
    #     "history",
    #     governance_history.run,
    #     package="samples/apps/logging/liblogging",
    #     nodes=infra.e2e_args.max_nodes(cr.args, f=0),
    #     # Higher snapshot interval as snapshots trigger new ledger chunks, which
    #     # may result in latest chunk being partially written
    #     snapshot_tx_interval=10000,
    # )
=======
    cr.add(
        "session_noauth",
        gov,
        package="samples/apps/logging/liblogging",
        nodes=infra.e2e_args.max_nodes(cr.args, f=0),
        initial_user_count=3,
        authenticate_session=False,
    )

    cr.add(
        "js",
        js_gov,
        package="samples/apps/logging/liblogging",
        nodes=infra.e2e_args.max_nodes(cr.args, f=0),
        initial_user_count=3,
        authenticate_session=True,
    )

    cr.add(
        "history",
        governance_history.run,
        package="samples/apps/logging/liblogging",
        nodes=infra.e2e_args.max_nodes(cr.args, f=0),
    )
>>>>>>> 8eccfcd2

    cr.run(2)<|MERGE_RESOLUTION|>--- conflicted
+++ resolved
@@ -638,35 +638,6 @@
         authenticate_session=True,
     )
 
-<<<<<<< HEAD
-    # cr.add(
-    #     "session_noauth",
-    #     gov,
-    #     package="samples/apps/logging/liblogging",
-    #     nodes=infra.e2e_args.max_nodes(cr.args, f=0),
-    #     initial_user_count=3,
-    #     authenticate_session=False,
-    # )
-
-    # cr.add(
-    #     "js",
-    #     js_gov,
-    #     package="samples/apps/logging/liblogging",
-    #     nodes=infra.e2e_args.max_nodes(cr.args, f=0),
-    #     initial_user_count=3,
-    #     authenticate_session=True,
-    # )
-
-    # cr.add(
-    #     "history",
-    #     governance_history.run,
-    #     package="samples/apps/logging/liblogging",
-    #     nodes=infra.e2e_args.max_nodes(cr.args, f=0),
-    #     # Higher snapshot interval as snapshots trigger new ledger chunks, which
-    #     # may result in latest chunk being partially written
-    #     snapshot_tx_interval=10000,
-    # )
-=======
     cr.add(
         "session_noauth",
         gov,
@@ -691,6 +662,5 @@
         package="samples/apps/logging/liblogging",
         nodes=infra.e2e_args.max_nodes(cr.args, f=0),
     )
->>>>>>> 8eccfcd2
 
     cr.run(2)