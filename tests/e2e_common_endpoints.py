# Copyright (c) Microsoft Corporation. All rights reserved.
# Licensed under the Apache 2.0 License.
import infra.network
from ccf.ledger import NodeStatus
import http
import random
import suite.test_requirements as reqs


from loguru import logger as LOG


@reqs.description("Primary and redirection")
@reqs.at_least_n_nodes(2)
def test_primary(network, args):
    primary, _ = network.find_primary()
    with primary.client() as c:
        r = c.head("/node/primary")
        assert r.status_code == http.HTTPStatus.OK.value

    backup = network.find_any_backup()
    for interface_name in backup.host.rpc_interfaces.keys():
        with backup.client(interface_name=interface_name) as c:
            r = c.head("/node/primary", allow_redirects=False)
            assert r.status_code == http.HTTPStatus.PERMANENT_REDIRECT.value
            primary_interface = primary.host.rpc_interfaces[interface_name]
            assert (
                r.headers["location"]
                == f"https://{primary_interface.public_host}:{primary_interface.public_port}/node/primary"
            )
            LOG.info(
                f'Successfully redirected to {r.headers["location"]} on primary {primary.local_node_id}'
            )
    return network


@reqs.description("Network node info")
@reqs.at_least_n_nodes(2)
def test_network_node_info(network, args):
    primary, backups = network.find_nodes()

    all_nodes = [primary, *backups]

    with primary.client() as c:
        r = c.get("/node/network/nodes", allow_redirects=False)
        assert r.status_code == http.HTTPStatus.OK
        nodes = r.body.json()["nodes"]
        nodes_by_id = {node["node_id"]: node for node in nodes}
        for n in all_nodes:
            node = nodes_by_id[n.node_id]
            assert infra.interfaces.HostSpec.to_json(n.host) == node["rpc_interfaces"]
            del nodes_by_id[n.node_id]

        assert nodes_by_id == {}

    # Populate node_infos by calling self
    node_infos = {}
    for node in all_nodes:
        for interface_name in node.host.rpc_interfaces.keys():
            primary_interface = primary.host.rpc_interfaces[interface_name]
            with node.client(interface_name=interface_name) as c:
                # /node/network/nodes/self is always a redirect
                r = c.get("/node/network/nodes/self", allow_redirects=False)
                assert r.status_code == http.HTTPStatus.PERMANENT_REDIRECT.value
                node_interface = node.host.rpc_interfaces[interface_name]
                assert (
                    r.headers["location"]
                    == f"https://{node_interface.public_host}:{node_interface.public_port}/node/network/nodes/{node.node_id}"
                ), r.headers["location"]

                # Following that redirect gets you the node info
                r = c.get("/node/network/nodes/self", allow_redirects=True)
                assert r.status_code == http.HTTPStatus.OK.value
                body = r.body.json()
                assert body["node_id"] == node.node_id
                assert (
                    infra.interfaces.HostSpec.to_json(node.host)
                    == body["rpc_interfaces"]
                )
                assert body["primary"] == (node == primary)

                node_infos[node.node_id] = body

    for node in all_nodes:
        for interface_name in node.host.rpc_interfaces.keys():
            node_interface = node.host.rpc_interfaces[interface_name]
            primary_interface = primary.host.rpc_interfaces[interface_name]
            with node.client(interface_name=interface_name) as c:
                # /node/primary is a 200 on the primary, and a redirect (to a 200) elsewhere
                r = c.head("/node/primary", allow_redirects=False)
                if node != primary:
                    assert r.status_code == http.HTTPStatus.PERMANENT_REDIRECT.value
                    assert (
                        r.headers["location"]
                        == f"https://{primary_interface.public_host}:{primary_interface.public_port}/node/primary"
                    ), r.headers["location"]
                    r = c.head("/node/primary", allow_redirects=True)

                assert r.status_code == http.HTTPStatus.OK.value

                # /node/network/nodes/primary is always a redirect
                r = c.get("/node/network/nodes/primary", allow_redirects=False)
                assert r.status_code == http.HTTPStatus.PERMANENT_REDIRECT.value
                actual = r.headers["location"]
                expected = f"https://{node_interface.public_host}:{node_interface.public_port}/node/network/nodes/{primary.node_id}"
                assert actual == expected, f"{actual} != {expected}"

                # Following that redirect gets you the primary's node info
                r = c.get("/node/network/nodes/primary", allow_redirects=True)
                assert r.status_code == http.HTTPStatus.OK.value
                body = r.body.json()
                assert body == node_infos[primary.node_id]

                # Node info can be retrieved directly by node ID, from and about every node, without redirection
                for target_node in all_nodes:
                    r = c.get(
                        f"/node/network/nodes/{target_node.node_id}",
                        allow_redirects=False,
                    )
                    assert r.status_code == http.HTTPStatus.OK.value
                    body = r.body.json()
                    assert body == node_infos[target_node.node_id]

    return network


@reqs.description("Check network/nodes endpoint")
def test_node_ids(network, args):
    nodes = network.get_joined_nodes()
    for node in nodes:
        for _, interface in node.host.rpc_interfaces.items():
            with node.client() as c:
                r = c.get(
                    f"/node/network/nodes?host={interface.public_host}&port={interface.public_port}"
                )

                assert r.status_code == http.HTTPStatus.OK.value
                info = r.body.json()["nodes"]
                assert len(info) == 1
                assert info[0]["node_id"] == node.node_id
                assert info[0]["status"] == NodeStatus.TRUSTED.value
                assert len(info[0]["rpc_interfaces"]) == len(node.host.rpc_interfaces)
    return network


@reqs.description("Memory usage")
def test_memory(network, args):
    primary, _ = network.find_primary()
    with primary.client() as c:
        r = c.get("/node/memory")
        assert r.status_code == http.HTTPStatus.OK.value
        assert (
            r.body.json()["peak_allocated_heap_size"]
            <= r.body.json()["max_total_heap_size"]
        )
        assert (
            r.body.json()["current_allocated_heap_size"]
            <= r.body.json()["peak_allocated_heap_size"]
        )
    return network


@reqs.description("Write/Read large messages on primary")
@reqs.no_http2()
def test_large_messages(network, args):
    primary, _ = network.find_primary()

    def get_main_interface_errors():
        with primary.client() as c:
            return c.get("/node/metrics").body.json()["sessions"]["interfaces"][
                infra.interfaces.PRIMARY_RPC_INTERFACE
            ]["errors"]

    def run_large_message_test(
        threshold,
        expected_status,
        expected_code,
        metrics_name,
        length,
        *args,
        **kwargs,
    ):
<<<<<<< HEAD
        before_errors_count = get_main_interface_errors()[metrics_name]
        with primary.client("user0") as client:
=======
        with primary.client("user0") as client:
            before_errors_count = get_main_interface_errors()[metrics_name]
>>>>>>> d88c76aa
            # Note: endpoint does not matter as request parsing is done before dispatch
            try:
                r = client.get(
                    "/node/commit",
                    *args,
                    **kwargs,
                )
            except infra.clients.CCFIOException:
                # In some cases, the client ends up writing to the now-closed socket first
                # before reading the server error, resulting in a connection error
                assert length > threshold
                assert (
                    get_main_interface_errors()[metrics_name] == before_errors_count + 1
                )
            else:
                if length > threshold:
                    assert r.status_code == expected_status.value
                    assert r.body.json()["error"]["code"] == expected_code
                    assert (
                        get_main_interface_errors()[metrics_name]
                        == before_errors_count + 1
                    )
                else:
                    assert r.status_code == http.HTTPStatus.OK.value
                    assert (
                        get_main_interface_errors()[metrics_name] == before_errors_count
                    )
<<<<<<< HEAD

    # TLS libraries usually have 16K internal buffers, so we start at
    # 1K and move up to 1M and make sure they can cope with it.
    # Starting below 16K also helps identify problems (by seeing some
    # pass but not others, and finding where does it fail).
    msg_sizes = [2**n for n in range(10, 20)]
    msg_sizes.extend(
        [
            args.max_http_body_size // 2,
            args.max_http_body_size - 1,
            args.max_http_body_size,
            args.max_http_body_size + 1,
            args.max_http_body_size * 2,
            args.max_http_body_size * 200,
        ]
    )

    for s in msg_sizes:
        long_msg = "X" * s
        LOG.info(f"Verifying cap on max body size, sending a {s} byte body")
        run_large_message_test(
            args.max_http_body_size,
            http.HTTPStatus.REQUEST_ENTITY_TOO_LARGE,
            "RequestBodyTooLarge",
            "request_payload_too_large",
            len(long_msg),
            long_msg,
            headers={"content-type": "application/json"},
        )

    header_sizes = [
        args.max_http_header_size - 1,
        args.max_http_header_size,
        args.max_http_header_size + 1,
    ]

    for s in header_sizes:
=======

    def get_sizes(n):
        ns = [n // 2, n - 10, n - 1, n, n + 1, n + 10, n * 2, n * 20]
        random.shuffle(ns)
        return ns

    for s in get_sizes(args.max_http_body_size):
        long_msg = "X" * s
        LOG.info(f"Verifying cap on max body size, sending a {s} byte body")
        run_large_message_test(
            args.max_http_body_size,
            http.HTTPStatus.REQUEST_ENTITY_TOO_LARGE,
            "RequestBodyTooLarge",
            "request_payload_too_large",
            len(long_msg),
            long_msg,
            headers={"content-type": "application/json"},
        )

    for s in get_sizes(args.max_http_header_size):
>>>>>>> d88c76aa
        long_header = "X" * s
        LOG.info(f"Verifying cap on max header value, sending a {s} byte header value")
        run_large_message_test(
            args.max_http_header_size,
            http.HTTPStatus.REQUEST_HEADER_FIELDS_TOO_LARGE,
            "RequestHeaderTooLarge",
            "request_header_too_large",
            len(long_header),
            headers={"some-header": long_header},
        )

        LOG.info(f"Verifying on cap on max header key, sending a {s} byte header key")
        run_large_message_test(
            args.max_http_header_size,
            http.HTTPStatus.REQUEST_HEADER_FIELDS_TOO_LARGE,
            "RequestHeaderTooLarge",
            "request_header_too_large",
            len(long_header),
            headers={long_header: "some header value"},
        )

<<<<<<< HEAD
    header_counts = [
        args.max_http_headers_count - 10,
        args.max_http_headers_count - 1,
        args.max_http_headers_count,
        args.max_http_headers_count + 1,
        args.max_http_headers_count + 10,
    ]

=======
>>>>>>> d88c76aa
    # Note: infra generally inserts extra headers (eg, content type and length, user-agent, accept)
    extra_headers_count = (
        infra.clients.CCFClient.default_impl_type.extra_headers_count()
    )
<<<<<<< HEAD
    for s in header_counts:
        LOG.info(f"Verifying on cap on max headers count, sending {s} headers")
        headers = {f"header-{h}": str(h) for h in range(s)}
=======
    for s in get_sizes(args.max_http_headers_count):
        LOG.info(f"Verifying on cap on max headers count, sending {s} headers")
        headers = {f"header-{h}": str(h) for h in range(s - extra_headers_count)}
>>>>>>> d88c76aa
        run_large_message_test(
            args.max_http_headers_count,
            http.HTTPStatus.REQUEST_HEADER_FIELDS_TOO_LARGE,
            "RequestHeaderTooLarge",
            "request_header_too_large",
            len(headers) + extra_headers_count,
            headers=headers,
        )

    return network


def run(args):
    with infra.network.network(
        args.nodes, args.binary_dir, args.debug_nodes, args.perf_nodes, pdb=args.pdb
    ) as network:
        network.start_and_open(args)

        test_primary(network, args)
        test_network_node_info(network, args)
        test_node_ids(network, args)
        test_memory(network, args)
        test_large_messages(network, args)<|MERGE_RESOLUTION|>--- conflicted
+++ resolved
@@ -180,13 +180,8 @@
         *args,
         **kwargs,
     ):
-<<<<<<< HEAD
-        before_errors_count = get_main_interface_errors()[metrics_name]
-        with primary.client("user0") as client:
-=======
         with primary.client("user0") as client:
             before_errors_count = get_main_interface_errors()[metrics_name]
->>>>>>> d88c76aa
             # Note: endpoint does not matter as request parsing is done before dispatch
             try:
                 r = client.get(
@@ -214,25 +209,13 @@
                     assert (
                         get_main_interface_errors()[metrics_name] == before_errors_count
                     )
-<<<<<<< HEAD
-
-    # TLS libraries usually have 16K internal buffers, so we start at
-    # 1K and move up to 1M and make sure they can cope with it.
-    # Starting below 16K also helps identify problems (by seeing some
-    # pass but not others, and finding where does it fail).
-    msg_sizes = [2**n for n in range(10, 20)]
-    msg_sizes.extend(
-        [
-            args.max_http_body_size // 2,
-            args.max_http_body_size - 1,
-            args.max_http_body_size,
-            args.max_http_body_size + 1,
-            args.max_http_body_size * 2,
-            args.max_http_body_size * 200,
-        ]
-    )
-
-    for s in msg_sizes:
+
+    def get_sizes(n):
+        ns = [n // 2, n - 10, n - 1, n, n + 1, n + 10, n * 2, n * 20]
+        random.shuffle(ns)
+        return ns
+
+    for s in get_sizes(args.max_http_body_size):
         long_msg = "X" * s
         LOG.info(f"Verifying cap on max body size, sending a {s} byte body")
         run_large_message_test(
@@ -245,35 +228,7 @@
             headers={"content-type": "application/json"},
         )
 
-    header_sizes = [
-        args.max_http_header_size - 1,
-        args.max_http_header_size,
-        args.max_http_header_size + 1,
-    ]
-
-    for s in header_sizes:
-=======
-
-    def get_sizes(n):
-        ns = [n // 2, n - 10, n - 1, n, n + 1, n + 10, n * 2, n * 20]
-        random.shuffle(ns)
-        return ns
-
-    for s in get_sizes(args.max_http_body_size):
-        long_msg = "X" * s
-        LOG.info(f"Verifying cap on max body size, sending a {s} byte body")
-        run_large_message_test(
-            args.max_http_body_size,
-            http.HTTPStatus.REQUEST_ENTITY_TOO_LARGE,
-            "RequestBodyTooLarge",
-            "request_payload_too_large",
-            len(long_msg),
-            long_msg,
-            headers={"content-type": "application/json"},
-        )
-
     for s in get_sizes(args.max_http_header_size):
->>>>>>> d88c76aa
         long_header = "X" * s
         LOG.info(f"Verifying cap on max header value, sending a {s} byte header value")
         run_large_message_test(
@@ -295,30 +250,13 @@
             headers={long_header: "some header value"},
         )
 
-<<<<<<< HEAD
-    header_counts = [
-        args.max_http_headers_count - 10,
-        args.max_http_headers_count - 1,
-        args.max_http_headers_count,
-        args.max_http_headers_count + 1,
-        args.max_http_headers_count + 10,
-    ]
-
-=======
->>>>>>> d88c76aa
     # Note: infra generally inserts extra headers (eg, content type and length, user-agent, accept)
     extra_headers_count = (
         infra.clients.CCFClient.default_impl_type.extra_headers_count()
     )
-<<<<<<< HEAD
-    for s in header_counts:
-        LOG.info(f"Verifying on cap on max headers count, sending {s} headers")
-        headers = {f"header-{h}": str(h) for h in range(s)}
-=======
     for s in get_sizes(args.max_http_headers_count):
         LOG.info(f"Verifying on cap on max headers count, sending {s} headers")
         headers = {f"header-{h}": str(h) for h in range(s - extra_headers_count)}
->>>>>>> d88c76aa
         run_large_message_test(
             args.max_http_headers_count,
             http.HTTPStatus.REQUEST_HEADER_FIELDS_TOO_LARGE,
