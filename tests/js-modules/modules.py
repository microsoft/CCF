# Copyright (c) Microsoft Corporation. All rights reserved.
# Licensed under the Apache 2.0 License.
import base64
import tempfile
import http
import subprocess
import os
import json
import shutil
from base64 import b64encode
import infra.network
import infra.path
import infra.proc
import infra.net
import infra.e2e_args
import infra.crypto
import suite.test_requirements as reqs
import openapi_spec_validator
from jwcrypto import jwk
from cryptography.hazmat.primitives.asymmetric import ec

from loguru import logger as LOG

THIS_DIR = os.path.dirname(__file__)
PARENT_DIR = os.path.normpath(os.path.join(THIS_DIR, os.path.pardir))


def validate_openapi(client):
    api_response = client.get("/app/api")
    assert api_response.status_code == http.HTTPStatus.OK, api_response.status_code
    openapi_doc = api_response.body.json()
    try:
        openapi_spec_validator.validate_spec(openapi_doc)
    except Exception as e:
        filename = "./bad_schema.json"
        with open(filename, "w", encoding="utf-8") as f:
            json.dump(openapi_doc, f, indent=2)
        LOG.error(f"Document written to {filename}")
        raise e


def generate_and_verify_jwk(client):
    LOG.info("Generate JWK from raw public key PEM")
    r = client.post("/app/pemToJWK", body={"pem": "invalid_pem"})
    assert r.status_code != http.HTTPStatus.OK

    # Elliptic curve
    curves = [(ec.SECP256R1, "P-256"), (ec.SECP384R1, "P-384")]
    kids = ["my_kid", None]
    for curve, jwk_crv in curves:
        _, pub_pem = infra.crypto.generate_ec_keypair(curve)
        ref_jwk = jwk.JWK.from_pem(pub_pem.encode()).export(as_dict=True)
        for kid in kids:
            # TODO: Change name to pemToJWK
            r = client.post("/app/pemToJWK", body={"pem": pub_pem, "kid": kid})
            assert r.status_code == http.HTTPStatus.OK
            body = r.body.json()
            assert body["crv"] == jwk_crv
            assert body["kty"] == "EC"
            assert body["x"] == ref_jwk["x"]
            assert body["y"] == ref_jwk["y"]

    # RSA
    key_size = 2048
    _, pub_pem = infra.crypto.generate_rsa_keypair(key_size)
    ref_jwk = jwk.JWK.from_pem(pub_pem.encode()).export(as_dict=True)
    LOG.error(ref_jwk)
    # TODO: Do RSA, with different key sizes: rsaPemToJwk
    # assert body["kty"] == "RSA"


@reqs.description("Test module import")
def test_module_import(network, args):
    primary, _ = network.find_nodes()

    # Update JS app, deploying modules _and_ app script that imports module
    bundle_dir = os.path.join(THIS_DIR, "basic-module-import")
    network.consortium.set_js_app_from_dir(primary, bundle_dir)

    with primary.client("user0") as c:
        r = c.post("/app/test_module", {})
        assert r.status_code == http.HTTPStatus.CREATED, r.status_code
        assert r.body.text() == "Hello world!"

    return network


@reqs.description("Test dynamic module import")
@reqs.installed_package("libjs_v8")
def test_dynamic_module_import(network, args):
    primary, _ = network.find_nodes()

    # Update JS app, deploying modules _and_ app script that imports module
    bundle_dir = os.path.join(THIS_DIR, "dynamic-module-import")
    network.consortium.set_js_app_from_dir(primary, bundle_dir)

    with primary.client("user0") as c:
        r = c.post("/app/test_module", {})
        assert r.status_code == http.HTTPStatus.CREATED, r.status_code
        assert r.body.text() == "Hello world!"

    return network


@reqs.description("Test module bytecode caching")
@reqs.installed_package("libjs_generic")
def test_bytecode_cache(network, args):
    primary, _ = network.find_nodes()

    bundle_dir = os.path.join(THIS_DIR, "basic-module-import")

    LOG.info("Verifying that app works without bytecode cache")
    network.consortium.set_js_app_from_dir(
        primary, bundle_dir, disable_bytecode_cache=True
    )

    with primary.client("user0") as c:
        r = c.get("/node/js_metrics")
        body = r.body.json()
        assert body["bytecode_size"] == 0, "Module bytecode exists but should not"
        assert not body["bytecode_used"], body

    with primary.client("user0") as c:
        r = c.post("/app/test_module", {})
        assert r.status_code == http.HTTPStatus.CREATED, r.status_code
        assert r.body.text() == "Hello world!"

    LOG.info("Verifying that app works with bytecode cache")
    network.consortium.set_js_app_from_dir(
        primary, bundle_dir, disable_bytecode_cache=False
    )

    with primary.client("user0") as c:
        r = c.get("/node/js_metrics")
        body = r.body.json()
        assert body["bytecode_size"] > 0, "Module bytecode is missing"
        assert body["bytecode_used"], body

    with primary.client("user0") as c:
        r = c.post("/app/test_module", {})
        assert r.status_code == http.HTTPStatus.CREATED, r.status_code
        assert r.body.text() == "Hello world!"

    LOG.info("Verifying that redeploying app cleans bytecode cache")
    network.consortium.set_js_app_from_dir(
        primary, bundle_dir, disable_bytecode_cache=True
    )

    with primary.client("user0") as c:
        r = c.get("/node/js_metrics")
        body = r.body.json()
        assert body["bytecode_size"] == 0, "Module bytecode exists but should not"
        assert not body["bytecode_used"], body

    LOG.info(
        "Verifying that bytecode cache can be enabled/refreshed without app re-deploy"
    )
    network.consortium.refresh_js_app_bytecode_cache(primary)

    with primary.client("user0") as c:
        r = c.get("/node/js_metrics")
        body = r.body.json()
        assert body["bytecode_size"] > 0, "Module bytecode is missing"
        assert body["bytecode_used"], body

    with primary.client("user0") as c:
        r = c.post("/app/test_module", {})
        assert r.status_code == http.HTTPStatus.CREATED, r.status_code
        assert r.body.text() == "Hello world!"

    return network


@reqs.description("Test js app bundle")
def test_app_bundle(network, args):
    primary, _ = network.find_nodes()

    LOG.info("Deploying js app bundle archive")
    # Testing the bundle archive support of the Python client here.
    # Plain bundle folders are tested in the npm-based app tests.
    bundle_dir = os.path.join(PARENT_DIR, "js-app-bundle")
    raw_module_name = "/math.js".encode()
    with tempfile.TemporaryDirectory(prefix="ccf") as tmp_dir:
        bundle_path = shutil.make_archive(
            os.path.join(tmp_dir, "bundle"), "zip", bundle_dir
        )
        set_js_proposal = network.consortium.set_js_app_from_dir(primary, bundle_path)

        assert (
            raw_module_name
            in network.get_ledger_public_state_at(set_js_proposal.completed_seqno)[
                "public:ccf.gov.modules"
            ]
        ), "Module was not added"

    LOG.info("Verifying that app was deployed")

    with primary.client("user0") as c:
        valid_body = {"op": "sub", "left": 82, "right": 40}
        r = c.post("/app/compute", valid_body)
        assert r.status_code == http.HTTPStatus.OK, r.status_code
        assert r.headers["content-type"] == "application/json"
        assert r.body.json() == {"result": 42}, r.body

        invalid_body = {"op": "add", "left": "1", "right": 2}
        r = c.post("/app/compute", invalid_body)
        assert r.status_code == http.HTTPStatus.BAD_REQUEST, r.status_code
        assert r.headers["content-type"] == "application/json"
        assert r.body.json() == {"error": "invalid operand type"}, r.body

        validate_openapi(c)

    LOG.info("Removing js app")
    remove_js_proposal = network.consortium.remove_js_app(primary)

    LOG.info("Verifying that modules and endpoints were removed")
    with primary.client("user0") as c:
        r = c.post("/app/compute", valid_body)
        assert r.status_code == http.HTTPStatus.NOT_FOUND, r.status_code

    assert (
        network.get_ledger_public_state_at(remove_js_proposal.completed_seqno)[
            "public:ccf.gov.modules"
        ][raw_module_name]
        is None
    ), "Module was not removed"

    return network


def test_apply_writes(c):
    ### Default behaviour
    # Writes are applied for 2xx response codes
    r = c.post("/app/rpc/apply_writes", {"val": "aaa", "statusCode": 200})
    assert r.status_code == 200
    r = c.get("/app/rpc/apply_writes")
    assert r.status_code == 200
    assert r.body.text() == "aaa"

    r = c.post("/app/rpc/apply_writes", {"val": "bbb", "statusCode": 202})
    assert r.status_code == 202
    r = c.get("/app/rpc/apply_writes")
    assert r.status_code == 200
    assert r.body.text() == "bbb"

    # Writes are not applied for other response codes
    r = c.post("/app/rpc/apply_writes", {"val": "ccc", "statusCode": 404})
    assert r.status_code == 404
    r = c.get("/app/rpc/apply_writes")
    assert r.status_code == 200
    assert r.body.text() == "bbb"

    r = c.post("/app/rpc/apply_writes", {"val": "ddd", "statusCode": 500})
    assert r.status_code == 500
    r = c.get("/app/rpc/apply_writes")
    assert r.status_code == 200
    assert r.body.text() == "bbb"

    ### setApplyWrites overrides behaviour
    # Writes can be unapplied despite 2xx response codes
    r = c.post(
        "/app/rpc/apply_writes",
        {"val": "eee", "statusCode": 200, "setApplyWrites": False},
    )
    assert r.status_code == 200
    r = c.get("/app/rpc/apply_writes")
    assert r.status_code == 200
    assert r.body.text() == "bbb"

    r = c.post(
        "/app/rpc/apply_writes",
        {"val": "fff", "statusCode": 202, "setApplyWrites": False},
    )
    assert r.status_code == 202
    r = c.get("/app/rpc/apply_writes")
    assert r.status_code == 200
    assert r.body.text() == "bbb"

    # Writes can be applied despite other response codes
    r = c.post(
        "/app/rpc/apply_writes",
        {"val": "ggg", "statusCode": 404, "setApplyWrites": True},
    )
    assert r.status_code == 404
    r = c.get("/app/rpc/apply_writes")
    assert r.status_code == 200
    assert r.body.text() == "ggg"

    r = c.post(
        "/app/rpc/apply_writes",
        {"val": "hhh", "statusCode": 500, "setApplyWrites": True},
    )
    assert r.status_code == 500
    r = c.get("/app/rpc/apply_writes")
    assert r.status_code == 200
    assert r.body.text() == "hhh"


@reqs.description("Test dynamically installed endpoint properties")
def test_dynamic_endpoints(network, args):
    primary, _ = network.find_nodes()

    bundle_dir = os.path.join(PARENT_DIR, "js-app-bundle")

    LOG.info("Deploying initial js app bundle archive")
    network.consortium.set_js_app_from_dir(primary, bundle_dir)

    valid_body = {"op": "sub", "left": 82, "right": 40}
    expected_response = {"result": 42}

    LOG.info("Checking initial endpoint is accessible")
    with primary.client("user0") as c:
        r = c.post("/app/compute", valid_body)
        assert r.status_code == http.HTTPStatus.OK, r.status_code
        assert r.headers["content-type"] == "application/json"
        assert r.body.json() == expected_response, r.body

    LOG.info("Checking initial endpoint is inaccessible without auth")
    with primary.client() as c:
        r = c.post("/app/compute", valid_body)
        assert r.status_code == http.HTTPStatus.UNAUTHORIZED, r.status_code

    LOG.info("Checking templated endpoint is accessible")
    with primary.client("user0") as c:
        r = c.get("/app/compute2/mul/5/7")
        assert r.status_code == http.HTTPStatus.OK, r.status_code
        assert r.headers["content-type"] == "application/json"
        assert r.body.json()["result"] == 35, r.body.json()

    LOG.info("Deploying modified js app bundle")
    with tempfile.TemporaryDirectory(prefix="ccf") as tmp_dir:
        modified_bundle_dir = shutil.copytree(bundle_dir, tmp_dir, dirs_exist_ok=True)
        metadata_path = os.path.join(modified_bundle_dir, "app.json")
        with open(metadata_path, "r", encoding="utf-8") as f:
            metadata = json.load(f)
        # Modifying a single entry
        metadata["endpoints"]["/compute"]["post"]["authn_policies"] = []
        # Adding new paths with ambiguous conflicting templates
        metadata["endpoints"]["/dispatch_test/{bar}"] = metadata["endpoints"][
            "/compute"
        ]
        metadata["endpoints"]["/dispatch_test/{baz}"] = metadata["endpoints"][
            "/compute"
        ]
        with open(metadata_path, "w", encoding="utf-8") as f:
            json.dump(metadata, f, indent=2)
        network.consortium.set_js_app_from_dir(primary, modified_bundle_dir)

    LOG.info("Checking modified endpoint is accessible without auth")
    with primary.client() as c:
        r = c.post("/app/compute", valid_body)
        assert r.status_code == http.HTTPStatus.OK, r.status_code
        assert r.headers["content-type"] == "application/json"
        assert r.body.json() == expected_response, r.body

    LOG.info("Checking ambiguous templates cause a dispatch error")
    with primary.client("user0") as c:
        r = c.post("/app/dispatch_test/foo")
        assert r.status_code == http.HTTPStatus.INTERNAL_SERVER_ERROR, r.status_code
        body = r.body.json()
        msg = body["error"]["message"]
        assert "/foo" in msg, body
        assert "/{bar}" in msg, body
        assert "/{baz}" in msg, body

    return network


@reqs.description("Test basic Node.js/npm app")
def test_npm_app(network, args):
    primary, _ = network.find_nodes()

    # LOG.info("Building ccf-app npm package (dependency)")
    # ccf_pkg_dir = os.path.join(PARENT_DIR, "..", "js", "ccf-app")
    # subprocess.run(["npm", "install", "--no-package-lock"], cwd=ccf_pkg_dir, check=True)

    # LOG.info("Running ccf-app unit tests")
    # subprocess.run(["npm", "test"], cwd=ccf_pkg_dir, check=True)

    # LOG.info("Building npm app")
    app_dir = os.path.join(PARENT_DIR, "npm-app")
    assert infra.proc.ccall("npm", "install", path=app_dir).returncode == 0
    assert (
        infra.proc.ccall("npm", "run", "build", "--verbose", path=app_dir).returncode
        == 0
    )

    LOG.info("Deploying npm app")
    bundle_path = os.path.join(
        app_dir, "dist", "bundle.json"
    )  # Produced by build step of test npm-app
    network.consortium.set_js_app_from_json(primary, bundle_path)

    LOG.info("Calling npm app endpoints")
    with primary.client("user0") as c:
<<<<<<< HEAD
        # body = [1, 2, 3, 4]
        # r = c.post("/app/partition", body)
        # assert r.status_code == http.HTTPStatus.OK, r.status_code
        # assert r.body.json() == [[1, 3], [2, 4]], r.body

        # r = c.post("/app/proto", body)
        # assert r.status_code == http.HTTPStatus.OK, r.status_code
        # assert r.headers["content-type"] == "application/x-protobuf"
        # # We could now decode the protobuf message but given all the machinery
        # # involved to make it happen (code generation with protoc) we'll leave it at that.
        # assert len(r.body) == 14, len(r.body)

        # r = c.get("/app/crypto")
        # assert r.status_code == http.HTTPStatus.OK, r.status_code
        # assert r.body.json()["available"], r.body

        # key_size = 256
        # r = c.post("/app/generateAesKey", {"size": key_size})
        # assert r.status_code == http.HTTPStatus.OK, r.status_code
        # assert len(r.body.data()) == key_size // 8
        # assert r.body.data() != b"\x00" * (key_size // 8)

        # r = c.post("/app/generateRsaKeyPair", {"size": 2048})
        # assert r.status_code == http.HTTPStatus.OK, r.status_code
        # assert infra.crypto.check_key_pair_pem(
        #     r.body.json()["privateKey"], r.body.json()["publicKey"]
        # )

        # r = c.post("/app/generateEcdsaKeyPair", {"curve": "secp256r1"})
        # assert r.status_code == http.HTTPStatus.OK, r.status_code
        # assert infra.crypto.check_key_pair_pem(
        #     r.body.json()["privateKey"], r.body.json()["publicKey"]
        # )

        # r = c.post("/app/generateEcdsaKeyPair", {"curve": "secp384r1"})
        # assert r.status_code == http.HTTPStatus.OK, r.status_code
        # assert infra.crypto.check_key_pair_pem(
        #     r.body.json()["privateKey"], r.body.json()["publicKey"]
        # )

        # aes_key_to_wrap = infra.crypto.generate_aes_key(256)
        # wrapping_key_priv_pem, wrapping_key_pub_pem = infra.crypto.generate_rsa_keypair(
        #     2048
        # )
        # label = "label42"
        # r = c.post(
        #     "/app/wrapKey",
        #     {
        #         "key": b64encode(aes_key_to_wrap).decode(),
        #         "wrappingKey": b64encode(bytes(wrapping_key_pub_pem, "ascii")).decode(),
        #         "wrapAlgo": {
        #             "name": "RSA-OAEP",
        #             "label": b64encode(bytes(label, "ascii")).decode(),
        #         },
        #     },
        # )
        # assert r.status_code == http.HTTPStatus.OK, r.status_code
        # unwrapped = infra.crypto.unwrap_key_rsa_oaep(
        #     r.body.data(), wrapping_key_priv_pem, label.encode("ascii")
        # )
        # assert unwrapped == aes_key_to_wrap

        # aes_wrapping_key = infra.crypto.generate_aes_key(256)
        # r = c.post(
        #     "/app/wrapKey",
        #     {
        #         "key": b64encode(aes_key_to_wrap).decode(),
        #         "wrappingKey": b64encode(aes_wrapping_key).decode(),
        #         "wrapAlgo": {"name": "AES-KWP"},
        #     },
        # )
        # assert r.status_code == http.HTTPStatus.OK, r.status_code
        # unwrapped = infra.crypto.unwrap_key_aes_pad(r.body.data(), aes_wrapping_key)
        # assert unwrapped == aes_key_to_wrap

        # wrapping_key_priv_pem, wrapping_key_pub_pem = infra.crypto.generate_rsa_keypair(
        #     2048
        # )
        # label = "label44"
        # r = c.post(
        #     "/app/wrapKey",
        #     {
        #         "key": b64encode(aes_key_to_wrap).decode(),
        #         "wrappingKey": b64encode(bytes(wrapping_key_pub_pem, "ascii")).decode(),
        #         "wrapAlgo": {
        #             "name": "RSA-OAEP-AES-KWP",
        #             "aesKeySize": 256,
        #             "label": b64encode(bytes(label, "ascii")).decode(),
        #         },
        #     },
        # )
        # assert r.status_code == http.HTTPStatus.OK, r.status_code
        # unwrapped = infra.crypto.unwrap_key_rsa_oaep_aes_pad(
        #     r.body.data(), wrapping_key_priv_pem, label.encode("ascii")
        # )
        # assert unwrapped == aes_key_to_wrap

        # key_priv_pem, key_pub_pem = infra.crypto.generate_rsa_keypair(2048)
        # algorithm = {"name": "RSASSA-PKCS1-v1_5", "hash": "SHA-256"}
        # data = "foo".encode()
        # signature = infra.crypto.sign(algorithm, key_priv_pem, data)
        # r = c.post(
        #     "/app/verifySignature",
        #     {
        #         "algorithm": algorithm,
        #         "key": key_pub_pem,
        #         "signature": b64encode(signature).decode(),
        #         "data": b64encode(data).decode(),
        #     },
        # )
        # assert r.status_code == http.HTTPStatus.OK, r.status_code
        # assert r.body.json() == True, r.body

        # r = c.post(
        #     "/app/verifySignature",
        #     {
        #         "algorithm": algorithm,
        #         "key": key_pub_pem,
        #         "signature": b64encode(signature).decode(),
        #         "data": b64encode("bar".encode()).decode(),
        #     },
        # )
        # assert r.status_code == http.HTTPStatus.OK, r.status_code
        # assert r.body.json() == False, r.body

        # key_priv_pem, key_pub_pem = infra.crypto.generate_ec_keypair()
        # algorithm = {"name": "ECDSA", "hash": "SHA-256"}
        # data = "foo".encode()
        # signature = infra.crypto.sign(algorithm, key_priv_pem, data)
        # r = c.post(
        #     "/app/verifySignature",
        #     {
        #         "algorithm": algorithm,
        #         "key": key_pub_pem,
        #         "signature": b64encode(signature).decode(),
        #         "data": b64encode(data).decode(),
        #     },
        # )
        # assert r.status_code == http.HTTPStatus.OK, r.status_code
        # assert r.body.json() == True, r.body

        # r = c.post(
        #     "/app/digest",
        #     {
        #         "algorithm": "SHA-256",
        #         "data": b64encode(bytes("Hello world!", "ascii")).decode(),
        #     },
        # )
        # assert r.status_code == http.HTTPStatus.OK, r.status_code
        # assert (
        #     r.body.text()
        #     == "c0535e4be2b79ffd93291305436bf889314e4a3faec05ecffcbb7df31ad9e51a"
        # ), r.body

        # r = c.get("/app/log?id=42")
        # assert r.status_code == http.HTTPStatus.NOT_FOUND, r.status_code

        # r = c.post("/app/log?id=42", {"msg": "Hello!"})
        # assert r.status_code == http.HTTPStatus.OK, r.status_code

        # r = c.get("/app/log?id=42")
        # assert r.status_code == http.HTTPStatus.OK, r.status_code
        # body = r.body.json()
        # assert body["msg"] == "Hello!", r.body

        # r = c.post("/app/log?id=42", {"msg": "Saluton!"})
        # assert r.status_code == http.HTTPStatus.OK, r.status_code
        # r = c.post("/app/log?id=43", {"msg": "Bonjour!"})
        # assert r.status_code == http.HTTPStatus.OK, r.status_code

        # r = c.get("/app/log/all")
        # assert r.status_code == http.HTTPStatus.OK, r.status_code
        # body = r.body.json()
        # # Response is list in undefined order
        # assert len(body) == 2, body
        # assert {"id": 42, "msg": "Saluton!"} in body, body
        # assert {"id": 43, "msg": "Bonjour!"} in body, body

        # test_apply_writes(c)

        # r = c.get("/app/jwt")
        # assert r.status_code == http.HTTPStatus.UNAUTHORIZED, r.status_code
        # body = r.body.json()
        # assert body["msg"] == "authorization header missing", r.body

        # r = c.get("/app/jwt", headers={"authorization": "Bearer not-a-jwt"})
        # assert r.status_code == http.HTTPStatus.UNAUTHORIZED, r.status_code
        # body = r.body.json()
        # assert body["msg"].startswith("malformed jwt:"), r.body

        # jwt_key_priv_pem, _ = infra.crypto.generate_rsa_keypair(2048)
        # jwt_cert_pem = infra.crypto.generate_cert(jwt_key_priv_pem)

        # jwt_kid = "my_key_id"
        # jwt = infra.crypto.create_jwt({}, jwt_key_priv_pem, jwt_kid)
        # r = c.get("/app/jwt", headers={"authorization": "Bearer " + jwt})
        # assert r.status_code == http.HTTPStatus.UNAUTHORIZED, r.status_code
        # body = r.body.json()
        # assert body["msg"].startswith("token signing key not found"), r.body

        # priv_key_pem, _ = infra.crypto.generate_rsa_keypair(2048)
        # pem = infra.crypto.generate_cert(priv_key_pem)
        # r = c.post("/app/isValidX509CertBundle", pem)
        # assert r.body.json(), r.body
        # r = c.post("/app/isValidX509CertBundle", pem + "\n" + pem)
        # assert r.body.json(), r.body
        # r = c.post("/app/isValidX509CertBundle", "garbage")
        # assert not r.body.json(), r.body

        # priv_key_pem1, _ = infra.crypto.generate_rsa_keypair(2048)
        # pem1 = infra.crypto.generate_cert(priv_key_pem1, cn="1", ca=True)
        # priv_key_pem2, _ = infra.crypto.generate_rsa_keypair(2048)
        # pem2 = infra.crypto.generate_cert(
        #     priv_key_pem2,
        #     cn="2",
        #     ca=True,
        #     issuer_priv_key_pem=priv_key_pem1,
        #     issuer_cn="1",
        # )
        # priv_key_pem3, _ = infra.crypto.generate_rsa_keypair(2048)
        # pem3 = infra.crypto.generate_cert(
        #     priv_key_pem3, cn="3", issuer_priv_key_pem=priv_key_pem2, issuer_cn="2"
        # )
        # # validates chains with target being trusted directly
        # r = c.post("/app/isValidX509CertChain", {"chain": pem3, "trusted": pem3})
        # assert r.body.json(), r.body
        # # validates chains without intermediates
        # r = c.post("/app/isValidX509CertChain", {"chain": pem2, "trusted": pem1})
        # assert r.body.json(), r.body
        # # validates chains with intermediates
        # r = c.post(
        #     "/app/isValidX509CertChain", {"chain": pem3 + "\n" + pem2, "trusted": pem1}
        # )
        # assert r.body.json(), r.body
        # # validates partial chains (pem2 is an intermediate)
        # r = c.post("/app/isValidX509CertChain", {"chain": pem3, "trusted": pem2})
        # assert r.body.json(), r.body
        # # fails to reach trust anchor
        # r = c.post("/app/isValidX509CertChain", {"chain": pem3, "trusted": pem1})
        # assert not r.body.json(), r.body

        # r = c.get("/node/quotes/self")
        # primary_quote_info = r.body.json()
        # if args.enclave_type not in ("release", "debug"):
        #     LOG.info("Skipping /app/verifyOpenEnclaveEvidence test, non-sgx node")
        # elif args.package == "libjs_v8":
        #     LOG.info("Skipping /app/verifyOpenEnclaveEvidence test, V8")
        # else:
        #     # See /opt/openenclave/include/openenclave/attestation/sgx/evidence.h
        #     OE_FORMAT_UUID_SGX_ECDSA = "a3a21e87-1b4d-4014-b70a-a125d2fbcd8c"
        #     r = c.post(
        #         "/app/verifyOpenEnclaveEvidence",
        #         {
        #             "format": OE_FORMAT_UUID_SGX_ECDSA,
        #             "evidence": primary_quote_info["raw"],
        #             "endorsements": primary_quote_info["endorsements"],
        #         },
        #     )
        #     assert r.status_code == http.HTTPStatus.OK, r.status_code
        #     body = r.body.json()
        #     assert body["claims"]["unique_id"] == primary_quote_info["mrenclave"], body
        #     assert "sgx_report_data" in body["customClaims"], body

        #     # again but without endorsements
        #     r = c.post(
        #         "/app/verifyOpenEnclaveEvidence",
        #         {
        #             "format": OE_FORMAT_UUID_SGX_ECDSA,
        #             "evidence": primary_quote_info["raw"],
        #         },
        #     )
        #     assert r.status_code == http.HTTPStatus.OK, r.status_code
        #     body = r.body.json()
        #     assert body["claims"]["unique_id"] == primary_quote_info["mrenclave"], body
        #     assert "sgx_report_data" in body["customClaims"], body

        # validate_openapi(c)
        generate_and_verify_jwk(c)

    # LOG.info("Store JWT signing keys")

    # issuer = "https://example.issuer"
    # with tempfile.NamedTemporaryFile(prefix="ccf", mode="w+") as metadata_fp:
    #     jwt_cert_der = infra.crypto.cert_pem_to_der(jwt_cert_pem)
    #     der_b64 = base64.b64encode(jwt_cert_der).decode("ascii")
    #     data = {
    #         "issuer": issuer,
    #         "jwks": {"keys": [{"kty": "RSA", "kid": jwt_kid, "x5c": [der_b64]}]},
    #     }
    #     json.dump(data, metadata_fp)
    #     metadata_fp.flush()
    #     network.consortium.set_jwt_issuer(primary, metadata_fp.name)

    # LOG.info("Calling jwt endpoint after storing keys")
    # with primary.client("user0") as c:
    #     jwt_mismatching_key_priv_pem, _ = infra.crypto.generate_rsa_keypair(2048)
    #     jwt = infra.crypto.create_jwt({}, jwt_mismatching_key_priv_pem, jwt_kid)
    #     r = c.get("/app/jwt", headers={"authorization": "Bearer " + jwt})
    #     assert r.status_code == http.HTTPStatus.UNAUTHORIZED, r.status_code
    #     body = r.body.json()
    #     assert body["msg"] == "jwt validation failed", r.body

    #     jwt = infra.crypto.create_jwt({}, jwt_key_priv_pem, jwt_kid)
    #     r = c.get("/app/jwt", headers={"authorization": "Bearer " + jwt})
    #     assert r.status_code == http.HTTPStatus.UNAUTHORIZED, r.status_code
    #     body = r.body.json()
    #     assert body["msg"] == "jwt invalid, sub claim missing", r.body

    #     user_id = "user0"
    #     jwt = infra.crypto.create_jwt({"sub": user_id}, jwt_key_priv_pem, jwt_kid)
    #     r = c.get("/app/jwt", headers={"authorization": "Bearer " + jwt})
    #     assert r.status_code == http.HTTPStatus.OK, r.status_code
    #     body = r.body.json()
    #     assert body["userId"] == user_id, r.body
=======
        body = [1, 2, 3, 4]
        r = c.post("/app/partition", body)
        assert r.status_code == http.HTTPStatus.OK, r.status_code
        assert r.body.json() == [[1, 3], [2, 4]], r.body

        r = c.post("/app/proto", body)
        assert r.status_code == http.HTTPStatus.OK, r.status_code
        assert r.headers["content-type"] == "application/x-protobuf"
        # We could now decode the protobuf message but given all the machinery
        # involved to make it happen (code generation with protoc) we'll leave it at that.
        assert len(r.body) == 14, len(r.body)

        r = c.get("/app/crypto")
        assert r.status_code == http.HTTPStatus.OK, r.status_code
        assert r.body.json()["available"], r.body

        key_size = 256
        r = c.post("/app/generateAesKey", {"size": key_size})
        assert r.status_code == http.HTTPStatus.OK, r.status_code
        assert len(r.body.data()) == key_size // 8
        assert r.body.data() != b"\x00" * (key_size // 8)

        r = c.post("/app/generateRsaKeyPair", {"size": 2048})
        assert r.status_code == http.HTTPStatus.OK, r.status_code
        assert infra.crypto.check_key_pair_pem(
            r.body.json()["privateKey"], r.body.json()["publicKey"]
        )

        r = c.post("/app/generateEcdsaKeyPair", {"curve": "secp256r1"})
        assert r.status_code == http.HTTPStatus.OK, r.status_code
        assert infra.crypto.check_key_pair_pem(
            r.body.json()["privateKey"], r.body.json()["publicKey"]
        )

        r = c.post("/app/generateEcdsaKeyPair", {"curve": "secp256k1"})
        assert r.status_code == http.HTTPStatus.OK, r.status_code
        assert infra.crypto.check_key_pair_pem(
            r.body.json()["privateKey"], r.body.json()["publicKey"]
        )

        r = c.post("/app/generateEcdsaKeyPair", {"curve": "secp384r1"})
        assert r.status_code == http.HTTPStatus.OK, r.status_code
        assert infra.crypto.check_key_pair_pem(
            r.body.json()["privateKey"], r.body.json()["publicKey"]
        )

        aes_key_to_wrap = infra.crypto.generate_aes_key(256)
        wrapping_key_priv_pem, wrapping_key_pub_pem = infra.crypto.generate_rsa_keypair(
            2048
        )
        label = "label42"
        r = c.post(
            "/app/wrapKey",
            {
                "key": b64encode(aes_key_to_wrap).decode(),
                "wrappingKey": b64encode(bytes(wrapping_key_pub_pem, "ascii")).decode(),
                "wrapAlgo": {
                    "name": "RSA-OAEP",
                    "label": b64encode(bytes(label, "ascii")).decode(),
                },
            },
        )
        assert r.status_code == http.HTTPStatus.OK, r.status_code
        unwrapped = infra.crypto.unwrap_key_rsa_oaep(
            r.body.data(), wrapping_key_priv_pem, label.encode("ascii")
        )
        assert unwrapped == aes_key_to_wrap

        aes_wrapping_key = infra.crypto.generate_aes_key(256)
        r = c.post(
            "/app/wrapKey",
            {
                "key": b64encode(aes_key_to_wrap).decode(),
                "wrappingKey": b64encode(aes_wrapping_key).decode(),
                "wrapAlgo": {"name": "AES-KWP"},
            },
        )
        assert r.status_code == http.HTTPStatus.OK, r.status_code
        unwrapped = infra.crypto.unwrap_key_aes_pad(r.body.data(), aes_wrapping_key)
        assert unwrapped == aes_key_to_wrap

        wrapping_key_priv_pem, wrapping_key_pub_pem = infra.crypto.generate_rsa_keypair(
            2048
        )
        label = "label44"
        r = c.post(
            "/app/wrapKey",
            {
                "key": b64encode(aes_key_to_wrap).decode(),
                "wrappingKey": b64encode(bytes(wrapping_key_pub_pem, "ascii")).decode(),
                "wrapAlgo": {
                    "name": "RSA-OAEP-AES-KWP",
                    "aesKeySize": 256,
                    "label": b64encode(bytes(label, "ascii")).decode(),
                },
            },
        )
        assert r.status_code == http.HTTPStatus.OK, r.status_code
        unwrapped = infra.crypto.unwrap_key_rsa_oaep_aes_pad(
            r.body.data(), wrapping_key_priv_pem, label.encode("ascii")
        )
        assert unwrapped == aes_key_to_wrap

        key_priv_pem, key_pub_pem = infra.crypto.generate_rsa_keypair(2048)
        algorithm = {"name": "RSASSA-PKCS1-v1_5", "hash": "SHA-256"}
        data = "foo".encode()
        signature = infra.crypto.sign(algorithm, key_priv_pem, data)
        r = c.post(
            "/app/verifySignature",
            {
                "algorithm": algorithm,
                "key": key_pub_pem,
                "signature": b64encode(signature).decode(),
                "data": b64encode(data).decode(),
            },
        )
        assert r.status_code == http.HTTPStatus.OK, r.status_code
        assert r.body.json() == True, r.body

        r = c.post(
            "/app/verifySignature",
            {
                "algorithm": algorithm,
                "key": key_pub_pem,
                "signature": b64encode(signature).decode(),
                "data": b64encode("bar".encode()).decode(),
            },
        )
        assert r.status_code == http.HTTPStatus.OK, r.status_code
        assert r.body.json() == False, r.body

        key_priv_pem, key_pub_pem = infra.crypto.generate_ec_keypair("secp256r1")
        algorithm = {"name": "ECDSA", "hash": "SHA-256"}
        data = "foo".encode()
        signature = infra.crypto.sign(algorithm, key_priv_pem, data)
        r = c.post(
            "/app/verifySignature",
            {
                "algorithm": algorithm,
                "key": key_pub_pem,
                "signature": b64encode(signature).decode(),
                "data": b64encode(data).decode(),
            },
        )
        assert r.status_code == http.HTTPStatus.OK, r.status_code
        assert r.body.json() == True, r.body

        key_priv_pem, key_pub_pem = infra.crypto.generate_ec_keypair("secp256k1")
        algorithm = {"name": "ECDSA", "hash": "SHA-256"}
        data = "foo".encode()
        signature = infra.crypto.sign(algorithm, key_priv_pem, data)
        r = c.post(
            "/app/verifySignature",
            {
                "algorithm": algorithm,
                "key": key_pub_pem,
                "signature": b64encode(signature).decode(),
                "data": b64encode(data).decode(),
            },
        )
        assert r.status_code == http.HTTPStatus.OK, r.status_code
        assert r.body.json() == True, r.body

        r = c.post(
            "/app/digest",
            {
                "algorithm": "SHA-256",
                "data": b64encode(bytes("Hello world!", "ascii")).decode(),
            },
        )
        assert r.status_code == http.HTTPStatus.OK, r.status_code
        assert (
            r.body.text()
            == "c0535e4be2b79ffd93291305436bf889314e4a3faec05ecffcbb7df31ad9e51a"
        ), r.body

        r = c.get("/app/log?id=42")
        assert r.status_code == http.HTTPStatus.NOT_FOUND, r.status_code

        r = c.post("/app/log?id=42", {"msg": "Hello!"})
        assert r.status_code == http.HTTPStatus.OK, r.status_code

        r = c.get("/app/log?id=42")
        assert r.status_code == http.HTTPStatus.OK, r.status_code
        body = r.body.json()
        assert body["msg"] == "Hello!", r.body

        r = c.post("/app/log?id=42", {"msg": "Saluton!"})
        assert r.status_code == http.HTTPStatus.OK, r.status_code
        r = c.post("/app/log?id=43", {"msg": "Bonjour!"})
        assert r.status_code == http.HTTPStatus.OK, r.status_code

        r = c.get("/app/log/all")
        assert r.status_code == http.HTTPStatus.OK, r.status_code
        body = r.body.json()
        # Response is list in undefined order
        assert len(body) == 2, body
        assert {"id": 42, "msg": "Saluton!"} in body, body
        assert {"id": 43, "msg": "Bonjour!"} in body, body

        test_apply_writes(c)

        r = c.get("/app/jwt")
        assert r.status_code == http.HTTPStatus.UNAUTHORIZED, r.status_code
        body = r.body.json()
        assert body["msg"] == "authorization header missing", r.body

        r = c.get("/app/jwt", headers={"authorization": "Bearer not-a-jwt"})
        assert r.status_code == http.HTTPStatus.UNAUTHORIZED, r.status_code
        body = r.body.json()
        assert body["msg"].startswith("malformed jwt:"), r.body

        jwt_key_priv_pem, _ = infra.crypto.generate_rsa_keypair(2048)
        jwt_cert_pem = infra.crypto.generate_cert(jwt_key_priv_pem)

        jwt_kid = "my_key_id"
        jwt = infra.crypto.create_jwt({}, jwt_key_priv_pem, jwt_kid)
        r = c.get("/app/jwt", headers={"authorization": "Bearer " + jwt})
        assert r.status_code == http.HTTPStatus.UNAUTHORIZED, r.status_code
        body = r.body.json()
        assert body["msg"].startswith("token signing key not found"), r.body

        priv_key_pem, _ = infra.crypto.generate_rsa_keypair(2048)
        pem = infra.crypto.generate_cert(priv_key_pem)
        r = c.post("/app/isValidX509CertBundle", pem)
        assert r.body.json(), r.body
        r = c.post("/app/isValidX509CertBundle", pem + "\n" + pem)
        assert r.body.json(), r.body
        r = c.post("/app/isValidX509CertBundle", "garbage")
        assert not r.body.json(), r.body

        priv_key_pem1, _ = infra.crypto.generate_rsa_keypair(2048)
        pem1 = infra.crypto.generate_cert(priv_key_pem1, cn="1", ca=True)
        priv_key_pem2, _ = infra.crypto.generate_rsa_keypair(2048)
        pem2 = infra.crypto.generate_cert(
            priv_key_pem2,
            cn="2",
            ca=True,
            issuer_priv_key_pem=priv_key_pem1,
            issuer_cn="1",
        )
        priv_key_pem3, _ = infra.crypto.generate_rsa_keypair(2048)
        pem3 = infra.crypto.generate_cert(
            priv_key_pem3, cn="3", issuer_priv_key_pem=priv_key_pem2, issuer_cn="2"
        )
        # validates chains with target being trusted directly
        r = c.post("/app/isValidX509CertChain", {"chain": pem3, "trusted": pem3})
        assert r.body.json(), r.body
        # validates chains without intermediates
        r = c.post("/app/isValidX509CertChain", {"chain": pem2, "trusted": pem1})
        assert r.body.json(), r.body
        # validates chains with intermediates
        r = c.post(
            "/app/isValidX509CertChain", {"chain": pem3 + "\n" + pem2, "trusted": pem1}
        )
        assert r.body.json(), r.body
        # validates partial chains (pem2 is an intermediate)
        r = c.post("/app/isValidX509CertChain", {"chain": pem3, "trusted": pem2})
        assert r.body.json(), r.body
        # fails to reach trust anchor
        r = c.post("/app/isValidX509CertChain", {"chain": pem3, "trusted": pem1})
        assert not r.body.json(), r.body

        r = c.get("/node/quotes/self")
        primary_quote_info = r.body.json()
        if args.enclave_type not in ("release", "debug"):
            LOG.info("Skipping /app/verifyOpenEnclaveEvidence test, non-sgx node")
        elif args.package == "libjs_v8":
            LOG.info("Skipping /app/verifyOpenEnclaveEvidence test, V8")
        else:
            # See /opt/openenclave/include/openenclave/attestation/sgx/evidence.h
            OE_FORMAT_UUID_SGX_ECDSA = "a3a21e87-1b4d-4014-b70a-a125d2fbcd8c"
            r = c.post(
                "/app/verifyOpenEnclaveEvidence",
                {
                    "format": OE_FORMAT_UUID_SGX_ECDSA,
                    "evidence": primary_quote_info["raw"],
                    "endorsements": primary_quote_info["endorsements"],
                },
            )
            assert r.status_code == http.HTTPStatus.OK, r.status_code
            body = r.body.json()
            assert body["claims"]["unique_id"] == primary_quote_info["mrenclave"], body
            assert "sgx_report_data" in body["customClaims"], body

            # again but without endorsements
            r = c.post(
                "/app/verifyOpenEnclaveEvidence",
                {
                    "format": OE_FORMAT_UUID_SGX_ECDSA,
                    "evidence": primary_quote_info["raw"],
                },
            )
            assert r.status_code == http.HTTPStatus.OK, r.status_code
            body = r.body.json()
            assert body["claims"]["unique_id"] == primary_quote_info["mrenclave"], body
            assert "sgx_report_data" in body["customClaims"], body

        validate_openapi(c)

    LOG.info("Store JWT signing keys")

    issuer = "https://example.issuer"
    with tempfile.NamedTemporaryFile(prefix="ccf", mode="w+") as metadata_fp:
        jwt_cert_der = infra.crypto.cert_pem_to_der(jwt_cert_pem)
        der_b64 = base64.b64encode(jwt_cert_der).decode("ascii")
        data = {
            "issuer": issuer,
            "jwks": {"keys": [{"kty": "RSA", "kid": jwt_kid, "x5c": [der_b64]}]},
        }
        json.dump(data, metadata_fp)
        metadata_fp.flush()
        network.consortium.set_jwt_issuer(primary, metadata_fp.name)

    LOG.info("Calling jwt endpoint after storing keys")
    with primary.client("user0") as c:
        jwt_mismatching_key_priv_pem, _ = infra.crypto.generate_rsa_keypair(2048)
        jwt = infra.crypto.create_jwt({}, jwt_mismatching_key_priv_pem, jwt_kid)
        r = c.get("/app/jwt", headers={"authorization": "Bearer " + jwt})
        assert r.status_code == http.HTTPStatus.UNAUTHORIZED, r.status_code
        body = r.body.json()
        assert body["msg"] == "jwt validation failed", r.body

        jwt = infra.crypto.create_jwt({}, jwt_key_priv_pem, jwt_kid)
        r = c.get("/app/jwt", headers={"authorization": "Bearer " + jwt})
        assert r.status_code == http.HTTPStatus.UNAUTHORIZED, r.status_code
        body = r.body.json()
        assert body["msg"] == "jwt invalid, sub claim missing", r.body

        user_id = "user0"
        jwt = infra.crypto.create_jwt({"sub": user_id}, jwt_key_priv_pem, jwt_kid)
        r = c.get("/app/jwt", headers={"authorization": "Bearer " + jwt})
        assert r.status_code == http.HTTPStatus.OK, r.status_code
        body = r.body.json()
        assert body["userId"] == user_id, r.body
>>>>>>> 5c731c83

    return network


def run(args):
    with infra.network.network(
        args.nodes, args.binary_dir, args.debug_nodes, args.perf_nodes, pdb=args.pdb
    ) as network:
        network.start_and_open(args)
        # network = test_module_import(network, args)
        # network = test_dynamic_module_import(network, args)
        # network = test_bytecode_cache(network, args)
        # network = test_app_bundle(network, args)
        # network = test_dynamic_endpoints(network, args)
        if "v8" not in args.package:
            # endpoint calls fail with "Cannot access \'logMap\' before init..."
            # as if the const logMap wasn't preserved/captured
            network = test_npm_app(network, args)


if __name__ == "__main__":

    args = infra.e2e_args.cli_args()
    args.nodes = infra.e2e_args.max_nodes(args, f=0)
    run(args)<|MERGE_RESOLUTION|>--- conflicted
+++ resolved
@@ -45,7 +45,7 @@
     assert r.status_code != http.HTTPStatus.OK
 
     # Elliptic curve
-    curves = [(ec.SECP256R1, "P-256"), (ec.SECP384R1, "P-384")]
+    curves = [(ec.SECP256R1, "P-256"), (ec.SECP256K1, "P-256"), (ec.SECP384R1, "P-384")]
     kids = ["my_kid", None]
     for curve, jwk_crv in curves:
         _, pub_pem = infra.crypto.generate_ec_keypair(curve)
@@ -393,7 +393,6 @@
 
     LOG.info("Calling npm app endpoints")
     with primary.client("user0") as c:
-<<<<<<< HEAD
         # body = [1, 2, 3, 4]
         # r = c.post("/app/partition", body)
         # assert r.status_code == http.HTTPStatus.OK, r.status_code
@@ -423,6 +422,12 @@
         # )
 
         # r = c.post("/app/generateEcdsaKeyPair", {"curve": "secp256r1"})
+        # assert r.status_code == http.HTTPStatus.OK, r.status_code
+        # assert infra.crypto.check_key_pair_pem(
+        #     r.body.json()["privateKey"], r.body.json()["publicKey"]
+        # )
+
+        # r = c.post("/app/generateEcdsaKeyPair", {"curve": "secp256k1"})
         # assert r.status_code == http.HTTPStatus.OK, r.status_code
         # assert infra.crypto.check_key_pair_pem(
         #     r.body.json()["privateKey"], r.body.json()["publicKey"]
@@ -708,343 +713,6 @@
     #     assert r.status_code == http.HTTPStatus.OK, r.status_code
     #     body = r.body.json()
     #     assert body["userId"] == user_id, r.body
-=======
-        body = [1, 2, 3, 4]
-        r = c.post("/app/partition", body)
-        assert r.status_code == http.HTTPStatus.OK, r.status_code
-        assert r.body.json() == [[1, 3], [2, 4]], r.body
-
-        r = c.post("/app/proto", body)
-        assert r.status_code == http.HTTPStatus.OK, r.status_code
-        assert r.headers["content-type"] == "application/x-protobuf"
-        # We could now decode the protobuf message but given all the machinery
-        # involved to make it happen (code generation with protoc) we'll leave it at that.
-        assert len(r.body) == 14, len(r.body)
-
-        r = c.get("/app/crypto")
-        assert r.status_code == http.HTTPStatus.OK, r.status_code
-        assert r.body.json()["available"], r.body
-
-        key_size = 256
-        r = c.post("/app/generateAesKey", {"size": key_size})
-        assert r.status_code == http.HTTPStatus.OK, r.status_code
-        assert len(r.body.data()) == key_size // 8
-        assert r.body.data() != b"\x00" * (key_size // 8)
-
-        r = c.post("/app/generateRsaKeyPair", {"size": 2048})
-        assert r.status_code == http.HTTPStatus.OK, r.status_code
-        assert infra.crypto.check_key_pair_pem(
-            r.body.json()["privateKey"], r.body.json()["publicKey"]
-        )
-
-        r = c.post("/app/generateEcdsaKeyPair", {"curve": "secp256r1"})
-        assert r.status_code == http.HTTPStatus.OK, r.status_code
-        assert infra.crypto.check_key_pair_pem(
-            r.body.json()["privateKey"], r.body.json()["publicKey"]
-        )
-
-        r = c.post("/app/generateEcdsaKeyPair", {"curve": "secp256k1"})
-        assert r.status_code == http.HTTPStatus.OK, r.status_code
-        assert infra.crypto.check_key_pair_pem(
-            r.body.json()["privateKey"], r.body.json()["publicKey"]
-        )
-
-        r = c.post("/app/generateEcdsaKeyPair", {"curve": "secp384r1"})
-        assert r.status_code == http.HTTPStatus.OK, r.status_code
-        assert infra.crypto.check_key_pair_pem(
-            r.body.json()["privateKey"], r.body.json()["publicKey"]
-        )
-
-        aes_key_to_wrap = infra.crypto.generate_aes_key(256)
-        wrapping_key_priv_pem, wrapping_key_pub_pem = infra.crypto.generate_rsa_keypair(
-            2048
-        )
-        label = "label42"
-        r = c.post(
-            "/app/wrapKey",
-            {
-                "key": b64encode(aes_key_to_wrap).decode(),
-                "wrappingKey": b64encode(bytes(wrapping_key_pub_pem, "ascii")).decode(),
-                "wrapAlgo": {
-                    "name": "RSA-OAEP",
-                    "label": b64encode(bytes(label, "ascii")).decode(),
-                },
-            },
-        )
-        assert r.status_code == http.HTTPStatus.OK, r.status_code
-        unwrapped = infra.crypto.unwrap_key_rsa_oaep(
-            r.body.data(), wrapping_key_priv_pem, label.encode("ascii")
-        )
-        assert unwrapped == aes_key_to_wrap
-
-        aes_wrapping_key = infra.crypto.generate_aes_key(256)
-        r = c.post(
-            "/app/wrapKey",
-            {
-                "key": b64encode(aes_key_to_wrap).decode(),
-                "wrappingKey": b64encode(aes_wrapping_key).decode(),
-                "wrapAlgo": {"name": "AES-KWP"},
-            },
-        )
-        assert r.status_code == http.HTTPStatus.OK, r.status_code
-        unwrapped = infra.crypto.unwrap_key_aes_pad(r.body.data(), aes_wrapping_key)
-        assert unwrapped == aes_key_to_wrap
-
-        wrapping_key_priv_pem, wrapping_key_pub_pem = infra.crypto.generate_rsa_keypair(
-            2048
-        )
-        label = "label44"
-        r = c.post(
-            "/app/wrapKey",
-            {
-                "key": b64encode(aes_key_to_wrap).decode(),
-                "wrappingKey": b64encode(bytes(wrapping_key_pub_pem, "ascii")).decode(),
-                "wrapAlgo": {
-                    "name": "RSA-OAEP-AES-KWP",
-                    "aesKeySize": 256,
-                    "label": b64encode(bytes(label, "ascii")).decode(),
-                },
-            },
-        )
-        assert r.status_code == http.HTTPStatus.OK, r.status_code
-        unwrapped = infra.crypto.unwrap_key_rsa_oaep_aes_pad(
-            r.body.data(), wrapping_key_priv_pem, label.encode("ascii")
-        )
-        assert unwrapped == aes_key_to_wrap
-
-        key_priv_pem, key_pub_pem = infra.crypto.generate_rsa_keypair(2048)
-        algorithm = {"name": "RSASSA-PKCS1-v1_5", "hash": "SHA-256"}
-        data = "foo".encode()
-        signature = infra.crypto.sign(algorithm, key_priv_pem, data)
-        r = c.post(
-            "/app/verifySignature",
-            {
-                "algorithm": algorithm,
-                "key": key_pub_pem,
-                "signature": b64encode(signature).decode(),
-                "data": b64encode(data).decode(),
-            },
-        )
-        assert r.status_code == http.HTTPStatus.OK, r.status_code
-        assert r.body.json() == True, r.body
-
-        r = c.post(
-            "/app/verifySignature",
-            {
-                "algorithm": algorithm,
-                "key": key_pub_pem,
-                "signature": b64encode(signature).decode(),
-                "data": b64encode("bar".encode()).decode(),
-            },
-        )
-        assert r.status_code == http.HTTPStatus.OK, r.status_code
-        assert r.body.json() == False, r.body
-
-        key_priv_pem, key_pub_pem = infra.crypto.generate_ec_keypair("secp256r1")
-        algorithm = {"name": "ECDSA", "hash": "SHA-256"}
-        data = "foo".encode()
-        signature = infra.crypto.sign(algorithm, key_priv_pem, data)
-        r = c.post(
-            "/app/verifySignature",
-            {
-                "algorithm": algorithm,
-                "key": key_pub_pem,
-                "signature": b64encode(signature).decode(),
-                "data": b64encode(data).decode(),
-            },
-        )
-        assert r.status_code == http.HTTPStatus.OK, r.status_code
-        assert r.body.json() == True, r.body
-
-        key_priv_pem, key_pub_pem = infra.crypto.generate_ec_keypair("secp256k1")
-        algorithm = {"name": "ECDSA", "hash": "SHA-256"}
-        data = "foo".encode()
-        signature = infra.crypto.sign(algorithm, key_priv_pem, data)
-        r = c.post(
-            "/app/verifySignature",
-            {
-                "algorithm": algorithm,
-                "key": key_pub_pem,
-                "signature": b64encode(signature).decode(),
-                "data": b64encode(data).decode(),
-            },
-        )
-        assert r.status_code == http.HTTPStatus.OK, r.status_code
-        assert r.body.json() == True, r.body
-
-        r = c.post(
-            "/app/digest",
-            {
-                "algorithm": "SHA-256",
-                "data": b64encode(bytes("Hello world!", "ascii")).decode(),
-            },
-        )
-        assert r.status_code == http.HTTPStatus.OK, r.status_code
-        assert (
-            r.body.text()
-            == "c0535e4be2b79ffd93291305436bf889314e4a3faec05ecffcbb7df31ad9e51a"
-        ), r.body
-
-        r = c.get("/app/log?id=42")
-        assert r.status_code == http.HTTPStatus.NOT_FOUND, r.status_code
-
-        r = c.post("/app/log?id=42", {"msg": "Hello!"})
-        assert r.status_code == http.HTTPStatus.OK, r.status_code
-
-        r = c.get("/app/log?id=42")
-        assert r.status_code == http.HTTPStatus.OK, r.status_code
-        body = r.body.json()
-        assert body["msg"] == "Hello!", r.body
-
-        r = c.post("/app/log?id=42", {"msg": "Saluton!"})
-        assert r.status_code == http.HTTPStatus.OK, r.status_code
-        r = c.post("/app/log?id=43", {"msg": "Bonjour!"})
-        assert r.status_code == http.HTTPStatus.OK, r.status_code
-
-        r = c.get("/app/log/all")
-        assert r.status_code == http.HTTPStatus.OK, r.status_code
-        body = r.body.json()
-        # Response is list in undefined order
-        assert len(body) == 2, body
-        assert {"id": 42, "msg": "Saluton!"} in body, body
-        assert {"id": 43, "msg": "Bonjour!"} in body, body
-
-        test_apply_writes(c)
-
-        r = c.get("/app/jwt")
-        assert r.status_code == http.HTTPStatus.UNAUTHORIZED, r.status_code
-        body = r.body.json()
-        assert body["msg"] == "authorization header missing", r.body
-
-        r = c.get("/app/jwt", headers={"authorization": "Bearer not-a-jwt"})
-        assert r.status_code == http.HTTPStatus.UNAUTHORIZED, r.status_code
-        body = r.body.json()
-        assert body["msg"].startswith("malformed jwt:"), r.body
-
-        jwt_key_priv_pem, _ = infra.crypto.generate_rsa_keypair(2048)
-        jwt_cert_pem = infra.crypto.generate_cert(jwt_key_priv_pem)
-
-        jwt_kid = "my_key_id"
-        jwt = infra.crypto.create_jwt({}, jwt_key_priv_pem, jwt_kid)
-        r = c.get("/app/jwt", headers={"authorization": "Bearer " + jwt})
-        assert r.status_code == http.HTTPStatus.UNAUTHORIZED, r.status_code
-        body = r.body.json()
-        assert body["msg"].startswith("token signing key not found"), r.body
-
-        priv_key_pem, _ = infra.crypto.generate_rsa_keypair(2048)
-        pem = infra.crypto.generate_cert(priv_key_pem)
-        r = c.post("/app/isValidX509CertBundle", pem)
-        assert r.body.json(), r.body
-        r = c.post("/app/isValidX509CertBundle", pem + "\n" + pem)
-        assert r.body.json(), r.body
-        r = c.post("/app/isValidX509CertBundle", "garbage")
-        assert not r.body.json(), r.body
-
-        priv_key_pem1, _ = infra.crypto.generate_rsa_keypair(2048)
-        pem1 = infra.crypto.generate_cert(priv_key_pem1, cn="1", ca=True)
-        priv_key_pem2, _ = infra.crypto.generate_rsa_keypair(2048)
-        pem2 = infra.crypto.generate_cert(
-            priv_key_pem2,
-            cn="2",
-            ca=True,
-            issuer_priv_key_pem=priv_key_pem1,
-            issuer_cn="1",
-        )
-        priv_key_pem3, _ = infra.crypto.generate_rsa_keypair(2048)
-        pem3 = infra.crypto.generate_cert(
-            priv_key_pem3, cn="3", issuer_priv_key_pem=priv_key_pem2, issuer_cn="2"
-        )
-        # validates chains with target being trusted directly
-        r = c.post("/app/isValidX509CertChain", {"chain": pem3, "trusted": pem3})
-        assert r.body.json(), r.body
-        # validates chains without intermediates
-        r = c.post("/app/isValidX509CertChain", {"chain": pem2, "trusted": pem1})
-        assert r.body.json(), r.body
-        # validates chains with intermediates
-        r = c.post(
-            "/app/isValidX509CertChain", {"chain": pem3 + "\n" + pem2, "trusted": pem1}
-        )
-        assert r.body.json(), r.body
-        # validates partial chains (pem2 is an intermediate)
-        r = c.post("/app/isValidX509CertChain", {"chain": pem3, "trusted": pem2})
-        assert r.body.json(), r.body
-        # fails to reach trust anchor
-        r = c.post("/app/isValidX509CertChain", {"chain": pem3, "trusted": pem1})
-        assert not r.body.json(), r.body
-
-        r = c.get("/node/quotes/self")
-        primary_quote_info = r.body.json()
-        if args.enclave_type not in ("release", "debug"):
-            LOG.info("Skipping /app/verifyOpenEnclaveEvidence test, non-sgx node")
-        elif args.package == "libjs_v8":
-            LOG.info("Skipping /app/verifyOpenEnclaveEvidence test, V8")
-        else:
-            # See /opt/openenclave/include/openenclave/attestation/sgx/evidence.h
-            OE_FORMAT_UUID_SGX_ECDSA = "a3a21e87-1b4d-4014-b70a-a125d2fbcd8c"
-            r = c.post(
-                "/app/verifyOpenEnclaveEvidence",
-                {
-                    "format": OE_FORMAT_UUID_SGX_ECDSA,
-                    "evidence": primary_quote_info["raw"],
-                    "endorsements": primary_quote_info["endorsements"],
-                },
-            )
-            assert r.status_code == http.HTTPStatus.OK, r.status_code
-            body = r.body.json()
-            assert body["claims"]["unique_id"] == primary_quote_info["mrenclave"], body
-            assert "sgx_report_data" in body["customClaims"], body
-
-            # again but without endorsements
-            r = c.post(
-                "/app/verifyOpenEnclaveEvidence",
-                {
-                    "format": OE_FORMAT_UUID_SGX_ECDSA,
-                    "evidence": primary_quote_info["raw"],
-                },
-            )
-            assert r.status_code == http.HTTPStatus.OK, r.status_code
-            body = r.body.json()
-            assert body["claims"]["unique_id"] == primary_quote_info["mrenclave"], body
-            assert "sgx_report_data" in body["customClaims"], body
-
-        validate_openapi(c)
-
-    LOG.info("Store JWT signing keys")
-
-    issuer = "https://example.issuer"
-    with tempfile.NamedTemporaryFile(prefix="ccf", mode="w+") as metadata_fp:
-        jwt_cert_der = infra.crypto.cert_pem_to_der(jwt_cert_pem)
-        der_b64 = base64.b64encode(jwt_cert_der).decode("ascii")
-        data = {
-            "issuer": issuer,
-            "jwks": {"keys": [{"kty": "RSA", "kid": jwt_kid, "x5c": [der_b64]}]},
-        }
-        json.dump(data, metadata_fp)
-        metadata_fp.flush()
-        network.consortium.set_jwt_issuer(primary, metadata_fp.name)
-
-    LOG.info("Calling jwt endpoint after storing keys")
-    with primary.client("user0") as c:
-        jwt_mismatching_key_priv_pem, _ = infra.crypto.generate_rsa_keypair(2048)
-        jwt = infra.crypto.create_jwt({}, jwt_mismatching_key_priv_pem, jwt_kid)
-        r = c.get("/app/jwt", headers={"authorization": "Bearer " + jwt})
-        assert r.status_code == http.HTTPStatus.UNAUTHORIZED, r.status_code
-        body = r.body.json()
-        assert body["msg"] == "jwt validation failed", r.body
-
-        jwt = infra.crypto.create_jwt({}, jwt_key_priv_pem, jwt_kid)
-        r = c.get("/app/jwt", headers={"authorization": "Bearer " + jwt})
-        assert r.status_code == http.HTTPStatus.UNAUTHORIZED, r.status_code
-        body = r.body.json()
-        assert body["msg"] == "jwt invalid, sub claim missing", r.body
-
-        user_id = "user0"
-        jwt = infra.crypto.create_jwt({"sub": user_id}, jwt_key_priv_pem, jwt_kid)
-        r = c.get("/app/jwt", headers={"authorization": "Bearer " + jwt})
-        assert r.status_code == http.HTTPStatus.OK, r.status_code
-        body = r.body.json()
-        assert body["userId"] == user_id, r.body
->>>>>>> 5c731c83
 
     return network
 
