--- conflicted
+++ resolved
@@ -31,21 +31,12 @@
     end_time = time.time() + 10
     with other.client("user0") as nc:
         while time.time() < end_time:
-<<<<<<< HEAD
-            r = nc.get("/node/network")
-            if r.body == "OPEN":
-                break
-            else:
-                time.sleep(0.1)
-        assert r.body == "OPEN", r
-=======
             r = nc.rpc("/app/log/private", {"id": 42, "msg": msg * i})
             if r.status == 200:
                 break
             else:
                 time.sleep(0.1)
         assert r.status == 200, r
->>>>>>> 300694ec
 
     LOG.info("Write on secondary through forwarding")
     with other.client("user0", ws=True) as c:
