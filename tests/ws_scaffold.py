--- conflicted
+++ resolved
@@ -49,26 +49,11 @@
 def run(args):
     hosts = ["localhost"] * (4 if args.consensus == "bft" else 2)
 
-<<<<<<< HEAD
     with infra.network.network(
         hosts, args.binary_dir, args.debug_nodes, args.perf_nodes, pdb=args.pdb
     ) as network:
         network.start_and_join(args)
         test(network, args)
-=======
-    with infra.notification.notification_server(args.notify_server) as notifications:
-        notifications_queue = (
-            notifications.get_queue()
-            if (args.package == "liblogging" and args.consensus == "cft")
-            else None
-        )
-
-        with infra.network.network(
-            hosts, args.binary_dir, args.debug_nodes, args.perf_nodes, pdb=args.pdb
-        ) as network:
-            network.start_and_join(args)
-            test(network, args, notifications_queue)
->>>>>>> f5cb286b
 
 
 if __name__ == "__main__":
