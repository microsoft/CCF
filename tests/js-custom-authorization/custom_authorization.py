# Copyright (c) Microsoft Corporation. All rights reserved.
# Licensed under the Apache 2.0 License.
import http
import infra.network
import infra.path
import infra.proc
import infra.net
import infra.e2e_args
import suite.test_requirements as reqs
from infra.runner import ConcurrentRunner
import os
import tempfile
import base64
import json
import time
import infra.jwt_issuer
import datetime
import re
from http import HTTPStatus
from contextlib import contextmanager

from loguru import logger as LOG


@reqs.description("Test custom authorization")
def test_custom_auth(network, args):
    primary, _ = network.find_nodes()

    with primary.client("user0") as c:
        r = c.get("/app/custom_auth", headers={"Authorization": "Bearer 42"})
        assert r.status_code == http.HTTPStatus.OK, r.status_code
        assert r.body.json()

    return network


def run(args):
    with infra.network.network(
        args.nodes, args.binary_dir, args.debug_nodes, args.perf_nodes, pdb=args.pdb
    ) as network:
        network.start_and_open(args)
        network = test_custom_auth(network, args)


# Context manager to temporarily set JS execution limits.
# NB: Limits are currently applied to governance runtimes as well, so limits
# must be high enough that a proposal to restore the defaults can pass.
@contextmanager
def temporary_js_limits(network, primary, **kwargs):
    with primary.client() as c:
        # fetch defaults from js_metrics endpoint
        r = c.get("/node/js_metrics")
        assert r.status_code == http.HTTPStatus.OK, r.status_code
        body = r.body.json()
        default_max_heap_size = body["max_heap_size"]
        default_max_stack_size = body["max_stack_size"]
        default_max_execution_time = body["max_execution_time"]

    default_kwargs = {
        "max_heap_bytes": default_max_heap_size,
        "max_stack_bytes": default_max_stack_size,
        "max_execution_time_ms": default_max_execution_time,
    }

    temp_kwargs = default_kwargs.copy()
    temp_kwargs.update(**kwargs)
    network.consortium.set_js_runtime_options(
        primary,
        **temp_kwargs,
    )

    yield

    # Restore defaults
    network.consortium.set_js_runtime_options(primary, **default_kwargs)


@reqs.description("Test stack size limit")
def test_stack_size_limit(network, args):
    primary, _ = network.find_nodes()

    safe_depth = 50
    unsafe_depth = 2000

    with primary.client() as c:
        r = c.post("/app/recursive", body={"depth": safe_depth})
        assert r.status_code == http.HTTPStatus.OK, r.status_code

        # Stacks are significantly larger in SGX (and larger still in debug).
        # So we need a platform-specific value to fail _this_ test, but still permit governance to pass
        msb = 400 * 1024 if args.enclave_platform == "sgx" else 40 * 1024
        with temporary_js_limits(network, primary, max_stack_bytes=msb):
            r = c.post("/app/recursive", body={"depth": safe_depth})
            assert r.status_code == http.HTTPStatus.INTERNAL_SERVER_ERROR, r.status_code

        r = c.post("/app/recursive", body={"depth": safe_depth})
        assert r.status_code == http.HTTPStatus.OK, r.status_code

        r = c.post("/app/recursive", body={"depth": unsafe_depth})
        assert r.status_code == http.HTTPStatus.INTERNAL_SERVER_ERROR, r.status_code

        # Lower the cap until we likely run out of stack out of user code,
        # and check that we don't crash. Check we return an error message
        cap = max_stack_bytes
        while cap > 0:
            cap //= 2
            LOG.info(f"Max stack size: {cap}")
            with temporary_js_limits(network, primary, max_stack_bytes=cap):
                r = c.post("/app/recursive", body={"depth": 1})
                if r.status_code == http.HTTPStatus.INTERNAL_SERVER_ERROR:
                    message = r.body.json()["error"]["message"]
                    assert message == "Exception thrown while executing.", message
                    break

        # Cap is so low that we must run out before we enter user code
        with temporary_js_limits(network, primary, max_stack_bytes=100):
            r = c.post("/app/recursive", body={"depth": 1})
            assert r.status_code == http.HTTPStatus.INTERNAL_SERVER_ERROR
            message = r.body.json()["error"]["message"]
            assert message == "Exception thrown while executing.", message

    return network


@reqs.description("Test heap size limit")
def test_heap_size_limit(network, args):
    primary, _ = network.find_nodes()

<<<<<<< HEAD
    with primary.client("user0") as c:
        r = c.post("/app/alloc", body={"size": safe_size})
        assert r.status_code == http.HTTPStatus.OK, r

        with temporary_js_limits(network, primary, max_heap_bytes=3 * 1024 * 1024):
            r = c.post("/app/alloc", body={"size": safe_size})
            assert r.status_code == http.HTTPStatus.INTERNAL_SERVER_ERROR, r
            message = r.body.json()["error"]["details"][0]["message"]
            assert message == "InternalError: out of memory", message

        r = c.post("/app/alloc", body={"size": safe_size})
        assert r.status_code == http.HTTPStatus.OK, r

        r = c.post("/app/alloc", body={"size": unsafe_size})
        message = r.body.json()["error"]["details"][0]["message"]
        assert message == "InternalError: out of memory", message

        # Lower the cap until we likely run out of heap out of user code,
        # and check that we don't crash and return an error message
        cap = safe_size
        while cap > 0:
            cap //= 2
            LOG.info(f"Heap max size: {cap}")
            with temporary_js_limits(network, primary, max_heap_bytes=cap):
                r = c.post("/app/alloc", body={"size": 1})
                if r.status_code == http.HTTPStatus.INTERNAL_SERVER_ERROR:
                    message = r.body.json()["error"]["message"]
                    assert message == "Exception thrown while executing.", message
                    break

        # Cap is so low that we must run out before we enter user code
        with temporary_js_limits(network, primary, max_heap_bytes=100):
            r = c.post("/app/alloc", body={"size": 1})
            assert r.status_code == http.HTTPStatus.INTERNAL_SERVER_ERROR
            message = r.body.json()["error"]["message"]
            assert message == "Exception thrown while executing.", message

    return network


@reqs.description("Test execution time limit")
def test_execution_time_limit(network, args):
    primary, _ = network.find_nodes()

    safe_time = 50
    unsafe_time = 5000
=======
    safe_size = 5 * 1024 * 1024
    unsafe_size = 500 * 1024 * 1024

    with primary.client() as c:
        r = c.post("/app/alloc", body={"size": safe_size})
        assert r.status_code == http.HTTPStatus.OK, r.status_code
>>>>>>> d9766e74

        with temporary_js_limits(network, primary, max_heap_bytes=3 * 1024 * 1024):
            r = c.post("/app/alloc", body={"size": safe_size})
            assert r.status_code == http.HTTPStatus.INTERNAL_SERVER_ERROR, r.status_code

        r = c.post("/app/alloc", body={"size": safe_size})
        assert r.status_code == http.HTTPStatus.OK, r.status_code

        r = c.post("/app/alloc", body={"size": unsafe_size})
        assert r.status_code == http.HTTPStatus.INTERNAL_SERVER_ERROR, r.status_code

    return network


@reqs.description("Test execution time limit")
def test_execution_time_limit(network, args):
    primary, _ = network.find_nodes()

    safe_time = 50
    unsafe_time = 5000

    with primary.client() as c:
        r = c.post("/app/sleep", body={"time": safe_time})
        assert r.status_code == http.HTTPStatus.OK, r.status_code

        with temporary_js_limits(network, primary, max_execution_time_ms=30):
            r = c.post("/app/sleep", body={"time": safe_time})
            assert r.status_code == http.HTTPStatus.INTERNAL_SERVER_ERROR, r.status_code

        r = c.post("/app/sleep", body={"time": safe_time})
        assert r.status_code == http.HTTPStatus.OK, r.status_code

        r = c.post("/app/sleep", body={"time": unsafe_time})
        assert r.status_code == http.HTTPStatus.INTERNAL_SERVER_ERROR, r.status_code

        # Lower the cap until we likely run out of heap out of user code,
        # and check that we don't crash and return an error message
        cap = safe_time
        while cap > 0:
            cap //= 2
            LOG.info(f"Max exec time: {cap}")
            with temporary_js_limits(network, primary, max_execution_time_ms=cap):
                r = c.post("/app/sleep", body={"time": 10})
                if r.status_code == http.HTTPStatus.INTERNAL_SERVER_ERROR:
                    message = r.body.json()["error"]["message"]
                    assert message == "Operation took too long to complete.", message
                    break

        # Cap is so low that we must run out before we enter user code
        with temporary_js_limits(network, primary, max_execution_time_ms=0):
            r = c.post("/app/sleep", body={"time": 10})
            assert r.status_code == http.HTTPStatus.INTERNAL_SERVER_ERROR
            message = r.body.json()["error"]["message"]
            assert message == "Operation took too long to complete.", message

    return network


def run_limits(args):
    with infra.network.network(
        args.nodes, args.binary_dir, args.debug_nodes, args.perf_nodes, pdb=args.pdb
    ) as network:
        network.start_and_open(args)
        network = test_stack_size_limit(network, args)
        network = test_heap_size_limit(network, args)
        network = test_execution_time_limit(network, args)


@reqs.description("Cert authentication")
def test_cert_auth(network, args):
    def create_keypair(local_id, valid_from, validity_days):
        privk_pem, _ = infra.crypto.generate_ec_keypair()
        with open(
            os.path.join(network.common_dir, f"{local_id}_privk.pem"),
            "w",
            encoding="ascii",
        ) as f:
            f.write(privk_pem)

        cert = infra.crypto.generate_cert(
            privk_pem,
            valid_from=valid_from,
            validity_days=validity_days,
        )
        with open(
            os.path.join(network.common_dir, f"{local_id}_cert.pem"),
            "w",
            encoding="ascii",
        ) as f:
            f.write(cert)

    primary, _ = network.find_primary()

    LOG.info("User with old cert cannot call user-authenticated endpoint")
    local_user_id = "in_the_past"
    create_keypair(
        local_user_id, datetime.datetime.utcnow() - datetime.timedelta(days=50), 3
    )
    network.consortium.add_user(primary, local_user_id)

    with primary.client(local_user_id) as c:
        r = c.get("/app/cert")
        assert r.status_code == HTTPStatus.UNAUTHORIZED, r
        assert "Not After" in r.body.json()["error"]["details"][0]["message"], r

    LOG.info("User with future cert cannot call user-authenticated endpoint")
    local_user_id = "in_the_future"
    create_keypair(
        local_user_id, datetime.datetime.utcnow() + datetime.timedelta(days=50), 3
    )
    network.consortium.add_user(primary, local_user_id)

    with primary.client(local_user_id) as c:
        r = c.get("/app/cert")
        assert r.status_code == HTTPStatus.UNAUTHORIZED, r
        assert "Not Before" in r.body.json()["error"]["details"][0]["message"], r

    LOG.info("No leeway added to cert time evaluation")
    local_user_id = "just_expired"
    valid_from = datetime.datetime.utcnow() - datetime.timedelta(days=1, seconds=2)
    create_keypair(local_user_id, valid_from, 1)
    network.consortium.add_user(primary, local_user_id)

    with primary.client(local_user_id) as c:
        r = c.get("/app/cert")
        assert r.status_code == HTTPStatus.UNAUTHORIZED, r
        assert "Not After" in r.body.json()["error"]["details"][0]["message"], r

    return network


@reqs.description("JWT authentication")
def test_jwt_auth(network, args):
    primary, _ = network.find_nodes()

    issuer = infra.jwt_issuer.JwtIssuer("https://example.issuer")

    jwt_kid = "my_key_id"

    LOG.info("Add JWT issuer with initial keys")
    with tempfile.NamedTemporaryFile(prefix="ccf", mode="w+") as metadata_fp:
        jwt_cert_der = infra.crypto.cert_pem_to_der(issuer.cert_pem)
        der_b64 = base64.b64encode(jwt_cert_der).decode("ascii")
        data = {
            "issuer": issuer.name,
            "jwks": {"keys": [{"kty": "RSA", "kid": jwt_kid, "x5c": [der_b64]}]},
        }
        json.dump(data, metadata_fp)
        metadata_fp.flush()
        network.consortium.set_jwt_issuer(primary, metadata_fp.name)

    LOG.info("Calling jwt endpoint after storing keys")
    with primary.client("user0") as c:
        r = c.get("/app/jwt", headers=infra.jwt_issuer.make_bearer_header("garbage"))
        assert r.status_code == HTTPStatus.UNAUTHORIZED, r.status_code

        jwt_mismatching_key_priv_pem, _ = infra.crypto.generate_rsa_keypair(2048)
        jwt = infra.crypto.create_jwt({}, jwt_mismatching_key_priv_pem, jwt_kid)
        r = c.get("/app/jwt", headers=infra.jwt_issuer.make_bearer_header(jwt))
        assert r.status_code == HTTPStatus.UNAUTHORIZED, r.status_code

        r = c.get(
            "/app/jwt",
            headers=infra.jwt_issuer.make_bearer_header(issuer.issue_jwt(jwt_kid)),
        )
        assert r.status_code == HTTPStatus.OK, r.status_code

        LOG.info("Calling JWT with too-late nbf")
        r = c.get(
            "/app/jwt",
            headers=infra.jwt_issuer.make_bearer_header(
                issuer.issue_jwt(jwt_kid, claims={"nbf": time.time() + 60})
            ),
        )
        assert r.status_code == HTTPStatus.UNAUTHORIZED, r.status_code

        LOG.info("Calling JWT with too-early exp")
        r = c.get(
            "/app/jwt",
            headers=infra.jwt_issuer.make_bearer_header(
                issuer.issue_jwt(jwt_kid, claims={"exp": time.time() - 60})
            ),
        )
        assert r.status_code == HTTPStatus.UNAUTHORIZED, r.status_code

    return network


@reqs.description("Role-based access")
def test_role_based_access(network, args):
    primary, _ = network.find_nodes()

    users = network.users
    assert len(users) >= 3

    # Confirm that initially, no user can read or write from the secret, or modify roles
    for user in users:
        with primary.client(user.local_id) as c:
            r = c.get("/app/secret")
            assert r.status_code == 401, r.status_code

            r = c.post("/app/secret", {"new_secret": "I'm in charge"})
            assert r.status_code == 401, r.status_code

            r = c.post(
                "/app/roles",
                {"target_id": user.service_id, "target_role": "secret_reader"},
            )
            assert r.status_code == 401, r.status_code

    # Bootstrap with a member-governance operation to give first user special role, allowing them to set other users' roles
    network.consortium.set_user_data(
        primary, users[0].service_id, {"role": "role_master"}
    )

    readers = []
    writers = []

    # First user can now assign roles of itself and others
    with primary.client(users[0].local_id) as c:
        r = c.post(
            "/app/roles",
            {"target_id": users[0].service_id, "target_role": "secret_reader"},
        )
        assert r.status_code == 204, r.status_code
        readers.append(users[0])

        r = c.post(
            "/app/roles",
            {"target_id": users[1].service_id, "target_role": "role_master"},
        )
        assert r.status_code == 204, r.status_code

    # Second user can now assign roles, thanks to assignment from first user
    with primary.client(users[1].local_id) as c:
        r = c.post(
            "/app/roles",
            {"target_id": users[2].service_id, "target_role": "secret_reader"},
        )
        assert r.status_code == 204, r.status_code
        readers.append(users[2])

        r = c.post(
            "/app/roles",
            {"target_id": users[2].service_id, "target_role": "secret_writer"},
        )
        assert r.status_code == 204, r.status_code
        writers.append(users[2])

        r = c.post(
            "/app/roles",
            {"target_id": users[3].service_id, "target_role": "secret_reader"},
        )
        assert r.status_code == 204, r.status_code
        readers.append(users[3])

    # Those role assignments allow some users to read and write
    for user in users:
        with primary.client(user.local_id) as c:
            r = c.post(
                "/app/secret", {"new_secret": f"My favourite person is {user.local_id}"}
            )
            if user in writers:
                assert r.status_code == 204, r.status_code
            else:
                assert r.status_code == 401, r.status_code

            r = c.get("/app/secret")
            if user in readers:
                assert r.status_code == 200, r.status_code
            else:
                assert r.status_code == 401, r.status_code


def run_authn(args):
    with infra.network.network(
        args.nodes, args.binary_dir, args.debug_nodes, args.perf_nodes, pdb=args.pdb
    ) as network:
        network.start_and_open(args)
        network = test_cert_auth(network, args)
        network = test_jwt_auth(network, args)
        network = test_role_based_access(network, args)


@reqs.description("Test content types")
def test_content_types(network, args):
    primary, _ = network.find_nodes()

    with primary.client("user0") as c:
        r = c.post("/app/text", body="text")
        assert r.status_code == http.HTTPStatus.OK, r.status_code
        assert r.headers["content-type"] == "text/plain"
        assert r.body.text() == "text"

        r = c.post("/app/json", body={"foo": "bar"})
        assert r.status_code == http.HTTPStatus.OK, r.status_code
        assert r.headers["content-type"] == "application/json"
        assert r.body.json() == {"foo": "bar"}

        r = c.post("/app/binary", body=b"\x00" * 42)
        assert r.status_code == http.HTTPStatus.OK, r.status_code
        assert r.headers["content-type"] == "application/octet-stream"
        assert r.body.data() == b"\x00" * 42, r.body

        r = c.post("/app/custom", body="text", headers={"content-type": "foo/bar"})
        assert r.status_code == http.HTTPStatus.OK, r.status_code
        assert r.headers["content-type"] == "text/plain"
        assert r.body.text() == "text"

    return network


@reqs.description("Test accept header")
def test_accept_header(network, args):
    primary, _ = network.find_nodes()

    with primary.client() as c:
        r = c.get("/node/commit", headers={"accept": "nonsense"})
        assert r.status_code == http.HTTPStatus.BAD_REQUEST.value

        r = c.get("/node/commit", headers={"accept": "text/html"})
        assert r.status_code == http.HTTPStatus.NOT_ACCEPTABLE.value

        r = c.get(
            "/node/commit",
            headers={"accept": "text/html;q=0.9,image/jpeg;video/mpeg;q=0.8"},
        )
        assert r.status_code == http.HTTPStatus.NOT_ACCEPTABLE.value

        r = c.get("/node/commit", headers={"accept": "*/*"})
        assert r.status_code == http.HTTPStatus.OK.value

        r = c.get("/node/commit", headers={"accept": "application/*"})
        assert r.status_code == http.HTTPStatus.OK.value

        r = c.get("/node/commit", headers={"accept": "application/json"})
        assert r.status_code == http.HTTPStatus.OK.value
        assert r.headers["content-type"] == "application/json"

        r = c.get("/node/commit", headers={"accept": "application/msgpack"})
        assert r.status_code == http.HTTPStatus.OK.value
        assert r.headers["content-type"] == "application/msgpack"

        r = c.get(
            "/node/commit",
            headers={"accept": "text/html;q=0.9,image/jpeg;video/mpeg;q=0.8,*/*;q=0.1"},
        )
        assert r.status_code == http.HTTPStatus.OK.value

        r = c.get(
            "/node/commit",
            headers={
                "accept": "text/html;q=0.9,image/jpeg;video/mpeg;q=0.8,application/json;q=0.1"
            },
        )
        assert r.status_code == http.HTTPStatus.OK.value
        assert r.headers["content-type"] == "application/json"

        r = c.get(
            "/node/commit",
            headers={
                "accept": "text/html;q=0.9,image/jpeg;video/mpeg;q=0.8,application/msgpack;q=0.1"
            },
        )
        assert r.status_code == http.HTTPStatus.OK.value
        assert r.headers["content-type"] == "application/msgpack"

    return network


@reqs.description("Test supported methods")
def test_supported_methods(network, args):
    primary, _ = network.find_nodes()

    with primary.client("user0") as c:
        # Test ALLOW header when wrong method is used
        r = c.delete("/app/text")
        assert r.status_code == http.HTTPStatus.METHOD_NOT_ALLOWED
        allow = r.headers.get("allow")
        assert allow is not None
        assert "OPTIONS" in allow
        assert "POST" in allow

        # Test ALLOW header when OPTIONS method is used on POST-only app endpoint
        r = c.options("/app/text")
        assert r.status_code == http.HTTPStatus.NO_CONTENT
        allow = r.headers.get("allow")
        assert allow is not None
        assert "OPTIONS" in allow
        assert "POST" in allow

        # Test ALLOW header when OPTIONS method is used on GET-only framework endpoint
        r = c.options("/node/commit")
        assert r.status_code == http.HTTPStatus.NO_CONTENT
        allow = r.headers.get("allow")
        assert allow is not None
        assert "OPTIONS" in allow
        assert "GET" in allow

    return network


@reqs.description("Test unknown path")
def test_unknown_path(network, args):
    primary, _ = network.find_nodes()

    with primary.client("user0") as c:
        r = c.get("/app/not/a/real/path")
        assert r.status_code == http.HTTPStatus.NOT_FOUND, r.status_code
        r = c.post("/app/not/a/real/path")
        assert r.status_code == http.HTTPStatus.NOT_FOUND, r.status_code
        r = c.delete("/app/not/a/real/path")
        assert r.status_code == http.HTTPStatus.NOT_FOUND, r.status_code

        r = c.post("/app/unknown")
        assert r.status_code == http.HTTPStatus.NOT_FOUND, r.status_code

    with primary.client() as c:
        r = c.get("/app/not/a/real/path")
        assert r.status_code == http.HTTPStatus.NOT_FOUND, r.status_code
        r = c.post("/app/not/a/real/path")
        assert r.status_code == http.HTTPStatus.NOT_FOUND, r.status_code
        r = c.delete("/app/not/a/real/path")
        assert r.status_code == http.HTTPStatus.NOT_FOUND, r.status_code

        r = c.post("/app/unknown")
        assert r.status_code == http.HTTPStatus.NOT_FOUND, r.status_code

    return network


def run_content_types(args):
    with infra.network.network(
        args.nodes, args.binary_dir, args.debug_nodes, args.perf_nodes, pdb=args.pdb
    ) as network:
        network.start_and_open(args)
        network = test_content_types(network, args)
        network = test_accept_header(network, args)
        network = test_supported_methods(network, args)
        network = test_unknown_path(network, args)


@reqs.description("Test request object API")
def test_random_api(args):
    # Test that Math.random() does not repeat values:
    # - on multiple invocations within a single request
    # - on multiple requests
    # - on network restarts

    seen_values = set()

    def assert_fresh(n):
        assert n not in seen_values, f"{n} has already been returned"
        seen_values.add(n)

    n_repeats = 3
    for _ in range(n_repeats):
        with infra.network.network(
            args.nodes, args.binary_dir, args.debug_nodes, args.perf_nodes, pdb=args.pdb
        ) as network:
            network.start_and_open(args)
            primary, _ = network.find_nodes()
            for _ in range(n_repeats):
                with primary.client() as c:
                    r = c.get("/app/make_randoms")
                    assert r.status_code == 200, r
                    for _, n in r.body.json().items():
                        assert_fresh(n)


@reqs.description("Test request object API")
def test_request_object_api(network, args):
    primary, _ = network.find_nodes()

    def test_expectations(expected_fields, response):
        assert response.status_code == http.HTTPStatus.OK, response
        j = response.body.json()
        for k, v in expected_fields.items():
            ks = k.split(".")
            current = j
            for k_ in ks:
                assert k_ in current, f"Missing field {k} from response body"
                current = current[k_]
            actual = current
            assert (
                v == actual
            ), f"Mismatch at field {k}. Expected '{v}', response contains '{actual}'"
            # LOG.success(f"{k} == {v}")

    def test_url(expected_fields, client, base_url, query="", url_params=None):
        url = base_url
        expected_fields["route"] = base_url

        if url_params is not None:
            url = url.format(**url_params)

        expected_fields["path"] = url

        if len(query) > 0:
            url += f"?{query}"

        expected_fields["query"] = query
        expected_fields["url"] = url

        expected_fields["method"] = "GET"
        test_expectations(expected_fields, client.get(url))
        expected_fields["method"] = "POST"
        test_expectations(expected_fields, client.post(url))
        expected_fields["method"] = "DELETE"
        test_expectations(expected_fields, client.delete(url))

    def test_client(expected_fields, client):
        test_url(
            {**expected_fields, "hostname": f"{client.hostname}"},
            client,
            "/app/echo",
        )
        test_url(
            {**expected_fields, "hostname": f"{client.hostname}"},
            client,
            "/app/echo",
            query="a=42&b=hello_world",
        )
        test_url(
            {**expected_fields, "hostname": f"{client.hostname}"},
            client,
            "/app/echo/{foo}",
            url_params={"foo": "bar"},
        )
        test_url(
            {**expected_fields, "hostname": f"{client.hostname}"},
            client,
            "/app/echo/{foo}",
            query="a=42&b=hello_world",
            url_params={"foo": "bar"},
        )

    user = network.users[0]
    with primary.client(user.local_id) as c:
        test_client({"caller.policy": "user_cert", "caller.id": user.service_id}, c)

    with primary.client() as c:
        test_client({"caller.policy": "no_auth"}, c)

    return network


@reqs.description("Test Date API")
def test_datetime_api(network, args):
    primary, _ = network.find_nodes()

    with primary.client() as c:
        r = c.get("/time_now")
        local_time = datetime.datetime.now(datetime.timezone.utc)
        assert r.status_code == http.HTTPStatus.OK, r
        body = r.body.json()

        # Python datetime "ISO" doesn't parse Z suffix, so replace it
        default = body["default"].replace("Z", "+00:00")
        definitely_now = body["definitely_now"].replace("Z", "+00:00")
        definitely_1970 = body["definitely_1970"].replace("Z", "+00:00")

        # Assume less than 5ms of execution time between grabbing timestamps, and confirm that default call gets real timestamp from global activation
        default_time = datetime.datetime.fromisoformat(default)
        service_time = datetime.datetime.fromisoformat(definitely_now)
        diff = (service_time - default_time).total_seconds()
        assert diff < 0.005, diff

        # Assume less than 1 second of clock skew + execution time
        diff = (local_time - service_time).total_seconds()
        assert abs(diff) < 1, diff

        local_epoch_start = datetime.datetime.fromtimestamp(0, datetime.timezone.utc)
        service_epoch_start = datetime.datetime.fromisoformat(definitely_1970)
        assert local_epoch_start == service_epoch_start, service_epoch_start
    return network


@reqs.description("Test metrics logging")
def test_metrics_logging(network, args):
    primary, _ = network.find_nodes()

    # Add and test on a new node, so we can kill it to safely read its logs
    new_node = network.create_node("local://localhost")
    network.join_node(
        new_node,
        args.package,
        args,
    )
    network.trust_node(new_node, args)

    # Submit several requests
    assertions = []
    with new_node.client() as c:
        c.get("/app/echo")
        assertions.append({"Method": "GET", "Path": "/app/echo"})
        c.post("/app/echo")
        assertions.append({"Method": "POST", "Path": "/app/echo"})
        c.get("/app/echo/hello")
        assertions.append({"Method": "GET", "Path": "/app/echo/{foo}"})
        c.post("/app/echo/bar")
        assertions.append({"Method": "POST", "Path": "/app/echo/{foo}"})
        c.get("/app/fibonacci/10")
        assertions.append({"Method": "GET", "Path": "/app/fibonacci/{n}"})
        c.get("/app/fibonacci/20")
        assertions.append({"Method": "GET", "Path": "/app/fibonacci/{n}"})
        c.get("/app/fibonacci/30")
        assertions.append({"Method": "GET", "Path": "/app/fibonacci/{n}"})

    # Remove node
    network.retire_node(primary, new_node)
    new_node.stop()

    # Read node's logs
    metrics_regex = re.compile(
        r".*\[js\].*\| JS execution complete: Method=(?P<Method>.*), Path=(?P<Path>.*), Status=(?P<Status>\d+), ExecMilliseconds=(?P<ExecMilliseconds>\d+)$"
    )
    out_path, _ = new_node.get_logs()
    for line in open(out_path, "r", encoding="utf-8").readlines():
        match = metrics_regex.match(line)
        if match is not None:
            expected_groups = assertions.pop(0)
            for k, v in expected_groups.items():
                actual_match = match.group(k)
                assert actual_match == v
            LOG.success(f"Found metrics logging line: {line}")
            LOG.info(f"Parsed to: {match.groups()}")

    assert len(assertions) == 0

    return network


def run_api(args):
    test_random_api(args)

    with infra.network.network(
        args.nodes, args.binary_dir, args.debug_nodes, args.perf_nodes, pdb=args.pdb
    ) as network:
        network.start_and_open(args)
        network = test_request_object_api(network, args)
        network = test_datetime_api(network, args)
        network = test_metrics_logging(network, args)

if __name__ == "__main__":
    cr = ConcurrentRunner()

    cr.add(
        "authz",
        run,
        nodes=infra.e2e_args.nodes(cr.args, 1),
        js_app_bundle=os.path.join(cr.args.js_app_bundle, "js-custom-authorization"),
    )

    cr.add(
        "limits",
        run_limits,
        nodes=infra.e2e_args.nodes(cr.args, 1),
        js_app_bundle=os.path.join(cr.args.js_app_bundle, "js-limits"),
    )

    cr.add(
        "authn",
        run_authn,
        nodes=infra.e2e_args.nodes(cr.args, 1),
        js_app_bundle=os.path.join(cr.args.js_app_bundle, "js-authentication"),
        initial_user_count=4,
        initial_member_count=2,
    )

    cr.add(
        "content_types",
        run_content_types,
        nodes=infra.e2e_args.nodes(cr.args, 1),
        js_app_bundle=os.path.join(cr.args.js_app_bundle, "js-content-types"),
    )

    cr.add(
        "api",
        run_api,
        nodes=infra.e2e_args.nodes(cr.args, 1),
        js_app_bundle=os.path.join(cr.args.js_app_bundle, "js-api"),
    )

    cr.run()<|MERGE_RESOLUTION|>--- conflicted
+++ resolved
@@ -126,7 +126,6 @@
 def test_heap_size_limit(network, args):
     primary, _ = network.find_nodes()
 
-<<<<<<< HEAD
     with primary.client("user0") as c:
         r = c.post("/app/alloc", body={"size": safe_size})
         assert r.status_code == http.HTTPStatus.OK, r
@@ -171,16 +170,12 @@
 def test_execution_time_limit(network, args):
     primary, _ = network.find_nodes()
 
-    safe_time = 50
-    unsafe_time = 5000
-=======
     safe_size = 5 * 1024 * 1024
     unsafe_size = 500 * 1024 * 1024
 
     with primary.client() as c:
         r = c.post("/app/alloc", body={"size": safe_size})
         assert r.status_code == http.HTTPStatus.OK, r.status_code
->>>>>>> d9766e74
 
         with temporary_js_limits(network, primary, max_heap_bytes=3 * 1024 * 1024):
             r = c.post("/app/alloc", body={"size": safe_size})
