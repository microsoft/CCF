--- conflicted
+++ resolved
@@ -854,7 +854,6 @@
             f"Node {self.local_node_id} was not in leadership states {leadership_states} in view > {min_view} after {timeout}s: {r}"
         )
 
-<<<<<<< HEAD
     def refresh_network_state(self, **client_kwargs):
         try:
             with self.client(**client_kwargs) as c:
@@ -870,10 +869,7 @@
             LOG.debug(f"Failed to connect {e}")
             self.network_state = NodeNetworkState.stopped
 
-    def print_stack_trace(self, timeout=20):
-=======
     def log_stack_trace(self, timeout=20):
->>>>>>> dbbd9819
         if self.remote and self.network_state is not NodeNetworkState.stopped:
             self.remote.log_stack_trace(timeout=timeout)
 
