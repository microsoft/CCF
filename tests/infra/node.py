# Copyright (c) Microsoft Corporation. All rights reserved.
# Licensed under the Apache 2.0 License.

from contextlib import contextmanager, closing
from enum import Enum, auto
import infra.crypto
import infra.remote
import infra.remote_shim
from datetime import datetime, timedelta
import infra.net
import infra.path
import infra.interfaces
import infra.clients
import ccf.ledger
import os
import socket
import re
import ipaddress
import ssl
import copy
import json
import time
import http

# pylint: disable=import-error, no-name-in-module
from setuptools.extern.packaging.version import Version  # type: ignore

from loguru import logger as LOG

BASE_NODE_CLIENT_HOST = "127.100.0.0"

NODE_STARTUP_RETRY_COUNT = 5


class NodeNetworkState(Enum):
    stopped = auto()
    started = auto()
    joined = auto()


class State(Enum):
    UNINITIALIZED = "Uninitialized"
    INITIALIZED = "Initialized"
    PENDING = "Pending"
    PART_OF_PUBLIC_NETWORK = "PartOfPublicNetwork"
    PART_OF_NETWORK = "PartOfNetwork"
    READING_PUBLIC_LEDGER = "ReadingPublicLedger"
    READING_PRIVATE_LEDGER = "ReadingPrivateLedger"
    VERIFYING_SNAPSHOT = "VerifyingSnapshot"


def is_addr_local(host, port):
    with closing(socket.socket()) as s:
        try:
            s.bind((host, port or 0))
            return True
        except OSError:
            return False


def is_file_committed(file_name):
    return ".committed" in file_name


def is_ledger_file(file_name):
    return file_name.startswith("ledger_")


def get_committed_ledger_end_seqno(file_name):
    if not is_ledger_file(file_name) or not is_file_committed(file_name):
        raise ValueError(f"{file_name} ledger file is not a committed ledger file")
    return int(re.findall(r"\d+", file_name)[1])


def get_snapshot_seqnos(file_name):
    # Returns the tuple (snapshot_seqno, evidence_seqno)
    seqnos = re.findall(r"\d+", file_name)
    return int(seqnos[0]), int(seqnos[1])


def strip_version(full_version):
    if full_version is None:
        return None
    dash_offset = 1 if full_version.startswith("ccf-") else 0
    return full_version.split("-")[dash_offset]


def version_rc(full_version):
    if full_version is not None:
        tokens = full_version.split("-")
        if len(tokens) > 2 and "rc" in tokens[2]:
            rc_tkn = tokens[2]
            return (int(rc_tkn[2:]), len(tokens))
    return (None, 0)


def version_after(version, cmp_version):
    if version is None and cmp_version is not None:
        # It is assumed that version is None for latest development
        # branch (i.e. main)
        return True
    rc, _ = version_rc(cmp_version)
    self_rc, self_num_rc_tkns = version_rc(version)
    ver = Version(strip_version(cmp_version))
    self_ver = Version(strip_version(version))
    return self_ver > ver or (
        self_ver == ver
        and (not self_rc or self_rc > rc or (self_rc == rc and self_num_rc_tkns > 3))
    )


class Node:
    # Default to using httpx
    curl = False

    def __init__(
        self,
        local_node_id,
        host,
        binary_dir=".",
        library_dir=".",
        debug=False,
        perf=False,
        node_port=0,
        version=None,
        node_data_json_file=None,
    ):
        self.local_node_id = local_node_id
        self.binary_dir = binary_dir
        self.library_dir = library_dir
        self.debug = debug
        self.perf = perf
        self.remote = None
        self.network_state = NodeNetworkState.stopped
        self.common_dir = None
        self.suspended = False
        self.node_id = None
        self.node_client_host = None
        # Note: Do not modify host argument as it may be passed to multiple
        # nodes or networks
        self.host = copy.deepcopy(host)
        self.version = version
        self.major_version = (
            Version(strip_version(self.version)).release[0]
            if self.version is not None
            else None
        )
        self.consensus = None
        self.certificate_valid_from = None
        self.certificate_validity_days = None
        self.initial_node_data_json_file = node_data_json_file
        self.label = None

        if os.getenv("CONTAINER_NODES"):
            self.remote_shim = infra.remote_shim.DockerShim
        else:
            self.remote_shim = infra.remote_shim.PassThroughShim

        if isinstance(self.host, str):
            self.host = infra.interfaces.HostSpec.from_str(self.host)

        for interface_name, rpc_interface in self.host.rpc_interfaces.items():
            # Main RPC interface determines remote implementation
            if interface_name == infra.interfaces.PRIMARY_RPC_INTERFACE:
                if rpc_interface.protocol == "local":
                    self.remote_impl = infra.remote.LocalRemote
                    # Node client address does not currently work with DockerShim
                    if self.remote_shim != infra.remote_shim.DockerShim:
                        if not self.major_version or self.major_version > 1:
                            self.node_client_host = str(
                                ipaddress.ip_address(BASE_NODE_CLIENT_HOST)
                                + self.local_node_id
                            )
                elif rpc_interface.protocol == "ssh":
                    self.remote_impl = infra.remote.SSHRemote
                else:
                    assert (
                        False
                    ), f"{rpc_interface.protocol} is not 'local://' or 'ssh://'"

            if rpc_interface.host == "localhost":
                rpc_interface.host = infra.net.expand_localhost()

            if rpc_interface.public_host is None:
                rpc_interface.public_host = rpc_interface.host
                rpc_interface.public_port = rpc_interface.port

            # Default node address host to same host as main RPC interface
            if interface_name == infra.interfaces.PRIMARY_RPC_INTERFACE:
                self.n2n_interface = infra.interfaces.Interface(
                    host=rpc_interface.host, port=node_port
                )

    def __hash__(self):
        return self.local_node_id

    def __eq__(self, other):
        return self.local_node_id == other.local_node_id

    def start(
        self,
        lib_name,
        enclave_type,
        workspace,
        label,
        common_dir,
        members_info,
        **kwargs,
    ):
        self._start(
            infra.remote.StartType.start,
            lib_name,
            enclave_type,
            workspace,
            label,
            common_dir,
            members_info=members_info,
            **kwargs,
        )
        self.network_state = NodeNetworkState.joined

    def join(
        self,
        lib_name,
        enclave_type,
        workspace,
        label,
        common_dir,
        **kwargs,
    ):
        self._start(
            infra.remote.StartType.join,
            lib_name,
            enclave_type,
            workspace,
            label,
            common_dir,
            **kwargs,
        )

    def recover(self, lib_name, enclave_type, workspace, label, common_dir, **kwargs):
        self._start(
            infra.remote.StartType.recover,
            lib_name,
            enclave_type,
            workspace,
            label,
            common_dir,
            **kwargs,
        )
        self.network_state = NodeNetworkState.joined

    def get_consensus(self):
        return self.consensus

    def _start(
        self,
        start_type,
        lib_name,
        enclave_type,
        workspace,
        label,
        common_dir,
        members_info=None,
        **kwargs,
    ):
        """
        Creates a CCFRemote instance, sets it up (connects, creates the directory
        and ships over the files), and (optionally) starts the node by executing
        the appropriate command.
        If self.debug is set, it will not actually start up the node, but will
        prompt the user to do so manually.
        """
        lib_path = infra.path.build_lib_path(
            lib_name, enclave_type, library_dir=self.library_dir
        )
        self.common_dir = common_dir
        members_info = members_info or []
        self.label = label

        self.remote = self.remote_shim(
            start_type,
            lib_path,
            enclave_type,
            self.remote_impl,
            workspace,
            common_dir,
            binary_dir=self.binary_dir,
            label=label,
            local_node_id=self.local_node_id,
            host=self.host,
            node_address=infra.interfaces.make_address(
                self.n2n_interface.host, self.n2n_interface.port
            ),
            node_address_port=self.n2n_interface.port,
            node_client_interface=self.node_client_host,
            members_info=members_info,
            version=self.version,
            major_version=self.major_version,
            node_data_json_file=self.initial_node_data_json_file,
            **kwargs,
        )
        self.remote.setup()
        self.network_state = NodeNetworkState.started
        if self.debug:
            with open("/tmp/vscode-gdb.sh", "a", encoding="utf-8") as f:
                f.write(f"if [ $1 -eq {self.remote.local_node_id} ]; then\n")
                f.write(f"cd {self.remote.remote.root}\n")
                f.write(f"exec {' '.join(self.remote.remote.cmd)}\n")
                f.write("fi\n")

            print("")
            print(
                "================= Please run the below command on "
                + self.get_public_rpc_host()
                + " and press enter to continue ================="
            )
            print("")
            print(self.remote.debug_node_cmd())
            print("")
            input("Press Enter to continue...")
        else:
            if self.perf:
                self.remote.set_perf()
            self.remote.start()

        # Detect whether node started up successfully
        for _ in range(NODE_STARTUP_RETRY_COUNT):
            try:
                if self.remote.check_done():
                    raise RuntimeError("Node crashed at startup")
                self.remote.get_startup_files(self.common_dir)
                break
            except Exception as e:
                if self.remote.check_done():
                    self.remote.get_logs(tail_lines_len=None)
                    raise RuntimeError(
                        f"Error starting node {self.local_node_id}"
                    ) from e

        self.consensus = kwargs.get("consensus")

        with open(
            os.path.join(self.common_dir, self.remote.pem), encoding="utf-8"
        ) as f:
            self.node_id = infra.crypto.compute_public_key_der_hash_hex_from_pem(
                f.read()
            )

        self._read_ports()
        self.certificate_validity_days = kwargs.get("initial_node_cert_validity_days")
        start_msg = f"Node {self.local_node_id} started: {self.node_id}"
        if self.version is not None:
            start_msg += f" [version: {self.version}]"
        LOG.info(start_msg)

    def _resolve_address(self, address_file_path, interfaces):
        with open(address_file_path, "r", encoding="utf-8") as f:
            addresses = json.load(f)

        for interface_name, resolved_address in addresses.items():
            host, port = infra.interfaces.split_address(resolved_address)
            interface = interfaces[interface_name]
            if self.remote_shim != infra.remote_shim.DockerShim:
                assert (
                    host == interface.host
                ), f"Unexpected change in address from {interface.host} to {host} in {address_file_path}"
            if interface.port != 0:
                assert (
                    port == interface.port
                ), f"Unexpected change in node port from {interface.port} to {port} in {address_file_path}"
            interface.port = port

    def _read_ports(self):
        if self.major_version is None or self.major_version > 1:
            if self.remote.node_address_file is not None:
                node_address_file = os.path.join(
                    self.common_dir, self.remote.node_address_file
                )
                self._resolve_address(
                    node_address_file,
                    {infra.interfaces.NODE_TO_NODE_INTERFACE_NAME: self.n2n_interface},
                )

            if self.remote.rpc_addresses_file is not None:
                rpc_address_file = os.path.join(
                    self.common_dir, self.remote.rpc_addresses_file
                )
                self._resolve_address(rpc_address_file, self.host.rpc_interfaces)
                #  In the infra, public RPC port is always the same as local RPC port
                for _, interface in self.host.rpc_interfaces.items():
                    interface.public_port = interface.port
        else:
            # Legacy 1.x nodes
            if self.remote.node_address_file is not None:
                node_address_file = os.path.join(
                    self.common_dir, self.remote.node_address_file
                )
                with open(node_address_file, "r", encoding="utf-8") as f:
                    node_host, node_port = f.read().splitlines()
                    node_port = int(node_port)
                    if self.remote_shim != infra.remote_shim.DockerShim:
                        assert (
                            node_host == self.n2n_interface.host
                        ), f"Unexpected change in node address from {self.n2n_interface.host} to {node_host}"
                    if self.n2n_interface.port != 0:
                        assert (
                            node_port == self.n2n_interface.port
                        ), f"Unexpected change in node port from {self.n2n_interface.port} to {node_port}"
                    self.n2n_interface.port = node_port

            if self.remote.rpc_addresses_file is not None:
                rpc_address_file = os.path.join(
                    self.common_dir, self.remote.rpc_addresses_file
                )
                with open(rpc_address_file, "r", encoding="utf-8") as f:
                    lines = f.read().splitlines()
                    it = [iter(lines)] * 2
                for (rpc_host, rpc_port), (_, rpc_interface) in zip(
                    zip(*it), self.host.rpc_interfaces.items()
                ):
                    rpc_port = int(rpc_port)
                    if self.remote_shim != infra.remote_shim.DockerShim:
                        assert (
                            rpc_host == rpc_interface.host
                        ), f"Unexpected change in RPC address from {rpc_interface.host} to {rpc_host}"
                    if rpc_interface.port != 0:
                        assert (
                            rpc_port == rpc_interface.port
                        ), f"Unexpected change in RPC port from {rpc_interface.port} to {rpc_port}"
                    rpc_interface.port = int(rpc_port)
                    # In the infra, public RPC port is always the same as local RPC port
                    rpc_interface.public_port = rpc_interface.port

    def stop(self, *args, **kwargs):
        if self.remote and self.network_state is not NodeNetworkState.stopped:
            if self.suspended:
                self.resume()
            self.network_state = NodeNetworkState.stopped
            LOG.info(f"Stopping node {self.local_node_id}")
            return self.remote.stop(*args, **kwargs)
        return [], []

    def is_stopped(self):
        return self.network_state == NodeNetworkState.stopped

    def is_joined(self):
        return self.network_state == NodeNetworkState.joined

    def wait_for_node_to_join(self, timeout=3):
        """
        This function can be used to check that a node has successfully
        joined a network and that it is part of the consensus.
        """
        # Until the node has joined, the SSL handshake will fail as the node
        # is not yet endorsed by the service certificate

        try:
            with self.client(connection_timeout=timeout) as nc:
                rep = nc.get("/node/commit")
                assert (
                    rep.status_code == 200
                ), f"An error occured after node {self.local_node_id} joined the network: {rep.body}"
                self.network_state = infra.node.NodeNetworkState.joined
        except infra.clients.CCFConnectionException as e:
            raise TimeoutError(
                f"Node {self.local_node_id} failed to join the network"
            ) from e

    def get_ledger_public_tables_at(self, seqno, insecure=False):
        validator = ccf.ledger.LedgerValidator() if not insecure else None
        ledger = ccf.ledger.Ledger(self.remote.ledger_paths(), validator=validator)
        assert ledger.last_committed_chunk_range[1] >= seqno
        tx = ledger.get_transaction(seqno)
        return tx.get_public_domain().get_tables()

    def get_ledger_public_state_at(self, seqno, insecure=False):
        validator = ccf.ledger.LedgerValidator() if not insecure else None
        ledger = ccf.ledger.Ledger(self.remote.ledger_paths(), validator=validator)
        assert ledger.last_committed_chunk_range[1] >= seqno
        return ledger.get_latest_public_state()

    def get_ledger(self):
        """
        Triage committed and un-committed (i.e. current) ledger files
        """
        main_ledger_dir, read_only_ledger_dirs = self.remote.get_ledger(
            f"{self.local_node_id}.ledger"
        )

        current_ledger_dir = os.path.join(
            self.common_dir, f"{self.local_node_id}.ledger.current"
        )
        committed_ledger_dir = os.path.join(
            self.common_dir, f"{self.local_node_id}.ledger.committed"
        )
        infra.path.create_dir(current_ledger_dir)
        infra.path.create_dir(committed_ledger_dir)

        for f in os.listdir(main_ledger_dir):
            infra.path.copy_dir(
                os.path.join(main_ledger_dir, f),
                committed_ledger_dir if is_file_committed(f) else current_ledger_dir,
            )

        for ro_dir in read_only_ledger_dirs:
            for f in os.listdir(ro_dir):
                # Uncommitted ledger files from r/o ledger directory are ignored by CCF
                if is_file_committed(f):
                    infra.path.copy_dir(os.path.join(ro_dir, f), committed_ledger_dir)

        return current_ledger_dir, [committed_ledger_dir]

    def get_committed_snapshots(self, pre_condition_func=lambda src_dir, _: True):
        (
            main_snapshots_dir,
            read_only_snapshots_dir,
        ) = self.remote.get_committed_snapshots(pre_condition_func)

        snapshots_dir = os.path.join(
            self.common_dir, f"{self.local_node_id}.snapshots.committed"
        )
        infra.path.create_dir(snapshots_dir)

        for f in os.listdir(main_snapshots_dir):
            if is_file_committed(f):
                infra.path.copy_dir(
                    os.path.join(main_snapshots_dir, f),
                    snapshots_dir,
                )

        for f in os.listdir(read_only_snapshots_dir):
            if is_file_committed(f):
                infra.path.copy_dir(
                    os.path.join(read_only_snapshots_dir, f),
                    snapshots_dir,
                )

        return snapshots_dir

    def identity(self, name=None):
        if name is not None:
            return infra.clients.Identity(
                os.path.join(self.common_dir, f"{name}_privk.pem"),
                os.path.join(self.common_dir, f"{name}_cert.pem"),
                name,
            )

    def session_auth(self, name=None):
        return {"session_auth": self.identity(name)}

    def signing_auth(self, name=None):
        return {"signing_auth": self.identity(name)}

    def get_public_rpc_host(
        self, interface_name=infra.interfaces.PRIMARY_RPC_INTERFACE
    ):
        return self.host.rpc_interfaces[interface_name].public_host

    def get_public_rpc_port(
        self, interface_name=infra.interfaces.PRIMARY_RPC_INTERFACE
    ):
        return self.host.rpc_interfaces[interface_name].public_port

    def retrieve_self_signed_cert(self, *args, **kwargs):
        # Retrieve and overwrite node self-signed certificate in common directory
        with self.client(*args, **kwargs) as c:
            new_self_signed_cert = c.get("/node/self_signed_certificate").body.json()[
                "self_signed_certificate"
            ]
            with open(
                os.path.join(self.common_dir, f"{self.local_node_id}.pem"),
                "w",
                encoding="utf-8",
            ) as self_signed_cert_file:
                self_signed_cert_file.write(new_self_signed_cert)
            return new_self_signed_cert

    def session_ca(self, self_signed=False, verify_ca=True):
        if not verify_ca:
            return {"ca": None}

        if self_signed:
            return {"ca": os.path.join(self.common_dir, f"{self.local_node_id}.pem")}
        else:
            return {"ca": os.path.join(self.common_dir, "service_cert.pem")}

    def client(
        self,
        identity=None,
        signing_identity=None,
        interface_name=infra.interfaces.PRIMARY_RPC_INTERFACE,
        verify_ca=True,
        **kwargs,
    ):
        if self.network_state == NodeNetworkState.stopped:
            raise RuntimeError(
                f"Cannot create client for node {self.local_node_id} as node is stopped"
            )

        try:
            rpc_interface = self.host.rpc_interfaces[interface_name]
        except KeyError:
            LOG.error(
                f'Cannot create client on interface "{interface_name}" - available interfaces: {self.host.rpc_interfaces.keys()}'
            )
            raise

        akwargs = self.session_ca(
            self_signed=rpc_interface.endorsement.authority
            == infra.interfaces.EndorsementAuthority.Node,
            verify_ca=verify_ca,
        )
        akwargs["protocol"] = (
            kwargs.get("protocol") if "protocol" in kwargs else "https"
        )
        akwargs.update(self.session_auth(identity))
        akwargs.update(self.signing_auth(signing_identity))
        akwargs[
            "description"
        ] = f"[{self.local_node_id}|{identity or ''}|{signing_identity or ''}]"
        akwargs.update(kwargs)

        if self.curl:
            akwargs["curl"] = True

        return infra.clients.client(
            rpc_interface.public_host, rpc_interface.public_port, **akwargs
        )

    def get_tls_certificate_pem(
        self, interface_name=infra.interfaces.PRIMARY_RPC_INTERFACE
    ):
        return ssl.get_server_certificate(
            (
                self.get_public_rpc_host(interface_name=interface_name),
                self.get_public_rpc_port(interface_name=interface_name),
            )
        )

    def suspend(self):
        assert not self.suspended
        self.suspended = True
        self.remote.suspend()
        LOG.info(f"Node {self.local_node_id} suspended...")

    def resume(self):
        assert self.suspended
        self.suspended = False
        self.remote.resume()
        LOG.info(f"Node {self.local_node_id} has resumed from suspension.")

    def set_certificate_validity_period(self, valid_from, validity_period_days):
        self.certificate_valid_from = valid_from
        self.certificate_validity_days = validity_period_days

    def verify_certificate_validity_period(
        self,
        expected_validity_period_days=None,
        ignore_proposal_valid_from=False,
        interface_name=infra.interfaces.PRIMARY_RPC_INTERFACE,
    ):
        node_tls_cert = self.get_tls_certificate_pem(interface_name=interface_name)
        assert (
            infra.crypto.compute_public_key_der_hash_hex_from_pem(node_tls_cert)
            == self.node_id
        )

        valid_from, valid_to = infra.crypto.get_validity_period_from_pem_cert(
            node_tls_cert
        )

        if ignore_proposal_valid_from or self.certificate_valid_from is None:
            # If the node certificate has not been renewed, assume that certificate has
            # been issued within this test run
            expected_valid_from = datetime.utcnow() - timedelta(hours=1)
            if valid_from < expected_valid_from:
                raise ValueError(
                    f'Node {self.local_node_id} certificate is too old: valid from "{valid_from}" older than expected "{expected_valid_from}"'
                )
        else:
            # Does this check provide any more precision than the check for valid+from + timedelta below?
            normalized_from = infra.crypto.datetime_to_X509time(valid_from)
            normalized_expected = (
                self.certificate_valid_from
                if isinstance(self.certificate_valid_from, str)
                else infra.crypto.datetime_to_X509time(self.certificate_valid_from)
            )

            if normalized_from != normalized_expected:
                raise ValueError(
                    f'Validity period for node {self.local_node_id} certificate is not as expected: valid from "{normalized_from}", but expected "{normalized_expected}"'
                )

        # Note: CCF substracts one second from validity period since x509 specifies
        # that validity dates are inclusive.
        expected_valid_to = valid_from + timedelta(
            days=expected_validity_period_days or self.certificate_validity_days,
            seconds=-1,
        )
        if valid_to != expected_valid_to:
            raise ValueError(
                f'Validity period for node {self.local_node_id} certificate is not as expected: valid to "{valid_to}" but expected "{expected_valid_to}"'
            )

        validity_period = valid_to - valid_from + timedelta(seconds=1)
        LOG.info(
            f"Certificate validity period for node {self.local_node_id} successfully verified: {valid_from} - {valid_to} (for {validity_period})"
        )

    def check_log_for_error_message(self, msg):
        if self.remote is not None:
            with open(self.remote.remote.out, encoding="utf-8") as f:
                for line in f:
                    if msg in line:
                        return True
        return False

    def version_after(self, version):
<<<<<<< HEAD
        if self.version is None and version is not None:
            # It is assumed that version is None for latest development
            # branch (i.e. main)
            return True
        rc, _ = version_rc(version)
        self_rc, self_num_rc_tkns = version_rc(self.version)
        ver = Version(strip_version(version))
        self_ver = Version(strip_version(self.version))
        return self_ver > ver or (
            self_ver == ver
            and (
                not self_rc or self_rc > rc or (self_rc == rc and self_num_rc_tkns > 3)
            )
        )
=======
        return version_after(self.version, version)
>>>>>>> 79bb99b6

    def get_receipt(self, view, seqno, timeout=3):
        found = False
        start_time = time.time()
        while time.time() < (start_time + timeout):
            with self.client() as c:
                rep = c.get(f"/node/receipt?transaction_id={view}.{seqno}")
                if rep.status_code == http.HTTPStatus.OK:
                    return rep.body
                elif rep.status_code == http.HTTPStatus.NOT_FOUND:
                    LOG.warning("Frontend is not yet open")
                    continue

                if rep.status_code == http.HTTPStatus.ACCEPTED:
                    retry_after = rep.headers.get("retry-after")
                    if retry_after is None:
                        raise ValueError(
                            f"Response with status {rep.status_code} is missing 'retry-after' header"
                        )
                else:
                    raise ValueError(
                        f"Unexpected response status code {rep.status_code}: {rep.body}"
                    )

                time.sleep(0.1)

        if not found:
            raise ValueError(
                f"Unable to retrieve entry at TxID {view}.{seqno} on node {node.local_node_id} after {timeout}s"
            )

    def wait_for_leadership_state(self, min_view, leadership_state, timeout=3):
        end_time = time.time() + timeout
        while time.time() < end_time:
            with self.client() as c:
                r = c.get("/node/consensus").body.json()["details"]
                if (
                    r["current_view"] > min_view
                    and r["leadership_state"] == leadership_state
                ):
                    return
            time.sleep(0.1)
        raise TimeoutError(
            f"Node {self.local_node_id} was not in leadership state {leadership_state} in view > {min_view} after {timeout}s: {r}"
        )


@contextmanager
def node(
    local_node_id,
    host,
    binary_directory,
    library_directory,
    debug=False,
    perf=False,
    pdb=False,
):
    """
    Context manager for Node class.
    :param local_node_id: infra-specific unique ID
    :param binary_directory: the directory where CCF's binaries are located
    :param library_directory: the directory where CCF's libraries are located
    :param host: node's hostname
    :param debug: default: False. If set, node will not start (user is prompted to start them manually)
    :param perf: default: False. If set, node will run under perf record
    :return: a Node instance that can be used to build a CCF network
    """
    this_node = Node(
        local_node_id=local_node_id,
        host=host,
        binary_dir=binary_directory,
        library_dir=library_directory,
        debug=debug,
        perf=perf,
    )
    try:
        yield this_node
    except Exception:
        if pdb:
            import pdb

            # pylint: disable=forgotten-debug-statement
            pdb.set_trace()
        else:
            raise
    finally:
        this_node.stop()<|MERGE_RESOLUTION|>--- conflicted
+++ resolved
@@ -717,24 +717,7 @@
         return False
 
     def version_after(self, version):
-<<<<<<< HEAD
-        if self.version is None and version is not None:
-            # It is assumed that version is None for latest development
-            # branch (i.e. main)
-            return True
-        rc, _ = version_rc(version)
-        self_rc, self_num_rc_tkns = version_rc(self.version)
-        ver = Version(strip_version(version))
-        self_ver = Version(strip_version(self.version))
-        return self_ver > ver or (
-            self_ver == ver
-            and (
-                not self_rc or self_rc > rc or (self_rc == rc and self_num_rc_tkns > 3)
-            )
-        )
-=======
         return version_after(self.version, version)
->>>>>>> 79bb99b6
 
     def get_receipt(self, view, seqno, timeout=3):
         found = False
