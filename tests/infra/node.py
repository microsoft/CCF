--- conflicted
+++ resolved
@@ -854,7 +854,6 @@
             f"Node {self.local_node_id} was not in leadership states {leadership_states} in view > {min_view} after {timeout}s: {r}"
         )
 
-<<<<<<< HEAD
     def refresh_network_state(self, **client_kwargs):
         try:
             with self.client(**client_kwargs) as c:
@@ -869,11 +868,10 @@
         except Exception as e:
             LOG.debug(f"Failed to connect {e}")
             self.network_state = NodeNetworkState.stopped
-=======
+
     def print_stack_trace(self, timeout=20):
         if self.remote and self.network_state is not NodeNetworkState.stopped:
             self.remote.print_stack_trace(timeout=timeout)
->>>>>>> dca42d7b
 
 
 @contextmanager
