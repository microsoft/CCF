--- conflicted
+++ resolved
@@ -627,19 +627,21 @@
         if rpc_interface.app_protocol == infra.interfaces.AppProtocol.HTTP2:
             akwargs["http1"] = False
             akwargs["http2"] = True
+
         akwargs.update(self.session_auth(identity))
         akwargs.update(self.signing_auth(signing_identity))
-<<<<<<< HEAD
-        description = f"{self.local_node_id}|{identity or ''}|{signing_identity or ''}"
+        akwargs.update(self.cose_signing_auth(cose_signing_identity))
+
+        description = f"{self.local_node_id}"
+        if identity is not None:
+            description += f"|tls={identity}"
+        if signing_identity is not None:
+            description += f"|sig={signing_identity}"
+        if cose_signing_identity is not None:
+            description += f"|cose=|{cose_signing_identity}"
         if description_suffix is not None:
             description += f"|{description_suffix}"
         akwargs["description"] = f"[{description}]"
-=======
-        akwargs.update(self.cose_signing_auth(cose_signing_identity))
-        akwargs[
-            "description"
-        ] = f"[{self.local_node_id}|{identity or ''}|{signing_identity or ''}|{cose_signing_identity or ''}]"
->>>>>>> 1cf922cd
         akwargs.update(kwargs)
 
         if hasattr(self, "client_impl"):
