--- conflicted
+++ resolved
@@ -296,18 +296,11 @@
         with open(node_address_path, "r", encoding="utf-8") as f:
             node_host, node_port = f.read().splitlines()
             node_port = int(node_port)
-<<<<<<< HEAD
             # assert (
             #     node_host == self.host
             # ), f"Unexpected change in node address from {self.host} to {node_host}"
-            if self.node_port is not None:
-=======
-            assert (
-                node_host == self.host
-            ), f"Unexpected change in node address from {self.host} to {node_host}"
             if self.node_port is None and self.node_port != 0:
                 self.node_port = node_port
->>>>>>> d3aebe84
                 assert (
                     node_port == self.node_port
                 ), f"Unexpected change in node port from {self.node_port} to {node_port}"
@@ -320,17 +313,10 @@
             for i, (rpc_host, rpc_port) in enumerate(zip(*it)):
                 rpc_port = int(rpc_port)
                 if i == 0:
-<<<<<<< HEAD
                     # assert (
                     #     rpc_host == self.host
                     # ), f"Unexpected change in RPC address from {self.host} to {rpc_host}"
-                    if self.rpc_port is not None:
-=======
-                    assert (
-                        rpc_host == self.host
-                    ), f"Unexpected change in RPC address from {self.host} to {rpc_host}"
                     if self.rpc_port is not None and self.rpc_port != 0:
->>>>>>> d3aebe84
                         assert (
                             rpc_port == self.rpc_port
                         ), f"Unexpected change in RPC port from {self.rpc_port} to {rpc_port}"
