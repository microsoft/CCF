# Copyright (c) Microsoft Corporation. All rights reserved.
# Licensed under the Apache 2.0 License.
import argparse
import os
import infra.e2e_args
import infra.remote_client
import infra.jwt_issuer
from loguru import logger as LOG
import cimetrics.upload
import time
import http
import hashlib
from piccolo import generator
import polars as pl
from typing import Dict, List
import random
import string
import json
import shutil
import datetime


def configure_remote_client(args, client_id, client_host, common_dir):
    if client_host == "localhost":
        client_host = infra.net.expand_localhost()
        remote_impl = infra.remote.LocalRemote
    else:
        remote_impl = infra.remote.SSHRemote
    try:
        remote_client = infra.remote_client.CCFRemoteCmd(
            f"client_{client_id}",
            client_host,
            args.client,
            common_dir,
            args.workspace,
            remote_impl,
            [
                os.path.join(common_dir, "user0_cert.pem"),
                os.path.join(common_dir, "user0_privk.pem"),
                os.path.join(common_dir, "service_cert.pem"),
            ],
        )
        remote_client.setup()
        return remote_client
    except Exception:
        LOG.exception("Failed to start client {}".format(client_host))
        raise


def write_to_key_space(
    key_space: List[str],
    iterations: int,
    msgs: generator.Messages,
    additional_headers: Dict[str, str],
):
    """
    Write fixed-size messages to a range of keys, this is the usual logging workload
    CCF has been running in various forms since early on. Each transaction produces a
    ledger entry and causes replication to backups.
    """
    LOG.info(f"Workload: {iterations} writes to a range of {len(key_space)} keys")
    indices = list(range(iterations))
    random.shuffle(indices)
    for index in indices:
        key = key_space[index % len(key_space)]
        msgs.append(
            f"/records/{key}",
            "PUT",
            additional_headers=additional_headers,
            body=f"{hashlib.md5(key.encode()).hexdigest()}",
            content_type="text/plain",
        )


def read_from_key_space(
    key_space: List[str],
    iterations: int,
    msgs: generator.Messages,
    additional_headers: Dict[str, str],
):
    LOG.info(f"Workload: {iterations} reads from a range of {len(key_space)} keys")
    indices = list(range(iterations))
    random.shuffle(indices)
    for index in indices:
        key = key_space[index % len(key_space)]
        msgs.append(
            f"/records/{key}",
            "GET",
            additional_headers=additional_headers,
            content_type="text/plain",
        )


def append_to_msgs(definition, key_space, iterations, msgs, additional_headers):
    if definition == "write":
        return write_to_key_space(key_space, iterations, msgs, additional_headers)
    elif definition == "read":
        return read_from_key_space(key_space, iterations, msgs, additional_headers)
    elif definition.startswith("rwmix:"):
        _, ratio = definition.split(":")
        assert iterations % 1000 == 0
        return RWMix(1000, float(ratio))(
            key_space, iterations, msgs, additional_headers
        )
    else:
        raise NotImplementedError(f"No generator for {definition}")


class RWMix:
    """
    Similar to write_to_random_keys, but with the additions of reads back from the keys.
    Reads do not produce ledger entries, but because they are interleaved with writes on
    the same session, they are not offloaded to backups.

    The first pass always writes to all the keys, to make sure they are initialised.
    """

    def __init__(self, batch_size: int, write_fraction: float, msg_len=20):
        self.batch_size = batch_size
        assert write_fraction >= 0 and write_fraction <= 1
        self.write_fraction = write_fraction
        self.msg_len = msg_len

    def __call__(
        self,
        key_space: List[str],
        repetitions: int,
        msgs: generator.Messages,
        additional_headers: Dict[str, str],
    ):
        assert repetitions % self.batch_size == 0
        LOG.info(
            f"Workload: {repetitions} operations to a range of {self.batch_size} keys, with a write fraction of {self.write_fraction}"
        )
        for batch in range(repetitions // self.batch_size):
            # Randomly select a subset of the batch to be writes
            writes = set(
                random.sample(
                    range(self.batch_size), int(self.batch_size * self.write_fraction)
                )
            )
            # Randomly shuffle the keys to be written/read
            indices = list(range(self.batch_size))
            random.shuffle(indices)
            for index in indices:
                key = key_space[index % len(key_space)]
                # The first batch always writes to all keys, to make sure they are initialised
                if (batch == 0) or (key in writes):
                    msgs.append(
                        f"/records/{key}",
                        "PUT",
                        additional_headers=additional_headers,
                        body="".join(
                            random.choices(string.ascii_letters, k=self.msg_len)
                        ),
                        content_type="text/plain",
                    )
                else:
                    msgs.append(
                        f"/records/{key}",
                        "GET",
                        additional_headers=additional_headers,
                    )


def create_and_fill_key_space(size: int, primary: infra.node.Node) -> List[str]:
    LOG.info(f"Creating and filling key space of size {size}")
    space = [f"{i}" for i in range(size)]
    mapping = {key: f"{hashlib.md5(key.encode()).hexdigest()}" for key in space}
    with primary.client("user0") as c:
        r = c.post("/records", mapping)
        assert r.status_code == http.HTTPStatus.NO_CONTENT, r
        # Quick sanity check
        for j in [0, -1]:
            r = c.get(f"/records/{space[j]}")
            assert r.status_code == http.HTTPStatus.OK, r
            assert r.body.text() == mapping[space[j]], r
    LOG.info("Key space created and filled")
    return space


def create_and_add_node(network, host, old_primary, snapshots_dir, statistics):
    LOG.info(f"Add new node: {host}")
    node = network.create_node(host)
    statistics["new_node_join_start_time"] = datetime.datetime.now().isoformat()
    network.join_node(
        node,
        args.package,
        args,
        target_node=network.nodes[1],
        timeout=10,
        copy_ledger=False,
        snapshots_dir=snapshots_dir,
        wait_for_target_to_become_primary=True,
    )
    LOG.info(f"Replace node {old_primary.local_node_id} with {node.local_node_id}")
    network.replace_stopped_node(old_primary, node, args, statistics=statistics)
    LOG.info(f"Done replacing node: {host}")


def run(args):
    hosts = args.nodes or ["local://localhost"]

    if args.stop_primary_after_s:
        assert (
            len(hosts) > 1
        ), "Can only stop primary if there is at least one other node to fail over to"

    LOG.info("Starting nodes on {}".format(hosts))
    with infra.network.network(
        hosts, args.binary_dir, args.debug_nodes, args.perf_nodes, pdb=args.pdb
    ) as network:
        # Manipulate election timeouts to produce a deterministic successor to the primary
        # when it is stopped, allowing the submitters to be configured to fail over accordingly
        if args.stop_primary_after_s:
            for i in range(len(hosts)):
                if i != 1:
                    network.per_node_args_override[i] = {"election_timeout_ms": 15000}
        network.start_and_open(args)

        primary, backups = network.find_nodes()
        additional_headers = {}
        if args.use_jwt:
            jwt_issuer = infra.jwt_issuer.JwtIssuer("https://example.issuer")
            jwt_issuer.register(network)
            jwt = jwt_issuer.issue_jwt()
            additional_headers["Authorization"] = f"Bearer {jwt}"

        key_space = create_and_fill_key_space(args.key_space_size, primary)

        clients = []
        client_idx = 0
        requests_file_paths = []
        for client_def in args.client_def:
            count, gen, iterations, target = client_def.split(",")
            # The round robin index deliberately starts at 1, so that backups/any are
            # loaded uniformly but the first instance slightly less so where possible. This
            # is useful when running a failover test, to avoid the new primary being targeted
            # by reads.
            rr_idx = 1
            for _ in range(int(count)):
                LOG.info(f"Generating {iterations} requests for client_{client_idx}")
                msgs = generator.Messages()
                append_to_msgs(
                    gen, key_space, int(iterations), msgs, additional_headers
                )
                path_to_requests_file = os.path.join(
                    network.common_dir, f"pi_client{client_idx}_requests.parquet"
                )
                LOG.info(f"Writing generated requests to {path_to_requests_file}")
                msgs.to_parquet_file(path_to_requests_file)
                requests_file_paths.append(path_to_requests_file)
                node = None
                if target == "primary":
                    node = primary
                elif target == "backup":
                    node = backups[rr_idx % len(backups)]
                    rr_idx += 1
                elif target == "any":
                    node = network.nodes[rr_idx % len(network.nodes)]
                    rr_idx += 1
                else:
                    raise NotImplementedError(f"Unknown target {target}")
                remote_client = configure_remote_client(
                    args, client_idx, "localhost", network.common_dir
                )
                cmd = [
                    args.client,
                    "--cert",
                    "user0_cert.pem",
                    "--key",
                    "user0_privk.pem",
                    "--cacert",
                    os.path.basename(network.cert_path),
                    f"--server-address={node.get_public_rpc_host()}:{node.get_public_rpc_port()}",
                    "--max-writes-ahead",
                    str(args.max_writes_ahead),
                    "--send-filepath",
                    "pi_requests.parquet",
                    "--response-filepath",
                    "pi_response.parquet",
                    "--generator-filepath",
                    os.path.abspath(path_to_requests_file),
                    "--pid-file-path",
                    "cmd.pid",
                ]
                # All clients talking to the primary are configured to fail over to the first backup,
                # which is the only node whose election timeout has not been raised, to guarantee its
                # election as the old primary becomes unavailable.
                if args.stop_primary_after_s and target == "primary":
                    cmd.append(
                        f"--failover-server-address={backups[0].get_public_rpc_host()}:{backups[0].get_public_rpc_port()}"
                    )
                remote_client.setcmd(cmd)
                remote_client.description = f"{gen} x {iterations} to {target} ({node.get_public_rpc_address()})"
                clients.append(remote_client)
                client_idx += 1

        if args.network_only:
            for remote_client in clients:
                LOG.info(f"Client can be run with: {remote_client.remote.get_cmd()}")
            while True:
                time.sleep(60)
        else:
            for remote_client in clients:
                remote_client.start()

            format_width = len(str(args.client_timeout_s)) + 3

            try:
                statistics = {}
                start_time = time.time()
                primary_has_stopped = False
                while True:
                    stop_waiting = True
                    for i, remote_client in enumerate(clients):
                        done = remote_client.check_done()
                        # all the clients need to be done
                        LOG.info(
                            f"Client {i} has {'completed' if done else 'not completed'} running ({time.time() - start_time:>{format_width}.2f}s / {args.client_timeout_s}s)"
                        )
                        stop_waiting = stop_waiting and done
                    if stop_waiting:
                        break
                    if time.time() > start_time + args.client_timeout_s:
                        raise TimeoutError(
                            f"Client still running after {args.client_timeout_s}s"
                        )
                    if (
                        args.stop_primary_after_s
                        and time.time() > start_time + args.stop_primary_after_s
                        and not primary_has_stopped
                    ):
                        committed_snapshots_dir = network.get_committed_snapshots(
                            primary, force_txs=False
                        )
                        snapshots = os.listdir(committed_snapshots_dir)
                        sorted_snapshots = sorted(
                            snapshots, key=lambda x: int(x.split("_")[1])
                        )
                        latest_snapshot = sorted_snapshots[-1]
                        latest_snapshot_dir = os.path.join(
                            network.common_dir, "snapshots_to_copy"
                        )
                        os.mkdir(latest_snapshot_dir)
                        shutil.copy(
                            os.path.join(committed_snapshots_dir, latest_snapshot),
                            latest_snapshot_dir,
                        )
                        LOG.info(
                            f"Stopping primary after {args.stop_primary_after_s} seconds"
                        )
                        statistics[
                            "initial_primary_shutdown_time"
                        ] = datetime.datetime.now().isoformat()
                        primary.stop()
                        primary_has_stopped = True
                        old_primary = primary
<<<<<<< HEAD
                        # primary, _ = network.wait_for_new_primary(primary)
                        # statistics[
                        #     "new_primary_detected_time"
                        # ] = datetime.datetime.now().isoformat()
=======
                        primary, _ = network.wait_for_new_primary(primary)
                        statistics[
                            "new_primary_detected_time"
                        ] = datetime.datetime.now().isoformat()
>>>>>>> 00e2336d
                        if args.add_new_node_after_primary_stops:
                            create_and_add_node(
                                network,
                                args.add_new_node_after_primary_stops,
                                old_primary,
                                latest_snapshot_dir,
                                statistics,
                            )

                    time.sleep(1)

                for remote_client in clients:
                    remote_client.stop()

                additional_metrics = {}
                if not args.stop_primary_after_s:
                    primary, _ = network.find_primary()
                    with primary.client() as nc:
                        r = nc.get("/node/memory")
                        assert r.status_code == http.HTTPStatus.OK.value

                        results = r.body.json()
                        peak_value = results["peak_allocated_heap_size"]

                        # Do not upload empty metrics (virtual doesn't report memory use)
                        if peak_value != 0:
                            # Construct name for heap metric, removing ^ suffix if present
                            heap_peak_metric = args.label
                            if heap_peak_metric.endswith("^"):
                                heap_peak_metric = heap_peak_metric[:-1]
                            heap_peak_metric += "_mem"
                            additional_metrics[heap_peak_metric] = peak_value

                network.stop_all_nodes()

                agg = []

                for client_id, remote_client in enumerate(clients):
                    # Note: this assumes client are run locally, but saves a copy
                    send_file = os.path.join(
                        remote_client.remote.root, "pi_requests.parquet"
                    )
                    response_file = os.path.join(
                        remote_client.remote.root, "pi_response.parquet"
                    )
                    LOG.info(f"Analyzing results from {send_file} and {response_file}")

                    def table():
                        payloads = pl.read_parquet(requests_file_paths[client_id])
                        sent = pl.read_parquet(send_file)
                        rcvd = pl.read_parquet(response_file)
                        overall = payloads.join(sent, on="messageID")
                        overall = rcvd.join(overall, on="messageID")
                        overall = overall.with_columns(
                            client=pl.lit(remote_client.name),
                            requestSize=pl.col("request").apply(len),
                            responseSize=pl.col("rawResponse").apply(len),
                        )
                        # 50x are expected when we stop the primary, 500 when we drop the session
                        # to maintain consistency, and 504 when we try to write to the future primary
                        # before their election. Since these requests effectively do nothing, they
                        # should not count towards latency statistics.
                        # if args.stop_primary_after_s:
                        #    overall = overall.filter(pl.col("responseStatus") < 500)

                        overall = overall.with_columns(
                            pl.col("receiveTime").alias("latency") - pl.col("sendTime")
                        )
                        print(overall.sort("latency"))
                        first_send = overall["sendTime"].min()
                        last_recv = overall["receiveTime"].max()
                        print(f"{remote_client.name}: {remote_client.description}")
                        print(
                            f"{remote_client.name}: First send at {first_send}, last receive at {last_recv}"
                        )
                        duration = (last_recv - first_send).total_seconds()
                        print(
                            f"{remote_client.name}: {len(overall)} requests in {duration}s => {len(overall)//duration}tx/s"
                        )
                        agg.append(overall)

                    table()

                agg = pl.concat(agg, rechunk=True)
                LOG.info("Aggregate results")
                print(agg)
                agg_path = os.path.join(
                    network.common_dir, "aggregated_basicperf_output.parquet"
                )
                with open(agg_path, "wb") as f:
                    agg.write_parquet(f)
                print(f"Aggregated results written to {agg_path}")

                start_send = agg["sendTime"].min()
                end_recv = agg["receiveTime"].max()
                duration_s = (end_recv - start_send).total_seconds()
                throughput = len(agg) / duration_s
                statistics["average_throughput_tx/s"] = throughput
                print(f"Average throughput: {throughput:.2f} tx/s")

                byte_input = (agg["requestSize"].sum() / duration_s) / (1024 * 1024)
                statistics["average_request_input_mb/s"] = byte_input
                print(f"Average request input: {byte_input:.2f} Mbytes/s")

                byte_output = (agg["responseSize"].sum() / duration_s) / (1024 * 1024)
                statistics["average_request_output_mb/s"] = byte_output
                print(f"Average request output: {byte_output:.2f} Mbytes/s")

                each_client = agg.partition_by("client")
                latest_start = max(client["sendTime"].min() for client in each_client)
                earliest_end = min(
                    client["receiveTime"].max() for client in each_client
                )
                all_active_duration_s = (earliest_end - latest_start).total_seconds()
                statistics["all_clients_active_from"] = latest_start.isoformat()
                statistics["all_clients_active_to"] = earliest_end.isoformat()
                statistics["all_clients_active_duration_s"] = all_active_duration_s
                print(
                    f"All clients active from {latest_start.time()} to {earliest_end.time()}"
                )
                all_clients_active_percentage = int(
                    (all_active_duration_s / duration_s) * 100
                )
                print(
                    f"This {all_active_duration_s:.3f}s is {all_clients_active_percentage}% of the {duration_s:.3f}s used to calculate throughputs above"
                )
                statistics[
                    "all_clients_active_percentage"
                ] = all_clients_active_percentage
                statistics["total_duration_s"] = duration_s

                agg_all_active = agg.filter(pl.col("sendTime") > latest_start).filter(
                    pl.col("receiveTime") < earliest_end
                )
                all_active_duration_s = (earliest_end - latest_start).total_seconds()
                all_active_throughput = len(agg_all_active) / duration_s
                statistics[
                    "all_clients_active_average_throughput_tx/s"
                ] = all_active_throughput
                writes = len(
                    agg_all_active.filter(pl.col("request").bin.starts_with(b"PUT "))
                )
                statistics["all_clients_active_write_fraction"] = writes / len(
                    agg_all_active
                )

                statistics_path = os.path.join(network.common_dir, "statistics.json")
                with open(statistics_path, "w") as f:
                    json.dump(statistics, f, indent=2)
                print(f"Aggregated statistics written to {statistics_path}")

                sent_per_sec = (
                    agg.with_columns(
                        (
                            (pl.col("sendTime").alias("second") - start_send) / 1000000
                        ).cast(pl.Int64)
                    )
                    .groupby("second")
                    .count()
                    .rename({"count": "sent"})
                )
                recv_per_sec = (
                    agg.with_columns(
                        (
                            (pl.col("receiveTime").alias("second") - start_send)
                            / 1000000
                        ).cast(pl.Int64)
                    )
                    .groupby("second")
                    .count()
                    .rename({"count": "rcvd"})
                )

                per_sec = sent_per_sec.join(recv_per_sec, on="second").sort("second")
                print(per_sec)
                per_sec = per_sec.with_columns(
                    sent_rate=pl.col("sent") / per_sec["sent"].max(),
                    rcvd_rate=pl.col("rcvd") / per_sec["rcvd"].max(),
                )
                for row in per_sec.iter_rows(named=True):
                    s = "S" * int(row["sent_rate"] * 20)
                    r = "R" * int(row["rcvd_rate"] * 20)
                    print(f"{row['second']:>3}: {s:>20}|{r:<20}")

                with cimetrics.upload.metrics(complete=False) as metrics:
                    LOG.success("Uploading results")
                    metrics.put(args.label, round(throughput, 1))

                    for key, value in additional_metrics.items():
                        metrics.put(key, value)

            except Exception as e:
                LOG.error(f"Stopping clients due to exception: {e}")
                for remote_client in clients:
                    remote_client.stop()
                raise


def cli_args():
    parser = argparse.ArgumentParser(
        formatter_class=argparse.ArgumentDefaultsHelpFormatter
    )
    parser.add_argument("-c", "--client", help="Client binary", required=True)
    parser.add_argument(
        "-n",
        "--nodes",
        help="List of hostnames[,pub_hostnames:ports]. If empty, spawn minimum working number of local nodes (minimum depends on consensus and other args)",
        action="append",
    )
    parser.add_argument(
        "--use-jwt",
        help="Use JWT with a temporary issuer as authentication method.",
        action="store_true",
    )
    parser.add_argument(
        "--client-timeout-s",
        help="Number of seconds after which unresponsive clients are shut down",
        default=90,
        type=float,
    )
    parser.add_argument(
        "--max-writes-ahead",
        help="Maximum number of writes to send to the server without waiting for a response",
        type=int,
        default=1000,
    )
    parser.add_argument(
        "--key-space-size",
        help="Size of the key space to be pre-populated and which writes and reads will be performed on",
        type=int,
        default=1000,
    )
    parser.add_argument(
        "--client-def",
        help="Client definitions, e.g. '3,write,1000,primary' starts 3 clients sending 1000 writes to the primary",
        action="append",
        required=True,
    )
    parser.add_argument(
        "--stop-primary-after-s", help="Stop primary after this many seconds", type=int
    )
    parser.add_argument("--add-new-node-after-primary-stops", type=str)
    return infra.e2e_args.cli_args(
        parser=parser, accept_unknown=False, ledger_chunk_bytes_override="5MB"
    )


if __name__ == "__main__":
    args = cli_args()
    run(args)<|MERGE_RESOLUTION|>--- conflicted
+++ resolved
@@ -356,17 +356,10 @@
                         primary.stop()
                         primary_has_stopped = True
                         old_primary = primary
-<<<<<<< HEAD
                         # primary, _ = network.wait_for_new_primary(primary)
                         # statistics[
                         #     "new_primary_detected_time"
                         # ] = datetime.datetime.now().isoformat()
-=======
-                        primary, _ = network.wait_for_new_primary(primary)
-                        statistics[
-                            "new_primary_detected_time"
-                        ] = datetime.datetime.now().isoformat()
->>>>>>> 00e2336d
                         if args.add_new_node_after_primary_stops:
                             create_and_add_node(
                                 network,
