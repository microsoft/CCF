--- conflicted
+++ resolved
@@ -37,16 +37,6 @@
             if match:
                 num = match.group(1)
                 if milan.match(num):
-<<<<<<< HEAD
-                    return "Milan"
-                elif genoa.match(num):
-                    return "Genoa"
-    return "Unknown AMD"
-
-
-_CURRENT_PLATFORM = _detect_platform()
-_CURRENT_PLATFORM_NAME = _detect_amd_platform_name()
-=======
                     return "milan"
                 elif genoa.match(num):
                     return "genoa"
@@ -55,20 +45,14 @@
 
 _CURRENT_PLATFORM = _detect_platform()
 _CURRENT_PLATFORM_AMD_NAME = _detect_amd_platform_name()
->>>>>>> 516fcaac
 
 
 def get_platform():
     return _CURRENT_PLATFORM
 
 
-<<<<<<< HEAD
-def get_platform_name():
-    return _CURRENT_PLATFORM_NAME
-=======
 def get_amd_platform_name():
     return _CURRENT_PLATFORM_AMD_NAME
->>>>>>> 516fcaac
 
 
 def is_snp():
@@ -81,21 +65,12 @@
 
 if __name__ == "__main__":
     current = get_platform()
-<<<<<<< HEAD
-    current_name = get_platform_name()
-    if len(sys.argv) == 1:
-        print(f"Detected platform is: {current} ({current_name})")
-    elif len(sys.argv) == 2:
-        expectation = sys.argv[1]
-        if expectation == current:
-=======
     amd_name = get_amd_platform_name()
     if len(sys.argv) == 1:
         print(f"Detected platform is: {current} {amd_name}")
     elif len(sys.argv) in (2, 3):
         expectation = sys.argv[1:]
         if expectation == [current, amd_name] or expectation == [current]:
->>>>>>> 516fcaac
             print(f"Confirmed running on expected platform: {current}")
         else:
             print(
