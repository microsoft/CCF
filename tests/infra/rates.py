# Copyright (c) Microsoft Corporation. All rights reserved.
# Licensed under the Apache 2.0 License.
import json
import infra.proc
import collections

from loguru import logger as LOG

COMMIT_COUNT_CUTTOF = 20


class TxRates:
    def __init__(self, primary):
        self.get_histogram = False
        self.primary = primary
        self.same_commit_count = 0
        self.data = {}
        self.commit = 0

        with open("getTxHist.json", "w") as gtxrf:
            gtxrf.write('{"id":1,"jsonrpc":"2.0","method":"getTxHist","params":{}}\n')
        with open("getTxRates.json", "w") as gtxrf:
            gtxrf.write('{"id":1,"jsonrpc":"2.0","method":"getTxRates","params":{}}\n')
        with open("getCommit.json", "w") as gcf:
            gcf.write('{"id":1,"jsonrpc":"2.0","method":"getCommit","params":{}}\n')

    def process_next(self):
        rv = infra.proc.ccall(
            "./client",
            "--host={}".format(self.primary.host),
            "--port={}".format(self.primary.tls_port),
            "--ca=networkcert.pem",
            "userrpc",
            "--cert=user1_cert.pem",
            "--pk=user1_privk.pem",
            "--req=getCommit.json",
            log_output=False,
        )
        print(rv.stdout.decode())
        result = rv.stdout.decode().split("\n")[1]
        result = json.loads(result)
        next_commit = result["result"]["commit"]
        if self.commit == next_commit:
            self.same_commit_count += 1
        else:
            self.same_commit_count = 0

        self.commit = next_commit

        if self.same_commit_count > COMMIT_COUNT_CUTTOF:
            self._get_hist()
            return False
        return True

    def print_results(self):
        print(json.dumps(self.data, indent=4))

    def save_results(self):
        with open("tx_rates.txt", "w") as file:
            for key in sorted(self.data.keys()):
                file.write(key + " : " + str(self.data[key]))
                file.write("\n")

    def _get_hist(self):
        rv = infra.proc.ccall(
            "./client",
            "--host={}".format(self.primary.host),
            "--port={}".format(self.primary.tls_port),
            "--ca=networkcert.pem",
            "userrpc",
            "--cert=user1_cert.pem",
            "--pk=user1_privk.pem",
            "--req=getTxRates.json",
            log_output=False,
        )

        result = rv.stdout.decode().split("\n")[1]
        result = json.loads(result)
        result = result["result"]["tx_rates"]
        max = 0
        for key in result:
            if result[key]["rate"] > max:
                max = result[key]["rate"]
        print(json.dumps(result, indent=4))
        print("MAX")
        print(max)

        rv = infra.proc.ccall(
            "./client",
            "--host={}".format(self.primary.host),
            "--port={}".format(self.primary.tls_port),
            "--ca=networkcert.pem",
            "userrpc",
            "--cert=user1_cert.pem",
            "--pk=user1_privk.pem",
            "--req=getTxHist.json",
            log_output=False,
        )

        result = rv.stdout.decode().split("\n")[1]
        result = json.loads(result)
        histogram = result["result"]["tx_hist"]["histogram"]
        LOG.info("Filtering histogram results...")
        hist_data = {}

        for key in histogram:
            if histogram[key] > 0:
<<<<<<< HEAD
                range_1, range_2 = key.split("..")
                hist_data[int(range_1)] = (range_2, histogram[key])

        ordered_data = collections.OrderedDict(sorted(hist_data.items(), key=lambda x: x[0]))
        self.data["histogram"] = {}
        for key, value_tuple in ordered_data.items():
            self.data["histogram"][str(key) + ".." + value_tuple[0]] = value_tuple[1]
=======
                self.data[key] = histogram[key]
>>>>>>> ef92e77e
        self.data["low"] = result["result"]["tx_hist"]["low"]
        self.data["high"] = result["result"]["tx_hist"]["high"]
        self.data["underflow"] = result["result"]["tx_hist"]["underflow"]
        self.data["overflow"] = result["result"]["tx_hist"]["overflow"]<|MERGE_RESOLUTION|>--- conflicted
+++ resolved
@@ -105,17 +105,7 @@
 
         for key in histogram:
             if histogram[key] > 0:
-<<<<<<< HEAD
-                range_1, range_2 = key.split("..")
-                hist_data[int(range_1)] = (range_2, histogram[key])
-
-        ordered_data = collections.OrderedDict(sorted(hist_data.items(), key=lambda x: x[0]))
-        self.data["histogram"] = {}
-        for key, value_tuple in ordered_data.items():
-            self.data["histogram"][str(key) + ".." + value_tuple[0]] = value_tuple[1]
-=======
                 self.data[key] = histogram[key]
->>>>>>> ef92e77e
         self.data["low"] = result["result"]["tx_hist"]["low"]
         self.data["high"] = result["result"]["tx_hist"]["high"]
         self.data["underflow"] = result["result"]["tx_hist"]["underflow"]
