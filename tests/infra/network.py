# Copyright (c) Microsoft Corporation. All rights reserved.
# Licensed under the Apache 2.0 License.
import os
import time
import logging
from contextlib import contextmanager
from enum import Enum, IntEnum
from ccf.clients import CCFConnectionException
import infra.path
import infra.proc
import infra.node
import infra.consortium
from ccf.tx_status import TxStatus
import random
from math import ceil

from loguru import logger as LOG

logging.getLogger("paramiko").setLevel(logging.WARNING)

# JOIN_TIMEOUT should be greater than the worst case quote verification time (~ 25 secs)
JOIN_TIMEOUT = 40

COMMON_FOLDER = "common"


class ServiceStatus(Enum):
    OPENING = 1
    OPEN = 2
    CLOSED = 3


class ParticipantsCurve(IntEnum):
    secp384r1 = 0
    secp256k1 = 1
    # ed25519 = 2 TODO: Unsupported for now

    def next(self):
        return ParticipantsCurve((self.value + 1) % len(ParticipantsCurve))


class PrimaryNotFound(Exception):
    pass


class CodeIdNotFound(Exception):
    pass


class NodeShutdownError(Exception):
    pass


def get_common_folder_name(workspace, label):
    return os.path.join(workspace, f"{label}_{COMMON_FOLDER}")


class Network:
    KEY_GEN = "keygenerator.sh"
    SHARE_SCRIPT = "submit_recovery_share.sh"
    DEFUNCT_NETWORK_ENC_PUBK = "network_enc_pubk_orig.pem"
    node_args_to_forward = [
        "enclave_type",
        "host_log_level",
        "sig_max_tx",
        "sig_max_ms",
        "raft_election_timeout",
        "pbft_view_change_timeout",
        "consensus",
        "memory_reserve_startup",
        "notify_server",
        "log_format_json",
        "gov_script",
        "join_timer",
        "worker_threads",
        "ledger_chunk_max_bytes",
        "domain",
    ]

    # Maximum delay (seconds) for updates to propagate from the primary to backups
    replication_delay = 30

    def __init__(
        self,
        hosts,
        binary_dir=".",
        dbg_nodes=None,
        perf_nodes=None,
        existing_network=None,
        txs=None,
    ):
        self.existing_network = existing_network
        if self.existing_network is None:
            self.consortium = None
            self.node_offset = 0
            self.txs = txs
        else:
            self.consortium = self.existing_network.consortium
            # When creating a new network from an existing one (e.g. for recovery),
            # the node id of the nodes of the new network should start from the node
            # id of the existing network, so that new nodes id match the ones in the
            # nodes KV table
            self.node_offset = (
                len(self.existing_network.nodes) + self.existing_network.node_offset
            )
            self.txs = self.existing_network.txs

        self.ignoring_shutdown_errors = False
        self.nodes = []
        self.user_ids = []
        self.hosts = hosts
        self.status = ServiceStatus.CLOSED
        self.binary_dir = binary_dir
        self.common_dir = None
        self.election_duration = None
        self.key_generator = os.path.join(binary_dir, self.KEY_GEN)
        self.share_script = os.path.join(binary_dir, self.SHARE_SCRIPT)
        if not os.path.isfile(self.key_generator):
            raise FileNotFoundError(
                f"Could not find key generator script at '{self.key_generator}' - is binary directory set correctly?"
            )
        self.dbg_nodes = dbg_nodes
        self.perf_nodes = perf_nodes

        for host in hosts:
            self.create_node(host)

    def _get_next_local_node_id(self):
        if len(self.nodes):
            return self.nodes[-1].node_id + 1
        return self.node_offset

    def _adjust_local_node_ids(self, primary):
        assert (
            self.existing_network is None
        ), "Cannot adjust local node IDs if the network was started from an existing network"

        with primary.client() as nc:
            r = nc.get("/node/primary_info")
            first_node_id = r.body["primary_id"]
            assert (r.body["primary_host"] == primary.host) and (
                int(r.body["primary_port"]) == primary.rpc_port
            ), "Primary is not the node that just started"
            for n in self.nodes:
                n.node_id = n.node_id + first_node_id

    def create_node(self, host):
        node_id = self._get_next_local_node_id()
        debug = (
            (str(node_id) in self.dbg_nodes) if self.dbg_nodes is not None else False
        )
        perf = (
            (str(node_id) in self.perf_nodes) if self.perf_nodes is not None else False
        )
        node = infra.node.Node(node_id, host, self.binary_dir, debug, perf)
        self.nodes.append(node)
        return node

    def _add_node(self, node, lib_name, args, target_node=None, recovery=False):
        forwarded_args = {
            arg: getattr(args, arg)
            for arg in infra.network.Network.node_args_to_forward
        }

        # Contact primary if no target node is set
        if target_node is None:
            target_node, _ = self.find_primary(
                timeout=args.ledger_recovery_timeout if recovery else 3
            )

        node.join(
            lib_name=lib_name,
            workspace=args.workspace,
            label=args.label,
            common_dir=self.common_dir,
            target_rpc_address=f"{target_node.host}:{target_node.rpc_port}",
            **forwarded_args,
        )

        # If the network is opening, node are trusted without consortium approval
        if self.status == ServiceStatus.OPENING:
            if args.consensus != "pbft":
                try:
                    node.wait_for_node_to_join(timeout=JOIN_TIMEOUT)
                except TimeoutError:
                    LOG.error(f"New node {node.node_id} failed to join the network")
                    raise
            node.network_state = infra.node.NodeNetworkState.joined

    def _start_all_nodes(self, args, recovery=False, ledger_dir=None):
        hosts = self.hosts

        if not args.package:
            raise ValueError("A package name must be specified.")

        self.status = ServiceStatus.OPENING
        LOG.info("Opening CCF service on {}".format(hosts))

        forwarded_args = {
            arg: getattr(args, arg)
            for arg in infra.network.Network.node_args_to_forward
        }

        for i, node in enumerate(self.nodes):
            try:
                if i == 0:
                    if not recovery:
                        node.start(
                            lib_name=args.package,
                            workspace=args.workspace,
                            label=args.label,
                            common_dir=self.common_dir,
                            members_info=self.consortium.get_members_info(),
                            **forwarded_args,
                        )
                    else:
                        node.recover(
                            lib_name=args.package,
                            ledger_dir=ledger_dir,
                            workspace=args.workspace,
                            label=args.label,
                            common_dir=self.common_dir,
                            **forwarded_args,
                        )
                        # When a recovery network in started without an existing network,
                        # it is not possible to know the local node IDs before the first
                        # node is started and has recovered the ledger. The local node IDs
                        # are adjusted accordingly then.
                        if self.existing_network is None:
                            self.wait_for_state(
                                node,
                                "partOfPublicNetwork",
                                timeout=args.ledger_recovery_timeout,
                            )
                            self._adjust_local_node_ids(node)
                else:
                    self._add_node(node, args.package, args, recovery=recovery)
            except Exception:
                LOG.exception("Failed to start node {}".format(node.node_id))
                raise

        self.election_duration = (
            args.pbft_view_change_timeout / 1000
            if args.consensus == "pbft"
            else args.raft_election_timeout / 1000
        )

        LOG.info("All nodes started")

        primary, _ = self.find_primary()
        return primary

    def _setup_common_folder(self, gov_script):
        LOG.info(f"Creating common folder: {self.common_dir}")
        cmd = ["rm", "-rf", self.common_dir]
        assert (
            infra.proc.ccall(*cmd).returncode == 0
        ), f"Could not remove {self.common_dir} directory"
        cmd = ["mkdir", "-p", self.common_dir]
        assert (
            infra.proc.ccall(*cmd).returncode == 0
        ), f"Could not create {self.common_dir} directory"
        cmd = ["cp", gov_script, self.common_dir]
        assert (
            infra.proc.ccall(*cmd).returncode == 0
        ), f"Could not copy governance {gov_script} to {self.common_dir}"
        # It is more convenient to create a symlink in the common directory than generate
        # certs and keys in the top directory and move them across
        cmd = ["ln", "-s", os.path.join(os.getcwd(), self.KEY_GEN), self.common_dir]
        assert (
            infra.proc.ccall(*cmd).returncode == 0
        ), f"Could not symlink {self.KEY_GEN} to {self.common_dir}"

    def start_and_join(self, args):
        """
        Starts a CCF network.
        :param args: command line arguments to configure the CCF nodes.
        """
        self.common_dir = get_common_folder_name(args.workspace, args.label)

        assert (
            args.gov_script is not None
        ), "--gov-script argument must be provided to start a network"

        self._setup_common_folder(args.gov_script)

        initial_member_ids = list(range(max(1, args.initial_member_count)))
        self.consortium = infra.consortium.Consortium(
            self.common_dir,
            self.key_generator,
            self.share_script,
            initial_member_ids,
            args.participants_curve,
        )
        initial_users = list(range(max(0, args.initial_user_count)))
        self.create_users(initial_users, args.participants_curve)

        primary = self._start_all_nodes(args)
        if args.consensus != "pbft":
            self.wait_for_all_nodes_to_catch_up(primary)
        LOG.success("All nodes joined network")

        self.consortium.activate(primary)

        if args.app_script:
            infra.proc.ccall("cp", args.app_script, args.binary_dir).check_returncode()
            self.consortium.set_lua_app(
                remote_node=primary, app_script_path=args.app_script
            )

        if args.js_app_script:
            infra.proc.ccall(
                "cp", args.js_app_script, args.binary_dir
            ).check_returncode()
            self.consortium.set_js_app(
                remote_node=primary, app_script_path=args.js_app_script
            )

        self.consortium.add_users(primary, initial_users)
        LOG.info("Initial set of users added")

        self.consortium.open_network(
            remote_node=primary, pbft_open=(args.consensus == "pbft")
        )
        self.status = ServiceStatus.OPEN
        LOG.success("***** Network is now open *****")

    def start_in_recovery(
        self, args, ledger_dir, common_dir=None,
    ):
        """
        Starts a CCF network in recovery mode.
        :param args: command line arguments to configure the CCF nodes.
        :param ledger_dir: ledger directory to recover from.
        :param common_dir: common directory containing member and user keys and certs.
        """
        self.common_dir = common_dir or get_common_folder_name(
            args.workspace, args.label
        )

        primary = self._start_all_nodes(args, recovery=True, ledger_dir=ledger_dir)

        # If a common directory was passed in, initialise the consortium from it
        if common_dir is not None:
            self.consortium = infra.consortium.Consortium(
                common_dir, self.key_generator, self.share_script, remote_node=primary
            )

        for node in self.get_joined_nodes():
            self.wait_for_state(
                node, "partOfPublicNetwork", timeout=args.ledger_recovery_timeout
            )
        self.wait_for_all_nodes_to_catch_up(primary)
        LOG.success("All nodes joined public network")

    def recover(self, args, defunct_network_enc_pub):
        """
        Recovers a CCF network previously started in recovery mode.
        :param args: command line arguments to configure the CCF nodes.
        :param defunct_network_enc_pub: defunct network encryption public key.
        """
        primary, _ = self.find_primary()
        self.consortium.check_for_service(primary, status=ServiceStatus.OPENING)
        self.consortium.wait_for_all_nodes_to_be_trusted(primary, self.nodes)
        self.consortium.accept_recovery(primary)
        self.consortium.recover_with_shares(primary, defunct_network_enc_pub)

        for node in self.get_joined_nodes():
            self.wait_for_state(
                node, "partOfNetwork", timeout=args.ledger_recovery_timeout
            )

        self.consortium.check_for_service(
            primary, ServiceStatus.OPEN, pbft_open=(args.consensus == "pbft")
        )
        LOG.success("***** Recovered network is now open *****")

    def store_current_network_encryption_key(self):
        cmd = [
            "cp",
            os.path.join(self.common_dir, "network_enc_pubk.pem"),
            os.path.join(self.common_dir, self.DEFUNCT_NETWORK_ENC_PUBK),
        ]
        infra.proc.ccall(*cmd).check_returncode()
        return os.path.join(self.common_dir, self.DEFUNCT_NETWORK_ENC_PUBK)

    def ignore_errors_on_shutdown(self):
        self.ignoring_shutdown_errors = True

    def stop_all_nodes(self):
        fatal_error_found = False
        for node in self.nodes:
            _, fatal_errors = node.stop()
            if fatal_errors:
                fatal_error_found = True

        LOG.info("All nodes stopped...")

        if fatal_error_found:
            if self.ignoring_shutdown_errors:
                LOG.warning("Ignoring shutdown errors")
            else:
                raise NodeShutdownError("Fatal error found during node shutdown")

    def create_and_add_pending_node(
        self, lib_name, host, args, target_node=None, timeout=JOIN_TIMEOUT
    ):
        """
        Create a new node and add it to the network. Note that the new node
        still needs to be trusted by members to complete the join protocol.
        """
        new_node = self.create_node(host)
        self._add_node(new_node, lib_name, args, target_node)
        primary, _ = self.find_primary()
        try:
            self.consortium.wait_for_node_to_exist_in_store(
                primary,
                new_node.node_id,
                timeout=timeout,
                node_status=(
                    infra.node.NodeStatus.PENDING
                    if self.status == ServiceStatus.OPEN
                    else infra.node.NodeStatus.TRUSTED
                ),
            )
        except TimeoutError:
            # The node can be safely discarded since it has not been
            # attributed a unique node_id by CCF
            LOG.error(f"New pending node {new_node.node_id} failed to join the network")
            errors, _ = new_node.stop()
            self.nodes.remove(new_node)
            if errors:
                # Throw accurate exceptions if known errors found in
                for error in errors:
                    if "CODE_ID_NOT_FOUND" in error:
                        raise CodeIdNotFound
            raise

        return new_node

    def create_and_trust_node(self, lib_name, host, args, target_node=None):
        """
        Create a new node, add it to the network and let members vote to trust
        it so that it becomes part of the consensus protocol.
        """
        new_node = self.create_and_add_pending_node(lib_name, host, args, target_node)

        primary, _ = self.find_primary()
        try:
            if self.status is ServiceStatus.OPEN:
                self.consortium.trust_node(primary, new_node.node_id)
            if args.consensus != "pbft":
                # Here, quote verification has already been run when the node
                # was added as pending. Only wait for the join timer for the
                # joining node to retrieve network secrets.
                new_node.wait_for_node_to_join(timeout=ceil(args.join_timer * 2 / 1000))
        except (ValueError, TimeoutError):
            LOG.error(f"New trusted node {new_node.node_id} failed to join the network")
            new_node.stop()
            raise

        new_node.network_state = infra.node.NodeNetworkState.joined
        if args.consensus != "pbft":
            self.wait_for_all_nodes_to_catch_up(primary)

        return new_node

    def create_user(self, user_id, curve, record=True):
        infra.proc.ccall(
            self.key_generator,
            "--name",
            f"user{user_id}",
            "--curve",
            f"{curve.name}",
            path=self.common_dir,
            log_output=False,
        ).check_returncode()
        if record:
            self.user_ids.append(user_id)

    def create_users(self, user_ids, curve):
        for user_id in user_ids:
            self.create_user(user_id, curve)

    def get_members(self):
        return self.consortium.members

    def get_joined_nodes(self):
        return [node for node in self.nodes if node.is_joined()]

    def wait_for_state(self, node, state, timeout=3):
        end_time = time.time() + timeout
        while time.time() < end_time:
            try:
                with node.client(connection_timeout=timeout) as c:
                    r = c.get("/node/state")
                    if r.body["state"] == state:
                        break
            except ConnectionRefusedError:
                pass
            time.sleep(0.1)
        else:
            raise TimeoutError(
                f"Timed out waiting for state {state} on node {node.node_id}"
            )
        if state == "partOfNetwork":
            self.status = ServiceStatus.OPEN

    def _get_node_by_id(self, node_id):
        return next((node for node in self.nodes if node.node_id == node_id), None)

    def find_primary(self, timeout=3, request_timeout=3):
        """
        Find the identity of the primary in the network and return its identity
        and the current view.
        """
        primary_id = None
        view = None

        end_time = time.time() + timeout
        while time.time() < end_time:
            for node in self.get_joined_nodes():
                with node.client() as c:
                    try:
                        res = c.get("/node/primary_info", timeout=request_timeout)
                        if res.status_code == 200:
                            primary_id = res.body["primary_id"]
                            view = res.body["current_view"]
                            break
                        else:
                            assert "Primary unknown" in res.body, res
                    except CCFConnectionException:
                        pass
            if primary_id is not None:
                break
            time.sleep(0.1)

        if primary_id is None:
            raise PrimaryNotFound
        return (self._get_node_by_id(primary_id), view)

    def find_backups(self, primary=None, timeout=3):
        if primary is None:
            primary, _ = self.find_primary(timeout=timeout)
        return [n for n in self.get_joined_nodes() if n != primary]

    def find_any_backup(self, primary=None, timeout=3):
        return random.choice(self.find_backups(primary=primary, timeout=timeout))

    def find_nodes(self, timeout=3):
        primary, _ = self.find_primary(timeout=timeout)
        backups = self.find_backups(primary=primary, timeout=timeout)
        return primary, backups

    def find_primary_and_any_backup(self, timeout=3):
        primary, backups = self.find_nodes(timeout)
        backup = random.choice(backups)
        return primary, backup

    def wait_for_all_nodes_to_catch_up(self, primary, timeout=3):
        """
        Wait for all nodes to have joined the network and globally replicated
        all transactions globally executed on the primary (including transactions
        which added the nodes).
        """
        end_time = time.time() + timeout
        while time.time() < end_time:
            with primary.client() as c:
                resp = c.get("/node/commit")
                seqno = resp.body["seqno"]
                view = resp.body["view"]
                if seqno != 0:
                    break
            time.sleep(0.1)
        assert (
            seqno != 0
        ), f"Primary {primary.node_id} has not made any progress yet (view: {view}, seqno: {seqno})"

        while time.time() < end_time:
            caught_up_nodes = []
            for node in self.get_joined_nodes():
                with node.client() as c:
<<<<<<< HEAD
                    resp = c.get("/node/tx", {"view": view, "seqno": seqno})
=======
                    resp = c.get(f"/node/tx?view={view}&seqno={seqno}")
>>>>>>> f798d8b9
                    if resp.status_code != 200:
                        # Node may not have joined the network yet, try again
                        break
                    status = TxStatus(resp.body["status"])
                    if status == TxStatus.Committed:
                        caught_up_nodes.append(node)
                    elif status == TxStatus.Invalid:
                        raise RuntimeError(
                            f"Node {node.node_id} reports transaction ID {view}.{seqno} is invalid and will never be committed"
                        )
                    else:
                        pass

            if len(caught_up_nodes) == len(self.get_joined_nodes()):
                break
            time.sleep(0.1)
        assert len(caught_up_nodes) == len(
            self.get_joined_nodes()
        ), f"Only {len(caught_up_nodes)} (out of {len(self.get_joined_nodes())}) nodes have joined the network"

    def wait_for_node_commit_sync(self, consensus, timeout=3):
        """
        Wait for commit level to get in sync on all nodes. This is expected to
        happen once CFTR has been established, in the absence of new transactions.
        """
        end_time = time.time() + timeout
        while time.time() < end_time:
            commits = []
            for node in self.get_joined_nodes():
                with node.client() as c:
                    r = c.get("/node/commit")
                    commits.append(f"{r.view}.{r.seqno}")
            if [commits[0]] * len(commits) == commits:
                break
            time.sleep(0.1)
        expected = [commits[0]] * len(commits)
        assert expected == commits, f"{commits} != {expected}"


@contextmanager
def network(
    hosts, binary_directory=".", dbg_nodes=None, perf_nodes=None, pdb=False, txs=None
):
    """
    Context manager for Network class.
    :param hosts: a list of hostnames (localhost or remote hostnames)
    :param binary_directory: the directory where CCF's binaries are located
    :param dbg_nodes: default: []. List of node id's that will not start (user is prompted to start them manually)
    :param perf_nodes: default: []. List of node ids that will run under perf record
    :param pdb: default: False. Debugger.
    :param txs: default: None. Transactions committed on that network.
    :return: a Network instance that can be used to create/access nodes, handle the genesis state (add members, create
    node.json), and stop all the nodes that belong to the network
    """
    if dbg_nodes is None:
        dbg_nodes = []
    if perf_nodes is None:
        perf_nodes = []

    net = Network(
        hosts=hosts,
        binary_dir=binary_directory,
        dbg_nodes=dbg_nodes,
        perf_nodes=perf_nodes,
        txs=txs,
    )
    try:
        yield net
    except Exception:
        if pdb:
            import pdb

            pdb.set_trace()
        else:
            raise
    finally:
        net.stop_all_nodes()<|MERGE_RESOLUTION|>--- conflicted
+++ resolved
@@ -580,11 +580,7 @@
             caught_up_nodes = []
             for node in self.get_joined_nodes():
                 with node.client() as c:
-<<<<<<< HEAD
-                    resp = c.get("/node/tx", {"view": view, "seqno": seqno})
-=======
                     resp = c.get(f"/node/tx?view={view}&seqno={seqno}")
->>>>>>> f798d8b9
                     if resp.status_code != 200:
                         # Node may not have joined the network yet, try again
                         break
