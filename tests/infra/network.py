--- conflicted
+++ resolved
@@ -144,11 +144,7 @@
             self.next_node_id = existing_network.next_node_id
             self.txs = existing_network.txs
             self.jwt_issuer = existing_network.jwt_issuer
-<<<<<<< HEAD
-            self.hosts = existing_network.hosts
-=======
             self.hosts = [node.host for node in existing_network.nodes]
->>>>>>> acbde42b
 
         self.ignoring_shutdown_errors = False
         self.nodes = []
