--- conflicted
+++ resolved
@@ -210,11 +210,7 @@
         recovery=False,
         ledger_dir=None,
         copy_ledger_read_only=False,
-<<<<<<< HEAD
-        read_only_ledger_dirs=[],
-=======
         read_only_ledger_dirs=None,
->>>>>>> d29020c6
         from_snapshot=False,
         snapshot_dir=None,
     ):
@@ -225,17 +221,6 @@
             )
         LOG.info(f"Joining from target node {target_node.local_node_id}")
 
-<<<<<<< HEAD
-        committed_ledger_dirs = read_only_ledger_dirs
-        current_ledger_dir = ledger_dir
-
-        # By default, only copy historical ledger if node is started from snapshot
-        if not read_only_ledger_dirs and (from_snapshot or copy_ledger_read_only):
-            LOG.info(f"Copying ledger from target node {target_node.local_node_id}")
-            current_ledger_dir, committed_ledger_dirs = target_node.get_ledger(
-                include_read_only_dirs=True
-            )
-=======
         committed_ledger_dirs = read_only_ledger_dirs or []
         current_ledger_dir = ledger_dir
 
@@ -243,7 +228,6 @@
         if not committed_ledger_dirs and (from_snapshot or copy_ledger_read_only):
             LOG.info(f"Copying ledger from target node {target_node.local_node_id}")
             current_ledger_dir, committed_ledger_dirs = target_node.get_ledger()
->>>>>>> d29020c6
 
         if from_snapshot:
             # Only retrieve snapshot from target node if the snapshot directory is not
@@ -291,11 +275,7 @@
         args,
         recovery=False,
         ledger_dir=None,
-<<<<<<< HEAD
-        read_only_ledger_dirs=[],
-=======
         read_only_ledger_dirs=None,
->>>>>>> d29020c6
         snapshot_dir=None,
     ):
         self.args = args
@@ -464,11 +444,7 @@
         self,
         args,
         ledger_dir,
-<<<<<<< HEAD
-        committed_ledger_dirs=[],
-=======
         committed_ledger_dirs=None,
->>>>>>> d29020c6
         snapshot_dir=None,
         common_dir=None,
     ):
@@ -570,15 +546,9 @@
 
             longest_ledger_seqno = 0
             for node in self.nodes:
-<<<<<<< HEAD
-                _, committed = node.get_ledger(include_read_only_dirs=True)
-                last_seqno = Ledger(committed).get_latest_public_state()[1]
-                nodes_ledger[node.local_node_id] = [committed, last_seqno]
-=======
                 ledger = node.remote.ledger_paths()
                 last_seqno = Ledger(ledger).get_latest_public_state()[1]
                 nodes_ledger[node.local_node_id] = [ledger, last_seqno]
->>>>>>> d29020c6
                 if last_seqno > longest_ledger_seqno:
                     longest_ledger_seqno = last_seqno
                     longest_ledger_node = node
@@ -590,10 +560,7 @@
                         (f, infra.path.compute_file_checksum(os.path.join(d, f)))
                         for d in dirs
                         for f in os.listdir(d)
-<<<<<<< HEAD
-=======
                         if f.endswith(COMMITTED_FILE_SUFFIX)
->>>>>>> d29020c6
                     ]
 
                 longest_ledger_dirs, _ = nodes_ledger[longest_ledger_node.local_node_id]
