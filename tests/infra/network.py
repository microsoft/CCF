# Copyright (c) Microsoft Corporation. All rights reserved.
# Licensed under the Apache 2.0 License.
import os
import time

import logging
from contextlib import contextmanager
from enum import Enum, IntEnum, auto
from infra.clients import flush_info
import infra.path
import infra.proc
import infra.service_load
import infra.node
import infra.consortium
import infra.e2e_args
import ccf.ledger
from infra.tx_status import TxStatus
from ccf.tx_id import TxID
import random
from dataclasses import dataclass
import http
import pprint
import functools
from datetime import datetime, timedelta
from infra.consortium import slurp_file
from infra.snp import IS_SNP
from collections import deque


from loguru import logger as LOG

from cryptography.x509 import load_pem_x509_certificate
from cryptography.hazmat.backends import default_backend

logging.getLogger("paramiko").setLevel(logging.WARNING)

# JOIN_TIMEOUT should be greater than the worst case quote verification time (~ 25 secs)
JOIN_TIMEOUT = 40

# If it takes a node n seconds to call an election, how long should we wait for an election to succeed?
DEFAULT_TIMEOUT_MULTIPLIER = 15

COMMON_FOLDER = "common"


class NodeRole(Enum):
    ANY = auto()
    PRIMARY = auto()
    BACKUP = auto()


class ServiceStatus(Enum):
    OPENING = "Opening"
    OPEN = "Open"
    RECOVERING = "Recovering"
    CLOSED = "Closed"


class EllipticCurve(IntEnum):
    secp384r1 = 0
    secp256r1 = 1

    def next(self):
        return EllipticCurve((self.value + 1) % len(EllipticCurve))


class PrimaryNotFound(Exception):
    pass


class CodeIdNotFound(Exception):
    pass


class StartupSeqnoIsOld(Exception):
    pass


class ServiceCertificateInvalid(Exception):
    pass


class NetworkShutdownError(Exception):
    def __init__(self, msg, errors=None):
        super().__init__(msg)
        self.errors = errors


def get_common_folder_name(workspace, label):
    return os.path.join(workspace, f"{label}_{COMMON_FOLDER}")


@dataclass
class UserInfo:
    local_id: int
    service_id: str
    cert_path: str
    key_path: str


DEFAULT_TAIL_LINES_LEN = 10


def log_errors(
    out_path,
    err_path,
    tail_lines_len=DEFAULT_TAIL_LINES_LEN,
    ignore_error_patterns=None,
):
    error_filter = ["[fail ]", "[fatal]", "Atom leak", "atom leakage"]
    error_lines = []
    try:
        tail_lines = deque(maxlen=tail_lines_len)
        with open(out_path, "r", errors="replace", encoding="utf-8") as lines:
            for line_no, line in enumerate(lines):
                stripped_line = line.rstrip()
                tail_lines.append(stripped_line)
                if any(x in stripped_line for x in error_filter):
                    ignore = False
                    if ignore_error_patterns is not None:
                        for pattern in ignore_error_patterns:
                            if pattern in stripped_line:
                                ignore = True
                                break
                    if not ignore:
                        LOG.error(f"{out_path}:{line_no+1}: {stripped_line}")
                        error_lines.append(stripped_line)
        if error_lines:
            LOG.info(
                "{} errors found, printing end of output for context:", len(error_lines)
            )
            for line in tail_lines:
                LOG.info(line)
    except IOError:
        LOG.exception("Could not check output {} for errors".format(out_path))

    fatal_error_lines = []
    try:
        with open(err_path, "r", errors="replace", encoding="utf-8") as lines:
            fatal_error_lines = [
                line
                for line in lines.readlines()
                if not line.startswith("[get_qpl_handle ")
            ]
            if fatal_error_lines:
                LOG.error(f"Contents of {err_path}:\n{''.join(fatal_error_lines)}")
    except IOError:
        LOG.exception("Could not read err output {}".format(err_path))

    # See https://github.com/microsoft/CCF/issues/1701
    ignore_fatal_errors = False
    for line in fatal_error_lines:
        if line.startswith("Tracer caught signal 11"):
            ignore_fatal_errors = True
    if ignore_fatal_errors:
        fatal_error_lines = []

    return error_lines, fatal_error_lines


class Network:
    KEY_GEN = "keygenerator.sh"
    SHARE_SCRIPT = "submit_recovery_share.sh"
    node_args_to_forward = [
        "enclave_type",
        "enclave_platform",
        "host_log_level",
        "sig_tx_interval",
        "sig_ms_interval",
        "election_timeout_ms",
        "consensus_update_timeout_ms",
        "consensus",
        "log_format_json",
        "constitution",
        "join_timer_s",
        "worker_threads",
        "ledger_chunk_bytes",
        "subject_alt_names",
        "snapshot_tx_interval",
        "max_open_sessions",
        "max_open_sessions_hard",
        "forwarding_timeout_ms",
        "jwt_key_refresh_interval_s",
        "common_read_only_ledger_dir",
        "curve_id",
        "initial_node_cert_validity_days",
        "initial_service_cert_validity_days",
        "maximum_node_certificate_validity_days",
        "maximum_service_certificate_validity_days",
        "config_file",
        "ubsan_options",
        "previous_service_identity_file",
        "acme",
        "snp_endorsements_servers",
        "node_to_node_message_limit",
        "tick_ms",
    ]

    # Maximum delay (seconds) for updates to propagate from the primary to backups
    replication_delay = 30

    def __init__(
        self,
        hosts,
        binary_dir=".",
        dbg_nodes=None,
        perf_nodes=None,
        existing_network=None,
        txs=None,
        jwt_issuer=None,
        library_dir=".",
        init_partitioner=False,
        version=None,
        service_load=None,
        node_data_json_file=None,
        nodes_in_container=False,
    ):
        if existing_network is None:
            self.consortium = None
            self.users = []
            self.hosts = hosts
            self.next_node_id = 0
            self.txs = txs
            self.jwt_issuer = jwt_issuer
            self.service_load = service_load
            self.recovery_count = 0
        else:
            self.consortium = existing_network.consortium
            self.users = existing_network.users
            self.next_node_id = existing_network.next_node_id
            self.txs = existing_network.txs
            self.jwt_issuer = existing_network.jwt_issuer
            self.hosts = infra.e2e_args.nodes(
                existing_network.args, len(existing_network.nodes)
            )
            self.service_load = None
            if existing_network.service_load:
                self.service_load = existing_network.service_load
                self.service_load.set_network(self)
            self.recovery_count = existing_network.recovery_count

        self.ignoring_shutdown_errors = False
        self.ignore_error_patterns = []
        self.nodes = []
        self.status = ServiceStatus.CLOSED
        self.binary_dir = binary_dir
        self.library_dir = library_dir
        self.common_dir = None
        self.election_duration = None
        self.observed_election_duration = None
        self.key_generator = os.path.join(binary_dir, self.KEY_GEN)
        self.share_script = os.path.join(binary_dir, self.SHARE_SCRIPT)
        if not os.path.isfile(self.key_generator):
            raise FileNotFoundError(
                f"Could not find key generator script at '{self.key_generator}' - is binary directory set correctly?"
            )
        self.dbg_nodes = dbg_nodes
        self.perf_nodes = perf_nodes
        self.version = version
        self.args = None
        self.service_certificate_valid_from = None
        self.service_certificate_validity_days = None
        self.nodes_in_container = nodes_in_container

        # Requires admin privileges
        self.partitioner = (
            infra.partitions.Partitioner(self) if init_partitioner else None
        )

        try:
            os.remove("/tmp/vscode-gdb.sh")
        except FileNotFoundError:
            pass

        for host in self.hosts:
            self.create_node(
                host, version=self.version, node_data_json_file=node_data_json_file
            )

    def _get_next_local_node_id(self):
        next_node_id = self.next_node_id
        self.next_node_id += 1
        return next_node_id

    def create_node(self, host, binary_dir=None, library_dir=None, **kwargs):
        node_id = self._get_next_local_node_id()
        debug = (
            (str(node_id) in self.dbg_nodes) if self.dbg_nodes is not None else False
        )
        perf = (
            (str(node_id) in self.perf_nodes) if self.perf_nodes is not None else False
        )
        node = infra.node.Node(
            node_id,
            host,
            binary_dir or self.binary_dir,
            library_dir or self.library_dir,
            debug,
            perf,
            nodes_in_container=self.nodes_in_container,
            **kwargs,
        )
        self.nodes.append(node)
        return node

    def _add_node(
        self,
        node,
        lib_name,
        args,
        target_node=None,
        recovery=False,
        ledger_dir=None,
        copy_ledger=True,
        read_only_ledger_dirs=None,
        from_snapshot=True,
        snapshots_dir=None,
        **kwargs,
    ):
        # Contact primary if no target node is set
        primary, _ = self.find_primary(
            timeout=args.ledger_recovery_timeout if recovery else 10
        )
        target_node = target_node or primary
        LOG.info(f"Joining from target node {target_node.local_node_id}")

        committed_ledger_dirs = read_only_ledger_dirs or []
        current_ledger_dir = ledger_dir
        read_only_snapshots_dir = None

        # Note: Copy snapshot before ledger as retrieving the latest snapshot may require
        # to produce more ledger entries
        if from_snapshot:
            # Only retrieve snapshot from primary if the snapshot directory is not specified
            if snapshots_dir is None:
                read_only_snapshots_dir = self.get_committed_snapshots(primary)
            if os.listdir(snapshots_dir) or os.listdir(read_only_snapshots_dir):
                LOG.info(
                    f"Joining from snapshot directories: {snapshots_dir},{read_only_snapshots_dir}"
                )
            else:
                LOG.warning(
                    f"Attempting to join from snapshot but {snapshots_dir},{read_only_snapshots_dir} are empty: defaulting to complete replay of transaction history"
                )
        else:
            LOG.info(
                "Joining without snapshot: complete transaction history will be replayed"
            )

        if not committed_ledger_dirs and copy_ledger:
            LOG.info(f"Copying ledger from target node {target_node.local_node_id}")
            current_ledger_dir, committed_ledger_dirs = target_node.get_ledger()

        # Note: temporary fix until second snapshot directory is ported to 2.x branch
        if not node.version_after("ccf-2.0.3") and read_only_snapshots_dir is not None:
            snapshots_dir = read_only_snapshots_dir

        node.join(
            lib_name=lib_name,
            workspace=args.workspace,
            label=args.label,
            common_dir=self.common_dir,
            target_rpc_address=target_node.get_public_rpc_address(),
            snapshots_dir=snapshots_dir,
            read_only_snapshots_dir=read_only_snapshots_dir,
            ledger_dir=current_ledger_dir,
            read_only_ledger_dirs=committed_ledger_dirs,
            **kwargs,
        )

        # If the network is opening or recovering, nodes are trusted without consortium approval
        if (
            self.status == ServiceStatus.OPENING
            or self.status == ServiceStatus.RECOVERING
        ):
            try:
                node.wait_for_node_to_join(timeout=JOIN_TIMEOUT)
            except TimeoutError:
                LOG.error(f"New node {node.local_node_id} failed to join the network")
                raise

    def _start_all_nodes(
        self,
        args,
        recovery=False,
        ledger_dir=None,
        read_only_ledger_dirs=None,
        snapshots_dir=None,
        **kwargs,
    ):
        self.args = args
        hosts = self.hosts

        if not args.package:
            raise ValueError("A package name must be specified.")

        self.status = (
            ServiceStatus.OPENING if not recovery else ServiceStatus.RECOVERING
        )
        LOG.debug(f"Opening CCF service on {hosts}")

        forwarded_args = {
            arg: getattr(args, arg, None)
            for arg in infra.network.Network.node_args_to_forward
        }

        for i, node in enumerate(self.nodes):
            try:
                if i == 0:
                    if not recovery:
                        node.start(
                            lib_name=args.package,
                            workspace=args.workspace,
                            label=args.label,
                            common_dir=self.common_dir,
                            members_info=self.consortium.get_members_info(),
                            **forwarded_args,
                            **kwargs,
                        )
                    else:
                        node.recover(
                            lib_name=args.package,
                            workspace=args.workspace,
                            label=args.label,
                            common_dir=self.common_dir,
                            ledger_dir=ledger_dir,
                            read_only_ledger_dirs=read_only_ledger_dirs,
                            snapshots_dir=snapshots_dir,
                            **forwarded_args,
                            **kwargs,
                        )
                        self.wait_for_state(
                            node,
                            infra.node.State.PART_OF_PUBLIC_NETWORK.value,
                            timeout=args.ledger_recovery_timeout,
                        )
                else:
                    # When a new service is started, initial nodes join without a snapshot
                    self._add_node(
                        node,
                        args.package,
                        args,
                        recovery=recovery,
                        ledger_dir=ledger_dir,
                        from_snapshot=snapshots_dir is not None,
                        read_only_ledger_dirs=read_only_ledger_dirs,
                        snapshots_dir=snapshots_dir,
                        **forwarded_args,
                        **kwargs,
                    )
            except Exception:
                LOG.exception(f"Failed to start node {node.local_node_id}")
                raise

        self.election_duration = args.election_timeout_ms / 1000
        # After an election timeout, we need some additional roundtrips to complete before
        # the nodes _observe_ that an election has occurred
        self.observed_election_duration = self.election_duration + 1

        LOG.info("All nodes started")

        # Here, recovery nodes might still be catching up, and possibly swamp
        # the current primary which would not be able to serve user requests
        primary, _ = self.find_primary(
            timeout=args.ledger_recovery_timeout if recovery else 10
        )
        return primary

    def _setup_common_folder(self, constitution):
        LOG.info(f"Creating common folder: {self.common_dir}")
        cmd = ["rm", "-rf", self.common_dir]
        assert (
            infra.proc.ccall(*cmd).returncode == 0
        ), f"Could not remove {self.common_dir} directory"
        cmd = ["mkdir", "-p", self.common_dir]
        assert (
            infra.proc.ccall(*cmd).returncode == 0
        ), f"Could not create {self.common_dir} directory"
        for fragment in constitution:
            cmd = ["cp", fragment, self.common_dir]
            assert (
                infra.proc.ccall(*cmd).returncode == 0
            ), f"Could not copy governance {fragment} to {self.common_dir}"
        # It is more convenient to create a symlink in the common directory than generate
        # certs and keys in the top directory and move them across
        cmd = ["cp"] if IS_SNP else ["ln", "-s"]
        cmd += [os.path.join(os.getcwd(), self.KEY_GEN), self.common_dir]
        assert (
            infra.proc.ccall(*cmd).returncode == 0
        ), f"Could not symlink {self.KEY_GEN} to {self.common_dir}"

    def start(self, args, **kwargs):
        """
        Starts a CCF network.
        :param args: command line arguments to configure the CCF nodes.
        """
        self.common_dir = get_common_folder_name(args.workspace, args.label)

        assert (
            args.constitution
        ), "--constitution argument must be provided to start a network"

        self._setup_common_folder(args.constitution)

        mc = max(1, args.initial_member_count)
        assert (
            mc >= args.initial_operator_provisioner_count + args.initial_operator_count
        ), f"Not enough members ({mc}) for the set amount of operator provisioners and operators"

        initial_members_info = []
        for i in range(mc):
            member_data = None
            if i < args.initial_operator_provisioner_count:
                member_data = {"is_operator_provisioner": True}
            elif (
                i
                < args.initial_operator_provisioner_count + args.initial_operator_count
            ):
                member_data = {"is_operator": True}
            initial_members_info += [
                (
                    i,
                    (i < args.initial_recovery_member_count),
                    member_data,
                )
            ]

        self.consortium = infra.consortium.Consortium(
            self.common_dir,
            self.key_generator,
            self.share_script,
            args.consensus,
            initial_members_info,
            args.participants_curve,
<<<<<<< HEAD
            reconfiguration_type=args.reconfiguration_type,
=======
            authenticate_session=not args.disable_member_session_auth,
>>>>>>> b0e95aeb
        )

        primary = self._start_all_nodes(args, **kwargs)
        self.wait_for_all_nodes_to_commit(primary=primary)
        LOG.success("All nodes joined network")

    def open(self, args):
        def get_target_node(args, primary):
            # HTTP/2 does not currently support forwarding
            if args.http2:
                return primary
            return self.find_random_node()

        primary, _ = self.find_primary()
        self.consortium.activate(get_target_node(args, primary))

        if args.js_app_bundle:
            self.consortium.set_js_app_from_dir(
                remote_node=get_target_node(args, primary),
                bundle_path=args.js_app_bundle,
            )

        for path in args.jwt_issuer:
            self.consortium.set_jwt_issuer(
                remote_node=get_target_node(args, primary), json_path=path
            )

        if self.jwt_issuer:
            self.jwt_issuer.register(self)

        initial_users = [
            f"user{user_id}" for user_id in list(range(max(0, args.initial_user_count)))
        ]
        self.create_users(initial_users, args.participants_curve)

        self.consortium.add_users_and_transition_service_to_open(
            get_target_node(args, primary), initial_users
        )
        self.status = ServiceStatus.OPEN
        LOG.info(f"Initial set of users added: {len(initial_users)}")

        for node in self.get_joined_nodes():
            self._wait_for_app_open(node, timeout=args.ledger_recovery_timeout)

        LOG.success("***** Network is now open *****")
        if self.service_load:
            self.service_load.begin(self)

    def start_and_open(self, args, **kwargs):
        self.start(args, **kwargs)
        self.open(args)

    def start_in_recovery(
        self,
        args,
        ledger_dir,
        committed_ledger_dirs=None,
        snapshots_dir=None,
        common_dir=None,
        **kwargs,
    ):
        """
        Starts a CCF network in recovery mode.
        :param args: command line arguments to configure the CCF nodes.
        :param ledger_dir: ledger directory to recover from.
        :param snapshots_dir: snapshot directory to recover from.
        :param common_dir: common directory containing member and user keys and certs.
        """
        self.common_dir = common_dir or get_common_folder_name(
            args.workspace, args.label
        )
        committed_ledger_dirs = committed_ledger_dirs or []
        ledger_dirs = [ledger_dir, *committed_ledger_dirs]

        primary = self._start_all_nodes(
            args,
            recovery=True,
            ledger_dir=ledger_dir,
            read_only_ledger_dirs=committed_ledger_dirs,
            snapshots_dir=snapshots_dir,
            **kwargs,
        )

        # If a common directory was passed in, initialise the consortium from it
        if not self.consortium and common_dir is not None:
            ledger = ccf.ledger.Ledger(ledger_dirs, committed_only=False)
            public_state, _ = ledger.get_latest_public_state()

            self.consortium = infra.consortium.Consortium(
                common_dir,
                self.key_generator,
                self.share_script,
                args.consensus,
                public_state=public_state,
            )

        for node in self.get_joined_nodes():
            self.wait_for_state(
                node,
                infra.node.State.PART_OF_PUBLIC_NETWORK.value,
                timeout=args.ledger_recovery_timeout,
            )
        # Catch-up in recovery can take a long time, so extend this timeout
        self.wait_for_all_nodes_to_commit(primary=primary, timeout=20)
        LOG.success("All nodes joined public network")

    def recover(self, args, expected_recovery_count=None):
        """
        Recovers a CCF network previously started in recovery mode.
        :param args: command line arguments to configure the CCF nodes.
        """
        random_node = self.find_random_node()
        self.consortium.activate(random_node)
        expected_status = (
            ServiceStatus.RECOVERING
            if random_node.version_after("ccf-2.0.0-rc3")
            else ServiceStatus.OPENING
        )
        self.consortium.check_for_service(
            self.find_random_node(), status=expected_status
        )
        self.wait_for_all_nodes_to_be_trusted(self.find_random_node())

        # The new service may be running a newer version of the constitution,
        # so we make sure that we're running the right one.
        self.consortium.set_constitution(random_node, args.constitution)

        prev_service_identity = None
        if args.previous_service_identity_file:
            prev_service_identity = slurp_file(args.previous_service_identity_file)

        self.consortium.transition_service_to_open(
            self.find_random_node(),
            previous_service_identity=prev_service_identity,
        )
        self.consortium.recover_with_shares(self.find_random_node())

        for node in self.get_joined_nodes():
            self.wait_for_state(
                node,
                infra.node.State.PART_OF_NETWORK.value,
                timeout=args.ledger_recovery_timeout,
            )
            self._wait_for_app_open(node)

        self.recovery_count = expected_recovery_count or self.recovery_count + 1
        self.consortium.check_for_service(
            self.find_random_node(),
            ServiceStatus.OPEN,
            recovery_count=self.recovery_count,
        )
        LOG.success("***** Recovered network is now open *****")

    def ignore_errors_on_shutdown(self):
        self.ignoring_shutdown_errors = True

    def ignore_error_pattern_on_shutdown(self, pattern):
        self.ignore_error_patterns.append(pattern)

    def check_ledger_files_identical(self, read_recovery_ledger_files=False):
        # Note: Should be called on stopped service
        # Verify that all ledger files on stopped nodes exist on most up-to-date node
        # and are identical

        def list_files_in_dirs_with_checksums(dirs):
            return sorted(
                [
                    (f, infra.path.compute_file_checksum(os.path.join(d, f)))
                    for d in dirs
                    for f in os.listdir(d)
                    if f.endswith(ccf.ledger.COMMITTED_FILE_SUFFIX)
                    or (
                        read_recovery_ledger_files
                        and f.endswith(ccf.ledger.RECOVERY_FILE_SUFFIX)
                        and ccf.ledger.COMMITTED_FILE_SUFFIX in f
                    )
                ],
                key=lambda x: ccf.ledger.range_from_filename(x[0])[0],
            )

        longest_ledger_files = None
        longest_ledger_node = None
        longest_ledger_seqno = 0
        for node in self.nodes:
            if node.network_state != infra.node.NodeNetworkState.stopped:
                raise RuntimeError(
                    f"Node {node.node_id} should be stopped before verifying ledger consistency"
                )

            if node.remote is None:
                continue

            ledger_paths = node.remote.ledger_paths()

            # Check that at least the main ledger directory, created by
            # the node on startup, exists
            if not os.path.isdir(ledger_paths[0]):
                return

            ledger_files = list_files_in_dirs_with_checksums(ledger_paths)
            if not ledger_files:
                continue

            last_ledger_seqno = ccf.ledger.range_from_filename(ledger_files[-1][0])[1]
            ledger_files = set(ledger_files)

            if last_ledger_seqno > longest_ledger_seqno:
                assert longest_ledger_files is None or longest_ledger_files.issubset(
                    ledger_files
                ), f"Ledger files on node {longest_ledger_node.local_node_id} do not match files on node {node.local_node_id}: {longest_ledger_files}, expected subset of {ledger_files}, diff: {ledger_files - longest_ledger_files}"
                longest_ledger_files = ledger_files
                longest_ledger_node = node
                longest_ledger_seqno = last_ledger_seqno
            else:
                assert ledger_files.issubset(
                    longest_ledger_files
                ), f"Ledger files on node {node.local_node_id} do not match files on node {longest_ledger_node.local_node_id}: {ledger_files}, expected subset of {longest_ledger_files}, diff: {longest_ledger_files - ledger_files}"

        if longest_ledger_files:
            LOG.info(
                f"Verified {len(longest_ledger_files)} ledger files consistency on all {len(self.nodes)} stopped nodes"
            )

    def stop_all_nodes(
        self,
        skip_verification=False,
        verbose_verification=False,
        accept_ledger_diff=False,
        **kwargs,
    ):
        if not skip_verification and self.txs is not None:
            LOG.info("Verifying that all committed txs can be read before shutdown")
            log_capture = []
            try:
                self.txs.verify(network=self, log_capture=log_capture)
                self.txs.verify_range(log_capture=log_capture)
            except:
                flush_info(log_capture, None)
                raise
            else:
                if verbose_verification:
                    flush_info(log_capture, None)

        fatal_error_found = False

        if len(self.ignore_error_patterns) > 0:
            LOG.warning("Ignoring error patterns on shutdown:")
            for pattern in self.ignore_error_patterns:
                LOG.warning(f"  {pattern}")

        node_errors = {}
        for node in self.nodes:
            node.stop()
            out_path, err_path = node.get_logs()
            if out_path is not None and err_path is not None:
                _, fatal_errors = log_errors(
                    out_path, err_path, ignore_error_patterns=self.ignore_error_patterns
                )
            else:
                fatal_errors = []
            node_errors[node.local_node_id] = fatal_errors
            if fatal_errors:
                fatal_error_found = True

        LOG.info("All nodes stopped")
        if not accept_ledger_diff:
            self.check_ledger_files_identical(**kwargs)

        if fatal_error_found:
            if self.ignoring_shutdown_errors:
                LOG.warning("Ignoring shutdown errors")
            else:
                raise NetworkShutdownError(
                    "Fatal error found during node shutdown", node_errors
                )

    def join_node(
        self,
        node,
        lib_name,
        args,
        target_node=None,
        timeout=JOIN_TIMEOUT,
        stop_on_error=False,
        **kwargs,
    ):
        forwarded_args = {
            arg: getattr(args, arg, None)
            for arg in infra.network.Network.node_args_to_forward
        }
        self._add_node(node, lib_name, args, target_node, **forwarded_args, **kwargs)

        primary, _ = self.find_primary()
        try:
            self.wait_for_node_in_store(
                primary,
                node.node_id,
                node_status=(
                    ccf.ledger.NodeStatus.PENDING
                    if self.status == ServiceStatus.OPEN
                    else ccf.ledger.NodeStatus.TRUSTED
                ),
                timeout=timeout,
            )
        except TimeoutError as e:
            LOG.error(f"New pending node {node.node_id} failed to join the network")
            if stop_on_error:
                assert node.remote.check_done()
            node.stop()
            out_path, err_path = node.get_logs()
            if out_path is not None and err_path is not None:
                errors, _ = log_errors(out_path, err_path)
            else:
                errors = []
            self.nodes.remove(node)
            if errors:
                # Throw accurate exceptions if known errors found in
                for error in errors:
                    if "Quote does not contain known enclave measurement" in error:
                        raise CodeIdNotFound from e
                    if "StartupSeqnoIsOld" in error:
                        raise StartupSeqnoIsOld from e
                    if "invalid cert on handshake" in error:
                        raise ServiceCertificateInvalid from e
            raise

    def trust_node(
        self,
        node,
        args,
        valid_from=None,
        validity_period_days=None,
        no_wait=False,
        timeout=None,
    ):
        primary, _ = self.find_primary()
        try:
            if self.status is ServiceStatus.OPEN:
                valid_from = valid_from or datetime.utcnow()
                # Note: Timeout is function of the ledger size here since
                # the commit of the trust_node proposal may rely on the new node
                # catching up (e.g. adding 1 node to a 1-node network).
                self.consortium.trust_node(
                    primary,
                    node.node_id,
                    valid_from=valid_from,
                    validity_period_days=validity_period_days,
                    timeout=args.ledger_recovery_timeout,
                )
            if not no_wait:
                # The main endorsed RPC interface is only open once the node
                # has caught up and observed commit on the service open transaction.
                node.wait_for_node_to_join(
                    timeout=timeout or args.ledger_recovery_timeout
                )
        except (ValueError, TimeoutError):
            LOG.error(f"New trusted node {node.node_id} failed to join the network")
            node.stop()
            raise

        node.network_state = infra.node.NodeNetworkState.joined
        node.set_certificate_validity_period(
            valid_from,
            validity_period_days or args.maximum_node_certificate_validity_days,
        )
        if not no_wait:
            self.wait_for_all_nodes_to_commit(primary=primary)

    def retire_node(self, remote_node, node_to_retire, timeout=10):
        pending = self.consortium.retire_node(
            remote_node, node_to_retire, timeout=timeout
        )
        if remote_node == node_to_retire:
            remote_node, _ = self.wait_for_new_primary(remote_node)
        if remote_node.version_after("ccf-2.0.4") and not pending:
            end_time = time.time() + timeout
            r = None
            while time.time() < end_time:
                try:
                    with remote_node.client(connection_timeout=timeout) as c:
                        r = c.get("/node/network/removable_nodes").body.json()
                        if node_to_retire.node_id in {n["node_id"] for n in r["nodes"]}:
                            check_commit = infra.checker.Checker(c)
                            r = c.delete(
                                f"/node/network/nodes/{node_to_retire.node_id}"
                            )
                            check_commit(r)
                            break
                        else:
                            r = c.get(
                                f"/node/network/nodes/{node_to_retire.node_id}"
                            ).body.json()
                except ConnectionRefusedError:
                    pass
                time.sleep(0.1)
            else:
                raise TimeoutError(f"Timed out waiting for node to become removed: {r}")

        self.nodes.remove(node_to_retire)

    def create_user(self, local_user_id, curve, record=True):
        infra.proc.ccall(
            self.key_generator,
            "--name",
            local_user_id,
            "--curve",
            f"{curve.name}",
            path=self.common_dir,
            log_output=False,
        ).check_returncode()

        cert_path = os.path.join(self.common_dir, f"{local_user_id}_cert.pem")
        with open(cert_path, encoding="utf-8") as c:
            service_user_id = infra.crypto.compute_cert_der_hash_hex_from_pem(c.read())
        key_path = os.path.join(self.common_dir, f"{local_user_id}_privk.pem")
        new_user = UserInfo(local_user_id, service_user_id, cert_path, key_path)
        if record:
            self.users.append(new_user)

        return new_user

    def create_users(self, local_user_ids, curve):
        for local_user_id in local_user_ids:
            self.create_user(local_user_id, curve)

    def get_members(self):
        return self.consortium.members

    def get_joined_nodes(self):
        return [node for node in self.nodes if node.is_joined() and not node.suspended]

    def get_stopped_nodes(self):
        return [node for node in self.nodes if node.is_stopped()]

    def get_live_nodes(self):
        return [node for node in self.nodes if not node.is_stopped()]

    def get_f(self):
        return infra.e2e_args.max_f(self.args, len(self.nodes))

    def wait_for_state(self, node, state, timeout=3):
        end_time = time.time() + timeout
        while time.time() < end_time:
            try:
                with node.client(connection_timeout=timeout) as c:
                    r = c.get("/node/state").body.json()
                    if r["state"] == state:
                        break
            except ConnectionRefusedError:
                pass
            time.sleep(0.1)
        else:
            raise TimeoutError(
                f"Timed out waiting for state {state} on node {node.node_id}"
            )
        if state == infra.node.State.PART_OF_NETWORK.value:
            self.status = ServiceStatus.OPEN

    def _wait_for_app_open(self, node, timeout=3):
        end_time = time.time() + timeout
        logs = []
        while time.time() < end_time:
            # As an operator, query a well-known /app endpoint to find out
            # if the app has been opened to users
            with node.client() as c:
                logs = []
                r = c.get("/app/commit", log_capture=logs)
                if not (r.status_code == http.HTTPStatus.NOT_FOUND.value):
                    flush_info(logs, None)
                    return
                time.sleep(0.1)
        flush_info(logs, None)
        raise TimeoutError(f"Application frontend was not open after {timeout}s")

    def _get_node_by_service_id(self, node_id):
        return next((node for node in self.nodes if node.node_id == node_id), None)

    def find_primary(self, nodes=None, timeout=10, log_capture=None, **kwargs):
        """
        Find the identity of the primary in the network and return its identity
        and the current view.
        """
        primary_id = None
        view = None

        logs = []

        asked_nodes = nodes or self.get_joined_nodes()
        end_time = time.time() + timeout
        while time.time() < end_time:
            for node in asked_nodes:
                with node.client(**kwargs) as c:
                    try:
                        logs = []
                        res = c.get("/node/network", timeout=1, log_capture=logs)
                        assert res.status_code == http.HTTPStatus.OK.value, res

                        body = res.body.json()
                        view = body["current_view"]
                        primary_id = body["primary_id"]
                        if primary_id is not None:
                            break

                    except Exception:
                        LOG.warning(
                            f"Could not successfully connect to node {node.local_node_id}. Retrying..."
                        )

            if primary_id is not None:
                break
            time.sleep(0.1)

        if primary_id is None:
            flush_info(logs, log_capture, 0)
            raise PrimaryNotFound

        return (self._get_node_by_service_id(primary_id), view)

    def find_backups(self, primary=None, timeout=3, log_capture=None):
        if primary is None:
            primary, _ = self.find_primary(timeout=timeout, log_capture=log_capture)
        return [n for n in self.get_joined_nodes() if n != primary]

    def find_any_backup(self, primary=None, timeout=3, log_capture=None):
        return random.choice(
            self.find_backups(primary=primary, timeout=timeout, log_capture=log_capture)
        )

    def find_node_by_role(self, role=NodeRole.ANY, log_capture=None):
        role_ = (
            random.choice([NodeRole.PRIMARY, NodeRole.BACKUP]) if NodeRole.ANY else role
        )
        if role_ == NodeRole.PRIMARY:
            return self.find_primary(log_capture=log_capture)[0]
        else:
            return self.find_any_backup(log_capture=log_capture)

    def find_random_node(self):
        return random.choice(self.get_joined_nodes())

    def find_nodes(self, timeout=3, log_capture=None):
        primary, _ = self.find_primary(timeout=timeout, log_capture=log_capture)
        backups = self.find_backups(
            primary=primary, timeout=timeout, log_capture=log_capture
        )
        return primary, backups

    def find_primary_and_any_backup(self, timeout=3):
        primary, backups = self.find_nodes(timeout)
        backup = random.choice(backups)
        return primary, backup

    def resize(self, target_count, args):
        node_count = len(self.get_joined_nodes())
        initial_node_count = node_count
        LOG.info(f"Resizing network from {initial_node_count} to {target_count} nodes")
        while node_count < target_count:
            new_node = self.create_node("local://localhost")
            self.join_node(new_node, args.package, args)
            self.trust_node(new_node, args)
            node_count += 1
        while node_count > target_count:
            primary, backup = self.find_primary_and_any_backup()
            self.retire_node(primary, backup)
            node_count -= 1
        primary, _ = self.find_primary()
        self.wait_for_all_nodes_to_commit(primary)
        LOG.success(
            f"Resized network from {initial_node_count} to {target_count} nodes"
        )
        return initial_node_count

    def wait_for_all_nodes_to_commit(self, primary=None, tx_id=None, timeout=10):
        """
        Wait for all nodes to have joined the network and committed all transactions
        executed on the primary.
        """
        if not (primary or tx_id):
            raise ValueError("Either a valid TxID or primary node should be specified")

        end_time = time.time() + timeout

        # If no TxID is specified, retrieve latest readable one
        if tx_id == None:
            while time.time() < end_time:
                with primary.client() as c:
                    resp = c.get("/node/state")  # Well-known read-only endpoint
                    tx_id = TxID(resp.view, resp.seqno)
                    if tx_id.valid():
                        break
                time.sleep(0.1)
            assert (
                tx_id.valid()
            ), f"Primary {primary.node_id} has not made any progress yet ({tx_id})"

        caught_up_nodes = []
        logs = {}
        while time.time() < end_time:
            caught_up_nodes = []
            for node in self.get_joined_nodes():
                with node.client() as c:
                    logs[node.node_id] = []
                    resp = c.get(
                        f"/node/tx?transaction_id={tx_id}",
                        log_capture=logs[node.node_id],
                    )
                    if resp.status_code != 200:
                        # Node may not have joined the network yet, try again
                        break
                    status = TxStatus(resp.body.json()["status"])
                    if status == TxStatus.Committed:
                        caught_up_nodes.append(node)
                    elif status == TxStatus.Invalid:
                        flush_info(logs[node.node_id], None, 0)
                        raise RuntimeError(
                            f"Node {node.node_id} reports transaction ID {tx_id} is invalid and will never be committed"
                        )
                    else:
                        pass

            if len(caught_up_nodes) == len(self.get_joined_nodes()):
                break
            time.sleep(0.1)

        for lines in logs.values():
            flush_info(lines, None, 0)
        assert len(caught_up_nodes) == len(
            self.get_joined_nodes()
        ), f"Only {len(caught_up_nodes)} (out of {len(self.get_joined_nodes())}) nodes have joined the network"

    def wait_for_node_commit_sync(self, timeout=3):
        """
        Wait for commit level to get in sync on all nodes. This is expected to
        happen once CFTR has been established, in the absence of new transactions.
        """
        end_time = time.time() + timeout
        while time.time() < end_time:
            commits = []
            for node in self.get_joined_nodes():
                with node.client() as c:
                    r = c.get("/node/commit")
                    assert r.status_code == http.HTTPStatus.OK.value
                    body = r.body.json()
                    commits.append(body["transaction_id"])
            if [commits[0]] * len(commits) == commits:
                break
            time.sleep(0.1)
        expected = [commits[0]] * len(commits)
        if expected != commits:
            for node in self.get_joined_nodes():
                with node.client() as c:
                    r = c.get("/node/consensus")
                    pprint.pprint(r.body.json())
        assert expected == commits, f"Multiple commit values: {commits}"

    def _check_node_status(
        self,
        remote_node,
        node_id,
        node_status,  # None indicates that the node should not be present
        **kwargs,
    ):
        with remote_node.client(**kwargs) as c:
            r = c.get(f"/node/network/nodes/{node_id}")
            resp = r.body.json()
            return (
                r.status_code == http.HTTPStatus.NOT_FOUND.value
                and node_status is None
                and resp["error"]["message"] == "Node not found"
            ) or (
                r.status_code == http.HTTPStatus.OK.value
                and node_status is not None
                and resp["status"] == node_status.value
            )

    def wait_for_node_in_store(
        self, remote_node, node_id, node_status, timeout=3, **kwargs
    ):
        success = False
        end_time = time.time() + timeout
        while time.time() < end_time:
            try:
                if self._check_node_status(remote_node, node_id, node_status, **kwargs):
                    success = True
                    break
            except TimeoutError:
                pass
            time.sleep(0.5)
        if not success:
            raise TimeoutError(
                f'Node {node_id} is not in expected state: {node_status or "absent"})'
            )

    def wait_for_all_nodes_to_be_trusted(self, remote_node, timeout=3):
        for n in self.nodes:
            self.wait_for_node_in_store(
                remote_node, n.node_id, ccf.ledger.NodeStatus.TRUSTED, timeout
            )

    def wait_for_new_primary(
        self,
        old_primary,
        nodes=None,
        timeout_multiplier=DEFAULT_TIMEOUT_MULTIPLIER,
        **kwargs,
    ):
        # We arbitrarily pick twice the election duration to protect ourselves against the somewhat
        # but not that rare cases when the first round of election fails (short timeout are particularly susceptible to this)
        timeout = self.observed_election_duration * timeout_multiplier
        LOG.info(
            f"Waiting up to {timeout}s for a new primary different from {old_primary.local_node_id} ({old_primary.node_id}) to be elected..."
        )
        start_time = time.time()
        end_time = start_time + timeout
        error = TimeoutError
        logs = []

        while time.time() < end_time:
            try:
                logs = []
                new_primary, new_term = self.find_primary(
                    nodes=nodes, log_capture=logs, **kwargs
                )
                if new_primary.node_id != old_primary.node_id:
                    flush_info(logs, None)
                    delay = time.time() - start_time
                    LOG.info(
                        f"New primary after {delay:.2f}s is {new_primary.local_node_id} ({new_primary.node_id}) in term {new_term}"
                    )
                    return (new_primary, new_term)
            except PrimaryNotFound:
                error = PrimaryNotFound
            except Exception:
                pass
            time.sleep(0.1)
        flush_info(logs, None)
        raise error(f"A new primary was not elected after {timeout} seconds")

    def wait_for_new_primary_in(
        self,
        expected_node_ids,
        nodes=None,
        timeout_multiplier=DEFAULT_TIMEOUT_MULTIPLIER,
    ):
        # We arbitrarily pick twice the election duration to protect ourselves against the somewhat
        # but not that rare cases when the first round of election fails (short timeout are particularly susceptible to this)
        timeout = self.observed_election_duration * timeout_multiplier
        LOG.info(
            f"Waiting up to {timeout}s for a new primary in {expected_node_ids} to be elected..."
        )
        start_time = time.time()
        end_time = start_time + timeout
        error = TimeoutError
        logs = []
        while time.time() < end_time:
            try:
                logs = []
                new_primary, new_term = self.find_primary(
                    nodes=nodes, log_capture=logs, timeout=1
                )
                if new_primary.node_id in expected_node_ids:
                    flush_info(logs, None)
                    delay = time.time() - start_time
                    LOG.info(
                        f"New primary after {delay:.2f}s is {new_primary.local_node_id} ({new_primary.node_id}) in term {new_term}"
                    )
                    return (new_primary, new_term)
            except PrimaryNotFound:
                error = PrimaryNotFound
            except Exception:
                pass
            time.sleep(0.1)
        flush_info(logs, None)
        raise error(f"A new primary was not elected after {timeout} seconds")

    def wait_for_primary_unanimity(
        self, nodes=None, timeout_multiplier=DEFAULT_TIMEOUT_MULTIPLIER, min_view=None
    ):
        timeout = self.observed_election_duration * timeout_multiplier
        LOG.info(
            f"Waiting up to {timeout}s for all nodes to agree on the primary in view >= {min_view}"
        )
        start_time = time.time()
        end_time = start_time + timeout

        nodes = nodes or self.get_joined_nodes()
        primaries = {n.node_id: None for n in nodes}
        while time.time() < end_time:
            logs = []
            for node in nodes:
                try:
                    primary, view = self.find_primary(
                        nodes=[node], log_capture=logs, timeout=1
                    )
                    if min_view is None or view > min_view:
                        primaries[node.node_id] = primary
                except PrimaryNotFound:
                    LOG.info(f"Primary not found for {node.node_id}")
                    primaries[node.node_id] = None
            # Stop checking once all primaries are the same
            if all(primaries.values()) and len(set(primaries.values())) == 1:
                break
            time.sleep(0.1)
        flush_info(logs)
        all_good = all(primaries.values()) and len(set(primaries.values())) == 1
        if not all_good:
            for node in nodes:
                with node.client() as c:
                    r = c.get("/node/consensus")
                    pprint.pprint(r.body.json())
        primary_opinions = {n: p.node_id if p else p for n, p in primaries.items()}
        assert all_good, f"Disagreement about primaries: {primary_opinions}"
        delay = time.time() - start_time
        primary = list(primaries.values())[0]
        LOG.info(
            f"Primary unanimity after {delay:.2f}s: {primary.local_node_id} ({primary.node_id})"
        )
        return primary

    def get_committed_snapshots(self, node, target_seqno=None, force_txs=True):
        # Wait for the snapshot including target_seqno to be committed before
        # copying snapshot directory. Do not issue transactions if force_txs is False
        # and expect snapshot to have already been created.
        if target_seqno is None:
            with node.client() as c:
                r = c.get("/node/commit").body.json()
                target_seqno = TxID.from_str(r["transaction_id"]).seqno

        def wait_for_snapshots_to_be_committed(src_dir, list_src_dir_func, timeout=20):
            if not force_txs:
                return True

            LOG.info(
                f"Waiting for a snapshot to be committed including seqno {target_seqno} in {src_dir}"
            )
            end_time = time.time() + timeout
            while True:
                for f in list_src_dir_func(src_dir):
                    snapshot_seqno = infra.node.get_snapshot_seqnos(f)[1]
                    if snapshot_seqno >= target_seqno and infra.node.is_file_committed(
                        f
                    ):
                        LOG.info(
                            f"Found committed snapshot {f} for seqno {target_seqno} after {timeout - (end_time - time.time()):.2f}s"
                        )
                        return True

                if time.time() > end_time:
                    LOG.error(
                        f"Could not find committed snapshot for seqno {target_seqno} after {timeout:.2f}s in {src_dir}: {list_src_dir_func(src_dir)}"
                    )
                    return False

                with node.client(self.consortium.get_any_active_member().local_id) as c:
                    logs = []
                    for _ in range(self.args.snapshot_tx_interval // 2):
                        r = c.post("/gov/ack/update_state_digest", log_capture=logs)
                        assert (
                            r.status_code == http.HTTPStatus.OK.value
                        ), f"Error ack/update_state_digest: {r}"
                    c.wait_for_commit(r)
                time.sleep(0.1)

        return node.get_committed_snapshots(wait_for_snapshots_to_be_committed)

    def _get_ledger_public_view_at(self, node, call, seqno, timeout, insecure=False):
        end_time = time.time() + timeout
        self.consortium.force_ledger_chunk(node)
        while time.time() < end_time:
            try:
                return call(seqno, insecure=insecure)
            except Exception as ex:
                LOG.info(f"Exception: {ex}")
                time.sleep(0.1)
        raise TimeoutError(
            f"Could not read transaction at seqno {seqno} from ledger {node.remote.ledger_paths()} after {timeout}s"
        )

    def get_ledger_public_state_at(self, seqno, timeout=5, insecure=False):
        primary, _ = self.find_primary()
        return self._get_ledger_public_view_at(
            primary, primary.get_ledger_public_tables_at, seqno, timeout, insecure
        )

    def get_latest_ledger_public_state(self, insecure=False, timeout=5):
        primary, _ = self.find_primary()
        with primary.client() as nc:
            resp = nc.get("/node/commit")
            body = resp.body.json()
            tx_id = TxID.from_str(body["transaction_id"])
        return self._get_ledger_public_view_at(
            primary, primary.get_ledger_public_state_at, tx_id.seqno, timeout, insecure
        )

    @functools.cached_property
    def cert_path(self):
        return os.path.join(self.common_dir, "service_cert.pem")

    @functools.cached_property
    def cert(self):
        with open(self.cert_path, encoding="utf-8") as c:
            service_cert = load_pem_x509_certificate(
                c.read().encode("ascii"), default_backend()
            )
            return service_cert

    def verify_service_certificate_validity_period(self, expected_validity_days):
        primary, _ = self.find_primary()
        if primary.major_version and primary.major_version <= 1:
            # Service certificate validity period is hardcoded in 1.x
            LOG.warning("Skipping service certificate validity check for 1.x service")
            return

        with primary.client() as c:
            r = c.get("/node/network")
            valid_from, valid_to = infra.crypto.get_validity_period_from_pem_cert(
                r.body.json()["service_certificate"]
            )

        if self.service_certificate_valid_from is None:
            # If the service certificate has not been renewed, assume that certificate has
            # been issued within this test run
            expected_valid_from = datetime.utcnow() - timedelta(hours=1)
            if valid_from < expected_valid_from:
                raise ValueError(
                    f'Service certificate is too old: valid from "{valid_from}" older than expected "{expected_valid_from}"'
                )

        # Note: CCF substracts one second from validity period since x509 specifies
        # that validity dates are inclusive.
        expected_valid_to = valid_from + timedelta(
            days=expected_validity_days, seconds=-1
        )
        if valid_to != expected_valid_to:
            raise ValueError(
                f'Validity period for service certificate is not as expected: valid to "{valid_to}" but expected "{expected_valid_to}"'
            )

        validity_period = valid_to - valid_from + timedelta(seconds=1)
        LOG.info(
            f"Certificate validity period for service: {valid_from} - {valid_to} (for {validity_period})"
        )

    def save_service_identity(self, args):
        n = self.find_random_node()
        with n.client() as c:
            r = c.get("/node/network")
            assert r.status_code == 200, r
            current_ident = r.body.json()["service_certificate"]
        prev_cert_count = 0
        previous_identity = os.path.join(self.common_dir, "previous_service_cert.pem")
        while os.path.exists(previous_identity):
            prev_cert_count += 1
            previous_identity = os.path.join(
                self.common_dir, f"previous_service_cert_{prev_cert_count}.pem"
            )
        with open(previous_identity, "w", encoding="utf-8") as f:
            f.write(current_ident)
        args.previous_service_identity_file = previous_identity
        return args

    def identity(self, name=None):
        if name is not None:
            return infra.clients.Identity(
                os.path.join(self.common_dir, f"{name}_privk.pem"),
                os.path.join(self.common_dir, f"{name}_cert.pem"),
                name,
            )


@contextmanager
def network(
    hosts,
    binary_directory=".",
    dbg_nodes=None,
    perf_nodes=None,
    pdb=False,
    txs=None,
    jwt_issuer=None,
    library_directory=".",
    init_partitioner=False,
    version=None,
    service_load=None,
    node_data_json_file=None,
    nodes_in_container=False,
):
    """
    Context manager for Network class.
    :param hosts: a list of hostnames (localhost or remote hostnames)
    :param binary_directory: the directory where CCF's binaries are located
    :param library_directory: the directory where CCF's libraries are located
    :param dbg_nodes: default: []. List of node id's that will not start (user is prompted to start them manually)
    :param perf_nodes: default: []. List of node ids that will run under perf record
    :param pdb: default: False. Debugger.
    :param txs: default: None. Transactions committed on that network.
    :return: a Network instance that can be used to create/access nodes, handle the genesis state (add members, create
    node.json), and stop all the nodes that belong to the network
    """
    if dbg_nodes is None:
        dbg_nodes = []
    if perf_nodes is None:
        perf_nodes = []

    net = Network(
        hosts=hosts,
        binary_dir=binary_directory,
        library_dir=library_directory,
        dbg_nodes=dbg_nodes,
        perf_nodes=perf_nodes,
        txs=txs,
        jwt_issuer=jwt_issuer,
        init_partitioner=init_partitioner,
        version=version,
        service_load=service_load,
        node_data_json_file=node_data_json_file,
        nodes_in_container=nodes_in_container,
    )
    try:
        yield net
    except Exception:
        # Don't try to verify txs on Exception path
        net.txs = None

        if pdb:
            import pdb

            # pylint: disable=forgotten-debug-statement
            pdb.set_trace()
        else:
            raise
    finally:
        LOG.info("Stopping network")
        net.stop_all_nodes(skip_verification=True, accept_ledger_diff=True)
        if init_partitioner:
            net.partitioner.cleanup()<|MERGE_RESOLUTION|>--- conflicted
+++ resolved
@@ -532,11 +532,7 @@
             args.consensus,
             initial_members_info,
             args.participants_curve,
-<<<<<<< HEAD
-            reconfiguration_type=args.reconfiguration_type,
-=======
             authenticate_session=not args.disable_member_session_auth,
->>>>>>> b0e95aeb
         )
 
         primary = self._start_all_nodes(args, **kwargs)
