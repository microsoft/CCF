--- conflicted
+++ resolved
@@ -162,13 +162,8 @@
         end_time = time.time() + timeout
         while time.time() < end_time:
             with node.client(self.user) as uc:
-<<<<<<< HEAD
-                rep = uc.get(cmd, {"id": idx})
-                if rep.status_code == 404:
-=======
                 rep = uc.get(f"{cmd}?id={idx}")
                 if rep.status_code == http.HTTPStatus.NOT_FOUND.value:
->>>>>>> f798d8b9
                     LOG.warning("User frontend is not yet opened")
                     time.sleep(0.1)
                 else:
