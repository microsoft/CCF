--- conflicted
+++ resolved
@@ -254,11 +254,7 @@
             path += f"&to_seqno={to_seqno}"
 
         while time.time() < end_time:
-<<<<<<< HEAD
             with node.client(self.user, connection_timeout=10) as c:
-=======
-            with node.client(self.user) as c:
->>>>>>> 5da62306
                 r = c.get(
                     path,
                     headers=headers,
