# Copyright (c) Microsoft Corporation. All rights reserved.
# Licensed under the Apache 2.0 License.

import infra.checker
import time
import http
import random
import ccf.clients
import ccf.commit
from collections import defaultdict
from ccf.tx_id import TxID


from loguru import logger as LOG


class LoggingTxsVerifyException(Exception):
    """
    Exception raised if a LoggingTxs instance cannot successfully verify all
    entries previously issued.
    """


def sample_list(l, n):
    if n > len(l):
        # Return all elements
        return l
    elif n == 0:
        return []
    elif n == 1:
        # Return last element only
        return l[-1:]
    elif n == 2:
        # Return first and last elements
        return l[:1] + l[-1:]
    else:
        # Return first, last, and random sample of values in-between
        return l[:1] + random.sample(l[1:-1], n - 2) + l[-1:]


class LoggingTxs:
    def __init__(self, user_id=None, jwt_issuer=None):
        self.pub = defaultdict(list)
        self.priv = defaultdict(list)
        self.idx = 0
        self.network = None
        self.user = user_id
        self.jwt_issuer = jwt_issuer
        assert (
            self.user or self.jwt_issuer
        ), "User identity or JWT issuer are required to issue logging txs"

    def clear(self):
        self.pub.clear()
        self.priv.clear()
        self.idx = 0

    def _get_headers_base(self):
        return (
<<<<<<< HEAD
            infra.jwt.make_authn_bearer_header(self.jwt_issuer.issue_jwt())
=======
            infra.jwt_issuer.make_bearer_header(self.jwt_issuer.issue_jwt())
>>>>>>> 403474e4
            if self.jwt_issuer
            else {}
        )

    def get_last_tx(self, priv=True, idx=None):
        if idx is None:
            idx = self.idx
        txs = self.priv if priv else self.pub
        msgs = txs[idx]
        return (idx, msgs[-1])

    def issue(
        self,
        network,
        number_txs=1,
        on_backup=False,
        repeat=False,
        idx=None,
        wait_for_sync=True,
        log_capture=None,
    ):
        self.network = network
        remote_node, _ = network.find_primary(log_capture=log_capture)
        if on_backup:
            remote_node = network.find_any_backup()

        LOG.info(
            f"Applying {number_txs} logging txs to node {remote_node.local_node_id}"
        )

        with remote_node.client(self.user) as c:
            check_commit = infra.checker.Checker(c)

            for _ in range(number_txs):
                if not repeat and idx is None:
                    self.idx += 1

                target_idx = idx
                if target_idx is None:
                    target_idx = self.idx

                priv_msg = f"Private message at idx {target_idx} [{len(self.priv[target_idx])}]"
                rep_priv = c.post(
                    "/app/log/private",
                    {
                        "id": target_idx,
                        "msg": priv_msg,
                    },
                    headers=self._get_headers_base(),
                    log_capture=log_capture,
                )
                self.priv[target_idx].append(
                    {"msg": priv_msg, "seqno": rep_priv.seqno, "view": rep_priv.view}
                )

                pub_msg = (
                    f"Public message at idx {target_idx} [{len(self.pub[target_idx])}]"
                )
                rep_pub = c.post(
                    "/app/log/public",
                    {
                        "id": target_idx,
                        "msg": pub_msg,
                    },
                    headers=self._get_headers_base(),
                    log_capture=log_capture,
                )
                self.pub[target_idx].append(
                    {"msg": pub_msg, "seqno": rep_pub.seqno, "view": rep_pub.view}
                )
            if number_txs and wait_for_sync:
                check_commit(rep_pub, result=True)

        if wait_for_sync:
            network.wait_for_all_nodes_to_commit(
                tx_id=TxID(rep_pub.view, rep_pub.seqno)
            )

    def verify(self, network=None, node=None, timeout=3, log_capture=None):
        if network is not None:
            self.network = network
        if self.network is None:
            raise ValueError(
                "Network object is not yet set - txs should be issued before calling verify"
            )

        sample_count = 5
        nodes = self.network.get_joined_nodes() if node is None else [node]
        for node in nodes:
            for pub_idx, pub_value in self.pub.items():
                # As public records do not yet handle historical queries,
                # only verify the latest entry
                entry = pub_value[-1]
                self._verify_tx(
                    node,
                    pub_idx,
                    entry["msg"],
                    entry["seqno"],
                    entry["view"],
                    priv=False,
                    timeout=timeout,
                    log_capture=log_capture,
                )

            for priv_idx, priv_value in self.priv.items():
                # Verifying all historical transactions is expensive, verify only a sample
                for v in sample_list(priv_value, sample_count):
                    self._verify_tx(
                        node,
                        priv_idx,
                        v["msg"],
                        v["seqno"],
                        v["view"],
                        priv=True,
                        historical=(v != priv_value[-1]),
                        timeout=timeout,
                        log_capture=log_capture,
                    )

        LOG.info(f"Successfully verified logging txs")

    def _verify_tx(
        self,
        node,
        idx,
        msg,
        seqno,
        view,
        priv=True,
        historical=False,
        log_capture=None,
        timeout=3,
    ):
        if historical and not priv:
            raise ValueError(
                "Historical queries are only implemented with private records"
            )

        cmd = "/app/log/private" if priv else "/app/log/public"
        headers = self._get_headers_base()
        if historical:
            cmd = "/app/log/private/historical"
            headers.update(
                {
                    ccf.clients.CCF_TX_ID_HEADER: f"{view}.{seqno}",
                }
            )

        found = False
        start_time = time.time()
        while time.time() < (start_time + timeout):
            with node.client(self.user) as c:
                ccf.commit.wait_for_commit(
                    c, seqno, view, timeout, log_capture=log_capture
                )

                rep = c.get(f"{cmd}?id={idx}", headers=headers, log_capture=log_capture)
                if rep.status_code == http.HTTPStatus.OK:
                    expected_result = {"msg": msg}
                    assert (
                        rep.body.json() == expected_result
                    ), "Expected {}, got {}".format(expected_result, rep.body)
                    found = True
                    break
                elif rep.status_code == http.HTTPStatus.NOT_FOUND:
                    LOG.warning("User frontend is not yet opened")
                    time.sleep(0.1)
                    continue

                if historical:
                    if rep.status_code == http.HTTPStatus.ACCEPTED:
                        retry_after = rep.headers.get("retry-after")
                        if retry_after is None:
                            raise ValueError(
                                f"Response with status {rep.status_code} is missing 'retry-after' header"
                            )
<<<<<<< HEAD
                        sleep_time = 0.1
                        LOG.info(
                            f"Sleeping for {sleep_time}s waiting for historical query processing..."
                        )
                        time.sleep(sleep_time)
=======
>>>>>>> 403474e4
                    elif rep.status_code == http.HTTPStatus.NO_CONTENT:
                        raise ValueError(
                            f"Historical query response claims there was no write to {idx} at {view}.{seqno}"
                        )
                    else:
                        raise ValueError(
                            f"Unexpected response status code {rep.status_code}: {rep.body}"
                        )
                time.sleep(0.1)

        if not found:
            raise LoggingTxsVerifyException(
                f"Unable to retrieve entry at {idx} (seqno: {seqno}, view: {view}) after {timeout}s"
            )

    def get_receipt(self, node, idx, seqno, view, timeout=3):

        cmd = "/app/log/private/historical_receipt"
        headers = self._get_headers_base()
        headers.update(
            {
                ccf.clients.CCF_TX_ID_HEADER: f"{view}.{seqno}",
            }
        )

        found = False
        start_time = time.time()
        while time.time() < (start_time + timeout):
            with node.client(self.user) as c:
                ccf.commit.wait_for_commit(c, seqno, view, timeout)

                rep = c.get(f"{cmd}?id={idx}", headers=headers)
                if rep.status_code == http.HTTPStatus.OK:
                    return rep.body
                elif rep.status_code == http.HTTPStatus.NOT_FOUND:
                    LOG.warning("User frontend is not yet opened")
                    continue

                if rep.status_code == http.HTTPStatus.ACCEPTED:
                    retry_after = rep.headers.get("retry-after")
                    if retry_after is None:
                        raise ValueError(
                            f"Response with status {rep.status_code} is missing 'retry-after' header"
                        )
                elif rep.status_code == http.HTTPStatus.NO_CONTENT:
                    raise ValueError(
                        f"Historical query response claims there was no write to {idx} at {view}.{seqno}"
                    )
                else:
                    raise ValueError(
                        f"Unexpected response status code {rep.status_code}: {rep.body}"
                    )

                time.sleep(0.1)

        if not found:
            raise LoggingTxsVerifyException(
                f"Unable to retrieve entry at {idx} (seqno: {seqno}, view: {view}) after {timeout}s"
            )<|MERGE_RESOLUTION|>--- conflicted
+++ resolved
@@ -57,11 +57,7 @@
 
     def _get_headers_base(self):
         return (
-<<<<<<< HEAD
-            infra.jwt.make_authn_bearer_header(self.jwt_issuer.issue_jwt())
-=======
             infra.jwt_issuer.make_bearer_header(self.jwt_issuer.issue_jwt())
->>>>>>> 403474e4
             if self.jwt_issuer
             else {}
         )
@@ -238,14 +234,6 @@
                             raise ValueError(
                                 f"Response with status {rep.status_code} is missing 'retry-after' header"
                             )
-<<<<<<< HEAD
-                        sleep_time = 0.1
-                        LOG.info(
-                            f"Sleeping for {sleep_time}s waiting for historical query processing..."
-                        )
-                        time.sleep(sleep_time)
-=======
->>>>>>> 403474e4
                     elif rep.status_code == http.HTTPStatus.NO_CONTENT:
                         raise ValueError(
                             f"Historical query response claims there was no write to {idx} at {view}.{seqno}"
