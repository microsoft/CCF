--- conflicted
+++ resolved
@@ -288,26 +288,10 @@
         self.is_retired = True
 
     def propose(self, remote_node, proposal):
-<<<<<<< HEAD
-        infra.clients.CLOCK.advance()
+        infra.clients.get_clock().advance()
         return self.gov_api_impl.propose(
             self, remote_node, proposal
         )
-=======
-        infra.clients.get_clock().advance()
-        with remote_node.client(*self.auth(write=True)) as mc:
-            r = mc.post("/gov/proposals", proposal)
-            if r.status_code != http.HTTPStatus.OK.value:
-                raise infra.proposal.ProposalNotCreated(r)
-
-            return infra.proposal.Proposal(
-                proposer_id=self.local_id,
-                proposal_id=r.body.json()["proposal_id"],
-                state=infra.proposal.ProposalState(r.body.json()["state"]),
-                view=r.view,
-                seqno=r.seqno,
-            )
->>>>>>> a5f3b4c5
 
     def vote(self, remote_node, proposal, ballot):
         return self.gov_api_impl.vote(
