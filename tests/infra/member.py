--- conflicted
+++ resolved
@@ -58,12 +58,8 @@
                     seqno=r.seqno,
                 )
 
-<<<<<<< HEAD
         @classmethod
         def get_proposal_raw(cls, remote_node, proposal_id):
-=======
-        def get_proposal(self, remote_node, proposal_id):
->>>>>>> f5fea2f8
             with remote_node.api_versioned_client(
                 api_version=self.API_VERSION,
             ) as c:
@@ -156,12 +152,9 @@
                     seqno=r.seqno,
                 )
 
-<<<<<<< HEAD
+        # TODO: Check this
         @classmethod
         def get_proposal_raw(cls, remote_node, proposal_id):
-=======
-        def get_proposal(self, remote_node, proposal_id):
->>>>>>> f5fea2f8
             with remote_node.client() as c:
                 r = c.get(f"/gov/proposals/{proposal_id}")
                 if r.status_code != http.HTTPStatus.OK.value:
