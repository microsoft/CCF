# Copyright (c) Microsoft Corporation. All rights reserved.
# Licensed under the Apache 2.0 License.

from enum import Enum
import infra.proc
import infra.node
import infra.proposal
import infra.crypto
import http
import os
import base64


class NoRecoveryShareFound(Exception):
    def __init__(self, response):
        super(NoRecoveryShareFound, self).__init__()
        self.response = response


class MemberStatus(Enum):
    ACCEPTED = 0
    ACTIVE = 1
    RETIRED = 2


class Member:
    def __init__(self, member_id, curve, common_dir, share_script, key_generator=None):
        self.common_dir = common_dir
        self.member_id = member_id
        self.status = MemberStatus.ACCEPTED
        self.share_script = share_script

        if key_generator is not None:
            # For now, all members are given an encryption key (for recovery)
            member = f"member{member_id}"
            infra.proc.ccall(
                key_generator,
                "--name",
                f"{member}",
                "--curve",
                f"{curve.name}",
                "--gen-enc-key",
                path=self.common_dir,
                log_output=False,
            ).check_returncode()
        else:
            # If no key generator is passed in, the identity of the member
            # should have been created in advance (e.g. by a previous network)
            assert os.path.isfile(
                os.path.join(self.common_dir, f"member{self.member_id}_privk.pem")
            )
            assert os.path.isfile(
                os.path.join(self.common_dir, f"member{self.member_id}_cert.pem")
            )
            assert os.path.isfile(
                os.path.join(self.common_dir, f"member{self.member_id}_enc_privk.pem")
            )

    def is_active(self):
        return self.status == MemberStatus.ACTIVE

    def set_active(self):
        # Use this with caution (i.e. only when the network is opening)
        self.status = MemberStatus.ACTIVE

<<<<<<< HEAD
    def propose(self, remote_node, script=None, params=None, vote_for=True):
        with remote_node.client(f"member{self.member_id}") as mc:
            r = mc.rpc(
                "/gov/propose",
                {
                    "parameter": params,
                    "script": {"text": script},
                    "ballot": {"text": ("return true" if vote_for else "return false")},
                },
                signed=True,
            )
=======
    def propose(self, remote_node, proposal):
        with remote_node.member_client(self.member_id) as mc:
            r = mc.rpc("propose", proposal, signed=True,)
>>>>>>> cf7e5445
            if r.status != http.HTTPStatus.OK.value:
                raise infra.proposal.ProposalNotCreated(r)

            return infra.proposal.Proposal(
                proposer_id=self.member_id,
                proposal_id=r.result["proposal_id"],
                state=infra.proposal.ProposalState(r.result["state"]),
                has_proposer_voted_for=True,
            )

    def vote(
        self,
        remote_node,
        proposal,
        accept=True,
        force_unsigned=False,
        wait_for_global_commit=True,
    ):
        ballot = """
        tables, changes = ...
        return true
        """
        with remote_node.client(f"member{self.member_id}") as mc:
            r = mc.rpc(
                "/gov/vote",
                {"ballot": {"text": ballot}, "id": proposal.proposal_id},
                signed=not force_unsigned,
            )

        if r.error is not None:
            return r

        # If the proposal was accepted, wait for it to be globally committed
        # This is particularly useful for the open network proposal to wait
        # until the global hook on the SERVICE table is triggered
        if (
            r.result["state"] == infra.proposal.ProposalState.Accepted.value
            and wait_for_global_commit
        ):
            with remote_node.client() as mc:
                # If we vote in a new node, which becomes part of quorum, the transaction
                # can only commit after it has successfully joined and caught up.
                # Given that the retry timer on join RPC is 4 seconds, anything less is very
                # likely to time out!
                infra.checker.wait_for_global_commit(
                    mc, r.seqno, r.view, True, timeout=6
                )

        return r

    def withdraw(self, remote_node, proposal):
        with remote_node.client(f"member{self.member_id}") as c:
            r = c.rpc("/gov/withdraw", {"id": proposal.proposal_id}, signed=True)
            if r.status == http.HTTPStatus.OK.value:
                proposal.state = infra.proposal.ProposalState.Withdrawn
            return r

    def update_ack_state_digest(self, remote_node):
        with remote_node.client(f"member{self.member_id}") as mc:
            r = mc.rpc("/gov/ack/update_state_digest")
            assert r.error is None, f"Error ack/update_state_digest: {r.error}"
            return bytearray(r.result["state_digest"])

    def ack(self, remote_node):
        state_digest = self.update_ack_state_digest(remote_node)
        with remote_node.client(f"member{self.member_id}") as mc:
            r = mc.rpc(
                "/gov/ack", params={"state_digest": list(state_digest)}, signed=True
            )
            assert r.error is None, f"Error ACK: {r.error}"
            self.status = MemberStatus.ACTIVE
            return r

    def get_and_decrypt_recovery_share(self, remote_node, defunct_network_enc_pubk):
        with remote_node.client(f"member{self.member_id}") as mc:
            r = mc.get("/gov/recovery_share")
            if r.status != http.HTTPStatus.OK.value:
                raise NoRecoveryShareFound(r)

            ctx = infra.crypto.CryptoBoxCtx(
                os.path.join(self.common_dir, f"member{self.member_id}_enc_privk.pem"),
                defunct_network_enc_pubk,
            )

            nonce_bytes = base64.b64decode(r.result["nonce"])
            encrypted_share_bytes = base64.b64decode(
                r.result["encrypted_recovery_share"]
            )
            return ctx.decrypt(encrypted_share_bytes, nonce_bytes)

    def get_and_submit_recovery_share(self, remote_node, defunct_network_enc_pubk):
        # For now, all members are given an encryption key (for recovery)
        res = infra.proc.ccall(
            self.share_script,
            "--rpc-address",
            f"{remote_node.host}:{remote_node.rpc_port}",
            "--member-enc-privk",
            os.path.join(self.common_dir, f"member{self.member_id}_enc_privk.pem"),
            "--network-enc-pubk",
            defunct_network_enc_pubk,
            "--cert",
            os.path.join(self.common_dir, f"member{self.member_id}_cert.pem"),
            "--key",
            os.path.join(self.common_dir, f"member{self.member_id}_privk.pem"),
            "--cacert",
            os.path.join(self.common_dir, "networkcert.pem"),
            log_output=True,
        )
        res.check_returncode()
        return infra.clients.Response.from_raw(res.stdout)<|MERGE_RESOLUTION|>--- conflicted
+++ resolved
@@ -63,23 +63,9 @@
         # Use this with caution (i.e. only when the network is opening)
         self.status = MemberStatus.ACTIVE
 
-<<<<<<< HEAD
-    def propose(self, remote_node, script=None, params=None, vote_for=True):
+    def propose(self, remote_node, proposal):
         with remote_node.client(f"member{self.member_id}") as mc:
-            r = mc.rpc(
-                "/gov/propose",
-                {
-                    "parameter": params,
-                    "script": {"text": script},
-                    "ballot": {"text": ("return true" if vote_for else "return false")},
-                },
-                signed=True,
-            )
-=======
-    def propose(self, remote_node, proposal):
-        with remote_node.member_client(self.member_id) as mc:
-            r = mc.rpc("propose", proposal, signed=True,)
->>>>>>> cf7e5445
+            r = mc.rpc("/gov/propose", proposal, signed=True,)
             if r.status != http.HTTPStatus.OK.value:
                 raise infra.proposal.ProposalNotCreated(r)
 
