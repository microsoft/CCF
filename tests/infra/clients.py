# Copyright (c) Microsoft Corporation. All rights reserved.
# Licensed under the Apache 2.0 License.
import abc
import contextlib
import json
import time
import sys
import os
import subprocess
import tempfile
import hashlib
from dataclasses import dataclass
from http.client import HTTPResponse
from io import BytesIO
from cryptography import x509
from cryptography.hazmat.backends import default_backend
from cryptography.hazmat.primitives.serialization import load_pem_private_key
from cryptography.hazmat.primitives import hashes
from cryptography.hazmat.primitives.asymmetric import ec
import struct
import base64
import re
from typing import Union, Optional, List, Any
from ccf.tx_id import TxID
import ssl
import socket
import urllib.parse

import httpx
from loguru import logger as LOG  # type: ignore

import infra.commit
from infra.log_capture import flush_info
import ccf.cose


class HttpSig(httpx.Auth):
    requires_request_body = True

    def __init__(self, key_id, pem_private_key):
        self.key_id = key_id
        self.private_key = load_pem_private_key(
            pem_private_key, password=None, backend=default_backend()
        )

    @staticmethod
    def add_signature_headers(headers, content, method, path, key_id, private_key):
        body_digest = base64.b64encode(hashlib.sha256(content).digest()).decode("ascii")
        headers["digest"] = f"SHA-256={body_digest}"
        string_to_sign = "\n".join(
            [
                f"(request-target): {method.lower()} {path}",
                f"digest: SHA-256={body_digest}",
                f"content-length: {len(content)}",
            ]
        ).encode("utf-8")
        digest_algo = {256: hashes.SHA256(), 384: hashes.SHA384()}[
            private_key.curve.key_size
        ]
        signature = private_key.sign(
            signature_algorithm=ec.ECDSA(algorithm=digest_algo), data=string_to_sign
        )
        b64signature = base64.b64encode(signature).decode("ascii")
        headers[
            "authorization"
        ] = f'Signature keyId="{key_id}",algorithm="hs2019",headers="(request-target) digest content-length",signature="{b64signature}"'

    def auth_flow(self, request):
        HttpSig.add_signature_headers(
            request.headers,
            request.content,
            request.method,
            request.url.raw_path.decode("utf-8"),
            self.key_id,
            self.private_key,
        )
        yield request


loguru_tag_regex = re.compile(r"\\?</?((?:[fb]g\s)?[^<>\s]*)>")


def escape_loguru_tags(s):
    return loguru_tag_regex.sub(lambda match: f"\\{match[0]}", s)


def truncate(string: str, max_len: int = 256):
    if len(string) > max_len:
        return f"{string[: max_len]} + {len(string) - max_len} chars"
    else:
        return string


CCF_TX_ID_HEADER = "x-ms-ccf-transaction-id"

DEFAULT_CONNECTION_TIMEOUT_SEC = 3
DEFAULT_REQUEST_TIMEOUT_SEC = 10
DEFAULT_COMMIT_TIMEOUT_SEC = 3

CONTENT_TYPE_TEXT = "text/plain"
CONTENT_TYPE_JSON = "application/json"
CONTENT_TYPE_BINARY = "application/octet-stream"
CONTENT_TYPE_COSE = "application/cose"


@dataclass
class Request:
    #: Resource path (with optional query string)
    path: str
    #: Body of request
    body: Optional[Union[dict, str, bytes]]
    #: HTTP verb
    http_verb: str
    #: HTTP headers
    headers: dict
    #: Whether redirect headers should be transparently followed
    allow_redirects: bool

    def __str__(self):
        string = f"<cyan>{self.http_verb}</> <green>{self.path}</>"
        if self.headers:
            string += f" <blue>{truncate(str(self.headers), max_len=25)}</>"
        if self.body is not None:
            string += f' {truncate(f"{self.body}")}'

        return string


@dataclass
class Identity:
    """
    Identity (as private key and corresponding certificate) for a :py:class:`infra.clients.CCFClient` client.
    """

    #: Path to file containing private key
    key: str
    #: Path to file containing PEM certificate
    cert: str
    #: Identity description
    description: str


class FakeSocket:
    def __init__(self, bs):
        self.file = BytesIO(bs)

    def makefile(self, *args, **kwargs):
        return self.file


class ResponseBody(abc.ABC):
    @abc.abstractmethod
    def data(self) -> bytes:
        pass

    @abc.abstractmethod
    def text(self) -> str:
        pass

    @abc.abstractmethod
    def json(self) -> Any:
        pass

    def __len__(self):
        return len(self.data())

    def __str__(self):
        try:
            return self.text()
        except UnicodeDecodeError:
            return self.__repr__()

    def __repr__(self):
        return repr(self.data())


class RequestsResponseBody(ResponseBody):
    def __init__(self, response: httpx.Response):
        self._response = response

    def data(self):
        return self._response.content

    def text(self):
        return self._response.text

    def json(self):
        return self._response.json()


class RawResponseBody(ResponseBody):
    def __init__(self, data: bytes):
        self._data = data

    def data(self):
        return self._data

    def text(self):
        return self._data.decode()

    def json(self):
        return json.loads(self._data)


@dataclass
class Response:
    """
    Response to request sent via :py:class:`infra.clients.CCFClient`
    """

    #: Response HTTP status code
    status_code: int
    #: Response body
    body: ResponseBody
    #: CCF sequence number
    seqno: Optional[int]
    #: CCF consensus view
    view: Optional[int]
    #: Response HTTP headers
    headers: dict

    def __str__(self):
        versioned = (self.view, self.seqno) != (None, None)
        status_color = "red" if self.status_code // 100 in (4, 5) else "green"
        body_s = escape_loguru_tags(truncate(str(self.body)))
        # Body can't end with a \, or it will escape the loguru closing tag
        if len(body_s) > 0 and body_s[-1] == "\\":
            body_s += " "

        return (
            f"<{status_color}>{self.status_code}</> "
            + (f"@<magenta>{self.view}.{self.seqno}</> " if versioned else "")
            + f"<yellow>{body_s}</>"
        )

    @staticmethod
    def from_requests_response(rr):
        tx_id = TxID.from_str(rr.headers.get(CCF_TX_ID_HEADER))
        return Response(
            status_code=rr.status_code,
            body=RequestsResponseBody(rr),
            seqno=tx_id.seqno,
            view=tx_id.view,
            headers=rr.headers,
        )

    @staticmethod
    def from_raw(raw):
        # Raw is the output of curl, which is a full HTTP response.
        # But in the case of a redirect, it is multiple concatenated responses.
        # We want the final response, so we keep constructing new responses from this stream until we have reached the end
        while True:
            # This may contain a stringified HTTP/2 response, which HTTPResponse can't parse.
            # Replace the HTTP version in the status line in this case - we don't care what version it parses.
            if raw.startswith(b"HTTP/2"):
                raw = raw.replace(b"HTTP/2", b"HTTP/1.1", 1)
            sock = FakeSocket(raw)
            response = HTTPResponse(sock)
            response.begin()
            response_len = sock.file.tell() + response.length
            raw_len = len(raw)
            if raw_len == response_len:
                break
            raw = raw[response_len:]

        raw_body = response.read()

        tx_id = TxID.from_str(response.getheader(CCF_TX_ID_HEADER))
        return Response(
            response.status,
            body=RawResponseBody(raw_body),
            seqno=tx_id.seqno,
            view=tx_id.view,
            headers=response.headers,
        )

    @staticmethod
    def from_socket(socket):
        response = HTTPResponse(socket)
        response.begin()
        raw_body = response.read()
        tx_id = TxID.from_str(response.getheader(CCF_TX_ID_HEADER))
        return Response(
            response.status,
            body=RawResponseBody(raw_body),
            seqno=tx_id.seqno,
            view=tx_id.view,
            headers=response.headers,
        )


def human_readable_size(n):
    suffixes = ("B", "KB", "MB", "GB")
    i = 0
    while n >= 1024 and i < len(suffixes) - 1:
        n /= 1024.0
        i += 1
    return f"{n:,.2f} {suffixes[i]}"


class CCFConnectionException(Exception):
    """
    Exception raised if a :py:class:`infra.clients.CCFClient` instance cannot successfully establish
    a connection with a target CCF node.
    """


class CCFIOException(Exception):
    """
    Exception raised if a :py:class:`infra.clients.CCFClient` instance experiences a fatal error when
    trying to read or write from an existing connection with a target CCF node.
    """


def get_curve(ca_file):
    # Auto detect EC curve to use based on server CA
    ca_bytes = open(ca_file, "rb").read()
    return (
        x509.load_pem_x509_certificate(ca_bytes, default_backend()).public_key().curve
    )


def unpack_seqno_or_view(data):
    (value,) = struct.unpack("<q", data)
    if value == -sys.maxsize - 1:
        return None
    return value


def cose_protected_headers(request_path):
    phdr = {}
    if request_path.endswith("gov/ack/update_state_digest"):
        phdr["ccf.gov.msg.type"] = "state_digest"
    elif request_path.endswith("gov/ack"):
        phdr["ccf.gov.msg.type"] = "ack"
    elif request_path.endswith("gov/proposals"):
        phdr["ccf.gov.msg.type"] = "proposal"
    elif request_path.endswith("/ballots"):
        pid = request_path.split("/")[-2]
        phdr["ccf.gov.msg.type"] = "ballot"
        phdr["ccf.gov.msg.proposal_id"] = pid
    elif request_path.endswith("/withdraw"):
        pid = request_path.split("/")[-2]
        phdr["ccf.gov.msg.type"] = "withdrawal"
        phdr["ccf.gov.msg.proposal_id"] = pid
    return phdr


class CurlClient:
    """
    This client uses Curl to send HTTP requests to CCF, and logs all Curl commands it runs.
    These commands could also be run manually, or used by another client tool.
    """

    def __init__(
        self,
        hostname,
        ca=None,
        session_auth=None,
        signing_auth=None,
        cose_signing_auth=None,
        common_headers=None,
        **kwargs,
    ):
        self.hostname = hostname
        self.ca = ca
        self.session_auth = session_auth
        self.signing_auth = signing_auth
        self.cose_signing_auth = cose_signing_auth
        if os.getenv("CURL_CLIENT_USE_COSE"):
            self.cose_signing_auth = self.signing_auth
            self.signing_auth = None
        self.common_headers = common_headers or {}
        self.ca_curve = get_curve(self.ca)
        self.protocol = kwargs.get("protocol") if "protocol" in kwargs else "https"
        self.extra_args = []
        if kwargs.get("http2"):
            self.extra_args.append("--http2")

    def request(
        self,
        request: Request,
        timeout: int = DEFAULT_REQUEST_TIMEOUT_SEC,
    ):
        with tempfile.NamedTemporaryFile() as nf:
<<<<<<< HEAD
            if self.signing_auth:
                cmd = ["scurl.sh"]
            else:
                cmd = ["curl"]

            url = f"{self.protocol}://{self.hostname}{request.path}"

            cmd += [url, "-X", request.http_verb, "-i", f"-m {timeout}"]

            if request.allow_redirects:
                cmd.append("-L")

            extra_headers = {}
            if self.common_headers is not None:
                extra_headers.update(self.common_headers)

            extra_headers.update(request.headers)

            ## TODO: Factor out into a produce headers function?
=======
            content_path = None
>>>>>>> d88c76aa
            if request.body is not None:
                if isinstance(request.body, str) and request.body.startswith("@"):
                    # Request is already a file path - pass it directly
                    content_path = request.body
                    if request.body.lower().endswith(".json"):
                        content_type = CONTENT_TYPE_JSON
                    else:
                        content_type = CONTENT_TYPE_BINARY
                else:
                    # Write request body to temp file
                    if isinstance(request.body, str):
                        msg_bytes = request.body.encode()
                        content_type = CONTENT_TYPE_TEXT
                    elif isinstance(request.body, bytes):
                        msg_bytes = request.body
                        content_type = CONTENT_TYPE_BINARY
                    else:
                        msg_bytes = json.dumps(request.body).encode()
                        content_type = CONTENT_TYPE_JSON
                    LOG.debug(f"Writing request body: {truncate(msg_bytes)}")
                    nf.write(msg_bytes)
                    nf.flush()
                    content_path = f"@{nf.name}"
                if not "content-type" in request.headers and len(request.body) > 0:
                    extra_headers["content-type"] = content_type

            if self.signing_auth:
                cmd = ["scurl.sh"]
            else:
                cmd = ["curl"]
            if self.cose_signing_auth:
                pre_cmd = ["ccf_cose_sign1"]
                phdr = cose_protected_headers(request.path)
                pre_cmd.extend(["--ccf-gov-msg-type", phdr["ccf.gov.msg.type"]])
                if "ccf.gov.msg.proposal_id" in phdr:
                    pre_cmd.extend(
                        ["--ccf-gov-msg-proposal_id", phdr["ccf.gov.msg.proposal_id"]]
                    )
                pre_cmd.extend(["--signing-key", self.cose_signing_auth.key])
                pre_cmd.extend(["--signing-cert", self.cose_signing_auth.cert])
                pre_cmd.extend(["--content", content_path.strip("@")])
                request.headers["content-type"] = CONTENT_TYPE_COSE

            url = f"{self.protocol}://{self.hostname}{request.path}"

            cmd += [url, "-X", request.http_verb, "-i", f"-m {timeout}"]

            if request.allow_redirects:
                cmd.append("-L")

            if request.body is not None:
                if self.cose_signing_auth:
                    cmd.extend(["--data-binary", "@-"])
                else:
                    cmd.extend(["--data-binary", content_path])

            # Set requested headers first - so they take precedence over defaults
            for k, v in extra_headers.items():
                cmd.extend(["-H", f"{k}: {v}"])

            for k, v in self.common_headers.items():
                cmd.extend(["-H", f"{k}: {v}"])

            if self.ca:
                cmd.extend(["--cacert", self.ca])
            if self.session_auth:
                cmd.extend(["--key", self.session_auth.key])
                cmd.extend(["--cert", self.session_auth.cert])
            if self.signing_auth:
                cmd.extend(["--signing-key", self.signing_auth.key])
                cmd.extend(["--signing-cert", self.signing_auth.cert])

            for arg in self.extra_args:
                cmd.append(arg)

            cmd_s = " ".join(cmd)
            env = {k: v for k, v in os.environ.items()}

            if self.cose_signing_auth:
                pre_cmd_s = " ".join(pre_cmd)
                LOG.debug(f"Running: {pre_cmd_s} | {cmd_s}")
                pre_sub = subprocess.Popen(pre_cmd, stdout=subprocess.PIPE)
                rc = subprocess.run(
                    cmd, capture_output=True, check=False, env=env, stdin=pre_sub.stdout
                )
                pre_sub.wait()
            else:
                LOG.debug(f"Running: {cmd_s}")
                rc = subprocess.run(cmd, capture_output=True, check=False, env=env)

            if rc.returncode != 0:
                if rc.returncode in [
                    35,
                    60,
                ]:  # PEER_FAILED_VERIFICATION, SSL_CONNECT_ERROR
                    raise CCFConnectionException
                if rc.returncode == 28:  # OPERATION_TIMEDOUT
                    raise TimeoutError
                LOG.error(rc.stderr)
                raise RuntimeError(f"Curl failed with return code {rc.returncode}")

            return Response.from_raw(rc.stdout)

    def close(self):
        pass

    @staticmethod
    def extra_headers_count():
        # curl inserts the following headers in every request
        #  host: <address>
        #  user-agent: curl/<version>
        #  accept: */*
        return 3


class HttpxClient:
    """
    CCF default client and wrapper around Python httpx, handling HTTP signatures.
    """

    _auth_provider = HttpSig

    def __init__(
        self,
        hostname: str,
        ca: str,
        session_auth: Optional[Identity] = None,
        signing_auth: Optional[Identity] = None,
        cose_signing_auth: Optional[Identity] = None,
        common_headers: Optional[dict] = None,
        **kwargs,
    ):
        self.hostname = hostname
        self.ca = ca
        self.session_auth = session_auth
        self.signing_auth = signing_auth
        self.cose_signing_auth = cose_signing_auth
        self.common_headers = common_headers
        self.key_id = None
        cert = None
        if self.session_auth:
            cert = (self.session_auth.cert, self.session_auth.key)
        self.protocol = "https"
        if "protocol" in kwargs:
            self.protocol = kwargs.get("protocol")
            kwargs.pop("protocol")
        self.session = httpx.Client(verify=self.ca, cert=cert, **kwargs)
        sig_auth = signing_auth or cose_signing_auth
        if sig_auth:
            with open(sig_auth.cert, encoding="utf-8") as cert_file:
                self.key_id = (
                    x509.load_pem_x509_certificate(
                        cert_file.read().encode(), default_backend()
                    )
                    .fingerprint(hashes.SHA256())
                    .hex()
                )

    def request(
        self,
        request: Request,
        timeout: int = DEFAULT_REQUEST_TIMEOUT_SEC,
    ):
        extra_headers = {}
        if self.common_headers is not None:
            extra_headers.update(self.common_headers)

        extra_headers.update(request.headers)

        auth = None
        if self.signing_auth is not None:
            # Add content length of 0 when signing a GET request
            if request.http_verb == "GET":
                if (
                    "Content-Length" in extra_headers
                    and extra_headers.get("Content-Length") != "0"
                ):
                    raise ValueError(
                        "Content-Length should be set to 0 for GET requests"
                    )
                else:
                    extra_headers["Content-Length"] = "0"
            auth = self._auth_provider(
                self.key_id, open(self.signing_auth.key, "rb").read()
            )

        request_body = None
        if request.body is not None:
            if isinstance(request.body, str) and request.body.startswith("@"):
                # Request is a file path - read contents
                with open(request.body[1:], "rb") as f:
                    request_body = f.read()
                if request.body.lower().endswith(".json"):
                    content_type = CONTENT_TYPE_JSON
                else:
                    content_type = CONTENT_TYPE_BINARY
            elif isinstance(request.body, str):
                request_body = request.body.encode()
                content_type = CONTENT_TYPE_TEXT
            elif isinstance(request.body, bytes):
                request_body = request.body
                content_type = CONTENT_TYPE_BINARY
            else:
                request_body = json.dumps(request.body).encode()
                content_type = CONTENT_TYPE_JSON

            if not "content-type" in request.headers and len(request.body) > 0:
                extra_headers["content-type"] = content_type

        if self.cose_signing_auth is not None:
            key = open(self.cose_signing_auth.key, encoding="utf-8").read()
            cert = open(self.cose_signing_auth.cert, encoding="utf-8").read()
            phdr = cose_protected_headers(request.path)
            request_body = ccf.cose.create_cose_sign1(
                request_body or b"", key, cert, phdr
            )
            extra_headers["content-type"] = CONTENT_TYPE_COSE

        try:
            response = self.session.request(
                request.http_verb,
                url=f"{self.protocol}://{self.hostname}{request.path}",
                auth=auth,
                headers=extra_headers,
                follow_redirects=request.allow_redirects,
                timeout=timeout,
                content=request_body,
            )
        except httpx.TimeoutException as exc:
            raise TimeoutError from exc
        except httpx.ConnectError as exc:
            raise CCFConnectionException from exc
        except (httpx.WriteError, httpx.ReadError) as exc:
            raise CCFIOException from exc
        except Exception as exc:
            raise RuntimeError(
                f"HttpxClient failed with unexpected error: {exc}"
            ) from exc

        return Response.from_requests_response(response)

    def close(self):
        self.session.close()

    @staticmethod
    def extra_headers_count():
        # httpx inserts the following headers in every request
        #  host: <address>
        #  accept: */*
        #  accept-encoding: gzip, deflate, br
        #  connection: keep-alive
        #  user-agent: python-httpx/<version>
        return 5


class RawSocketClient:
    """
    This client wraps a single SSL socket, and reports errors if the TCP or SSL layers fail.
    """

    def __init__(
        self,
        netloc: str,
        ca: str,
        session_auth: Optional[Identity] = None,
        signing_auth: Optional[Identity] = None,
        cose_signing_auth: Optional[Identity] = None,
        common_headers: Optional[dict] = None,
        **kwargs,
    ):
        self.ca = ca
        self.session_auth = session_auth
        self.common_headers = common_headers

        if signing_auth:
            with open(signing_auth.cert, encoding="utf-8") as cert_file:
                key_id = (
                    x509.load_pem_x509_certificate(
                        cert_file.read().encode(), default_backend()
                    )
                    .fingerprint(hashes.SHA256())
                    .hex()
                )
                private_key = load_pem_private_key(
                    open(signing_auth.key, "rb").read(),
                    password=None,
                    backend=default_backend(),
                )
                self.signing_details = (key_id, private_key)
        else:
            self.signing_details = None

        hostname, port = infra.interfaces.split_netloc(netloc)

        self.socket = RawSocketClient._create_socket(
            hostname,
            port,
            self.ca,
            self.session_auth,
        )

    @staticmethod
    def _create_socket(hostname, port, ca, session_auth):
        end_time = time.time() + DEFAULT_CONNECTION_TIMEOUT_SEC
        while True:
            try:
                context = ssl.create_default_context(cafile=ca)
                if session_auth is not None:
                    context.load_cert_chain(
                        certfile=session_auth.cert,
                        keyfile=session_auth.key,
                    )

                sock = socket.socket(socket.AF_INET, socket.SOCK_STREAM)
                ssl_socket = context.wrap_socket(
                    sock, server_side=False, server_hostname=hostname
                )
                ssl_socket.connect((hostname, port))
                return ssl_socket
            except (ssl.SSLEOFError, ConnectionResetError) as exc:
                if time.time() > end_time:
                    raise CCFConnectionException(
                        "Timed out connecting to node"
                    ) from exc
                else:
                    # If the initial connection fails (e.g. due to node certificate
                    # not yet being endorsed by the network) sleep briefly and try again
                    time.sleep(0.1)

    @staticmethod
    def _send_request(
        ssl_socket,
        verb,
        path,
        headers,
        content,
    ):
        data = f"{verb} {path} HTTP/1.1\r\n".encode("ascii")
        for k, v in headers.items():
            data += f"{k}: {v}\r\n".encode("ascii")

        data += b"\r\n"
        if content is not None:
            data += content

        ssl_socket.sendall(data)

    def request(
        self,
        request: Request,
        timeout: int = DEFAULT_REQUEST_TIMEOUT_SEC,
    ):
        extra_headers = {}
        if self.common_headers is not None:
            extra_headers.update(self.common_headers)

        extra_headers.update(request.headers)

        request_body = None
        content_length = 0
        if request.body is not None:
            if isinstance(request.body, str) and request.body.startswith("@"):
                # Request is a file path - read contents
                with open(request.body[1:], "rb") as f:
                    request_body = f.read()
                if request.body.lower().endswith(".json"):
                    content_type = CONTENT_TYPE_JSON
                else:
                    content_type = CONTENT_TYPE_BINARY
            elif isinstance(request.body, str):
                request_body = request.body.encode()
                content_type = CONTENT_TYPE_TEXT
            elif isinstance(request.body, bytes):
                request_body = request.body
                content_type = CONTENT_TYPE_BINARY
            else:
                request_body = json.dumps(request.body).encode()
                content_type = CONTENT_TYPE_JSON
            content_length = len(request_body)

            if not "content-type" in request.headers and len(request.body) > 0:
                extra_headers["content-type"] = content_type

        if not "content-length" in extra_headers:
            extra_headers["content-length"] = content_length

        if self.signing_details is not None:
            HttpSig.add_signature_headers(
                extra_headers,
                request_body or b"",
                request.http_verb,
                request.path,
                key_id=self.signing_details[0],
                private_key=self.signing_details[1],
            )

        self.socket.settimeout(timeout)
        RawSocketClient._send_request(
            ssl_socket=self.socket,
            verb=request.http_verb,
            path=request.path,
            headers=extra_headers,
            content=request_body,
        )

        response = Response.from_socket(self.socket)
        while response.status_code == 308 and request.allow_redirects:
            assert (
                self.signing_details is None
            ), f"Received redirect response from {request.path}, but submitted signed request. Combination of signed requests and forwarding is currently unsupported"

            # Create a temporary socket to follow this redirect
            redirect_url = response.headers["location"]
            LOG.trace(f"Following redirect to: {redirect_url}")
            parsed = urllib.parse.urlparse(redirect_url)
            with RawSocketClient._create_socket(
                parsed.hostname,
                parsed.port,
                self.ca,
                self.session_auth,
            ) as redirect_socket:
                redirect_socket.settimeout(timeout)
                RawSocketClient._send_request(
                    ssl_socket=redirect_socket,
                    verb=request.http_verb,
                    path=parsed.path,
                    headers=extra_headers,
                    content=request_body,
                )
                response = Response.from_socket(redirect_socket)

        return response

    def close(self):
        self.socket.close()

    @staticmethod
    def extra_headers_count():
        # This client always inserts a content-length header
        return 1


class CCFClient:
    """
    Client used to connect securely and issue requests to a given CCF node.

    This is a wrapper around either Python Requests over TLS or curl with added:

    - Retry logic when connecting to nodes that are joining the network
    - Support for HTTP signatures (https://tools.ietf.org/html/draft-cavage-http-signatures-12).

    :param str host: RPC IP address or domain name of node to connect to.
    :param int port: RPC port number of node to connect to.
    :param str ca: Path to CCF service certificate.
    :param Identity session_auth: Path to private key and certificate to be used as client authentication for the session (optional).
    :param Identity signing_auth: Path to private key and certificate to be used to sign requests for the session (optional).
    :param int connection_timeout: Maximum time to wait for successful connection establishment before giving up.
    :param str description: Message to print on each request emitted with this client.
    :param dict common_headers: Headers which should be added to every request.
    :param dict kwargs: Keyword args to be forwarded to the client implementation.

    A :py:exc:`CCFConnectionException` exception is raised if the connection is not established successfully within ``connection_timeout`` seconds.
    """

    default_impl_type = (
        CurlClient
        if os.getenv("CURL_CLIENT")
        else RawSocketClient
        if os.getenv("SOCKET_CLIENT")
        else HttpxClient
    )

    def __init__(
        self,
        host: str,
        port: int,
        ca: str,
        session_auth: Optional[Identity] = None,
        signing_auth: Optional[Identity] = None,
        cose_signing_auth: Optional[Identity] = None,
        connection_timeout: int = DEFAULT_CONNECTION_TIMEOUT_SEC,
        description: Optional[str] = None,
        impl_type: Union[CurlClient, HttpxClient, RawSocketClient] = default_impl_type,
        common_headers: Optional[dict] = None,
        **kwargs,
    ):
        self.connection_timeout = connection_timeout
        self.hostname = infra.interfaces.make_address(host, port)
        self.name = f"[{self.hostname}]"
        self.description = description or self.name
        self.is_connected = False
        self.auth = bool(session_auth)
        self.sign = bool(signing_auth)
        self.cose = bool(cose_signing_auth)

        self.client_impl = impl_type(
            self.hostname,
            ca,
            session_auth,
            signing_auth,
            cose_signing_auth,
            common_headers,
            **kwargs,
        )

    def _response(self, response: Response) -> Response:
        LOG.info(response)
        return response

    def _call(
        self,
        path: str,
        body: Optional[Union[str, dict, bytes]] = None,
        http_verb: str = "POST",
        headers: Optional[dict] = None,
        timeout: int = DEFAULT_REQUEST_TIMEOUT_SEC,
        log_capture: Optional[list] = None,
        allow_redirects: bool = True,
    ) -> Response:
        if headers is None:
            headers = {}
        r = Request(path, body, http_verb, headers, allow_redirects)
        flush_info([f"{self.description} {r}"], log_capture, 3)
        response = self.client_impl.request(r, timeout)
        flush_info([str(response)], log_capture, 3)
        return response

    def call(
        self,
        path: str,
        body: Optional[Union[str, dict, bytes]] = None,
        http_verb: str = "POST",
        headers: Optional[dict] = None,
        timeout: int = DEFAULT_REQUEST_TIMEOUT_SEC,
        log_capture: Optional[list] = None,
        allow_redirects: bool = True,
    ) -> Response:
        """
        Issues one request, synchronously, and returns the response.

        :param str path: URI of the targeted resource. Must begin with '/'
        :param body: Request body (optional).
        :type body: str or dict or bytes
        :param str http_verb: HTTP verb (e.g. "POST" or "GET").
        :param dict headers: HTTP request headers (optional).
        :param int timeout: Maximum time to wait for a response before giving up.
        :param list log_capture: Rather than emit to default handler, capture log lines to list (optional).
        :param bool allow_redirects: Select whether redirects are followed.

        :return: :py:class:`infra.clients.Response`
        """
        if not path.startswith("/"):
            raise ValueError(f"URL path '{path}' is invalid, must start with /")

        logs: List[str] = []

        if self.is_connected:
            r = self._call(
                path, body, http_verb, headers, timeout, logs, allow_redirects
            )
            flush_info(logs, log_capture, 2)
            return r

        end_time = time.time() + self.connection_timeout
        while True:
            try:
                logs = []
                response = self._call(
                    path,
                    body,
                    http_verb,
                    headers,
                    timeout,
                    logs,
                    allow_redirects,
                )
                # Only the first request gets this timeout logic - future calls
                # call _call
                self.is_connected = True
                flush_info(logs, log_capture, 2)
                return response
            except (CCFConnectionException, TimeoutError) as e:
                # If the initial connection fails (e.g. due to node certificate
                # not yet being endorsed by the network) sleep briefly and try again
                if time.time() > end_time:
                    flush_info(logs, log_capture, 2)
                    raise CCFConnectionException(
                        f"Connection still failing after {self.connection_timeout}s"
                    ) from e
                time.sleep(0.1)

    def get(self, *args, **kwargs) -> Response:
        """
        Issue ``GET`` request.
        See :py:meth:`infra.clients.CCFClient.call`.

        :return: :py:class:`infra.clients.Response`
        """
        if "http_verb" in kwargs:
            raise ValueError('"http_verb" should not be specified')

        kwargs["http_verb"] = "GET"
        return self.call(*args, **kwargs)

    def post(self, *args, **kwargs) -> Response:
        """
        Issue ``POST`` request.
        See :py:meth:`infra.clients.CCFClient.call`.

        :return: :py:class:`infra.clients.Response`
        """
        if "http_verb" in kwargs:
            raise ValueError('"http_verb" should not be specified')

        kwargs["http_verb"] = "POST"
        return self.call(*args, **kwargs)

    def put(self, *args, **kwargs) -> Response:
        """
        Issue ``PUT`` request.
        See :py:meth:`infra.clients.CCFClient.call`.

        :return: :py:class:`infra.clients.Response`
        """
        if "http_verb" in kwargs:
            raise ValueError('"http_verb" should not be specified')

        kwargs["http_verb"] = "PUT"
        return self.call(*args, **kwargs)

    def delete(self, *args, **kwargs) -> Response:
        """
        Issue ``DELETE`` request.
        See :py:meth:`infra.clients.CCFClient.call`.

        :return: :py:class:`infra.clients.Response`
        """
        if "http_verb" in kwargs:
            raise ValueError('"http_verb" should not be specified')

        kwargs["http_verb"] = "DELETE"
        return self.call(*args, **kwargs)

    def head(self, *args, **kwargs) -> Response:
        """
        Issue ``HEAD`` request.
        See :py:meth:`infra.clients.CCFClient.call`.

        :return: :py:class:`infra.clients.Response`
        """
        if "http_verb" in kwargs:
            raise ValueError('"http_verb" should not be specified')

        kwargs["http_verb"] = "HEAD"
        return self.call(*args, **kwargs)

    def options(self, *args, **kwargs) -> Response:
        """
        Issue ``OPTIONS`` request.
        See :py:meth:`infra.clients.CCFClient.call`.

        :return: :py:class:`infra.clients.Response`
        """
        if "http_verb" in kwargs:
            raise ValueError('"http_verb" should not be specified')

        kwargs["http_verb"] = "OPTIONS"
        return self.call(*args, **kwargs)

    def wait_for_commit(
        self, response: Response, timeout: int = DEFAULT_COMMIT_TIMEOUT_SEC
    ):
        """
        Given a :py:class:`infra.clients.Response`, this functions waits
        for the associated sequence number and view to be committed by the CCF network.

        The client will poll the ``/node/tx`` endpoint until ``COMMITTED`` is returned.

        :param infra.clients.Response response: Response returned by :py:meth:`infra.clients.CCFClient.call`
        :param int timeout: Maximum time (secs) to wait for commit before giving up.

        A ``TimeoutError`` exception is raised if the transaction is not committed within ``timeout`` seconds.
        """
        if response.seqno is None or response.view is None:
            raise ValueError("Response seqno and view should not be None")

        infra.commit.wait_for_commit(self, response.seqno, response.view, timeout)

    def close(self):
        self.client_impl.close()


@contextlib.contextmanager
def client(*args, **kwargs):
    c = CCFClient(*args, **kwargs)
    yield c
    c.close()<|MERGE_RESOLUTION|>--- conflicted
+++ resolved
@@ -383,7 +383,6 @@
         timeout: int = DEFAULT_REQUEST_TIMEOUT_SEC,
     ):
         with tempfile.NamedTemporaryFile() as nf:
-<<<<<<< HEAD
             if self.signing_auth:
                 cmd = ["scurl.sh"]
             else:
@@ -403,9 +402,9 @@
             extra_headers.update(request.headers)
 
             ## TODO: Factor out into a produce headers function?
-=======
+
             content_path = None
->>>>>>> d88c76aa
+
             if request.body is not None:
                 if isinstance(request.body, str) and request.body.startswith("@"):
                     # Request is already a file path - pass it directly
