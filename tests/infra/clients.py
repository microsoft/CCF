# Copyright (c) Microsoft Corporation. All rights reserved.
# Licensed under the Apache 2.0 License.
import abc
import contextlib
import json
import time
import sys
import os
import subprocess
import tempfile
import hashlib
from dataclasses import dataclass
from http.client import HTTPResponse
from io import BytesIO
from cryptography import x509
from cryptography.hazmat.backends import default_backend
from cryptography.hazmat.primitives.serialization import load_pem_private_key
from cryptography.hazmat.primitives import hashes
from cryptography.hazmat.primitives.asymmetric import ec
import struct
import base64
import re
from typing import Union, Optional, List, Any
from ccf.tx_id import TxID

import httpx
from loguru import logger as LOG  # type: ignore

import infra.commit
from infra.log_capture import flush_info


class HttpSig(httpx.Auth):
    requires_request_body = True

    def __init__(self, key_id, pem_private_key):
        self.key_id = key_id
        self.private_key = load_pem_private_key(
            pem_private_key, password=None, backend=default_backend()
        )

    def auth_flow(self, request):
        body_digest = base64.b64encode(hashlib.sha256(request.content).digest()).decode(
            "ascii"
        )
        request.headers["digest"] = f"SHA-256={body_digest}"
        string_to_sign = "\n".join(
            [
                f"(request-target): {request.method.lower()} {request.url.raw_path.decode('utf-8')}",
                f"digest: SHA-256={body_digest}",
                f"content-length: {len(request.content)}",
            ]
        ).encode("utf-8")
        digest_algo = {256: hashes.SHA256(), 384: hashes.SHA384()}[
            self.private_key.curve.key_size
        ]
        signature = self.private_key.sign(
            signature_algorithm=ec.ECDSA(algorithm=digest_algo), data=string_to_sign
        )
        b64signature = base64.b64encode(signature).decode("ascii")
        request.headers[
            "authorization"
        ] = f'Signature keyId="{self.key_id}",algorithm="hs2019",headers="(request-target) digest content-length",signature="{b64signature}"'
        yield request


loguru_tag_regex = re.compile(r"\\?</?((?:[fb]g\s)?[^<>\s]*)>")


def escape_loguru_tags(s):
    return loguru_tag_regex.sub(lambda match: f"\\{match[0]}", s)


def truncate(string: str, max_len: int = 256):
    if len(string) > max_len:
        return f"{string[: max_len]} + {len(string) - max_len} chars"
    else:
        return string


CCF_TX_ID_HEADER = "x-ms-ccf-transaction-id"

DEFAULT_CONNECTION_TIMEOUT_SEC = 3
DEFAULT_REQUEST_TIMEOUT_SEC = 10
DEFAULT_COMMIT_TIMEOUT_SEC = 3

CONTENT_TYPE_TEXT = "text/plain"
CONTENT_TYPE_JSON = "application/json"
CONTENT_TYPE_BINARY = "application/octet-stream"


@dataclass
class Request:
    #: Resource path (with optional query string)
    path: str
    #: Body of request
    body: Optional[Union[dict, str, bytes]]
    #: HTTP verb
    http_verb: str
    #: HTTP headers
    headers: dict
    #: Whether redirect headers should be transparently followed
    allow_redirects: bool

    def __str__(self):
        string = f"<cyan>{self.http_verb}</> <green>{self.path}</>"
        if self.headers:
            string += f" <blue>{truncate(str(self.headers), max_len=25)}</>"
        if self.body is not None:
            string += f' {truncate(f"{self.body}")}'

        return string


@dataclass
class Identity:
    """
    Identity (as private key and corresponding certificate) for a :py:class:`infra.clients.CCFClient` client.
    """

    #: Path to file containing private key
    key: str
    #: Path to file containing PEM certificate
    cert: str
    #: Identity description
    description: str


class FakeSocket:
    def __init__(self, bs):
        self.file = BytesIO(bs)

    def makefile(self, *args, **kwargs):
        return self.file


class ResponseBody(abc.ABC):
    @abc.abstractmethod
    def data(self) -> bytes:
        pass

    @abc.abstractmethod
    def text(self) -> str:
        pass

    @abc.abstractmethod
    def json(self) -> Any:
        pass

    def __len__(self):
        return len(self.data())

    def __str__(self):
        try:
            return self.text()
        except UnicodeDecodeError:
            return self.__repr__()

    def __repr__(self):
        return repr(self.data())


class RequestsResponseBody(ResponseBody):
    def __init__(self, response: httpx.Response):
        self._response = response

    def data(self):
        return self._response.content

    def text(self):
        return self._response.text

    def json(self):
        return self._response.json()


class RawResponseBody(ResponseBody):
    def __init__(self, data: bytes):
        self._data = data

    def data(self):
        return self._data

    def text(self):
        return self._data.decode()

    def json(self):
        return json.loads(self._data)


@dataclass
class Response:
    """
    Response to request sent via :py:class:`infra.clients.CCFClient`
    """

    #: Response HTTP status code
    status_code: int
    #: Response body
    body: ResponseBody
    #: CCF sequence number
    seqno: Optional[int]
    #: CCF consensus view
    view: Optional[int]
    #: Response HTTP headers
    headers: dict

    def __str__(self):
        versioned = (self.view, self.seqno) != (None, None)
        status_color = "red" if self.status_code // 100 in (4, 5) else "green"
        body_s = escape_loguru_tags(truncate(str(self.body)))
        # Body can't end with a \, or it will escape the loguru closing tag
        if len(body_s) > 0 and body_s[-1] == "\\":
            body_s += " "

        return (
            f"<{status_color}>{self.status_code}</> "
            + (f"@<magenta>{self.view}.{self.seqno}</> " if versioned else "")
            + f"<yellow>{body_s}</>"
        )

    @staticmethod
    def from_requests_response(rr):
        tx_id = TxID.from_str(rr.headers.get(CCF_TX_ID_HEADER))
        return Response(
            status_code=rr.status_code,
            body=RequestsResponseBody(rr),
            seqno=tx_id.seqno,
            view=tx_id.view,
            headers=rr.headers,
        )

    @staticmethod
    def from_raw(raw):
        # Raw is the output of curl, which is a full HTTP response.
        # But in the case of a redirect, it is multiple concatenated responses.
        # We want the final response, so we keep constructing new responses from this stream until we have reached the end
        while True:
            sock = FakeSocket(raw)
            response = HTTPResponse(sock)
            response.begin()
            response_len = sock.file.tell() + response.length
            raw_len = len(raw)
            if raw_len == response_len:
                break
            raw = raw[response_len:]

        raw_body = response.read()

        tx_id = TxID.from_str(response.getheader(CCF_TX_ID_HEADER))
        return Response(
            response.status,
            body=RawResponseBody(raw_body),
            seqno=tx_id.seqno,
            view=tx_id.view,
            headers=response.headers,
        )


def human_readable_size(n):
    suffixes = ("B", "KB", "MB", "GB")
    i = 0
    while n >= 1024 and i < len(suffixes) - 1:
        n /= 1024.0
        i += 1
    return f"{n:,.2f} {suffixes[i]}"


class CCFConnectionException(Exception):
    """
    Exception raised if a :py:class:`infra.clients.CCFClient` instance cannot successfully establish
    a connection with a target CCF node.
    """


def get_curve(ca_file):
    # Auto detect EC curve to use based on server CA
    ca_bytes = open(ca_file, "rb").read()
    return (
        x509.load_pem_x509_certificate(ca_bytes, default_backend()).public_key().curve
    )


def unpack_seqno_or_view(data):
    (value,) = struct.unpack("<q", data)
    if value == -sys.maxsize - 1:
        return None
    return value


class CurlClient:
    """
    This client uses Curl to send HTTP requests to CCF, and logs all Curl commands it runs.
    These commands could also be run manually, or used by another client tool.
    """

    def __init__(
        self, host, port, ca=None, session_auth=None, signing_auth=None, **kwargs
    ):
        self.host = host
        self.port = port
        self.ca = ca
        self.session_auth = session_auth
        self.signing_auth = signing_auth
        self.ca_curve = get_curve(self.ca)
        self.protocol = kwargs.get("protocol") if "protocol" in kwargs else "https"

    def request(
        self,
        request: Request,
        timeout: int = DEFAULT_REQUEST_TIMEOUT_SEC,
    ):
        with tempfile.NamedTemporaryFile() as nf:
            if self.signing_auth:
                cmd = ["scurl.sh"]
            else:
                cmd = ["curl"]

            url = f"{self.protocol}://{self.host}:{self.port}{request.path}"

            cmd += [
                url,
                "-X",
                request.http_verb,
                "-i",
                f"-m {timeout}",
                "--http2-prior-knowledge",
            ]

            if request.allow_redirects:
                cmd.append("-L")

            if request.body is not None:
                if isinstance(request.body, str) and request.body.startswith("@"):
                    # Request is already a file path - pass it directly
                    cmd.extend(["--data-binary", request.body])
                    if request.body.lower().endswith(".json"):
                        content_type = CONTENT_TYPE_JSON
                    else:
                        content_type = CONTENT_TYPE_BINARY
                else:
                    # Write request body to temp file
                    if isinstance(request.body, str):
                        msg_bytes = request.body.encode()
                        content_type = CONTENT_TYPE_TEXT
                    elif isinstance(request.body, bytes):
                        msg_bytes = request.body
                        content_type = CONTENT_TYPE_BINARY
                    else:
                        msg_bytes = json.dumps(request.body).encode()
                        content_type = CONTENT_TYPE_JSON
                    LOG.debug(f"Writing request body: {truncate(msg_bytes)}")
                    nf.write(msg_bytes)
                    nf.flush()
                    cmd.extend(["--data-binary", f"@{nf.name}"])
                if not "content-type" in request.headers and len(request.body) > 0:
                    request.headers["content-type"] = content_type

            # Set requested headers first - so they take precedence over defaults
            for k, v in request.headers.items():
                cmd.extend(["-H", f"{k}: {v}"])

            if self.ca:
                cmd.extend(["--cacert", self.ca])
            if self.session_auth:
                cmd.extend(["--key", self.session_auth.key])
                cmd.extend(["--cert", self.session_auth.cert])
            if self.signing_auth:
                cmd.extend(["--signing-key", self.signing_auth.key])
                cmd.extend(["--signing-cert", self.signing_auth.cert])

            cmd_s = " ".join(cmd)
            env = {k: v for k, v in os.environ.items()}

            LOG.debug(f"Running: {cmd_s}")
            rc = subprocess.run(cmd, capture_output=True, check=False, env=env)

            if rc.returncode != 0:
                if rc.returncode in [
                    35,
                    60,
                ]:  # PEER_FAILED_VERIFICATION, SSL_CONNECT_ERROR
                    raise CCFConnectionException
                if rc.returncode == 28:  # OPERATION_TIMEDOUT
                    raise TimeoutError
                LOG.error(rc.stderr)
                raise RuntimeError(f"Curl failed with return code {rc.returncode}")

            return Response.from_raw(rc.stdout)

    def close(self):
        pass


class RequestClient:
    """
    CCF default client and wrapper around Python Requests, handling HTTP signatures.
    """

    _auth_provider = HttpSig

    def __init__(
        self,
        host: str,
        port: int,
        ca: str,
        session_auth: Optional[Identity] = None,
        signing_auth: Optional[Identity] = None,
        common_headers: Optional[dict] = None,
        **kwargs,
    ):
        self.host = host
        self.port = port
        self.ca = ca
        self.session_auth = session_auth
        self.signing_auth = signing_auth
        self.common_headers = common_headers
        self.key_id = None
        cert = None
        if self.session_auth:
            cert = (self.session_auth.cert, self.session_auth.key)
<<<<<<< HEAD
        self.session = httpx.Client(
            verify=self.ca, cert=cert, http1=False, http2=True, **kwargs
        )
=======
        self.protocol = "https"
        if "protocol" in kwargs:
            self.protocol = kwargs.get("protocol")
            kwargs.pop("protocol")
        self.session = httpx.Client(verify=self.ca, cert=cert, **kwargs)
>>>>>>> 8db4a542
        if self.signing_auth:
            with open(self.signing_auth.cert, encoding="utf-8") as cert_file:
                self.key_id = (
                    x509.load_pem_x509_certificate(
                        cert_file.read().encode(), default_backend()
                    )
                    .fingerprint(hashes.SHA256())
                    .hex()
                )

    def request(
        self,
        request: Request,
        timeout: int = DEFAULT_REQUEST_TIMEOUT_SEC,
    ):
        extra_headers = {}
        if self.common_headers is not None:
            extra_headers.update(self.common_headers)

        extra_headers.update(request.headers)

        auth = None
        if self.signing_auth is not None:
            # Add content length of 0 when signing a GET request
            if request.http_verb == "GET":
                if (
                    "Content-Length" in extra_headers
                    and extra_headers.get("Content-Length") != "0"
                ):
                    raise ValueError(
                        "Content-Length should be set to 0 for GET requests"
                    )
                else:
                    extra_headers["Content-Length"] = "0"
            auth = self._auth_provider(
                self.key_id, open(self.signing_auth.key, "rb").read()
            )

        request_body = None
        if request.body is not None:
            if isinstance(request.body, str) and request.body.startswith("@"):
                # Request is a file path - read contents
                with open(request.body[1:], "rb") as f:
                    request_body = f.read()
                if request.body.lower().endswith(".json"):
                    content_type = CONTENT_TYPE_JSON
                else:
                    content_type = CONTENT_TYPE_BINARY
            elif isinstance(request.body, str):
                request_body = request.body.encode()
                content_type = CONTENT_TYPE_TEXT
            elif isinstance(request.body, bytes):
                request_body = request.body
                content_type = CONTENT_TYPE_BINARY
            else:
                request_body = json.dumps(request.body).encode()
                content_type = CONTENT_TYPE_JSON

            if not "content-type" in request.headers and len(request.body) > 0:
                extra_headers["content-type"] = content_type

        try:
            response = self.session.request(
                request.http_verb,
                url=f"{self.protocol}://{self.host}:{self.port}{request.path}",
                auth=auth,
                headers=extra_headers,
                follow_redirects=request.allow_redirects,
                timeout=timeout,
                content=request_body,
            )
        except httpx.ReadTimeout as exc:
            raise TimeoutError from exc
        except httpx.NetworkError as exc:
            raise CCFConnectionException from exc
        except Exception as exc:
            raise RuntimeError(f"Request client failed with unexpected error: {exc}") from exc

        return Response.from_requests_response(response)

    def close(self):
        self.session.close()


class CCFClient:
    """
    Client used to connect securely and issue requests to a given CCF node.

    This is a wrapper around either Python Requests over TLS or curl with added:

    - Retry logic when connecting to nodes that are joining the network
    - Support for HTTP signatures (https://tools.ietf.org/html/draft-cavage-http-signatures-12).

    :param str host: RPC IP address or domain name of node to connect to.
    :param int port: RPC port number of node to connect to.
    :param str ca: Path to CCF service certificate.
    :param Identity session_auth: Path to private key and certificate to be used as client authentication for the session (optional).
    :param Identity signing_auth: Path to private key and certificate to be used to sign requests for the session (optional).
    :param int connection_timeout: Maximum time to wait for successful connection establishment before giving up.
    :param str description: Message to print on each request emitted with this client.
    :param dict common_headers: Headers which should be added to every request.
    :param dict kwargs: Keyword args to be forwarded to the client implementation.

    A :py:exc:`CCFConnectionException` exception is raised if the connection is not established successfully within ``connection_timeout`` seconds.
    """

    client_impl: Union[CurlClient, RequestClient]

    def __init__(
        self,
        host: str,
        port: int,
        ca: str,
        session_auth: Optional[Identity] = None,
        signing_auth: Optional[Identity] = None,
        connection_timeout: int = DEFAULT_CONNECTION_TIMEOUT_SEC,
        description: Optional[str] = None,
        curl: bool = False,
        common_headers: Optional[dict] = None,
        **kwargs,
    ):
        self.connection_timeout = connection_timeout
        self.hostname = f"{host}:{port}"
        self.name = f"[{self.hostname}]"
        self.description = description or self.name
        self.is_connected = False
        self.auth = bool(session_auth)
        self.sign = bool(signing_auth)

        if curl or os.getenv("CURL_CLIENT"):
            self.client_impl = CurlClient(host, port, ca, session_auth, signing_auth)
        else:
            self.client_impl = RequestClient(
                host, port, ca, session_auth, signing_auth, common_headers, **kwargs
            )

    def _response(self, response: Response) -> Response:
        LOG.info(response)
        return response

    def _call(
        self,
        path: str,
        body: Optional[Union[str, dict, bytes]] = None,
        http_verb: str = "POST",
        headers: Optional[dict] = None,
        timeout: int = DEFAULT_REQUEST_TIMEOUT_SEC,
        log_capture: Optional[list] = None,
        allow_redirects: bool = True,
    ) -> Response:
        if headers is None:
            headers = {}
        r = Request(path, body, http_verb, headers, allow_redirects)
        flush_info([f"{self.description} {r}"], log_capture, 3)
        response = self.client_impl.request(r, timeout)
        flush_info([str(response)], log_capture, 3)
        return response

    def call(
        self,
        path: str,
        body: Optional[Union[str, dict, bytes]] = None,
        http_verb: str = "POST",
        headers: Optional[dict] = None,
        timeout: int = DEFAULT_REQUEST_TIMEOUT_SEC,
        log_capture: Optional[list] = None,
        allow_redirects: bool = True,
    ) -> Response:
        """
        Issues one request, synchronously, and returns the response.

        :param str path: URI of the targeted resource. Must begin with '/'
        :param body: Request body (optional).
        :type body: str or dict or bytes
        :param str http_verb: HTTP verb (e.g. "POST" or "GET").
        :param dict headers: HTTP request headers (optional).
        :param int timeout: Maximum time to wait for a response before giving up.
        :param list log_capture: Rather than emit to default handler, capture log lines to list (optional).
        :param bool allow_redirects: Select whether redirects are followed.

        :return: :py:class:`infra.clients.Response`
        """
        if not path.startswith("/"):
            raise ValueError(f"URL path '{path}' is invalid, must start with /")

        logs: List[str] = []

        if self.is_connected:
            r = self._call(
                path, body, http_verb, headers, timeout, logs, allow_redirects
            )
            flush_info(logs, log_capture, 2)
            return r

        end_time = time.time() + self.connection_timeout
        while True:
            try:
                logs = []
                response = self._call(
                    path,
                    body,
                    http_verb,
                    headers,
                    timeout,
                    logs,
                    allow_redirects,
                )
                # Only the first request gets this timeout logic - future calls
                # call _call
                self.is_connected = True
                flush_info(logs, log_capture, 2)
                return response
            except (CCFConnectionException, TimeoutError) as e:
                # If the initial connection fails (e.g. due to node certificate
                # not yet being endorsed by the network) sleep briefly and try again
                if time.time() > end_time:
                    flush_info(logs, log_capture, 2)
                    raise CCFConnectionException(
                        f"Connection still failing after {self.connection_timeout}s"
                    ) from e
                time.sleep(0.1)

    def get(self, *args, **kwargs) -> Response:
        """
        Issue ``GET`` request.
        See :py:meth:`infra.clients.CCFClient.call`.

        :return: :py:class:`infra.clients.Response`
        """
        if "http_verb" in kwargs:
            raise ValueError('"http_verb" should not be specified')

        kwargs["http_verb"] = "GET"
        return self.call(*args, **kwargs)

    def post(self, *args, **kwargs) -> Response:
        """
        Issue ``POST`` request.
        See :py:meth:`infra.clients.CCFClient.call`.

        :return: :py:class:`infra.clients.Response`
        """
        if "http_verb" in kwargs:
            raise ValueError('"http_verb" should not be specified')

        kwargs["http_verb"] = "POST"
        return self.call(*args, **kwargs)

    def put(self, *args, **kwargs) -> Response:
        """
        Issue ``PUT`` request.
        See :py:meth:`infra.clients.CCFClient.call`.

        :return: :py:class:`infra.clients.Response`
        """
        if "http_verb" in kwargs:
            raise ValueError('"http_verb" should not be specified')

        kwargs["http_verb"] = "PUT"
        return self.call(*args, **kwargs)

    def delete(self, *args, **kwargs) -> Response:
        """
        Issue ``DELETE`` request.
        See :py:meth:`infra.clients.CCFClient.call`.

        :return: :py:class:`infra.clients.Response`
        """
        if "http_verb" in kwargs:
            raise ValueError('"http_verb" should not be specified')

        kwargs["http_verb"] = "DELETE"
        return self.call(*args, **kwargs)

    def head(self, *args, **kwargs) -> Response:
        """
        Issue ``HEAD`` request.
        See :py:meth:`infra.clients.CCFClient.call`.

        :return: :py:class:`infra.clients.Response`
        """
        if "http_verb" in kwargs:
            raise ValueError('"http_verb" should not be specified')

        kwargs["http_verb"] = "HEAD"
        return self.call(*args, **kwargs)

    def options(self, *args, **kwargs) -> Response:
        """
        Issue ``OPTIONS`` request.
        See :py:meth:`infra.clients.CCFClient.call`.

        :return: :py:class:`infra.clients.Response`
        """
        if "http_verb" in kwargs:
            raise ValueError('"http_verb" should not be specified')

        kwargs["http_verb"] = "OPTIONS"
        return self.call(*args, **kwargs)

    def wait_for_commit(
        self, response: Response, timeout: int = DEFAULT_COMMIT_TIMEOUT_SEC
    ):
        """
        Given a :py:class:`infra.clients.Response`, this functions waits
        for the associated sequence number and view to be committed by the CCF network.

        The client will poll the ``/node/tx`` endpoint until ``COMMITTED`` is returned.

        :param infra.clients.Response response: Response returned by :py:meth:`infra.clients.CCFClient.call`
        :param int timeout: Maximum time (secs) to wait for commit before giving up.

        A ``TimeoutError`` exception is raised if the transaction is not committed within ``timeout`` seconds.
        """
        if response.seqno is None or response.view is None:
            raise ValueError("Response seqno and view should not be None")

        infra.commit.wait_for_commit(self, response.seqno, response.view, timeout)

    def close(self):
        self.client_impl.close()


@contextlib.contextmanager
def client(*args, **kwargs):
    c = CCFClient(*args, **kwargs)
    yield c
    c.close()<|MERGE_RESOLUTION|>--- conflicted
+++ resolved
@@ -419,17 +419,13 @@
         cert = None
         if self.session_auth:
             cert = (self.session_auth.cert, self.session_auth.key)
-<<<<<<< HEAD
-        self.session = httpx.Client(
-            verify=self.ca, cert=cert, http1=False, http2=True, **kwargs
-        )
-=======
         self.protocol = "https"
         if "protocol" in kwargs:
             self.protocol = kwargs.get("protocol")
             kwargs.pop("protocol")
-        self.session = httpx.Client(verify=self.ca, cert=cert, **kwargs)
->>>>>>> 8db4a542
+        self.session = httpx.Client(
+            verify=self.ca, http1=False, http2=True, cert=cert, **kwargs
+        )
         if self.signing_auth:
             with open(self.signing_auth.cert, encoding="utf-8") as cert_file:
                 self.key_id = (
@@ -506,7 +502,9 @@
         except httpx.NetworkError as exc:
             raise CCFConnectionException from exc
         except Exception as exc:
-            raise RuntimeError(f"Request client failed with unexpected error: {exc}") from exc
+            raise RuntimeError(
+                f"Request client failed with unexpected error: {exc}"
+            ) from exc
 
         return Response.from_requests_response(response)
 
