# Copyright (c) Microsoft Corporation. All rights reserved.
# Licensed under the Apache 2.0 License.
import socket
import ssl
import struct
import select
import contextlib
import json
import time
import os
import subprocess
import tempfile
import base64
import requests
from requests_http_signature import HTTPSignatureAuth
from cryptography import x509
from cryptography.hazmat.backends import default_backend
from cryptography.hazmat.primitives import asymmetric
from websocket import create_connection
from loguru import logger as LOG


def truncate(string, max_len=256):
    if len(string) > max_len:
        return string[: max_len - 3] + "..."
    else:
        return string


class Request:
    def __init__(self, method, params, readonly_hint=None):
        self.method = method
        self.params = params
        self.readonly_hint = readonly_hint


class Response:
    def __init__(
        self,
        id,
        result=None,
        error=None,
        commit=None,
        term=None,
        global_commit=None,
        jsonrpc="2.0",
    ):
        self.id = id
        self.result = result
        self.error = error
        self.jsonrpc = jsonrpc
        self.commit = commit
        self.term = term
        self.global_commit = global_commit
        self._attrs = set(locals()) - {"self"}

    def to_dict(self):
        d = {
            "id": self.id,
            "jsonrpc": self.jsonrpc,
            "commit": self.commit,
            "global_commit": self.global_commit,
            "term": self.term,
        }
        if self.result is not None:
            d["result"] = self.result
        else:
            d["error"] = self.error
        return d

    def _from_parsed(self, parsed):
        unexpected = parsed.keys() - self._attrs
        if unexpected:
            raise ValueError(f"Unexpected keys in response: {unexpected}")
        for attr, value in parsed.items():
            setattr(self, attr, value)

    def from_json(self, data):
        parsed = json.loads(data.decode())
        self._from_parsed(parsed)


def human_readable_size(n):
    suffixes = ("B", "KB", "MB", "GB")
    i = 0
    while n >= 1024 and i < len(suffixes) - 1:
        n /= 1024.0
        i += 1
    return f"{n:,.2f} {suffixes[i]}"


class RPCLogger:
    def log_request(self, request, name, description):
        LOG.info(
            truncate(
                f"{name} {request.method} {request.params}"
                + (
                    f" (RO hint: {request.readonly_hint})"
                    if request.readonly_hint is not None
                    else ""
                )
                + f"{description}"
            )
        )

    def log_response(self, id, response):
        LOG.debug(
            truncate(
                "#{} {}".format(
                    id,
                    {
                        k: v
                        for k, v in (response.__dict__ or {}).items()
                        if not k.startswith("_")
                    }
                    if response
                    else None,
                )
            )
        )


class RPCFileLogger(RPCLogger):
    def __init__(self, path):
        self.path = path

    def log_request(self, request, name, description):
        with open(self.path, "a") as f:
            f.write(f">> Request: {request.method}" + os.linesep)
            json.dump(request.params, f, indent=2)
            f.write(os.linesep)

    def log_response(self, id, response):
        with open(self.path, "a") as f:
            f.write(f"<< Response {id} :" + os.linesep)
            json.dump(response.to_dict() if response else "None", f, indent=2)
            f.write(os.linesep)


class CCFConnectionException(Exception):
    pass


class CurlClient:
    """
    We keep this around in a limited fashion still, because
    the resulting logs nicely illustrate manual usage in a way using the requests API doesn't
    """

    def __init__(
        self,
        host,
        port,
        cert,
        key,
        ca,
        binary_dir,
        connection_timeout,
        request_timeout,
        *args,
        **kwargs,
    ):
        self.host = host
        self.port = port
        self.cert = cert
        self.key = key
        self.ca = ca
        self.binary_dir = binary_dir
        self.connection_timeout = connection_timeout
        self.request_timeout = request_timeout

    def _just_request(self, request, is_signed=False):
        with tempfile.NamedTemporaryFile() as nf:
            msg = json.dumps(request.params).encode()
            LOG.debug(f"Going to call {request.method} with {msg}")
            nf.write(msg)
            nf.flush()
            if is_signed:
                cmd = [os.path.join(self.binary_dir, "scurl.sh")]
            else:
                cmd = ["curl"]

            cmd += [
                f"https://{self.host}:{self.port}/{request.method}",
                "-H",
                "Content-Type: application/json",
                "--data-binary",
                f"@{nf.name}",
                "-w \\n%{http_code}",
                f"-m {self.request_timeout}",
            ]

            if self.ca:
                cmd.extend(["--cacert", self.ca])
            if self.key:
                cmd.extend(["--key", self.key])
            if self.cert:
                cmd.extend(["--cert", self.cert])
            LOG.debug(f"Running: {' '.join(cmd)}")
            rc = subprocess.run(cmd, capture_output=True)

            if rc.returncode != 0:
                if rc.returncode == 60:  # PEER_FAILED_VERIFICATION
                    raise CCFConnectionException
                if rc.returncode == 28:  # OPERATION_TIMEDOUT
                    raise TimeoutError
                LOG.error(rc.stderr)
                raise RuntimeError(f"Curl failed with return code {rc.returncode}")

            # The response status code is displayed on the last line of
            # the output (via -w option)
            rep, status_code = rc.stdout.decode().rsplit("\n", 1)
            if int(status_code) != 200:
                LOG.error(rep)
                raise RuntimeError(f"Curl failed with status code {status_code}")

            return rep.encode()

    def _request(self, request, is_signed=False):
        end_time = time.time() + self.connection_timeout
        while True:
            if time.time() > end_time:
                raise CCFConnectionException(
                    f"Connection timeout ({self.connection_timeout}) has expired"
                )
            try:
                rid = self._just_request(request, is_signed=is_signed)
                # Only the first request gets this timeout logic - future calls
                # call _just_request directly
                self._request = self._just_request
                return rid
            except CCFConnectionException:
                # If the handshake fails to due to node certificate not yet
                # being endorsed by the network, sleep briefly and try again
                LOG.error(
                    "Got CCFConnectionException exception - sleeping and retrying"
                )
                time.sleep(0.1)

    def request(self, request):
        return self._request(request, is_signed=False)

    def signed_request(self, request):
        return self._request(request, is_signed=True)


class RequestClient:
    def __init__(
        self,
        host,
        port,
        cert,
        key,
        ca,
        connection_timeout,
        request_timeout,
        *args,
        **kwargs,
    ):
        self.host = host
        self.port = port
        self.cert = cert
        self.key = key
        self.ca = ca
        self.request_timeout = request_timeout
        self.connection_timeout = connection_timeout
        self.session = requests.Session()
        self.session.verify = self.ca
        self.session.cert = (self.cert, self.key)

<<<<<<< HEAD
    def _just_request(self, request, is_signed=False):
        auth_value = None
        if is_signed:
            auth_value = HTTPSignatureAuth(
                algorithm="ecdsa-sha256",
                key=open(self.key, "rb").read(),
                # key_id needs to be specified but is unused
                key_id="tls",
                headers=["(request-target)", "Date", "Content-Length", "Content-Type",],
            )

        rep = requests.post(
            f"https://{self.host}:{self.port}/{request.method}",
            json=request.params,
            cert=(self.cert, self.key),
            verify=self.ca,
            timeout=self.request_timeout,
            auth=auth_value,
=======
    def _just_request(self, request):
        rep = self.session.post(
            f"https://{self.host}:{self.port}/{request.method}",
            json=request.to_dict(),
            timeout=(self.connection_timeout, self.request_timeout),
>>>>>>> eb319b89
        )
        return rep.content

    def _request(self, request, is_signed=False):
        end_time = time.time() + self.connection_timeout
        while True:
            if time.time() > end_time:
                raise CCFConnectionException(
                    f"Connection timeout ({self.connection_timeout}) has expired"
                )
            try:
                rid = self._just_request(request, is_signed=is_signed)
                # Only the first request gets this timeout logic - future calls
                # call _just_request directly
                self._request = self._just_request
                return rid
            except requests.exceptions.SSLError as e:
                # If the handshake fails to due to node certificate not yet
                # being endorsed by the network, sleep briefly and try again
                LOG.error(f"Got SSLError exception: {e}")
                time.sleep(0.1)
            except requests.exceptions.ReadTimeout as e:
                LOG.error(f"Got ReadTimeout exception: {e}")
                time.sleep(0.1)

    def request(self, request):
        return self._request(request, is_signed=False)

    def signed_request(self, request):
        return self._request(request, is_signed=True)


class WSClient:
    def __init__(
        self,
        host,
        port,
        cert,
        key,
        ca,
        connection_timeout,
        request_timeout,
        *args,
        **kwargs,
    ):
        self.host = host
        self.port = port
        self.cert = cert
        self.key = key
        self.ca = ca
        self.request_timeout = request_timeout

    def request(self, request):
        ws = create_connection(
            f"wss://{self.host}:{self.port}",
            sslopt={"certfile": self.cert, "keyfile": self.key, "ca_certs": self.ca},
        )

    def signed_request(self, request):
        raise NotImplementedError("Signed requests not yet implemented over WebSockets")


class CCFClient:
    def __init__(self, *args, **kwargs):
        self.prefix = kwargs.pop("prefix")
        self.description = kwargs.pop("description")
        self.rpc_loggers = (RPCLogger(),)
        self.name = "[{}:{}]".format(kwargs.get("host"), kwargs.get("port"))

        if os.getenv("CURL_CLIENT"):
            self.client_impl = CurlClient(*args, **kwargs)
        elif os.getenv("WEBSOCKETS_CLIENT"):
            self.client_impl = WSClient(*args, **kwargs)
        else:
            self.client_impl = RequestClient(*args, **kwargs)

    def _response(self, msg):
        r = Response(0)
        r.from_json(msg)
        for logger in self.rpc_loggers:
            logger.log_response(r.id, r)
        return r

    def request(self, method, params, *args, **kwargs):
        r = Request(f"{self.prefix}/{method}", params, *args, **kwargs)
        description = ""
        if self.description:
            description = f" ({self.description})"
        for logger in self.rpc_loggers:
            logger.log_request(r, self.name, description)

        return self._response(self.client_impl.request(r))

    def signed_request(self, method, params, *args, **kwargs):
        r = Request(f"{self.prefix}/{method}", params, *args, **kwargs)

        description = ""
        if self.description:
            description = f" ({self.description}) [signed]"
        for logger in self.rpc_loggers:
            logger.log_request(r, self.name, description)

        return self._response(self.client_impl.signed_request(r))

    def do(self, *args, **kwargs):
        expected_result = None
        expected_error_code = None
        if "expected_result" in kwargs:
            expected_result = kwargs.pop("expected_result")
        if "expected_error_code" in kwargs:
            expected_error_code = kwargs.pop("expected_error_code")

        r = self.request(*args, **kwargs)

        if expected_result is not None:
            assert expected_result == r.result

        if expected_error_code is not None:
            assert expected_error_code == r.error["code"]
        return r

    def rpc(self, *args, **kwargs):
        if "signed" in kwargs and kwargs.pop("signed"):
            return self.signed_request(*args, **kwargs)
        else:
            return self.request(*args, **kwargs)


@contextlib.contextmanager
def client(
    host,
    port,
    cert=None,
    key=None,
    ca=None,
    description=None,
    log_file=None,
    prefix="users",
    binary_dir=".",
    connection_timeout=3,
    request_timeout=3,
):
    c = CCFClient(
        host=host,
        port=port,
        cert=cert,
        key=key,
        ca=ca,
        description=description,
        prefix=prefix,
        binary_dir=binary_dir,
        connection_timeout=connection_timeout,
        request_timeout=request_timeout,
    )

    if log_file is not None:
        c.rpc_loggers += (RPCFileLogger(log_file),)

    yield c<|MERGE_RESOLUTION|>--- conflicted
+++ resolved
@@ -268,7 +268,6 @@
         self.session.verify = self.ca
         self.session.cert = (self.cert, self.key)
 
-<<<<<<< HEAD
     def _just_request(self, request, is_signed=False):
         auth_value = None
         if is_signed:
@@ -280,20 +279,13 @@
                 headers=["(request-target)", "Date", "Content-Length", "Content-Type",],
             )
 
-        rep = requests.post(
+        rep = self.session.post(
             f"https://{self.host}:{self.port}/{request.method}",
             json=request.params,
             cert=(self.cert, self.key),
             verify=self.ca,
             timeout=self.request_timeout,
             auth=auth_value,
-=======
-    def _just_request(self, request):
-        rep = self.session.post(
-            f"https://{self.host}:{self.port}/{request.method}",
-            json=request.to_dict(),
-            timeout=(self.connection_timeout, self.request_timeout),
->>>>>>> eb319b89
         )
         return rep.content
 
