# Copyright (c) Microsoft Corporation. All rights reserved.
# Licensed under the Apache 2.0 License.
import abc
import contextlib
import json
import time
import sys
import os
import subprocess
import tempfile
import hashlib
import random
from datetime import datetime, timezone, timedelta
from dataclasses import dataclass
from http.client import HTTPResponse
from io import BytesIO
from cryptography import x509
from cryptography.hazmat.backends import default_backend
from cryptography.hazmat.primitives.serialization import load_pem_private_key
from cryptography.hazmat.primitives import hashes
from cryptography.hazmat.primitives.asymmetric import ec
import struct
import base64
import re
from typing import Union, Optional, List, Any
from ccf.tx_id import TxID
import ssl
import socket
import urllib.parse

import httpx
from threading import local
from loguru import logger as LOG  # type: ignore

import infra.commit
from infra.log_capture import flush_info
import ccf.cose

API_VERSION_PREVIEW_01 = "2023-06-01-preview"
API_VERSION_CLASSIC = "classic"


class OffSettableSecondsSinceEpoch:
    offset_seconds = 0
    start = None

    def __init__(self) -> None:
        self.start = datetime.now(tz=timezone.utc)

    def moment(self):
        return self.start + timedelta(seconds=self.offset_seconds)

    def advance(self, amount=1):
        LOG.info(f"Advancing clock by {amount} seconds")
        self.offset_seconds += amount

    def __add__(self, seconds):
        added = OffSettableSecondsSinceEpoch()
        added.start = self.start
        added.offset_seconds = self.offset_seconds + seconds
        return added

    def __sub__(self, seconds):
        subbed = OffSettableSecondsSinceEpoch()
        subbed.start = self.start
        subbed.offset_seconds = self.offset_seconds - seconds
        return subbed


_per_thread = local()


def get_clock():
    if not hasattr(_per_thread, "CLOCK"):
        _per_thread.CLOCK = OffSettableSecondsSinceEpoch()
    return _per_thread.CLOCK


class HttpSig(httpx.Auth):
    requires_request_body = True

    def __init__(self, key_id, pem_private_key):
        self.key_id = key_id
        self.private_key = load_pem_private_key(
            pem_private_key, password=None, backend=default_backend()
        )

    @staticmethod
    def add_signature_headers(headers, content, method, path, key_id, private_key):
        body_digest = base64.b64encode(hashlib.sha256(content).digest()).decode("ascii")
        headers["digest"] = f"SHA-256={body_digest}"
        string_to_sign = "\n".join(
            [
                f"(request-target): {method.lower()} {path}",
                f"digest: SHA-256={body_digest}",
                f"content-length: {len(content)}",
            ]
        ).encode("utf-8")
        digest_algo = {256: hashes.SHA256(), 384: hashes.SHA384()}[
            private_key.curve.key_size
        ]
        signature = private_key.sign(
            signature_algorithm=ec.ECDSA(algorithm=digest_algo), data=string_to_sign
        )
        b64signature = base64.b64encode(signature).decode("ascii")
        headers[
            "authorization"
        ] = f'Signature keyId="{key_id}",algorithm="hs2019",headers="(request-target) digest content-length",signature="{b64signature}"'

    def auth_flow(self, request):
        HttpSig.add_signature_headers(
            request.headers,
            request.content,
            request.method,
            request.url.raw_path.decode("utf-8"),
            self.key_id,
            self.private_key,
        )
        yield request


loguru_tag_regex = re.compile(r"\\?</?((?:[fb]g\s)?[^<>\s]*)>")


def escape_loguru_tags(s):
    return loguru_tag_regex.sub(lambda match: f"\\{match[0]}", s)


def truncate(string: str, max_len: int = 256):
    if len(string) > max_len:
        return f"{string[: max_len]} + {len(string) - max_len} chars"
    else:
        return string


CCF_TX_ID_HEADER = "x-ms-ccf-transaction-id"

DEFAULT_CONNECTION_TIMEOUT_SEC = 3
DEFAULT_REQUEST_TIMEOUT_SEC = 10
DEFAULT_COMMIT_TIMEOUT_SEC = 3

CONTENT_TYPE_TEXT = "text/plain"
CONTENT_TYPE_JSON = "application/json"
CONTENT_TYPE_BINARY = "application/octet-stream"
CONTENT_TYPE_COSE = "application/cose"


@dataclass
class Request:
    #: Resource path (with optional query string)
    path: str
    #: Body of request
    body: Optional[Union[dict, str, bytes]]
    #: HTTP verb
    http_verb: str
    #: HTTP headers
    headers: dict
    #: Whether redirect headers should be transparently followed
    allow_redirects: bool

    def __str__(self):
        string = f"<cyan>{self.http_verb}</> <green>{self.path}</>"
        if self.headers:
            string += f" <blue>{truncate(str(self.headers), max_len=25)}</>"
        if self.body is not None:
            string += f' {truncate(f"{self.body}")}'

        return string


@dataclass
class Identity:
    """
    Identity (as private key and corresponding certificate) for a :py:class:`infra.clients.CCFClient` client.
    """

    #: Path to file containing private key
    key: str
    #: Path to file containing PEM certificate
    cert: str
    #: Identity description
    description: str


class FakeSocket:
    def __init__(self, bs):
        self.file = BytesIO(bs)

    def makefile(self, *args, **kwargs):
        return self.file


class ResponseBody(abc.ABC):
    @abc.abstractmethod
    def data(self) -> bytes:
        pass

    @abc.abstractmethod
    def text(self) -> str:
        pass

    @abc.abstractmethod
    def json(self) -> Any:
        pass

    def __len__(self):
        return len(self.data())

    def __str__(self):
        try:
            return self.text()
        except UnicodeDecodeError:
            return self.__repr__()

    def __repr__(self):
        return repr(self.data())


class RequestsResponseBody(ResponseBody):
    def __init__(self, response: httpx.Response):
        self._response = response

    def data(self):
        return self._response.content

    def text(self):
        return self._response.text

    def json(self):
        return self._response.json()


class RawResponseBody(ResponseBody):
    def __init__(self, data: bytes):
        self._data = data

    def data(self):
        return self._data

    def text(self):
        return self._data.decode()

    def json(self):
        return json.loads(self._data)


@dataclass
class Response:
    """
    Response to request sent via :py:class:`infra.clients.CCFClient`
    """

    #: Response HTTP status code
    status_code: int
    #: Response body
    body: ResponseBody
    #: CCF sequence number
    seqno: Optional[int]
    #: CCF consensus view
    view: Optional[int]
    #: Response HTTP headers
    headers: dict

    def __str__(self):
        versioned = (self.view, self.seqno) != (None, None)
        status_color = "red" if self.status_code // 100 in (4, 5) else "green"
        body_s = escape_loguru_tags(truncate(str(self.body)))
        # Body can't end with a \, or it will escape the loguru closing tag
        if len(body_s) > 0 and body_s[-1] == "\\":
            body_s += " "

        return (
            f"<{status_color}>{self.status_code}</> "
            + (f"@<magenta>{self.view}.{self.seqno}</> " if versioned else "")
            + f"<yellow>{body_s}</>"
        )

    @staticmethod
    def from_requests_response(rr):
        tx_id = TxID.from_str(rr.headers.get(CCF_TX_ID_HEADER))
        return Response(
            status_code=rr.status_code,
            body=RequestsResponseBody(rr),
            seqno=tx_id.seqno,
            view=tx_id.view,
            headers=rr.headers,
        )

    @staticmethod
    def from_raw(raw):
        # Raw is the output of curl, which is a full HTTP response.
        # But in the case of a redirect, it is multiple concatenated responses.
        # We want the final response, so we keep constructing new responses from this stream until we have reached the end
        while True:
            # This may contain a stringified HTTP/2 response, which HTTPResponse can't parse.
            # Replace the HTTP version in the status line in this case - we don't care what version it parses.
            if raw.startswith(b"HTTP/2"):
                raw = raw.replace(b"HTTP/2", b"HTTP/1.1", 1)
            sock = FakeSocket(raw)
            response = HTTPResponse(sock)
            response.begin()
            response_len = sock.file.tell() + response.length
            raw_len = len(raw)
            if raw_len == response_len:
                break
            raw = raw[response_len:]

        raw_body = response.read()

        tx_id = TxID.from_str(response.getheader(CCF_TX_ID_HEADER))
        return Response(
            response.status,
            body=RawResponseBody(raw_body),
            seqno=tx_id.seqno,
            view=tx_id.view,
            headers=response.headers,
        )

    @staticmethod
    def from_socket(socket):
        response = HTTPResponse(socket)
        response.begin()
        raw_body = response.read()
        tx_id = TxID.from_str(response.getheader(CCF_TX_ID_HEADER))
        return Response(
            response.status,
            body=RawResponseBody(raw_body),
            seqno=tx_id.seqno,
            view=tx_id.view,
            headers=response.headers,
        )


def human_readable_size(n):
    suffixes = ("B", "KB", "MB", "GB")
    i = 0
    while n >= 1024 and i < len(suffixes) - 1:
        n /= 1024.0
        i += 1
    return f"{n:,.2f} {suffixes[i]}"


class CCFConnectionException(Exception):
    """
    Exception raised if a :py:class:`infra.clients.CCFClient` instance cannot successfully establish
    a connection with a target CCF node.
    """


class CCFIOException(Exception):
    """
    Exception raised if a :py:class:`infra.clients.CCFClient` instance experiences a fatal error when
    trying to read or write from an existing connection with a target CCF node.
    """


def get_curve(ca_file):
    # Auto detect EC curve to use based on server CA
    ca_bytes = open(ca_file, "rb").read()
    return (
        x509.load_pem_x509_certificate(ca_bytes, default_backend()).public_key().curve
    )


def unpack_seqno_or_view(data):
    (value,) = struct.unpack("<q", data)
    if value == -sys.maxsize - 1:
        return None
    return value


<<<<<<< HEAD
def cose_protected_headers_api_v1(request_path, created_at=None):
    phdr = {"ccf.gov.msg.created_at": created_at or CLOCK.count()}

    hex_id = "([a-f0-9]+)"
    opt_query = "(\?.*)?"

    if match := re.match(
        f"^/gov/members/state-digests/{hex_id}:update{opt_query}$",
        request_path,
    ):
        phdr["ccf.gov.msg.type"] = "state_digest"

    elif match := re.match(
        f"^/gov/members/state-digests/{hex_id}:ack{opt_query}$",
        request_path,
    ):
        phdr["ccf.gov.msg.type"] = "ack"

    elif match := re.match(
        f"^/gov/members/proposals:create{opt_query}$",
        request_path,
    ):
        phdr["ccf.gov.msg.type"] = "proposal"

    elif match := re.match(
        f"^/gov/members/proposals/{hex_id}/ballots/{hex_id}:submit{opt_query}$",
        request_path,
    ):
        pid = match.groups()[0]
        phdr["ccf.gov.msg.type"] = "ballot"
        phdr["ccf.gov.msg.proposal_id"] = pid

    elif match := re.match(
        f"^/gov/members/proposals/{hex_id}:withdraw{opt_query}$",
        request_path,
    ):
        pid = match.groups()[0]
        phdr["ccf.gov.msg.type"] = "withdraw"
        phdr["ccf.gov.msg.proposal_id"] = pid

    return phdr


def cose_protected_headers_api_classic(request_path, created_at=None):
    phdr = {"ccf.gov.msg.created_at": created_at or CLOCK.count()}

=======
def cose_protected_headers(request_path: str, created_at=None):
    assert (
        created_at is None or isinstance(created_at, int) or created_at.tzinfo
    ), "created_at must be None, an int or a timezone aware datetime"
    phdr = {"ccf.gov.msg.created_at": created_at or get_clock().moment()}
>>>>>>> a5f3b4c5
    if request_path.endswith("gov/ack/update_state_digest"):
        phdr["ccf.gov.msg.type"] = "state_digest"
    elif request_path.endswith("gov/ack"):
        phdr["ccf.gov.msg.type"] = "ack"
    elif request_path.endswith("gov/proposals"):
        phdr["ccf.gov.msg.type"] = "proposal"
    elif request_path.endswith("/ballots"):
        pid = request_path.split("/")[-2]
        phdr["ccf.gov.msg.type"] = "ballot"
        phdr["ccf.gov.msg.proposal_id"] = pid
    elif request_path.endswith("/withdraw"):
        pid = request_path.split("/")[-2]
        phdr["ccf.gov.msg.type"] = "withdrawal"
        phdr["ccf.gov.msg.proposal_id"] = pid
    elif request_path.endswith("gov/recovery_share"):
        phdr["ccf.gov.msg.type"] = "encrypted_recovery_share"

    return phdr


class CurlClient:
    """
    This client uses Curl to send HTTP requests to CCF, and logs all Curl commands it runs.
    These commands could also be run manually, or used by another client tool.
    """

    created_at_override = None

    def __init__(
        self,
        hostname,
        ca=None,
        session_auth=None,
        signing_auth=None,
        cose_signing_auth=None,
        common_headers=None,
        **kwargs,
    ):
        self.hostname = hostname
        self.ca = ca
        self.session_auth = session_auth
        assert signing_auth is None, signing_auth
        self.cose_signing_auth = cose_signing_auth
        self.common_headers = common_headers or {}
        self.ca_curve = get_curve(self.ca)
        self.protocol = kwargs.get("protocol") if "protocol" in kwargs else "https"
        self.extra_args = []
        if kwargs.get("http2"):
            self.extra_args.append("--http2")
        self.cose_header_builder = cose_protected_headers_api_classic

    def request(
        self,
        request: Request,
        timeout: int = DEFAULT_REQUEST_TIMEOUT_SEC,
        cose_header_parameters_override=None,
    ):
        with tempfile.NamedTemporaryFile() as nf:
            cmd = ["curl"]

            url = f"{self.protocol}://{self.hostname}{request.path}"

            cmd += [url, "-X", request.http_verb, "-i", f"-m {timeout}"]

            if request.allow_redirects:
                cmd.append("-L")

            headers = {}
            if self.common_headers is not None:
                headers.update(self.common_headers)

            headers.update(request.headers)

            content_path = None

            if (request.body is not None) or self.cose_signing_auth:
                if isinstance(request.body, str) and request.body.startswith("@"):
                    # Request is already a file path - pass it directly
                    content_path = request.body
                    if request.body.lower().endswith(".json"):
                        content_type = CONTENT_TYPE_JSON
                    else:
                        content_type = CONTENT_TYPE_BINARY
                else:
                    # Write request body to temp file
                    if isinstance(request.body, str):
                        msg_bytes = request.body.encode()
                        content_type = CONTENT_TYPE_TEXT
                    elif isinstance(request.body, bytes):
                        msg_bytes = request.body
                        content_type = CONTENT_TYPE_BINARY
                    elif request.body is None:
                        msg_bytes = b""
                    else:
                        msg_bytes = json.dumps(request.body).encode()
                        content_type = CONTENT_TYPE_JSON
                    LOG.debug(f"Writing request body: {truncate(msg_bytes)}")
                    nf.write(msg_bytes)
                    nf.flush()
                    content_path = f"@{nf.name}"
                if "content-type" not in headers and request.body:
                    headers["content-type"] = content_type

            cmd = ["curl"]

            if self.cose_signing_auth:
                pre_cmd = ["ccf_cose_sign1"]
                phdr = self.cose_header_builder(request.path, self.created_at_override)
                phdr.update(cose_header_parameters_override or {})
                pre_cmd.extend(["--ccf-gov-msg-type", phdr["ccf.gov.msg.type"]])
                created_at = phdr["ccf.gov.msg.created_at"]
                pre_cmd.extend(["--ccf-gov-msg-created_at", created_at.isoformat()])
                if "ccf.gov.msg.proposal_id" in phdr:
                    pre_cmd.extend(
                        ["--ccf-gov-msg-proposal_id", phdr["ccf.gov.msg.proposal_id"]]
                    )
                pre_cmd.extend(["--signing-key", self.cose_signing_auth.key])
                pre_cmd.extend(["--signing-cert", self.cose_signing_auth.cert])
                pre_cmd.extend(["--content", content_path.strip("@")])
                headers["content-type"] = CONTENT_TYPE_COSE

            url = f"{self.protocol}://{self.hostname}{request.path}"

            cmd += [url, "-X", request.http_verb, "-i", f"-m {timeout}"]

            if request.allow_redirects:
                cmd.append("-L")

            if self.cose_signing_auth:
                cmd.extend(["--data-binary", "@-"])
            else:
                if request.body is not None:
                    cmd.extend(["--data-binary", content_path])

            # Set requested headers first - so they take precedence over defaults
            for k, v in headers.items():
                cmd.extend(["-H", f"{k}: {v}"])

            if self.ca:
                cmd.extend(["--cacert", self.ca])
            if self.session_auth:
                cmd.extend(["--key", self.session_auth.key])
                cmd.extend(["--cert", self.session_auth.cert])

            for arg in self.extra_args:
                cmd.append(arg)

            cmd_s = " ".join(cmd)
            env = {k: v for k, v in os.environ.items()}

            if self.cose_signing_auth:
                pre_cmd_s = " ".join(pre_cmd)
                LOG.debug(f"Running: {pre_cmd_s} | {cmd_s}")
                pre_sub = subprocess.Popen(pre_cmd, stdout=subprocess.PIPE)
                rc = subprocess.run(
                    cmd, capture_output=True, check=False, env=env, stdin=pre_sub.stdout
                )
                pre_sub.wait()
            else:
                LOG.debug(f"Running: {cmd_s}")
                rc = subprocess.run(cmd, capture_output=True, check=False, env=env)

            if rc.returncode != 0:
                if rc.returncode in [
                    35,
                    60,
                ]:  # PEER_FAILED_VERIFICATION, SSL_CONNECT_ERROR
                    raise CCFConnectionException
                if rc.returncode == 28:  # OPERATION_TIMEDOUT
                    raise TimeoutError
                LOG.error(rc.stderr)
                raise RuntimeError(f"Curl failed with return code {rc.returncode}")

            return Response.from_raw(rc.stdout)

    def close(self):
        pass

    @staticmethod
    def extra_headers_count(http2=False):
        # curl inserts the following headers in every request
        if http2:
            #  :method: GET/POST
            #  :authority: <address>
            #  :scheme: https
            #  :path: /path
            #  accept: */*
            #  user-agent: curl/<version>
            return 6
        else:
            #  host: <address>
            #  user-agent: curl/<version>
            #  accept: */*
            return 3


class HttpxClient:
    """
    CCF default client and wrapper around Python httpx, handling HTTP signatures.
    """

    _auth_provider = HttpSig
    created_at_override = None
    _corrupt_signature = False

    def __init__(
        self,
        hostname: str,
        ca: str,
        session_auth: Optional[Identity] = None,
        signing_auth: Optional[Identity] = None,
        cose_signing_auth: Optional[Identity] = None,
        common_headers: Optional[dict] = None,
        **kwargs,
    ):
        self.hostname = hostname
        self.ca = ca
        self.session_auth = session_auth
        self.signing_auth = signing_auth
        self.cose_signing_auth = cose_signing_auth
        self.common_headers = common_headers
        self.key_id = None
        cert = None
        if self.session_auth:
            cert = (self.session_auth.cert, self.session_auth.key)
        self.protocol = "https"
        if "protocol" in kwargs:
            self.protocol = kwargs.get("protocol")
            kwargs.pop("protocol")
        self.session = httpx.Client(verify=self.ca, cert=cert, **kwargs)
        sig_auth = signing_auth or cose_signing_auth
        if sig_auth:
            with open(sig_auth.cert, encoding="utf-8") as cert_file:
                self.key_id = (
                    x509.load_pem_x509_certificate(
                        cert_file.read().encode(), default_backend()
                    )
                    .fingerprint(hashes.SHA256())
                    .hex()
                )
        self.cose_header_builder = cose_protected_headers_api_classic

    def request(
        self,
        request: Request,
        timeout: int = DEFAULT_REQUEST_TIMEOUT_SEC,
        cose_header_parameters_override=None,
    ):
        extra_headers = {}
        if self.common_headers is not None:
            extra_headers.update(self.common_headers)

        extra_headers.update(request.headers)

        auth = None
        if self.signing_auth is not None:
            # Add content length of 0 when signing a GET request
            if request.http_verb == "GET":
                if (
                    "Content-Length" in extra_headers
                    and extra_headers.get("Content-Length") != "0"
                ):
                    raise ValueError(
                        "Content-Length should be set to 0 for GET requests"
                    )
                else:
                    extra_headers["Content-Length"] = "0"
            auth = self._auth_provider(
                self.key_id, open(self.signing_auth.key, "rb").read()
            )

        request_body = None
        if request.body is not None:
            if isinstance(request.body, str) and request.body.startswith("@"):
                # Request is a file path - read contents
                with open(request.body[1:], "rb") as f:
                    request_body = f.read()
                if request.body.lower().endswith(".json"):
                    content_type = CONTENT_TYPE_JSON
                else:
                    content_type = CONTENT_TYPE_BINARY
            elif isinstance(request.body, str):
                request_body = request.body.encode()
                content_type = CONTENT_TYPE_TEXT
            elif isinstance(request.body, bytes):
                request_body = request.body
                content_type = CONTENT_TYPE_BINARY
            else:
                request_body = json.dumps(request.body).encode()
                content_type = CONTENT_TYPE_JSON

            if "content-type" not in request.headers and len(request.body) > 0:
                extra_headers["content-type"] = content_type

        if self.cose_signing_auth is not None and request.http_verb != "GET":
            key = open(self.cose_signing_auth.key, encoding="utf-8").read()
            cert = open(self.cose_signing_auth.cert, encoding="utf-8").read()
            phdr = self.cose_header_builder(request.path, self.created_at_override)
            phdr.update(cose_header_parameters_override or {})
            if "ccf.gov.msg.created_at" in phdr and not isinstance(
                phdr["ccf.gov.msg.created_at"], int
            ):
                assert phdr[
                    "ccf.gov.msg.created_at"
                ].tzinfo, "created_at must be timezone aware"
                phdr["ccf.gov.msg.created_at"] = int(
                    phdr["ccf.gov.msg.created_at"].timestamp()
                )
            request_body = ccf.cose.create_cose_sign1(
                request_body or b"", key, cert, phdr
            )
            if self._corrupt_signature:
                corrupt_byte_idx = random.randint(-32, -1)
                corrupt_bit_idx = random.randint(0, 7)
                byte_to_corrupt = int(request_body[corrupt_byte_idx])
                byte_to_corrupt ^= 2**corrupt_bit_idx
                request_body = (
                    request_body[:corrupt_byte_idx]
                    + byte_to_corrupt.to_bytes(1, "big")
                    + (
                        request_body[corrupt_byte_idx + 1 :]
                        if corrupt_byte_idx != -1
                        else b""
                    )
                )

            extra_headers["content-type"] = CONTENT_TYPE_COSE

        try:
            response = self.session.request(
                request.http_verb,
                url=f"{self.protocol}://{self.hostname}{request.path}",
                auth=auth,
                headers=extra_headers,
                follow_redirects=request.allow_redirects,
                timeout=timeout,
                content=request_body,
            )
        except httpx.TimeoutException as exc:
            raise TimeoutError from exc
        except httpx.ConnectError as exc:
            raise CCFConnectionException from exc
        except (httpx.WriteError, httpx.ReadError, httpx.RemoteProtocolError) as exc:
            raise CCFIOException from exc
        except Exception as exc:
            raise RuntimeError(
                f"HttpxClient failed with unexpected error: {exc}"
            ) from exc

        return Response.from_requests_response(response)

    def close(self):
        self.session.close()

    @staticmethod
    def extra_headers_count(http2=False):
        # httpx inserts the following headers in every request
        if http2:
            #  :method: GET/POST
            #  :authority: <address>
            #  :scheme: https
            #  :path: /path
            #  accept: */*
            #  accept-encoding: gzip, deflate, br
            #  user-agent: python-httpx/<version>
            return 7
        else:
            #  host: <address>
            #  accept: */*
            #  accept-encoding: gzip, deflate, br
            #  connection: keep-alive
            #  user-agent: python-httpx/<version>
            return 5


class RawSocketClient:
    """
    This client wraps a single SSL socket, and reports errors if the TCP or SSL layers fail.
    """

    def __init__(
        self,
        netloc: str,
        ca: str,
        session_auth: Optional[Identity] = None,
        signing_auth: Optional[Identity] = None,
        cose_signing_auth: Optional[Identity] = None,
        common_headers: Optional[dict] = None,
        **kwargs,
    ):
        self.ca = ca
        self.session_auth = session_auth
        self.common_headers = common_headers

        if signing_auth:
            with open(signing_auth.cert, encoding="utf-8") as cert_file:
                key_id = (
                    x509.load_pem_x509_certificate(
                        cert_file.read().encode(), default_backend()
                    )
                    .fingerprint(hashes.SHA256())
                    .hex()
                )
                private_key = load_pem_private_key(
                    open(signing_auth.key, "rb").read(),
                    password=None,
                    backend=default_backend(),
                )
                self.signing_details = (key_id, private_key)
        else:
            self.signing_details = None

        hostname, port = infra.interfaces.split_netloc(netloc)

        self.socket = RawSocketClient._create_socket(
            hostname,
            port,
            self.ca,
            self.session_auth,
        )

    @staticmethod
    def _create_socket(hostname, port, ca, session_auth):
        end_time = time.time() + DEFAULT_CONNECTION_TIMEOUT_SEC
        while True:
            try:
                context = ssl.create_default_context(cafile=ca)
                if session_auth is not None:
                    context.load_cert_chain(
                        certfile=session_auth.cert,
                        keyfile=session_auth.key,
                    )

                sock = socket.socket(socket.AF_INET, socket.SOCK_STREAM)
                ssl_socket = context.wrap_socket(
                    sock, server_side=False, server_hostname=hostname
                )
                ssl_socket.connect((hostname, port))
                return ssl_socket
            except (ssl.SSLEOFError, ConnectionResetError) as exc:
                if time.time() > end_time:
                    raise CCFConnectionException(
                        "Timed out connecting to node"
                    ) from exc
                else:
                    # If the initial connection fails (e.g. due to node certificate
                    # not yet being endorsed by the network) sleep briefly and try again
                    time.sleep(0.1)

    @staticmethod
    def _send_request(
        ssl_socket,
        verb,
        path,
        headers,
        content,
    ):
        data = f"{verb} {path} HTTP/1.1\r\n".encode("ascii")
        for k, v in headers.items():
            data += f"{k}: {v}\r\n".encode("ascii")

        data += b"\r\n"
        if content is not None:
            data += content

        ssl_socket.sendall(data)

    def request(
        self,
        request: Request,
        timeout: int = DEFAULT_REQUEST_TIMEOUT_SEC,
        cose_header_parameters_override=None,
    ):
        extra_headers = {}
        if self.common_headers is not None:
            extra_headers.update(self.common_headers)

        extra_headers.update(request.headers)

        request_body = None
        content_length = 0
        if request.body is not None:
            if isinstance(request.body, str) and request.body.startswith("@"):
                # Request is a file path - read contents
                with open(request.body[1:], "rb") as f:
                    request_body = f.read()
                if request.body.lower().endswith(".json"):
                    content_type = CONTENT_TYPE_JSON
                else:
                    content_type = CONTENT_TYPE_BINARY
            elif isinstance(request.body, str):
                request_body = request.body.encode()
                content_type = CONTENT_TYPE_TEXT
            elif isinstance(request.body, bytes):
                request_body = request.body
                content_type = CONTENT_TYPE_BINARY
            else:
                request_body = json.dumps(request.body).encode()
                content_type = CONTENT_TYPE_JSON
            content_length = len(request_body)

            if "content-type" not in request.headers and len(request.body) > 0:
                extra_headers["content-type"] = content_type

        if "content-length" not in extra_headers:
            extra_headers["content-length"] = content_length

        if self.signing_details is not None:
            HttpSig.add_signature_headers(
                extra_headers,
                request_body or b"",
                request.http_verb,
                request.path,
                key_id=self.signing_details[0],
                private_key=self.signing_details[1],
            )

        self.socket.settimeout(timeout)
        RawSocketClient._send_request(
            ssl_socket=self.socket,
            verb=request.http_verb,
            path=request.path,
            headers=extra_headers,
            content=request_body,
        )

        response = Response.from_socket(self.socket)
        while response.status_code == 308 and request.allow_redirects:
            assert (
                self.signing_details is None
            ), f"Received redirect response from {request.path}, but submitted signed request. Combination of signed requests and forwarding is currently unsupported"

            # Create a temporary socket to follow this redirect
            redirect_url = response.headers["location"]
            LOG.trace(f"Following redirect to: {redirect_url}")
            parsed = urllib.parse.urlparse(redirect_url)
            with RawSocketClient._create_socket(
                parsed.hostname,
                parsed.port,
                self.ca,
                self.session_auth,
            ) as redirect_socket:
                redirect_socket.settimeout(timeout)
                RawSocketClient._send_request(
                    ssl_socket=redirect_socket,
                    verb=request.http_verb,
                    path=parsed.path,
                    headers=extra_headers,
                    content=request_body,
                )
                response = Response.from_socket(redirect_socket)

        return response

    def close(self):
        self.socket.close()

    @staticmethod
    def extra_headers_count():
        # This client always inserts a content-length header
        return 1


class CCFClient:
    """
    Client used to connect securely and issue requests to a given CCF node.

    This is a wrapper around either Python Requests over TLS or curl with added:

    - Retry logic when connecting to nodes that are joining the network
    - Support for HTTP signatures (https://tools.ietf.org/html/draft-cavage-http-signatures-12).

    :param str host: RPC IP address or domain name of node to connect to.
    :param int port: RPC port number of node to connect to.
    :param str ca: Path to CCF service certificate.
    :param Identity session_auth: Path to private key and certificate to be used as client authentication for the session (optional).
    :param Identity signing_auth: Path to private key and certificate to be used to sign requests for the session (optional).
    :param int connection_timeout: Maximum time to wait for successful connection establishment before giving up.
    :param str description: Message to print on each request emitted with this client.
    :param dict common_headers: Headers which should be added to every request.
    :param dict kwargs: Keyword args to be forwarded to the client implementation.

    A :py:exc:`CCFConnectionException` exception is raised if the connection is not established successfully within ``connection_timeout`` seconds.
    """

    default_impl_type = (
        CurlClient
        if os.getenv("CURL_CLIENT")
        else RawSocketClient
        if os.getenv("SOCKET_CLIENT")
        else HttpxClient
    )

    def set_created_at_override(self, value):
        if isinstance(self.client_impl, CurlClient):
            assert value.tzinfo, "created_at must be timezone aware"
        elif isinstance(self.client_impl, HttpxClient):
            assert (
                isinstance(value, int) or value.tzinfo
            ), "created_at must be integer or timezone aware"
        self.client_impl.created_at_override = value

    def __init__(
        self,
        host: str,
        port: int,
        ca: str,
        session_auth: Optional[Identity] = None,
        signing_auth: Optional[Identity] = None,
        cose_signing_auth: Optional[Identity] = None,
        connection_timeout: int = DEFAULT_CONNECTION_TIMEOUT_SEC,
        description: Optional[str] = None,
        impl_type: Union[CurlClient, HttpxClient, RawSocketClient] = default_impl_type,
        common_headers: Optional[dict] = None,
        **kwargs,
    ):
        self.connection_timeout = connection_timeout
        self.hostname = infra.interfaces.make_address(host, port)
        self.name = f"[{self.hostname}]"
        self.description = description or self.name
        self.is_connected = False
        self.auth = bool(session_auth)
        self.sign = bool(signing_auth)
        self.cose = bool(cose_signing_auth)

        self.client_impl = impl_type(
            self.hostname,
            ca,
            session_auth,
            signing_auth,
            cose_signing_auth,
            common_headers,
            **kwargs,
        )

    def _response(self, response: Response) -> Response:
        LOG.info(response)
        return response

    def _call(
        self,
        path: str,
        body: Optional[Union[str, dict, bytes]] = None,
        http_verb: str = "POST",
        headers: Optional[dict] = None,
        timeout: int = DEFAULT_REQUEST_TIMEOUT_SEC,
        log_capture: Optional[list] = None,
        allow_redirects: bool = True,
        cose_header_parameters_override: Optional[dict] = None,
    ) -> Response:
        if headers is None:
            headers = {}
        r = Request(path, body, http_verb, headers, allow_redirects)
        flush_info([f"{self.description} {r}"], log_capture, 3)
        response = self.client_impl.request(r, timeout, cose_header_parameters_override)
        flush_info([str(response)], log_capture, 3)
        return response

    def call(
        self,
        path: str,
        body: Optional[Union[str, dict, bytes]] = None,
        http_verb: str = "POST",
        headers: Optional[dict] = None,
        timeout: int = DEFAULT_REQUEST_TIMEOUT_SEC,
        log_capture: Optional[list] = None,
        allow_redirects: bool = True,
        cose_header_parameters_override: Optional[dict] = None,
    ) -> Response:
        """
        Issues one request, synchronously, and returns the response.

        :param str path: URI of the targeted resource. Must begin with '/'
        :param body: Request body (optional).
        :type body: str or dict or bytes
        :param str http_verb: HTTP verb (e.g. "POST" or "GET").
        :param dict headers: HTTP request headers (optional).
        :param int timeout: Maximum time to wait for a response before giving up.
        :param list log_capture: Rather than emit to default handler, capture log lines to list (optional).
        :param bool allow_redirects: Select whether redirects are followed.

        :return: :py:class:`infra.clients.Response`
        """
        if not path.startswith("/"):
            raise ValueError(f"URL path '{path}' is invalid, must start with /")

        logs: List[str] = []

        if self.is_connected:
            r = self._call(
                path,
                body,
                http_verb,
                headers,
                timeout,
                logs,
                allow_redirects,
                cose_header_parameters_override,
            )
            flush_info(logs, log_capture, 2)
            return r

        end_time = time.time() + self.connection_timeout
        while True:
            try:
                logs = []
                response = self._call(
                    path,
                    body,
                    http_verb,
                    headers,
                    timeout,
                    logs,
                    allow_redirects,
                    cose_header_parameters_override,
                )
                # Only the first request gets this timeout logic - future calls
                # call _call
                self.is_connected = True
                flush_info(logs, log_capture, 2)
                return response
            except (CCFConnectionException, TimeoutError) as e:
                # If the initial connection fails (e.g. due to node certificate
                # not yet being endorsed by the network) sleep briefly and try again
                if time.time() > end_time:
                    flush_info(logs, log_capture, 2)
                    raise CCFConnectionException(
                        f"Connection still failing after {self.connection_timeout}s"
                    ) from e
                time.sleep(0.1)

    def get(self, *args, **kwargs) -> Response:
        """
        Issue ``GET`` request.
        See :py:meth:`infra.clients.CCFClient.call`.

        :return: :py:class:`infra.clients.Response`
        """
        if "http_verb" in kwargs:
            raise ValueError('"http_verb" should not be specified')

        kwargs["http_verb"] = "GET"
        return self.call(*args, **kwargs)

    def post(self, *args, **kwargs) -> Response:
        """
        Issue ``POST`` request.
        See :py:meth:`infra.clients.CCFClient.call`.

        :return: :py:class:`infra.clients.Response`
        """
        if "http_verb" in kwargs:
            raise ValueError('"http_verb" should not be specified')

        kwargs["http_verb"] = "POST"
        return self.call(*args, **kwargs)

    def put(self, *args, **kwargs) -> Response:
        """
        Issue ``PUT`` request.
        See :py:meth:`infra.clients.CCFClient.call`.

        :return: :py:class:`infra.clients.Response`
        """
        if "http_verb" in kwargs:
            raise ValueError('"http_verb" should not be specified')

        kwargs["http_verb"] = "PUT"
        return self.call(*args, **kwargs)

    def delete(self, *args, **kwargs) -> Response:
        """
        Issue ``DELETE`` request.
        See :py:meth:`infra.clients.CCFClient.call`.

        :return: :py:class:`infra.clients.Response`
        """
        if "http_verb" in kwargs:
            raise ValueError('"http_verb" should not be specified')

        kwargs["http_verb"] = "DELETE"
        return self.call(*args, **kwargs)

    def head(self, *args, **kwargs) -> Response:
        """
        Issue ``HEAD`` request.
        See :py:meth:`infra.clients.CCFClient.call`.

        :return: :py:class:`infra.clients.Response`
        """
        if "http_verb" in kwargs:
            raise ValueError('"http_verb" should not be specified')

        kwargs["http_verb"] = "HEAD"
        return self.call(*args, **kwargs)

    def options(self, *args, **kwargs) -> Response:
        """
        Issue ``OPTIONS`` request.
        See :py:meth:`infra.clients.CCFClient.call`.

        :return: :py:class:`infra.clients.Response`
        """
        if "http_verb" in kwargs:
            raise ValueError('"http_verb" should not be specified')

        kwargs["http_verb"] = "OPTIONS"
        return self.call(*args, **kwargs)

    def wait_for_commit(
        self, response: Response, timeout: int = DEFAULT_COMMIT_TIMEOUT_SEC
    ):
        """
        Given a :py:class:`infra.clients.Response`, this functions waits
        for the associated sequence number and view to be committed by the CCF network.

        The client will poll the ``/node/tx`` endpoint until ``COMMITTED`` is returned.

        :param infra.clients.Response response: Response returned by :py:meth:`infra.clients.CCFClient.call`
        :param int timeout: Maximum time (secs) to wait for commit before giving up.

        A ``TimeoutError`` exception is raised if the transaction is not committed within ``timeout`` seconds.
        """
        if response.seqno is None or response.view is None:
            raise ValueError(f"Response seqno and view should not be None: {response}")

        infra.commit.wait_for_commit(self, response.seqno, response.view, timeout)

    def close(self):
        self.client_impl.close()


@contextlib.contextmanager
def client(*args, **kwargs):
    c = CCFClient(*args, **kwargs)
    yield c
    c.close()


class APIVersionedCCFClient(CCFClient):
    def __init__(self, *args, api_version=None, **kwargs):
        super(APIVersionedCCFClient, self).__init__(*args, **kwargs)
        self.api_version = api_version
        if self.api_version == API_VERSION_PREVIEW_01:
            self.client_impl.cose_header_builder = cose_protected_headers_api_v1
        else:
            LOG.error(
                f"Unrecognised api version {self.api_version} - don't know how to determine COSE protected headers"
            )

    @staticmethod
    def add_query_arg_to_path(path, arg_name, arg_value):
        parts = path.split("?", 1)
        new_query = "&".join(parts[1:] + [f"{arg_name}={arg_value}"])
        return f"{parts[0]}?{new_query}"

    def call(self, path: str, *args, **kwargs):
        modified_path = APIVersionedCCFClient.add_query_arg_to_path(
            path, "api-version", self.api_version
        )
        return super(APIVersionedCCFClient, self).call(modified_path, *args, **kwargs)


@contextlib.contextmanager
def api_versioned_client(*args, api_version=None, **kwargs):
    c = APIVersionedCCFClient(*args, api_version=api_version, **kwargs)
    yield c
    c.close()<|MERGE_RESOLUTION|>--- conflicted
+++ resolved
@@ -369,60 +369,58 @@
     return value
 
 
-<<<<<<< HEAD
 def cose_protected_headers_api_v1(request_path, created_at=None):
-    phdr = {"ccf.gov.msg.created_at": created_at or CLOCK.count()}
-
-    hex_id = "([a-f0-9]+)"
-    opt_query = "(\?.*)?"
-
-    if match := re.match(
-        f"^/gov/members/state-digests/{hex_id}:update{opt_query}$",
-        request_path,
-    ):
-        phdr["ccf.gov.msg.type"] = "state_digest"
-
-    elif match := re.match(
-        f"^/gov/members/state-digests/{hex_id}:ack{opt_query}$",
-        request_path,
-    ):
-        phdr["ccf.gov.msg.type"] = "ack"
-
-    elif match := re.match(
-        f"^/gov/members/proposals:create{opt_query}$",
-        request_path,
-    ):
-        phdr["ccf.gov.msg.type"] = "proposal"
-
-    elif match := re.match(
-        f"^/gov/members/proposals/{hex_id}/ballots/{hex_id}:submit{opt_query}$",
-        request_path,
-    ):
-        pid = match.groups()[0]
-        phdr["ccf.gov.msg.type"] = "ballot"
-        phdr["ccf.gov.msg.proposal_id"] = pid
-
-    elif match := re.match(
-        f"^/gov/members/proposals/{hex_id}:withdraw{opt_query}$",
-        request_path,
-    ):
-        pid = match.groups()[0]
-        phdr["ccf.gov.msg.type"] = "withdraw"
-        phdr["ccf.gov.msg.proposal_id"] = pid
-
-    return phdr
-
-
-def cose_protected_headers_api_classic(request_path, created_at=None):
-    phdr = {"ccf.gov.msg.created_at": created_at or CLOCK.count()}
-
-=======
-def cose_protected_headers(request_path: str, created_at=None):
     assert (
         created_at is None or isinstance(created_at, int) or created_at.tzinfo
     ), "created_at must be None, an int or a timezone aware datetime"
     phdr = {"ccf.gov.msg.created_at": created_at or get_clock().moment()}
->>>>>>> a5f3b4c5
+
+    hex_id = "([a-f0-9]+)"
+    opt_query = "(\?.*)?"
+
+    if match := re.match(
+        f"^/gov/members/state-digests/{hex_id}:update{opt_query}$",
+        request_path,
+    ):
+        phdr["ccf.gov.msg.type"] = "state_digest"
+
+    elif match := re.match(
+        f"^/gov/members/state-digests/{hex_id}:ack{opt_query}$",
+        request_path,
+    ):
+        phdr["ccf.gov.msg.type"] = "ack"
+
+    elif match := re.match(
+        f"^/gov/members/proposals:create{opt_query}$",
+        request_path,
+    ):
+        phdr["ccf.gov.msg.type"] = "proposal"
+
+    elif match := re.match(
+        f"^/gov/members/proposals/{hex_id}/ballots/{hex_id}:submit{opt_query}$",
+        request_path,
+    ):
+        pid = match.groups()[0]
+        phdr["ccf.gov.msg.type"] = "ballot"
+        phdr["ccf.gov.msg.proposal_id"] = pid
+
+    elif match := re.match(
+        f"^/gov/members/proposals/{hex_id}:withdraw{opt_query}$",
+        request_path,
+    ):
+        pid = match.groups()[0]
+        phdr["ccf.gov.msg.type"] = "withdraw"
+        phdr["ccf.gov.msg.proposal_id"] = pid
+
+    return phdr
+
+
+def cose_protected_headers_api_classic(request_path, created_at=None):
+    assert (
+        created_at is None or isinstance(created_at, int) or created_at.tzinfo
+    ), "created_at must be None, an int or a timezone aware datetime"
+    phdr = {"ccf.gov.msg.created_at": created_at or get_clock().moment()}
+
     if request_path.endswith("gov/ack/update_state_digest"):
         phdr["ccf.gov.msg.type"] = "state_digest"
     elif request_path.endswith("gov/ack"):
