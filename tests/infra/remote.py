--- conflicted
+++ resolved
@@ -372,17 +372,7 @@
     def get_cmd(self):
         env = " ".join(f"{key}={value}" for key, value in self.env.items())
         cmd = " ".join(self.cmd)
-<<<<<<< HEAD
-        env = " && ".join(
-            f'export {key}={value.replace(os.linesep, "")}'
-            for key, value in self.env.items()
-        )
-        return (
-            f"cd {self.root} && {env} && {cmd} 1> {self.out} 2> {self.err} 0< /dev/null"
-        )
-=======
         return f"cd {self.root} && {env} {cmd} 1> {self.out} 2> {self.err} 0< /dev/null"
->>>>>>> 4acd9558
 
     def debug_node_cmd(self):
         cmd = " ".join(self.cmd)
