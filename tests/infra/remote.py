--- conflicted
+++ resolved
@@ -548,7 +548,6 @@
         label="",
         binary_dir=".",
         local_node_id=None,
-<<<<<<< HEAD
         host=[],
         ledger_dir=None,
         read_only_ledger_dirs=[],
@@ -596,45 +595,6 @@
         # major_version=None,
         # include_addresses=True,
         # additional_raw_node_args=None,
-=======
-        rpc_host=None,
-        node_host=None,
-        pub_host=None,
-        node_port=0,
-        rpc_port=0,
-        node_client_host=None,
-        target_rpc_address=None,
-        members_info=None,
-        snapshot_dir=None,
-        join_timer=None,
-        host_log_level="info",
-        sig_tx_interval=5000,
-        sig_ms_interval=1000,
-        raft_election_timeout_ms=1000,
-        consensus="cft",
-        worker_threads=0,
-        constitution=None,
-        ledger_dir=None,
-        read_only_ledger_dirs=None,  # Read-only ledger dirs to copy to node directory
-        common_read_only_ledger_dir=None,  # Read-only ledger dir for all nodes
-        log_format_json=None,
-        binary_dir=".",
-        ledger_chunk_bytes=(5 * 1000 * 1000),
-        san=None,
-        snapshot_tx_interval=None,
-        max_open_sessions=None,
-        max_open_sessions_hard=None,
-        jwt_key_refresh_interval_s=None,
-        curve_id=None,
-        client_connection_timeout_ms=None,
-        initial_node_cert_validity_days=None,
-        max_allowed_node_cert_validity_days=None,
-        version=None,
-        major_version=None,
-        include_addresses=True,
-        additional_raw_node_args=None,
-        reconfiguration_type=None,
->>>>>>> d29020c6
     ):
         """
         Run a ccf binary on a remote host.
@@ -663,12 +623,7 @@
             else f"{local_node_id}.ledger"
         )
 
-<<<<<<< HEAD
-        # Read-only ledger directories
-        self.read_only_ledger_dirs = read_only_ledger_dirs
-=======
         self.read_only_ledger_dirs = read_only_ledger_dirs or []
->>>>>>> d29020c6
         self.read_only_ledger_dirs_names = []
         for d in self.read_only_ledger_dirs:
             self.read_only_ledger_dirs_names.append(os.path.basename(d))
@@ -720,7 +675,6 @@
         # to reference the destination file locally in the target workspace.
         bin_path = os.path.join(".", os.path.basename(self.BIN))
 
-<<<<<<< HEAD
         if major_version is None or major_version > 1:
             cmd = [bin_path, "--config", config_file]
             if start_type == StartType.new:
@@ -731,7 +685,6 @@
             else:
                 cmd += ["recover"]
         else:
-            bft_view_change_timeout_ms = kwargs.get("bft_view_change_timeout_ms")
             consensus = kwargs.get("consensus")
             raft_election_timeout_ms = kwargs.get("raft_election_timeout_ms")
             rpc_host = kwargs.get("rpc_address_hostname")
@@ -762,29 +715,7 @@
             max_allowed_node_cert_validity_days = kwargs.get(
                 "max_allowed_node_cert_validity_days"
             )
-
-            election_timeout_arg = (
-                f"--bft-view-change-timeout-ms={bft_view_change_timeout_ms}"
-                if consensus == "bft"
-                else f"--raft-election-timeout-ms={raft_election_timeout_ms}"
-            )
-=======
-        cmd = [
-            bin_path,
-            f"--enclave-file={enclave_path}",
-            f"--enclave-type={enclave_type}",
-            f"--node-address-file={self.node_address_path}",
-            f"--rpc-address={make_address(rpc_host, rpc_port)}",
-            f"--rpc-address-file={self.rpc_address_path}",
-            f"--ledger-dir={self.ledger_dir_name}",
-            f"--snapshot-dir={self.snapshot_dir_name}",
-            f"--node-cert-file={self.pem}",
-            f"--host-log-level={host_log_level}",
-            f"--raft-election-timeout-ms={raft_election_timeout_ms}",
-            f"--consensus={consensus}",
-            f"--worker-threads={worker_threads}",
-        ]
->>>>>>> d29020c6
+            reconfiguration_type = kwargs.get("reconfiguration_type")
 
             cmd = [
                 bin_path,
@@ -797,7 +728,7 @@
                 f"--snapshot-dir={self.snapshot_dir_name}",
                 f"--node-cert-file={self.pem}",
                 f"--host-log-level={host_log_level}",
-                election_timeout_arg,
+                f"--raft-election-timeout-ms={raft_election_timeout_ms}",
                 f"--consensus={consensus}",
                 f"--worker-threads={worker_threads}",
             ]
@@ -815,16 +746,11 @@
             # if sig_tx_interval:
             #     cmd += [f"--sig-tx-interval={sig_tx_interval}"]
 
-<<<<<<< HEAD
             # if sig_ms_interval:
             #     cmd += [f"--sig-ms-interval={sig_ms_interval}"]
 
             # if memory_reserve_startup:
             #     cmd += [f"--memory-reserve-startup={memory_reserve_startup}"]
-=======
-        if ledger_chunk_bytes:
-            cmd += [f"--ledger-chunk-bytes={ledger_chunk_bytes}"]
->>>>>>> d29020c6
 
             if ledger_chunk_bytes:
                 cmd += [f"--ledger-chunk-bytes={ledger_chunk_bytes}"]
@@ -841,16 +767,8 @@
             if max_open_sessions_hard:
                 cmd += [f"--max-open-sessions-hard={max_open_sessions_hard}"]
 
-<<<<<<< HEAD
             if jwt_key_refresh_interval_s:
                 cmd += [f"--jwt-key-refresh-interval-s={jwt_key_refresh_interval_s}"]
-=======
-        for dir_names in self.read_only_ledger_dirs_names:
-            cmd += [f"--read-only-ledger-dir={dir_names}"]
-
-        for dirs in self.read_only_ledger_dirs:
-            data_files += [os.path.join(self.common_dir, dirs)]
->>>>>>> d29020c6
 
             for f in self.read_only_ledger_dirs_names:
                 cmd += [f"--read-only-ledger-dir={f}"]
@@ -876,26 +794,11 @@
                         f"--initial-node-cert-validity-days={initial_node_cert_validity_days}"
                     ]
 
-<<<<<<< HEAD
                 if node_client_host:
                     cmd += [f"--node-client-interface={node_client_host}"]
-=======
+
                 if reconfiguration_type and reconfiguration_type != "1tx":
                     cmd += [f"--reconfiguration-type={reconfiguration_type}"]
-
-        elif start_type == StartType.join:
-            cmd += [
-                "join",
-                "--network-cert-file=networkcert.pem",
-                f"--target-rpc-address={target_rpc_address}",
-                f"--join-timer={join_timer}",
-            ]
-            data_files += [os.path.join(self.common_dir, "networkcert.pem")]
->>>>>>> d29020c6
-
-            if additional_raw_node_args:
-                for s in additional_raw_node_args:
-                    cmd += [str(s)]
 
             if start_type == StartType.new:
                 cmd += ["start", "--network-cert-file=networkcert.pem"]
@@ -922,9 +825,6 @@
                         data_files.append(mi["data_json_file"])
                     cmd += [member_info_cmd]
 
-                    LOG.error(data_files)
-                    LOG.success(cmd)
-
                 # Added in 1.x
                 if not major_version or major_version > 1:
                     if max_allowed_node_cert_validity_days:
@@ -1009,21 +909,10 @@
             self.ledger_dir_name, self.common_dir, target_name=ledger_dir_name
         )
         read_only_ledger_dirs = []
-<<<<<<< HEAD
-        if include_read_only_dirs and self.read_only_ledger_dirs:
-            read_only_ledger_dir_name = (
-                f"{ledger_dir_name}.ro"
-                if ledger_dir_name
-                else self.read_only_ledger_dirs[0]
-            )
-            self.remote.get(
-                os.path.basename(self.read_only_ledger_dirs[0]),
-=======
         for read_only_ledger_dir in self.read_only_ledger_dirs:
             name = f"{read_only_ledger_dir}.ro"
             self.remote.get(
                 os.path.basename(read_only_ledger_dir),
->>>>>>> d29020c6
                 self.common_dir,
                 target_name=name,
             )
@@ -1050,14 +939,8 @@
 
     def ledger_paths(self):
         paths = [os.path.join(self.remote.root, self.ledger_dir_name)]
-<<<<<<< HEAD
-        paths += [
-            os.path.join(self.remote.root, f) for f in self.read_only_ledger_dirs_names
-        ]
-=======
         for read_only_ledger_dir_name in self.read_only_ledger_dirs_names:
             paths += [os.path.join(self.remote.root, read_only_ledger_dir_name)]
->>>>>>> d29020c6
         return paths
 
     def get_logs(self, tail_lines_len=DEFAULT_TAIL_LINES_LEN):
