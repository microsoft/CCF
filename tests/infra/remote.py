# Copyright (c) Microsoft Corporation. All rights reserved.
# Licensed under the Apache 2.0 License.
import os
import time
from enum import Enum, auto
import subprocess
import infra.path
import signal
import re
import shutil
import infra.platform_detection
from jinja2 import Environment, FileSystemLoader, select_autoescape
import json
import infra.snp as snp
import ccf._versionifier
from packaging.version import (  # type: ignore
    Version,
)

from loguru import logger as LOG

DBG = os.getenv("DBG", "lldb")

# Duration after which unresponsive node is declared as crashed on startup
REMOTE_STARTUP_TIMEOUT_S = 5
FILE_TIMEOUT_S = 60


class CmdMixin(object):
    perfable = True

    @property
    def cmd(self):
        if self.perfable and os.getenv("CCF_PERF"):
            return ["perf", "record"] + self._cmd
        else:
            return self._cmd

    def _get_perf(self, lines):
        pattern = "=> (.*)tx/s"
        for line in lines:
            LOG.debug(line.decode())
            res = re.search(pattern, line.decode())
            if res:
                return float(res.group(1))
        raise ValueError(f"No performance result found (pattern is {pattern})")


class LocalRemote(CmdMixin):
    def __init__(
        self,
        name,
        hostname,
        exe_files,
        data_files,
        cmd,
        workspace,
        common_dir,
        env=None,
        **kwargs,
    ):
        self.hostname = hostname
        self.exe_files = set(exe_files)
        self.data_files = data_files
        self._cmd = cmd
        self.root = os.path.join(workspace, name)
        self.common_dir = common_dir
        self.proc = None
        self.stdout = None
        self.stderr = None
        self.env = env or {}
        self.name = name
        self.out = os.path.join(self.root, "out")
        self.err = os.path.join(self.root, "err")
        self._shutdown_timeout = 10

    @property
    def shutdown_timeout(self):
        return self._shutdown_timeout

    @shutdown_timeout.setter
    def shutdown_timeout(self, value):
        self._shutdown_timeout = value

    @staticmethod
    def make_host(host):
        return host

    @staticmethod
    def get_node_address(addr):
        return addr

    def _rc(self, cmd):
        LOG.info("[{}] {}".format(self.hostname, cmd))
        return subprocess.call(cmd, shell=True)

    def cp(self, src_path, dst_path):
        if os.path.isdir(src_path):
            assert self._rc("rm -rf {}".format(os.path.join(dst_path))) == 0
            assert self._rc("cp -r {} {}".format(src_path, dst_path)) == 0
        else:
            assert self._rc("cp {} {}".format(src_path, dst_path)) == 0

    def _setup_files(self, use_links: bool):
        assert self._rc("rm -rf {}".format(self.root)) == 0
        assert self._rc("mkdir -p {}".format(self.root)) == 0
        for path in self.exe_files:
            dst_path = os.path.normpath(os.path.join(self.root, os.path.basename(path)))
            src_path = os.path.normpath(os.path.join(os.getcwd(), path))
            if use_links:
                assert self._rc("ln -s {} {}".format(src_path, dst_path)) == 0
            else:
                assert self._rc("cp {} {}".format(src_path, dst_path)) == 0
        for path in self.data_files:
            if len(path) > 0:
                dst_path = os.path.join(self.root, os.path.basename(path))
                self.cp(path, dst_path)

    def get(
        self,
        src_path,
        dst_path,
        timeout=FILE_TIMEOUT_S,
        target_name=None,
        pre_condition_func=lambda src_dir, _: True,
    ):
        path = os.path.join(self.root, src_path)
        end_time = time.time() + timeout
        while time.time() < end_time:
            if os.path.exists(path):
                break
            time.sleep(0.1)
        else:
            raise ValueError(path)
        if not pre_condition_func(path, os.listdir):
            raise RuntimeError("Pre-condition for getting remote files failed")
        target_name = target_name or os.path.basename(src_path)
        self.cp(path, os.path.join(dst_path, target_name))

    def list_files(self):
        return os.listdir(self.root)

    def start(self):
        """
        Start cmd. stdout and err are captured to file locally.
        """
        cmd = self.get_cmd()
        LOG.info(f"[{self.hostname}] {cmd} (env: {self.env.keys()})")
        self.stdout = open(self.out, "wb")
        self.stderr = open(self.err, "wb")
        self.proc = subprocess.Popen(
            self.cmd,
            cwd=self.root,
            stdout=self.stdout,
            stderr=self.stderr,
            env=self.env,
        )

    def suspend(self):
        self.proc.send_signal(signal.SIGSTOP)

    def resume(self):
        self.proc.send_signal(signal.SIGCONT)

    def hangup(self):
        self.proc.send_signal(signal.SIGHUP)

    def get_logs(self):
        return self.out, self.err

    def _print_stack_trace(self):
        if shutil.which("lldb") != "":
            # To avoid errors on decoding lldb output as utf-8.
            # We shoud find a way to force lldb to use utf-8.
            errors = "ignore"
            lldb_timeout = 20
            try:
                command = [
                    "lldb",
                    "--one-line",
                    f"process attach --pid {self.proc.pid}",
                    "--one-line",
                    "thread backtrace all",
                    "--one-line",
                    "quit",
                ]
                if os.geteuid() != 0:
                    # Add sudo if not root
                    command.insert(0, "sudo")
                completed_lldb_process = subprocess.run(
                    command,
                    stdout=subprocess.PIPE,
                    stderr=subprocess.STDOUT,
                    universal_newlines=True,
                    errors=errors,
                    text=True,
                    timeout=lldb_timeout,
                    check=True,
                )
                LOG.info(f"stack trace: {completed_lldb_process.stdout}")
            except subprocess.TimeoutExpired:
                LOG.info(
                    "Failed to get stack trace. lldb did not finish within {lldb_timeout} seconds."
                )
            except Exception as e:
                LOG.info(f"Failed to get stack trace: {e}")
        else:
            LOG.info("Couldn't find lldb installed")

    def sigterm(self):
        self.proc.terminate()

    def sigkill(self):
        self.proc.send_signal(signal.SIGKILL)

    def stop(self):
        """
        Disconnect the client, and therefore shut down the command as well.
        """
        LOG.info("[{}] closing".format(self.hostname))
        if self.proc:
            self.proc.terminate()
            try:
                self.proc.wait(self._shutdown_timeout)
            except subprocess.TimeoutExpired:
                LOG.exception(
                    f"Process didn't finish within {self._shutdown_timeout} seconds. Trying to get stack trace..."
                )
                self._print_stack_trace()
                raise

            exit_code = self.proc.returncode
            if exit_code is not None and exit_code < 0:
                signal_str = signal.strsignal(-exit_code)
                LOG.error(f"{self.hostname} exited with signal: {signal_str}")
            if self.stdout:
                self.stdout.close()
            if self.stderr:
                self.stderr.close()

    def setup(self, use_links=True):
        """
        Empty the temporary directory if it exists,
        and populate it with the initial set of files.
        """
        self._setup_files(use_links)

    def get_cmd(self, include_dir=True):
        cmd = f"cd {self.root} && " if include_dir else ""
        cmd += f'{" ".join(self.cmd)} 1> {self.out} 2> {self.err}'
        return cmd

    def debug_node_cmd(self):
        cmd = " ".join(self.cmd)
        return f"cd {self.root} && {DBG} -- {cmd}"

    def check_done(self):
        return self.proc is not None and self.proc.poll() is not None

    def get_result(self, line_count):
        with open(self.out, "rb") as out:
            lines = out.read().splitlines()
            result = lines[-line_count:]
            return self._get_perf(result)


class CCFRemote(object):
    BIN = "cchost"
    TEMPLATE_CONFIGURATION_FILE = "config.jinja"
    DEPS = []

    def __init__(
        self,
        start_type,
        enclave_file,
        workspace,
        common_dir,
        label="",
        binary_dir=".",
        local_node_id=None,
        host=None,
        ledger_dir=None,
        read_only_ledger_dirs=None,
        snapshots_dir=None,
        read_only_snapshots_dir=None,
        common_read_only_ledger_dir=None,
        constitution=None,
        curve_id=None,
        version=None,
        log_level="Info",
        major_version=None,
        node_address=None,
        config_file=None,
        join_timer_s=None,
        sig_ms_interval=None,
        jwt_key_refresh_interval_s=None,
        election_timeout_ms=None,
        consensus_update_timeout_ms=None,
        node_data_json_file=None,
        service_cert_file="service_cert.pem",
        service_data_json_file=None,
        snp_endorsements_servers=None,
        node_pid_file="node.pid",
        snp_uvm_security_context_dir=None,
        set_snp_uvm_security_context_dir_envvar=True,
        ignore_first_sigterm=False,
        node_container_image=None,
        follow_redirect=True,
        fetch_recent_snapshot=True,
        max_uncommitted_tx_count=0,
        snp_security_policy_file=None,
        snp_uvm_endorsements_file=None,
        snp_endorsements_file=None,
        service_subject_name="CN=CCF Test Service",
        historical_cache_soft_limit=None,
        cose_signatures_issuer="service.example.com",
        cose_signatures_subject="ledger.signature",
        sealed_ledger_secret_location=None,
        previous_sealed_ledger_secret_location=None,
<<<<<<< HEAD
        self_healing_open_addresses=None,
=======
        recovery_constitution_files=None,
>>>>>>> 0152a4e2
        **kwargs,
    ):
        """
        Run a ccf binary on a remote host.
        """

        snp_security_context_directory_envvar = None

        env = kwargs.get("env", {})

        if infra.platform_detection.is_virtual():
            env["UBSAN_OPTIONS"] = "print_stacktrace=1"
            ubsan_opts = kwargs.get("ubsan_options")
            if ubsan_opts:
                env["UBSAN_OPTIONS"] += ":" + ubsan_opts
            env["TSAN_OPTIONS"] = os.environ.get("TSAN_OPTIONS", "")
            env["ASAN_OPTIONS"] = os.environ.get("ASAN_OPTIONS", "")
            env["ASAN_SYMBOLIZER_PATH"] = os.environ.get("ASAN_SYMBOLIZER_PATH", "")
            env["TSAN_SYMBOLIZER_PATH"] = os.environ.get("TSAN_SYMBOLIZER_PATH", "")

        elif infra.platform_detection.is_snp():
            env.update(snp.get_aci_env())
            snp_security_context_directory_envvar = (
                snp.ACI_SEV_SNP_ENVVAR_UVM_SECURITY_CONTEXT_DIR
                if set_snp_uvm_security_context_dir_envvar
                and snp.ACI_SEV_SNP_ENVVAR_UVM_SECURITY_CONTEXT_DIR in env
                else None
            )
            if snp_uvm_security_context_dir is not None:
                env[snp_security_context_directory_envvar] = (
                    snp_uvm_security_context_dir
                )

        self.name = f"{label}_{local_node_id}"
        self.start_type = start_type
        self.local_node_id = local_node_id
        self.pem = f"{local_node_id}.pem"
        self.node_address_file = f"{local_node_id}.node_address"
        self.rpc_addresses_file = f"{local_node_id}.rpc_addresses"

        self.BIN = infra.path.build_bin_path(self.BIN, binary_dir=binary_dir)
        # 7.x releases combined binaries and removed the separate cchost entry-point
        if major_version is None or major_version >= 7:
            self.BIN = enclave_file

        self.common_dir = common_dir
        self.pub_host = host.get_primary_interface().public_host
        self.enclave_file = os.path.join(".", os.path.basename(enclave_file))
        data_files = []
        exe_files = []

        # Main ledger directory
        self.ledger_dir = os.path.normpath(ledger_dir) if ledger_dir else None
        self.ledger_dir_name = (
            os.path.basename(self.ledger_dir)
            if self.ledger_dir
            else f"{local_node_id}.ledger"
        )

        # Read-only ledger directories
        self.read_only_ledger_dirs = read_only_ledger_dirs or []
        self.read_only_ledger_dirs_names = []
        for d in self.read_only_ledger_dirs:
            self.read_only_ledger_dirs_names.append(os.path.basename(d))
        if common_read_only_ledger_dir is not None:
            self.read_only_ledger_dirs_names.append(common_read_only_ledger_dir)

        if self.ledger_dir_name in self.read_only_ledger_dirs_names:
            raise RuntimeError(
                f"Ledger directory named '{self.ledger_dir_name}' already appears in this node's read-only ledger directories, it cannot also be the node's main writeable directory"
            )

        # Snapshots
        self.snapshots_dir = os.path.normpath(snapshots_dir) if snapshots_dir else None
        self.snapshots_dir_name = (
            os.path.basename(self.snapshots_dir)
            if self.snapshots_dir
            else f"{local_node_id}.snapshots"
        )
        self.read_only_snapshots_dir = (
            os.path.normpath(read_only_snapshots_dir)
            if read_only_snapshots_dir
            else None
        )
        self.read_only_snapshots_dir_name = (
            os.path.basename(self.read_only_snapshots_dir)
            if self.read_only_snapshots_dir
            else None
        )

        # Constitution
        constitution = [os.path.basename(f) for f in constitution]
        assert len(set(constitution)) == len(
            constitution
        ), f"Constitution contains files with duplicate names, which is not going to do what you want. Recommend renaming one of them, or improving this infra to copy them to unique names. {constitution=}"

        # ACME
        if "acme" in kwargs and host.acme_challenge_server_interface:
            kwargs["acme"][
                "challenge_server_interface"
            ] = host.acme_challenge_server_interface

        # SNP endorsements servers
        snp_endorsements_servers = snp_endorsements_servers or []
        snp_endorsements_servers_list = []
        for s in snp_endorsements_servers:
            try:
                server_type, url = s.split(":", 1)
            except ValueError as e:
                raise ValueError(
                    "SNP endorsements servers should be in the format type:url"
                ) from e
            s = {}
            s["type"] = server_type
            s["url"] = url
            s["max_retries_count"] = 4
            snp_endorsements_servers_list.append(s)

        # Default snp_security_policy_file if not set
        if snp_security_policy_file is None:
            snp_security_policy_file = (
                "$UVM_SECURITY_CONTEXT_DIR/security-policy-base64"
            )

        # Default snp_uvm_endorsements_file if not set
        if snp_uvm_endorsements_file is None:
            snp_uvm_endorsements_file = (
                "$UVM_SECURITY_CONTEXT_DIR/reference-info-base64"
            )

        # Default snp_endorsements_file if not set
        if snp_endorsements_file is None:
            snp_endorsements_file = "$UVM_SECURITY_CONTEXT_DIR/host-amd-cert-base64"

        # Validate consensus timers
        if (
            election_timeout_ms is not None
            and consensus_update_timeout_ms is not None
            and election_timeout_ms < 4 * consensus_update_timeout_ms
        ):
            LOG.error(
                f"Consensus message timeout ({consensus_update_timeout_ms}ms) is not significantly less than election timeout ({election_timeout_ms}ms). This may lead to many unintended elections"
            )

        # Configuration file
        if config_file:
            LOG.info(
                f"Node {self.local_node_id}: Using configuration file {config_file}"
            )
            with open(config_file, encoding="utf-8") as f:
                config = json.load(f)
            self.pem = config.get("node_certificate_file", "nodecert.pem")
            self.node_address_file = config.get("node_address_file")
            self.rpc_addresses_file = config.get("rpc_addresses_file")

        elif major_version is None or major_version > 1:
            loader = FileSystemLoader(binary_dir)
            t_env = Environment(loader=loader, autoescape=select_autoescape())
            t = t_env.get_template(self.TEMPLATE_CONFIGURATION_FILE)
            auto_dr_args = {}
            if sealed_ledger_secret_location is not None:
                auto_dr_args["sealed_ledger_secret_location"] = (
                    sealed_ledger_secret_location
                )
            if previous_sealed_ledger_secret_location is not None:
                auto_dr_args["previous_sealed_ledger_secret_location"] = (
                    previous_sealed_ledger_secret_location
                )

            output = t.render(
                start_type=start_type.name.title(),
                rpc_interfaces=infra.interfaces.HostSpec.to_json(
                    LocalRemote.make_host(host)
                ),
                node_certificate_file=self.pem,
                node_address_file=self.node_address_file,
                rpc_addresses_file=self.rpc_addresses_file,
                ledger_dir=self.ledger_dir_name,
                read_only_ledger_dirs=self.read_only_ledger_dirs_names,
                snapshots_dir=self.snapshots_dir_name,
                read_only_snapshots_dir=self.read_only_snapshots_dir_name,
                constitution=constitution,
                curve_id=curve_id.name.title(),
                host_log_level=log_level.title(),
                join_timer=f"{join_timer_s}s" if join_timer_s else None,
                signature_interval_duration=f"{sig_ms_interval}ms",
                jwt_key_refresh_interval=f"{jwt_key_refresh_interval_s}s",
                election_timeout=f"{election_timeout_ms}ms",
                message_timeout=f"{consensus_update_timeout_ms}ms",
                node_data_json_file=node_data_json_file,
                service_data_json_file=service_data_json_file,
                service_cert_file=service_cert_file,
                snp_endorsements_servers=snp_endorsements_servers_list,
                node_pid_file=node_pid_file,
                snp_security_context_directory_envvar=snp_security_context_directory_envvar,  # Ignored by current jinja, but passed for LTS compat
                ignore_first_sigterm=ignore_first_sigterm,
                node_address=LocalRemote.get_node_address(node_address),
                follow_redirect=follow_redirect,
                fetch_recent_snapshot=fetch_recent_snapshot,
                max_uncommitted_tx_count=max_uncommitted_tx_count,
                snp_security_policy_file=snp_security_policy_file,
                snp_uvm_endorsements_file=snp_uvm_endorsements_file,
                snp_endorsements_file=snp_endorsements_file,
                service_subject_name=service_subject_name,
                historical_cache_soft_limit=historical_cache_soft_limit,
                cose_signatures_issuer=cose_signatures_issuer,
                cose_signatures_subject=cose_signatures_subject,
<<<<<<< HEAD
                self_healing_open_addresses=self_healing_open_addresses,
=======
                recovery_constitution_files=recovery_constitution_files or [],
>>>>>>> 0152a4e2
                **auto_dr_args,
                **kwargs,
            )

            config_file_name = f"{self.local_node_id}.config.json"
            config_file = os.path.join(common_dir, config_file_name)
            exe_files += [config_file]

            with open(config_file, "w", encoding="utf-8") as f:
                # Parse and re-emit output to produce consistently formatted (indented) JSON.
                # This will also ensure the render produced valid JSON
                j = json.loads(output)

                # Enclave config removed from 7.x onwards.
                if major_version is not None and major_version < 7:
                    enclave_platform = infra.platform_detection.get_platform()
                    enclave_platform = (
                        "Virtual"
                        if enclave_platform.lower() == "virtual"
                        else enclave_platform.upper()
                    )
                    j["enclave"] = {
                        "type": "Release",
                        "platform": enclave_platform,
                    }

                json.dump(j, f, indent=2)

        exe_files += [self.BIN, enclave_file] + self.DEPS
        data_files += [self.ledger_dir] if self.ledger_dir else []
        data_files += [self.snapshots_dir] if self.snapshots_dir else []
        data_files += (
            [self.read_only_snapshots_dir] if self.read_only_snapshots_dir else []
        )
        if self.read_only_ledger_dirs_names:
            data_files.extend(
                [os.path.join(self.common_dir, f) for f in self.read_only_ledger_dirs]
            )

        # exe_files may be relative or absolute. The remote implementation should
        # copy (or symlink) to the target workspace, and then node will be able
        # to reference the destination file locally in the target workspace.
        bin_path = os.path.join(".", os.path.basename(self.BIN))

        # use the relative path to the config file so that it works on remotes too
        cmd = [
            bin_path,
            "--config",
            os.path.basename(config_file),
        ]

        v = (
            ccf._versionifier.to_python_version(version)
            if version is not None
            else None
        )
        if v is None or v >= Version("7.0.0.dev0"):
            cmd += [
                "--log-level",
                log_level,
            ]
        elif v >= Version("4.0.5"):
            cmd += [
                "--enclave-log-level",
                log_level,
            ]

        if v is not None and v >= Version("4.0.11") and v <= Version("7.0.0-dev1"):
            cmd += [
                "--enclave-file",
                self.enclave_file,
            ]

        if start_type == StartType.start:
            members_info = kwargs.get("members_info")
            if not members_info:
                raise ValueError("no members info for start node")
            for mi in members_info:
                data_files += [os.path.join(self.common_dir, mi["certificate_file"])]
                if mi["encryption_public_key_file"]:
                    data_files += [
                        os.path.join(self.common_dir, mi["encryption_public_key_file"])
                    ]
                if mi["data_json_file"]:
                    data_files += [os.path.join(self.common_dir, mi["data_json_file"])]

            for c in constitution:
                data_files += [os.path.join(self.common_dir, c)]

        if start_type == StartType.join:
            data_files += [os.path.join(self.common_dir, "service_cert.pem")]

        self.remote = LocalRemote(
            self.name,
            self.pub_host,
            exe_files,
            data_files,
            cmd,
            workspace,
            common_dir,
            env,
            pid_file=node_pid_file,
            binary_dir=binary_dir,
            host=host,
            label=label,
            local_node_id=local_node_id,
            version=version,
            node_container_image=node_container_image,
        )

    def setup(self, **kwargs):
        self.remote.setup(**kwargs)

    def start(self):
        self.remote.start()

    def suspend(self):
        return self.remote.suspend()

    def resume(self):
        self.remote.resume()

    def get_startup_files(self, dst_path, timeout=FILE_TIMEOUT_S):
        self.remote.get(self.pem, dst_path, timeout=REMOTE_STARTUP_TIMEOUT_S)
        if self.node_address_file is not None:
            self.remote.get(self.node_address_file, dst_path, timeout=timeout)
        if self.rpc_addresses_file is not None:
            self.remote.get(self.rpc_addresses_file, dst_path, timeout=timeout)
        if self.start_type in {StartType.start, StartType.recover}:
            self.remote.get("service_cert.pem", dst_path, timeout=timeout)

    def debug_node_cmd(self):
        return self.remote.debug_node_cmd()

    def sigterm(self):
        self.remote.sigterm()

    def sigkill(self):
        self.remote.sigkill()

    def stop(self):
        try:
            self.remote.stop()
        except Exception:
            LOG.exception("Failed to shut down {} cleanly".format(self.local_node_id))

    def check_done(self):
        return self.remote.check_done()

    def _resilient_copy(
        self,
        directory,
        pre_condition_func=lambda src_dir, _: True,
        target_name=None,
        max_retry_count=5,
    ):
        # It is possible that files (ledger, snapshots) are committed
        # while the copy is happening so retry a reasonable number of times.
        retry_count = 0
        while retry_count < max_retry_count:
            try:
                self.remote.get(
                    directory,
                    self.common_dir,
                    pre_condition_func=pre_condition_func,
                    target_name=target_name,
                )
                return
            except Exception as e:
                LOG.warning(f"Error copying file from {directory}: {e}. Retrying...")
                retry_count += 1
                time.sleep(0.1)

        raise TimeoutError(
            f"Error copying files from {directory} after {retry_count} retries"
        )

    def get_ledger(self, ledger_dir_name):
        self._resilient_copy(self.ledger_dir_name, target_name=ledger_dir_name)
        read_only_ledger_dirs = []
        for read_only_ledger_dir in self.read_only_ledger_dirs:
            name = f"{read_only_ledger_dir}.ro"
            self.remote.get(
                os.path.basename(read_only_ledger_dir),
                self.common_dir,
                target_name=name,
            )
            read_only_ledger_dirs.append(os.path.join(self.common_dir, name))
        return (os.path.join(self.common_dir, ledger_dir_name), read_only_ledger_dirs)

    def get_committed_snapshots(self, pre_condition_func=lambda src_dir, _: True):
        self._resilient_copy(
            self.snapshots_dir_name, pre_condition_func=pre_condition_func
        )
        read_only_snapshots_dir = None
        if self.read_only_snapshots_dir_name:
            self._resilient_copy(self.read_only_snapshots_dir_name)
            read_only_snapshots_dir = os.path.join(
                self.common_dir, self.read_only_snapshots_dir_name
            )

        return (
            os.path.join(self.common_dir, self.snapshots_dir_name),
            read_only_snapshots_dir,
        )

    def log_path(self):
        return self.remote.out

    def ledger_paths(self):
        paths = [os.path.join(self.remote.root, self.ledger_dir_name)]
        for read_only_ledger_dir_name in self.read_only_ledger_dirs_names:
            paths += [os.path.join(self.remote.root, read_only_ledger_dir_name)]
        return paths

    def get_logs(self):
        return self.remote.get_logs()


class StartType(Enum):
    start = auto()
    join = auto()
    recover = auto()<|MERGE_RESOLUTION|>--- conflicted
+++ resolved
@@ -317,11 +317,8 @@
         cose_signatures_subject="ledger.signature",
         sealed_ledger_secret_location=None,
         previous_sealed_ledger_secret_location=None,
-<<<<<<< HEAD
+        recovery_constitution_files=None,
         self_healing_open_addresses=None,
-=======
-        recovery_constitution_files=None,
->>>>>>> 0152a4e2
         **kwargs,
     ):
         """
@@ -529,11 +526,8 @@
                 historical_cache_soft_limit=historical_cache_soft_limit,
                 cose_signatures_issuer=cose_signatures_issuer,
                 cose_signatures_subject=cose_signatures_subject,
-<<<<<<< HEAD
+                recovery_constitution_files=recovery_constitution_files or [],
                 self_healing_open_addresses=self_healing_open_addresses,
-=======
-                recovery_constitution_files=recovery_constitution_files or [],
->>>>>>> 0152a4e2
                 **auto_dr_args,
                 **kwargs,
             )
