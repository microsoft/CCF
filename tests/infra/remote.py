--- conflicted
+++ resolved
@@ -352,7 +352,6 @@
 
         snp_security_context_directory_envvar = None
 
-<<<<<<< HEAD
         env = kwargs.get("env", {})
         if enclave_platform == "snp":
             env.update(snp.get_aci_env())
@@ -363,10 +362,7 @@
             if ubsan_opts:
                 env["UBSAN_OPTIONS"] += ":" + ubsan_opts
             env["TSAN_OPTIONS"] = os.environ.get("TSAN_OPTIONS", "")
-            # https://github.com/microsoft/CCF/issues/5198
-            env["ASAN_OPTIONS"] = os.environ.get(
-                "ASAN_OPTIONS", "alloc_dealloc_mismatch=0"
-            )
+            env["ASAN_OPTIONS"] = os.environ.get("ASAN_OPTIONS", "")
         elif enclave_platform == "snp":
             snp_security_context_directory_envvar = (
                 snp.ACI_SEV_SNP_ENVVAR_UVM_SECURITY_CONTEXT_DIR
@@ -377,26 +373,6 @@
             if snp_uvm_security_context_dir is not None:
                 env[snp_security_context_directory_envvar] = (
                     snp_uvm_security_context_dir
-=======
-        if "env" in kwargs:
-            env = kwargs["env"]
-        else:
-            env = {}
-            if enclave_platform == "virtual":
-                env["UBSAN_OPTIONS"] = "print_stacktrace=1"
-                ubsan_opts = kwargs.get("ubsan_options")
-                if ubsan_opts:
-                    env["UBSAN_OPTIONS"] += ":" + ubsan_opts
-                env["TSAN_OPTIONS"] = os.environ.get("TSAN_OPTIONS", "")
-                env["ASAN_OPTIONS"] = os.environ.get("ASAN_OPTIONS", "")
-            elif enclave_platform == "snp":
-                env = snp.get_aci_env()
-                snp_security_context_directory_envvar = (
-                    snp.ACI_SEV_SNP_ENVVAR_UVM_SECURITY_CONTEXT_DIR
-                    if set_snp_uvm_security_context_dir_envvar
-                    and snp.ACI_SEV_SNP_ENVVAR_UVM_SECURITY_CONTEXT_DIR in env
-                    else None
->>>>>>> 32c4cdd6
                 )
 
         oe_log_level = CCF_TO_OE_LOG_LEVEL.get(kwargs.get("host_log_level"))
