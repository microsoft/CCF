# Copyright (c) Microsoft Corporation. All rights reserved.
# Licensed under the Apache 2.0 License.
import os
import time
from enum import Enum, auto
import paramiko
import subprocess
from contextlib import contextmanager
import infra.path
import uuid
import ctypes
import signal
import re
import stat
import shutil
from collections import deque

from loguru import logger as LOG

DBG = os.getenv("DBG", "cgdb")
FILE_TIMEOUT = 60

_libc = ctypes.CDLL("libc.so.6")


def _term_on_pdeathsig():
    # usr/include/linux/prctl.h: #define PR_SET_PDEATHSIG 1
    _libc.prctl(1, signal.SIGTERM)


def popen(*args, **kwargs):
    kwargs["preexec_fn"] = _term_on_pdeathsig
    return subprocess.Popen(*args, **kwargs)


def coverage_enabled(binary):
    return (
        subprocess.run(
            f"nm -C {binary} | grep __llvm_coverage_mapping", shell=True, check=False
        ).returncode
        == 0
    )


@contextmanager
def sftp_session(hostname):
    client = paramiko.SSHClient()
    client.set_missing_host_key_policy(paramiko.AutoAddPolicy())
    client.connect(hostname)
    try:
        session = client.open_sftp()
        try:
            yield session
        finally:
            session.close()
    finally:
        client.close()


def log_errors(out_path, err_path):
    error_filter = ["[fail ]", "[fatal]"]
    error_lines = []
    try:
        tail_lines = deque(maxlen=10)
        with open(out_path, "r", errors="replace") as lines:
            for line in lines:
                stripped_line = line.rstrip()
                tail_lines.append(stripped_line)
                if any(x in stripped_line for x in error_filter):
                    LOG.error("{}: {}".format(out_path, stripped_line))
                    error_lines.append(stripped_line)
        if error_lines:
            LOG.info(
                "{} errors found, printing end of output for context:", len(error_lines)
            )
            for line in tail_lines:
                LOG.info(line)
    except IOError:
        LOG.exception("Could not check output {} for errors".format(out_path))

    fatal_error_lines = []
    try:
        with open(err_path, "r", errors="replace") as lines:
            fatal_error_lines = lines.readlines()
            if fatal_error_lines:
                LOG.error(f"Contents of {err_path}:\n{''.join(fatal_error_lines)}")
    except IOError:
        LOG.exception("Could not read err output {}".format(err_path))

    # See https://github.com/microsoft/CCF/issues/1701
    ignore_fatal_errors = False
    for line in fatal_error_lines:
        if line.startswith("Tracer caught signal 11"):
            ignore_fatal_errors = True
    if ignore_fatal_errors:
        fatal_error_lines = []

    return error_lines, fatal_error_lines


class CmdMixin(object):
    def set_perf(self):
        self.cmd = [
            "perf",
            "record",
            "--freq=1000",
            "--call-graph=dwarf",
            "-s",
        ] + self.cmd

    def _get_perf(self, lines):
        pattern = "=> (.*)tx/s"
        for line in lines:
            LOG.debug(line.decode())
            res = re.search(pattern, line.decode())
            if res:
                return float(res.group(1))
        raise ValueError(f"No performance result found (pattern is {pattern})")


class SSHRemote(CmdMixin):
    def __init__(
        self,
        name,
        hostname,
        exe_files,
        data_files,
        cmd,
        workspace,
        label,
        common_dir,
        env=None,
        log_format_json=None,
    ):
        """
        Runs a command on a remote host, through an SSH connection. A temporary
        directory is created, and some files can be shipped over. The command is
        run out of that directory.

        Note that the name matters, since the temporary directory that will be first
        deleted, then created and populated is workspace/label_name. There is deliberately no
        cleanup on shutdown, to make debugging/inspection possible.

        setup() connects, creates the directory and ships over the files
        start() runs the specified command
        stop()  disconnects, which shuts down the command via SIGHUP
        """
        self.hostname = hostname
        self.exe_files = exe_files
        self.data_files = data_files
        self.cmd = cmd
        self.client = paramiko.SSHClient()
        # this client (proc_client) is used to execute commands on the remote host since the main client uses pty
        self.proc_client = paramiko.SSHClient()
        self.client.set_missing_host_key_policy(paramiko.AutoAddPolicy())
        self.proc_client.set_missing_host_key_policy(paramiko.AutoAddPolicy())
        self.common_dir = common_dir
        self.root = os.path.join(workspace, f"{label}_{name}")
        self.name = name
        self.env = env or {}
        self.out = os.path.join(self.root, "out")
        self.err = os.path.join(self.root, "err")
        self.suspension_proc = None
        self.pid_file = f"{os.path.basename(self.cmd[0])}.pid"
        self._pid = None

    def _rc(self, cmd):
        LOG.info("[{}] {}".format(self.hostname, cmd))
        _, stdout, _ = self.client.exec_command(cmd)
        return stdout.channel.recv_exit_status()

    def _connect(self):
        LOG.debug("[{}] connect".format(self.hostname))
        self.client.connect(self.hostname)
        self.proc_client.connect(self.hostname)

    def _setup_files(self):
        assert self._rc("rm -rf {}".format(self.root)) == 0
        assert self._rc("mkdir -p {}".format(self.root)) == 0
        # For SSHRemote, both executable files (host and enclave) and data
        # files (ledger, secrets) are copied to the remote
        session = self.client.open_sftp()
        for path in self.exe_files:
            tgt_path = os.path.join(self.root, os.path.basename(path))
            LOG.info("[{}] copy {} from {}".format(self.hostname, tgt_path, path))
            session.put(path, tgt_path)
            stat = os.stat(path)
            session.chmod(tgt_path, stat.st_mode)
        for path in self.data_files:
            tgt_path = os.path.join(self.root, os.path.basename(path))
            if os.path.isdir(path):
                session.mkdir(tgt_path)
                for f in os.listdir(path):
                    session.put(os.path.join(path, f), os.path.join(tgt_path, f))
            else:
                session.put(path, tgt_path)
            LOG.info("[{}] copy {} from {}".format(self.hostname, tgt_path, path))
        session.close()

    def get(
        self,
        file_name,
        dst_path,
        timeout=FILE_TIMEOUT,
        target_name=None,
        pre_condition_func=lambda src_dir, _: True,
    ):
        """
        Get file called `file_name` under the root of the remote. If the
        file is missing, wait for timeout, and raise an exception.

        If the file is present, it is copied to the CWD on the caller's
        host, as `target_name` if it is set.

        This call spins up a separate client because we don't want to interrupt
        the main cmd that may be running.
        """
        with sftp_session(self.hostname) as session:
            end_time = time.time() + timeout
            start_time = time.time()
            while time.time() < end_time:
                try:
                    target_name = target_name or file_name
                    fileattr = session.lstat(os.path.join(self.root, file_name))
                    if stat.S_ISDIR(fileattr.st_mode):
                        src_dir = os.path.join(self.root, file_name)
                        dst_dir = os.path.join(dst_path, file_name)
                        if os.path.exists(dst_dir):
                            shutil.rmtree(dst_dir)
                        os.makedirs(dst_dir)
                        if not pre_condition_func(src_dir, session.listdir):
                            raise RuntimeError(
                                "Pre-condition for getting remote files failed"
                            )
                        for f in session.listdir(src_dir):
                            session.get(
                                os.path.join(src_dir, f),
                                os.path.join(dst_dir, f),
                            )
                    else:
                        session.get(
                            os.path.join(self.root, file_name),
                            os.path.join(dst_path, target_name),
                        )
                    LOG.debug(
                        "[{}] found {} after {}s".format(
                            self.hostname, file_name, int(time.time() - start_time)
                        )
                    )
                    break
                except FileNotFoundError:
                    time.sleep(0.1)
            else:
                raise ValueError(file_name)

    def list_files(self, timeout=FILE_TIMEOUT):
        files = []
        with sftp_session(self.hostname) as session:
            end_time = time.time() + timeout
            while time.time() < end_time:
                try:
                    files = session.listdir(self.root)

                    break
                except Exception:
                    time.sleep(0.1)

            else:
                raise ValueError(self.root)
        return files

    def get_logs(self):
        with sftp_session(self.hostname) as session:
            for filepath in (self.err, self.out):
                try:
                    local_file_name = "{}_{}_{}".format(
                        self.hostname,
                        self.name,
                        os.path.basename(filepath),
                    )
                    dst_path = os.path.join(self.common_dir, local_file_name)
                    session.get(filepath, dst_path)
                    LOG.info("Downloaded {}".format(dst_path))
                except FileNotFoundError:
                    LOG.warning(
                        "Failed to download {} to {} (host: {})".format(
                            filepath, dst_path, self.hostname
                        )
                    )

    def start(self):
        """
        Start cmd on the remote host. stdout and err are captured to file locally.

        We create a pty on the remote host under which to run the command, so as to
        get a SIGHUP on disconnection.
        """
        cmd = self.get_cmd()
        LOG.info("[{}] {}".format(self.hostname, cmd))
        self.client.exec_command(cmd, get_pty=True)
        self.pid()

    def pid(self):
        if self._pid is None:
            pid_path = os.path.join(self.root, self.pid_file)
            time_left = 3
            while time_left > 0:
                _, stdout, _ = self.proc_client.exec_command(f'cat "{pid_path}"')
                res = stdout.read().strip()
                if res:
                    self._pid = int(res)
                    break
                time_left = max(time_left - 0.1, 0)
                if not time_left:
                    raise TimeoutError("Failed to read PID from file")
                time.sleep(0.1)
        return self._pid

    def suspend(self):
        _, stdout, _ = self.proc_client.exec_command(f"kill -STOP {self.pid()}")
        if stdout.channel.recv_exit_status() != 0:
            raise RuntimeError(f"Remote {self.name} could not be suspended")

    def resume(self):
        _, stdout, _ = self.proc_client.exec_command(f"kill -CONT {self.pid()}")
        if stdout.channel.recv_exit_status() != 0:
            raise RuntimeError(f"Could not resume remote {self.name} from suspension!")

    def stop(self):
        """
        Disconnect the client, and therefore shut down the command as well.
        """
        LOG.info("[{}] closing".format(self.hostname))
        self.get_logs()
        errors, fatal_errors = log_errors(
            os.path.join(self.common_dir, "{}_{}_out".format(self.hostname, self.name)),
            os.path.join(self.common_dir, "{}_{}_err".format(self.hostname, self.name)),
        )
        self.client.close()
        self.proc_client.close()
        return errors, fatal_errors

    def setup(self):
        """
        Connect to the remote host, empty the temporary directory if it exsits,
        and populate it with the initial set of files.
        """
        self._connect()
        self._setup_files()

    def get_cmd(self):
        env = " ".join(f"{key}={value}" for key, value in self.env.items())
        cmd = " ".join(self.cmd)
        return f"cd {self.root} && {env} {cmd} 1> {self.out} 2> {self.err} 0< /dev/null"

    def debug_node_cmd(self):
        cmd = " ".join(self.cmd)
        return f"cd {self.root} && {DBG} --args {cmd}"

    def _connect_new(self):
        client = paramiko.SSHClient()
        client.set_missing_host_key_policy(paramiko.AutoAddPolicy())
        client.connect(self.hostname)
        return client

    def check_done(self):
        client = self._connect_new()
        try:
            _, stdout, _ = client.exec_command(f"ps -p {self.pid()}")
            return stdout.channel.recv_exit_status() == 1
        finally:
            client.close()

    def get_result(self, line_count):
        client = self._connect_new()
        try:
            _, stdout, _ = client.exec_command(f"tail -{line_count} {self.out}")
            if stdout.channel.recv_exit_status() == 0:
                lines = stdout.read().splitlines()
                result = lines[-line_count:]
                return self._get_perf(result)
        finally:
            client.close()


class LocalRemote(CmdMixin):
    def __init__(
        self,
        name,
        hostname,
        exe_files,
        data_files,
        cmd,
        workspace,
        label,
        common_dir,
        env=None,
        log_format_json=None,
    ):
        """
        Local Equivalent to the SSHRemote
        """
        self.hostname = hostname
        self.exe_files = exe_files
        self.data_files = data_files
        self.cmd = cmd
        self.root = os.path.join(workspace, f"{label}_{name}")
        self.common_dir = common_dir
        self.proc = None
        self.stdout = None
        self.stderr = None
        self.env = env
        self.name = name
        self.out = os.path.join(self.root, "out")
        self.err = os.path.join(self.root, "err")

    def _rc(self, cmd):
        LOG.info("[{}] {}".format(self.hostname, cmd))
        return subprocess.call(cmd, shell=True)

    def _cp(self, src_path, dst_path):
        if os.path.isdir(src_path):
            assert self._rc("rm -rf {}".format(os.path.join(dst_path))) == 0
            assert self._rc("cp -r {} {}".format(src_path, dst_path)) == 0
        else:
            assert self._rc("cp {} {}".format(src_path, dst_path)) == 0

    def _setup_files(self):
        assert self._rc("rm -rf {}".format(self.root)) == 0
        assert self._rc("mkdir -p {}".format(self.root)) == 0
        for path in self.exe_files:
            dst_path = os.path.normpath(os.path.join(self.root, os.path.basename(path)))
            src_path = os.path.normpath(os.path.join(os.getcwd(), path))
            assert self._rc("ln -s {} {}".format(src_path, dst_path)) == 0
        for path in self.data_files:
            dst_path = os.path.join(self.root, os.path.basename(path))
            self._cp(path, dst_path)

    def get(
        self,
        src_path,
        dst_path,
        timeout=FILE_TIMEOUT,
        target_name=None,
        pre_condition_func=lambda src_dir, _: True,
    ):
        path = os.path.join(self.root, src_path)
        end_time = time.time() + timeout
        while time.time() < end_time:
            if os.path.exists(path):
                break
            time.sleep(0.1)
        else:
            raise ValueError(path)
        if not pre_condition_func(path, os.listdir):
            raise RuntimeError("Pre-condition for getting remote files failed")
        target_name = target_name or os.path.basename(src_path)
        self._cp(path, os.path.join(dst_path, target_name))

    def list_files(self):
        return os.listdir(self.root)

    def start(self):
        """
        Start cmd. stdout and err are captured to file locally.
        """
        cmd = self.get_cmd()
        LOG.info(f"[{self.hostname}] {cmd} (env: {self.env})")
        self.stdout = open(self.out, "wb")
        self.stderr = open(self.err, "wb")
        self.proc = popen(
            self.cmd,
            cwd=self.root,
            stdout=self.stdout,
            stderr=self.stderr,
            env=self.env,
        )

    def suspend(self):
        self.proc.send_signal(signal.SIGSTOP)

    def resume(self):
        self.proc.send_signal(signal.SIGCONT)

    def stop(self):
        """
        Disconnect the client, and therefore shut down the command as well.
        """
        LOG.info("[{}] closing".format(self.hostname))
        if self.proc:
            self.proc.terminate()
            self.proc.wait(10)
            if self.stdout:
                self.stdout.close()
            if self.stderr:
                self.stderr.close()
            return log_errors(self.out, self.err)

    def setup(self):
        """
        Empty the temporary directory if it exists,
        and populate it with the initial set of files.
        """
        self._setup_files()

    def get_cmd(self):
        cmd = " ".join(self.cmd)
        return f"cd {self.root} && {cmd} 1> {self.out} 2> {self.err}"

    def debug_node_cmd(self):
        cmd = " ".join(self.cmd)
        return f"cd {self.root} && {DBG} --args {cmd}"

    def check_done(self):
        return self.proc.poll() is not None

    def get_result(self, line_count):
        with open(self.out, "rb") as out:
            lines = out.read().splitlines()
            result = lines[-line_count:]
            return self._get_perf(result)


CCF_TO_OE_LOG_LEVEL = {
    "trace": "VERBOSE",
    "debug": "INFO",
    "info": "WARNING",
    "fail": "ERROR",
    "fatal": "FATAL",
}


def make_address(host, port=None):
    if port is not None:
        return f"{host}:{port}"
    else:
        return f"{host}:0"


class CCFRemote(object):
    BIN = "cchost"
    DEPS = []

    def __init__(
        self,
        start_type,
        lib_path,
        local_node_id,
        host,
        pubhost,
        node_port,
        rpc_port,
        node_client_host,
        remote_class,
        enclave_type,
        workspace,
        label,
        common_dir,
        target_rpc_address=None,
        members_info=None,
        snapshot_dir=None,
        join_timer=None,
        host_log_level="info",
        sig_tx_interval=5000,
        sig_ms_interval=1000,
        raft_election_timeout_ms=1000,
        bft_view_change_timeout_ms=5000,
        consensus="cft",
        worker_threads=0,
        memory_reserve_startup=0,
        constitution=None,
        ledger_dir=None,
        read_only_ledger_dir=None,  # Read-only ledger dir to copy to node directory
        common_read_only_ledger_dir=None,  # Read-only ledger dir for all nodes
        log_format_json=None,
        binary_dir=".",
        ledger_chunk_bytes=(5 * 1000 * 1000),
        san=None,
        snapshot_tx_interval=None,
        max_open_sessions=None,
        max_open_sessions_hard=None,
        jwt_key_refresh_interval_s=None,
        curve_id=None,
<<<<<<< HEAD
        additional_raw_node_args=None,
=======
        client_connection_timeout_ms=None,
>>>>>>> 8423a57f
    ):
        """
        Run a ccf binary on a remote host.
        """
        self.start_type = start_type
        self.local_node_id = local_node_id
        self.pem = f"{local_node_id}.pem"
        self.node_address_path = f"{local_node_id}.node_address"
        self.rpc_address_path = f"{local_node_id}.rpc_address"
        self.BIN = infra.path.build_bin_path(
            self.BIN, enclave_type, binary_dir=binary_dir
        )
        self.common_dir = common_dir

        self.ledger_dir = os.path.normpath(ledger_dir) if ledger_dir else None
        self.ledger_dir_name = (
            os.path.basename(self.ledger_dir)
            if self.ledger_dir
            else f"{local_node_id}.ledger"
        )

        self.read_only_ledger_dir = read_only_ledger_dir
        self.read_only_ledger_dir_name = (
            os.path.basename(self.read_only_ledger_dir)
            if self.read_only_ledger_dir
            else None
        )
        self.common_read_only_ledger_dir = common_read_only_ledger_dir

        self.snapshot_dir = os.path.normpath(snapshot_dir) if snapshot_dir else None
        self.snapshot_dir_name = (
            os.path.basename(self.snapshot_dir)
            if self.snapshot_dir
            else f"{local_node_id}.snapshots"
        )

        exe_files = [self.BIN, lib_path] + self.DEPS
        data_files = [self.ledger_dir] if self.ledger_dir else []
        data_files += [self.snapshot_dir] if self.snapshot_dir else []

        # exe_files may be relative or absolute. The remote implementation should
        # copy (or symlink) to the target workspace, and then node will be able
        # to reference the destination file locally in the target workspace.
        bin_path = os.path.join(".", os.path.basename(self.BIN))
        enclave_path = os.path.join(".", os.path.basename(lib_path))

        election_timeout_arg = (
            f"--bft-view-change-timeout-ms={bft_view_change_timeout_ms}"
            if consensus == "bft"
            else f"--raft-election-timeout-ms={raft_election_timeout_ms}"
        )

        cmd = [
            bin_path,
            f"--enclave-file={enclave_path}",
            f"--enclave-type={enclave_type}",
            f"--node-address={make_address(host, node_port)}",
            f"--node-address-file={self.node_address_path}",
            f"--rpc-address-file={self.rpc_address_path}",
            f"--ledger-dir={self.ledger_dir_name}",
            f"--snapshot-dir={self.snapshot_dir_name}",
            f"--node-cert-file={self.pem}",
            f"--host-log-level={host_log_level}",
            election_timeout_arg,
            f"--consensus={consensus}",
            f"--worker-threads={worker_threads}",
        ]

        rpc_interface_arg = f"--rpc-interface={make_address(host, rpc_port)},{make_address(pubhost, rpc_port)}"
        if max_open_sessions:
            rpc_interface_arg += f",{max_open_sessions}"
        if max_open_sessions_hard:
            if not max_open_sessions:
                rpc_interface_arg += ","
            rpc_interface_arg += f",{max_open_sessions_hard}"

        cmd += [rpc_interface_arg]

        if node_client_host:
            cmd += [f"--node-client-interface={node_client_host}"]

        if log_format_json:
            cmd += ["--log-format-json"]

        if sig_tx_interval:
            cmd += [f"--sig-tx-interval={sig_tx_interval}"]

        if sig_ms_interval:
            cmd += [f"--sig-ms-interval={sig_ms_interval}"]

        if memory_reserve_startup:
            cmd += [f"--memory-reserve-startup={memory_reserve_startup}"]

        if ledger_chunk_bytes:
            cmd += [f"--ledger-chunk-bytes={ledger_chunk_bytes}"]

        if san:
            cmd += [f"--san={s}" for s in san]

        if snapshot_tx_interval:
            cmd += [f"--snapshot-tx-interval={snapshot_tx_interval}"]

        if jwt_key_refresh_interval_s:
            cmd += [f"--jwt-key-refresh-interval-s={jwt_key_refresh_interval_s}"]

        if self.read_only_ledger_dir is not None:
            cmd += [f"--read-only-ledger-dir={self.read_only_ledger_dir_name}"]
            data_files += [os.path.join(self.common_dir, self.read_only_ledger_dir)]

        if self.common_read_only_ledger_dir is not None:
            cmd += [f"--read-only-ledger-dir={self.common_read_only_ledger_dir}"]

        if curve_id is not None:
            cmd += [f"--curve-id={curve_id.name}"]

<<<<<<< HEAD
        if additional_raw_node_args:
            for s in additional_raw_node_args:
                cmd += [str(s)]
=======
        if client_connection_timeout_ms:
            cmd += [f"--client-connection-timeout-ms={client_connection_timeout_ms}"]
>>>>>>> 8423a57f

        if start_type == StartType.new:
            cmd += [
                "start",
                "--network-cert-file=networkcert.pem",
            ]
            for fragment in constitution:
                cmd.append(f"--constitution={os.path.basename(fragment)}")
                data_files += [
                    os.path.join(os.path.basename(self.common_dir), fragment)
                ]
            if members_info is None:
                raise ValueError(
                    "Starting node should be given at least one member info"
                )
            for mi in members_info:
                member_info_cmd = f"--member-info={mi.certificate_file}"
                if mi.encryption_pub_key_file is not None:
                    member_info_cmd += f",{mi.encryption_pub_key_file}"
                elif mi.member_data_file is not None:
                    member_info_cmd += ","
                if mi.member_data_file is not None:
                    member_info_cmd += f",{mi.member_data_file}"
                for mf in mi:
                    if mf is not None:
                        data_files.append(os.path.join(self.common_dir, mf))
                cmd += [member_info_cmd]

        elif start_type == StartType.join:
            cmd += [
                "join",
                "--network-cert-file=networkcert.pem",
                f"--target-rpc-address={target_rpc_address}",
                f"--join-timer={join_timer}",
            ]
            data_files += [os.path.join(self.common_dir, "networkcert.pem")]

        elif start_type == StartType.recover:
            cmd += ["recover", "--network-cert-file=networkcert.pem"]

        else:
            raise ValueError(
                f"Unexpected CCFRemote start type {start_type}. Should be start, join or recover"
            )

        env = {}
        self.profraw = None
        if enclave_type == "virtual":
            env["UBSAN_OPTIONS"] = "print_stacktrace=1"
            if coverage_enabled(lib_path):
                self.profraw = f"{uuid.uuid4()}-{local_node_id}_{os.path.basename(lib_path)}.profraw"
                env["LLVM_PROFILE_FILE"] = self.profraw

        oe_log_level = CCF_TO_OE_LOG_LEVEL.get(host_log_level)
        if oe_log_level:
            env["OE_LOG_LEVEL"] = oe_log_level

        self.remote = remote_class(
            local_node_id,
            host,
            exe_files,
            data_files,
            cmd,
            workspace,
            label,
            common_dir,
            env,
            log_format_json,
        )

    def setup(self):
        self.remote.setup()

    def start(self):
        self.remote.start()

    def suspend(self):
        return self.remote.suspend()

    def resume(self):
        self.remote.resume()

    def get_startup_files(self, dst_path):
        self.remote.get(self.pem, dst_path)
        self.remote.get(self.node_address_path, dst_path)
        self.remote.get(self.rpc_address_path, dst_path)
        if self.start_type in {StartType.new, StartType.recover}:
            self.remote.get("networkcert.pem", dst_path)

    def debug_node_cmd(self):
        return self.remote.debug_node_cmd()

    def stop(self):
        errors, fatal_errors = [], []
        try:
            errors, fatal_errors = self.remote.stop()
        except Exception:
            LOG.exception("Failed to shut down {} cleanly".format(self.local_node_id))
        if self.profraw:
            try:
                self.remote.get(self.profraw, self.common_dir)
            except Exception:
                LOG.info(f"Could not retrieve {self.profraw}")
        return errors, fatal_errors

    def check_done(self):
        return self.remote.check_done()

    def set_perf(self):
        self.remote.set_perf()

    # For now, it makes sense to default include_read_only_dirs to False
    # but when nodes started from snapshots are fully supported in the test
    # suite, this argument will probably default to True (or be deleted entirely)
    def get_ledger(self, ledger_dir_name, include_read_only_dirs=False):
        self.remote.get(
            self.ledger_dir_name,
            self.common_dir,
            target_name=ledger_dir_name,
        )
        read_only_ledger_dirs = []
        if include_read_only_dirs and self.read_only_ledger_dir is not None:
            read_only_ledger_dir_name = (
                f"{ledger_dir_name}.ro"
                if ledger_dir_name
                else self.read_only_ledger_dir
            )
            self.remote.get(
                os.path.basename(self.read_only_ledger_dir),
                self.common_dir,
                target_name=read_only_ledger_dir_name,
            )
            read_only_ledger_dirs.append(
                os.path.join(self.common_dir, read_only_ledger_dir_name)
            )
        return (
            os.path.join(self.common_dir, ledger_dir_name),
            read_only_ledger_dirs,
        )

    def get_snapshots(self):
        self.remote.get(self.snapshot_dir_name, self.common_dir)
        return os.path.join(self.common_dir, self.snapshot_dir_name)

    def get_committed_snapshots(self, pre_condition_func=lambda src_dir, _: True):
        self.remote.get(
            self.snapshot_dir_name,
            self.common_dir,
            pre_condition_func=pre_condition_func,
        )
        return os.path.join(self.common_dir, self.snapshot_dir_name)

    def log_path(self):
        return self.remote.out

    def ledger_paths(self):
        paths = [os.path.join(self.remote.root, self.ledger_dir_name)]
        if self.read_only_ledger_dir_name is not None:
            paths += [os.path.join(self.remote.root, self.read_only_ledger_dir_name)]
        return paths


class StartType(Enum):
    new = auto()
    join = auto()
    recover = auto()<|MERGE_RESOLUTION|>--- conflicted
+++ resolved
@@ -581,11 +581,8 @@
         max_open_sessions_hard=None,
         jwt_key_refresh_interval_s=None,
         curve_id=None,
-<<<<<<< HEAD
+        client_connection_timeout_ms=None,
         additional_raw_node_args=None,
-=======
-        client_connection_timeout_ms=None,
->>>>>>> 8423a57f
     ):
         """
         Run a ccf binary on a remote host.
@@ -701,14 +698,12 @@
         if curve_id is not None:
             cmd += [f"--curve-id={curve_id.name}"]
 
-<<<<<<< HEAD
+        if client_connection_timeout_ms:
+            cmd += [f"--client-connection-timeout-ms={client_connection_timeout_ms}"]
+
         if additional_raw_node_args:
             for s in additional_raw_node_args:
                 cmd += [str(s)]
-=======
-        if client_connection_timeout_ms:
-            cmd += [f"--client-connection-timeout-ms={client_connection_timeout_ms}"]
->>>>>>> 8423a57f
 
         if start_type == StartType.new:
             cmd += [
