# Copyright (c) Microsoft Corporation. All rights reserved.
# Licensed under the Apache 2.0 License.
import argparse
import os
import infra.path
import infra.network
import sys

from loguru import logger as LOG


def absolute_path_to_existing_file(arg):
    if not os.path.isabs(arg):
        raise argparse.ArgumentTypeError("Must provide absolute path")
    if not os.path.isfile(arg):
        raise argparse.ArgumentTypeError(f"{arg} is not a file")
    return arg


def cli_args(add=lambda x: None, parser=None, accept_unknown=False):
    LOG.remove()
    LOG.add(
        sys.stdout,
        format="<green>{time:HH:mm:ss.SSS}</green> | <level>{level: <8}</level> | <cyan>{name}</cyan>:<cyan>{function}</cyan>:<cyan>{line}</cyan> - <level>{message}</level>",
    )

    if parser is None:
        parser = argparse.ArgumentParser(
            formatter_class=argparse.ArgumentDefaultsHelpFormatter
        )
    parser.add_argument(
        "-b",
        "--binary-dir",
        help="Path to CCF binaries (cchost, scurl, keygenerator)",
        default=".",
    )
    parser.add_argument(
<<<<<<< HEAD
        "--library-dir",
        help="Path to CCF libraries (enclave images)",
        default=None,
=======
        "--oe-binary",
        help="Path to Open Enclave binary folder",
        type=str,
        default="/opt/openenclave/bin/",
>>>>>>> 1a1617a6
    )
    parser.add_argument(
        "-d",
        "--debug-nodes",
        help="List of node ids. Nodes that are specified will need to be started manually",
        action="append",
        default=[],
    )
    parser.add_argument(
        "--perf-nodes",
        help="List of node ids. Nodes that should be run under perf, capturing performance data",
        action="append",
        default=[],
    )
    parser.add_argument(
        "-e",
        "--enclave-type",
        help="Enclave type",
        default=os.getenv("TEST_ENCLAVE", os.getenv("DEFAULT_ENCLAVE_TYPE", "release")),
        choices=("release", "debug", "virtual"),
    )
    parser.add_argument(
        "-l",
        "--host-log-level",
        help="Runtime host log level",
        default="info",
        choices=("trace", "debug", "info", "fail", "fatal"),
    )
    parser.add_argument(
        "--log-format-json",
        help="Set node stdout log format to JSON",
        action="store_true",
        default=False,
    )
    parser.add_argument(
        "-p",
        "--package",
        help="The enclave package to load (e.g., liblogging)",
    )
    parser.add_argument(
        "-g",
        "--gov-script",
        help="Path to governance script",
        type=absolute_path_to_existing_file,
    )
    parser.add_argument("-s", "--app-script", help="Path to app script")
    parser.add_argument("-j", "--js-app-script", help="Path to js app script")
    parser.add_argument("--js-app-bundle", help="Path to js app bundle")
    parser.add_argument(
        "-o",
        "--network-only",
        help="Only start the network, do not run the client, and wait.",
        action="store_true",
    )
    parser.add_argument(
        "--sig-tx-interval",
        help="Number of transactions between signatures",
        type=int,
        default=5000,
    )
    parser.add_argument(
        "--sig-ms-interval",
        help="Milliseconds between signatures",
        type=int,
        default=1000,
    )
    parser.add_argument(
        "--memory-reserve-startup",
        help="Reserve this many bytes of memory on startup, to simulate memory restrictions",
        type=int,
    )
    parser.add_argument(
        "--raft-election-timeout",
        help="Raft maximum election timeout for each node in the network",
        type=int,
        default=100000,
    )
    parser.add_argument(
        "--pbft-view-change-timeout",
        help="Pbft maximum view change timeout for each node in the network",
        type=int,
        default=5000,
    )
    parser.add_argument(
        "--consensus",
        help="Consensus",
        default="cft",
        choices=("cft", "bft"),
    )
    parser.add_argument(
        "--worker-threads",
        help="number of worker threads inside the enclave",
        type=int,
        default=0,
    )
    parser.add_argument(
        "--pdb", help="Break to debugger on exception", action="store_true"
    )
    parser.add_argument(
        "--notify-server", help="Server host to notify progress to (host:port)"
    )
    parser.add_argument(
        "--workspace",
        help="Temporary directory where nodes store their logs, ledgers, quotes, etc.",
        default=infra.path.default_workspace(),
    )

    default_label = os.path.splitext(os.path.basename(sys.argv[0]))[0]
    parser.add_argument(
        "--label", help="Unique identifier for the test", default=default_label
    )
    parser.add_argument(
        "--enforce-reqs",
        help="Enforce test requirements (useful when running the test suite)",
        action="store_true",
        default=False,
    )
    parser.add_argument(
        "--domain",
        help="Domain name used for node certificate verification, eg. example.com",
    )
    parser.add_argument(
        "--sn",
        help="Subject Name in node certificate, eg. CN=CCF Node",
    )
    parser.add_argument(
        "--san",
        help="Subject Alternative Name in node certificate. Can be either iPAddress:xxx.xxx.xxx.xxx, or dNSName:sub.domain.tld",
        action="append",
    )
    parser.add_argument(
        "--participants-curve",
        help="Curve to use for member and user identities",
        default=infra.network.ParticipantsCurve.secp384r1.name,
        type=lambda curve: infra.network.ParticipantsCurve[curve],
        choices=list(infra.network.ParticipantsCurve),
    )
    parser.add_argument(
        "--join-timer",
        help="Timer period when trying to join an existing network (ms)",
        type=int,
        default=4000,  # Set higher than cchost default to avoid swamping joinee with requests during slow quote verification
    )
    parser.add_argument(
        "--initial-member-count",
        help="Number of members when initializing the network",
        type=int,
        default=3,
    )
    parser.add_argument(
        "--initial-operator-count",
        help="Number of additional members with is_operator set in their member_data when initializing the network",
        type=int,
        default=0,
    )
    parser.add_argument(
        "--initial-user-count",
        help="Number of users when initializing the network",
        type=int,
        default=3,
    )
    parser.add_argument(
        "--ledger-recovery-timeout",
        help="On recovery, maximum timeout (s) while reading the ledger",
        type=int,
        default=30,
    )
    parser.add_argument(
        "--ledger-chunk-bytes",
        help="Size (bytes) at which a new ledger chunk is created",
        default="20KB",
    )
    parser.add_argument(
        "--snapshot-tx-interval",
        help="Number of transactions between two snapshots",
        default=None,
    )

    add(parser)

    if accept_unknown:
        args, unknown_args = parser.parse_known_args()
    else:
        args = parser.parse_args()

    args.binary_dir = os.path.abspath(args.binary_dir)

    if args.library_dir is None:
        if os.path.basename(args.binary_dir) == "bin":
            args.library_dir = os.path.join(args.binary_dir, os.pardir, "lib")
        else:
            args.library_dir = args.binary_dir

    if not args.package and (args.js_app_script or args.js_app_bundle):
        args.package = "libjs_generic"

    if accept_unknown:
        return args, unknown_args
    else:
        return args<|MERGE_RESOLUTION|>--- conflicted
+++ resolved
@@ -35,16 +35,15 @@
         default=".",
     )
     parser.add_argument(
-<<<<<<< HEAD
-        "--library-dir",
-        help="Path to CCF libraries (enclave images)",
-        default=None,
-=======
         "--oe-binary",
         help="Path to Open Enclave binary folder",
         type=str,
         default="/opt/openenclave/bin/",
->>>>>>> 1a1617a6
+    )
+    parser.add_argument(
+        "--library-dir",
+        help="Path to CCF libraries (enclave images)",
+        default=None,
     )
     parser.add_argument(
         "-d",
