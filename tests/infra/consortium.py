--- conflicted
+++ resolved
@@ -36,25 +36,10 @@
         j_result = json.loads(result.stdout)
         return j_result
 
-<<<<<<< HEAD
     def propose(self, member_id, remote_node, script=None, params=None):
         with remote_node.member_client(format="json", member_id=member_id) as mc:
             r = mc.rpc("propose", {"parameter": params, "script": {"text": script}})
             return r.result, r.error
-=======
-    def propose(self, member_id, remote_node, script=None, params=None, *args):
-        if os.getenv("HTTP"):
-            with remote_node.member_client() as mc:
-                r = mc.rpc("propose", {"parameter": params, "script": {"text": script}})
-                return (True, r.result)
-        else:
-            j_result = self._member_client_rpc_as_json(member_id, remote_node, *args)
-
-            if j_result.get("error") is not None:
-                return (False, j_result["error"])
-
-            return (True, j_result["result"])
->>>>>>> 4a30174e
 
     # TODO: Remove use of memberclient when client signatures are supported from JSON-RPC/HTTP
     def vote(
@@ -133,7 +118,6 @@
         return self._member_client_rpc_as_json(member_id, remote_node, "ack")
 
     def get_proposals(self, member_id, remote_node):
-<<<<<<< HEAD
         script = """
         tables = ...
         local proposals = {}
@@ -146,11 +130,6 @@
         with remote_node.member_client(format="json", member_id=member_id) as c:
             rep = c.do("query", {"text": script})
             return rep.result
-=======
-        return self._member_client_rpc_as_json(
-            member_id, remote_node, "proposal_display"
-        )
->>>>>>> 4a30174e
 
     def propose_retire_node(self, member_id, remote_node, node_id):
         script = """
@@ -211,7 +190,6 @@
         proposal and make members vote to transition the network to state
         OPEN.
         """
-<<<<<<< HEAD
         script = """
         tables = ...
         return Calls:call("open_network")
@@ -232,53 +210,6 @@
             """
             result, error = self.propose(1, remote_node, script, user_cert)
             self.vote_using_majority(remote_node, result["id"])
-=======
-        script = None
-        if os.getenv("HTTP"):
-            script = """
-            tables = ...
-            return Calls:call("open_network")
-            """
-        result = self.propose(member_id, remote_node, script, None, "open_network")
-        self.vote_using_majority(remote_node, result[1]["id"], pbft_open)
-        self.check_for_service(remote_node, infra.ccf.ServiceStatus.OPEN)
-
-    def add_users(self, remote_node, users):
-        if os.getenv("HTTP"):
-            with remote_node.member_client() as mc:
-                for u in users:
-                    user_cert = []
-                    with open(f"user{u}_cert.pem") as cert:
-                        user_cert = [ord(c) for c in cert.read()]
-                    script = """
-                    tables, user_cert = ...
-                    return Calls:call("new_user", user_cert)
-                    """
-                    r = mc.rpc(
-                        "propose", {"parameter": user_cert, "script": {"text": script}}
-                    )
-                    with remote_node.member_client(2) as mc2:
-                        script = """
-                        tables, changes = ...
-                        return true
-                        """
-                        r = mc2.rpc(
-                            "vote",
-                            {"ballot": {"text": script}, "id": r.result["id"]},
-                            signed=True,
-                        )
-        else:
-            for u in users:
-                result = self.propose(
-                    1,
-                    remote_node,
-                    None,
-                    None,
-                    "add_user",
-                    f"--user-cert=user{u}_cert.pem",
-                )
-                self.vote_using_majority(remote_node, result[1]["id"])
->>>>>>> 4a30174e
 
     def set_lua_app(self, member_id, remote_node, app_script):
         script = """
