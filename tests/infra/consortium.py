# Copyright (c) Microsoft Corporation. All rights reserved.
# Licensed under the Apache 2.0 License.

import os
import time
import http
import json
import random
import re
import infra.network
import infra.proc
import infra.checker
import infra.node
import infra.crypto
import infra.member
from ccf.ledger import NodeStatus
import ccf.ledger
from infra.proposal import ProposalState
import shutil
import tempfile
import glob

from cryptography import x509
import cryptography.hazmat.backends as crypto_backends

from loguru import logger as LOG


def slurp_file(path):
    return open(path, encoding="utf-8").read()


def slurp_json(path):
    return json.load(open(path, encoding="utf-8"))


def read_modules(modules_path):
    modules = []
    for path in glob.glob(f"{modules_path}/**/*", recursive=True):
        if not os.path.isfile(path):
            continue
        rel_module_name = os.path.relpath(path, modules_path)
        rel_module_name = rel_module_name.replace("\\", "/")  # Windows support
        modules.append({"name": rel_module_name, "module": slurp_file(path)})
    return modules


class Consortium:
    def __init__(
        self,
        common_dir,
        key_generator,
        share_script,
        consensus,
        members_info=None,
        curve=None,
        public_state=None,
        authenticate_session=True,
        reconfiguration_type=None,
    ):
        self.common_dir = common_dir
        self.members = []
        self.key_generator = key_generator
        self.share_script = share_script
        self.consensus = consensus
        self.members = []
        self.recovery_threshold = None
        self.authenticate_session = authenticate_session
        self.reconfiguration_type = reconfiguration_type
        # If a list of member IDs is passed in, generate fresh member identities.
        # Otherwise, recover the state of the consortium from the common directory
        # and the state of the service
        if members_info is not None:
            self.recovery_threshold = 0
            for m_local_id, has_share, m_data in members_info:
                new_member = infra.member.Member(
                    f"member{m_local_id}",
                    curve,
                    common_dir,
                    share_script,
                    has_share,
                    key_generator,
                    m_data,
                    authenticate_session=authenticate_session,
                )
                if has_share:
                    self.recovery_threshold += 1
                self.members.append(new_member)
        else:
            for f in os.listdir(self.common_dir):
                if re.search("member(.*)_cert.pem", f) is not None:
                    local_id = f.split("_")[0]
                    new_member = infra.member.Member(
                        local_id,
                        curve,
                        self.common_dir,
                        share_script,
                        is_recovery_member=os.path.isfile(
                            os.path.join(self.common_dir, f"{local_id}_enc_privk.pem")
                        ),
                        authenticate_session=authenticate_session,
                    )
                    self.members.append(new_member)
                    LOG.info(
                        f"Successfully recovered member {local_id}: {new_member.service_id}"
                    )

            self.recovery_threshold = json.loads(
                public_state["public:ccf.gov.service.config"][
                    ccf.ledger.WELL_KNOWN_SINGLETON_TABLE_KEY
                ]
            )["recovery_threshold"]

            if not self.members:
                LOG.warning("No consortium member to recover")
                return

            for id_bytes, info_bytes in public_state[
                "public:ccf.gov.members.info"
            ].items():
                member_id = id_bytes.decode()
                member_info = json.loads(info_bytes)

                status = member_info["status"]
                member = self.get_member_by_service_id(member_id)
                if member:
                    if (
                        infra.member.MemberStatus(status)
                        == infra.member.MemberStatus.ACTIVE
                    ):
                        member.set_active()
                else:
                    LOG.warning(
                        f"Keys and certificates for consortium member {member_id} do not exist locally"
                    )

    def set_authenticate_session(self, flag):
        self.authenticate_session = flag
        for member in self.members:
            member.authenticate_session = flag

    def make_proposal(self, proposal_name, **kwargs):
        action = {
            "name": proposal_name,
        }
        if kwargs:
            args = {}
            for k, v in kwargs.items():
                if v is not None:
                    args[k] = v
            action["args"] = args

        proposal_body = {"actions": [action]}

        trivial_vote_for = (
            "export function vote (rawProposal, proposerId) { return true }"
        )
        ballot_body = {"ballot": trivial_vote_for}

        proposal_output_path = os.path.join(
            self.common_dir, f"{proposal_name}_proposal.json"
        )
        ballot_output_path = os.path.join(
            self.common_dir, f"{proposal_name}_vote_for.json"
        )

        LOG.debug(f"Writing proposal to {proposal_output_path}")
        with open(proposal_output_path, "w", encoding="utf-8") as f:
            json.dump(proposal_body, f, indent=2)

        LOG.debug(f"Writing ballot to {ballot_output_path}")
        with open(ballot_output_path, "w", encoding="utf-8") as f:
            json.dump(ballot_body, f, indent=2)

        return f"@{proposal_output_path}", f"@{ballot_output_path}"

    def activate(self, remote_node):
        for m in self.members:
            m.ack(remote_node)

    def generate_and_propose_new_member(
        self, remote_node, curve, recovery_member=True, member_data=None
    ):
        # The Member returned by this function is in state ACCEPTED. The new Member
        # should ACK to become active.
        new_member_local_id = f"member{len(self.members)}"
        new_member = infra.member.Member(
            new_member_local_id,
            curve,
            self.common_dir,
            self.share_script,
            is_recovery_member=recovery_member,
            key_generator=self.key_generator,
            authenticate_session=self.authenticate_session,
        )

        proposal_body, careful_vote = self.make_proposal(
            "set_member",
            cert=slurp_file(
                os.path.join(self.common_dir, f"{new_member_local_id}_cert.pem")
            ),
            encryption_pub_key=slurp_file(
                os.path.join(self.common_dir, f"{new_member_local_id}_enc_pubk.pem")
            )
            if recovery_member
            else None,
            member_data=member_data,
        )

        proposal = self.get_any_active_member().propose(remote_node, proposal_body)
        proposal.vote_for = careful_vote

        return (proposal, new_member, careful_vote)

    def generate_and_add_new_member(
        self, remote_node, curve, recovery_member=True, member_data=None
    ):
        proposal, new_member, careful_vote = self.generate_and_propose_new_member(
            remote_node, curve, recovery_member, member_data
        )
        self.vote_using_majority(remote_node, proposal, careful_vote)

        # If the member was successfully registered, add it to the
        # local list of consortium members
        self.members.append(new_member)
        return new_member

    def get_members_info(self):
        info = []
        for m in self.members:
            info += [m.member_info]
        return info

    def get_active_members(self):
        return [member for member in self.members if member.is_active()]

    def get_active_recovery_members(self):
        return [
            member
            for member in self.members
            if (member.is_active() and member.is_recovery_member)
        ]

    def get_active_non_recovery_members(self):
        return [
            member
            for member in self.members
            if (member.is_active() and not member.is_recovery_member)
        ]

    def get_any_active_member(self, recovery_member=None):
        if recovery_member is not None:
            if recovery_member == True:
                return random.choice(self.get_active_recovery_members())
            elif recovery_member == False:
                return random.choice(self.get_active_non_recovery_members())
        else:
            return random.choice(self.get_active_members())

    def get_member_by_local_id(self, local_id):
        return next(
            (member for member in self.members if member.local_id == local_id),
            None,
        )

    def get_member_by_service_id(self, service_id):
        return next(
            (member for member in self.members if member.service_id == service_id),
            None,
        )

    def vote_using_majority(
        self, remote_node, proposal, ballot, wait_for_global_commit=True, timeout=3
    ):
        response = None

        if proposal.state != ProposalState.ACCEPTED:
            active_members = self.get_active_members()
            majority_count = int(len(self.get_active_members()) / 2 + 1)

            for member in active_members:
                if proposal.votes_for >= majority_count:
                    break

                response = member.vote(remote_node, proposal, ballot)
                if response.status_code != http.HTTPStatus.OK.value:
                    raise infra.proposal.ProposalNotAccepted(proposal)
                proposal.state = infra.proposal.ProposalState(
                    response.body.json()["state"]
                )
                proposal.increment_votes_for(member.service_id)

        if response is None:
            if proposal.view is None or proposal.seqno is None:
                raise RuntimeError("Don't know what to wait for - no target TxID")
            seqno = proposal.seqno
            view = proposal.view
        else:
            seqno = response.seqno
            view = response.view

        # Wait for proposal completion to be committed, even if no votes are issued
        if wait_for_global_commit:
            with remote_node.client() as c:
                infra.commit.wait_for_commit(c, seqno, view, timeout=timeout)

        if proposal.state == ProposalState.ACCEPTED:
            proposal.set_completed(seqno, view)
        else:
            LOG.error(
                json.dumps(
                    self.get_proposal(remote_node, proposal.proposal_id), indent=2
                )
            )
            raise infra.proposal.ProposalNotAccepted(proposal)

        return proposal

    def get_proposal(self, remote_node, proposal_id):
        member = self.get_any_active_member()
        with remote_node.client(*member.auth()) as c:
            r = c.get(f"/gov/proposals/{proposal_id}")
            assert r.status_code == http.HTTPStatus.OK.value
            return r.body.json()

    def retire_node(self, remote_node, node_to_retire, timeout=10):
        LOG.info(f"Retiring node {node_to_retire.local_node_id}")
        proposal_body, careful_vote = self.make_proposal(
            "remove_node",
            node_id=node_to_retire.node_id,
        )
        proposal = self.get_any_active_member().propose(remote_node, proposal_body)
        self.vote_using_majority(remote_node, proposal, careful_vote)
        self.wait_for_node_to_exist_in_store(
            remote_node, node_to_retire.node_id, timeout, NodeStatus.RETIRED
        )

    def trust_node(
        self, remote_node, node_id, valid_from, validity_period_days=None, timeout=3
    ):
        if not self._check_node_exists(remote_node, node_id, NodeStatus.PENDING):
            raise ValueError(f"Node {node_id} does not exist in state PENDING")

        proposal_body, careful_vote = self.make_proposal(
            "transition_node_to_trusted",
            node_id=node_id,
            valid_from=valid_from,
            validity_period_days=validity_period_days,
        )
        proposal = self.get_any_active_member().propose(remote_node, proposal_body)
        self.vote_using_majority(
            remote_node,
            proposal,
            careful_vote,
            wait_for_global_commit=True,
            timeout=timeout,
        )

        self.wait_for_node_to_exist_in_store(
            remote_node, node_id, timeout, NodeStatus.TRUSTED
        )

    def remove_member(self, remote_node, member_to_remove):
        LOG.info(f"Retiring member {member_to_remove.local_id}")
        proposal_body, careful_vote = self.make_proposal(
            "remove_member", member_id=member_to_remove.service_id
        )
        proposal = self.get_any_active_member().propose(remote_node, proposal_body)
        self.vote_using_majority(remote_node, proposal, careful_vote)
        member_to_remove.set_retired()

    def trigger_ledger_rekey(self, remote_node):
        proposal_body, careful_vote = self.make_proposal("trigger_ledger_rekey")
        proposal = self.get_any_active_member().propose(remote_node, proposal_body)
        return self.vote_using_majority(remote_node, proposal, careful_vote)

    def trigger_recovery_shares_refresh(self, remote_node):
        proposal_body, careful_vote = self.make_proposal(
            "trigger_recovery_shares_refresh"
        )
        proposal = self.get_any_active_member().propose(remote_node, proposal_body)
        return self.vote_using_majority(remote_node, proposal, careful_vote)

    def user_cert_path(self, user_id):
        return os.path.join(self.common_dir, f"{user_id}_cert.pem")

    def add_user(self, remote_node, user_id, user_data=None):
        proposal, careful_vote = self.make_proposal(
            "set_user",
            cert=slurp_file(self.user_cert_path(user_id)),
            user_data=user_data,
        )

        proposal = self.get_any_active_member().propose(remote_node, proposal)
        return self.vote_using_majority(remote_node, proposal, careful_vote)

    def add_users_and_transition_service_to_open(self, remote_node, users):
        proposal = {"actions": []}
        for user_id in users:
            cert = slurp_file(self.user_cert_path(user_id))
            proposal["actions"].append({"name": "set_user", "args": {"cert": cert}})
        proposal["actions"].append({"name": "transition_service_to_open"})
        proposal = self.get_any_active_member().propose(remote_node, proposal)
        return self.vote_using_majority(
            remote_node,
            proposal,
            {"ballot": "export function vote (proposal, proposer_id) { return true }"},
        )

    def create_and_withdraw_large_proposal(self, remote_node):
        """
        This is useful to force a ledger chunk to be produced, which is desirable
        when trying to use ccf.ledger to read ledger entries.
        """
        proposal, _ = self.make_proposal(
            "set_user",
            cert=slurp_file(self.user_cert_path("user0")),
            user_data={"padding": "x" * 4096 * 5},
        )
        m = self.get_any_active_member()
        p = m.propose(remote_node, proposal)
        m.withdraw(remote_node, p)

    def add_users(self, remote_node, users):
        for u in users:
            self.add_user(remote_node, u)

    def remove_user(self, remote_node, user_id):
        proposal, careful_vote = self.make_proposal("remove_user", user_id=user_id)

        proposal = self.get_any_active_member().propose(remote_node, proposal)
        self.vote_using_majority(remote_node, proposal, careful_vote)

    def set_user_data(self, remote_node, user_id, user_data):
        proposal, careful_vote = self.make_proposal(
            "set_user_data",
            user_id=user_id,
            user_data=user_data,
        )
        proposal = self.get_any_active_member().propose(remote_node, proposal)
        self.vote_using_majority(remote_node, proposal, careful_vote)

    def set_member_data(self, remote_node, member_service_id, member_data):
        proposal, careful_vote = self.make_proposal(
            "set_member_data",
            member_id=member_service_id,
            member_data=member_data,
        )
        proposal = self.get_any_active_member().propose(remote_node, proposal)
        self.vote_using_majority(remote_node, proposal, careful_vote)

    def set_constitution(self, remote_node, constitution_paths):
        concatenated = "\n".join(slurp_file(path) for path in constitution_paths)
        proposal_body, careful_vote = self.make_proposal(
            "set_constitution", constitution=concatenated
        )
        proposal = self.get_any_active_member().propose(remote_node, proposal_body)
        return self.vote_using_majority(remote_node, proposal, careful_vote)

    def set_js_app_from_dir(
        self, remote_node, bundle_path, disable_bytecode_cache=False
    ):
        if os.path.isfile(bundle_path):
            tmp_dir = tempfile.TemporaryDirectory(prefix="ccf")
            shutil.unpack_archive(bundle_path, tmp_dir.name)
            bundle_path = tmp_dir.name
        modules_path = os.path.join(bundle_path, "src")
        modules = read_modules(modules_path)

        # read metadata
        metadata_path = os.path.join(bundle_path, "app.json")
        with open(metadata_path, encoding="utf-8") as f:
            metadata = json.load(f)

        # sanity checks
        module_paths = set(module["name"] for module in modules)
        for url, methods in metadata["endpoints"].items():
            for method, endpoint in methods.items():
                module_path = endpoint["js_module"]
                if module_path not in module_paths:
                    raise ValueError(
                        f"{method} {url}: module '{module_path}' not found in bundle"
                    )

        proposal_body, careful_vote = self.make_proposal(
            "set_js_app",
            bundle={"metadata": metadata, "modules": modules},
            disable_bytecode_cache=disable_bytecode_cache,
        )
        proposal = self.get_any_active_member().propose(remote_node, proposal_body)
        # Large apps take a long time to process - wait longer than normal for commit
        return self.vote_using_majority(remote_node, proposal, careful_vote, timeout=30)

    def set_js_app_from_json(
        self, remote_node, json_path, disable_bytecode_cache=False
    ):
        proposal_body, careful_vote = self.make_proposal(
            "set_js_app",
            bundle=slurp_json(json_path),
            disable_bytecode_cache=disable_bytecode_cache,
        )

        proposal = self.get_any_active_member().propose(remote_node, proposal_body)
        # Large apps take a long time to process - wait longer than normal for commit
        return self.vote_using_majority(remote_node, proposal, careful_vote, timeout=30)

    def remove_js_app(self, remote_node):
        proposal_body, careful_vote = self.make_proposal("remove_js_app")
        proposal = self.get_any_active_member().propose(remote_node, proposal_body)
        return self.vote_using_majority(remote_node, proposal, careful_vote)

    def refresh_js_app_bytecode_cache(self, remote_node):
        proposal_body, careful_vote = self.make_proposal(
            "refresh_js_app_bytecode_cache"
        )
        proposal = self.get_any_active_member().propose(remote_node, proposal_body)
        return self.vote_using_majority(remote_node, proposal, careful_vote)

    def set_jwt_issuer(self, remote_node, json_path):
        obj = slurp_json(json_path)
        args = {
            "issuer": obj["issuer"],
            "key_filter": obj.get("key_filter", "all"),
            "key_policy": obj.get("key_policy"),
            "ca_cert_bundle_name": obj.get("ca_cert_bundle_name"),
            "auto_refresh": obj.get("auto_refresh", False),
            "jwks": obj.get("jwks"),
        }
        proposal_body, careful_vote = self.make_proposal("set_jwt_issuer", **args)
        proposal = self.get_any_active_member().propose(remote_node, proposal_body)
        return self.vote_using_majority(remote_node, proposal, careful_vote)

    def remove_jwt_issuer(self, remote_node, issuer):
        proposal_body, careful_vote = self.make_proposal(
            "remove_jwt_issuer", issuer=issuer
        )
        proposal = self.get_any_active_member().propose(remote_node, proposal_body)
        return self.vote_using_majority(remote_node, proposal, careful_vote)

    def set_jwt_public_signing_keys(self, remote_node, issuer, jwks_path):
        obj = slurp_json(jwks_path)
        proposal_body, careful_vote = self.make_proposal(
            "set_jwt_public_signing_keys", issuer=issuer, jwks=obj
        )
        proposal = self.get_any_active_member().propose(remote_node, proposal_body)
        return self.vote_using_majority(remote_node, proposal, careful_vote)

    def set_ca_cert_bundle(
        self, remote_node, cert_name, cert_bundle_path, skip_checks=False
    ):
        if not skip_checks:
            cert_bundle_pem = slurp_file(cert_bundle_path)
            delim = "-----END CERTIFICATE-----"
            for cert_pem in cert_bundle_pem.split(delim):
                if not cert_pem.strip():
                    continue
                cert_pem += delim
                try:
                    x509.load_pem_x509_certificate(
                        cert_pem.encode(), crypto_backends.default_backend()
                    )
                except Exception as exc:
                    raise ValueError("Cannot parse PEM certificate") from exc

        proposal_body, careful_vote = self.make_proposal(
            "set_ca_cert_bundle",
            name=cert_name,
            cert_bundle=slurp_file(cert_bundle_path),
        )
        proposal = self.get_any_active_member().propose(remote_node, proposal_body)
        return self.vote_using_majority(remote_node, proposal, careful_vote)

    def remove_ca_cert_bundle(self, remote_node, cert_name):
        proposal_body, careful_vote = self.make_proposal(
            "remove_ca_cert_bundle", name=cert_name
        )
        proposal = self.get_any_active_member().propose(remote_node, proposal_body)
        return self.vote_using_majority(remote_node, proposal, careful_vote)

    def transition_service_to_open(self, remote_node):
        """
        Assuming a network in state OPENING, this functions creates a new
        proposal and make members vote to transition the network to state
        OPEN.
        """
        is_recovery = True
        with remote_node.client() as c:
            r = c.get("/node/state")
            if r.body.json()["state"] == infra.node.State.PART_OF_NETWORK.value:
                is_recovery = False

        proposal_body, careful_vote = self.make_proposal("transition_service_to_open")
        proposal = self.get_any_active_member().propose(remote_node, proposal_body)
        self.vote_using_majority(
            remote_node, proposal, careful_vote, wait_for_global_commit=True
        )
        # If the node was already in state "PartOfNetwork", the open network
        # proposal should open the service
        if not is_recovery:
            self.check_for_service(remote_node, infra.network.ServiceStatus.OPEN)

    def recover_with_shares(self, remote_node):
        submitted_shares_count = 0
        with remote_node.client() as nc:
            check_commit = infra.checker.Checker(nc)

            for m in self.get_active_recovery_members():
                r = m.get_and_submit_recovery_share(remote_node)
                submitted_shares_count += 1
                check_commit(r)

                if submitted_shares_count >= self.recovery_threshold:
                    assert "End of recovery procedure initiated" in r.body.text()
                    break
                else:
                    assert "End of recovery procedure initiated" not in r.body.text()

    def set_recovery_threshold(self, remote_node, recovery_threshold):
        proposal_body, careful_vote = self.make_proposal(
            "set_recovery_threshold", recovery_threshold=recovery_threshold
        )
        proposal = self.get_any_active_member().propose(remote_node, proposal_body)
        proposal.vote_for = careful_vote
        r = self.vote_using_majority(remote_node, proposal, careful_vote)
        if proposal.state == infra.proposal.ProposalState.ACCEPTED:
            self.recovery_threshold = recovery_threshold
        return r

    def add_new_code(self, remote_node, new_code_id):
        proposal_body, careful_vote = self.make_proposal(
            "add_node_code", code_id=new_code_id
        )
        proposal = self.get_any_active_member().propose(remote_node, proposal_body)
        return self.vote_using_majority(remote_node, proposal, careful_vote)

    def retire_code(self, remote_node, code_id):
        proposal_body, careful_vote = self.make_proposal(
            "remove_node_code", code_id=code_id
        )
        proposal = self.get_any_active_member().propose(remote_node, proposal_body)
        return self.vote_using_majority(remote_node, proposal, careful_vote)

    def set_node_certificate_validity(
        self, remote_node, node_to_renew, valid_from, validity_period_days
    ):
        proposal_body, careful_vote = self.make_proposal(
            "set_node_certificate_validity",
            node_id=node_to_renew.node_id,
            valid_from=valid_from,
            validity_period_days=validity_period_days,
        )
        proposal = self.get_any_active_member().propose(remote_node, proposal_body)
        return self.vote_using_majority(remote_node, proposal, careful_vote)

    def set_all_nodes_certificate_validity(
        self, remote_node, valid_from, validity_period_days
    ):
        proposal_body, careful_vote = self.make_proposal(
            "set_all_nodes_certificate_validity",
            valid_from=valid_from,
            validity_period_days=validity_period_days,
        )
        proposal = self.get_any_active_member().propose(remote_node, proposal_body)
        r = self.vote_using_majority(remote_node, proposal, careful_vote)
        return r

    def set_service_certificate_validity(
        self, remote_node, valid_from, validity_period_days
    ):
        proposal_body, careful_vote = self.make_proposal(
            "set_service_certificate_validity",
            valid_from,
            validity_period_days,
        )
        proposal = self.get_any_active_member().propose(remote_node, proposal_body)
        r = self.vote_using_majority(remote_node, proposal, careful_vote)
        return r

    def check_for_service(self, remote_node, status):
        """
        Check the certificate associated with current CCF service signing key has been recorded in
        the KV store with the appropriate status.
        """
        with remote_node.client() as c:
            r = c.get("/node/network")
            current_status = r.body.json()["service_status"]
            current_cert = r.body.json()["service_certificate"]

<<<<<<< HEAD
            expected_cert = open(
                os.path.join(self.common_dir, "service_cert.pem"), "rb"
            ).read()

            assert (
                current_cert == expected_cert[:-1].decode()
            ), "Current service certificate did not match with service_cert.pem"
=======
            expected_cert = slurp_file(os.path.join(self.common_dir, "networkcert.pem"))

            assert (
                current_cert == expected_cert[:-1]
            ), "Current service certificate did not match with networkcert.pem"
>>>>>>> bbb804ae
            assert (
                current_status == status.value
            ), f"Service status {current_status} (expected {status.value})"

    def _check_node_exists(self, remote_node, node_id, node_status=None):
        with remote_node.client() as c:
            r = c.get(f"/node/network/nodes/{node_id}")
            if r.status_code != http.HTTPStatus.OK.value or (
                node_status and r.body.json()["status"] != node_status.value
            ):
                return False

        return True

    def wait_for_node_to_exist_in_store(
        self,
        remote_node,
        node_id,
        timeout,
        node_status=None,
    ):
        exists = False
        end_time = time.time() + timeout
        while time.time() < end_time:
            try:
                if self._check_node_exists(remote_node, node_id, node_status):
                    exists = True
                    break
            except TimeoutError:
                LOG.warning(f"Node {node_id} has not been recorded in the store yet")
            time.sleep(0.5)
        if not exists:
            raise TimeoutError(
                f"Node {node_id} has not yet been recorded in the store"
                + getattr(node_status, f" with status {node_status.value}", "")
            )

    def wait_for_all_nodes_to_be_trusted(self, remote_node, nodes, timeout=3):
        for n in nodes:
            self.wait_for_node_to_exist_in_store(
                remote_node, n.node_id, timeout, NodeStatus.TRUSTED
            )

    def submit_2tx_migration_proposal(self, remote_node, timeout=10):
        proposal_body = {
            "actions": [
                {
                    "name": "set_service_configuration",
                    "args": {"reconfiguration_type": "TwoTransaction"},
                }
            ]
        }
        proposal = self.get_any_active_member().propose(remote_node, proposal_body)
        self.vote_using_majority(
            remote_node,
            proposal,
            {"ballot": "export function vote (proposal, proposer_id) { return true }"},
            timeout=timeout,
        )<|MERGE_RESOLUTION|>--- conflicted
+++ resolved
@@ -686,21 +686,13 @@
             current_status = r.body.json()["service_status"]
             current_cert = r.body.json()["service_certificate"]
 
-<<<<<<< HEAD
-            expected_cert = open(
-                os.path.join(self.common_dir, "service_cert.pem"), "rb"
-            ).read()
-
-            assert (
-                current_cert == expected_cert[:-1].decode()
-            ), "Current service certificate did not match with service_cert.pem"
-=======
-            expected_cert = slurp_file(os.path.join(self.common_dir, "networkcert.pem"))
+            expected_cert = slurp_file(
+                os.path.join(self.common_dir, "service_cert.pem")
+            )
 
             assert (
                 current_cert == expected_cert[:-1]
-            ), "Current service certificate did not match with networkcert.pem"
->>>>>>> bbb804ae
+            ), "Current service certificate did not match with service_cert.pem"
             assert (
                 current_status == status.value
             ), f"Service status {current_status} (expected {status.value})"
