# Copyright (c) Microsoft Corporation. All rights reserved.
# Licensed under the Apache 2.0 License.

import array
import os
import json
import time
import http
from enum import Enum
import infra.ccf
import infra.proc
import infra.checker
import infra.node
import infra.crypto
<<<<<<< HEAD
import base64
=======
from infra.proposal_state import ProposalState
>>>>>>> 5eaf260f

from loguru import logger as LOG


class Consortium:
    def __init__(self, members, curve, key_generator, common_dir):
        self.members = members
        self.common_dir = common_dir
        self.key_generator = key_generator
        for m_id in members:
            self._generate_new_member_info(m_id, curve)

    def _generate_new_member_info(self, member_id, curve):
        member = f"member{member_id}"
        infra.proc.ccall(
            self.key_generator,
            f"--name={member}",
            f"--curve={curve.name}",
            "--gen-key-share",
            path=self.common_dir,
            log_output=False,
        ).check_returncode()

    def get_members_info(self):
        members_certs = [f"member{m}_cert.pem" for m in self.members]
        members_kshare_pub = [f"member{m}_kshare_pub.pem" for m in self.members]
        return list(zip(members_certs, members_kshare_pub))

    def generate_and_propose_new_member(
        self, member_id, remote_node, new_member_id, curve
    ):
        # For now, the infra does not keep track of the members id
        self._generate_new_member_info(new_member_id, curve)
        return self.propose_add_member(
            member_id=member_id,
            remote_node=remote_node,
            new_member_cert=os.path.join(
                self.common_dir, f"member{new_member_id}_cert.pem"
            ),
            new_member_keyshare=os.path.join(
                self.common_dir, f"member{new_member_id}_kshare_pub.pem"
            ),
        )

    def propose(self, member_id, remote_node, script=None, params=None):
        with remote_node.member_client(member_id=member_id) as mc:
            r = mc.rpc(
                "propose",
                {"parameter": params, "script": {"text": script}},
                signed=True,
            )
            return r

    def vote(
        self,
        member_id,
        remote_node,
        proposal_id,
        accept,
        force_unsigned=False,
        should_wait_for_global_commit=True,
    ):
        script = """
        tables, changes = ...
        return true
        """
        with remote_node.member_client(member_id=member_id) as mc:
            response = mc.rpc(
                "vote",
                {"ballot": {"text": script}, "id": proposal_id},
                signed=not force_unsigned,
            )

        if response.error is not None:
            return response

        # If the proposal was accepted, wait for it to be globally committed
        # This is particularly useful for the open network proposal to wait
        # until the global hook on the SERVICE table is triggered
        if (
            response.result["state"] == ProposalState.Accepted.value
            and should_wait_for_global_commit
        ):
            with remote_node.node_client() as mc:
                infra.checker.wait_for_global_commit(
                    mc, response.commit, response.term, True
                )

        return response

    def vote_using_majority(
        self, remote_node, proposal_id, should_wait_for_global_commit=True
    ):
        # There is no need to stop after n / 2 + 1 members have voted,
        # but this could prove to be useful in detecting errors
        # related to the voting mechanism
        if len(self.members) == 1:
            return True
        majority_count = int(len(self.members) / 2 + 1)
        for i, member in enumerate(self.members):
            if i >= majority_count:
                break
            response = self.vote(
                member,
                remote_node,
                proposal_id,
                True,
                False,
                should_wait_for_global_commit,
            )
            assert response.status == http.HTTPStatus.OK.value
            if response.result["state"] == ProposalState.Accepted.value:
                break

        assert response is not None
        return response

    def withdraw(self, member_id, remote_node, proposal_id):
        with remote_node.member_client(member_id=member_id) as c:
            return c.rpc("withdraw", {"id": proposal_id}, signed=True)

    def update_ack_state_digest(self, member_id, remote_node):
        with remote_node.member_client(member_id=member_id) as mc:
            res = mc.rpc("updateAckStateDigest", params={})
            return bytearray(res.result["state_digest"])

    def ack(self, member_id, remote_node):
        state_digest = self.update_ack_state_digest(member_id, remote_node)
        with remote_node.member_client(member_id=member_id) as mc:
            r = mc.rpc("ack", params={"state_digest": list(state_digest)}, signed=True)
            assert r.error is None, f"Error ACK: {r.error}"

    def get_proposals(self, member_id, remote_node):
        script = """
        tables = ...
        local proposals = {}
        tables["ccf.proposals"]:foreach( function(k, v)
            proposals[tostring(k)] = v;
        end )
        return proposals;
        """

        with remote_node.member_client(member_id=member_id) as c:
            rep = c.do("query", {"text": script})
            return rep.result

    def propose_retire_node(self, member_id, remote_node, node_id):
        script = """
        tables, node_id = ...
        return Calls:call("retire_node", node_id)
        """
        return self.propose(member_id, remote_node, script, node_id)

    def retire_node(self, remote_node, node_to_retire):
        member_id = 1
        response = self.propose_retire_node(
            member_id, remote_node, node_to_retire.node_id
        )
        assert response.status == http.HTTPStatus.OK.value
        self.vote_using_majority(remote_node, response.result["proposal_id"])

        with remote_node.member_client() as c:
            r = c.request("read", {"table": "ccf.nodes", "key": node_to_retire.node_id})
            assert r.result["status"] == infra.node.NodeStatus.RETIRED.name

    def propose_trust_node(self, member_id, remote_node, node_id):
        script = """
        tables, node_id = ...
        return Calls:call("trust_node", node_id)
        """
        return self.propose(member_id, remote_node, script, node_id)

    def trust_node(self, member_id, remote_node, node_id):
        if not self._check_node_exists(
            remote_node, node_id, infra.node.NodeStatus.PENDING
        ):
            raise ValueError(f"Node {node_id} does not exist in state PENDING")

        response = self.propose_trust_node(member_id, remote_node, node_id)
        assert response.status == http.HTTPStatus.OK.value
        self.vote_using_majority(remote_node, response.result["proposal_id"])

        if not self._check_node_exists(
            remote_node, node_id, infra.node.NodeStatus.TRUSTED
        ):
            raise ValueError(f"Node {node_id} does not exist in state TRUSTED")

    def propose_add_member(
        self, member_id, remote_node, new_member_cert, new_member_keyshare
    ):
        script = """
        tables, member_info = ...
        return Calls:call("new_member", member_info)
        """
        with open(new_member_cert) as cert:
            new_member_cert_pem = [ord(c) for c in cert.read()]
        with open(new_member_keyshare) as keyshare:
            new_member_keyshare = [ord(k) for k in keyshare.read()]
        return self.propose(
            member_id,
            remote_node,
            script,
            {"cert": new_member_cert_pem, "keyshare": new_member_keyshare,},
        )

    def open_network(self, member_id, remote_node, pbft_open=False):
        """
        Assuming a network in state OPENING, this functions creates a new
        proposal and make members vote to transition the network to state
        OPEN.
        """
        script = """
        tables = ...
        return Calls:call("open_network")
        """
        response = self.propose(member_id, remote_node, script)
        assert response.status == http.HTTPStatus.OK.value
        self.vote_using_majority(
            remote_node, response.result["proposal_id"], not pbft_open
        )
        self.check_for_service(remote_node, infra.ccf.ServiceStatus.OPEN, pbft_open)

    def rekey_ledger(self, member_id, remote_node):
        script = """
        tables = ...
        return Calls:call("rekey_ledger")
        """
        response = self.propose(member_id, remote_node, script)
        assert response.status == http.HTTPStatus.OK.value
        # Wait for global commit since sealed secrets are disclosed only
        # when the rekey transaction is globally committed.
        self.vote_using_majority(
            remote_node,
            response.result["proposal_id"],
            should_wait_for_global_commit=True,
        )

    def add_users(self, remote_node, users):
        for u in users:
            user_cert = []
            with open(os.path.join(self.common_dir, f"user{u}_cert.pem")) as cert:
                user_cert = [ord(c) for c in cert.read()]
            script = """
            tables, user_cert = ...
            return Calls:call("new_user", user_cert)
            """
            response = self.propose(0, remote_node, script, user_cert)
            assert response.status == http.HTTPStatus.OK.value
            self.vote_using_majority(remote_node, response.result["proposal_id"])

    def set_lua_app(self, member_id, remote_node, app_script):
        script = """
        tables, app = ...
        return Calls:call("set_lua_app", app)
        """
        with open(app_script) as app:
            new_lua_app = app.read()
        response = self.propose(member_id, remote_node, script, new_lua_app)
        assert response.status == http.HTTPStatus.OK.value
        self.vote_using_majority(remote_node, response.result["proposal_id"])

    def set_js_app(self, member_id, remote_node, app_script):
        script = """
        tables, app = ...
        return Calls:call("set_js_app", app)
        """
        with open(app_script) as app:
            new_js_app = app.read()
        response = self.propose(member_id, remote_node, script, new_js_app)
        assert response.status == http.HTTPStatus.OK.value
        self.vote_using_majority(remote_node, response.result["proposal_id"])

    def accept_recovery(self, member_id, remote_node, sealed_secrets):
        script = """
        tables, sealed_secrets = ...
        return Calls:call("accept_recovery", sealed_secrets)
        """
        response = self.propose(member_id, remote_node, script, sealed_secrets)
        self.vote_using_majority(remote_node, response.result["proposal_id"])

    def store_current_network_encryption_key(self):
        cmd = [
            "cp",
            os.path.join(self.common_dir, f"network_enc_pubk.pem"),
            os.path.join(self.common_dir, f"network_enc_pubk_orig.pem"),
        ]
        infra.proc.ccall(*cmd).check_returncode()

    def get_and_decrypt_shares(self, remote_node):
        for m in self.members:
            with remote_node.member_client(member_id=m) as mc:
                r = mc.rpc("getEncryptedRecoveryShare", params={})
                LOG.warning(r.result)

                # TODO: Sort out original key stuff.
                ctx = infra.crypto.CryptoBoxCtx(
                    os.path.join(self.common_dir, f"member{m}_kshare_priv.pem"),
                    os.path.join(self.common_dir, f"network_enc_pubk_orig.pem"),
                )

                nonce_bytes = bytes(r.result["nonce"])
                encrypted_share_bytes = bytes(r.result["encrypted_share"])
                LOG.error(encrypted_share_bytes.hex())
                LOG.error(nonce_bytes.hex())
                LOG.error(len(nonce_bytes))

                decrypted_share = ctx.decrypt(encrypted_share_bytes, nonce_bytes,)

                r = mc.rpc(
                    "submitRecoveryShare", params={"share": list(decrypted_share)}
                )
                LOG.warning(r.result)
                if m == 2:
                    assert (
                        r.result == True
                    ), "Shares should be combined when all members have submitted their shares"
                else:
                    assert (
                        r.result == False
                    ), "Shares should not be combined until all members have submitted their shares"

    def add_new_code(self, member_id, remote_node, new_code_id):
        script = """
        tables, code_digest = ...
        return Calls:call("new_code", code_digest)
        """
        code_digest = list(bytearray.fromhex(new_code_id))
        response = self.propose(member_id, remote_node, script, code_digest)
        assert response.status == http.HTTPStatus.OK.value
        self.vote_using_majority(remote_node, response.result["proposal_id"])

    def check_for_service(self, remote_node, status, pbft_open=False):
        """
        Check via the member frontend of the given node that the certificate
        associated with current CCF service signing key has been recorded in
        the KV store with the appropriate status.
        """
        # When opening the service in PBFT, the first transaction to be
        # completed when f = 1 takes a significant amount of time
        with remote_node.member_client(request_timeout=(30 if pbft_open else 3)) as c:
            rep = c.do(
                "query",
                {
                    "text": """tables = ...
                    return tables["ccf.service"]:get(0)"""
                },
            )
            current_status = rep.result["status"]
            current_cert = array.array("B", rep.result["cert"]).tobytes()

            expected_cert = open(
                os.path.join(self.common_dir, "networkcert.pem"), "rb"
            ).read()
            assert (
                current_cert == expected_cert
            ), "Current service certificate did not match with networkcert.pem"
            assert (
                current_status == status.name
            ), f"Service status {current_status} (expected {status.name})"

    def _check_node_exists(self, remote_node, node_id, node_status=None):
        with remote_node.member_client() as c:
            rep = c.do("read", {"table": "ccf.nodes", "key": node_id})

            if rep.error is not None or (
                node_status and rep.result["status"] != node_status.name
            ):
                return False

        return True

    def wait_for_node_to_exist_in_store(
        self, remote_node, node_id, timeout, node_status=None,
    ):
        exists = False
        for _ in range(timeout):
            try:
                if self._check_node_exists(remote_node, node_id, node_status):
                    exists = True
                    break
            except TimeoutError:
                LOG.warning(f"Node {node_id} has not been recorded in the store yet")
            time.sleep(1)
        if not exists:
            raise TimeoutError(
                f"Node {node_id} has not yet been recorded in the store"
                + getattr(node_status, f" with status {node_status.name}", "")
            )<|MERGE_RESOLUTION|>--- conflicted
+++ resolved
@@ -12,11 +12,7 @@
 import infra.checker
 import infra.node
 import infra.crypto
-<<<<<<< HEAD
-import base64
-=======
 from infra.proposal_state import ProposalState
->>>>>>> 5eaf260f
 
 from loguru import logger as LOG
 
