--- conflicted
+++ resolved
@@ -263,17 +263,10 @@
 
     def add_users(self, remote_node, users):
         for u in users:
-<<<<<<< HEAD
-            user_cert = []
-            proposal, vote = ccf.proposal_generator.new_user(
-                os.path.join(self.common_dir, f"user{u}_cert.pem")
-            )
-=======
             self.add_user(remote_node, u)
 
     def remove_user(self, remote_node, user_id):
         proposal, vote = infra.proposal_generator.remove_user(user_id)
->>>>>>> ce1fe08a
 
         proposal = self.get_any_active_member().propose(remote_node, proposal)
         self.vote_using_majority(remote_node, proposal)
