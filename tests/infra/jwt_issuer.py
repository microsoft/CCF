--- conflicted
+++ resolved
@@ -187,11 +187,8 @@
                 if self.cert_pem == stored_cert:
                     flush_info(logs)
                     return
-<<<<<<< HEAD
+                time.sleep(0.1)
         flush_info(logs)
-=======
-                time.sleep(0.1)
->>>>>>> b20104b4
         raise TimeoutError(
             f"JWT public signing keys were not refreshed after {timeout}s"
         )