--- conflicted
+++ resolved
@@ -14,11 +14,7 @@
     if use_shares:
         LOG.warning("Using member key shares for recovery (experimental)")
 
-<<<<<<< HEAD
     primary, _ = network.find_primary()
-=======
-    primary, _ = network.find_nodes()
->>>>>>> 69bc44a5
 
     ledger = primary.get_ledger()
     sealed_secrets = primary.get_sealed_secrets()
