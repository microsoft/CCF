--- conflicted
+++ resolved
@@ -56,13 +56,7 @@
 
     network.stop_all_nodes()
 
-<<<<<<< HEAD
-    current_ledger_dir, committed_ledger_dirs = old_primary.get_ledger(
-        include_read_only_dirs=True
-    )
-=======
     current_ledger_dir, committed_ledger_dirs = old_primary.get_ledger()
->>>>>>> d29020c6
 
     if split_ledger:
         # Test that ledger files can be arbitrarily split and that recovery
@@ -97,17 +91,8 @@
     snapshot_dir = None
     if from_snapshot:
         snapshot_dir = network.get_committed_snapshots(old_primary)
-<<<<<<< HEAD
 
     network.stop_all_nodes()
-
-    current_ledger_dir, committed_ledger_dirs = old_primary.get_ledger(
-        include_read_only_dirs=True
-    )
-=======
->>>>>>> d29020c6
-
-    LOG.error(current_ledger_dir)
 
     current_ledger_dir, committed_ledger_dirs = old_primary.get_ledger()
 
