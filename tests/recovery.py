# Copyright (c) Microsoft Corporation. All rights reserved.
# Licensed under the Apache 2.0 License.
import infra.e2e_args
import infra.network
import infra.node
import infra.logging_app as app
import infra.checker
import suite.test_requirements as reqs
import ccf.ledger
import os
import json
from infra.runner import ConcurrentRunner
from distutils.dir_util import copy_tree
from infra.consortium import slurp_file
import infra.health_watcher
import time
from e2e_logging import verify_receipt

from loguru import logger as LOG


def get_and_verify_historical_receipt(network, ref_msg):
    primary, _ = network.find_primary()
    if not ref_msg:
        if not network.txs.priv:
            network.txs.issue(network, number_txs=1)
        idx, _ = network.txs.get_last_tx()
        ref_msg = network.txs.priv[idx][-1]
        ref_msg["idx"] = idx
    r = network.txs.get_receipt(
        primary,
        ref_msg["idx"],
        ref_msg["seqno"],
        ref_msg["view"],
    )
    verify_receipt(r.json()["receipt"], network.cert)
    return ref_msg


@reqs.description("Recover a service")
@reqs.recover(number_txs=2)
def test_recover_service(network, args, from_snapshot=False):
    network.save_service_identity(args)
    old_primary, _ = network.find_primary()

    snapshots_dir = None
    if from_snapshot:
        snapshots_dir = network.get_committed_snapshots(old_primary)

    # Start health watcher and stop nodes one by one until a recovery has to be staged
    watcher = infra.health_watcher.NetworkHealthWatcher(network, args, verbose=True)
    watcher.start()

    for node in network.get_joined_nodes():
        time.sleep(args.election_timeout_ms / 1000)
        node.stop()

    watcher.wait_for_recovery()

    current_ledger_dir, committed_ledger_dirs = old_primary.get_ledger()

    recovered_network = infra.network.Network(
        args.nodes,
        args.binary_dir,
        args.debug_nodes,
        args.perf_nodes,
        existing_network=network,
    )
    recovered_network.start_in_recovery(
        args,
        ledger_dir=current_ledger_dir,
        committed_ledger_dirs=committed_ledger_dirs,
        snapshots_dir=snapshots_dir,
    )
    recovered_network.verify_service_certificate_validity_period(
        args.initial_service_cert_validity_days
    )

    recovered_network.recover(args)

    return recovered_network


@reqs.description("Recover a service with wrong service identity")
@reqs.recover(number_txs=2)
def test_recover_service_with_wrong_identity(network, args):
    old_primary, _ = network.find_primary()

    snapshots_dir = network.get_committed_snapshots(old_primary)

    network.stop_all_nodes()

    network.save_service_identity(args)
    first_service_identity_file = args.previous_service_identity_file

    current_ledger_dir, committed_ledger_dirs = old_primary.get_ledger()

    # Attempt a recovery with the wrong previous service certificate

    args.previous_service_identity_file = network.consortium.user_cert_path("user0")

    broken_network = infra.network.Network(
        args.nodes,
        args.binary_dir,
        args.debug_nodes,
        args.perf_nodes,
        existing_network=network,
    )

    exception = None
    try:
        # The first remote.get() will fail because the node aborts before it
        # writes its node cert, so we want a short file_timeout.
        broken_network.start_in_recovery(
            args,
            ledger_dir=current_ledger_dir,
            committed_ledger_dirs=committed_ledger_dirs,
            snapshots_dir=snapshots_dir,
            file_timeout=3,
        )
    except Exception as ex:
        exception = ex

    broken_network.ignoring_shutdown_errors = True
    broken_network.stop_all_nodes(skip_verification=True)

    if exception is None:
        raise ValueError("Recovery should have failed")
    if not broken_network.nodes[0].check_log_for_error_message(
        "Error starting node: Previous service identity does not endorse the node identity that signed the snapshot"
    ):
        raise ValueError("Node log does not contain the expect error message")

    # Recover, now with the right service identity

    args.previous_service_identity_file = first_service_identity_file

    recovered_network = infra.network.Network(
        args.nodes,
        args.binary_dir,
        args.debug_nodes,
        args.perf_nodes,
        existing_network=network,
    )

    recovered_network.start_in_recovery(
        args,
        ledger_dir=current_ledger_dir,
        committed_ledger_dirs=committed_ledger_dirs,
        snapshots_dir=snapshots_dir,
    )

    recovered_network.recover(args)

    return recovered_network


@reqs.description("Recover a service with expired service identity")
def test_recover_service_with_expired_cert(args):
    expired_service_dir = os.path.join(
        os.path.dirname(os.path.realpath(__file__)), "expired_service"
    )

    new_common = infra.network.get_common_folder_name(args.workspace, args.label)
    copy_tree(os.path.join(expired_service_dir, "common"), new_common)

    network = infra.network.Network(args.nodes, args.binary_dir)

    args.previous_service_identity_file = os.path.join(
        expired_service_dir, "common", "service_cert.pem"
    )

    network.start_in_recovery(
        args,
        ledger_dir=os.path.join(expired_service_dir, "0.ledger"),
        committed_ledger_dirs=[os.path.join(expired_service_dir, "0.ledger")],
        snapshots_dir=os.path.join(expired_service_dir, "0.snapshots"),
        common_dir=new_common,
    )

    network.recover(args)

    primary, _ = network.find_primary()
    infra.checker.check_can_progress(primary)

    r = primary.get_receipt(2, 3)
    verify_receipt(r.json(), network.cert)


@reqs.description("Attempt to recover a service but abort before recovery is complete")
def test_recover_service_aborted(network, args, from_snapshot=False):
    network.save_service_identity(args)
    old_primary, _ = network.find_primary()

    snapshots_dir = None
    if from_snapshot:
        snapshots_dir = network.get_committed_snapshots(old_primary)

    network.stop_all_nodes()
    current_ledger_dir, committed_ledger_dirs = old_primary.get_ledger()

    aborted_network = infra.network.Network(
        args.nodes, args.binary_dir, args.debug_nodes, args.perf_nodes, network
    )
    aborted_network.start_in_recovery(
        args,
        ledger_dir=current_ledger_dir,
        committed_ledger_dirs=committed_ledger_dirs,
        snapshots_dir=snapshots_dir,
    )

    LOG.info("Fill in ledger to trigger new chunks, which should be marked as recovery")
    primary, _ = aborted_network.find_primary()
    while (
        len(
            [
                f
                for f in os.listdir(primary.remote.ledger_paths()[0])
                if f.endswith(
                    f"{ccf.ledger.COMMITTED_FILE_SUFFIX}{ccf.ledger.RECOVERY_FILE_SUFFIX}"
                )
            ]
        )
        < 2
    ):
        # Submit large proposal until at least two recovery ledger chunks are committed
        aborted_network.consortium.create_and_withdraw_large_proposal(primary)

    LOG.info(
        "Do not complete service recovery on purpose and initiate new recovery from scratch"
    )

    snapshots_dir = None
    if from_snapshot:
        snapshots_dir = network.get_committed_snapshots(primary)

    # Check that all nodes have the same (recovery) ledger files
    aborted_network.stop_all_nodes(
        skip_verification=True, read_recovery_ledger_files=True
    )

    current_ledger_dir, committed_ledger_dirs = primary.get_ledger()
    recovered_network = infra.network.Network(
        args.nodes,
        args.binary_dir,
        args.debug_nodes,
        args.perf_nodes,
        existing_network=aborted_network,
    )
    recovered_network.start_in_recovery(
        args,
        ledger_dir=current_ledger_dir,
        committed_ledger_dirs=committed_ledger_dirs,
        snapshots_dir=snapshots_dir,
    )
    recovered_network.recover(args)
    return recovered_network


@reqs.description("Recovering a service, kill one node while submitting shares")
@reqs.recover(number_txs=2)
def test_share_resilience(network, args, from_snapshot=False):
    network.save_service_identity(args)
    old_primary, _ = network.find_primary()

    snapshots_dir = None
    if from_snapshot:
        snapshots_dir = network.get_committed_snapshots(old_primary)

    network.stop_all_nodes()

    current_ledger_dir, committed_ledger_dirs = old_primary.get_ledger()

    recovered_network = infra.network.Network(
        args.nodes, args.binary_dir, args.debug_nodes, args.perf_nodes, network
    )
    recovered_network.start_in_recovery(
        args,
        ledger_dir=current_ledger_dir,
        committed_ledger_dirs=committed_ledger_dirs,
        snapshots_dir=snapshots_dir,
    )
    primary, _ = recovered_network.find_primary()
    recovered_network.consortium.transition_service_to_open(
        primary,
        previous_service_identity=slurp_file(args.previous_service_identity_file),
    )

    # Submit all required recovery shares minus one. Last recovery share is
    # submitted after a new primary is found.
    encrypted_submitted_shares_count = 0
    for m in recovered_network.consortium.get_active_members():
        with primary.client() as nc:
            if (
                encrypted_submitted_shares_count
                >= recovered_network.consortium.recovery_threshold - 1
            ):
                last_member_to_submit = m
                break

            check_commit = infra.checker.Checker(nc)
            check_commit(m.get_and_submit_recovery_share(primary))
            encrypted_submitted_shares_count += 1

    LOG.info(
        f"Shutting down node {primary.node_id} before submitting last recovery share"
    )
    primary.stop()
    new_primary, _ = recovered_network.wait_for_new_primary(primary)

    last_member_to_submit.get_and_submit_recovery_share(new_primary)

    for node in recovered_network.get_joined_nodes():
        recovered_network.wait_for_state(
            node,
            infra.node.State.PART_OF_NETWORK.value,
            timeout=args.ledger_recovery_timeout,
        )

    recovered_network.consortium.check_for_service(
        new_primary,
        infra.network.ServiceStatus.OPEN,
    )
    return recovered_network


@reqs.description("Recover a service from malformed ledger")
@reqs.recover(number_txs=2)
def test_recover_service_truncated_ledger(
    network,
    args,
    corrupt_first_tx=False,
    corrupt_last_tx=False,
    corrupt_first_sig=False,
):
    network.save_service_identity(args)
    old_primary, _ = network.find_primary()

    LOG.info("Force new ledger chunk for app txs to be in committed chunks")
    network.consortium.force_ledger_chunk(old_primary)

    LOG.info(
        "Fill ledger with dummy entries until at least one ledger chunk is not committed, and contains a signature"
    )
    current_ledger_path = old_primary.remote.ledger_paths()[0]
    while True:
        network.consortium.create_and_withdraw_large_proposal(
            old_primary, wait_for_commit=True
        )
        # A signature will have been emitted by now (wait_for_commit)
        network.consortium.create_and_withdraw_large_proposal(old_primary)
        if not all(
            f.endswith(ccf.ledger.COMMITTED_FILE_SUFFIX)
            for f in os.listdir(current_ledger_path)
        ):
            break

    network.stop_all_nodes()

    current_ledger_dir, committed_ledger_dirs = old_primary.get_ledger()

    # Corrupt _uncommitted_ ledger before starting new service
    ledger = ccf.ledger.Ledger([current_ledger_dir], committed_only=False)

    def get_middle_tx_offset(tx):
        offset, next_offset = tx.get_offsets()
        return offset + (next_offset - offset) // 2

    for chunk in ledger:
        chunk_filename = chunk.filename()
        first_tx_offset = None
        last_tx_offset = None
        first_sig_offset = None
        for tx in chunk:
            tables = tx.get_public_domain().get_tables()
            if (
                first_sig_offset is None
                and ccf.ledger.SIGNATURE_TX_TABLE_NAME in tables
            ):
                first_sig_offset = get_middle_tx_offset(tx)
            last_tx_offset = get_middle_tx_offset(tx)
            if first_tx_offset is None:
                first_tx_offset = get_middle_tx_offset(tx)

    truncated_ledger_file_path = os.path.join(current_ledger_dir, chunk_filename)
    if corrupt_first_tx:
        truncate_offset = first_tx_offset
    elif corrupt_last_tx:
        truncate_offset = last_tx_offset
    elif corrupt_first_sig:
        truncate_offset = first_sig_offset

    with open(truncated_ledger_file_path, "r+", encoding="utf-8") as f:
        f.truncate(truncate_offset)
    LOG.warning(
        f"Truncated ledger file {truncated_ledger_file_path} at {truncate_offset}"
    )

    recovered_network = infra.network.Network(
        args.nodes, args.binary_dir, args.debug_nodes, args.perf_nodes, network
    )
    recovered_network.start_in_recovery(
        args,
        ledger_dir=current_ledger_dir,
        committed_ledger_dirs=committed_ledger_dirs,
    )
    recovered_network.recover(args)

    return recovered_network


def run_corrupted_ledger(args):
    txs = app.LoggingTxs("user0")
    with infra.network.network(
        args.nodes,
        args.binary_dir,
        args.debug_nodes,
        args.perf_nodes,
        pdb=args.pdb,
        txs=txs,
    ) as network:
        network.start_and_open(args)
        network = test_recover_service_truncated_ledger(
            network, args, corrupt_first_tx=True
        )
        network = test_recover_service_truncated_ledger(
            network, args, corrupt_last_tx=True
        )
        network = test_recover_service_truncated_ledger(
            network, args, corrupt_first_sig=True
        )

    network.stop_all_nodes()

    # Make sure ledger can be read once recovered (i.e. ledger corruption does not affect recovered ledger)
    for node in network.nodes:
        ledger = ccf.ledger.Ledger(node.remote.ledger_paths(), committed_only=False)
        _, last_seqno = ledger.get_latest_public_state()
        LOG.info(
            f"Successfully read ledger for node {node.local_node_id} up to seqno {last_seqno}"
        )


def find_recovery_tx_seqno(node):
    min_recovery_seqno = 0
    with node.client() as c:
        r = c.get("/node/state").body.json()
        if "last_recovered_seqno" not in r:
            return None
        min_recovery_seqno = r["last_recovered_seqno"]

    ledger = ccf.ledger.Ledger(node.remote.ledger_paths(), committed_only=False)
    for chunk in ledger:
        _, chunk_end_seqno = chunk.get_seqnos()
        if chunk_end_seqno < min_recovery_seqno:
            continue
        for tx in chunk:
            tables = tx.get_public_domain().get_tables()
            seqno = tx.get_public_domain().get_seqno()
            if ccf.ledger.SERVICE_INFO_TABLE_NAME in tables:
                service_status = json.loads(
                    tables[ccf.ledger.SERVICE_INFO_TABLE_NAME][
                        ccf.ledger.WELL_KNOWN_SINGLETON_TABLE_KEY
                    ]
                )["status"]
                if service_status == "Open":
                    return seqno
    return None


def check_snapshots(args, network):
    primary, _ = network.find_primary()
    seqno = find_recovery_tx_seqno(primary)

    if seqno:
        # Check that all active nodes have produced a snapshot. The wait timeout is larger than the
        # signature interval, so the snapshots should become available within the timeout.
        assert args.sig_ms_interval < 3000
        if not network.wait_for_snapshot_committed_for(
            seqno, timeout=3, on_all_nodes=True
        ):
            raise ValueError(f"No snapshot after seqno={seqno} on some nodes")


def run(args):
    recoveries_count = 5

    txs = app.LoggingTxs("user0")
    with infra.network.network(
        args.nodes,
        args.binary_dir,
        args.debug_nodes,
        args.perf_nodes,
        pdb=args.pdb,
        txs=txs,
        with_load=True,
    ) as network:
        network.start_and_open(args)

        ref_msg = get_and_verify_historical_receipt(network, None)

        network = test_recover_service_with_wrong_identity(network, args)

        for i in range(recoveries_count):
            # Issue transactions which will required historical ledger queries recovery
            # when the network is shutdown
            network.txs.issue(network, number_txs=1)
            network.txs.issue(network, number_txs=1, repeat=True)

            # Alternate between recovery with primary change and stable primary-ship,
            # with and without snapshots
            if i % recoveries_count == 0:
                if args.consensus != "BFT":
                    network = test_share_resilience(network, args, from_snapshot=True)
            elif i % recoveries_count == 1:
                network = test_recover_service_aborted(
                    network, args, from_snapshot=False
                )
            else:
                network = test_recover_service(network, args, from_snapshot=False)

            for node in network.get_joined_nodes():
                node.verify_certificate_validity_period()

            check_snapshots(args, network)
            ref_msg = get_and_verify_historical_receipt(network, ref_msg)

            LOG.success("Recovery complete on all nodes")

<<<<<<< HEAD
    network.stop_all_nodes()
=======
        primary, _ = network.find_primary()
>>>>>>> 26637d15

    # Verify that a new ledger chunk was created at the start of each recovery
    ledger = ccf.ledger.Ledger(
        primary.remote.ledger_paths(),
        committed_only=False,
        validator=ccf.ledger.LedgerValidator(),
    )
    for chunk in ledger:
        chunk_start_seqno, _ = chunk.get_seqnos()
        for tx in chunk:
            tables = tx.get_public_domain().get_tables()
            seqno = tx.get_public_domain().get_seqno()
            if ccf.ledger.SERVICE_INFO_TABLE_NAME in tables:
                service_status = json.loads(
                    tables[ccf.ledger.SERVICE_INFO_TABLE_NAME][
                        ccf.ledger.WELL_KNOWN_SINGLETON_TABLE_KEY
                    ]
                )["status"]
                if service_status == "Opening" or service_status == "Recovering":
                    LOG.info(
                        f"New ledger chunk found for service {service_status.lower()} at {seqno}"
                    )
                    assert (
                        chunk_start_seqno == seqno
                    ), f"{service_status} service at seqno {seqno} did not start a new ledger chunk (started at {chunk_start_seqno})"

    test_recover_service_with_expired_cert(args)


if __name__ == "__main__":

    def add(parser):
        parser.description = """
This test_recover_service executes multiple recoveries (as specified by the "--recovery" arg),
with a fixed number of messages applied between each network crash (as
specified by the "--msgs-per-recovery" arg). After the network is recovered
and before applying new transactions, all transactions previously applied are
checked. Note that the key for each logging message is unique (per table).
"""
        parser.add_argument(
            "--msgs-per-recovery",
            help="Number of public and private messages between two recoveries",
            type=int,
            default=5,
        )

    args = infra.e2e_args.cli_args(add)

    cr = ConcurrentRunner()

    cr.add(
        "recovery",
        run,
        package="samples/apps/logging/liblogging",
        nodes=infra.e2e_args.min_nodes(args, f=1),
        ledger_chunk_bytes="50KB",
        snasphot_tx_interval=30,
    )

    # Note: `run_corrupted_ledger` runs with very a specific node configuration
    # so that the contents of recovered (and tampered) ledger chunks
    # can be dictated by the test. In particular, the signature interval is large
    # enough to create in-progress ledger files that do not end on a signature. The
    # test is also in control of the ledger chunking.
    cr.add(
        "recovery_corrupt_ledger",
        run_corrupted_ledger,
        package="samples/apps/logging/liblogging",
        nodes=infra.e2e_args.min_nodes(args, f=0),  # 1 node suffices for recovery
        sig_ms_interval=1000,
        ledger_chunk_bytes="1GB",
        snasphot_tx_interval=1000000,
    )

    cr.run()<|MERGE_RESOLUTION|>--- conflicted
+++ resolved
@@ -527,11 +527,9 @@
 
             LOG.success("Recovery complete on all nodes")
 
-<<<<<<< HEAD
+        primary, _ = network.find_primary()
+        
     network.stop_all_nodes()
-=======
-        primary, _ = network.find_primary()
->>>>>>> 26637d15
 
     # Verify that a new ledger chunk was created at the start of each recovery
     ledger = ccf.ledger.Ledger(
