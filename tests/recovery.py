--- conflicted
+++ resolved
@@ -452,11 +452,10 @@
         args.perf_nodes,
         pdb=args.pdb,
         txs=txs,
-        with_load=True,
+        # with_load=True,
     ) as network:
         network.start_and_open(args)
 
-<<<<<<< HEAD
         # network = test_recover_service(network, args, from_snapshot=False)
         time.sleep(20)
 
@@ -467,29 +466,6 @@
         #     # when the network is shutdown
         #     network.txs.issue(network, number_txs=1)
         #     network.txs.issue(network, number_txs=1, repeat=True)
-=======
-        ref_msg = get_and_verify_historical_receipt(network, None)
-
-        network = test_recover_service_with_wrong_identity(network, args)
-
-        for i in range(recoveries_count):
-            # Issue transactions which will required historical ledger queries recovery
-            # when the network is shutdown
-            network.txs.issue(network, number_txs=1)
-            network.txs.issue(network, number_txs=1, repeat=True)
-
-            # Alternate between recovery with primary change and stable primary-ship,
-            # with and without snapshots
-            if i % recoveries_count == 0:
-                if args.consensus != "BFT":
-                    network = test_share_resilience(network, args, from_snapshot=True)
-            elif i % recoveries_count == 1:
-                network = test_recover_service_aborted(
-                    network, args, from_snapshot=False
-                )
-            else:
-                network = test_recover_service(network, args, from_snapshot=False)
->>>>>>> 9745fdd7
 
         #     # Alternate between recovery with primary change and stable primary-ship,
         #     # with and without snapshots
@@ -506,15 +482,9 @@
         #     for node in network.get_joined_nodes():
         #         node.verify_certificate_validity_period()
 
-<<<<<<< HEAD
         #     primary, _ = network.find_primary()
 
         #     LOG.success("Recovery complete on all nodes")
-=======
-            ref_msg = get_and_verify_historical_receipt(network, ref_msg)
-
-            LOG.success("Recovery complete on all nodes")
->>>>>>> 9745fdd7
 
     # Verify that a new ledger chunk was created at the start of each recovery
     # ledger = ccf.ledger.Ledger(primary.remote.ledger_paths(), committed_only=False)
