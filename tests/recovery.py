--- conflicted
+++ resolved
@@ -12,12 +12,9 @@
 from infra.runner import ConcurrentRunner
 from distutils.dir_util import copy_tree
 from infra.consortium import slurp_file
-<<<<<<< HEAD
 import infra.service_load
-=======
 import infra.health_watcher
 import time
->>>>>>> c08d7f01
 
 from loguru import logger as LOG
 
@@ -439,9 +436,6 @@
     ) as network:
         network.start_and_open(args)
 
-<<<<<<< HEAD
-        LOG.error("here")
-
         loader = infra.service_load.ServiceLoad(network)
         loader.start()
 
@@ -454,8 +448,8 @@
 
         loader.stop()
 
-        # network = test_recover_service_with_wrong_identity(network, args)
-=======
+        return
+
         network = test_recover_service_with_wrong_identity(network, args)
 
         for i in range(recoveries_count):
@@ -475,7 +469,6 @@
                 )
             else:
                 network = test_recover_service(network, args, from_snapshot=False)
->>>>>>> c08d7f01
 
         # for i in range(recoveries_count):
         #     # Issue transactions which will required historical ledger queries recovery
