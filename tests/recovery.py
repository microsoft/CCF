# Copyright (c) Microsoft Corporation. All rights reserved.
# Licensed under the Apache 2.0 License.
import argparse
import getpass
import os
import time
import logging
import multiprocessing
import e2e_args
from random import seed
import infra.ccf
import infra.proc
import infra.jsonrpc
import infra.remote
import json
import suite.test_requirements as reqs

from loguru import logger as LOG


class Txs:
    def __init__(self, nb_msgs, offset=0, since_beginning=False):
        self.pub = {}
        self.priv = {}

        # After a recovery, check that all messages since the beginning of
        # time have been successfully recovered
        start_i = (offset * nb_msgs) if not since_beginning else 0

        for i in range(start_i, nb_msgs + offset * nb_msgs):
            self.pub[i] = "Public msg #{}".format(i)
            self.priv[i] = "Private msg #{}".format(i)


def check_nodes_have_msgs(nodes, txs):
    """
    Read and check values for messages at an offset. This effectively
    makes sure nodes have recovered state.
    """
    for node in nodes:
        with node.user_client() as c:
            for n, msg in txs.priv.items():
                c.do(
                    "LOG_get",
                    {"id": n},
                    readonly_hint=None,
                    expected_result={"msg": msg.encode()},
                )
            for n, msg in txs.pub.items():
                c.do(
                    "LOG_get_pub",
                    {"id": n},
                    readonly_hint=None,
                    expected_result={"msg": msg.encode()},
                )


def log_msgs(primary, txs):
    """
    Log a new series of messages
    """
    LOG.debug("Applying new transactions")
    responses = []
    with primary.user_client() as c:
        for n, msg in txs.priv.items():
            responses.append(c.rpc("LOG_record", {"id": n, "msg": msg}))
        for n, msg in txs.pub.items():
            responses.append(c.rpc("LOG_record_pub", {"id": n, "msg": msg}))
    return responses


def check_responses(responses, result, check, check_commit):
    for response in responses[:-1]:
        check(response, result=result)
    check_commit(responses[-1], result=result)


<<<<<<< HEAD
# Expects nothing
=======
@reqs.none
>>>>>>> 2d2e004d
def test(network, args):
    LOG.info("Starting network recovery")

    primary, backups = network.find_nodes()

    ledger = primary.remote.get_ledger()
    sealed_secrets = primary.remote.get_sealed_secrets()

    recovered_network = infra.ccf.Network(
        network.hosts, args.debug_nodes, args.perf_nodes, network
    )
    recovered_network.start_in_recovery(args, ledger, sealed_secrets)

    for node in recovered_network.nodes:
        network.wait_for_state(node, "partOfPublicNetwork")
        recovered_network.wait_for_node_commit_sync()
    LOG.info("Public CFTR started")

    primary, term = recovered_network.find_primary()

    LOG.info("Members verify that the new nodes have joined the network")
    recovered_network.wait_for_all_nodes_to_be_trusted()

    LOG.info("Members vote to complete the recovery")
<<<<<<< HEAD
    recovered_network.consortium.accept_recovery(
        member_id=1, remote_node=primary, sealed_secrets=sealed_secrets
    )
=======
    recovered_network.accept_recovery(primary, sealed_secrets)
>>>>>>> 2d2e004d

    for node in recovered_network.nodes:
        network.wait_for_state(node, "partOfNetwork")

    recovered_network.wait_for_all_nodes_to_catch_up(primary)

<<<<<<< HEAD
    recovered_network.consortium.check_for_service(
        primary, infra.ccf.ServiceStatus.OPEN
    )
=======
    recovered_network.check_for_service(primary)
>>>>>>> 2d2e004d
    LOG.success("Network successfully recovered")

    return recovered_network


def run(args):
    hosts = ["localhost", "localhost"]

    with infra.ccf.network(
        hosts, args.build_dir, args.debug_nodes, args.perf_nodes, pdb=args.pdb
    ) as network:
        network.start_and_join(args)
<<<<<<< HEAD

        for recovery_idx in range(args.recovery):
            txs = Txs(args.msgs_per_recovery, recovery_idx)

            primary, backups = network.find_nodes()

            with primary.node_client() as mc:
                check_commit = infra.checker.Checker(mc)
                check = infra.checker.Checker()

=======

        for recovery_idx in range(args.recovery):
            txs = Txs(args.msgs_per_recovery, recovery_idx)

            primary, backups = network.find_nodes()

            with primary.node_client() as mc:
                check_commit = infra.ccf.Checker(mc)
                check = infra.ccf.Checker()

>>>>>>> 2d2e004d
                rs = log_msgs(primary, txs)
                check_responses(rs, True, check, check_commit)
                network.wait_for_node_commit_sync()
                check_nodes_have_msgs(backups, txs)
<<<<<<< HEAD

            recovered_network = test(network, args)

            network.stop_all_nodes()
            network = recovered_network

=======

            recovered_network = test(network, args)

            network.stop_all_nodes()
            network = recovered_network

>>>>>>> 2d2e004d
            old_txs = Txs(args.msgs_per_recovery, recovery_idx, since_beginning=True)

            check_nodes_have_msgs(recovered_network.nodes, old_txs)
            LOG.success("Recovery complete on all nodes")


if __name__ == "__main__":

    def add(parser):
        parser.description = """
This test executes multiple recoveries (as specified by the "--recovery" arg),
with a fixed number of messages applied between each network crash (as
specified by the "--msgs-per-recovery" arg). After the network is recovered
and before applying new transactions, all transactions previously applied are
checked. Note that the key for each logging message is unique (per table).
"""
        parser.add_argument(
            "--recovery", help="Number of recoveries to perform", type=int, default=2
        )
        parser.add_argument(
            "--msgs-per-recovery",
            help="Number of public and private messages between two recoveries",
            type=int,
            default=5,
        )

    args = e2e_args.cli_args(add)
    args.package = "libloggingenc"
    run(args)<|MERGE_RESOLUTION|>--- conflicted
+++ resolved
@@ -75,11 +75,7 @@
     check_commit(responses[-1], result=result)
 
 
-<<<<<<< HEAD
-# Expects nothing
-=======
 @reqs.none
->>>>>>> 2d2e004d
 def test(network, args):
     LOG.info("Starting network recovery")
 
@@ -94,7 +90,7 @@
     recovered_network.start_in_recovery(args, ledger, sealed_secrets)
 
     for node in recovered_network.nodes:
-        network.wait_for_state(node, "partOfPublicNetwork")
+        recovered_network.wait_for_state(node, "partOfPublicNetwork")
         recovered_network.wait_for_node_commit_sync()
     LOG.info("Public CFTR started")
 
@@ -104,26 +100,18 @@
     recovered_network.wait_for_all_nodes_to_be_trusted()
 
     LOG.info("Members vote to complete the recovery")
-<<<<<<< HEAD
     recovered_network.consortium.accept_recovery(
         member_id=1, remote_node=primary, sealed_secrets=sealed_secrets
     )
-=======
-    recovered_network.accept_recovery(primary, sealed_secrets)
->>>>>>> 2d2e004d
 
     for node in recovered_network.nodes:
         network.wait_for_state(node, "partOfNetwork")
 
     recovered_network.wait_for_all_nodes_to_catch_up(primary)
 
-<<<<<<< HEAD
     recovered_network.consortium.check_for_service(
         primary, infra.ccf.ServiceStatus.OPEN
     )
-=======
-    recovered_network.check_for_service(primary)
->>>>>>> 2d2e004d
     LOG.success("Network successfully recovered")
 
     return recovered_network
@@ -136,7 +124,6 @@
         hosts, args.build_dir, args.debug_nodes, args.perf_nodes, pdb=args.pdb
     ) as network:
         network.start_and_join(args)
-<<<<<<< HEAD
 
         for recovery_idx in range(args.recovery):
             txs = Txs(args.msgs_per_recovery, recovery_idx)
@@ -147,37 +134,16 @@
                 check_commit = infra.checker.Checker(mc)
                 check = infra.checker.Checker()
 
-=======
-
-        for recovery_idx in range(args.recovery):
-            txs = Txs(args.msgs_per_recovery, recovery_idx)
-
-            primary, backups = network.find_nodes()
-
-            with primary.node_client() as mc:
-                check_commit = infra.ccf.Checker(mc)
-                check = infra.ccf.Checker()
-
->>>>>>> 2d2e004d
                 rs = log_msgs(primary, txs)
                 check_responses(rs, True, check, check_commit)
                 network.wait_for_node_commit_sync()
                 check_nodes_have_msgs(backups, txs)
-<<<<<<< HEAD
 
             recovered_network = test(network, args)
 
             network.stop_all_nodes()
             network = recovered_network
 
-=======
-
-            recovered_network = test(network, args)
-
-            network.stop_all_nodes()
-            network = recovered_network
-
->>>>>>> 2d2e004d
             old_txs = Txs(args.msgs_per_recovery, recovery_idx, since_beginning=True)
 
             check_nodes_have_msgs(recovered_network.nodes, old_txs)
