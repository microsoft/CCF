--- conflicted
+++ resolved
@@ -82,23 +82,6 @@
         raise TimeoutError("Timed out waiting for public ledger to be read")
 
 
-<<<<<<< HEAD
-=======
-def set_recovery_nodes(network, primary, backups):
-    """
-    Create and send recovery transaction, with new network definition.
-    """
-    LOG.debug("Adding new network nodes")
-    recovery_rpc = {"nodes": [n.remote.info() for n in [primary] + backups]}
-    with primary.management_client() as c:
-        id = c.request("setRecoveryNodes", recovery_rpc)
-        r = c.response(id).result
-        network.net_cert = list(r)
-        with open("networkcert.pem", "w") as nc:
-            nc.write(r.decode())
-
-
->>>>>>> 3fc5f77b
 def run(args):
     hosts = ["localhost", "localhost"]
     ledger = None
@@ -137,18 +120,8 @@
                 check_commit = infra.ccf.Checker(mc)
                 check = infra.ccf.Checker()
 
-<<<<<<< HEAD
                 for node in network.nodes:
                     wait_for_state(node, b"partOfPublicNetwork")
-=======
-                wait_for_state(primary, b"awaitingRecovery")
-                set_recovery_nodes(network, primary, backups)
-
-                for node in backups:
-                    node.join_network(network)
-
-                LOG.success("Public CFTR started")
->>>>>>> 3fc5f77b
                 network.wait_for_node_commit_sync()
                 LOG.success("Public CFTR started")
 
