# Copyright (c) Microsoft Corporation. All rights reserved.
# Licensed under the Apache 2.0 License.
import infra.e2e_args
import infra.network
import infra.logging_app as app
import infra.checker
import suite.test_requirements as reqs

from loguru import logger as LOG


@reqs.description("Recovering a network")
@reqs.recover(number_txs=2)
def test(network, args, from_snapshot=True):
    old_primary, _ = network.find_primary()

    snapshot_dir = None
    if from_snapshot:
        snapshot_dir = network.get_committed_snapshots(old_primary)
    current_ledger_dir, committed_ledger_dir = old_primary.get_ledger(
        include_read_only_dirs=True
    )

    network.stop_all_nodes()

    recovered_network = infra.network.Network(
        args.nodes, args.binary_dir, args.debug_nodes, args.perf_nodes, network
    )
    recovered_network.start_in_recovery(
        args,
        ledger_dir=current_ledger_dir,
        committed_ledger_dir=committed_ledger_dir,
        snapshot_dir=snapshot_dir,
    )
    recovered_network.recover(args)
    return recovered_network


@reqs.description("Recovering a network, kill one node while submitting shares")
@reqs.recover(number_txs=2)
def test_share_resilience(network, args, from_snapshot=True):
    old_primary, _ = network.find_primary()

    snapshot_dir = None
    if from_snapshot:
        snapshot_dir = network.get_committed_snapshots(old_primary)
    current_ledger_dir, committed_ledger_dir = old_primary.get_ledger(
        include_read_only_dirs=True
    )

    network.stop_all_nodes()

    recovered_network = infra.network.Network(
        args.nodes, args.binary_dir, args.debug_nodes, args.perf_nodes, network
    )
    recovered_network.start_in_recovery(
        args,
        ledger_dir=current_ledger_dir,
        committed_ledger_dir=committed_ledger_dir,
        snapshot_dir=snapshot_dir,
    )
    primary, _ = recovered_network.find_primary()
    recovered_network.consortium.accept_recovery(primary)

    # Submit all required recovery shares minus one. Last recovery share is
    # submitted after a new primary is found.
    submitted_shares_count = 0
    for m in recovered_network.consortium.get_active_members():
        with primary.client() as nc:
            if (
                submitted_shares_count
                >= recovered_network.consortium.recovery_threshold - 1
            ):
                last_member_to_submit = m
                break

            check_commit = infra.checker.Checker(nc)
            check_commit(m.get_and_submit_recovery_share(primary))
            submitted_shares_count += 1

    LOG.info(
        f"Shutting down node {primary.node_id} before submitting last recovery share"
    )
    primary.stop()
    new_primary, _ = recovered_network.wait_for_new_primary(primary.node_id)
    assert (
        new_primary is not primary
    ), f"Primary {primary.node_id} should have changed after election"

    last_member_to_submit.get_and_submit_recovery_share(new_primary)

    for node in recovered_network.get_joined_nodes():
        recovered_network.wait_for_state(
            node, "partOfNetwork", timeout=args.ledger_recovery_timeout
        )

    recovered_network.consortium.check_for_service(
        new_primary,
        infra.network.ServiceStatus.OPEN,
    )
    return recovered_network


def run(args):
    txs = app.LoggingTxs()

    with infra.network.network(
        args.nodes,
        args.binary_dir,
        args.debug_nodes,
        args.perf_nodes,
        pdb=args.pdb,
        txs=txs,
    ) as network:
        network.start_and_join(args)

        for i in range(args.recovery):
            # Alternate between recovery with primary change and stable primary-ship,
            # with and without snapshots
            if i % 2 == 0:
                recovered_network = test_share_resilience(
                    network, args, from_snapshot=False
                )
            else:
<<<<<<< HEAD
                recovered_network = test(network, args, from_snapshot=True)
            network.stop_all_nodes()
=======
                recovered_network = test(network, args, from_snapshot=False)
>>>>>>> 254d5109
            network = recovered_network
            LOG.success("Recovery complete on all nodes")


if __name__ == "__main__":

    def add(parser):
        parser.description = """
This test executes multiple recoveries (as specified by the "--recovery" arg),
with a fixed number of messages applied between each network crash (as
specified by the "--msgs-per-recovery" arg). After the network is recovered
and before applying new transactions, all transactions previously applied are
checked. Note that the key for each logging message is unique (per table).
"""
        parser.add_argument(
            "--recovery", help="Number of recoveries to perform", type=int, default=2
        )
        parser.add_argument(
            "--msgs-per-recovery",
            help="Number of public and private messages between two recoveries",
            type=int,
            default=5,
        )

    args = infra.e2e_args.cli_args(add)
    args.package = "liblogging"
    args.nodes = infra.e2e_args.min_nodes(args, f=1)

    run(args)<|MERGE_RESOLUTION|>--- conflicted
+++ resolved
@@ -11,7 +11,7 @@
 
 @reqs.description("Recovering a network")
 @reqs.recover(number_txs=2)
-def test(network, args, from_snapshot=True):
+def test(network, args, from_snapshot=False):
     old_primary, _ = network.find_primary()
 
     snapshot_dir = None
@@ -117,17 +117,12 @@
         for i in range(args.recovery):
             # Alternate between recovery with primary change and stable primary-ship,
             # with and without snapshots
-            if i % 2 == 0:
-                recovered_network = test_share_resilience(
-                    network, args, from_snapshot=False
-                )
-            else:
-<<<<<<< HEAD
-                recovered_network = test(network, args, from_snapshot=True)
-            network.stop_all_nodes()
-=======
-                recovered_network = test(network, args, from_snapshot=False)
->>>>>>> 254d5109
+            # if i % 2 == 0:
+            #     recovered_network = test_share_resilience(
+            #         network, args, from_snapshot=False
+            #     )
+            # else:
+            recovered_network = test(network, args, from_snapshot=True)
             network = recovered_network
             LOG.success("Recovery complete on all nodes")
 
