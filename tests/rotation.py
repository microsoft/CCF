# Copyright (c) Microsoft Corporation. All rights reserved.
# Licensed under the Apache 2.0 License.
import infra.e2e_args
import infra.network
import infra.proc
import suite.test_requirements as reqs
import reconfiguration
from infra.checker import check_can_progress

from loguru import logger as LOG


@reqs.description("Replace all nodes in a single transaction")
@reqs.at_least_n_nodes(3)
def test_replace_all_nodes(network, args):
    current_nodes = network.get_joined_nodes()
    current_node_ids = [node.node_id for node in current_nodes]

    def make_node():
        node = network.create_node("local://localhost")
        network.join_node(node, args.package, args, timeout=3, from_snapshot=False)
        return node

    new_nodes = [make_node() for _ in range(len(current_nodes))]
    new_node_ids = [node.node_id for node in new_nodes]

    trust_new_nodes = [
        {"name": "transition_node_to_trusted", "args": {"node_id": node_id}}
        for node_id in new_node_ids
    ]
    remove_old_nodes = [
        {"name": "remove_node", "args": {"node_id": node_id}}
        for node_id in current_node_ids
    ]
    replace_nodes = {"actions": trust_new_nodes + remove_old_nodes}

    primary, _ = network.find_primary()
    proposal = network.consortium.get_any_active_member().propose(
        primary, replace_nodes
    )
    network.consortium.vote_using_majority(
        primary,
        proposal,
        {"ballot": "export function vote (proposal, proposer_id) { return true }"},
        wait_for_global_commit=False,
    )

    for node in new_nodes:
        LOG.info("Waiting for node {} to join", node.local_node_id)
        node.wait_for_node_to_join(timeout=10)

    new_primary, _ = network.wait_for_new_primary_in(new_node_ids, timeout_multiplier=3)
    check_can_progress(new_primary)

    for node in current_nodes:
        node.stop()
        network.nodes.remove(node)

    return network


def run(args):
    with infra.network.network(
        args.nodes, args.binary_dir, args.debug_nodes, args.perf_nodes, pdb=args.pdb
    ) as network:
        network.start_and_join(args)

        # Replace all nodes repeatedly and check the network still operates
        if args.consensus != "bft":
            LOG.info(f"Replacing all nodes {args.rotation_replacements} times")
            for i in range(args.rotation_replacements):
                LOG.warning(f"Replacement {i}")
                test_replace_all_nodes(network, args)

        # Replace primary repeatedly and check the network still operates
        if args.consensus != "bft":
            LOG.info(f"Retiring primary {args.rotation_retirements} times")
            for i in range(args.rotation_retirements):
                LOG.warning(f"Retirement {i}")
                reconfiguration.test_add_node(network, args)
                reconfiguration.test_retire_primary(network, args)

<<<<<<< HEAD
=======
        if args.consensus == "bft":
            reconfiguration.test_add_node(network, args)
            # Suspend primary repeatedly and check the network still operates
            LOG.info(f"Suspending primary {args.rotation_suspensions} times")
            for i in range(args.rotation_suspensions):
                LOG.warning(f"Suspension {i}")
                test_suspend_primary(network, args)

>>>>>>> 3378b3b2

if __name__ == "__main__":

    def add(parser):
        parser.add_argument(
            "--rotation-retirements",
            help="Number of times to retired the primary",
            type=int,
            default=3,
        )
        parser.add_argument(
            "--rotation-replacements",
            help="Number of times to replace all nodes",
            type=int,
            default=3,
        )

    args = infra.e2e_args.cli_args(add=add)
    args.package = "liblogging"
    args.nodes = infra.e2e_args.min_nodes(args, f=1)
    args.initial_member_count = 1
    run(args)<|MERGE_RESOLUTION|>--- conflicted
+++ resolved
@@ -80,8 +80,6 @@
                 reconfiguration.test_add_node(network, args)
                 reconfiguration.test_retire_primary(network, args)
 
-<<<<<<< HEAD
-=======
         if args.consensus == "bft":
             reconfiguration.test_add_node(network, args)
             # Suspend primary repeatedly and check the network still operates
@@ -89,8 +87,6 @@
             for i in range(args.rotation_suspensions):
                 LOG.warning(f"Suspension {i}")
                 test_suspend_primary(network, args)
-
->>>>>>> 3378b3b2
 
 if __name__ == "__main__":
 
