--- conflicted
+++ resolved
@@ -14,8 +14,5 @@
 pyasn1
 Jinja2
 httpx == 0.21.*
-<<<<<<< HEAD
 locust
-=======
-pyOpenSSL
->>>>>>> 9745fdd7
+pyOpenSSL