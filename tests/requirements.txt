--- conflicted
+++ resolved
@@ -13,10 +13,6 @@
 better_exceptions
 pyasn1
 Jinja2
-<<<<<<< HEAD
-httpx[http2] == 0.21.*
-=======
-httpx == 0.23.*
->>>>>>> fc005d89
+httpx[http2] == 0.23.*
 locust
 pyOpenSSL