--- conflicted
+++ resolved
@@ -24,8 +24,5 @@
 plotext
 boofuzz
 numpy<2
-<<<<<<< HEAD
-=======
 cwt
->>>>>>> 2daab25f
 aiohttp