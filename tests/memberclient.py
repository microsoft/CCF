--- conflicted
+++ resolved
@@ -174,118 +174,58 @@
     assert response.status_code == params_error
 
     LOG.info("New non-active member should get insufficient rights response")
+    current_recovery_thresold = network.consortium.recovery_threshold
     try:
-        proposal_trust_0, careful_vote = ccf.proposal_generator.trust_node(0)
-        new_member.propose(node, proposal_trust_0)
-        assert False, "New non-active member should get insufficient rights response"
-    except infra.proposal.ProposalNotCreated as e:
-        assert e.response.status_code == http.HTTPStatus.FORBIDDEN.value
-
-    LOG.debug("New member ACK")
-    new_member.ack(node)
-
-    LOG.info("New member is now active and send an accept node proposal")
-    trust_node_proposal_0 = new_member.propose(node, proposal_trust_0)
-    trust_node_proposal_0.vote_for = careful_vote
-
-    LOG.debug("Members vote to accept the accept node proposal")
-    network.consortium.vote_using_majority(node, trust_node_proposal_0, careful_vote)
-    assert trust_node_proposal_0.state == infra.proposal.ProposalState.Accepted
-
-    LOG.info("New member makes a new proposal")
-    proposal_trust_1, careful_vote = ccf.proposal_generator.trust_node(1)
-    trust_node_proposal = new_member.propose(node, proposal_trust_1)
-
-    LOG.debug("Other members (non proposer) are unable to withdraw new proposal")
-    response = network.consortium.get_member_by_id(1).withdraw(
-        node, trust_node_proposal
-    )
-    assert response.status_code == http.HTTPStatus.FORBIDDEN.value
-
-<<<<<<< HEAD
-        LOG.debug("Accepted proposal cannot be withdrawn")
-        response = network.consortium.get_member_by_id(
-            new_member_proposal.proposer_id
-        ).withdraw(primary, new_member_proposal)
-        assert response.status_code == params_error
-
-        current_recovery_thresold = network.consortium.recovery_threshold
-
-        LOG.info("New non-active member should get insufficient rights response")
-        try:
-            (
-                proposal_recovery_threshold,
-                careful_vote,
-            ) = ccf.proposal_generator.set_recovery_threshold(current_recovery_thresold)
-            new_member.propose(primary, proposal_recovery_threshold)
-            assert (
-                False
-            ), "New non-active member should get insufficient rights response"
-        except infra.proposal.ProposalNotCreated as e:
-            assert e.response.status_code == http.HTTPStatus.FORBIDDEN.value
-
-        LOG.debug("New member ACK")
-        new_member.ack(primary)
-
-        LOG.info("New member is now active and send a proposal")
-        proposal = new_member.propose(primary, proposal_recovery_threshold)
-        proposal.vote_for = careful_vote
-
-        LOG.debug("Members vote for proposal")
-        network.consortium.vote_using_majority(primary, proposal, careful_vote)
-        assert proposal.state == infra.proposal.ProposalState.Accepted
-
-        LOG.info("New member makes a new proposal")
         (
             proposal_recovery_threshold,
             careful_vote,
         ) = ccf.proposal_generator.set_recovery_threshold(current_recovery_thresold)
-        proposal = new_member.propose(primary, proposal_recovery_threshold)
-
-        LOG.debug("Other members (non proposer) are unable to withdraw new proposal")
-        response = network.consortium.get_member_by_id(1).withdraw(primary, proposal)
-        assert response.status_code == http.HTTPStatus.FORBIDDEN.value
-
-        LOG.debug("Proposer withdraws their proposal")
-        response = new_member.withdraw(primary, proposal)
-        assert response.status_code == http.HTTPStatus.OK.value
-        assert proposal.state == infra.proposal.ProposalState.Withdrawn
-
-        proposals = network.consortium.get_proposals(primary)
-        proposal_entry = next(
-            (p for p in proposals if p.proposal_id == proposal.proposal_id),
-            None,
-        )
-        assert proposal_entry
-        assert proposal_entry.state == ProposalState.Withdrawn
-
-        LOG.debug("Further withdraw proposals fail")
-        response = new_member.withdraw(primary, proposal)
-        assert response.status_code == params_error
-
-        LOG.debug("Further votes fail")
-        response = new_member.vote(primary, proposal, careful_vote)
-        assert response.status_code == params_error
-=======
+        new_member.propose(node, proposal_recovery_threshold)
+        assert False, "New non-active member should get insufficient rights response"
+    except infra.proposal.ProposalNotCreated as e:
+        assert e.response.status_code == http.HTTPStatus.FORBIDDEN.value
+
+    LOG.debug("New member ACK")
+    new_member.ack(node)
+
+    LOG.info("New member is now active and send a proposal")
+    proposal = new_member.propose(node, proposal_recovery_threshold)
+    proposal.vote_for = careful_vote
+
+    LOG.debug("Members vote for proposal")
+    network.consortium.vote_using_majority(node, proposal, careful_vote)
+    assert proposal.state == infra.proposal.ProposalState.Accepted
+
+    LOG.info("New member makes a new proposal")
+    (
+        proposal_recovery_threshold,
+        careful_vote,
+    ) = ccf.proposal_generator.set_recovery_threshold(current_recovery_thresold)
+    proposal = new_member.propose(node, proposal_recovery_threshold)
+
+    LOG.debug("Other members (non proposer) are unable to withdraw new proposal")
+    response = network.consortium.get_member_by_id(1).withdraw(node, proposal)
+    assert response.status_code == http.HTTPStatus.FORBIDDEN.value
+
     LOG.debug("Proposer withdraws their proposal")
-    response = new_member.withdraw(node, trust_node_proposal)
+    response = new_member.withdraw(node, proposal)
     assert response.status_code == http.HTTPStatus.OK.value
-    assert trust_node_proposal.state == infra.proposal.ProposalState.Withdrawn
+    assert proposal.state == infra.proposal.ProposalState.Withdrawn
 
     proposals = network.consortium.get_proposals(primary)
     proposal_entry = next(
-        (p for p in proposals if p.proposal_id == trust_node_proposal.proposal_id),
+        (p for p in proposals if p.proposal_id == proposal.proposal_id),
         None,
     )
     assert proposal_entry
     assert proposal_entry.state == ProposalState.Withdrawn
 
     LOG.debug("Further withdraw proposals fail")
-    response = new_member.withdraw(node, trust_node_proposal)
+    response = new_member.withdraw(node, proposal)
     assert response.status_code == params_error
 
     LOG.debug("Further votes fail")
-    response = new_member.vote(node, trust_node_proposal, careful_vote)
+    response = new_member.vote(node, proposal, careful_vote)
     assert response.status_code == params_error
 
 
@@ -298,7 +238,6 @@
         network = test_missing_signature_header(network, args)
         network = test_corrupted_signature(network, args)
         network = test_governance(network, args)
->>>>>>> 0af76539
 
 
 if __name__ == "__main__":
