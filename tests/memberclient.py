# Copyright (c) Microsoft Corporation. All rights reserved.
# Licensed under the Apache 2.0 License.
import http

import infra.e2e_args
import infra.ccf
import infra.consortium
from infra.proposal import ProposalState

import suite.test_requirements as reqs

from loguru import logger as LOG


@reqs.description("Set recovery threshold")
def test_set_recovery_threshold(network, args, recovery_threshold=None):
    if recovery_threshold is None:
        # For now, return with no effect. Once this is chained,
        # we should select a random threshold between 1 and the
        # total number of active members
        return

    primary, _ = network.find_primary()

    already_active_member = network.consortium.get_any_active_member()
    saved_share = already_active_member.get_and_decrypt_recovery_share(primary)

    network.consortium.set_recovery_threshold(recovery_threshold)

    # Shares are only updated if the recovery threshold is modified
    if recovery_threshold != network.consortium.recovery_threshold:
        new_share = already_active_member.get_and_decrypt_recovery_share(primary)
        assert (
            saved_share != new_share
        ), "New shares should be issued when the recovery threshold is updated"


@reqs.description("Add a new member to the consortium (+ activation)")
def test_add_member(network, args):
    primary, _ = network.find_primary()

    network.consortium.store_current_network_encryption_key()
    already_active_member = network.consortium.get_any_active_member()
    saved_share = already_active_member.get_and_decrypt_recovery_share(primary)

    new_member = network.consortium.generate_and_add_new_member(
        primary, curve=infra.ccf.ParticipantsCurve(args.participants_curve).next()
    )

    try:
        new_member.get_and_decrypt_recovery_share(primary)
        assert False, "New accepted members are not given recovery shares"
    except infra.member.NoRecoveryShareFound as e:
<<<<<<< HEAD
        assert e.args[0].error == "Only active members are given recovery shares"
=======
        assert e.response.error == "Member is not active"
>>>>>>> 69bc44a5

    new_member.ack(primary)  # Activate new member

    new_share = already_active_member.get_and_decrypt_recovery_share(primary)
    assert (
        saved_share != new_share
    ), "New shares should be issued when a new member is activated"


@reqs.description("Retire an existing member")
def test_retire_member(network, args):
    primary, _ = network.find_primary()

    network.consortium.store_current_network_encryption_key()
    already_active_member = network.consortium.get_any_active_member()
    saved_share = already_active_member.get_and_decrypt_recovery_share(primary)

    member_to_retire = [
        m
        for m in network.consortium.get_active_members()
        if m is not already_active_member
    ][0]
    network.consortium.retire_member(primary, member_to_retire)

    new_share = already_active_member.get_and_decrypt_recovery_share(primary)
    assert (
        saved_share != new_share
    ), "New shares should be issued when a new member is retired"


def run(args):
    hosts = ["localhost"] * (4 if args.consensus == "pbft" else 2)

    with infra.ccf.network(
        hosts, args.binary_dir, args.debug_nodes, args.perf_nodes, pdb=args.pdb
    ) as network:
        network.start_and_join(args)
        primary, _ = network.find_primary()

        LOG.info("Original members can ACK")
        network.consortium.get_any_active_member().ack(primary)

        LOG.info("Network cannot be opened twice")
        try:
            network.consortium.open_network(primary)
        except infra.proposal.ProposalNotAccepted as e:
            assert e.proposal.state == infra.proposal.ProposalState.Failed

        LOG.info("Proposal to add a new member (with different curve)")
        (
            new_member_proposal,
            new_member,
        ) = network.consortium.generate_and_propose_new_member(
            remote_node=primary,
            curve=infra.ccf.ParticipantsCurve(args.participants_curve).next(),
        )

        LOG.info("Check proposal has been recorded in open state")
        proposals = network.consortium.get_proposals(primary)
        proposal_entry = next(
            (p for p in proposals if p.proposal_id == new_member_proposal.proposal_id),
            None,
        )
        assert proposal_entry
        assert proposal_entry.state == ProposalState.Open

        LOG.info("Rest of consortium accept the proposal")
        network.consortium.vote_using_majority(primary, new_member_proposal)
        assert new_member_proposal.state == ProposalState.Accepted

        # Manually add new member to consortium
        network.consortium.members.append(new_member)

        LOG.debug(
            "Further vote requests fail as the proposal has already been accepted"
        )
        params_error = http.HTTPStatus.BAD_REQUEST.value
        assert (
            network.consortium.get_member_by_id(0)
            .vote(primary, new_member_proposal, accept=True)
            .status
            == params_error
        )
        assert (
            network.consortium.get_member_by_id(0)
            .vote(primary, new_member_proposal, accept=False)
            .status
            == params_error
        )
        assert (
            network.consortium.get_member_by_id(1)
            .vote(primary, new_member_proposal, accept=True)
            .status
            == params_error
        )
        assert (
            network.consortium.get_member_by_id(1)
            .vote(primary, new_member_proposal, accept=False)
            .status
            == params_error
        )

        LOG.debug("Accepted proposal cannot be withdrawn")
        response = network.consortium.get_member_by_id(
            new_member_proposal.proposer_id
        ).withdraw(primary, new_member_proposal)
        assert response.status == params_error

        LOG.info("New non-active member should get insufficient rights response")
        script = """
        tables, node_id = ...
        return Calls:call("trust_node", node_id)
        """
        try:
            new_member.propose(primary, script, 0)
            assert (
                False
            ), "New non-active member should get insufficient rights response"
        except infra.proposal.ProposalNotCreated as e:
            assert e.response.status == http.HTTPStatus.FORBIDDEN.value

        LOG.debug("New member ACK")
        new_member.ack(primary)

        LOG.info("New member is now active and send an accept node proposal")
        trust_node_proposal = new_member.propose(primary, script, 0, vote_for=True)

        LOG.debug("Members vote to accept the accept node proposal")
        network.consortium.vote_using_majority(primary, trust_node_proposal)
        assert trust_node_proposal.state == infra.proposal.ProposalState.Accepted

        LOG.info("New member makes a new proposal")
        trust_node_proposal = new_member.propose(primary, script, 1)

        LOG.debug("Other members (non proposer) are unable to withdraw new proposal")
        response = network.consortium.get_member_by_id(1).withdraw(
            primary, trust_node_proposal
        )
        assert response.status == http.HTTPStatus.FORBIDDEN.value

        LOG.debug("Proposer withdraws their proposal")
        response = new_member.withdraw(primary, trust_node_proposal)
        assert response.status == http.HTTPStatus.OK.value
        assert trust_node_proposal.state == infra.proposal.ProposalState.Withdrawn

        proposals = network.consortium.get_proposals(primary)
        proposal_entry = next(
            (p for p in proposals if p.proposal_id == trust_node_proposal.proposal_id),
            None,
        )
        assert proposal_entry
        assert proposal_entry.state == ProposalState.Withdrawn

        LOG.debug("Further withdraw proposals fail")
        response = new_member.withdraw(primary, trust_node_proposal)
        assert response.status == params_error

        LOG.debug("Further votes fail")
        response = new_member.vote(primary, trust_node_proposal, accept=True)
        assert response.status == params_error

        response = new_member.vote(primary, trust_node_proposal, accept=False)
        assert response.status == params_error

        LOG.debug("New member proposes to retire member 0")
        network.consortium.retire_member(
            primary, network.consortium.get_member_by_id(0)
        )

        LOG.debug("Retired member cannot make a new proposal")
        try:
            response = network.consortium.get_member_by_id(0).propose(
                primary, script, 0
            )
            assert False, "Retired member cannot make a new proposal"
        except infra.proposal.ProposalNotCreated as e:
            assert e.response.status == http.HTTPStatus.FORBIDDEN.value
            assert e.response.error == "Member is not active"

        LOG.debug("New member should still be able to make a new proposal")
        new_proposal = new_member.propose(primary, script, 0)
        assert new_proposal.state == ProposalState.Open

        LOG.info(
            "Recovery threshold is originally set to the original number of members"
        )
        LOG.info("Retiring a member should not be possible")
        try:
            test_retire_member(network, args)
        except infra.proposal.ProposalNotAccepted as e:
            assert e.proposal.state == infra.proposal.ProposalState.Failed

        test_add_member(network, args)
        test_retire_member(network, args)

        LOG.info("Set different recovery thresholds")
        network.consortium.set_recovery_threshold(primary, recovery_threshold=1)
        network.consortium.set_recovery_threshold(
            primary, recovery_threshold=network.consortium.recovery_threshold
        )

        LOG.info(
            "Setting the recovery threshold above the number of active members is not possible"
        )
        try:
            network.consortium.set_recovery_threshold(
                primary,
                recovery_threshold=len(network.consortium.get_active_members()) + 1,
            )
        except infra.proposal.ProposalNotAccepted as e:
            assert e.proposal.state == infra.proposal.ProposalState.Failed


if __name__ == "__main__":

    def add(parser):
        parser.add_argument(
            "-p",
            "--package",
            help="The enclave package to load (e.g., liblogging)",
            default="liblogging",
        )

    args = infra.e2e_args.cli_args(add)
    run(args)<|MERGE_RESOLUTION|>--- conflicted
+++ resolved
@@ -51,11 +51,7 @@
         new_member.get_and_decrypt_recovery_share(primary)
         assert False, "New accepted members are not given recovery shares"
     except infra.member.NoRecoveryShareFound as e:
-<<<<<<< HEAD
-        assert e.args[0].error == "Only active members are given recovery shares"
-=======
         assert e.response.error == "Member is not active"
->>>>>>> 69bc44a5
 
     new_member.ack(primary)  # Activate new member
 
