# Copyright (c) Microsoft Corporation. All rights reserved.
# Licensed under the Apache 2.0 License.
import os
import sys
from random import randrange, choice, choices
from itertools import combinations, count


def fully_connected_scenario(nodes, steps):
    index = count(start=1)
    step_def = {
        0: lambda: "dispatch_all",
<<<<<<< HEAD
        # Most of the time, advance by a small periodic amount. Occasionally time out long enough to trigger an election
        1: lambda: "periodic_all,{}".format(choices([randrange(20), randrange(100, 500)], weights=[10, 1])[0]),
=======
        1: lambda: "periodic_all,{}".format(randrange(500)),
>>>>>>> 34fac124
        2: lambda: "replicate,latest,{}".format(f"hello {next(index)}"),
    }

    # Define the nodes
<<<<<<< HEAD
    lines = ["nodes,{}".format(','.join(str(n) for n in range(nodes)))]
=======
    lines = ["nodes,{}".format(",".join(str(n) for n in range(nodes)))]

>>>>>>> 34fac124
    for first, second in combinations(range(nodes), 2):
        lines.append("connect,{},{}".format(first, second))

    # Get past the initial election
    lines.append("periodic_one,0,110")
    lines.append("dispatch_all")
    lines.append("periodic_all,30")
    lines.append("dispatch_all")
    lines.append("state_all")
<<<<<<< HEAD

=======
>>>>>>> 34fac124
    for _ in range(steps):
        lines.append(step_def[choice(list(step_def.keys()))]())

    lines.append("state_all")

<<<<<<< HEAD
    # Allow the network to reconcile, and assert it reaches a stable state

    # It is likely this scenario has resulted in a lot of elections and very little commit advancement.
    # To reach a stable state, we need to give each node a chance to win an election and share their state.
    # In a real network, we expect this to arise from the randomised election timeouts, and it is sufficient
    # for one of a quorum of nodes to win and share their state. This exhaustive approach ensures convergence,
    # even in the pessimal case.
    for node in range(nodes):
        lines.append(f"periodic_one,{node},100")
        lines.append("dispatch_all")
        lines.append("periodic_all,10")
        lines.append("dispatch_all")
        lines.append("state_all")
    lines.append("assert_state_sync")

=======
>>>>>>> 34fac124
    return "\n".join(lines)


def generate_scenarios(tgt_dir="."):
    NODES = 3
    SCENARIOS = 3
    STEPS = 25

    scenario_paths = []
    for scen_index in range(SCENARIOS):
        with open(os.path.join(tgt_dir, "scenario-{}".format(scen_index)), "w") as scen:
            scen.write(fully_connected_scenario(NODES, STEPS) + "\n")
            scenario_paths.append(os.path.realpath(scen.name))

    return scenario_paths


if __name__ == "__main__":
    tgt_dir = sys.argv[1]
    generate_scenarios(tgt_dir)<|MERGE_RESOLUTION|>--- conflicted
+++ resolved
@@ -10,22 +10,14 @@
     index = count(start=1)
     step_def = {
         0: lambda: "dispatch_all",
-<<<<<<< HEAD
         # Most of the time, advance by a small periodic amount. Occasionally time out long enough to trigger an election
         1: lambda: "periodic_all,{}".format(choices([randrange(20), randrange(100, 500)], weights=[10, 1])[0]),
-=======
-        1: lambda: "periodic_all,{}".format(randrange(500)),
->>>>>>> 34fac124
         2: lambda: "replicate,latest,{}".format(f"hello {next(index)}"),
     }
 
     # Define the nodes
-<<<<<<< HEAD
     lines = ["nodes,{}".format(','.join(str(n) for n in range(nodes)))]
-=======
-    lines = ["nodes,{}".format(",".join(str(n) for n in range(nodes)))]
 
->>>>>>> 34fac124
     for first, second in combinations(range(nodes), 2):
         lines.append("connect,{},{}".format(first, second))
 
@@ -35,16 +27,11 @@
     lines.append("periodic_all,30")
     lines.append("dispatch_all")
     lines.append("state_all")
-<<<<<<< HEAD
-
-=======
->>>>>>> 34fac124
     for _ in range(steps):
         lines.append(step_def[choice(list(step_def.keys()))]())
 
     lines.append("state_all")
 
-<<<<<<< HEAD
     # Allow the network to reconcile, and assert it reaches a stable state
 
     # It is likely this scenario has resulted in a lot of elections and very little commit advancement.
@@ -58,10 +45,9 @@
         lines.append("periodic_all,10")
         lines.append("dispatch_all")
         lines.append("state_all")
+
     lines.append("assert_state_sync")
 
-=======
->>>>>>> 34fac124
     return "\n".join(lines)
 
 
