# Copyright (c) Microsoft Corporation. All rights reserved.
# Licensed under the Apache 2.0 License.
import infra.e2e_args
import infra.network
import infra.proc
import infra.logging_app as app
import suite.test_requirements as reqs
import tempfile
from shutil import copy
import os
from infra.checker import check_can_progress, check_does_not_progress
import ccf.ledger
import json
import infra.crypto
from datetime import datetime

from loguru import logger as LOG


def node_configs(network):
    configs = {}
    for node in network.nodes:
        try:
            with node.client() as nc:
                configs[node.node_id] = nc.get("/node/config").body.json()
        except Exception:
            pass
    return configs


def count_nodes(configs, network):
    nodes = set(str(k) for k in configs.keys())
    stopped = {str(n.node_id) for n in network.nodes if n.is_stopped()}
    for node_id, node_config in configs.items():
        nodes_in_config = set(node_config.keys()) - stopped
        assert nodes == nodes_in_config, f"{nodes} {nodes_in_config} {node_id}"
    return len(nodes)


@reqs.description("Adding a valid node without snapshot")
def test_add_node(network, args):
    new_node = network.create_node("local://localhost")
    network.join_node(new_node, args.package, args, from_snapshot=False)
    # Verify self-signed node certificate validity period
    new_node.verify_certificate_validity_period(args.initial_node_cert_validity_days)
    network.trust_node(new_node, args)
    with new_node.client() as c:
        s = c.get("/node/state")
        assert s.body.json()["node_id"] == new_node.node_id
        assert (
            s.body.json()["startup_seqno"] == 0
        ), "Node started without snapshot but reports startup seqno != 0"
    # Now that the node is trusted, verify endorsed certificate validity period
    new_node.verify_certificate_validity_period(
        args.max_allowed_node_cert_validity_days
    )
    assert new_node
    return network


def test_add_node_on_other_curve(network, args):
    original_curve = args.curve_id
    args.curve_id = (
        infra.network.EllipticCurve.secp256r1
        if original_curve is None
        else original_curve.next()
    )
    network = test_add_node(network, args)
    args.curve_id = original_curve
    return network


@reqs.description("Changing curve used for identity of new nodes and new services")
def test_change_curve(network, args):
    # NB: This doesn't actually test things, it just changes the configuration
    # for future tests. Expects to be part of an interesting suite
    original_curve = args.curve_id
    args.curve_id = (
        infra.network.EllipticCurve.secp256r1
        if original_curve is None
        else original_curve.next()
    )
    return network


@reqs.description("Adding a valid node from a backup")
@reqs.at_least_n_nodes(2)
def test_add_node_from_backup(network, args):
    new_node = network.create_node("local://localhost")
    network.join_node(
        new_node, args.package, args, target_node=network.find_any_backup()
    )
    network.trust_node(new_node, args)
    return network


@reqs.description("Adding a valid node from snapshot")
@reqs.at_least_n_nodes(2)
def test_add_node_from_snapshot(
    network, args, copy_ledger_read_only=True, from_backup=False
):
    # Before adding the node from a snapshot, override at least one app entry
    # and wait for a new committed snapshot covering that entry, so that there
    # is at least one historical entry to verify.
    network.txs.issue(network, number_txs=1)
    for _ in range(1, args.snapshot_tx_interval):
        network.txs.issue(network, number_txs=1, repeat=True)
        last_tx = network.txs.get_last_tx(priv=True)
        if network.wait_for_snapshot_committed_for(seqno=last_tx[1]["seqno"]):
            break

    target_node = None
    snapshot_dir = None
    if from_backup:
        primary, target_node = network.find_primary_and_any_backup()
        # Retrieve snapshot from primary as only primary node
        # generates snapshots
        snapshot_dir = network.get_committed_snapshots(primary)

    new_node = network.create_node("local://localhost")
    network.join_node(
        new_node,
        args.package,
        args,
        copy_ledger_read_only=copy_ledger_read_only,
        target_node=target_node,
        snapshot_dir=snapshot_dir,
    )
    network.trust_node(new_node, args)

    with new_node.client() as c:
        r = c.get("/node/state")
        assert (
            r.body.json()["startup_seqno"] != 0
        ), "Node started from snapshot but reports startup seqno of 0"

    # Finally, verify all app entries on the new node, including historical ones
    # from the historical ledger
    network.txs.verify(node=new_node, include_historical=copy_ledger_read_only)

    return network


@reqs.description("Adding as many pending nodes as current number of nodes")
@reqs.supports_methods("log/private")
def test_add_as_many_pending_nodes(network, args):
    # Should not change the raft consensus rules (i.e. majority)
    primary, _ = network.find_primary()
    number_new_nodes = len(network.nodes)
    LOG.info(
        f"Adding {number_new_nodes} pending nodes - consensus rules should not change"
    )

    new_nodes = []
    for _ in range(number_new_nodes):
        new_node = network.create_node("local://localhost")
        network.join_node(new_node, args.package, args, from_snapshot=False)
        new_nodes.append(new_node)

    check_can_progress(primary)

    for new_node in new_nodes:
        network.retire_node(primary, new_node)
    return network


@reqs.description("Retiring a backup")
@reqs.at_least_n_nodes(2)
@reqs.can_kill_n_nodes(1)
def test_retire_backup(network, args):
    primary, _ = network.find_primary()
    backup_to_retire = network.find_any_backup()
    network.retire_node(primary, backup_to_retire)
    backup_to_retire.stop()
    check_can_progress(primary)
    return network


@reqs.description("Retiring the primary")
@reqs.can_kill_n_nodes(1)
def test_retire_primary(network, args):
    pre_count = count_nodes(node_configs(network), network)

    primary, backup = network.find_primary_and_any_backup()
    network.retire_node(primary, primary)
    # Query this backup to find the new primary. If we ask any other
    # node, then this backup may not know the new primary by the
    # time we call check_can_progress.
    network.wait_for_new_primary(primary, nodes=[backup])
    check_can_progress(backup)
    post_count = count_nodes(node_configs(network), network)
    assert pre_count == post_count + 1
    primary.stop()
    return network


@reqs.description("Test node filtering by status")
def test_node_filter(network, args):
    primary, _ = network.find_primary_and_any_backup()
    with primary.client() as c:

        def get_nodes(status):
            r = c.get(f"/node/network/nodes?status={status}")
            nodes = r.body.json()["nodes"]
            return sorted(nodes, key=lambda node: node["node_id"])

        trusted_before = get_nodes("Trusted")
        pending_before = get_nodes("Pending")
        retired_before = get_nodes("Retired")
        new_node = network.create_node("local://localhost")
        network.join_node(new_node, args.package, args, target_node=primary)
        trusted_after = get_nodes("Trusted")
        pending_after = get_nodes("Pending")
        retired_after = get_nodes("Retired")
        assert trusted_before == trusted_after, (trusted_before, trusted_after)
        assert len(pending_before) + 1 == len(pending_after), (
            pending_before,
            pending_after,
        )
        assert retired_before == retired_after, (retired_before, retired_after)

        assert all(info["status"] == "Trusted" for info in trusted_after), trusted_after
        assert all(info["status"] == "Pending" for info in pending_after), pending_after
        assert all(info["status"] == "Retired" for info in retired_after), retired_after
    assert new_node
    return network


@reqs.description("Get node CCF version")
def test_version(network, args):
    if args.ccf_version is None:
        LOG.warning(
            "Skipping network version check as no expected version is specified"
        )
        return

    nodes = network.get_joined_nodes()

    for node in nodes:
        with node.client() as c:
            r = c.get("/node/version")
            assert r.body.json()["ccf_version"] == args.ccf_version


@reqs.description("Replace a node on the same addresses")
def test_node_replacement(network, args):
    primary, backups = network.find_nodes()

    node_to_replace = backups[-1]
    LOG.info(f"Retiring node {node_to_replace.local_node_id}")
    network.retire_node(primary, node_to_replace)
    node_to_replace.stop()
    check_can_progress(primary)

    LOG.info("Adding one node on same address as retired node")
    replacement_node = network.create_node(
        f"local://{node_to_replace.rpc_host}:{node_to_replace.rpc_port}",
        node_port=node_to_replace.node_port,
    )
    network.join_node(replacement_node, args.package, args, from_snapshot=False)
    network.trust_node(replacement_node, args)

    assert replacement_node.node_id != node_to_replace.node_id
    assert replacement_node.rpc_host == node_to_replace.rpc_host
    assert replacement_node.node_port == node_to_replace.node_port
    assert replacement_node.rpc_port == node_to_replace.rpc_port

    allowed_to_suspend_count = network.get_f() - len(network.get_stopped_nodes())
    backups_to_suspend = backups[:allowed_to_suspend_count]
    LOG.info(
        f"Suspending {len(backups_to_suspend)} other nodes to make progress depend on the replacement"
    )
    for other_backup in backups_to_suspend:
        other_backup.suspend()
    # Confirm the network can make progress
    check_can_progress(primary)
    for other_backup in backups_to_suspend:
        other_backup.resume()

    return network


@reqs.description("Join straddling a primary retirement")
@reqs.at_least_n_nodes(3)
def test_join_straddling_primary_replacement(network, args):
    # We need a fourth node before we attempt the replacement, otherwise
    # we will reach a situation where two out four nodes in the voting quorum
    # are unable to participate (one retired and one not yet joined).
    test_add_node(network, args)
    primary, _ = network.find_primary()
    new_node = network.create_node("local://localhost")
    network.join_node(new_node, args.package, args)
    network.trust_node(new_node, args)
    proposal_body = {
        "actions": [
            {
                "name": "transition_node_to_trusted",
                "args": {"node_id": new_node.node_id},
            },
            {
                "name": "remove_node",
                "args": {"node_id": primary.node_id},
            },
        ]
    }

    proposal = network.consortium.get_any_active_member().propose(
        primary, proposal_body
    )
    network.consortium.vote_using_majority(
        primary,
        proposal,
        {"ballot": "export function vote (proposal, proposer_id) { return true }"},
        timeout=10,
    )

    network.wait_for_new_primary(primary)
    new_node.wait_for_node_to_join(timeout=10)

    primary.stop()
    network.nodes.remove(primary)
    return network


@reqs.description("Test retired nodes have emitted at most one signature")
def test_retiring_nodes_emit_at_most_one_signature(network, args):
    primary, _ = network.find_primary()

    # Force ledger flush of all transactions so far
    network.get_latest_ledger_public_state()
    ledger = ccf.ledger.Ledger(primary.remote.ledger_paths())

    retiring_nodes = set()
    retired_nodes = set()
    for chunk in ledger:
        for tr in chunk:
            tables = tr.get_public_domain().get_tables()
            if ccf.ledger.NODES_TABLE_NAME in tables:
                nodes = tables[ccf.ledger.NODES_TABLE_NAME]
                for nid, info_ in nodes.items():
                    info = json.loads(info_)
                    if info["status"] == "Retired":
                        retiring_nodes.add(nid)

            if ccf.ledger.SIGNATURE_TX_TABLE_NAME in tables:
                sigs = tables[ccf.ledger.SIGNATURE_TX_TABLE_NAME]
                assert len(sigs) == 1, sigs.keys()
                (sig_,) = sigs.values()
                sig = json.loads(sig_)
                assert (
                    sig["node"] not in retired_nodes
                ), f"Unexpected signature from {sig['node']}"
                retired_nodes |= retiring_nodes
                retiring_nodes = set()

    assert not retiring_nodes, (retiring_nodes, retired_nodes)
    LOG.info("{} nodes retired throughout test", len(retired_nodes))

    return network


@reqs.description("Adding a learner without snapshot")
def test_learner_catches_up(network, args):
    args.join_timer = args.join_timer * 2

    num_nodes_before = len(network.nodes)
    new_node = network.create_node("local://localhost")
    network.join_node(new_node, args.package, args, from_snapshot=False)
    network.trust_node(new_node, args)

    with new_node.client() as c:
        s = c.get("/node/network/nodes/self")
        rj = s.body.json()
        assert rj["status"] == "Learner" or rj["status"] == "Trusted"

    primary, _ = network.find_primary()
    network.consortium.wait_for_node_to_exist_in_store(
        primary,
        new_node.node_id,
        timeout=3,
        node_status=(ccf.ledger.NodeStatus.TRUSTED),
    )

    with primary.client() as c:
        s = c.get("/node/consensus")
        rj = s.body.json()
        assert len(rj["details"]["learners"]) == 0

        # At this point, there should be exactly one configuration, which includes the new node.
        print(rj)
        assert len(rj["details"]["configs"]) == 1
        c0 = rj["details"]["configs"][0]["nodes"]
        assert len(c0) == num_nodes_before + 1 and new_node.node_id in c0

    return network


@reqs.description("Add a learner, suspend nodes, check that there is no progress")
def test_learner_does_not_take_part(network, args):
    primary, backups = network.find_nodes()
    nodes = network.get_joined_nodes()
    f = infra.e2e_args.max_f(args, len(nodes)) + 1
    f_backups = backups[:f]

    new_node = network.create_node("local://localhost")
    network.join_node(new_node, args.package, args, from_snapshot=False)
    network.trust_node(new_node, args)

    # No way to keep the new node suspended in learner state?

    for b in f_backups:
        b.suspend()
    check_does_not_progress(primary)
    primary_after, _ = network.find_primary()
    for b in f_backups:
        b.resume()
    assert primary.node_id == primary_after.node_id
    return network


<<<<<<< HEAD
@reqs.description("Test node certificates validity period")
def test_node_certificates_validity_period(network, args):
    for node in network.get_joined_nodes():
        node.verify_certificate_validity_period(args.initial_node_cert_validity_days)


@reqs.description("Test service certificate validity period")
def test_service_certificate_validity_period(network, args):
    # TODO: See https://github.com/microsoft/CCF/issues/3090
    with open(
        os.path.join(network.common_dir, "networkcert.pem"), "r", encoding="utf-8"
    ) as service_cert:
        valid_from, valid_to = infra.crypto.get_validity_period_from_pem_cert(
            service_cert.read()
        )
        assert valid_from == datetime(year=2021, month=3, day=11)  # 20210311000000Z
        assert valid_to == datetime(
            year=2023, month=6, day=11, hour=23, minute=59, second=59
        )  # 20230611235959Z
        LOG.info(
            f"Certificate validity period for service successfully verified: {valid_from} - {valid_to} (for {valid_to - valid_from})"
        )
=======
@reqs.description("Add a new node without a snapshot but with the historical ledger")
def test_add_node_with_read_only_ledger(network, args):
    network.txs.issue(network, number_txs=10)
    network.txs.issue(network, number_txs=2, repeat=True)

    new_node = network.create_node("local://localhost")
    network.join_node(
        new_node, args.package, args, from_snapshot=False, copy_ledger_read_only=True
    )
    network.trust_node(new_node, args)
>>>>>>> f23a7092


def run(args):
    txs = app.LoggingTxs("user0")
    with infra.network.network(
        args.nodes,
        args.binary_dir,
        args.debug_nodes,
        args.perf_nodes,
        pdb=args.pdb,
        txs=txs,
    ) as network:
        network.start_and_join(args)

        test_service_certificate_validity_period(network, args)

        test_node_certificates_validity_period(network, args)

        # test_add_node(network, args)

        # test_version(network, args)

<<<<<<< HEAD
        # if args.consensus != "bft":
        #     test_join_straddling_primary_replacement(network, args)
        #     test_node_replacement(network, args)
        #     test_add_node_from_backup(network, args)
        #     test_add_node(network, args)
        #     test_add_node_on_other_curve(network, args)
        #     test_retire_backup(network, args)
        #     test_add_as_many_pending_nodes(network, args)
        #     test_add_node(network, args)
        #     test_retire_primary(network, args)
=======
        if args.consensus != "bft":
            test_join_straddling_primary_replacement(network, args)
            test_node_replacement(network, args)
            test_add_node_from_backup(network, args)
            test_add_node(network, args)
            test_add_node_on_other_curve(network, args)
            test_retire_backup(network, args)
            test_add_as_many_pending_nodes(network, args)
            test_add_node(network, args)
            test_retire_primary(network, args)
            test_add_node_with_read_only_ledger(network, args)
>>>>>>> f23a7092

        #     test_add_node_from_snapshot(network, args)
        #     test_add_node_from_snapshot(network, args, from_backup=True)
        #     test_add_node_from_snapshot(network, args, copy_ledger_read_only=False)

        #     test_node_filter(network, args)
        #     test_retiring_nodes_emit_at_most_one_signature(network, args)
        # else:
        #     test_learner_catches_up(network, args)
        #     # test_learner_does_not_take_part(network, args)
        #     test_retire_backup(network, args)
        # test_node_certificates_validity_period(network, args)


def run_join_old_snapshot(args):
    txs = app.LoggingTxs("user0")
    nodes = ["local://localhost"]

    with tempfile.TemporaryDirectory() as tmp_dir:

        with infra.network.network(
            nodes,
            args.binary_dir,
            args.debug_nodes,
            args.perf_nodes,
            pdb=args.pdb,
            txs=txs,
        ) as network:
            network.start_and_join(args)
            primary, _ = network.find_primary()

            # First, retrieve and save one committed snapshot
            txs.issue(network, number_txs=args.snapshot_tx_interval)
            old_committed_snapshots = network.get_committed_snapshots(primary)
            copy(
                os.path.join(
                    old_committed_snapshots, os.listdir(old_committed_snapshots)[0]
                ),
                tmp_dir,
            )

            # Then generate another newer snapshot, and add two more nodes from it
            txs.issue(network, number_txs=args.snapshot_tx_interval)

            for _ in range(0, 2):
                new_node = network.create_node("local://localhost")
                network.join_node(
                    new_node,
                    args.package,
                    args,
                    from_snapshot=True,
                )
                network.trust_node(new_node, args)

            # Kill primary and wait for a new one: new primary is
            # guaranteed to have started from the new snapshot
            primary.stop()
            network.wait_for_new_primary(primary)

            # Start new node from the old snapshot
            try:
                new_node = network.create_node("local://localhost")
                network.join_node(
                    new_node,
                    args.package,
                    args,
                    from_snapshot=True,
                    snapshot_dir=tmp_dir,
                    timeout=3,
                )
            except infra.network.StartupSnapshotIsOld:
                pass


if __name__ == "__main__":

    args = infra.e2e_args.cli_args()
    args.package = "samples/apps/logging/liblogging"
    args.nodes = infra.e2e_args.min_nodes(args, f=1)
    args.initial_user_count = 1

    run(args)

    # if args.consensus != "bft":
    #     run_join_old_snapshot(args)<|MERGE_RESOLUTION|>--- conflicted
+++ resolved
@@ -418,7 +418,6 @@
     return network
 
 
-<<<<<<< HEAD
 @reqs.description("Test node certificates validity period")
 def test_node_certificates_validity_period(network, args):
     for node in network.get_joined_nodes():
@@ -441,7 +440,8 @@
         LOG.info(
             f"Certificate validity period for service successfully verified: {valid_from} - {valid_to} (for {valid_to - valid_from})"
         )
-=======
+
+        
 @reqs.description("Add a new node without a snapshot but with the historical ledger")
 def test_add_node_with_read_only_ledger(network, args):
     network.txs.issue(network, number_txs=10)
@@ -452,7 +452,6 @@
         new_node, args.package, args, from_snapshot=False, copy_ledger_read_only=True
     )
     network.trust_node(new_node, args)
->>>>>>> f23a7092
 
 
 def run(args):
@@ -475,7 +474,6 @@
 
         # test_version(network, args)
 
-<<<<<<< HEAD
         # if args.consensus != "bft":
         #     test_join_straddling_primary_replacement(network, args)
         #     test_node_replacement(network, args)
@@ -486,19 +484,7 @@
         #     test_add_as_many_pending_nodes(network, args)
         #     test_add_node(network, args)
         #     test_retire_primary(network, args)
-=======
-        if args.consensus != "bft":
-            test_join_straddling_primary_replacement(network, args)
-            test_node_replacement(network, args)
-            test_add_node_from_backup(network, args)
-            test_add_node(network, args)
-            test_add_node_on_other_curve(network, args)
-            test_retire_backup(network, args)
-            test_add_as_many_pending_nodes(network, args)
-            test_add_node(network, args)
-            test_retire_primary(network, args)
-            test_add_node_with_read_only_ledger(network, args)
->>>>>>> f23a7092
+        #     test_add_node_with_read_only_ledger(network, args)
 
         #     test_add_node_from_snapshot(network, args)
         #     test_add_node_from_snapshot(network, args, from_backup=True)
