--- conflicted
+++ resolved
@@ -116,17 +116,9 @@
     #
     #
     #
-<<<<<<< HEAD
     # Below tests should always stay last
     governance_history.test_ledger_is_readable,
     governance_history.test_tables_doc,
-    governance_history.test_read_ledger_utility,
-=======
-    # Below tests should always stay last, so that they
-    # test the most complete ledgers
-    governance_history.test_ledger_is_readable,
-    governance_history.test_tables_doc,
->>>>>>> 38267cd7
 ]
 
 suites["all"] = all_tests_suite
