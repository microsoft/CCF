# Copyright (c) Microsoft Corporation. All rights reserved.
# Licensed under the Apache 2.0 License.

import e2e_logging
import memberclient
import reconfiguration
import recovery
import election
import code_update
import membership

from inspect import signature, Parameter

suites = {}

# This test suite currently fails and is not yet run by the CI
# https://github.com/microsoft/CCF/issues/1648
historical_recovery_snapshot_failure = [
    e2e_logging.test_historical_query,
    e2e_logging.test_rekey,
    e2e_logging.test_rekey,
    recovery.test,
]
<<<<<<< HEAD
suites["rekey_recovery"] = historical_recovery_snapshot_failure


# # This suite tests that rekeying, network configuration changes
# # and recoveries can be interleaved
# suite_rekey_recovery = [
#     recovery.test,
#     reconfiguration.test_add_node,
#     rekey.test,
#     reconfiguration.test_add_node,
#     recovery.test,
#     rekey.test,
#     reconfiguration.test_add_node,
# ]
# suites["rekey_recovery"] = suite_rekey_recovery
=======


# This suite tests that rekeying, network configuration changes
# and recoveries can be interleaved
suite_rekey_recovery = [
    recovery.test,
    reconfiguration.test_add_node,
    e2e_logging.test_rekey,
    reconfiguration.test_add_node,
    recovery.test,
    e2e_logging.test_rekey,
    reconfiguration.test_add_node,
]
suites["rekey_recovery"] = suite_rekey_recovery
>>>>>>> acc4ad22

# This suite tests that membership changes and recoveries can be interleaved
suite_membership_recovery = [
    membership.test_add_member,
    recovery.test,
    membership.test_retire_member,
    recovery.test,
    membership.test_set_recovery_threshold,
    recovery.test,
    membership.test_update_recovery_shares,
    recovery.test,
]
suites["membership_recovery"] = suite_membership_recovery

# This suite tests that nodes addition, deletion and primary changes
# can be interleaved
suite_reconfiguration = [
    reconfiguration.test_add_node_from_snapshot,
    reconfiguration.test_retire_primary,
    e2e_logging.test_rekey,
    reconfiguration.test_add_node,
    election.test_kill_primary,
    reconfiguration.test_add_node,
    reconfiguration.test_add_node_from_snapshot,
    reconfiguration.test_retire_backup,
    reconfiguration.test_add_node,
    election.test_kill_primary,
    e2e_logging.test_view_history,
]
suites["reconfiguration"] = suite_reconfiguration


all_tests_suite = [
    # e2e_logging:
    e2e_logging.test,
    e2e_logging.test_illegal,
    e2e_logging.test_large_messages,
    e2e_logging.test_remove,
    e2e_logging.test_cert_prefix,
    e2e_logging.test_anonymous_caller,
    e2e_logging.test_raw_text,
    e2e_logging.test_forwarding_frontends,
    e2e_logging.test_user_data_ACL,
    e2e_logging.test_view_history,
    e2e_logging.test_tx_statuses,
    # membership:
    membership.test_set_recovery_threshold,
    membership.test_add_member,
    membership.test_retire_member,
    membership.test_retire_member,
    membership.test_update_recovery_shares,
    # memberclient:
    memberclient.test_missing_signature_header,
    memberclient.test_corrupted_signature,
    # receipts:
    e2e_logging.test_receipts,
    # reconfiguration:
    reconfiguration.test_add_node,
    reconfiguration.test_add_node_from_backup,
    reconfiguration.test_add_as_many_pending_nodes,
    reconfiguration.test_retire_backup,
    # recovery:
    recovery.test,
    # rekey:
    e2e_logging.test_rekey,
    # election:
    reconfiguration.test_add_node,
    election.test_kill_primary,
    # code update:
    code_update.test_verify_quotes,
    code_update.test_add_node_with_bad_code,
]
suites["all"] = all_tests_suite

#
# Test functions are expected to be in the following format:
#
# @requirements_decorator (see suite/test_requirements.py)
def test_example(network, args):
    # Test logic, e.g. issuing transaction or adding a node
    return network


def test_name(test):
    return f"{test.__module__}.{test.__name__}"


def validate_tests_signature(suite):
    """
    Validates that the test functions signatures are in the correct format
    """
    valid_sig = signature(test_example)

    for test in suite:
        sig = signature(test)

        assert len(sig.parameters) >= len(
            valid_sig.parameters
        ), f"{test_name(test)} should have at least {len(valid_sig.parameters)} parameters (only has {len(sig.parameters)})"

        p_index = 0
        for p, v in zip(sig.parameters.items(), valid_sig.parameters.items()):
            assert (
                p[0] == v[0]
            ), f'Signature of {test_name(test)} does not contain "{v[0]}" parameter in the right order'
            p_index += 1

        for p in list(sig.parameters.values())[p_index:]:
            assert (
                p.default is not Parameter.empty
            ), f'Signature of {test_name(test)} includes custom non-defaulted parameter "{p}"'<|MERGE_RESOLUTION|>--- conflicted
+++ resolved
@@ -21,23 +21,7 @@
     e2e_logging.test_rekey,
     recovery.test,
 ]
-<<<<<<< HEAD
 suites["rekey_recovery"] = historical_recovery_snapshot_failure
-
-
-# # This suite tests that rekeying, network configuration changes
-# # and recoveries can be interleaved
-# suite_rekey_recovery = [
-#     recovery.test,
-#     reconfiguration.test_add_node,
-#     rekey.test,
-#     reconfiguration.test_add_node,
-#     recovery.test,
-#     rekey.test,
-#     reconfiguration.test_add_node,
-# ]
-# suites["rekey_recovery"] = suite_rekey_recovery
-=======
 
 
 # This suite tests that rekeying, network configuration changes
@@ -51,8 +35,7 @@
     e2e_logging.test_rekey,
     reconfiguration.test_add_node,
 ]
-suites["rekey_recovery"] = suite_rekey_recovery
->>>>>>> acc4ad22
+# suites["rekey_recovery"] = suite_rekey_recovery
 
 # This suite tests that membership changes and recoveries can be interleaved
 suite_membership_recovery = [
