--- conflicted
+++ resolved
@@ -82,10 +82,7 @@
 
 
 def lua_generic_app(func):
-<<<<<<< HEAD
     return installed_package("libluageneric")(func)
-=======
-    return installed_package("libluagenericenc")(func)
 
 
 # Runs some transactions before recovering the network and guarantees that all
@@ -106,5 +103,4 @@
 
         return wrapper
 
-    return decorator
->>>>>>> 316d57a8
+    return decorator