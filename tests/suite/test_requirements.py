# Copyright (c) Microsoft Corporation. All rights reserved.
# Licensed under the Apache 2.0 License.

<<<<<<< HEAD
import infra.network
from ccf.ledger import NodeStatus
=======
>>>>>>> f16909a0
import functools

import infra.network
from loguru import logger as LOG
from math import ceil


class TestRequirementsNotMet(Exception):
    pass


def description(desc):
    def decorator(func):
        @functools.wraps(func)
        def wrapper(*args, **kwargs):
            LOG.success(desc)
            return func(*args, **kwargs)

        return wrapper

    return decorator


def ensure_reqs(check_reqs):
    def decorator(func):
        @functools.wraps(func)
        def wrapper(network, args, *nargs, **kwargs):
            if args.enforce_reqs:
                try:
                    # This should throw TestRequirementsNotMet if any checks fail.
                    # Return code is ignored
                    check_reqs(network, args, *nargs, **kwargs)
                except TestRequirementsNotMet:
                    raise
                except Exception as e:
                    raise TestRequirementsNotMet(
                        f"Could not check if test requirements were met: {e}"
                    ) from e

            return func(network, args, *nargs, **kwargs)

        return wrapper

    return decorator


def supports_methods(*methods):
    def remove_prefix(s, prefix):
        if s.startswith(prefix):
            return s[len(prefix) :]
        return s

    def check(network, args, *nargs, **kwargs):
        primary, _ = network.find_primary()
        with primary.client("user0") as c:
            response = c.get("/app/api")
            supported_methods = response.body.json()["paths"]
            LOG.warning(f"Supported methods are: {supported_methods.keys()}")
            missing = {*methods}.difference(
                [remove_prefix(key, "/") for key in supported_methods.keys()]
            )
            if missing:
                concat = ", ".join(missing)
                raise TestRequirementsNotMet(f"Missing required methods: {concat}")

    return ensure_reqs(check)


def at_least_n_nodes(n):
    def check(network, args, *nargs, **kwargs):
        running_nodes = len(network.get_joined_nodes())
        if running_nodes < n:
            raise TestRequirementsNotMet(
                f"Too few nodes. Only have {running_nodes}, requires at least {n}"
            )

    return ensure_reqs(check)


def sufficient_recovery_member_count():
    def check(network, args, *nargs, **kwargs):
        if (
            len(network.consortium.get_active_recovery_members())
            <= network.consortium.recovery_threshold
        ):
            raise TestRequirementsNotMet(
                "Cannot remove recovery member since number of active recovery members"
                f" ({len(network.consortium.get_active_members()) - 1}) would be less than"
                f" the recovery threshold ({network.consortium.recovery_threshold})"
            )

    return ensure_reqs(check)


def can_kill_n_nodes(nodes_to_kill_count):
    def check(network, args, *nargs, **kwargs):
        primary, _ = network.find_primary()
        with primary.client() as c:
            r = c.get("/node/network/nodes")

            trusted_nodes_count = len(
                [
                    node
                    for node in r.body.json()["nodes"]
                    if node["status"] == NodeStatus.TRUSTED.value
                ]
            )
            running_nodes_count = len(network.get_joined_nodes())
            would_leave_nodes_count = running_nodes_count - nodes_to_kill_count
            minimum_nodes_to_run_count = ceil((trusted_nodes_count + 1) / 2)
            if args.consensus == "cft" and (
                would_leave_nodes_count < minimum_nodes_to_run_count
            ):
                raise TestRequirementsNotMet(
                    f"Cannot kill {nodes_to_kill_count} node(s) as the network would not be able to make progress"
                    f" (would leave {would_leave_nodes_count} nodes but requires {minimum_nodes_to_run_count} nodes to make progress) "
                )

    return ensure_reqs(check)


def installed_package(p):
    def check(network, args, *nargs, **kwargs):
        if args.package != p:
            raise TestRequirementsNotMet(
                f"Incorrect app. Requires '{p}', not '{args.package}'"
            )

    return ensure_reqs(check)


def recover(number_txs=5):
    # Runs some transactions before recovering the network and guarantees that all
    # transactions are successfully recovered
    def decorator(func):
        @functools.wraps(func)
        def wrapper(*args, **kwargs):
            network = args[0]
            infra.e2e_args = vars(args[1])
            network.txs.issue(
                network=network,
                number_txs=infra.e2e_args.get("msgs_per_recovery") or number_txs,
            )
            new_network = func(*args, **kwargs)
            new_network.txs.verify(
                network=new_network,
                timeout=infra.e2e_args.get("ledger_recovery_timeout"),
            )
            return new_network

        return wrapper

    return decorator<|MERGE_RESOLUTION|>--- conflicted
+++ resolved
@@ -1,14 +1,10 @@
 # Copyright (c) Microsoft Corporation. All rights reserved.
 # Licensed under the Apache 2.0 License.
 
-<<<<<<< HEAD
 import infra.network
 from ccf.ledger import NodeStatus
-=======
->>>>>>> f16909a0
 import functools
 
-import infra.network
 from loguru import logger as LOG
 from math import ceil
 
