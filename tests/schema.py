--- conflicted
+++ resolved
@@ -22,15 +22,11 @@
     changed_files = []
     methods_with_schema = set()
     methods_without_schema = set()
-<<<<<<< HEAD
-    old_schema = set(os.path.join(dir_path, filename) for dir_path, _, filenames in os.walk(args.schema_dir) for filename in filenames)
-=======
     old_schema = set(
         os.path.join(dir_path, filename)
         for dir_path, _, filenames in os.walk(args.schema_dir)
         for filename in filenames
     )
->>>>>>> 4ef17ee8
 
     def fetch_schema(client):
         list_response = client.get("api")
