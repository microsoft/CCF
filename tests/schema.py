# Copyright (c) Microsoft Corporation. All rights reserved.
# Licensed under the Apache 2.0 License.
import os
import sys
import json
import http
import infra.network
import infra.proc
import infra.e2e_args
import ccf.checker

from loguru import logger as LOG


def build_schema_file_path(root, verb, method, schema_type):
    return os.path.join(root, "{}_{}_{}.json".format(method, verb.upper(), schema_type))


def run(args):
    hosts = ["localhost"] * (4 if args.consensus == "pbft" else 2)
    os.makedirs(args.schema_dir, exist_ok=True)

    changed_files = []
    methods_with_schema = set()
    methods_without_schema = set()
    old_schema = set(
        os.path.join(dir_path, filename)
        for dir_path, _, filenames in os.walk(args.schema_dir)
        for filename in filenames
    )

    all_methods = []

    def fetch_schema(client, prefix):
        list_response = client.get(f"/{prefix}/api")
        check(
            list_response, error=lambda status, msg: status == http.HTTPStatus.OK.value
        )
<<<<<<< HEAD
        methods = list_response.body["methods"]
=======
        methods = list_response.result["methods"]
        all_methods.extend(methods)
>>>>>>> e9ce0221

        for method in methods:
            schema_found = False
            schema_response = client.get(
                f"/{prefix}/api/schema", params={"method": method}
            )
            check(
                schema_response,
                error=lambda status, msg: status == http.HTTPStatus.OK.value,
            )

            if schema_response.body is not None:
                for verb, schema_element in schema_response.body.items():
                    for schema_type in ["params", "result"]:
                        element_name = "{}_schema".format(schema_type)
                        element = schema_element[element_name]
                        target_file = build_schema_file_path(
                            args.schema_dir, verb, method, schema_type
                        )
                        if element is not None and len(element) != 0:
                            try:
                                old_schema.remove(target_file)
                            except KeyError:
                                pass
                            schema_found = True
                            formatted_schema = json.dumps(element, indent=2)
                            os.makedirs(os.path.dirname(target_file), exist_ok=True)
                            with open(target_file, "a+") as f:
                                f.seek(0)
                                previous = f.read()
                                if previous != formatted_schema:
                                    LOG.debug(
                                        "Writing schema to {}".format(target_file)
                                    )
                                    f.truncate(0)
                                    f.seek(0)
                                    f.write(formatted_schema)
                                    changed_files.append(target_file)
                                else:
                                    LOG.debug(
                                        "Schema matches in {}".format(target_file)
                                    )

            if schema_found:
                methods_with_schema.add(method)
            else:
                methods_without_schema.add(method)

    with infra.network.network(
        hosts, args.binary_dir, args.debug_nodes, args.perf_nodes
    ) as network:
        network.start_and_join(args)
        primary, _ = network.find_primary()

        check = ccf.checker.Checker()

        with primary.client("user0") as user_client:
            LOG.info("user frontend")
            fetch_schema(user_client, "app")

        with primary.client() as node_client:
            LOG.info("node frontend")
            fetch_schema(node_client, "node")

        with primary.client("member0") as member_client:
            LOG.info("member frontend")
            fetch_schema(member_client, "gov")

    if len(methods_without_schema) > 0:
        LOG.info("The following methods have no schema:")
        for m in sorted(methods_without_schema):
            LOG.info(" " + m)

    made_changes = False

    if len(old_schema) > 0:
        LOG.error("Removing old files which are no longer reported by the service:")
        for f in old_schema:
            LOG.error(" " + f)
            os.remove(f)
            f_dir = os.path.dirname(f)
            # Remove empty directories too
            while not os.listdir(f_dir):
                os.rmdir(f_dir)
                f_dir = os.path.dirname(f_dir)
        made_changes = True

    if len(changed_files) > 0:
        LOG.error("Made changes to the following schema files:")
        for f in changed_files:
            LOG.error(" " + f)
        made_changes = True

    if args.list_all:
        LOG.info("Discovered methods:")
        for method in sorted(set(all_methods)):
            LOG.info(f"  {method}")

    if made_changes:
        sys.exit(1)


if __name__ == "__main__":

    def add(parser):
        parser.add_argument(
            "-p",
            "--package",
            help="The enclave package to load (e.g., liblogging)",
            required=True,
        )
        parser.add_argument(
            "--schema-dir",
            help="Path to directory where retrieved schema should be saved",
            required=True,
        )
        parser.add_argument(
            "--list-all",
            help="List all discovered methods at the end of the run",
            action="store_true",
        )

    args = infra.e2e_args.cli_args(add=add)
    run(args)<|MERGE_RESOLUTION|>--- conflicted
+++ resolved
@@ -36,12 +36,8 @@
         check(
             list_response, error=lambda status, msg: status == http.HTTPStatus.OK.value
         )
-<<<<<<< HEAD
         methods = list_response.body["methods"]
-=======
-        methods = list_response.result["methods"]
         all_methods.extend(methods)
->>>>>>> e9ce0221
 
         for method in methods:
             schema_found = False
