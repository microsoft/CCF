# Copyright (c) Microsoft Corporation. All rights reserved.
# Licensed under the Apache 2.0 License.
import infra.network
import infra.e2e_args
import infra.proc
import infra.logging_app as app
import infra.utils
import infra.github
import infra.jwt_issuer
import cimetrics.env
import suite.test_requirements as reqs
import ccf.ledger
import os
import json
import time
from e2e_logging import test_random_receipts
from governance import test_all_nodes_cert_renewal


from loguru import logger as LOG

# Assumption:
# By default, this assumes that the local checkout is not a non-release branch (e.g. main)
# that is older than the latest release branch. This is to simplify the test, and assume
# that the latest release to test compatibility with is the latest available one.
# Use the CCF_LATEST_RELEASE_BRANCH_SUFFIX envvar below if this isn't the case.
ENV_VAR_LATEST_LTS_BRANCH_NAME = (
    "CCF_LATEST_RELEASE_BRANCH_SUFFIX"  # e.g. "release/1.x"
)

LOCAL_CHECKOUT_DIRECTORY = "."

# When a 2.x node joins a 1.x service, the node has to self-endorse
# its certificate, using a default value for the validity period
# hardcoded in CCF.
DEFAULT_NODE_CERTIFICATE_VALIDITY_DAYS = 365


def issue_activity_on_live_service(network, args):
    log_capture = []
    network.txs.issue(
        network, number_txs=args.snapshot_tx_interval * 2, log_capture=log_capture
    )
    # At least one transaction that will require historical fetching
    network.txs.issue(network, number_txs=1, repeat=True)


def get_new_constitution_for_install(args, install_path):
    constitution_directory = os.path.join(
        install_path,
        "../src/runtime_config/default"
        if install_path == LOCAL_CHECKOUT_DIRECTORY
        else "bin",
    )

    def replace_constitution_fragment(args, fragment_name):
        args.constitution[:] = [
            os.path.join(constitution_directory, fragment_name)
            if fragment_name in f
            else f
            for f in args.constitution
        ]

    # Note: Use resolve.js script from local checkout as only the trivial sandbox
    # version is included in installation
    replace_constitution_fragment(args, "actions.js")
    replace_constitution_fragment(args, "apply.js")
    replace_constitution_fragment(args, "validate.js")

    return args.constitution


def test_new_service(
    network,
    args,
    install_path,
    binary_dir,
    library_dir,
    version,
    cycle_existing_nodes=False,
):
    LOG.info("Update constitution")
    primary, _ = network.find_primary()
    new_constitution = get_new_constitution_for_install(args, install_path)
    network.consortium.set_constitution(primary, new_constitution)

    # Note: Changes to constitution between versions should be tested here

    LOG.info(f"Add node to new service [cycle nodes: {cycle_existing_nodes}]")
    nodes_to_cycle = network.get_joined_nodes() if cycle_existing_nodes else []
    nodes_to_add_count = len(nodes_to_cycle) if cycle_existing_nodes else 1

    for _ in range(0, nodes_to_add_count):
        new_node = network.create_node(
            "local://localhost",
            binary_dir=binary_dir,
            library_dir=library_dir,
            version=version,
        )
        network.join_node(new_node, args.package, args)
        network.trust_node(new_node, args)
        new_node.verify_certificate_validity_period(
            expected_validity_period_days=DEFAULT_NODE_CERTIFICATE_VALIDITY_DAYS
        )

    for node in nodes_to_cycle:
        network.retire_node(primary, node)
        if primary == node:
            primary, _ = network.wait_for_new_primary(primary)
        node.stop()

    test_all_nodes_cert_renewal(network, args)

    LOG.info("Apply transactions to new nodes only")
    issue_activity_on_live_service(network, args)
    test_random_receipts(network, args, lts=True)


# Local build and install bin/ and lib/ directories differ
def get_bin_and_lib_dirs_for_install_path(install_path):
    return (
        [LOCAL_CHECKOUT_DIRECTORY] * 2
        if install_path == LOCAL_CHECKOUT_DIRECTORY
        else (os.path.join(install_path, "bin"), os.path.join(install_path, "lib"))
    )


def set_js_args(args, from_install_path):
    # Use from_version's app and constitution as new JS features may not be available
    # on older versions, but upgrade to the new constitution once the new network is ready
    js_app_directory = (
        "../samples/apps/logging/js"
        if from_install_path == LOCAL_CHECKOUT_DIRECTORY
        else "samples/logging/js"
    )
    args.js_app_bundle = os.path.join(from_install_path, js_app_directory)

    get_new_constitution_for_install(args, from_install_path)


def run_code_upgrade_from(
    args,
    from_install_path,
    to_install_path,
    from_version=None,
    to_version=None,
):
    from_binary_dir, from_library_dir = get_bin_and_lib_dirs_for_install_path(
        from_install_path
    )
    to_binary_dir, to_library_dir = get_bin_and_lib_dirs_for_install_path(
        to_install_path
    )

    set_js_args(args, from_install_path)

    jwt_issuer = infra.jwt_issuer.JwtIssuer(
        "https://localhost", refresh_interval=args.jwt_key_refresh_interval_s
    )
    with jwt_issuer.start_openid_server():
        txs = app.LoggingTxs(jwt_issuer=jwt_issuer)
        with infra.network.network(
            args.nodes,
            binary_directory=from_binary_dir,
            library_directory=from_library_dir,
            pdb=args.pdb,
            txs=txs,
            jwt_issuer=jwt_issuer,
            version=from_version,
        ) as network:
            network.start_and_join(args)

            old_nodes = network.get_joined_nodes()
            primary, _ = network.find_primary()

            LOG.info("Apply transactions to old service")
            issue_activity_on_live_service(network, args)

            new_code_id = infra.utils.get_code_id(
                args.enclave_type,
                args.oe_binary,
                args.package,
                library_dir=to_library_dir,
            )
            network.consortium.add_new_code(primary, new_code_id)

            # Note: alternate between joining from snapshot and replaying entire ledger
            new_nodes = []
            from_snapshot = True
            for _ in range(0, len(old_nodes)):
                new_node = network.create_node(
                    "local://localhost",
                    binary_dir=to_binary_dir,
                    library_dir=to_library_dir,
                    version=to_version,
                )
                network.join_node(
                    new_node, args.package, args, from_snapshot=from_snapshot
                )
                network.trust_node(new_node, args)
                # For 2.x nodes joining a 1.x service before the constitution is update,
                # the node certificate validity period is set by the joining node itself
                # as [node startup time, node startup time + 365 days]
                new_node.verify_certificate_validity_period(
                    expected_validity_period_days=DEFAULT_NODE_CERTIFICATE_VALIDITY_DAYS,
                    ignore_proposal_valid_from=True,
                )
                from_snapshot = not from_snapshot
                new_nodes.append(new_node)

            # Verify that all nodes run the expected CCF version
            for node in network.get_joined_nodes():
                # Note: /node/version endpoint was added in 2.x
                if not node.major_version or node.major_version > 1:
                    with node.client() as c:
                        r = c.get("/node/version")
                        expected_version = node.version or args.ccf_version
                        version = r.body.json()["ccf_version"]
                        assert (
                            version == expected_version
                        ), f"For node {node.local_node_id}, expect version {expected_version}, got {version}"

            LOG.info("Apply transactions to hybrid network, with primary as old node")
            issue_activity_on_live_service(network, args)

            old_code_id = infra.utils.get_code_id(
                args.enclave_type,
                args.oe_binary,
                args.package,
                library_dir=from_library_dir,
            )
            primary, _ = network.find_primary()
            network.consortium.retire_code(primary, old_code_id)

            for node in old_nodes:
                network.retire_node(primary, node)
                if primary == node:
                    primary, _ = network.wait_for_new_primary(primary)
                node.stop()

            LOG.info("Service is now made of new nodes only")

            # Rollover JWKS so that new primary must read historical CA bundle table
            # and retrieve new keys via auto refresh
            jwt_issuer.refresh_keys()
            # Note: /gov/jwt_keys/all endpoint was added in 2.x
            primary, _ = network.find_nodes()
            if not primary.major_version or primary.major_version > 1:
                jwt_issuer.wait_for_refresh(network)
            else:
                time.sleep(3)

            # Code update from 1.x to 2.x requires cycling the freshly-added 2.x nodes
            # once. This is because 2.x nodes will not have an endorsed certificate
            # recorded in the store and thus will not be able to have their certificate
            # refreshed, etc.
            test_new_service(
                network,
                args,
                to_install_path,
                to_binary_dir,
                to_library_dir,
                to_version,
                cycle_existing_nodes=True,
            )

            # Check that the ledger can be parsed
            network.get_latest_ledger_public_state()


@reqs.description("Run live compatibility with latest LTS")
def run_live_compatibility_with_latest(args, repo, local_branch):
    """
    Tests that a service from the latest LTS can be safely upgraded to the version of
    the local checkout.
    """
    lts_version, lts_install_path = repo.install_latest_lts_for_branch(
        os.getenv(ENV_VAR_LATEST_LTS_BRANCH_NAME, local_branch)
    )
    local_major_version = infra.github.get_major_version_from_branch_name(local_branch)
    LOG.info(
        f'From LTS {lts_version} to local "{local_branch}" branch (version: {local_major_version})'
    )
    if not args.dry_run:
        run_code_upgrade_from(
            args,
            from_install_path=lts_install_path,
            to_install_path=LOCAL_CHECKOUT_DIRECTORY,
            from_version=lts_version,
            to_version=local_major_version,
        )
    return lts_version


@reqs.description("Run live compatibility with next LTS")
def run_live_compatibility_with_following(args, repo, local_branch):
    """
    Tests that a service from the local checkout can be safely upgraded to the version of
    the next LTS.
    """
    lts_version, lts_install_path = repo.install_next_lts_for_branch(local_branch)
    if lts_version is None:
        LOG.warning(f"No next LTS for local {local_branch} branch")
        return None

    local_major_version = infra.github.get_major_version_from_branch_name(local_branch)
    LOG.info(
        f'From local "{local_branch}" branch (version: {local_major_version}) to LTS {lts_version}'
    )
    if not args.dry_run:
        run_code_upgrade_from(
            args,
            from_install_path=LOCAL_CHECKOUT_DIRECTORY,
            to_install_path=lts_install_path,
            from_version=local_major_version,
            to_version=lts_version,
        )
    return lts_version


@reqs.description("Run ledger compatibility since first LTS")
def run_ledger_compatibility_since_first(args, local_branch, use_snapshot):
    """
    Tests that a service from the very first LTS can be recovered
    to the next LTS, and so forth, until the version of the local checkout.

    The recovery process uses snapshot is `use_snapshot` is True. Otherwise, the
    entire historical ledger is used.
    """

    LOG.info("Use snapshot: {}", use_snapshot)
    repo = infra.github.Repository()
    lts_releases = repo.get_lts_releases()

    LOG.info(f"LTS releases: {[r[1] for r in lts_releases.items()]}")

    lts_versions = []

    # Add an empty entry to release to indicate local checkout
    # Note: dicts are ordered from Python3.7
    lts_releases[None] = None

    jwt_issuer = infra.jwt_issuer.JwtIssuer(
        "https://localhost", refresh_interval=args.jwt_key_refresh_interval_s
    )
    with jwt_issuer.start_openid_server():
        txs = app.LoggingTxs(jwt_issuer=jwt_issuer)
        for idx, (_, lts_release) in enumerate(lts_releases.items()):
            if lts_release:
                version, install_path = repo.install_release(lts_release)
                lts_versions.append(version)
                set_js_args(args, install_path)
            else:
                version = args.ccf_version
                install_path = LOCAL_CHECKOUT_DIRECTORY

            binary_dir, library_dir = get_bin_and_lib_dirs_for_install_path(
                install_path
            )

            if not args.dry_run:
                network_args = {
                    "hosts": args.nodes,
                    "binary_dir": binary_dir,
                    "library_dir": library_dir,
                    "txs": txs,
                    "jwt_issuer": jwt_issuer,
                    "version": version,
                }
                if idx == 0:
                    LOG.info(f"Starting new service (version: {version})")
                    network = infra.network.Network(**network_args)
                    network.start_and_join(args)
                else:
                    LOG.info(f"Recovering service (new version: {version})")
                    network = infra.network.Network(
                        **network_args, existing_network=network
                    )
                    network.start_in_recovery(
                        args,
                        ledger_dir,
<<<<<<< HEAD
                        committed_ledger_dir,
                        snapshots_dir=snapshots_dir,
=======
                        committed_ledger_dirs,
                        snapshot_dir=snapshot_dir,
>>>>>>> 53a084f7
                    )
                    network.recover(args)

                nodes = network.get_joined_nodes()
                primary, _ = network.find_primary()

                # Verify that all nodes run the expected CCF version
                for node in nodes:
                    # Note: /node/version endpoint and custom certificate validity
                    # were added in 2.x
                    if not node.major_version or node.major_version > 1:
                        with node.client() as c:
                            r = c.get("/node/version")
                            expected_version = node.version or args.ccf_version
                            version = r.body.json()["ccf_version"]
                            assert (
                                r.body.json()["ccf_version"] == expected_version
                            ), f"Node version is not {expected_version}"
                        node.verify_certificate_validity_period()

                # Rollover JWKS so that new primary must read historical CA bundle table
                # and retrieve new keys via auto refresh
                jwt_issuer.refresh_keys()
                # Note: /gov/jwt_keys/all endpoint was added in 2.x
                primary, _ = network.find_nodes()
                if not primary.major_version or primary.major_version > 1:
                    jwt_issuer.wait_for_refresh(network)
                else:
                    time.sleep(3)

                if idx > 0:
                    test_new_service(
                        network,
                        args,
                        install_path,
                        binary_dir,
                        library_dir,
                        version,
                    )

                snapshots_dir = (
                    network.get_committed_snapshots(primary) if use_snapshot else None
                )
                ledger_dir, committed_ledger_dirs = primary.get_ledger()
                network.stop_all_nodes(skip_verification=True)

                # Check that ledger and snapshots can be parsed
<<<<<<< HEAD
                ccf.ledger.Ledger([committed_ledger_dir]).get_latest_public_state()
                if snapshots_dir:
                    for s in os.listdir(snapshots_dir):
=======
                ccf.ledger.Ledger(committed_ledger_dirs).get_latest_public_state()
                if snapshot_dir:
                    for s in os.listdir(snapshot_dir):
>>>>>>> 53a084f7
                        with ccf.ledger.Snapshot(
                            os.path.join(snapshots_dir, s)
                        ) as snapshot:
                            snapshot.get_public_domain()

    return lts_versions


if __name__ == "__main__":

    def add(parser):
        parser.add_argument("--check-ledger-compatibility", action="store_true")
        parser.add_argument(
            "--compatibility-report-file", type=str, default="compatibility_report.json"
        )
        parser.add_argument("--dry-run", action="store_true")

    args = infra.e2e_args.cli_args(add)

    # JS generic is the only app included in CCF install
    args.package = "libjs_generic"
    args.nodes = infra.e2e_args.max_nodes(args, f=0)
    args.jwt_key_refresh_interval_s = 3
    args.sig_ms_interval = 1000  # Set to cchost default value

    # Hardcoded because host only accepts info log on release builds
    args.host_log_level = "info"

    repo = infra.github.Repository()
    # Cheeky! We reuse cimetrics env as a reliable way to retrieve the
    # current branch on any environment (either local checkout or CI run)
    env = cimetrics.env.get_env()

    if args.dry_run:
        LOG.warning("Dry run: no compatibility check")

    compatibility_report = {}
    compatibility_report["version"] = args.ccf_version
    compatibility_report["live compatibility"] = {}
    latest_lts_version = run_live_compatibility_with_latest(args, repo, env.branch)
    following_lts_version = run_live_compatibility_with_following(
        args, repo, env.branch
    )
    compatibility_report["live compatibility"].update(
        {"with latest": latest_lts_version}
    )
    compatibility_report["live compatibility"].update(
        {"with following": following_lts_version}
    )

    if args.check_ledger_compatibility:
        compatibility_report["data compatibility"] = {}
        lts_versions = run_ledger_compatibility_since_first(
            args, env.branch, use_snapshot=False
        )
        compatibility_report["data compatibility"].update(
            {"with previous ledger": lts_versions}
        )
        lts_versions = run_ledger_compatibility_since_first(
            args, env.branch, use_snapshot=True
        )
        compatibility_report["data compatibility"].update(
            {"with previous snapshots": lts_versions}
        )

    if not args.dry_run:
        with open(args.compatibility_report_file, "w", encoding="utf-8") as f:
            json.dump(compatibility_report, f, indent=2)
            LOG.info(
                f"Compatibility report written to {args.compatibility_report_file}"
            )

    LOG.success(f"Compatibility report:\n {json.dumps(compatibility_report, indent=2)}")<|MERGE_RESOLUTION|>--- conflicted
+++ resolved
@@ -379,13 +379,8 @@
                     network.start_in_recovery(
                         args,
                         ledger_dir,
-<<<<<<< HEAD
-                        committed_ledger_dir,
+                        committed_ledger_dirs,
                         snapshots_dir=snapshots_dir,
-=======
-                        committed_ledger_dirs,
-                        snapshot_dir=snapshot_dir,
->>>>>>> 53a084f7
                     )
                     network.recover(args)
 
@@ -433,15 +428,9 @@
                 network.stop_all_nodes(skip_verification=True)
 
                 # Check that ledger and snapshots can be parsed
-<<<<<<< HEAD
-                ccf.ledger.Ledger([committed_ledger_dir]).get_latest_public_state()
+                ccf.ledger.Ledger(committed_ledger_dirs).get_latest_public_state()
                 if snapshots_dir:
                     for s in os.listdir(snapshots_dir):
-=======
-                ccf.ledger.Ledger(committed_ledger_dirs).get_latest_public_state()
-                if snapshot_dir:
-                    for s in os.listdir(snapshot_dir):
->>>>>>> 53a084f7
                         with ccf.ledger.Snapshot(
                             os.path.join(snapshots_dir, s)
                         ) as snapshot:
