--- conflicted
+++ resolved
@@ -5,36 +5,21 @@
 import time
 import sys
 import json
-<<<<<<< HEAD
-=======
 import os
->>>>>>> f798d8b9
-
 from loguru import logger as LOG
 
 
-<<<<<<< HEAD
-def dump_client_info(path, network, node):
-    client_info = {}
-    client_info["host"] = node.pubhost
-    client_info["port"] = node.rpc_port
-    client_info["ledger"] = node.remote.ledger_path()
-    client_info["common_dir"] = network.common_dir
-
-    with open(path, "w") as client_info_file:
-        json.dump(client_info, client_info_file)
-=======
 def dump_network_info(path, network, node):
     network_info = {}
     network_info["host"] = node.pubhost
     network_info["port"] = node.rpc_port
+    network_info["ledger"] = node.remote.ledger_path()
     network_info["common_dir"] = network.common_dir
 
     with open(path, "w") as network_info_file:
         json.dump(network_info, network_info_file)
 
     LOG.debug(f"Dumped network information to {os.path.abspath(path)}")
->>>>>>> f798d8b9
 
 
 def run(args):
@@ -80,12 +65,8 @@
             LOG.info("  Node [{:2d}] = {}:{}".format(b.node_id, b.pubhost, b.rpc_port))
 
         # Dump primary info to file for tutorial testing
-<<<<<<< HEAD
-        dump_client_info(args.client_info_file, network, primary)
-=======
         if args.network_info_file is not None:
             dump_network_info(args.network_info_file, network, primary)
->>>>>>> f798d8b9
 
         LOG.info(
             f"You can now issue business transactions to the {args.package} application."
@@ -131,15 +112,9 @@
             default=False,
         )
         parser.add_argument(
-<<<<<<< HEAD
-            "--client-info-file",
-            help="Path to output file where client information will be dumped to (useful for scripting)",
-            default="client_info.txt",
-=======
             "--network-info-file",
             help="Path to output file where network information will be dumped to (useful for scripting)",
             default=None,
->>>>>>> f798d8b9
         )
         parser.add_argument(
             "-r",
