import * as rs from "jsrsasign";
import { Base64 } from "js-base64";

import * as ccfapp from "@microsoft/ccf-app";
import * as ccfcrypto from "@microsoft/ccf-app/crypto";

interface CryptoResponse {
  available: boolean;
}

export function crypto(
  request: ccfapp.Request
): ccfapp.Response<CryptoResponse> {
  // Most functionality of jsrsasign requires keys.
  // Generating a key here is too slow, so we'll just check if the
  // JS API got exported correctly.
  let available = rs.KEYUTIL.generateKeypair ? true : false;
  return { body: { available: available } };
}

interface GenerateAesKeyRequest {
  size: number;
}

export function generateAesKey(
  request: ccfapp.Request<GenerateAesKeyRequest>
): ccfapp.Response<ArrayBuffer> {
  return { body: ccfcrypto.generateAesKey(request.body.json().size) };
}

interface GenerateRsaKeyPairRequest {
  size: number;
  exponent?: number;
}

export interface GenerateRsaKeyPairResponse {
  privateKey: string;
  publicKey: string;
}

export function generateRsaKeyPair(
  request: ccfapp.Request<GenerateRsaKeyPairRequest>
): ccfapp.Response<GenerateRsaKeyPairResponse> {
  const req = request.body.json();
  const res = req.exponent
    ? ccfcrypto.generateRsaKeyPair(req.size, req.exponent)
    : ccfcrypto.generateRsaKeyPair(req.size);
  return { body: res };
}

type Base64 = string;

interface RsaOaepParams {
  name: "RSA-OAEP";
  label?: Base64;
}

interface RsaOaepAesKwpParams {
  name: "RSA-OAEP-AES-KWP";
  aesKeySize: number; // in bits
  label?: Base64;
}

type WrapAlgoParams =
  | RsaOaepParams
  | RsaOaepAesKwpParams
  | ccfcrypto.AesKwpParams;

interface WrapKeyRequest {
  key: Base64; // typically an AES key
  wrappingKey: Base64; // base64 encoding of PEM-encoded RSA public key or AES key bytes
  wrapAlgo: WrapAlgoParams; // Wrapping algorithm parameters
}

export function wrapKey(
  request: ccfapp.Request<WrapKeyRequest>
): ccfapp.Response<ArrayBuffer> {
  const r = request.body.json();
  const key = b64ToBuf(r.key);
  const wrappingKey = b64ToBuf(r.wrappingKey);
  let wrappedKey: ArrayBuffer;
  if (r.wrapAlgo.name == "RSA-OAEP") {
    const label = r.wrapAlgo.label ? b64ToBuf(r.wrapAlgo.label) : undefined;
    wrappedKey = ccfcrypto.wrapKey(key, wrappingKey, {
      name: r.wrapAlgo.name,
      label: label,
    });
  } else if (r.wrapAlgo.name == "RSA-OAEP-AES-KWP") {
    const label = r.wrapAlgo.label ? b64ToBuf(r.wrapAlgo.label) : undefined;
    wrappedKey = ccfcrypto.wrapKey(key, wrappingKey, {
      name: r.wrapAlgo.name,
      aesKeySize: r.wrapAlgo.aesKeySize,
      label: label,
    });
  } else {
    wrappedKey = ccfcrypto.wrapKey(key, wrappingKey, r.wrapAlgo);
  }
  return { body: wrappedKey };
}

<<<<<<< HEAD
export function isValidX509CertBundle(
  request: ccfapp.Request
): ccfapp.Response<boolean> {
  const pem = request.body.text();
  return { body: ccfcrypto.isValidX509CertBundle(pem) };
=======
interface DigestRequest {
  algorithm: ccfcrypto.DigestAlgorithm;
  data: Base64;
}

export function digest(
  request: ccfapp.Request<DigestRequest>
): ccfapp.Response {
  const body = request.body.json();
  const data = b64ToBuf(body.data);
  return {
    body: hex(ccfcrypto.digest(body.algorithm, data)),
  };
>>>>>>> 52078c4e
}

function b64ToBuf(b64: string): ArrayBuffer {
  return Base64.toUint8Array(b64).buffer;
}

function hex(buf: ArrayBuffer) {
  return Array.from(new Uint8Array(buf))
    .map((n) => n.toString(16).padStart(2, "0"))
    .join("");
}<|MERGE_RESOLUTION|>--- conflicted
+++ resolved
@@ -98,13 +98,6 @@
   return { body: wrappedKey };
 }
 
-<<<<<<< HEAD
-export function isValidX509CertBundle(
-  request: ccfapp.Request
-): ccfapp.Response<boolean> {
-  const pem = request.body.text();
-  return { body: ccfcrypto.isValidX509CertBundle(pem) };
-=======
 interface DigestRequest {
   algorithm: ccfcrypto.DigestAlgorithm;
   data: Base64;
@@ -118,7 +111,13 @@
   return {
     body: hex(ccfcrypto.digest(body.algorithm, data)),
   };
->>>>>>> 52078c4e
+}
+
+export function isValidX509CertBundle(
+  request: ccfapp.Request
+): ccfapp.Response<boolean> {
+  const pem = request.body.text();
+  return { body: ccfcrypto.isValidX509CertBundle(pem) };
 }
 
 function b64ToBuf(b64: string): ArrayBuffer {
