{
  "endpoints": {
<<<<<<< HEAD
    "/jwt": {
      "get": {
        "js_module": "endpoints/jwt.js",
        "js_function": "jwt",
        "forwarding_required": "sometimes",
        "redirection_strategy": "none",
        "authn_policies": [],
        "mode": "readonly",
        "openapi": {
          "responses": {
            "200": {
              "description": "Ok",
              "content": {
                "application/json": {
                  "schema": {
                    "properties": {
                      "userId": {
                        "type": "string"
                      }
                    },
                    "required": ["userId"],
                    "type": "object",
                    "additionalProperties": false
                  }
                }
              }
            },
            "401": {
              "description": "Unauthorized",
              "content": {
                "application/json": {
                  "schema": {
                    "properties": {
                      "msg": {
                        "type": "string"
                      }
                    },
                    "required": ["msg"],
                    "type": "object",
                    "additionalProperties": false
                  }
                }
              }
            }
          },
          "security": [],
          "parameters": []
        }
      }
    },
=======
>>>>>>> 992f4bad
    "/crypto": {
      "get": {
        "js_module": "endpoints/crypto.js",
        "js_function": "crypto",
        "forwarding_required": "sometimes",
        "redirection_strategy": "none",
        "authn_policies": ["user_cert"],
        "mode": "readonly",
        "openapi": {
          "responses": {
            "200": {
              "description": "Ok",
              "content": {
                "application/json": {
                  "schema": {
                    "properties": {
                      "available": {
                        "type": "boolean"
                      }
                    },
                    "required": ["available"],
                    "type": "object",
                    "additionalProperties": false
                  }
                }
              }
            }
          },
          "security": [],
          "parameters": []
        }
      }
    },
    "/generateAesKey": {
      "post": {
        "js_module": "endpoints/crypto.js",
        "js_function": "generateAesKey",
        "forwarding_required": "sometimes",
        "redirection_strategy": "none",
        "authn_policies": ["user_cert"],
        "mode": "readonly",
        "openapi": {
          "requestBody": {
            "required": true,
            "content": {
              "application/json": {
                "schema": {
                  "properties": {
                    "size": {
                      "type": "number"
                    }
                  },
                  "type": "object"
                }
              }
            }
          },
          "responses": {
            "200": {
              "description": "Generated key",
              "content": {
                "application/octet-stream": {}
              }
            }
          }
        }
      }
    },
    "/generateRsaKeyPair": {
      "post": {
        "js_module": "endpoints/crypto.js",
        "js_function": "generateRsaKeyPair",
        "forwarding_required": "sometimes",
        "redirection_strategy": "none",
        "authn_policies": ["user_cert"],
        "mode": "readonly",
        "openapi": {
          "requestBody": {
            "required": true,
            "content": {
              "application/json": {
                "schema": {
                  "properties": {
                    "size": {
                      "type": "number"
                    },
                    "exponent": {
                      "type": "number"
                    }
                  },
                  "required": ["size"],
                  "type": "object"
                }
              }
            }
          },
          "responses": {
            "200": {
              "description": "Generated key pair",
              "content": {
                "application/json": {
                  "schema": {
                    "properties": {
                      "privateKey": {
                        "type": "string"
                      },
                      "publicKey": {
                        "type": "string"
                      }
                    },
                    "required": ["privateKey", "publicKey"],
                    "type": "object"
                  }
                }
              }
            }
          }
        }
      }
    },
    "/generateEcdsaKeyPair": {
      "post": {
        "js_module": "endpoints/crypto.js",
        "js_function": "generateEcdsaKeyPair",
        "forwarding_required": "sometimes",
        "redirection_strategy": "none",
        "authn_policies": ["user_cert"],
        "mode": "readonly",
        "openapi": {
          "requestBody": {
            "required": true,
            "content": {
              "application/json": {
                "schema": {
                  "properties": {
                    "curve": {
                      "type": "string"
                    }
                  },
                  "required": ["curve"],
                  "type": "object"
                }
              }
            }
          },
          "responses": {
            "200": {
              "description": "Generated key pair",
              "content": {
                "application/json": {
                  "schema": {
                    "properties": {
                      "privateKey": {
                        "type": "string"
                      },
                      "publicKey": {
                        "type": "string"
                      }
                    },
                    "required": ["privateKey", "publicKey"],
                    "type": "object"
                  }
                }
              }
            }
          }
        }
      }
    },
    "/generateEddsaKeyPair": {
      "post": {
        "js_module": "endpoints/crypto.js",
        "js_function": "generateEddsaKeyPair",
        "forwarding_required": "sometimes",
        "redirection_strategy": "none",
        "authn_policies": ["user_cert"],
        "mode": "readonly",
        "openapi": {
          "requestBody": {
            "required": true,
            "content": {
              "application/json": {
                "schema": {
                  "properties": {
                    "curve": {
                      "type": "string"
                    }
                  },
                  "required": ["curve"],
                  "type": "object"
                }
              }
            }
          },
          "responses": {
            "200": {
              "description": "Generated key pair",
              "content": {
                "application/json": {
                  "schema": {
                    "properties": {
                      "privateKey": {
                        "type": "string"
                      },
                      "publicKey": {
                        "type": "string"
                      }
                    },
                    "required": ["privateKey", "publicKey"],
                    "type": "object"
                  }
                }
              }
            }
          }
        }
      }
    },
    "/wrapKey": {
      "post": {
        "js_module": "endpoints/crypto.js",
        "js_function": "wrapKey",
        "forwarding_required": "sometimes",
        "redirection_strategy": "none",
        "authn_policies": ["user_cert"],
        "mode": "readonly",
        "openapi": {
          "requestBody": {
            "required": true,
            "content": {
              "application/json": {
                "schema": {
                  "properties": {
                    "key": {
                      "type": "string"
                    },
                    "wrappingKey": {
                      "type": "string"
                    },
                    "wrapAlgo": {
                      "type": "object"
                    }
                  },
                  "type": "object"
                }
              }
            }
          },
          "responses": {
            "200": {
              "description": "Wrapped key",
              "content": {
                "application/octet-stream": {}
              }
            }
          }
        }
      }
    },
    "/unwrapKey": {
      "post": {
        "js_module": "endpoints/crypto.js",
        "js_function": "unwrapKey",
        "forwarding_required": "sometimes",
        "redirection_strategy": "none",
        "authn_policies": ["user_cert"],
        "mode": "readonly",
        "openapi": {
          "requestBody": {
            "required": true,
            "content": {
              "application/json": {
                "schema": {
                  "properties": {
                    "key": {
                      "type": "string"
                    },
                    "unwrappingKey": {
                      "type": "string"
                    },
                    "wrapAlgo": {
                      "type": "object"
                    }
                  },
                  "type": "object"
                }
              }
            }
          },
          "responses": {
            "200": {
              "description": "Unwrapped key",
              "content": {
                "application/octet-stream": {}
              }
            }
          }
        }
      }
    },
    "/sign": {
      "post": {
        "js_module": "endpoints/crypto.js",
        "js_function": "sign",
        "forwarding_required": "sometimes",
        "redirection_strategy": "none",
        "authn_policies": ["user_cert"],
        "mode": "readonly",
        "openapi": {
          "requestBody": {
            "required": true,
            "content": {
              "application/json": {
                "schema": {
                  "properties": {
                    "algorithm": {
                      "type": "object",
                      "properties": {
                        "name": {
                          "type": "string"
                        },
                        "hash": {
                          "type": "string"
                        }
                      }
                    },
                    "key": {
                      "type": "string"
                    },
                    "data": {
                      "type": "string"
                    }
                  },
                  "type": "object"
                }
              }
            }
          },
          "responses": {
            "200": {
              "description": "Signature",
              "content": {
                "application/octet-stream": {}
              }
            }
          }
        }
      }
    },
    "/verifySignature": {
      "post": {
        "js_module": "endpoints/crypto.js",
        "js_function": "verifySignature",
        "forwarding_required": "sometimes",
        "redirection_strategy": "none",
        "authn_policies": ["user_cert"],
        "mode": "readonly",
        "openapi": {
          "requestBody": {
            "required": true,
            "content": {
              "application/json": {
                "schema": {
                  "properties": {
                    "algorithm": {
                      "type": "object",
                      "properties": {
                        "name": {
                          "type": "string"
                        },
                        "hash": {
                          "type": "string"
                        }
                      }
                    },
                    "key": {
                      "type": "string"
                    },
                    "signature": {
                      "type": "string"
                    },
                    "data": {
                      "type": "string"
                    }
                  },
                  "type": "object"
                }
              }
            }
          },
          "responses": {
            "200": {
              "description": "Wrapped key",
              "content": {
                "application/octet-stream": {}
              }
            }
          }
        }
      }
    },
    "/digest": {
      "post": {
        "js_module": "endpoints/crypto.js",
        "js_function": "digest",
        "forwarding_required": "sometimes",
        "redirection_strategy": "none",
        "authn_policies": ["user_cert"],
        "mode": "readonly",
        "openapi": {
          "requestBody": {
            "required": true,
            "content": {
              "application/json": {
                "schema": {
                  "properties": {
                    "algorithm": {
                      "type": "string"
                    },
                    "data": {
                      "type": "string"
                    }
                  },
                  "type": "object"
                }
              }
            }
          },
          "responses": {
            "200": {
              "description": "Digest",
              "content": {
                "text/plain": {}
              }
            }
          }
        }
      }
    },
    "/isValidX509CertBundle": {
      "post": {
        "js_module": "endpoints/crypto.js",
        "js_function": "isValidX509CertBundle",
        "forwarding_required": "sometimes",
        "redirection_strategy": "none",
        "authn_policies": ["user_cert"],
        "mode": "readonly",
        "openapi": {
          "requestBody": {
            "required": true,
            "content": {
              "text/plain": {}
            }
          },
          "responses": {
            "200": {
              "description": "Ok",
              "content": {
                "application/json": {
                  "schema": {
                    "type": "boolean"
                  }
                }
              }
            }
          }
        }
      }
    },
    "/isValidX509CertChain": {
      "post": {
        "js_module": "endpoints/crypto.js",
        "js_function": "isValidX509CertChain",
        "forwarding_required": "sometimes",
        "redirection_strategy": "none",
        "authn_policies": ["user_cert"],
        "mode": "readonly",
        "openapi": {
          "requestBody": {
            "required": true,
            "content": {
              "application/json": {
                "schema": {
                  "properties": {
                    "chain": {
                      "type": "string"
                    },
                    "trusted": {
                      "type": "string"
                    }
                  },
                  "type": "object"
                }
              }
            }
          },
          "responses": {
            "200": {
              "description": "Ok",
              "content": {
                "application/json": {
                  "schema": {
                    "type": "boolean"
                  }
                }
              }
            }
          }
        }
      }
    },
    "/partition": {
      "post": {
        "js_module": "endpoints/partition.js",
        "js_function": "partition",
        "forwarding_required": "sometimes",
        "redirection_strategy": "none",
        "authn_policies": ["user_cert"],
        "mode": "readonly",
        "openapi": {
          "responses": {
            "200": {
              "description": "Ok",
              "content": {
                "application/json": {
                  "schema": {
                    "items": {
                      "type": "array"
                    },
                    "type": "array"
                  }
                }
              }
            }
          },
          "security": [],
          "parameters": [],
          "requestBody": {
            "required": true,
            "content": {
              "application/json": {
                "schema": {
                  "type": "array"
                }
              }
            }
          }
        }
      }
    },
    "/proto": {
      "post": {
        "js_module": "endpoints/proto.js",
        "js_function": "proto",
        "forwarding_required": "sometimes",
        "redirection_strategy": "none",
        "authn_policies": ["user_cert"],
        "mode": "readonly",
        "openapi": {
          "requestBody": {
            "required": true,
            "content": {
              "text/plain": {}
            }
          },
          "responses": {
            "200": {
              "description": "Protobuf encoded data",
              "content": {
                "application/x-protobuf": {}
              }
            }
          }
        }
      }
    },
    "/verifySnpAttestation": {
      "post": {
        "js_module": "endpoints/snp_attestation.js",
        "js_function": "verifySnpAttestation",
        "forwarding_required": "sometimes",
        "redirection_strategy": "none",
        "authn_policies": ["user_cert"],
        "mode": "readonly",
        "openapi": {
          "requestBody": {
            "required": true,
            "content": {
              "application/json": {
                "schema": {
                  "properties": {
                    "evidence": {
                      "type": "string"
                    },
                    "endorsements": {
                      "type": "string"
                    },
                    "uvm_endorsements": {
                      "type": "string"
                    },
                    "endorsed_tcb": {
                      "type": "string"
                    }
                  },
                  "type": "object"
                }
              }
            }
          },
          "responses": {
            "200": {
              "description": "Ok",
              "content": {
                "application/json": {
                  "schema": {
                    "properties": {
                      "attestation": {
                        "type": "object",
                        "properties": {
                          "version": {
                            "type": "number"
                          },
                          "guest_svn": {
                            "type": "number"
                          },
                          "policy": {
                            "type": "object",
                            "properties": {
                              "abi_minor": {
                                "type": "number"
                              },
                              "abi_major": {
                                "type": "number"
                              },
                              "smt": {
                                "type": "number"
                              },
                              "migrate_ma": {
                                "type": "number"
                              },
                              "debug": {
                                "type": "number"
                              },
                              "single_socket": {
                                "type": "number"
                              }
                            }
                          },
                          "family_id": {
                            "type": "string"
                          },
                          "image_id": {
                            "type": "string"
                          },
                          "vmpl": {
                            "type": "number"
                          },
                          "signature_algo": {
                            "type": "number"
                          },
                          "platform_version": {
                            "type": "object",
                            "properties": {
                              "boot_loader": {
                                "type": "number"
                              },
                              "tee": {
                                "type": "number"
                              },
                              "snp": {
                                "type": "number"
                              },
                              "microcode": {
                                "type": "number"
                              }
                            }
                          },
                          "platform_info": {
                            "type": "object",
                            "properties": {
                              "smt_en": {
                                "type": "number"
                              },
                              "tsme_en": {
                                "type": "number"
                              }
                            }
                          },
                          "flags": {
                            "type": "object",
                            "properties": {
                              "author_key_en": {
                                "type": "number"
                              },
                              "mask_chip_key": {
                                "type": "number"
                              },
                              "signing_key": {
                                "type": "number"
                              }
                            }
                          },
                          "report_data": {
                            "type": "string"
                          },
                          "measurement": {
                            "type": "string"
                          },
                          "host_data": {
                            "type": "string"
                          },
                          "id_key_digest": {
                            "type": "string"
                          },
                          "author_key_digest": {
                            "type": "string"
                          },
                          "report_id": {
                            "type": "string"
                          },
                          "report_id_ma": {
                            "type": "string"
                          },
                          "reported_tcb": {
                            "type": "object",
                            "properties": {
                              "boot_loader": {
                                "type": "number"
                              },
                              "tee": {
                                "type": "number"
                              },
                              "snp": {
                                "type": "number"
                              },
                              "microcode": {
                                "type": "number"
                              }
                            }
                          },
                          "chip_id": {
                            "type": "string"
                          },
                          "committed_tcb": {
                            "type": "object",
                            "properties": {
                              "boot_loader": {
                                "type": "number"
                              },
                              "tee": {
                                "type": "number"
                              },
                              "snp": {
                                "type": "number"
                              },
                              "microcode": {
                                "type": "number"
                              }
                            }
                          },
                          "current_minor": {
                            "type": "number"
                          },
                          "current_build": {
                            "type": "number"
                          },
                          "current_major": {
                            "type": "number"
                          },
                          "committed_build": {
                            "type": "number"
                          },
                          "committed_minor": {
                            "type": "number"
                          },
                          "committed_major": {
                            "type": "number"
                          },
                          "launch_tcb": {
                            "type": "object",
                            "properties": {
                              "boot_loader": {
                                "type": "number"
                              },
                              "tee": {
                                "type": "number"
                              },
                              "snp": {
                                "type": "number"
                              },
                              "microcode": {
                                "type": "number"
                              }
                            }
                          },
                          "signature": {
                            "type": "object",
                            "properties": {
                              "r": {
                                "type": "string"
                              },
                              "s": {
                                "type": "string"
                              }
                            }
                          }
                        }
                      },
                      "uvm_endorsements": {
                        "type": "object",
                        "properties": {
                          "did": {
                            "type": "string"
                          },
                          "feed": {
                            "type": "string"
                          },
                          "svn": {
                            "type": "string"
                          }
                        }
                      }
                    }
                  }
                }
              }
            }
          }
        }
      }
    },
    "/log": {
      "get": {
        "js_module": "endpoints/log.js",
        "js_function": "getLogItem",
        "forwarding_required": "sometimes",
        "redirection_strategy": "none",
        "authn_policies": ["user_cert"],
        "mode": "readonly",
        "openapi": {
          "responses": {
            "200": {
              "description": "Ok",
              "content": {
                "application/json": {
                  "schema": {
                    "properties": {
                      "id": {
                        "type": "number"
                      },
                      "msg": {
                        "type": "string"
                      }
                    },
                    "type": "object"
                  }
                }
              }
            }
          }
        }
      },
      "post": {
        "js_module": "endpoints/log.js",
        "js_function": "setLogItem",
        "forwarding_required": "always",
        "redirection_strategy": "to_primary",
        "authn_policies": ["user_cert"],
        "mode": "readwrite",
        "openapi": {
          "responses": {
            "200": {
              "description": "Ok",
              "content": {
                "application/json": {
                  "schema": {}
                }
              }
            }
          },
          "requestBody": {
            "required": true,
            "content": {
              "application/json": {
                "schema": {
                  "properties": {
                    "msg": {
                      "type": "string"
                    }
                  },
                  "type": "object"
                }
              }
            }
          }
        }
      }
    },
    "/log/all": {
      "get": {
        "js_module": "endpoints/log.js",
        "js_function": "getAllLogItems",
        "forwarding_required": "sometimes",
        "redirection_strategy": "none",
        "authn_policies": ["user_cert"],
        "mode": "readonly",
        "openapi": {
          "responses": {
            "200": {
              "description": "Ok",
              "content": {
                "application/json": {
                  "schema": {
                    "type": "array",
                    "items": {
                      "properties": {
                        "id": {
                          "type": "number"
                        },
                        "msg": {
                          "type": "string"
                        }
                      },
                      "type": "object"
                    }
                  }
                }
              }
            }
          }
        }
      }
    },
    "/log/version": {
      "get": {
        "js_module": "endpoints/log.js",
        "js_function": "getLogItemVersion",
        "forwarding_required": "sometimes",
        "redirection_strategy": "none",
        "authn_policies": ["user_cert"],
        "mode": "readonly",
        "openapi": {
          "responses": {
            "200": {
              "description": "Ok",
              "content": {
                "application/json": {
                  "schema": {
                    "properties": {
                      "id": {
                        "type": "number"
                      },
                      "version": {
                        "type": "number"
                      }
                    },
                    "type": "object"
                  }
                }
              }
            }
          }
        }
      }
    },
    "/rpc/apply_writes": {
      "post": {
        "js_module": "endpoints/rpc.js",
        "js_function": "postApplyWrites",
        "forwarding_required": "always",
        "redirection_strategy": "to_primary",
        "authn_policies": ["user_cert"],
        "mode": "readwrite",
        "openapi": {
          "responses": {
            "400": {
              "description": "Error"
            }
          }
        }
      },
      "get": {
        "js_module": "endpoints/rpc.js",
        "js_function": "getApplyWrites",
        "forwarding_required": "always",
        "redirection_strategy": "to_primary",
        "authn_policies": ["user_cert"],
        "mode": "readwrite",
        "openapi": {
          "responses": {
            "400": {
              "description": "Error"
            }
          }
        }
      }
    },
    "/pubPemToJwk": {
      "post": {
        "js_module": "endpoints/crypto.js",
        "js_function": "pubPemToJwk",
        "forwarding_required": "sometimes",
        "redirection_strategy": "none",
        "authn_policies": ["user_cert"],
        "mode": "readonly",
        "openapi": {
          "requestBody": {
            "required": true,
            "content": {
              "application/json": {
                "schema": {
                  "properties": {
                    "pem": {
                      "type": "string"
                    },
                    "kid": {
                      "type": "string"
                    }
                  },
                  "type": "object"
                }
              }
            }
          },
          "responses": {
            "200": {
              "description": "JWK object",
              "content": {
                "application/json": {
                  "schema": {
                    "type": "object"
                  }
                }
              }
            }
          }
        }
      }
    },
    "/pemToJwk": {
      "post": {
        "js_module": "endpoints/crypto.js",
        "js_function": "pemToJwk",
        "forwarding_required": "sometimes",
        "redirection_strategy": "none",
        "authn_policies": ["user_cert"],
        "mode": "readonly",
        "openapi": {
          "requestBody": {
            "required": true,
            "content": {
              "application/json": {
                "schema": {
                  "properties": {
                    "pem": {
                      "type": "string"
                    },
                    "kid": {
                      "type": "string"
                    }
                  },
                  "type": "object"
                }
              }
            }
          },
          "responses": {
            "200": {
              "description": "JWK object",
              "content": {
                "application/json": {
                  "schema": {
                    "type": "object"
                  }
                }
              }
            }
          }
        }
      }
    },
    "/pubRsaPemToJwk": {
      "post": {
        "js_module": "endpoints/crypto.js",
        "js_function": "pubRsaPemToJwk",
        "forwarding_required": "sometimes",
        "redirection_strategy": "none",
        "authn_policies": ["user_cert"],
        "mode": "readonly",
        "openapi": {
          "requestBody": {
            "required": true,
            "content": {
              "application/json": {
                "schema": {
                  "properties": {
                    "pem": {
                      "type": "string"
                    },
                    "kid": {
                      "type": "string"
                    }
                  },
                  "type": "object"
                }
              }
            }
          },
          "responses": {
            "200": {
              "description": "JWK object",
              "content": {
                "application/json": {
                  "schema": {
                    "type": "object"
                  }
                }
              }
            }
          }
        }
      }
    },
    "/rsaPemToJwk": {
      "post": {
        "js_module": "endpoints/crypto.js",
        "js_function": "rsaPemToJwk",
        "forwarding_required": "sometimes",
        "redirection_strategy": "none",
        "authn_policies": ["user_cert"],
        "mode": "readonly",
        "openapi": {
          "requestBody": {
            "required": true,
            "content": {
              "application/json": {
                "schema": {
                  "properties": {
                    "pem": {
                      "type": "string"
                    },
                    "kid": {
                      "type": "string"
                    }
                  },
                  "type": "object"
                }
              }
            }
          },
          "responses": {
            "200": {
              "description": "JWK object",
              "content": {
                "application/json": {
                  "schema": {
                    "type": "object"
                  }
                }
              }
            }
          }
        }
      }
    },
    "/pubEddsaPemToJwk": {
      "post": {
        "js_module": "endpoints/crypto.js",
        "js_function": "pubEddsaPemToJwk",
        "forwarding_required": "sometimes",
        "redirection_strategy": "none",
        "authn_policies": ["user_cert"],
        "mode": "readonly",
        "openapi": {
          "requestBody": {
            "required": true,
            "content": {
              "application/json": {
                "schema": {
                  "properties": {
                    "pem": {
                      "type": "string"
                    },
                    "kid": {
                      "type": "string"
                    }
                  },
                  "type": "object"
                }
              }
            }
          },
          "responses": {
            "200": {
              "description": "JWK object",
              "content": {
                "application/json": {
                  "schema": {
                    "type": "object"
                  }
                }
              }
            }
          }
        }
      }
    },
    "/eddsaPemToJwk": {
      "post": {
        "js_module": "endpoints/crypto.js",
        "js_function": "eddsaPemToJwk",
        "forwarding_required": "sometimes",
        "redirection_strategy": "none",
        "authn_policies": ["user_cert"],
        "mode": "readonly",
        "openapi": {
          "requestBody": {
            "required": true,
            "content": {
              "application/json": {
                "schema": {
                  "properties": {
                    "pem": {
                      "type": "string"
                    },
                    "kid": {
                      "type": "string"
                    }
                  },
                  "type": "object"
                }
              }
            }
          },
          "responses": {
            "200": {
              "description": "JWK object",
              "content": {
                "application/json": {
                  "schema": {
                    "type": "object"
                  }
                }
              }
            }
          }
        }
      }
    },
    "/pubJwkToPem": {
      "post": {
        "js_module": "endpoints/crypto.js",
        "js_function": "pubJwkToPem",
        "forwarding_required": "sometimes",
        "redirection_strategy": "none",
        "authn_policies": ["user_cert"],
        "mode": "readonly",
        "openapi": {
          "requestBody": {
            "required": true,
            "content": {
              "application/json": {
                "schema": {
                  "properties": {
                    "jwk": {
                      "type": "object"
                    }
                  },
                  "type": "object"
                }
              }
            }
          },
          "responses": {
            "200": {
              "description": "PEM string",
              "content": {
                "application/json": {
                  "schema": {
                    "properties": {
                      "pem": {
                        "type": "string"
                      }
                    },
                    "type": "object"
                  }
                }
              }
            }
          }
        }
      }
    },
    "/jwkToPem": {
      "post": {
        "js_module": "endpoints/crypto.js",
        "js_function": "jwkToPem",
        "forwarding_required": "sometimes",
        "redirection_strategy": "none",
        "authn_policies": ["user_cert"],
        "mode": "readonly",
        "openapi": {
          "requestBody": {
            "required": true,
            "content": {
              "application/json": {
                "schema": {
                  "properties": {
                    "jwk": {
                      "type": "object"
                    }
                  },
                  "type": "object"
                }
              }
            }
          },
          "responses": {
            "200": {
              "description": "PEM string",
              "content": {
                "application/json": {
                  "schema": {
                    "properties": {
                      "pem": {
                        "type": "string"
                      }
                    },
                    "type": "object"
                  }
                }
              }
            }
          }
        }
      }
    },
    "/rsaJwkToPem": {
      "post": {
        "js_module": "endpoints/crypto.js",
        "js_function": "rsaJwkToPem",
        "forwarding_required": "sometimes",
        "redirection_strategy": "none",
        "authn_policies": ["user_cert"],
        "mode": "readonly",
        "openapi": {
          "requestBody": {
            "required": true,
            "content": {
              "application/json": {
                "schema": {
                  "properties": {
                    "jwk": {
                      "type": "object"
                    }
                  },
                  "type": "object"
                }
              }
            }
          },
          "responses": {
            "200": {
              "description": "PEM string",
              "content": {
                "application/json": {
                  "schema": {
                    "properties": {
                      "pem": {
                        "type": "string"
                      }
                    },
                    "type": "object"
                  }
                }
              }
            }
          }
        }
      }
    },
    "/pubRsaJwkToPem": {
      "post": {
        "js_module": "endpoints/crypto.js",
        "js_function": "pubRsaJwkToPem",
        "forwarding_required": "sometimes",
        "redirection_strategy": "none",
        "authn_policies": ["user_cert"],
        "mode": "readonly",
        "openapi": {
          "requestBody": {
            "required": true,
            "content": {
              "application/json": {
                "schema": {
                  "properties": {
                    "jwk": {
                      "type": "object"
                    }
                  },
                  "type": "object"
                }
              }
            }
          },
          "responses": {
            "200": {
              "description": "PEM string",
              "content": {
                "application/json": {
                  "schema": {
                    "properties": {
                      "pem": {
                        "type": "string"
                      }
                    },
                    "type": "object"
                  }
                }
              }
            }
          }
        }
      }
    },
    "/eddsaJwkToPem": {
      "post": {
        "js_module": "endpoints/crypto.js",
        "js_function": "eddsaJwkToPem",
        "forwarding_required": "sometimes",
        "redirection_strategy": "none",
        "authn_policies": ["user_cert"],
        "mode": "readonly",
        "openapi": {
          "requestBody": {
            "required": true,
            "content": {
              "application/json": {
                "schema": {
                  "properties": {
                    "jwk": {
                      "type": "object"
                    }
                  },
                  "type": "object"
                }
              }
            }
          },
          "responses": {
            "200": {
              "description": "PEM string",
              "content": {
                "application/json": {
                  "schema": {
                    "properties": {
                      "pem": {
                        "type": "string"
                      }
                    },
                    "type": "object"
                  }
                }
              }
            }
          }
        }
      }
    },
    "/pubEddsaJwkToPem": {
      "post": {
        "js_module": "endpoints/crypto.js",
        "js_function": "pubEddsaJwkToPem",
        "forwarding_required": "sometimes",
        "redirection_strategy": "none",
        "authn_policies": ["user_cert"],
        "mode": "readonly",
        "openapi": {
          "requestBody": {
            "required": true,
            "content": {
              "application/json": {
                "schema": {
                  "properties": {
                    "jwk": {
                      "type": "object"
                    }
                  },
                  "type": "object"
                }
              }
            }
          },
          "responses": {
            "200": {
              "description": "PEM string",
              "content": {
                "application/json": {
                  "schema": {
                    "properties": {
                      "pem": {
                        "type": "string"
                      }
                    },
                    "type": "object"
                  }
                }
              }
            }
          }
        }
      }
    },
    "/throw": {
      "get": {
        "js_module": "endpoints/rpc.js",
        "js_function": "throwError",
        "forwarding_required": "sometimes",
        "redirection_strategy": "none",
        "authn_policies": ["user_cert"],
        "mode": "readonly",
        "openapi": {
          "requestBody": {
            "required": false,
            "content": {
              "application/json": {
                "schema": {}
              }
            }
          },
          "responses": {
            "200": {
              "description": "",
              "content": {
                "application/json": {
                  "schema": {}
                }
              }
            }
          }
        }
      }
    },
    "/cose": {
      "put": {
        "js_module": "endpoints/auth.js",
        "js_function": "checkUserCOSESign1Auth",
        "forwarding_required": "sometimes",
        "redirection_strategy": "none",
        "authn_policies": ["user_cose_sign1"],
        "mode": "readwrite",
        "openapi": {
          "requestBody": {
            "required": true,
            "content": {
              "application/cose": {
                "schema": {}
              }
            }
          },
          "responses": {
            "200": {
              "description": "",
              "content": {
                "application/json": {
                  "schema": {}
                }
              }
            }
          }
        }
      }
    },
    "/multi_auth": {
      "post": {
        "js_module": "endpoints/auth.js",
        "js_function": "checkMultiAuth",
        "forwarding_required": "never",
        "redirection_strategy": "none",
        "authn_policies": [
          {
            "all_of": ["user_cert", "jwt", "user_cose_sign1"]
          },
          "user_cert",
          "member_cert",
          "jwt",
          "user_cose_sign1",
          "no_auth"
        ],
        "mode": "readwrite",
        "openapi": {
          "requestBody": {
            "required": true,
            "content": {
              "application/cose": {
                "schema": {}
              },
              "application/json": {
                "schema": {}
              }
            }
          },
          "responses": {
            "200": {
              "description": "",
              "content": {
                "application/json": {
                  "schema": {}
                }
              }
            }
          }
        }
      }
    },
    "/converters/set": {
      "post": {
        "js_module": "endpoints/converters.js",
        "js_function": "testConvertersSet",
        "forwarding_required": "never",
        "redirection_strategy": "none",
        "authn_policies": [],
        "mode": "readwrite",
        "openapi": {
          "requestBody": {
            "content": {
              "application/json": {
                "schema": {}
              }
            }
          },
          "responses": {
            "200": {
              "description": "Success",
              "content": {
                "application/json": {}
              }
            }
          }
        }
      }
    },
    "/converters/get": {
      "get": {
        "js_module": "endpoints/converters.js",
        "js_function": "testConvertersGet",
        "forwarding_required": "never",
        "redirection_strategy": "none",
        "authn_policies": [],
        "mode": "readonly",
        "openapi": {
          "requestBody": {
            "content": {
              "application/json": {
                "schema": {}
              }
            }
          },
          "responses": {
            "200": {
              "description": "Success",
              "content": {
                "application/json": {}
              }
            }
          }
        }
      }
    },
    "/spin": {
      "post": {
        "js_module": "endpoints/spin.js",
        "js_function": "spin",
        "forwarding_required": "sometimes",
        "redirection_strategy": "none",
        "authn_policies": ["user_cert"],
        "mode": "readonly",
        "openapi": {
          "requestBody": {
            "required": true,
            "content": {
              "application/json": {
                "schema": {
                  "properties": {
                    "iterations": {
                      "type": "number"
                    }
                  },
                  "type": "object"
                }
              }
            }
          },
          "responses": {
            "200": {
              "description": "Ok",
              "content": {
                "application/json": {
                  "schema": {
                    "type": "boolean"
                  }
                }
              }
            }
          }
        }
      }
    }
  }
}<|MERGE_RESOLUTION|>--- conflicted
+++ resolved
@@ -1,58 +1,5 @@
 {
   "endpoints": {
-<<<<<<< HEAD
-    "/jwt": {
-      "get": {
-        "js_module": "endpoints/jwt.js",
-        "js_function": "jwt",
-        "forwarding_required": "sometimes",
-        "redirection_strategy": "none",
-        "authn_policies": [],
-        "mode": "readonly",
-        "openapi": {
-          "responses": {
-            "200": {
-              "description": "Ok",
-              "content": {
-                "application/json": {
-                  "schema": {
-                    "properties": {
-                      "userId": {
-                        "type": "string"
-                      }
-                    },
-                    "required": ["userId"],
-                    "type": "object",
-                    "additionalProperties": false
-                  }
-                }
-              }
-            },
-            "401": {
-              "description": "Unauthorized",
-              "content": {
-                "application/json": {
-                  "schema": {
-                    "properties": {
-                      "msg": {
-                        "type": "string"
-                      }
-                    },
-                    "required": ["msg"],
-                    "type": "object",
-                    "additionalProperties": false
-                  }
-                }
-              }
-            }
-          },
-          "security": [],
-          "parameters": []
-        }
-      }
-    },
-=======
->>>>>>> 992f4bad
     "/crypto": {
       "get": {
         "js_module": "endpoints/crypto.js",
