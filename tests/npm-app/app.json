--- conflicted
+++ resolved
@@ -1,111 +1,60 @@
 {
-<<<<<<< HEAD
-    "endpoints": {
-      "/jwt": {
-        "get": {
-          "js_module": "src/endpoints/jwt.js",
-          "js_function": "jwt",
-          "forwarding_required": "always",
-          "execute_locally": false,
-          "require_client_signature": false,
-          "require_client_identity": false,
-          "readonly": true,
-          "openapi": {
-            "responses": {
-              "200": {
-                "description": "Ok",
-                "content": {
-                  "application/json": {
-                    "schema": {
-                      "properties": {
-                        "userId": {
-                          "type": "string"
-                        }
-                      },
-                      "required": [
-                        "userId"
-                      ],
-                      "type": "object",
-                      "additionalProperties": false
-                    }
-                  }
-                }
-              },
-              "401": {
-                "description": "Unauthorized",
-                "content": {
-                  "application/json": {
-                    "schema": {
-                      "properties": {
-                        "msg": {
-                          "type": "string"
-                        }
-                      },
-                      "required": [
-                        "msg"
-                      ],
-                      "type": "object",
-                      "additionalProperties": false
-                    }
+  "endpoints": {
+    "/jwt": {
+      "get": {
+        "js_module": "src/endpoints/jwt.js",
+        "js_function": "jwt",
+        "forwarding_required": "always",
+        "execute_locally": false,
+        "require_client_signature": false,
+        "require_client_identity": false,
+        "readonly": true,
+        "openapi": {
+          "responses": {
+            "200": {
+              "description": "Ok",
+              "content": {
+                "application/json": {
+                  "schema": {
+                    "properties": {
+                      "userId": {
+                        "type": "string"
+                      }
+                    },
+                    "required": [
+                      "userId"
+                    ],
+                    "type": "object",
+                    "additionalProperties": false
                   }
                 }
               }
             },
-            "security": [],
-            "parameters": []
-          }
-        }
-      },
-      "/crypto": {
-        "get": {
-          "js_module": "src/endpoints/crypto.js",
-          "js_function": "crypto",
-          "forwarding_required": "always",
-          "execute_locally": false,
-          "require_client_signature": false,
-          "require_client_identity": true,
-          "readonly": true,
-          "openapi": {
-            "responses": {
-              "200": {
-                "description": "Ok",
-                "content": {
-                  "application/json": {
-                    "schema": {
-                      "properties": {
-                        "available": {
-                          "type": "boolean"
-                        }
-                      },
-                      "required": [
-                        "available"
-                      ],
-                      "type": "object",
-                      "additionalProperties": false
-                    }
-                  }
-                }
-              }
-            },
-            "security": [],
-            "parameters": []
-          }
-        }
-      },
-      "/generateAesKey": {
-        "post": {
-          "js_module": "src/endpoints/crypto.js",
-          "js_function": "generateAesKey",
-          "forwarding_required": "always",
-          "execute_locally": false,
-          "require_client_signature": false,
-          "require_client_identity": true,
-          "readonly": true,
-          "openapi": {
-            "requestBody": {
-              "required": true,
-=======
-  "endpoints": {
+            "401": {
+              "description": "Unauthorized",
+              "content": {
+                "application/json": {
+                  "schema": {
+                    "properties": {
+                      "msg": {
+                        "type": "string"
+                      }
+                    },
+                    "required": [
+                      "msg"
+                    ],
+                    "type": "object",
+                    "additionalProperties": false
+                  }
+                }
+              }
+            }
+          },
+          "security": [],
+          "parameters": []
+        }
+      }
+    },
     "/crypto": {
       "get": {
         "js_module": "src/endpoints/crypto.js",
@@ -119,7 +68,6 @@
           "responses": {
             "200": {
               "description": "Ok",
->>>>>>> efc3527b
               "content": {
                 "application/json": {
                   "schema": {
