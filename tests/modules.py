# Copyright (c) Microsoft Corporation. All rights reserved.
# Licensed under the Apache 2.0 License.
import tempfile
import http
import subprocess
import os
import shutil
import infra.network
import infra.path
import infra.proc
import infra.net
import infra.e2e_args
import suite.test_requirements as reqs
import ccf.proposal_generator

from loguru import logger as LOG

THIS_DIR = os.path.dirname(__file__)

MODULE_PREFIX_1 = "/app/"
MODULE_PATH_1 = "/app/foo.js"
MODULE_RETURN_1 = "Hello world!"
MODULE_CONTENT_1 = f"""
export function foo() {{
    return "{MODULE_RETURN_1}";
}}
"""

MODULE_PATH_2 = "/app/bar.js"
MODULE_CONTENT_2 = """
import {foo} from "./foo.js"
export function bar() {
    return foo();
}
"""

# For the purpose of resolving relative import paths,
# app script modules are currently assumed to be located at /.
# This will likely change.
APP_SCRIPT = """
return {
  ["POST test_module"] = [[
    import {bar} from "./app/bar.js";
    export default function()
    {
      return { body: bar(), statusCode: 201 };
    }
  ]]
}
"""


def make_module_set_proposal(path, content, network):
    primary, _ = network.find_nodes()
    with tempfile.NamedTemporaryFile("w") as f:
        f.write(content)
        f.flush()
        proposal_body, careful_vote = ccf.proposal_generator.set_module(path, f.name)
    proposal = network.consortium.get_any_active_member().propose(
        primary, proposal_body
    )
    proposal.vote_for = careful_vote
    network.consortium.vote_using_majority(primary, proposal)


@reqs.description("Test module set and remove")
def test_module_set_and_remove(network, args):
    primary, _ = network.find_nodes()

    LOG.info("Member makes a module set proposal")
    make_module_set_proposal(MODULE_PATH_1, MODULE_CONTENT_1, network)

    with primary.client(
        f"member{network.consortium.get_any_active_member().member_id}"
    ) as c:
        r = c.post("/gov/read", {"table": "ccf.modules", "key": MODULE_PATH_1})
        assert r.status_code == http.HTTPStatus.OK, r.status_code
        assert r.body.json()["js"] == MODULE_CONTENT_1, r.body

    LOG.info("Member makes a module remove proposal")
    proposal_body, careful_vote = ccf.proposal_generator.remove_module(MODULE_PATH_1)
    proposal = network.consortium.get_any_active_member().propose(
        primary, proposal_body
    )
    proposal.vote_for = careful_vote
    network.consortium.vote_using_majority(primary, proposal)

    with primary.client(
        f"member{network.consortium.get_any_active_member().member_id}"
    ) as c:
        r = c.post("/gov/read", {"table": "ccf.modules", "key": MODULE_PATH_1})
        assert r.status_code == http.HTTPStatus.BAD_REQUEST, r.status_code
    return network


<<<<<<< HEAD
=======
@reqs.description("Test prefix-based modules remove")
def test_modules_remove(network, args):
    primary, _ = network.find_nodes()

    LOG.info("Member makes a module set proposal")
    make_module_set_proposal(MODULE_PATH_1, MODULE_CONTENT_1, network)

    with primary.client(
        f"member{network.consortium.get_any_active_member().member_id}"
    ) as c:
        r = c.post("/gov/read", {"table": "ccf.modules", "key": MODULE_PATH_1})
        assert r.status_code == http.HTTPStatus.OK, r.status_code
        assert r.body.json()["js"] == MODULE_CONTENT_1, r.body

    LOG.info("Member makes a prefix-based modules remove proposal")
    proposal_body, careful_vote = ccf.proposal_generator.remove_modules(MODULE_PREFIX_1)
    proposal = network.consortium.get_any_active_member().propose(
        primary, proposal_body
    )
    proposal.vote_for = careful_vote
    network.consortium.vote_using_majority(primary, proposal)

    with primary.client(
        f"member{network.consortium.get_any_active_member().member_id}"
    ) as c:
        r = c.post("/gov/read", {"table": "ccf.modules", "key": MODULE_PATH_1})
        assert r.status_code == http.HTTPStatus.BAD_REQUEST, r.status_code
    return network


>>>>>>> fd73d467
@reqs.description("Test module import")
def test_module_import(network, args):
    primary, _ = network.find_nodes()

    # Add modules
    make_module_set_proposal(MODULE_PATH_1, MODULE_CONTENT_1, network)
    make_module_set_proposal(MODULE_PATH_2, MODULE_CONTENT_2, network)

    # Update JS app which imports module
    with tempfile.NamedTemporaryFile("w") as f:
        f.write(APP_SCRIPT)
        f.flush()
        network.consortium.set_js_app(remote_node=primary, app_script_path=f.name)

    with primary.client("user0") as c:
        r = c.post("/app/test_module", {})
        assert r.status_code == http.HTTPStatus.CREATED, r.status_code
        assert r.body.text() == MODULE_RETURN_1

    return network


@reqs.description("Test js app bundle")
def test_app_bundle(network, args):
    primary, _ = network.find_nodes()

    LOG.info("Deploying js app bundle archive")
    # Testing the bundle archive support of the Python client here.
    # Plain bundle folders are tested in the npm-based app tests.
    bundle_dir = os.path.join(THIS_DIR, "js-app-bundle")
    with tempfile.TemporaryDirectory(prefix="ccf") as tmp_dir:
        bundle_path = shutil.make_archive(
            os.path.join(tmp_dir, "bundle"), "zip", bundle_dir
        )
        network.consortium.deploy_js_app(primary, bundle_path)

    LOG.info("Verifying that modules and endpoints were added")
    with primary.client(
        f"member{network.consortium.get_any_active_member().member_id}"
    ) as c:
        r = c.post("/gov/read", {"table": "ccf.modules", "key": "/math.js"})
        assert r.status_code == http.HTTPStatus.OK, r.status_code

    with primary.client("user0") as c:
        valid_body = {"op": "sub", "left": 82, "right": 40}
        r = c.post("/app/compute", valid_body)
        assert r.status_code == http.HTTPStatus.OK, r.status_code
        assert r.headers["content-type"] == "application/json"
        assert r.body.json() == {"result": 42}, r.body

        invalid_body = {"op": "add", "left": "1", "right": 2}
        r = c.post("/app/compute", invalid_body)
        assert r.status_code == http.HTTPStatus.BAD_REQUEST, r.status_code
        assert r.headers["content-type"] == "application/json"
        assert r.body.json() == {"error": "invalid operand type"}, r.body

    LOG.info("Removing js app")
    proposal_body, careful_vote = ccf.proposal_generator.remove_js_app()
    proposal = network.consortium.get_any_active_member().propose(
        primary, proposal_body
    )
    proposal.vote_for = careful_vote
    network.consortium.vote_using_majority(primary, proposal)

    LOG.info("Verifying that modules and endpoints were removed")
    with primary.client("user0") as c:
        r = c.post("/app/compute", valid_body)
        assert r.status_code == http.HTTPStatus.NOT_FOUND, r.status_code

    with primary.client(
        f"member{network.consortium.get_any_active_member().member_id}"
    ) as c:
        r = c.post("/gov/read", {"table": "ccf.modules", "key": "/math.js"})
        assert r.status_code == http.HTTPStatus.BAD_REQUEST, r.status_code

    return network


@reqs.description("Test basic Node.js/npm app")
def test_npm_app(network, args):
    primary, _ = network.find_nodes()

    LOG.info("Building npm app")
    app_dir = os.path.join(THIS_DIR, "npm-app")
    subprocess.run(["npm", "install"], cwd=app_dir, check=True)
    subprocess.run(["npm", "run", "build"], cwd=app_dir, check=True)

    LOG.info("Deploying npm app")
    bundle_dir = os.path.join(app_dir, "dist")
    network.consortium.deploy_js_app(primary, bundle_dir)

    LOG.info("Calling npm app endpoints")
    with primary.client("user0") as c:
        body = [1, 2, 3, 4]
        r = c.post("/app/partition", body)
        assert r.status_code == http.HTTPStatus.OK, r.status_code
        assert r.body.json() == [[1, 3], [2, 4]], r.body

        r = c.post("/app/proto", body)
        assert r.status_code == http.HTTPStatus.OK, r.status_code
        assert r.headers["content-type"] == "application/x-protobuf"
        # We could now decode the protobuf message but given all the machinery
        # involved to make it happen (code generation with protoc) we'll leave it at that.
        assert len(r.body) == 14, len(r.body)

        r = c.get("/app/crypto")
        assert r.status_code == http.HTTPStatus.OK, r.status_code
        assert r.body.json()["available"], r.body

    return network


@reqs.description("Test tsoa-based Node.js/npm app")
def test_npm_tsoa_app(network, args):
    primary, _ = network.find_nodes()

    LOG.info("Building tsoa npm app")
    app_dir = os.path.join(THIS_DIR, "npm-tsoa-app")
    subprocess.run(["npm", "install"], cwd=app_dir, check=True)
    subprocess.run(["npm", "run", "build"], cwd=app_dir, check=True)

    LOG.info("Deploying tsoa npm app")
    bundle_dir = os.path.join(app_dir, "dist")
    network.consortium.deploy_js_app(primary, bundle_dir)

    LOG.info("Calling tsoa npm app endpoints")
    with primary.client("user0") as c:
        body = [1, 2, 3, 4]
        r = c.post("/app/partition", body)
        assert r.status_code == http.HTTPStatus.OK, r.status_code
        assert r.body.json() == [[1, 3], [2, 4]], r.body

        r = c.post("/app/proto", body)
        assert r.status_code == http.HTTPStatus.OK, r.status_code
        assert r.headers["content-type"] == "application/x-protobuf"
        # We could now decode the protobuf message but given all the machinery
        # involved to make it happen (code generation with protoc) we'll leave it at that.
        assert len(r.body) == 14, len(r.body)

        r = c.get("/app/crypto")
        assert r.status_code == http.HTTPStatus.OK, r.status_code
        assert r.body.json()["available"], r.body

    return network


def run(args):
    hosts = ["localhost"] * (3 if args.consensus == "bft" else 2)

    with infra.network.network(
        hosts, args.binary_dir, args.debug_nodes, args.perf_nodes, pdb=args.pdb
    ) as network:
        network.start_and_join(args)
        network = test_module_set_and_remove(network, args)
        network = test_module_import(network, args)
        network = test_app_bundle(network, args)
        network = test_npm_app(network, args)
        network = test_npm_tsoa_app(network, args)


if __name__ == "__main__":

    args = infra.e2e_args.cli_args()
    args.package = "libjs_generic"
    run(args)<|MERGE_RESOLUTION|>--- conflicted
+++ resolved
@@ -93,39 +93,6 @@
     return network
 
 
-<<<<<<< HEAD
-=======
-@reqs.description("Test prefix-based modules remove")
-def test_modules_remove(network, args):
-    primary, _ = network.find_nodes()
-
-    LOG.info("Member makes a module set proposal")
-    make_module_set_proposal(MODULE_PATH_1, MODULE_CONTENT_1, network)
-
-    with primary.client(
-        f"member{network.consortium.get_any_active_member().member_id}"
-    ) as c:
-        r = c.post("/gov/read", {"table": "ccf.modules", "key": MODULE_PATH_1})
-        assert r.status_code == http.HTTPStatus.OK, r.status_code
-        assert r.body.json()["js"] == MODULE_CONTENT_1, r.body
-
-    LOG.info("Member makes a prefix-based modules remove proposal")
-    proposal_body, careful_vote = ccf.proposal_generator.remove_modules(MODULE_PREFIX_1)
-    proposal = network.consortium.get_any_active_member().propose(
-        primary, proposal_body
-    )
-    proposal.vote_for = careful_vote
-    network.consortium.vote_using_majority(primary, proposal)
-
-    with primary.client(
-        f"member{network.consortium.get_any_active_member().member_id}"
-    ) as c:
-        r = c.post("/gov/read", {"table": "ccf.modules", "key": MODULE_PATH_1})
-        assert r.status_code == http.HTTPStatus.BAD_REQUEST, r.status_code
-    return network
-
-
->>>>>>> fd73d467
 @reqs.description("Test module import")
 def test_module_import(network, args):
     primary, _ = network.find_nodes()
