# Copyright (c) Microsoft Corporation. All rights reserved.
# Licensed under the Apache 2.0 License.
import tempfile
import os
import shutil

import infra.logging_app as app
import infra.e2e_args
import infra.network
import infra.snp
import ccf.ledger
from ccf.tx_id import TxID
import base64
import suite.test_requirements as reqs
import infra.crypto
import ipaddress
import infra.interfaces
import infra.path
import infra.proc
import random
import json
import subprocess
import time
import http
import copy
import struct
import infra.snp as snp
from cryptography import x509
from cryptography.hazmat.backends import default_backend
from pycose.messages import Sign1Message
import sys
import pathlib
import infra.concurrency

from loguru import logger as LOG


@reqs.description("Move committed ledger files to read-only directory")
def test_save_committed_ledger_files(network, args):
    # Issue txs in a loop to force a signature and a new ledger chunk
    # each time. Record log messages at the same key (repeat=True) so
    # that CCF makes use of historical queries when verifying messages
    for _ in range(1, 5):
        network.txs.issue(network, 1, repeat=True)

    LOG.info(f"Moving committed ledger files to {args.common_read_only_ledger_dir}")
    primary, _ = network.find_primary()
    for ledger_dir in primary.remote.ledger_paths():
        for ledger_file_path in os.listdir(ledger_dir):
            if infra.node.is_file_committed(ledger_file_path):
                shutil.move(
                    os.path.join(ledger_dir, ledger_file_path),
                    os.path.join(args.common_read_only_ledger_dir, ledger_file_path),
                )

    network.txs.verify(network)
    return network


def test_parse_snapshot_file(network, args):
    class ReaderThread(infra.concurrency.StoppableThread):
        def __init__(self, network):
            super().__init__(name="reader")
            primary, _ = network.find_primary()
            self.snapshots_dir = os.path.join(
                primary.remote.remote.root,
                primary.remote.snapshots_dir_name,
            )

        def run(self):
            seen = set()
            while not self.is_stopped():
                for snapshot in os.listdir(self.snapshots_dir):
                    if (
                        ccf.ledger.is_snapshot_file_committed(snapshot)
                        and snapshot not in seen
                    ):
                        seen.add(snapshot)
                        with ccf.ledger.Snapshot(
                            os.path.join(self.snapshots_dir, snapshot)
                        ) as s:
                            assert len(
                                s.get_public_domain().get_tables()
                            ), "No public table in snapshot"
                            LOG.success(f"Successfully parsed snapshot: {snapshot}")
            LOG.info(f"Tested {len(seen)} snapshots")
<<<<<<< HEAD
            assert len(seen) > 0, f"No snapshots seen, so this tested nothing"
=======
            assert len(seen) > 0, "No snapshots seen, so this tested nothing"
>>>>>>> d950184c

    class WriterThread(infra.concurrency.StoppableThread):
        def __init__(self, network, reader):
            super().__init__(name="writer")
            self.primary, _ = network.find_primary()
            self.member = network.consortium.get_any_active_member()
            self.reader = reader

        def run(self):
            while not self.is_stopped() and self.reader.is_alive():
                self.member.update_ack_state_digest(self.primary)

    reader_thread = ReaderThread(network)
    reader_thread.start()

    writer_thread = WriterThread(network, reader_thread)
    writer_thread.start()

    # When this test was added, the original failure was occurring 100% of the time within 0.5s.
    # This fix has been manually verified across multi-minute runs.
    # 5s is a plausible run-time in the CI, that should still provide convincing coverage.
    time.sleep(5)

    writer_thread.stop()
    writer_thread.join()

    reader_thread.stop()
    reader_thread.join()

    return network


def find_ledger_chunk_for_seqno(ledger, seqno):
    for chunk in ledger:
        first, last = chunk.get_seqnos()
        next_signature = None
        for tx in chunk:
            pd = tx.get_public_domain()
            tables = pd.get_tables()
            if (
                pd.get_seqno() >= seqno
                and next_signature is None
                and ccf.ledger.SIGNATURE_TX_TABLE_NAME in tables
            ):
                next_signature = pd.get_seqno()
        if first <= seqno and seqno <= last:
            return chunk, first, last, next_signature
    return None, None, None, None


@reqs.description("Forced ledger chunk")
@app.scoped_txs()
def test_forced_ledger_chunk(network, args):
    primary, _ = network.find_primary()

    # Submit some dummy transactions
    network.txs.issue(network, number_txs=3)

    # Submit a proposal to force a ledger chunk at the following signature
    proposal = network.consortium.force_ledger_chunk(primary)

    # Issue some more transactions
    network.txs.issue(network, number_txs=5)

    ledger_dirs = primary.remote.ledger_paths()

    # Check that there is indeed a ledger chunk that ends at the
    # first signature after proposal.completed_seqno
    ledger = ccf.ledger.Ledger(ledger_dirs)
    chunk, _, last, next_signature = find_ledger_chunk_for_seqno(
        ledger, proposal.completed_seqno
    )
    LOG.info(
        f"Found ledger chunk {chunk.filename()} with chunking proposal @{proposal.completed_seqno} and signature @{next_signature}"
    )
    assert chunk.is_complete and chunk.is_committed()
    assert last == next_signature
    assert next_signature - proposal.completed_seqno < args.sig_tx_interval
    return network


@reqs.description("Forced snapshot")
@app.scoped_txs()
def test_forced_snapshot(network, args):
    primary, _ = network.find_primary()

    # Submit some dummy transactions
    network.txs.issue(network, number_txs=3)

    # Submit a proposal to force a snapshot at the following signature
    proposal_body, careful_vote = network.consortium.make_proposal(
        "trigger_snapshot", node_id=primary.node_id
    )
    proposal = network.consortium.get_any_active_member().propose(
        primary, proposal_body
    )

    proposal = network.consortium.vote_using_majority(
        primary,
        proposal,
        careful_vote,
    )

    # Issue some more transactions
    network.txs.issue(network, number_txs=5)

    ledger_dirs = primary.remote.ledger_paths()

    # Find first signature after proposal.completed_seqno
    ledger = ccf.ledger.Ledger(ledger_dirs)
    chunk, _, _, next_signature = find_ledger_chunk_for_seqno(
        ledger, proposal.completed_seqno
    )

    assert chunk.is_complete and chunk.is_committed()
    LOG.info(f"Expecting snapshot at {next_signature}")

    snapshots_dir = network.get_committed_snapshots(primary)
    for s in os.listdir(snapshots_dir):
        with ccf.ledger.Snapshot(os.path.join(snapshots_dir, s)) as snapshot:
            snapshot_seqno = snapshot.get_public_domain().get_seqno()
            if snapshot_seqno == next_signature:
                LOG.info(f"Found expected forced snapshot at {next_signature}")
                return network

    raise RuntimeError("Could not find matching snapshot file")


# https://github.com/microsoft/CCF/issues/1858
@reqs.description("Generate snapshot larger than ring buffer max message size")
def test_large_snapshot(network, args):
    primary, _ = network.find_primary()

    # Submit some dummy transactions
    entry_size = 10000  # Lower bound on serialised write set size
    iterations = int(args.max_msg_size_bytes) // entry_size
    LOG.debug(f"Recording {iterations} large entries")
    with primary.client(identity="user0") as c:
        for idx in range(iterations):
            c.post(
                "/app/log/public?scope=test_large_snapshot",
                body={"id": idx, "msg": "X" * entry_size},
                log_capture=[],
            )

    # Submit a proposal to force a snapshot at the following signature
    proposal_body, careful_vote = network.consortium.make_proposal(
        "trigger_snapshot", node_id=primary.node_id
    )
    proposal = network.consortium.get_any_active_member().propose(
        primary, proposal_body
    )
    proposal = network.consortium.vote_using_majority(
        primary,
        proposal,
        careful_vote,
    )

    # Check that there is at least a snapshot larger than args.max_msg_size_bytes
    snapshots_dir = network.get_committed_snapshots(primary)
    extra_data_size_bytes = 10000  # Upper bound on additional snapshot data (e.g. receipt) that is passed separately from the snapshot
    for s in os.listdir(snapshots_dir):
        snapshot_size = os.stat(os.path.join(snapshots_dir, s)).st_size
        if snapshot_size > int(args.max_msg_size_bytes) + extra_data_size_bytes:
            # Make sure that large snapshot can be parsed
            snapshot = ccf.ledger.Snapshot(os.path.join(snapshots_dir, s))
            assert snapshot.get_len() == snapshot_size
            LOG.info(
                f"Found snapshot [{snapshot_size}] larger than ring buffer max msg size {args.max_msg_size_bytes}"
            )
            return network

    raise RuntimeError(
        f"Could not find any snapshot file larger than {args.max_msg_size_bytes}"
    )


def test_snapshot_access(network, args):
    primary, _ = network.find_primary()

    snapshots_dir = network.get_committed_snapshots(primary)
    snapshot_name = ccf.ledger.latest_snapshot(snapshots_dir)
    snapshot_index, _ = ccf.ledger.snapshot_index_from_filename(snapshot_name)

    with open(os.path.join(snapshots_dir, snapshot_name), "rb") as f:
        snapshot_data = f.read()

    with primary.client() as c:
        r = c.head("/node/snapshot", allow_redirects=False)
        assert r.status_code == http.HTTPStatus.PERMANENT_REDIRECT.value, r
        assert "location" in r.headers, r.headers
        location = r.headers["location"]
        assert location == f"/node/snapshot/{snapshot_name}"
        LOG.warning(r.headers)

        for since, expected in (
            (0, location),
            (1, location),
            (snapshot_index // 2, location),
            (snapshot_index - 1, location),
            (snapshot_index, None),
            (snapshot_index + 1, None),
        ):
            for method in ("GET", "HEAD"):
                r = c.call(
                    f"/node/snapshot?since={since}",
                    allow_redirects=False,
                    http_verb=method,
                )
                if expected is None:
                    assert r.status_code == http.HTTPStatus.NOT_FOUND, r
                else:
                    assert r.status_code == http.HTTPStatus.PERMANENT_REDIRECT.value, r
                    assert "location" in r.headers, r.headers
                    actual = r.headers["location"]
                    assert actual == expected

        r = c.head(location)
        assert r.status_code == http.HTTPStatus.OK.value, r
        assert r.headers["accept-ranges"] == "bytes", r.headers
        total_size = int(r.headers["content-length"])

        a = total_size // 3
        b = a * 2
        for start, end in [
            (0, None),
            (0, total_size),
            (0, a),
            (a, a),
            (a, b),
            (b, b),
            (b, total_size),
            (b, None),
        ]:
            range_header_value = f"{start}-{'' if end is None else end}"
            r = c.get(location, headers={"range": f"bytes={range_header_value}"})
            assert r.status_code == http.HTTPStatus.PARTIAL_CONTENT.value, r

            expected = snapshot_data[start:end]
            actual = r.body.data()
            assert (
                expected == actual
            ), f"Binary mismatch, {len(expected)} vs {len(actual)}:\n{expected}\nvs\n{actual}"

        for negative_offset in [
            1,
            a,
            b,
        ]:
            range_header_value = f"-{negative_offset}"
            r = c.get(location, headers={"range": f"bytes={range_header_value}"})
            assert r.status_code == http.HTTPStatus.PARTIAL_CONTENT.value, r

            expected = snapshot_data[-negative_offset:]
            actual = r.body.data()
            assert (
                expected == actual
            ), f"Binary mismatch, {len(expected)} vs {len(actual)}:\n{expected}\nvs\n{actual}"

        # Check error handling for invalid ranges
        for invalid_range, err_msg in [
            (f"{a}-foo", "Unable to parse end of range value foo"),
            ("foo-foo", "Unable to parse start of range value foo"),
            (f"foo-{b}", "Unable to parse start of range value foo"),
            (f"{b}-{a}", "out of order"),
            (f"0-{total_size + 1}", "larger than total file size"),
            ("-1-5", "Invalid format"),
            ("-", "Invalid range"),
            ("-foo", "Unable to parse end of range offset value foo"),
            ("", "Invalid format"),
        ]:
            r = c.get(location, headers={"range": f"bytes={invalid_range}"})
            assert r.status_code == http.HTTPStatus.BAD_REQUEST.value, r
            assert err_msg in r.body.json()["error"]["message"], r


def test_empty_snapshot(network, args):

    LOG.info("Check that empty snapshot is ignored")

    with tempfile.TemporaryDirectory() as snapshots_dir:
        LOG.debug(f"Using {snapshots_dir} as snapshots directory")

        snapshot_name = "snapshot_1000_1500.committed"

        with open(
            os.path.join(snapshots_dir, snapshot_name), "wb+"
        ) as temp_empty_snapshot:

            LOG.debug(f"Created empty snapshot {temp_empty_snapshot.name}")

            # Check the file is indeed empty
            assert (
                os.stat(temp_empty_snapshot.name).st_size == 0
            ), temp_empty_snapshot.name

            # Create new node and join network
            new_node = network.create_node("local://localhost")
            network.join_node(new_node, args.package, args, snapshots_dir=snapshots_dir)
            new_node.stop()

            # Check that the empty snapshot is correctly skipped
            if not new_node.check_log_for_error_message(
                f"Ignoring empty snapshot file {snapshot_name}"
            ):
                raise AssertionError(
                    f"Expected empty snapshot file {snapshot_name} to be skipped in node logs"
                )


def split_all_ledger_files_in_dir(input_dir, output_dir):
    # A ledger file can only be split at a seqno that contains a signature
    # (so that all files end on a signature that verifies their integrity).
    # We first detect all signature transactions in a ledger file and truncate
    # at any one (but not the last one, which would have no effect) at random.
    for ledger_file in os.listdir(input_dir):
        sig_seqnos = []

        if ledger_file.endswith(ccf.ledger.RECOVERY_FILE_SUFFIX):
            # Ignore recovery files
            continue

        ledger_file_path = os.path.join(input_dir, ledger_file)
        ledger_chunk = ccf.ledger.LedgerChunk(
            ledger_file_path,
        )
        for transaction in ledger_chunk:
            public_domain = transaction.get_public_domain()
            if ccf.ledger.SIGNATURE_TX_TABLE_NAME in public_domain.get_tables().keys():
                sig_seqnos.append(public_domain.get_seqno())

        if len(sig_seqnos) <= 1:
            # A chunk may not contain enough signatures to be worth truncating
            continue

        # Ignore last signature, which would result in a no-op split
        split_seqno = random.choice(sig_seqnos[:-1])

        assert ccf.split_ledger.run(
            [ledger_file_path, str(split_seqno), f"--output-dir={output_dir}"]
        ), f"Ledger file {ledger_file_path} was not split at {split_seqno}"
        LOG.info(
            f"Ledger file {ledger_file_path} was successfully split at {split_seqno}"
        )
        LOG.debug(f"Deleting input ledger file {ledger_file_path}")
        os.remove(ledger_file_path)


@reqs.description("Split ledger")
def test_split_ledger_on_stopped_network(primary, args):
    # Test that ledger files can be arbitrarily split.
    # Note: For real operations, it would be best practice to use a separate
    # output directory

    current_ledger_dir, committed_ledger_dirs = primary.get_ledger()
    split_all_ledger_files_in_dir(current_ledger_dir, current_ledger_dir)
    if committed_ledger_dirs:
        split_all_ledger_files_in_dir(
            committed_ledger_dirs[0], committed_ledger_dirs[0]
        )

    # Check that the split ledger can be read successfully
    ccf.ledger.Ledger(
        [current_ledger_dir] + committed_ledger_dirs, committed_only=False
    )


def run_file_operations(args):
    with tempfile.NamedTemporaryFile(mode="w+") as ntf:
        service_data = {"the owls": "are not", "what": "they seem"}
        json.dump(service_data, ntf)
        ntf.flush()

        args.max_msg_size_bytes = f"{1024 ** 2}"

        with tempfile.TemporaryDirectory() as tmp_dir:
            txs = app.LoggingTxs("user0")
            with infra.network.network(
                args.nodes,
                args.binary_dir,
                args.debug_nodes,
                args.perf_nodes,
                pdb=args.pdb,
                txs=txs,
            ) as network:
                args.common_read_only_ledger_dir = tmp_dir
                network.start_and_open(args, service_data_json_file=ntf.name)

                LOG.info("Check that service data has been set")
                primary, _ = network.find_primary()
                with primary.client() as c:
                    r = c.get("/node/network").body.json()
                    assert r["service_data"] == service_data

                test_save_committed_ledger_files(network, args)
                test_parse_snapshot_file(network, args)
                test_forced_ledger_chunk(network, args)
                test_forced_snapshot(network, args)
                test_large_snapshot(network, args)
                test_snapshot_access(network, args)
                test_empty_snapshot(network, args)

                primary, _ = network.find_primary()
                # Scoped transactions are not handled by historical range queries
                network.stop_all_nodes(skip_verification=True)

                test_split_ledger_on_stopped_network(primary, args)
                args.common_read_only_ledger_dir = None  # Reset for future tests


def run_tls_san_checks(args):
    with infra.network.network(
        args.nodes,
        args.binary_dir,
        args.debug_nodes,
        args.perf_nodes,
        pdb=args.pdb,
    ) as network:
        network.start_and_open(args)
        network.verify_service_certificate_validity_period(
            args.initial_service_cert_validity_days
        )

        LOG.info("Check SAN value in TLS certificate")
        dummy_san = "*.dummy.com"
        new_node = network.create_node(
            infra.interfaces.HostSpec(
                rpc_interfaces={
                    infra.interfaces.PRIMARY_RPC_INTERFACE: infra.interfaces.RPCInterface(
                        endorsement=infra.interfaces.Endorsement(
                            authority=infra.interfaces.EndorsementAuthority.Node
                        )
                    )
                }
            )
        )
        args.subject_alt_names = [f"dNSName:{dummy_san}"]
        network.join_node(new_node, args.package, args)
        sans = infra.crypto.get_san_from_pem_cert(new_node.get_tls_certificate_pem())
        assert len(sans) == 1, "Expected exactly one SAN"
        assert sans[0].value == dummy_san

        LOG.info("A node started with no specified SAN defaults to public RPC host")
        dummy_public_rpc_host = "123.123.123.123"
        args.subject_alt_names = []

        new_node = network.create_node(
            infra.interfaces.HostSpec(
                rpc_interfaces={
                    infra.interfaces.PRIMARY_RPC_INTERFACE: infra.interfaces.RPCInterface(
                        public_host=dummy_public_rpc_host,
                        endorsement=infra.interfaces.Endorsement(
                            authority=infra.interfaces.EndorsementAuthority.Node
                        ),
                    )
                }
            )
        )
        network.join_node(new_node, args.package, args)
        # Cannot trust the node here as client cannot authenticate dummy public IP in cert
        with open(
            os.path.join(network.common_dir, f"{new_node.local_node_id}.pem"),
            encoding="utf-8",
        ) as self_signed_cert:
            sans = infra.crypto.get_san_from_pem_cert(self_signed_cert.read())
        assert len(sans) == 1, "Expected exactly one SAN"
        assert sans[0].value == ipaddress.ip_address(dummy_public_rpc_host)


def run_config_timeout_check(args):
    with infra.network.network(
        ["local://localhost"],
        args.binary_dir,
        args.debug_nodes,
        args.perf_nodes,
        pdb=args.pdb,
    ) as network:
        network.start_and_open(args)
    # This is relatively direct test to make sure the config timeout feature
    # works as intended. It is difficult to do with the existing framework
    # as is because of the indirections and the fact that start() is a
    # synchronous call.
    node = network.nodes[0]
    start_node_path = node.remote.remote.root
    # Remove ledger and pid file to allow a restart
    shutil.rmtree(os.path.join(start_node_path, "0.ledger"))
    os.remove(os.path.join(start_node_path, "node.pid"))
    os.remove(os.path.join(start_node_path, "service_cert.pem"))
    # Move configuration
    shutil.move(
        os.path.join(start_node_path, "0.config.json"),
        os.path.join(start_node_path, "0.config.json.bak"),
    )
    LOG.info("No config at all")
    assert not os.path.exists(os.path.join(start_node_path, "0.config.json"))
    LOG.info(f"Attempt to start node without a config under {start_node_path}")
    config_timeout = 10
    env = {}
    if args.enclave_platform == "snp":
        env = snp.get_aci_env()

    proc = subprocess.Popen(
        [
            "./cchost",
            "--config",
            "0.config.json",
            "--config-timeout",
            f"{config_timeout}s",
            "--enclave-file",
            node.remote.enclave_file,
        ],
        cwd=start_node_path,
        env=env,
        stdout=open(os.path.join(start_node_path, "out"), "wb"),
        stderr=open(os.path.join(start_node_path, "err"), "wb"),
    )
    time.sleep(2)
    LOG.info("Copy a partial config")
    # Replace it with a prefix
    with open(os.path.join(start_node_path, "0.config.json"), "w") as f:
        f.write("{")
    time.sleep(2)
    LOG.info("Move a full config back")
    shutil.copy(
        os.path.join(start_node_path, "0.config.json.bak"),
        os.path.join(start_node_path, "0.config.json"),
    )
    LOG.info(f"Wait out the rest of the {config_timeout}s timeout")
    time.sleep(config_timeout)
    LOG.info("Check node")
    assert proc.poll() is None, "Node process should still be running"
    assert os.path.exists(os.path.join(start_node_path, "service_cert.pem"))
    proc.terminate()
    proc.wait()


def run_sighup_check(args):
    with infra.network.network(
        ["local://localhost"],
        args.binary_dir,
        args.debug_nodes,
        args.perf_nodes,
        pdb=args.pdb,
    ) as network:
        network.start_and_open(args)
        network.nodes[0].remote.remote.hangup()
        time.sleep(5)
        assert network.nodes[0].remote.check_done(), "Node should have exited"
        out, _ = network.nodes[0].remote.get_logs()
        with open(out, "r") as outf:
            lines = outf.readlines()
        assert any("Hangup: " in line for line in lines), "Hangup should be logged"


def run_configuration_file_checks(args):
    LOG.info(
        f"Verifying JSON configuration samples in {args.config_samples_dir} directory"
    )
    CCHOST_BINARY_NAME = "cchost"

    bin_path = infra.path.build_bin_path(CCHOST_BINARY_NAME, binary_dir=args.binary_dir)

    config_files_to_check = [
        os.path.join(args.config_samples_dir, c)
        for c in os.listdir(args.config_samples_dir)
    ]

    for config in config_files_to_check:
        cmd = [bin_path, f"--config={config}", "--check"]
        rc = infra.proc.ccall(
            *cmd,
        ).returncode
        assert rc == 0, f"Failed to check configuration: {rc}"
        LOG.success(f"Successfully check sample configuration file {config}")


def run_preopen_readiness_check(args):
    with infra.network.network(
        args.nodes,
        args.binary_dir,
        args.debug_nodes,
        args.perf_nodes,
        pdb=args.pdb,
    ) as network:
        network.start(args)
        primary, _ = network.find_primary()
        with primary.client() as c:
            r = c.get("/node/ready/gov")
            assert r.status_code == http.HTTPStatus.NO_CONTENT.value, r
            r = c.get("/node/ready/app")
            assert r.status_code == http.HTTPStatus.SERVICE_UNAVAILABLE.value, r
        network.open(args)
        with primary.client() as c:
            r = c.get("/node/ready/gov")
            assert r.status_code == http.HTTPStatus.NO_CONTENT.value, r
            r = c.get("/node/ready/app")
            assert r.status_code == http.HTTPStatus.NO_CONTENT.value, r


def run_pid_file_check(args):
    with infra.network.network(
        args.nodes,
        args.binary_dir,
        args.debug_nodes,
        args.perf_nodes,
        pdb=args.pdb,
    ) as network:
        network.start_and_open(args)
        LOG.info("Check that pid file exists")
        node = network.nodes[0]
        node.stop()
        # Delete ledger directory, since that too would prevent a restart
        shutil.rmtree(
            os.path.join(node.remote.remote.root, node.remote.ledger_dir_name)
        )
        node.remote.start()
        timeout = 10
        start = time.time()
        LOG.info("Wait for node to shut down")
        while time.time() - start < timeout:
            if node.remote.check_done():
                break
            time.sleep(0.1)
        out, _ = node.remote.get_logs()
        with open(out, "r") as outf:
            last_line = outf.readlines()[-1].strip()
        assert last_line.endswith(
            "PID file node.pid already exists. Exiting."
        ), last_line
        LOG.info("Node shut down for the right reason")
        network.ignoring_shutdown_errors = True


def run_max_uncommitted_tx_count(args):
    with infra.network.network(
        ["local://localhost", "local://localhost"],
        args.binary_dir,
        args.debug_nodes,
        args.perf_nodes,
        pdb=args.pdb,
    ) as network:
        uncommitted_cap = 20
        network.per_node_args_override[0] = {
            "max_uncommitted_tx_count": uncommitted_cap
        }
        network.start_and_open(args)
        LOG.info(
            f"Start network with max_uncommitted_tx_count set to {uncommitted_cap}"
        )
        # Stop the backup node, to freeze commit
        primary, backups = network.find_nodes()
        backups[0].stop()
        unavailable_count = 0
        last_accepted_index = 0

        with primary.client(identity="user0") as c:
            for idx in range(uncommitted_cap + 1):
                r = c.post(
                    "/app/log/public?scope=test_large_snapshot",
                    body={"id": idx, "msg": "X" * 42},
                    log_capture=[],
                )
                if r.status_code == http.HTTPStatus.SERVICE_UNAVAILABLE:
                    unavailable_count += 1
                    if last_accepted_index == 0:
                        last_accepted_index = idx - 1
        LOG.info(f"Last accepted: {last_accepted_index}, {unavailable_count} 503s")
        assert unavailable_count > 0, "Expected at least one SERVICE_UNAVAILABLE"

        with primary.client() as c:
            r = c.get("/node/network")
            assert r.status_code == http.HTTPStatus.OK.value, r


def run_service_subject_name_check(args):
    with infra.network.network(
        args.nodes,
        args.binary_dir,
        args.debug_nodes,
        args.perf_nodes,
        pdb=args.pdb,
    ) as network:
        network.start_and_open(args, service_subject_name="CN=This test service")
        # Check service_cert.pem
        with open(network.cert_path, "rb") as cert_file:
            cert = x509.load_pem_x509_certificate(cert_file.read(), default_backend())
            assert cert.subject.rfc4514_string() == "CN=This test service", cert
        # Check /node/service endpoint
        primary, _ = network.find_primary()
        with primary.client() as c:
            r = c.get("/node/network")
            assert r.status_code == http.HTTPStatus.OK.value, r
            cert_pem = r.body.json()["service_certificate"]
            cert = x509.load_pem_x509_certificate(cert_pem.encode(), default_backend())
            assert cert.subject.rfc4514_string() == "CN=This test service", cert


def run_cose_signatures_config_check(args):
    nargs = copy.deepcopy(args)
    nargs.nodes = infra.e2e_args.max_nodes(nargs, f=0)

    with infra.network.network(
        nargs.nodes,
        nargs.binary_dir,
        nargs.debug_nodes,
        nargs.perf_nodes,
        pdb=nargs.pdb,
    ) as network:
        network.start_and_open(
            nargs,
            cose_signatures_issuer="test.issuer.example.com",
            cose_signatures_subject="test.subject",
        )

        for node in network.get_joined_nodes():
            with node.client("user0") as client:
                r = client.get("/commit")
                assert r.status_code == http.HTTPStatus.OK
                txid = TxID.from_str(r.body.json()["transaction_id"])
                max_retries = 10
                for _ in range(max_retries):
                    response = client.get(
                        "/log/public/cose_signature",
                        headers={
                            infra.clients.CCF_TX_ID_HEADER: f"{txid.view}.{txid.seqno}"
                        },
                    )

                    if response.status_code == http.HTTPStatus.OK:
                        signature = response.body.json()["cose_signature"]
                        signature = base64.b64decode(signature)
                        signature_filename = os.path.join(
                            network.common_dir, f"cose_signature_{txid}.cose"
                        )
                        with open(signature_filename, "wb") as f:
                            f.write(signature)
                        sig = Sign1Message.decode(signature)
                        assert sig.phdr[15][1] == "test.issuer.example.com"
                        assert sig.phdr[15][2] == "test.subject"
                        LOG.debug(
                            "Checked COSE signature schema for issuer and subject"
                        )
                        break
                    elif response.status_code == http.HTTPStatus.ACCEPTED:
                        LOG.debug(f"Transaction {txid} accepted, retrying")
                        time.sleep(0.1)
                    else:
                        LOG.error(f"Failed to get COSE signature for txid {txid}")
                        break
                else:
                    assert (
                        False
                    ), f"Failed to get receipt for txid {txid} after {max_retries} retries"


def run_late_mounted_ledger_check(args):
    nargs = copy.deepcopy(args)
    nargs.nodes = infra.e2e_args.min_nodes(nargs, f=0)

    with infra.network.network(
        nargs.nodes,
        nargs.binary_dir,
        nargs.debug_nodes,
        nargs.perf_nodes,
        pdb=nargs.pdb,
    ) as network:
        network.start_and_open(
            nargs,
        )

        primary, _ = network.find_primary()

        msg_id = 42
        msg = str(random.random())

        # Write a new entry
        with primary.client("user0") as c:
            r = c.post(
                "/app/log/private",
                body={"id": msg_id, "msg": msg},
            )
            assert r.status_code == http.HTTPStatus.OK.value, r
            c.wait_for_commit(r)

            msg_seqno = r.seqno
            msg_tx_id = f"{r.view}.{r.seqno}"

        def try_historical_fetch(node, timeout=1):
            with node.client("user0") as c:
                start_time = time.time()
                while time.time() < (start_time + timeout):
                    r = c.get(
                        f"/app/log/private/historical?id={msg_id}",
                        headers={infra.clients.CCF_TX_ID_HEADER: msg_tx_id},
                    )
                    if r.status_code == http.HTTPStatus.OK:
                        assert r.body.json()["msg"] == msg
                        return True
                    assert r.status_code == http.HTTPStatus.ACCEPTED
                    time.sleep(0.2)
            return False

        # Confirm this can be retrieved with a historical query
        assert try_historical_fetch(primary)

        expected_errors = []

        # Create a temporary directory to manually construct a ledger in
        with tempfile.TemporaryDirectory() as temp_dir:
            new_node = network.create_node("local://localhost")
            network.join_node(
                new_node,
                nargs.package,
                nargs,
                from_snapshot=True,
                copy_ledger=False,
                common_read_only_ledger_dir=temp_dir,  # New node will try to read from temp directory
            )
            network.trust_node(new_node, args)

            # Due to copy_ledger=False, this new node cannot access this historical entry
            assert not try_historical_fetch(new_node)
            expected_errors.append(f"Cannot find ledger file for seqno {msg_seqno}")

            # Gather the source files that the operator should backfill
            src_ledger_dir = primary.remote.ledger_paths()[0]
            dst_files = {
                os.path.join(temp_dir, filename): os.path.join(src_ledger_dir, filename)
                for filename in os.listdir(src_ledger_dir)
            }

            # Create empy files in the new node's directory, with the correct names
            for dst_path in dst_files.keys():
                with open(dst_path, "wb") as f:
                    pass

            # Historical query still fails, but node survives
            assert not try_historical_fetch(new_node)
            expected_errors.append("Failed to read positions offset from ledger file")

            # Create files of the correct size, but filled with zeros
            for dst_path, src_path in dst_files.items():
                with open(dst_path, "wb") as f:
                    f.write(bytes(os.path.getsize(src_path)))

            # Historical query still fails, but node survives
            assert not try_historical_fetch(new_node)
            expected_errors.append("cannot be read: invalid table offset (0)")

            # Write an invalid table offset at the start of each file
            for dst_path, src_path in dst_files.items():
                with open(dst_path, "r+b") as f:
                    f.seek(0)
                    size = os.path.getsize(src_path)
                    f.write(struct.pack("<Q", size + 1))

            # Historical query still fails, but node survives
            assert not try_historical_fetch(new_node)
            expected_errors.append("greater than total file size")

            # Copy correct files
            for dst_path, src_path in dst_files.items():
                with open(dst_path, "wb") as f:
                    f.write(open(src_path, "rb").read())

            # Historical query now passes
            assert try_historical_fetch(new_node)

            # Remove node
            network.retire_node(primary, new_node)
            new_node.stop()

            # Check node output for expected errors
            out_path, _ = new_node.get_logs()
            for line in open(out_path, "r", encoding="utf-8").readlines():
                expected_errors = [
                    error for error in expected_errors if error not in line
                ]
                if len(expected_errors) == 0:
                    break
            else:
                LOG.error("Expected to find following error messages in node output:")
                for error in expected_errors:
                    LOG.error(f"  {error}")
                raise AssertionError(expected_errors)


def run_empty_ledger_dir_check(args):
    with infra.network.network(
        args.nodes,
        args.binary_dir,
        args.debug_nodes,
        args.perf_nodes,
        pdb=args.pdb,
    ) as network:
        LOG.info("Check that empty ledger directory is handled correctly")
        with tempfile.TemporaryDirectory() as tmp_dir:
            LOG.debug(f"Using {tmp_dir} as ledger directory")

            dir_name = os.path.basename(tmp_dir)

            # Check tmp_dir is indeed empty
            assert len(os.listdir(tmp_dir)) == 0, tmp_dir

            # Start network, this should not fail
            network.start_and_open(args, ledger_dir=tmp_dir)
            primary, _ = network.find_primary()
            network.stop_all_nodes()

            # Now write a file in the directory
            with open(os.path.join(tmp_dir, "ledger_1000_1500.committed"), "wb") as f:
                f.write(b"bar")

            # Start new network, this should fail
            try:
                network.start(args, ledger_dir=tmp_dir)
            except Exception:
                pass

            # Check that the node has failed with the expected error message
            if not primary.check_log_for_error_message(
                f"On start, ledger directory should not exist or be empty ({dir_name})"
            ):
                raise AssertionError(
                    f"Expected node error message with non-empty ledger directory {dir_name}"
                )


def run_initial_uvm_descriptor_checks(args):
    with infra.network.network(
        args.nodes,
        args.binary_dir,
        args.debug_nodes,
        args.perf_nodes,
        pdb=args.pdb,
    ) as network:
        LOG.info("Start a network and stop it")
        network.start_and_open(args)
        primary, _ = network.find_primary()
        old_common = infra.network.get_common_folder_name(args.workspace, args.label)
        snapshots_dir = network.get_committed_snapshots(primary)
        network.stop_all_nodes()
        LOG.info("Check that the a UVM descriptor is present")

        ledger_dirs = primary.remote.ledger_paths()
        ledger = ccf.ledger.Ledger(ledger_dirs)
        first_chunk = next(iter(ledger))
        first_tx = next(iter(first_chunk))
        tables = first_tx.get_public_domain().get_tables()
        endorsements = tables["public:ccf.gov.nodes.snp.uvm_endorsements"]
        assert len(endorsements) == 1, endorsements
        (key,) = endorsements.keys()
        assert key.startswith(b"did:x509:"), key
        LOG.info(f"Initial UVM endorsement found in ledger: {endorsements[key]}")

        LOG.info("Start a recovery network and stop it")
        current_ledger_dir, committed_ledger_dirs = primary.get_ledger()
        recovered_network = infra.network.Network(
            args.nodes,
            args.binary_dir,
            args.debug_nodes,
            args.perf_nodes,
            existing_network=network,
        )

        args.previous_service_identity_file = os.path.join(
            old_common, "service_cert.pem"
        )
        recovered_network.start_in_recovery(
            args,
            ledger_dir=current_ledger_dir,
            committed_ledger_dirs=committed_ledger_dirs,
            snapshots_dir=snapshots_dir,
        )
        recovered_primary, _ = recovered_network.find_primary()
        LOG.info("Check that the UVM descriptor is present in the recovery tx")
        recovery_seqno = None
        with recovered_primary.client() as c:
            r = c.get("/node/network").body.json()
            recovery_seqno = int(r["current_service_create_txid"].split(".")[1])
        network.stop_all_nodes()
        ledger = ccf.ledger.Ledger(
            recovered_primary.remote.ledger_paths(),
            committed_only=False,
            read_recovery_files=True,
        )
        for chunk in ledger:
            _, chunk_end_seqno = chunk.get_seqnos()
            if chunk_end_seqno < recovery_seqno:
                continue
            for tx in chunk:
                tables = tx.get_public_domain().get_tables()
                seqno = tx.get_public_domain().get_seqno()
                if seqno < recovery_seqno:
                    continue
                else:
                    tables = tx.get_public_domain().get_tables()
                    endorsements = tables["public:ccf.gov.nodes.snp.uvm_endorsements"]
                    assert len(endorsements) == 1, endorsements
                    (key,) = endorsements.keys()
                    assert key.startswith(b"did:x509:"), key
                    LOG.info(
                        f"Recovery UVM endorsement found in ledger: {endorsements[key]}"
                    )
                    return
        assert False, "No UVM endorsement found in recovery ledger"


def run_initial_tcb_version_checks(args):
    with infra.network.network(
        args.nodes,
        args.binary_dir,
        args.debug_nodes,
        args.perf_nodes,
        pdb=args.pdb,
    ) as network:
        LOG.info("Start a network and stop it")
        network.start_and_open(args)
        primary, _ = network.find_primary()
        old_common = infra.network.get_common_folder_name(args.workspace, args.label)
        snapshots_dir = network.get_committed_snapshots(primary)
        network.stop_all_nodes()

        LOG.info("Check that the a SNP tcb_version is present")
        ledger_dirs = primary.remote.ledger_paths()
        ledger = ccf.ledger.Ledger(ledger_dirs)
        first_chunk = next(iter(ledger))
        first_tx = next(iter(first_chunk))
        tables = first_tx.get_public_domain().get_tables()
        tcb_versions = tables["public:ccf.gov.nodes.snp.tcb_versions"]
        assert len(tcb_versions) == 1, tcb_versions
        LOG.info(f"Initial TCB_version found in ledger: {tcb_versions}")

        LOG.info("Start a recovery network and stop it")
        current_ledger_dir, committed_ledger_dirs = primary.get_ledger()
        recovered_network = infra.network.Network(
            args.nodes,
            args.binary_dir,
            args.debug_nodes,
            args.perf_nodes,
            existing_network=network,
        )
        args.previous_service_identity_file = os.path.join(
            old_common, "service_cert.pem"
        )
        recovered_network.start_in_recovery(
            args,
            ledger_dir=current_ledger_dir,
            committed_ledger_dirs=committed_ledger_dirs,
            snapshots_dir=snapshots_dir,
        )
        recovered_primary, _ = recovered_network.find_primary()
        LOG.info("Check that the TCB_version is present in the recovery tx")
        recovery_seqno = None
        with recovered_primary.client() as c:
            r = c.get("/node/network").body.json()
            recovery_seqno = int(r["current_service_create_txid"].split(".")[1])
        network.stop_all_nodes()
        ledger = ccf.ledger.Ledger(
            recovered_primary.remote.ledger_paths(),
            committed_only=False,
            read_recovery_files=True,
        )
        for chunk in ledger:
            _, chunk_end_seqno = chunk.get_seqnos()
            if chunk_end_seqno < recovery_seqno:
                continue
            for tx in chunk:
                tables = tx.get_public_domain().get_tables()
                seqno = tx.get_public_domain().get_seqno()
                if seqno < recovery_seqno:
                    continue
                else:
                    tables = tx.get_public_domain().get_tables()
                    tcb_versions = tables["public:ccf.gov.nodes.snp.tcb_versions"]
                    assert len(tcb_versions) == 1, tcb_versions
                    LOG.info(f"Recovery TCB_version found in ledger: {tcb_versions}")
                    return
        assert False, "No TCB_version found in recovery ledger"


def run_recovery_local_unsealing(
    const_args, recovery_f=0, rekey=False, recovery_shares_refresh=False
):
    LOG.info("Running recovery local unsealing")
    args = copy.deepcopy(const_args)
    args.nodes = infra.e2e_args.min_nodes(args, f=1)
    args.enable_local_sealing = True

    with infra.network.network(args.nodes, args.binary_dir) as network:
        network.start_and_open(args)

        network.save_service_identity(args)

        primary, _ = network.find_primary()
        if rekey:
            network.consortium.trigger_ledger_rekey(primary)
        if recovery_shares_refresh:
            network.consortium.trigger_recovery_shares_refresh(primary)

        node_secret_map = {
            node.local_node_id: node.save_sealed_ledger_secret()
            for node in network.nodes
        }

        network.stop_all_nodes()

        prev_network = network
        for node in network.nodes:
            recovery_network_args = copy.deepcopy(args)
            recovery_network_args.nodes = infra.e2e_args.min_nodes(args, f=recovery_f)
            recovery_network_args.previous_sealed_ledger_secret_location = (
                node_secret_map[node.local_node_id]
            )
            recovery_network = infra.network.Network(
                recovery_network_args.nodes,
                recovery_network_args.binary_dir,
                next_node_id=prev_network.next_node_id,
            )

            # Reset consortium and users to prevent issues with hosts from existing_network
            recovery_network.consortium = prev_network.consortium
            recovery_network.users = prev_network.users
            recovery_network.txs = prev_network.txs
            recovery_network.jwt_issuer = prev_network.jwt_issuer

            current_ledger_dir, committed_ledger_dirs = node.get_ledger()
            recovery_network.start_in_recovery(
                recovery_network_args,
                ledger_dir=current_ledger_dir,
                committed_ledger_dirs=committed_ledger_dirs,
            )

            recovery_network.recover(recovery_network_args, via_local_sealing=True)

            recovery_network.stop_all_nodes()
            prev_network = recovery_network


def run_recovery_unsealing_validate_audit(const_args):
    LOG.info("Running recovery local unsealing")
    args = copy.deepcopy(const_args)
    args.nodes = infra.e2e_args.min_nodes(args, f=1)
    args.enable_local_sealing = True

    with infra.network.network(args.nodes, args.binary_dir) as network:
        network.start_and_open(args)

        network.save_service_identity(args)
        node0_secrets = network.nodes[0].save_sealed_ledger_secret()

        latest_public_tables, _ = network.get_latest_ledger_public_state()
        node_info = latest_public_tables["public:ccf.gov.nodes.info"]
        for info in node_info.values():
            node_info = json.loads(info.decode("utf-8"))
            assert node_info["will_locally_seal_ledger_secrets"]
        assert (
            "public:ccf.internal.last_recovery_type" not in latest_public_tables
        ), "last_recovery_type was set when no recovery was performed."

        network.stop_all_nodes()

        prev_network = network
        for via_local_unsealing in [True, False]:
            recovery_network_args = copy.deepcopy(args)
            recovery_network_args.nodes = infra.e2e_args.min_nodes(args, f=0)
            if via_local_unsealing:
                recovery_network_args.previous_sealed_ledger_secret_location = (
                    node0_secrets
                )
            recovery_network = infra.network.Network(
                recovery_network_args.nodes,
                recovery_network_args.binary_dir,
                next_node_id=prev_network.next_node_id,
            )

            # Reset consortium and users to prevent issues with hosts from existing_network
            recovery_network.consortium = prev_network.consortium
            recovery_network.users = prev_network.users
            recovery_network.txs = prev_network.txs
            recovery_network.jwt_issuer = prev_network.jwt_issuer

            current_ledger_dir, committed_ledger_dirs = network.nodes[0].get_ledger()
            recovery_network.start_in_recovery(
                recovery_network_args,
                ledger_dir=current_ledger_dir,
                committed_ledger_dirs=committed_ledger_dirs,
            )

            recovery_network.recover(
                recovery_network_args, via_local_sealing=via_local_unsealing
            )

            latest_public_tables, _ = recovery_network.get_latest_ledger_public_state()
            recovery_type = latest_public_tables[
                "public:ccf.internal.last_recovery_type"
            ][b"\x00\x00\x00\x00\x00\x00\x00\x00"].decode("utf-8")
            expected_recovery_type = (
                '"LOCAL_UNSEALING"' if via_local_unsealing else '"RECOVERY_SHARES"'
            )
            assert (
                recovery_type == expected_recovery_type
            ), f"Network recovery type was {recovery_type} instead of {expected_recovery_type}"

            recovery_network.stop_all_nodes()

            prev_network = recovery_network


def run_recovery_unsealing_corrupt(const_args, recovery_f=0):
    LOG.info("Running recovery local unsealing corrupted secret")
    args = copy.deepcopy(const_args)
    args.nodes = infra.e2e_args.min_nodes(args, f=1)
    args.enable_local_sealing = True

    with infra.network.network(args.nodes, args.binary_dir) as network:
        network.start_and_open(args)

        network.save_service_identity(args)

        node_secret_map = {
            node.local_node_id: node.save_sealed_ledger_secret()
            for node in network.nodes
        }

        network.stop_all_nodes()

        class Corruption:
            def __init__(self, tag, lamb, expected_exception):
                self.tag = tag
                self.lamb = lamb
                self.expected_exception = expected_exception

            def run(self, src_dir, dst_dir):
                secrets = {}
                for file in os.listdir(src_dir):
                    version = file.split(".")[0]
                    try:
                        data = json.loads(
                            open(os.path.join(src_dir, file), "rb").read()
                        )
                    except json.JSONDecodeError:
                        continue

                    secrets[int(version)] = data

                corrupted_secrets = self.lamb(secrets)

                pathlib.Path(dst_dir).mkdir(parents=True, exist_ok=True)
                for version, data in corrupted_secrets.items():
                    secret_path = os.path.join(dst_dir, f"{version}.sealed.json")
                    with open(secret_path, "wb") as w:
                        w.write(json.dumps(data).encode("utf-8"))

        corruptions = [Corruption("delete_everything", lambda _: {}, True)]

        corruptions.append(
            Corruption(
                "max_version_ignored",
                lambda s: s
                | {
                    int(sys.maxsize): {
                        "ciphertext": "some data",
                        "aad_text": "some aad",
                    }
                },
                False,
            )
        )

        corruptions.append(
            Corruption(
                "invalid_file",
                lambda s: s
                | {"asdf": {"ciphertext": "some data", "aad_text": "some aad"}},
                False,
            )
        )

        corruptions.append(
            Corruption(
                "xor_ciphertext",
                lambda s: {
                    v: {
                        "ciphertext": base64.b64encode(
                            bytes(
                                [b ^ 0xFF for b in base64.b64decode(s[v]["ciphertext"])]
                            )
                        ).decode("utf-8"),
                        "aad_text": s[v]["aad_text"],
                    }
                    for v in s.keys()
                },
                True,
            )
        )

        # corrupt one of the ledgers
        node = network.nodes[0]
        ledger_secret = list(node_secret_map.values())[0]

        prev_network = network
        for corruption in corruptions:
            LOG.info("Corruption: " + corruption.tag)
            corrupt_ledger_secret = ledger_secret + f"{corruption.tag}.corrupt"
            corruption.run(ledger_secret, corrupt_ledger_secret)

            recovery_network_args = copy.deepcopy(args)
            recovery_network_args.nodes = infra.e2e_args.min_nodes(args, f=recovery_f)
            recovery_network_args.previous_sealed_ledger_secret_location = (
                corrupt_ledger_secret
            )
            recovery_network = infra.network.Network(
                recovery_network_args.nodes,
                recovery_network_args.binary_dir,
                next_node_id=prev_network.next_node_id,
            )

            # Reset consortium and users to prevent issues with hosts from existing_network
            recovery_network.consortium = prev_network.consortium
            recovery_network.users = prev_network.users
            recovery_network.txs = prev_network.txs
            recovery_network.jwt_issuer = prev_network.jwt_issuer

            current_ledger_dir, committed_ledger_dirs = node.get_ledger()
            exception_thrown = None
            try:
                recovery_network.start_in_recovery(
                    recovery_network_args,
                    ledger_dir=current_ledger_dir,
                    committed_ledger_dirs=committed_ledger_dirs,
                )

                recovery_network.recover(recovery_network_args, via_local_sealing=True)
            except Exception as e:
                exception_thrown = e
                pass

            if corruption.expected_exception:
                assert (
                    exception_thrown is not None
                ), f"Expected exception to be thrown for {corruption.tag} corruption"
            else:
                assert (
                    exception_thrown is None
                ), f"Expected no exception to be thrown for {corruption.tag} corruption"

            recovery_network.stop_all_nodes()
            prev_network = recovery_network


def run(args):
    run_max_uncommitted_tx_count(args)
    run_file_operations(args)
    run_tls_san_checks(args)
    run_config_timeout_check(args)
    run_configuration_file_checks(args)
    run_pid_file_check(args)
    run_preopen_readiness_check(args)
    run_sighup_check(args)
    run_service_subject_name_check(args)
    run_cose_signatures_config_check(args)
    run_late_mounted_ledger_check(args)
    run_empty_ledger_dir_check(args)
    if infra.snp.is_snp():
        run_initial_uvm_descriptor_checks(args)
        run_initial_tcb_version_checks(args)
        run_recovery_local_unsealing(args)
        run_recovery_local_unsealing(args, rekey=True)
        run_recovery_local_unsealing(args, recovery_shares_refresh=True)
        run_recovery_local_unsealing(args, recovery_f=1)
        run_recovery_unsealing_corrupt(args)
        run_recovery_unsealing_validate_audit(args)<|MERGE_RESOLUTION|>--- conflicted
+++ resolved
@@ -84,11 +84,7 @@
                             ), "No public table in snapshot"
                             LOG.success(f"Successfully parsed snapshot: {snapshot}")
             LOG.info(f"Tested {len(seen)} snapshots")
-<<<<<<< HEAD
-            assert len(seen) > 0, f"No snapshots seen, so this tested nothing"
-=======
             assert len(seen) > 0, "No snapshots seen, so this tested nothing"
->>>>>>> d950184c
 
     class WriterThread(infra.concurrency.StoppableThread):
         def __init__(self, network, reader):
