--- conflicted
+++ resolved
@@ -606,11 +606,7 @@
             ), temp_empty_snapshot.name
 
             # Create new node and join network
-<<<<<<< HEAD
             new_node = network.create_node()
-            network.join_node(new_node, args.package, args, snapshots_dir=snapshots_dir)
-=======
-            new_node = network.create_node("local://localhost")
             network.join_node(
                 new_node,
                 args.package,
@@ -619,7 +615,6 @@
                 # Don't try to fetch a snapshot, look at the local files
                 fetch_recent_snapshot=False,
             )
->>>>>>> f157da85
             new_node.stop()
 
             # Check that the empty snapshot is correctly skipped
