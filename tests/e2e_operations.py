--- conflicted
+++ resolved
@@ -1285,37 +1285,6 @@
             existing_network=network,
         ) as recovered_network:
 
-<<<<<<< HEAD
-        args.previous_service_identity_file = os.path.join(
-            old_common, "service_cert.pem"
-        )
-        recovered_network.start_in_recovery(
-            args,
-            ledger_dir=current_ledger_dir,
-            committed_ledger_dirs=committed_ledger_dirs,
-            snapshots_dir=snapshots_dir,
-        )
-        recovered_primary, _ = recovered_network.find_primary()
-        LOG.info("Check that the UVM descriptor is present in the recovery tx")
-        recovery_seqno = None
-        with recovered_primary.client() as c:
-            r = c.get("/node/network").body.json()
-            recovery_seqno = int(r["current_service_create_txid"].split(".")[1])
-        recovered_network.stop_all_nodes()
-        ledger = ccf.ledger.Ledger(
-            recovered_primary.remote.ledger_paths(),
-            committed_only=False,
-            read_recovery_files=True,
-        )
-        for chunk in ledger:
-            _, chunk_end_seqno = chunk.get_seqnos()
-            if chunk_end_seqno < recovery_seqno:
-                continue
-            for tx in chunk:
-                tables = tx.get_public_domain().get_tables()
-                seqno = tx.get_public_domain().get_seqno()
-                if seqno < recovery_seqno:
-=======
             recovered_network_args.previous_service_identity_file = os.path.join(
                 old_common, "service_cert.pem"
             )
@@ -1341,7 +1310,6 @@
             for chunk in ledger:
                 _, chunk_end_seqno = chunk.get_seqnos()
                 if chunk_end_seqno < recovery_seqno:
->>>>>>> 81df0d6e
                     continue
                 for tx in chunk:
                     tables = tx.get_public_domain().get_tables()
@@ -1396,34 +1364,6 @@
         recovered_network_args.previous_service_identity_file = os.path.join(
             old_common, "service_cert.pem"
         )
-<<<<<<< HEAD
-        recovered_network.start_in_recovery(
-            args,
-            ledger_dir=current_ledger_dir,
-            committed_ledger_dirs=committed_ledger_dirs,
-            snapshots_dir=snapshots_dir,
-        )
-        recovered_primary, _ = recovered_network.find_primary()
-        LOG.info("Check that the TCB_version is present in the recovery tx")
-        recovery_seqno = None
-        with recovered_primary.client() as c:
-            r = c.get("/node/network").body.json()
-            recovery_seqno = int(r["current_service_create_txid"].split(".")[1])
-        recovered_network.stop_all_nodes()
-        ledger = ccf.ledger.Ledger(
-            recovered_primary.remote.ledger_paths(),
-            committed_only=False,
-            read_recovery_files=True,
-        )
-        for chunk in ledger:
-            _, chunk_end_seqno = chunk.get_seqnos()
-            if chunk_end_seqno < recovery_seqno:
-                continue
-            for tx in chunk:
-                tables = tx.get_public_domain().get_tables()
-                seqno = tx.get_public_domain().get_seqno()
-                if seqno < recovery_seqno:
-=======
         recovered_network_args.label += "_recovery"
         with infra.network.network(
             recovered_network_args.nodes,
@@ -1453,7 +1393,6 @@
             for chunk in ledger:
                 _, chunk_end_seqno = chunk.get_seqnos()
                 if chunk_end_seqno < recovery_seqno:
->>>>>>> 81df0d6e
                     continue
                 for tx in chunk:
                     tables = tx.get_public_domain().get_tables()
@@ -2328,6 +2267,7 @@
     run_recovery_unsealing_corrupt(args)
     run_recovery_unsealing_validate_audit(args)
     test_error_message_on_failure_to_read_aci_sec_context(args)
+    run_self_healing_open_local_unsealing(args)
 
 
 def run(args):
@@ -2343,24 +2283,7 @@
     run_cose_signatures_config_check(args)
     run_late_mounted_ledger_check(args)
     run_empty_ledger_dir_check(args)
-<<<<<<< HEAD
-
-    if infra.platform_detection.is_snp():
-        run_initial_uvm_descriptor_checks(args)
-        run_initial_tcb_version_checks(args)
-        run_recovery_local_unsealing(args)
-        run_recovery_local_unsealing(args, rekey=True)
-        run_recovery_local_unsealing(args, recovery_shares_refresh=True)
-        run_recovery_local_unsealing(args, recovery_f=1)
-        run_recovery_unsealing_corrupt(args)
-        run_recovery_unsealing_validate_audit(args)
-        test_error_message_on_failure_to_read_aci_sec_context(args)
-        run_self_healing_open_local_unsealing(args)
-    run_read_ledger_on_testdata(args)
-    run_ledger_chunk_bytes_check(args)
     run_self_healing_open(args)
     run_self_healing_open_timeout_path(args)
-=======
     run_read_ledger_on_testdata(args)
-    run_propose_request_vote(args)
->>>>>>> 81df0d6e
+    run_propose_request_vote(args)