# Copyright (c) Microsoft Corporation. All rights reserved.
# Licensed under the Apache 2.0 License.
import infra.e2e_args
import infra.network
import infra.proc
import infra.commit
import http
from concurrent import futures
from infra.log_capture import flush_info
<<<<<<< HEAD
from infra.snp import SNP_SUPPORT
=======
>>>>>>> 5aef0eb5
import infra.jwt_issuer
import time
import infra.bencher

from loguru import logger as LOG

<<<<<<< HEAD
DEFAULT_TIMEOUT_S = 10 if SNP_SUPPORT else 5
=======
DEFAULT_TIMEOUT_S = 10
>>>>>>> 5aef0eb5


def submit_range(primary, id_pattern, start, end, format_width):
    LOG.info(f"Starting submission of {start:>{format_width}} to {end:>{format_width}}")

    def id_for(i):
        return id_pattern[i % len(id_pattern)]

    first_seqno = None
    last_seqno = None
    view = None
    seqno = None
    with primary.client("user0") as c:
        for i in range(start, end):
            idx = id_for(i)

            msg = f"Unique message {i}"
            r = c.post(
                "/app/log/public",
                {
                    "id": idx,
                    "msg": msg,
                },
                # Print logs for every 1000th submission, to show progress
                log_capture=None if i % 1000 == 500 else [],
            )
            assert r.status_code == http.HTTPStatus.OK

            seqno = r.seqno
            view = r.view

            if first_seqno is None:
                first_seqno = seqno

            last_seqno = seqno

    return (first_seqno, view, last_seqno)


def get_all_entries(
    client,
    target_id,
    from_seqno=None,
    to_seqno=None,
    log_on_success=False,
    headers=None,
    *,
    timeout,
):
    LOG.info(
        f"Getting historical entries{f' from {from_seqno}' if from_seqno is not None else ''}{f' to {to_seqno}' if to_seqno is not None else ''} for id {target_id}"
    )
    logs = None if log_on_success else []

    start_time = time.time()
    end_time = start_time + timeout
    entries = []
    path = f"/app/log/public/historical/range?id={target_id}"
    if from_seqno is not None:
        path += f"&from_seqno={from_seqno}"
    if to_seqno is not None:
        path += f"&to_seqno={to_seqno}"
    while time.time() < end_time:
        r = client.get(path, headers=headers or {})  # , log_capture=logs)
        if r.status_code == http.HTTPStatus.OK:
            j_body = r.body.json()
            entries += j_body["entries"]
            if "@nextLink" in j_body:
                path = j_body["@nextLink"]
                continue
            else:
                # No @nextLink means we've reached end of range
                duration = time.time() - start_time
                LOG.info(f"Done! Fetched {len(entries)} entries in {duration:0.2f}s")
                return entries, duration
        elif r.status_code == http.HTTPStatus.ACCEPTED:
            # Ignore retry-after header, retry soon
            time.sleep(0.1)
            continue
        else:
            LOG.error("Printing historical/range logs on unexpected status")
            flush_info(logs, None)
            raise ValueError(
                f"""
                Unexpected status code from historical range query: {r.status_code}

                {r.body}
                """
            )

    LOG.error("Printing historical/range logs on timeout")
    flush_info(logs, None)
    raise TimeoutError(f"Historical range not available after {timeout}s")


def test_historical_query_range(network, args):
    id_a = 2
    id_b = 3
    id_c = 4

    # NB: Because we submit from multiple concurrent threads, the actual pattern
    # on the ledger will not match this but will be interleaved. But the final
    # ratio of transactions will match this
    id_pattern = [id_a, id_a, id_a, id_b, id_b, id_c]

    n_entries = 30000
    format_width = len(str(n_entries))

    jwt_issuer = infra.jwt_issuer.JwtIssuer()
    jwt_issuer.register(network)
    jwt = jwt_issuer.issue_jwt()

    primary, _ = network.find_primary()

    # Submit many transactions, overwriting the same IDs
    LOG.info(f"Submitting {n_entries} entries")

    submissions_per_job = 1000
    assigned = 0

    fs = []
    with futures.ThreadPoolExecutor() as executor:
        while assigned < n_entries:
            start = assigned
            end = min(n_entries, assigned + submissions_per_job)
            fs.append(
                executor.submit(
                    submit_range, primary, id_pattern, start, end, format_width
                )
            )
            assigned = end

    results = [f.result() for f in fs]
    first_seqno = min(res[0] for res in results)
    view = max(res[1] for res in results)
    last_seqno = max(res[2] for res in results)

    with primary.client("user0") as c:
        infra.commit.wait_for_commit(c, seqno=last_seqno, view=view, timeout=3)

    LOG.info(
        f"Total ledger contains {last_seqno} entries, of which we expect our transactions to be spread over a range of ~{last_seqno - first_seqno} transactions"
    )

    # Total fetch time depends on number of entries. We expect to be much faster than this, but
    # to set a safe timeout allow for a rate as low as 100 fetches per second
    timeout = n_entries / 100

    # Ensure all nodes have reached committed state before querying a backup for historical state
    network.wait_for_all_nodes_to_commit(primary=primary)

    entries = {}
    node = network.find_node_by_role(role=infra.network.NodeRole.BACKUP, log_capture=[])

    # During this test enclave may get very busy due to increasing amount of stores fetched in
    # memory, so tick messages may stack up, resulting in a delayed 'stop' msg processing, therefore
    # leading to a delayed shutdown.
    node.remote.remote.shutdown_timeout *= 10

    with node.client(common_headers={"authorization": f"Bearer {jwt}"}) as c:
        # Index is currently built lazily to avoid impacting other perf tests using the same app
        # So pre-fetch to ensure index is fully constructed
        get_all_entries(c, id_a, timeout=timeout)
        get_all_entries(c, id_b, timeout=timeout)
        get_all_entries(c, id_c, timeout=timeout)

        entries[id_a], duration_a = get_all_entries(c, id_a, timeout=timeout)
        entries[id_b], duration_b = get_all_entries(c, id_b, timeout=timeout)
        entries[id_c], duration_c = get_all_entries(c, id_c, timeout=timeout)

        c.get("/node/memory")

    id_a_fetch_rate = len(entries[id_a]) / duration_a
    id_b_fetch_rate = len(entries[id_b]) / duration_b
    id_c_fetch_rate = len(entries[id_c]) / duration_c

    average_fetch_rate = (id_a_fetch_rate + id_b_fetch_rate + id_c_fetch_rate) / 3
    LOG.info(f"Average fetch rate: {average_fetch_rate}")

    # NB: The similar test in e2e_logging checks correctness, so we make no duplicate
    # assertions here

    bf = infra.bencher.Bencher()
    bf.set(
        "Historical Queries",
        infra.bencher.Throughput(average_fetch_rate),
    )

    return network


def run(args):
    with infra.network.network(
        args.nodes, args.binary_dir, args.debug_nodes, args.perf_nodes, pdb=args.pdb
    ) as network:
        network.start_and_open(args)

        network = test_historical_query_range(network, args)


if __name__ == "__main__":

    def add(parser):
        pass

    args = infra.e2e_args.cli_args(add=add)
    args.package = "samples/apps/logging/liblogging"
    args.nodes = infra.e2e_args.max_nodes(args, f=0)
    args.initial_member_count = 1
    args.sig_ms_interval = 1000  # Set to cchost default value
    run(args)<|MERGE_RESOLUTION|>--- conflicted
+++ resolved
@@ -7,21 +7,13 @@
 import http
 from concurrent import futures
 from infra.log_capture import flush_info
-<<<<<<< HEAD
-from infra.snp import SNP_SUPPORT
-=======
->>>>>>> 5aef0eb5
 import infra.jwt_issuer
 import time
 import infra.bencher
 
 from loguru import logger as LOG
 
-<<<<<<< HEAD
-DEFAULT_TIMEOUT_S = 10 if SNP_SUPPORT else 5
-=======
 DEFAULT_TIMEOUT_S = 10
->>>>>>> 5aef0eb5
 
 
 def submit_range(primary, id_pattern, start, end, format_width):
