# Copyright (c) Microsoft Corporation. All rights reserved.
# Licensed under the Apache 2.0 License.

import sys
import json
import rich

LEADERSHIP_STATUS = {
    "None": ":beginner:",
    "Leader": ":crown:",
    "Follower": ":guard:",
    "Candidate": ":person_raising_hand:",
}

MEMBERSHIP_STATUS = {"Active": "A", "Retired": "R"}

RETIREMENT_PHASE = {
    "Ordered": "o",
    "Signed": "s",
    "Completed": "c",
    "RetiredCommitted": "C",
    None: " ",
}

FUNCTIONS = {
    "add_configuration": "Cfg",
    "replicate": "Rpl",
    "send_append_entries": "SAe",
    "recv_append_entries": "RAe",
    "execute_append_entries_sync": "EAe",
    "send_append_entries_response": "SAeR",
    "recv_append_entries_response": "RAeR",
    "send_request_vote": "SRv",
    "recv_request_vote": "RRv",
    "recv_request_vote_response": "RRvR",
    "recv_propose_request_vote": "RPRv",
    "become_candidate": "BCan",
    "become_leader": "BLea",
    "become_follower": "BFol",
    "commit": "Cmt",
    "bootstrap": "Boot",
    "drop_pending_to": "Drop",
    None: "",
}

TAG = {"Y": ":white_check_mark:", "N": ":x:", " ": "  ", "S": ":pencil:"}


def digits(value):
    return len(str(value))


def diffed_key(old, new, key, suffix, size, sub=lambda x: x):
    if old is None or old[key] == new[key]:
        return f"{sub(new[key]):>{size}}{suffix}"
    color = "bright_white on red"
    return f"[{color}]{sub(new[key]):>{size}}{suffix}[/{color}]"


def diffed_opt_key(old, new, key, suffix, size, sub=lambda x: x):
    if old is None or old.get(key) == new.get(key):
        return f"{sub(new.get(key)):>{size}}{suffix}"
    color = "bright_white on red"
    return f"[{color}]{sub(new.get(key)):>{size}}{suffix}[/{color}]"


def render_state(state, func, old_state, tag, cfg):
    if state is None:
        return " "
    ls = LEADERSHIP_STATUS[state["leadership_state"]]
    ms = diffed_key(old_state, state, "membership_state", "", 1, MEMBERSHIP_STATUS.get)
    rp = diffed_opt_key(
        old_state, state, "retirement_phase", "", 1, RETIREMENT_PHASE.get
    )
    nid = state["node_id"]
    v = diffed_key(old_state, state, "current_view", "", cfg.view)
    i = diffed_key(old_state, state, "last_idx", "", cfg.index)
    c = diffed_key(old_state, state, "commit_idx", "", cfg.commit)
    f = FUNCTIONS[func]
    opc = "bold bright_white on red" if func else "normal"
    return (
        f"[{opc}]{nid:>{cfg.nodes}}{ls}{f:<4} [/{opc}]{TAG[tag]} {ms}{rp} {v}.{i} {c}"
    )


class DigitsCfg:
    nodes = 0
    view = 0
    index = 0
    commit = 0
    ts = 0


def table(lines):
    entries = [json.loads(line) for line in lines]
    nodes = []
    max_view = 0
    max_index = 0
    max_commit = 0
    max_ts = 0
    for entry in entries:
        node_id = entry["msg"]["state"]["node_id"]
        if node_id not in nodes:
            nodes.append(node_id)
        max_view = max(max_view, entry["msg"]["state"]["current_view"])
        max_index = max(max_index, entry["msg"]["state"]["last_idx"])
        max_commit = max(max_commit, entry["msg"]["state"]["commit_idx"])
        max_ts = max(max_ts, int(entry["h_ts"]))
    dcfg = DigitsCfg()
    dcfg.nodes = len(max(nodes, key=len))
    dcfg.view = digits(max_view)
    dcfg.index = digits(max_index)
    dcfg.commit = digits(max_commit)
    dcfg.ts = digits(max_ts)
    node_to_state = {}
    rows = []
    for entry in entries:
        node_id = entry["msg"]["state"]["node_id"]
        old_state = node_to_state.get(node_id)
        node_to_state[node_id] = entry["msg"]["state"]
        tag = " "
        if "packet" in entry["msg"]:
            if "success" in entry["msg"]["packet"]:
                tag = "Y" if entry["msg"]["packet"]["success"] == "OK" else "N"
            if "vote_granted" in entry["msg"]["packet"]:
                tag = "Y" if entry["msg"]["packet"]["vote_granted"] else "N"
        if entry["msg"].get("globally_committable"):
            tag = "S"
<<<<<<< HEAD
        # Display commit index changes on the Cmt line itself
=======
        # Display commit index changes on the Cmt line itself by updating the
        # state with the argument passed to commit
>>>>>>> b9fd7c8c
        if "args" in entry["msg"] and "idx" in entry["msg"]["args"]:
            entry["msg"]["state"]["commit_idx"] = entry["msg"]["args"]["idx"]
        states = [
            (
                node_to_state.get(node),
                entry["msg"]["function"] if node == node_id else None,
                old_state if node == node_id else None,
                tag if node == node_id else " ",
            )
            for node in nodes
        ]
        rows.append(
            f"[{entry['h_ts']:>{dcfg.ts}}] "
            + "     ".join(render_state(*state, dcfg) for state in states if state[0])
            + "   "
            + entry["cmd"]
        )
    return rows


if __name__ == "__main__":
    with open(sys.argv[1]) as tf:
        for line in table(tf.readlines()):
            rich.print(line)<|MERGE_RESOLUTION|>--- conflicted
+++ resolved
@@ -126,12 +126,8 @@
                 tag = "Y" if entry["msg"]["packet"]["vote_granted"] else "N"
         if entry["msg"].get("globally_committable"):
             tag = "S"
-<<<<<<< HEAD
-        # Display commit index changes on the Cmt line itself
-=======
         # Display commit index changes on the Cmt line itself by updating the
         # state with the argument passed to commit
->>>>>>> b9fd7c8c
         if "args" in entry["msg"] and "idx" in entry["msg"]["args"]:
             entry["msg"]["state"]["commit_idx"] = entry["msg"]["args"]["idx"]
         states = [
