--- conflicted
+++ resolved
@@ -353,45 +353,6 @@
       append_prepared_tx(tx, index);
     }
 
-<<<<<<< HEAD
-=======
-    void add_prepared_tx(
-      const std::string& method,
-      const nlohmann::json& params,
-      bool expects_commit,
-      const std::optional<size_t>& index,
-      const serdes::Pack& serdes)
-    {
-      auto body = serdes::pack(params, serdes);
-
-      const PreparedTx tx{
-        rpc_connection->gen_request(
-          method,
-          body,
-          serdes == serdes::Pack::Text ?
-            ccf::http::headervalues::contenttype::JSON :
-            ccf::http::headervalues::contenttype::MSGPACK,
-          HTTP_POST,
-          options.bearer_token.size() == 0 ? nullptr :
-                                             options.bearer_token.c_str()),
-        method,
-        expects_commit};
-
-      append_prepared_tx(tx, index);
-    }
-
-    void add_prepared_tx(
-      const std::string& method,
-      const nlohmann::json& params,
-      bool expects_commit,
-      const std::optional<size_t>& index)
-    {
-      const PreparedTx tx{
-        rpc_connection->gen_request(method, params), method, expects_commit};
-      append_prepared_tx(tx, index);
-    }
-
->>>>>>> 8f7689cc
     static size_t total_byte_size(const PreparedTxs& txs)
     {
       return std::accumulate(
@@ -415,11 +376,11 @@
       return r.status == HTTP_STATUS_OK;
     }
 
-    virtual void pre_creation_hook(){};
-    virtual void post_creation_hook(){};
-
-    virtual void pre_timing_body_hook(){};
-    virtual void post_timing_body_hook(){};
+    virtual void pre_creation_hook() {};
+    virtual void post_creation_hook() {};
+
+    virtual void pre_timing_body_hook() {};
+    virtual void post_timing_body_hook() {};
 
     virtual timing::Results call_raw_batch(
       std::shared_ptr<RpcTlsClient>& connection, const PreparedTxs& txs)
