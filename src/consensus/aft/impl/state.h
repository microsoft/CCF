// Copyright (c) Microsoft Corporation. All rights reserved.
// Licensed under the Apache 2.0 License.
#pragma once

#include "ccf/crypto/verifier.h"
#include "ccf/pal/locking.h"
#include "ccf/tx_status.h"
#include "consensus/aft/raft_types.h"
#include "ds/internal_logger.h"
#include "kv/kv_types.h"

#include <deque>
#include <map>
#include <set>

namespace aft
{
  class ViewHistory
  {
    // Entry i stores the first version in view i+1
    std::vector<ccf::kv::Version> views;

  public:
    static constexpr ccf::View InvalidView = ccf::VIEW_UNKNOWN;

    void initialise(const std::vector<ccf::kv::Version>& terms_)
    {
      views.clear();
      for (size_t i = 0; i < terms_.size(); ++i)
      {
        update(terms_[i], i + 1);
      }
      LOG_DEBUG_FMT("Initialised views: {}", fmt::join(views, ", "));
    }

    void update(ccf::kv::Version idx, ccf::View view)
    {
      LOG_DEBUG_FMT("Updating view to: {} at version: {}", view, idx);
      if (!views.empty())
      {
        const auto current_latest_index = views.back();
        if (idx < current_latest_index)
        {
          throw std::logic_error(fmt::format(
            "version must not move backwards ({} < {})",
            idx,
            current_latest_index));
        }
      }

      for (ccf::View i = views.size(); i < view; ++i)
      {
        views.push_back(idx);
      }
      LOG_DEBUG_FMT("Resulting views: {}", fmt::join(views, ", "));
    }

    ccf::View view_at(ccf::kv::Version idx)
    {
      auto it = upper_bound(views.begin(), views.end(), idx);

      // Indices before the version of the first view are unknown
      if (it == views.begin())
      {
        return InvalidView;
      }

      return (it - views.begin());
    }

    ccf::kv::Version start_of_view(ccf::View view)
    {
      if (view > views.size() || view == InvalidView)
      {
        return ccf::kv::NoVersion;
      }

      // NB: If views == {5, 10, 10}, then view 2 doesn't start at 10. View 2
      // contains no transactions, and view 3 starts at 10
      const auto tentative = views[view - 1];
      if (view + 1 <= views.size() && views[view] == tentative)
      {
        return ccf::kv::NoVersion;
      }
      return tentative;
    }

    ccf::kv::Version end_of_view(ccf::View view)
    {
      // If this view has no start (potentially because it contains no
      // transactions), then it can't have an end
      if (start_of_view(view) == ccf::kv::NoVersion)
      {
        return ccf::kv::NoVersion;
      }

      if (view >= views.size() || view == InvalidView)
      {
        return ccf::kv::NoVersion;
      }

      // Otherwise the end of this view is the transaction before (- 1) the
      // start of the next view (views[view])
      return views[view] - 1;
    }

    std::vector<ccf::kv::Version> get_history_until(
      ccf::kv::Version idx = std::numeric_limits<ccf::kv::Version>::max())
    {
      return {views.begin(), std::upper_bound(views.begin(), views.end(), idx)};
    }

    // view should be non-zero as views start at one in here
    std::vector<ccf::kv::Version> get_history_since(uint64_t view)
    {
      if (view > views.size())
      {
        return {};
      }
      return {views.begin() + view - 1, views.end()};
    }

    void rollback(ccf::kv::Version idx)
    {
      auto it = upper_bound(views.begin(), views.end(), idx);
      views.erase(it, views.end());
      LOG_DEBUG_FMT(
        "Resulting views from rollback: {}", fmt::join(views, ", "));
    }
  };

  class Replica
  {
  public:
    Replica(ccf::NodeId id_, const std::vector<uint8_t>& cert_) :
      id(std::move(id_)),
      verifier(ccf::crypto::make_unique_verifier(cert_))
    {}

    [[nodiscard]] ccf::NodeId get_id() const
    {
      return id;
    }

  private:
    ccf::NodeId id;
    ccf::crypto::VerifierUniquePtr verifier;
  };

  struct State
  {
<<<<<<< HEAD
    State(const ccf::NodeId& node_id_, bool pre_vote_enabled_ = true) :
      node_id(node_id_),
=======
    State(ccf::NodeId node_id_, bool pre_vote_enabled_ = false) :
      node_id(std::move(node_id_)),
>>>>>>> 7cc65e3a
      pre_vote_enabled(pre_vote_enabled_)
    {}
    State() = default;

    ccf::pal::Mutex lock;

    ccf::NodeId node_id;
    ccf::View current_view = 0;
    ccf::kv::Version last_idx = 0;
    ccf::kv::Version commit_idx = 0;
    ViewHistory view_history;

    // Indices that are eligible for global commit, from a Node's perspective
    std::deque<Index> committable_indices;

    // Replicas start in leadership state Follower. Apart from a single forced
    // transition from Follower to Leader on the initial node at startup,
    // the state machine is made up of the following transitions:
    //
    // Follower -> Candidate, when election timeout expires
    // Follower -> Retired, when commit advances past the last config containing
    // the node
    // Candidate -> Leader, upon collecting enough votes
    // Leader -> Retired, when commit advances past the last config containing
    // the node
    // Leader -> Follower, when receiving entries for a newer term
    // Candidate -> Follower, when receiving entries for a newer term
    ccf::kv::LeadershipState leadership_state = ccf::kv::LeadershipState::None;
    ccf::kv::MembershipState membership_state =
      ccf::kv::MembershipState::Active;

    std::optional<ccf::kv::RetirementPhase> retirement_phase = std::nullopt;
    // Index at which this node observes its retirement
    std::optional<ccf::SeqNo> retirement_idx = std::nullopt;
    // Earliest index at which this node's retirement can be committed
    std::optional<ccf::SeqNo> retirement_committable_idx = std::nullopt;
    // Index at which this node observes its retired_committed, only set when
    // that index itself is committed
    std::optional<ccf::SeqNo> retired_committed_idx = std::nullopt;

    bool pre_vote_enabled = true;
  };
  DECLARE_JSON_TYPE_WITH_OPTIONAL_FIELDS(State);
  DECLARE_JSON_REQUIRED_FIELDS(
    State,
    node_id,
    current_view,
    last_idx,
    commit_idx,
    leadership_state,
    membership_state,
    pre_vote_enabled);
  DECLARE_JSON_OPTIONAL_FIELDS(
    State,
    retirement_phase,
    retirement_idx,
    retirement_committable_idx,
    retired_committed_idx);
}<|MERGE_RESOLUTION|>--- conflicted
+++ resolved
@@ -149,13 +149,8 @@
 
   struct State
   {
-<<<<<<< HEAD
-    State(const ccf::NodeId& node_id_, bool pre_vote_enabled_ = true) :
-      node_id(node_id_),
-=======
-    State(ccf::NodeId node_id_, bool pre_vote_enabled_ = false) :
+    State(ccf::NodeId node_id_, bool pre_vote_enabled_ = true) :
       node_id(std::move(node_id_)),
->>>>>>> 7cc65e3a
       pre_vote_enabled(pre_vote_enabled_)
     {}
     State() = default;
