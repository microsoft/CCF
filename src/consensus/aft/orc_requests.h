--- conflicted
+++ resolved
@@ -67,7 +67,6 @@
 
   inline void orc_cb(std::unique_ptr<threading::Tmsg<AsyncORCTaskMsg>> msg)
   {
-<<<<<<< HEAD
     submit_orc(
       msg->data.client,
       msg->data.from,
@@ -78,19 +77,12 @@
 
         if (rs != HTTP_STATUS_OK)
         {
-          threading::ThreadMessaging::thread_messaging.add_task_after(
+          threading::ThreadMessaging::instance().add_task_after(
             std::make_unique<threading::Tmsg<AsyncORCTaskMsg>>(
               orc_cb, client, from, rid),
             std::chrono::milliseconds(ORC_RPC_RETRY_INTERVAL_MS));
         }
       });
-=======
-    if (!submit_orc(msg->data.client, msg->data.from, msg->data.rid))
-    {
-      threading::ThreadMessaging::instance().add_task_after(
-        std::move(msg), std::chrono::milliseconds(ORC_RPC_RETRY_INTERVAL_MS));
-    }
->>>>>>> 4cb5cc26
   }
 
   inline void schedule_submit_orc(
