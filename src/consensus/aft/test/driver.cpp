// Copyright (c) Microsoft Corporation. All rights reserved.
// Licensed under the Apache 2.0 License.

#define VERBOSE_RAFT_LOGGING

#include "driver.h"

#include "ccf/ds/hash.h"

#include <cassert>
#include <fstream>
#include <iostream>
#include <regex>
#include <string>

using namespace std;

std::unique_ptr<threading::ThreadMessaging>
  threading::ThreadMessaging::singleton = nullptr;

namespace threading
{
  std::map<std::thread::id, uint16_t> thread_ids;
}

constexpr auto shash = ds::fnv_1a<size_t>;

int main(int argc, char** argv)
{
  const regex delim{","};
  size_t lineno = 1;
  auto driver = make_shared<RaftDriver>();

  if (argc < 2)
  {
    throw std::runtime_error(
      "Too few arguments - first must be path to scenario");
  }

  // Log all raft steps to stdout (python wrapper raft_scenario_runner.py
  // filters them).
#ifdef CCF_RAFT_TRACING
  logger::config::add_json_console_logger();
#else
  logger::config::add_text_console_logger();
#endif
  logger::config::level() = LoggerLevel::DEBUG;

  threading::ThreadMessaging::init(1);

  const std::string filename = argv[1];

  std::ifstream fstream;
  fstream.open(filename);

  if (!fstream.is_open())
  {
    throw std::runtime_error(
      fmt::format("File {} does not exist or could not be opened", filename));
  }

  string line;
  while (getline(fstream, line))
  {
    // Strip off any comments (preceded with #)
    const auto comment_start = line.find_first_of("#");
    if (comment_start != std::string::npos)
    {
      line.erase(comment_start);
    }
    // Strip off any trailing whitespace
    line.erase(line.find_last_not_of(" \t\n\r\f\v") + 1);
    vector<string> items{
      sregex_token_iterator(line.begin(), line.end(), delim, -1),
      std::sregex_token_iterator()};
    std::shared_ptr<std::vector<uint8_t>> data;
    const std::string& in = items[0].c_str();
    if (in.starts_with("===="))
    {
      // Terminate early if four or more '=' appear on a line.
      return 0;
    }
#ifdef CCF_RAFT_TRACING
    if (!line.empty())
    {
      std::cout << "{\"tag\": \"raft_trace\", \"cmd\": \"" << line << "\"}"
                << std::endl;
    }
#endif
    // Steps which don't alter state don't need to recheck invariants
    bool skip_invariants = false;

    switch (shash(in))
    {
      case shash("start_node"):
        assert(items.size() == 2);
        driver->create_start_node(items[1], lineno);
        break;
      case shash("trust_node"):
        assert(items.size() == 3);
        driver->trust_nodes(items[1], {items[2]}, lineno);
        break;
      case shash("trust_nodes"):
        assert(items.size() >= 3);
        items.erase(items.begin());
        driver->trust_nodes(
          items[0], {std::next(items.begin()), items.end()}, lineno);
        break;
      case shash("cleanup_nodes"):
        assert(items.size() >= 3);
        items.erase(items.begin());
        driver->cleanup_nodes(
          items[0], {std::next(items.begin()), items.end()}, lineno);
        break;
      case shash("swap_node"):
        assert(items.size() == 4);
        driver->swap_nodes(items[1], {items[2]}, {items[3]}, lineno);
        break;
      case shash("swap_nodes"):
      {
        // Usage is: swap_nodes,<term>,in,<node1>,...,out,<node3>,...
        // swap_nodes,<term>,in,<node1>,...
        // swap_nodes,<term>,out,<node1>,...
        // are also permitted, and so is
        // swap_nodes,<term>,out,<node1>,...,in,<node3>,...
        assert(items.size() >= 4);
        auto vargs_begin = std::next(std::next(items.begin()));
        auto in_pos = std::find(vargs_begin, items.end(), "in");
        auto out_pos = std::find(vargs_begin, items.end(), "out");
        if (in_pos == vargs_begin)
        {
          driver->swap_nodes(
            items[1],
            {out_pos != items.end() ? std::next(out_pos) : items.end(),
             items.end()}, // out nodes if any
            {std::next(vargs_begin), out_pos}, // in nodes
            lineno);
        }
        else if (out_pos == vargs_begin)
        {
          driver->swap_nodes(
            items[1],
            {std::next(vargs_begin), in_pos}, // out nodes
            {in_pos != items.end() ? std::next(in_pos) : items.end(),
             items.end()}, // in nodes if any
            lineno);
        }
        else
        {
          throw std::runtime_error(fmt::format(
            "swap_nodes: expected 'in' or 'out' after term on line {}",
            lineno));
        }

        break;
      }
      case shash("nodes"):
        assert(items.size() >= 2);
        items.erase(items.begin());
        driver->create_new_nodes(items);
        break;
      case shash("connect"):
        assert(items.size() == 3);
        driver->connect(items[1], items[2]);
        break;
      case shash("periodic_one"):
        assert(items.size() == 3);
        driver->periodic_one(items[1], ms(stoi(items[2])));
        break;
      case shash("periodic_all"):
        assert(items.size() == 2);
        driver->periodic_all(ms(stoi(items[1])));
        break;
      case shash("state_one"):
        assert(items.size() == 2);
        skip_invariants = true;
        driver->state_one(items[1]);
        break;
      case shash("state_all"):
        assert(items.size() == 1);
        skip_invariants = true;
        driver->state_all();
        break;
      case shash("summarise_log"):
        assert(items.size() == 2);
        skip_invariants = true;
        driver->summarise_log(items[1]);
        break;
      case shash("summarise_logs_all"):
        assert(items.size() == 1);
        skip_invariants = true;
        driver->summarise_logs_all();
        break;
      case shash("shuffle_one"):
        assert(items.size() == 2);
        driver->shuffle_messages_one(items[1]);
        break;
      case shash("shuffle_all"):
        assert(items.size() == 1);
        driver->shuffle_messages_all();
        break;
      case shash("dispatch_one"):
        assert(items.size() == 2);
        driver->dispatch_one(items[1]);
        break;
      case shash("dispatch_all"):
        assert(items.size() == 1);
        driver->dispatch_all();
        break;
      case shash("dispatch_all_once"):
        assert(items.size() == 1);
        driver->dispatch_all_once();
        break;
      case shash("dispatch_single"):
        assert(items.size() == 3);
        driver->dispatch_single(items[1], items[2]);
        break;
      case shash("replicate"):
        assert(items.size() == 3);
        data = std::make_shared<std::vector<uint8_t>>(
          items[2].begin(), items[2].end());
        driver->replicate(items[1], data, lineno);
        break;
      case shash("emit_signature"):
        assert(items.size() == 2);
        driver->emit_signature(items[1], lineno);
        break;
      case shash("disconnect"):
        assert(items.size() == 3);
        driver->disconnect(items[1], items[2]);
        break;
      case shash("disconnect_node"):
        assert(items.size() == 2);
        driver->disconnect_node(items[1]);
        break;
      case shash("reconnect"):
        assert(items.size() == 3);
        driver->reconnect(items[1], items[2]);
        break;
      case shash("reconnect_node"):
        assert(items.size() == 2);
        driver->reconnect_node(items[1]);
        break;
      case shash("drop_pending"):
        assert(items.size() == 2);
        driver->drop_pending(items[1]);
        break;
      case shash("drop_pending_to"):
        assert(items.size() == 3);
        driver->drop_pending_to(items[1], items[2]);
        break;
      case shash("assert_state_sync"):
        assert(items.size() == 1);
        skip_invariants = true;
        driver->assert_state_sync(lineno);
        break;
      case shash("assert_commit_safety"):
        assert(items.size() == 2);
        driver->assert_commit_safety(items[1], lineno);
        break;
      case shash("assert_commit_idx"):
        assert(items.size() == 3);
        skip_invariants = true;
        driver->assert_commit_idx(items[1], items[2], lineno);
        break;
      case shash("assert_detail"):
        assert(items.size() == 4);
<<<<<<< HEAD
        driver->assert_detail(items[1], items[2], items[3], lineno);
=======
        driver->assert_detail(items[1], items[2], items[3], true, lineno);
        break;
      case shash("assert_!detail"):
        assert(items.size() == 4);
        driver->assert_detail(items[1], items[2], items[3], false, lineno);
>>>>>>> 56d9476e
        break;
      case shash("replicate_new_configuration"):
        assert(items.size() >= 3);
        items.erase(items.begin());
        driver->replicate_new_configuration(
          items[0], {std::next(items.begin()), items.end()}, lineno);
        break;
      case shash("create_new_node"):
        assert(items.size() == 2);
        driver->create_new_node(items[1]);
        break;
      case shash(""):
        // Ignore empty lines
        skip_invariants = true;
        break;
      default:
        throw std::runtime_error(
          fmt::format("Unknown action '{}' at line {}", items[0], lineno));
    }

    if (!skip_invariants)
    {
      driver->assert_invariants(lineno);
    }

    ++lineno;
  }

  return 0;
}<|MERGE_RESOLUTION|>--- conflicted
+++ resolved
@@ -265,15 +265,11 @@
         break;
       case shash("assert_detail"):
         assert(items.size() == 4);
-<<<<<<< HEAD
-        driver->assert_detail(items[1], items[2], items[3], lineno);
-=======
         driver->assert_detail(items[1], items[2], items[3], true, lineno);
         break;
       case shash("assert_!detail"):
         assert(items.size() == 4);
         driver->assert_detail(items[1], items[2], items[3], false, lineno);
->>>>>>> 56d9476e
         break;
       case shash("replicate_new_configuration"):
         assert(items.size() >= 3);
