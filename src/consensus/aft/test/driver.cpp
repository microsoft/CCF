--- conflicted
+++ resolved
@@ -183,26 +183,18 @@
         break;
       case shash("summarise_log"):
         assert(items.size() == 2);
-<<<<<<< HEAD
-=======
-        skip_invariants = true;
->>>>>>> a9c0eb85
+        skip_invariants = true;
         driver->summarise_log(items[1]);
         break;
       case shash("summarise_logs_all"):
         assert(items.size() == 1);
-<<<<<<< HEAD
+        skip_invariants = true;
         driver->summarise_logs_all();
         break;
-=======
-        skip_invariants = true;
-        driver->summarise_logs_all();
-        break;
       case shash("summarise_messages"):
         assert(items.size() == 3);
         driver->summarise_messages(items[1], items[2]);
         break;
->>>>>>> a9c0eb85
       case shash("shuffle_one"):
         assert(items.size() == 2);
         driver->shuffle_messages_one(items[1]);
