--- conflicted
+++ resolved
@@ -92,15 +92,12 @@
         break;
       case shash("trust_nodes"):
         assert(items.size() >= 3);
-<<<<<<< HEAD
-=======
         items.erase(items.begin());
         driver->trust_nodes(
           items[0], {std::next(items.begin()), items.end()}, lineno);
         break;
       case shash("nodes"):
         assert(items.size() >= 2);
->>>>>>> 8f6d14c6
         items.erase(items.begin());
         driver->trust_nodes(
           items[0], {std::next(items.begin()), items.end()}, lineno);
