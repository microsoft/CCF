--- conflicted
+++ resolved
@@ -25,15 +25,7 @@
     std::make_shared<aft::StubSnapshotter>(),
     std::make_shared<aft::State>(node_id),
     nullptr,
-<<<<<<< HEAD
-    nullptr,
-    nullptr,
-    request_timeout,
-    election_timeout,
-    ms(1000));
-=======
-    nullptr);
->>>>>>> 330e7f71
+    nullptr);
   r0.start_ticking();
 
   kv::Configuration::Nodes config;
@@ -71,15 +63,7 @@
     std::make_shared<aft::StubSnapshotter>(),
     std::make_shared<aft::State>(node_id),
     nullptr,
-<<<<<<< HEAD
-    nullptr,
-    nullptr,
-    request_timeout,
-    election_timeout,
-    ms(1000));
-=======
-    nullptr);
->>>>>>> 330e7f71
+    nullptr);
 
   aft::Configuration::Nodes config;
   config[node_id] = {};
@@ -127,15 +111,7 @@
     std::make_shared<aft::StubSnapshotter>(),
     std::make_shared<aft::State>(node_id0),
     nullptr,
-<<<<<<< HEAD
-    nullptr,
-    nullptr,
-    request_timeout,
-    ms(20),
-    ms(1000));
-=======
-    nullptr);
->>>>>>> 330e7f71
+    nullptr);
   TRaft r1(
     raft_settings,
     std::make_unique<Adaptor>(kv_store1),
@@ -144,15 +120,7 @@
     std::make_shared<aft::StubSnapshotter>(),
     std::make_shared<aft::State>(node_id1),
     nullptr,
-<<<<<<< HEAD
-    nullptr,
-    nullptr,
-    request_timeout,
-    ms(100),
-    ms(1000));
-=======
-    nullptr);
->>>>>>> 330e7f71
+    nullptr);
   TRaft r2(
     raft_settings,
     std::make_unique<Adaptor>(kv_store2),
@@ -161,15 +129,7 @@
     std::make_shared<aft::StubSnapshotter>(),
     std::make_shared<aft::State>(node_id2),
     nullptr,
-<<<<<<< HEAD
-    nullptr,
-    nullptr,
-    request_timeout,
-    ms(50),
-    ms(1000));
-=======
-    nullptr);
->>>>>>> 330e7f71
+    nullptr);
 
   aft::Configuration::Nodes config;
   config[node_id0] = {};
@@ -301,15 +261,7 @@
     std::make_shared<aft::StubSnapshotter>(),
     std::make_shared<aft::State>(node_id0),
     nullptr,
-<<<<<<< HEAD
-    nullptr,
-    nullptr,
-    request_timeout,
-    ms(20),
-    ms(1000));
-=======
-    nullptr);
->>>>>>> 330e7f71
+    nullptr);
   TRaft r1(
     raft_settings,
     std::make_unique<Adaptor>(kv_store1),
@@ -318,15 +270,7 @@
     std::make_shared<aft::StubSnapshotter>(),
     std::make_shared<aft::State>(node_id1),
     nullptr,
-<<<<<<< HEAD
-    nullptr,
-    nullptr,
-    request_timeout,
-    ms(100),
-    ms(1000));
-=======
-    nullptr);
->>>>>>> 330e7f71
+    nullptr);
   TRaft r2(
     raft_settings,
     std::make_unique<Adaptor>(kv_store2),
@@ -335,15 +279,7 @@
     std::make_shared<aft::StubSnapshotter>(),
     std::make_shared<aft::State>(node_id2),
     nullptr,
-<<<<<<< HEAD
-    nullptr,
-    nullptr,
-    request_timeout,
-    ms(50),
-    ms(1000));
-=======
-    nullptr);
->>>>>>> 330e7f71
+    nullptr);
 
   aft::Configuration::Nodes config;
   config[node_id0] = {};
@@ -467,15 +403,7 @@
     std::make_shared<aft::StubSnapshotter>(),
     std::make_shared<aft::State>(node_id0),
     nullptr,
-<<<<<<< HEAD
-    nullptr,
-    nullptr,
-    request_timeout,
-    ms(20),
-    ms(1000));
-=======
-    nullptr);
->>>>>>> 330e7f71
+    nullptr);
   TRaft r1(
     raft_settings,
     std::make_unique<Adaptor>(kv_store1),
@@ -484,15 +412,7 @@
     std::make_shared<aft::StubSnapshotter>(),
     std::make_shared<aft::State>(node_id1),
     nullptr,
-<<<<<<< HEAD
-    nullptr,
-    nullptr,
-    request_timeout,
-    ms(100),
-    ms(1000));
-=======
-    nullptr);
->>>>>>> 330e7f71
+    nullptr);
   TRaft r2(
     raft_settings,
     std::make_unique<Adaptor>(kv_store2),
@@ -501,15 +421,7 @@
     std::make_shared<aft::StubSnapshotter>(),
     std::make_shared<aft::State>(node_id2),
     nullptr,
-<<<<<<< HEAD
-    nullptr,
-    nullptr,
-    request_timeout,
-    ms(50),
-    ms(1000));
-=======
-    nullptr);
->>>>>>> 330e7f71
+    nullptr);
 
   aft::Configuration::Nodes config;
   config[node_id0] = {};
@@ -612,15 +524,7 @@
     std::make_shared<aft::StubSnapshotter>(),
     std::make_shared<aft::State>(node_id0),
     nullptr,
-<<<<<<< HEAD
-    nullptr,
-    nullptr,
-    request_timeout,
-    ms(20),
-    ms(1000));
-=======
-    nullptr);
->>>>>>> 330e7f71
+    nullptr);
   TRaft r1(
     raft_settings,
     std::make_unique<SigAdaptor>(kv_store1),
@@ -629,15 +533,7 @@
     std::make_shared<aft::StubSnapshotter>(),
     std::make_shared<aft::State>(node_id1),
     nullptr,
-<<<<<<< HEAD
-    nullptr,
-    nullptr,
-    request_timeout,
-    ms(100),
-    ms(1000));
-=======
-    nullptr);
->>>>>>> 330e7f71
+    nullptr);
   auto hooks = std::make_shared<kv::ConsensusHookPtrs>();
 
   aft::Configuration::Nodes config0;
@@ -877,15 +773,7 @@
     std::make_shared<aft::StubSnapshotter>(),
     std::make_shared<aft::State>(node_id0),
     nullptr,
-<<<<<<< HEAD
-    nullptr,
-    nullptr,
-    request_timeout,
-    ms(20),
-    ms(1000));
-=======
-    nullptr);
->>>>>>> 330e7f71
+    nullptr);
   TRaft r1(
     raft_settings,
     std::make_unique<Adaptor>(kv_store1),
@@ -894,15 +782,7 @@
     std::make_shared<aft::StubSnapshotter>(),
     std::make_shared<aft::State>(node_id1),
     nullptr,
-<<<<<<< HEAD
-    nullptr,
-    nullptr,
-    request_timeout,
-    ms(100),
-    ms(1000));
-=======
-    nullptr);
->>>>>>> 330e7f71
+    nullptr);
   TRaft r2(
     raft_settings,
     std::make_unique<Adaptor>(kv_store2),
@@ -911,15 +791,7 @@
     std::make_shared<aft::StubSnapshotter>(),
     std::make_shared<aft::State>(node_id2),
     nullptr,
-<<<<<<< HEAD
-    nullptr,
-    nullptr,
-    request_timeout,
-    ms(50),
-    ms(1000));
-=======
-    nullptr);
->>>>>>> 330e7f71
+    nullptr);
 
   aft::Configuration::Nodes config0;
   config0[node_id0] = {};
@@ -1061,15 +933,7 @@
     std::make_shared<aft::StubSnapshotter>(),
     std::make_shared<aft::State>(node_id0),
     nullptr,
-<<<<<<< HEAD
-    nullptr,
-    nullptr,
-    request_timeout,
-    ms(20),
-    ms(1000));
-=======
-    nullptr);
->>>>>>> 330e7f71
+    nullptr);
   TRaft r1(
     raft_settings,
     std::make_unique<Adaptor>(kv_store1),
@@ -1078,15 +942,7 @@
     std::make_shared<aft::StubSnapshotter>(),
     std::make_shared<aft::State>(node_id1),
     nullptr,
-<<<<<<< HEAD
-    nullptr,
-    nullptr,
-    request_timeout,
-    ms(100),
-    ms(1000));
-=======
-    nullptr);
->>>>>>> 330e7f71
+    nullptr);
 
   std::map<ccf::NodeId, TRaft*> nodes;
   nodes[node_id0] = &r0;
