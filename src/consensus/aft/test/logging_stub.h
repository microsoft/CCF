// Copyright (c) Microsoft Corporation. All rights reserved.
// Licensed under the Apache 2.0 License.
#pragma once

#include "consensus/aft/raft.h"
#include "consensus/aft/raft_types.h"

#include <map>
#include <optional>
#include <vector>

namespace aft
{
  class LedgerStubProxy
  {
  protected:
    ccf::NodeId _id;

  public:
    std::vector<std::shared_ptr<std::vector<uint8_t>>> ledger;
    uint64_t skip_count = 0;

    LedgerStubProxy(const ccf::NodeId& id) : _id(id) {}

    virtual void put_entry(
      const std::vector<uint8_t>& data,
      bool globally_committable,
      bool force_chunk)
    {
      auto size = data.size();
      auto buffer = std::make_shared<std::vector<uint8_t>>(size);
      auto ptr = buffer->data();

      serialized::write(ptr, size, data.data(), data.size());

      ledger.push_back(buffer);
    }

    void skip_entry(const uint8_t*& data, size_t& size)
    {
      skip_count++;
    }

    std::vector<uint8_t> get_entry(const uint8_t*& data, size_t& size)
    {
      return {data, data + size};
    }

    std::vector<uint8_t> get_entry_by_idx(size_t idx)
    {
      // Ledger indices are 1-based, hence the -1
      return *(ledger[idx - 1]);
    }

    virtual void truncate(Index idx)
    {
      ledger.resize(idx);
    }

    void reset_skip_count()
    {
      skip_count = 0;
    }

    void commit(Index idx) {}
  };

  class ChannelStubProxy : public ccf::NodeToNode
  {
  public:
    // Capture what is being sent out
    // Using a deque so we can both pop from the front and shuffle
    using MessageList =
      std::deque<std::pair<ccf::NodeId, std::vector<uint8_t>>>;
    MessageList messages;

    ChannelStubProxy() {}

<<<<<<< HEAD
    void associate_node_address(
=======
    size_t count_messages_with_type(RaftMsgType type)
    {
      size_t count = 0;
      for (const auto& [nid, m] : messages)
      {
        const uint8_t* data = m.data();
        size_t size = m.size();

        if (serialized::peek<RaftMsgType>(data, size) == type)
        {
          ++count;
        }
      }

      return count;
    }

    std::optional<std::vector<uint8_t>> pop_first(
      RaftMsgType type, ccf::NodeId target)
    {
      for (auto it = messages.begin(); it != messages.end(); ++it)
      {
        const auto [nid, m] = *it;
        const uint8_t* data = m.data();
        size_t size = m.size();

        if (serialized::peek<RaftMsgType>(data, size) == type)
        {
          if (target == nid)
          {
            messages.erase(it);
            return m;
          }
        }
      }

      return std::nullopt;
    }

    void create_channel(
>>>>>>> 34fac124
      const ccf::NodeId& peer_id,
      const std::string& peer_hostname,
      const std::string& peer_service) override
    {}

    void close_channel(const ccf::NodeId& peer_id) override {}

    bool send_authenticated(
      const ccf::NodeId& to,
      ccf::NodeMsgType msg_type,
      const uint8_t* data,
      size_t size) override
    {
      std::vector<uint8_t> m(data, data + size);
      messages.emplace_back(to, std::move(m));
      return true;
    }

    bool recv_authenticated(
      const ccf::NodeId& from_node,
      CBuffer cb,
      const uint8_t*& data,
      size_t& size) override
    {
      return true;
    }

    bool recv_channel_message(
      const ccf::NodeId& from, const uint8_t* data, size_t size) override
    {
      return true;
    }

    void initialize(
      const ccf::NodeId& self_id,
      const crypto::Pem& network_cert,
      crypto::KeyPairPtr node_kp,
      const crypto::Pem& node_cert) override
    {}

    bool send_encrypted(
      const ccf::NodeId& to,
      ccf::NodeMsgType msg_type,
      CBuffer cb,
      const std::vector<uint8_t>& data) override
    {
      return true;
    }

    std::vector<uint8_t> recv_encrypted(
      const ccf::NodeId& fromfpf32,
      CBuffer cb,
      const uint8_t* data,
      size_t size) override
    {
      return {};
    }

    bool recv_authenticated_with_load(
      const ccf::NodeId& from, const uint8_t*& data, size_t& size) override
    {
      return true;
    }
  };

  class LoggingStubStore
  {
  private:
    ccf::NodeId _id;

  public:
    LoggingStubStore(ccf::NodeId id) : _id(id) {}

    virtual void compact(Index i)
    {
#ifdef STUB_LOG
      std::cout << "  Node" << _id << "->>KV" << _id << ": compact i: " << i
                << std::endl;
#endif
    }

    virtual void rollback(const kv::TxID& tx_id, Term t)
    {
#ifdef STUB_LOG
      std::cout << "  Node" << _id << "->>KV" << _id
                << ": rollback i: " << tx_id.version << " term: " << t;
      std::cout << std::endl;
#endif
    }

    virtual void initialise_term(Term t)
    {
#ifdef STUB_LOG
      std::cout << "  Node" << _id << "->>KV" << _id
                << ": initialise_term t: " << t << std::endl;
#endif
    }

    kv::Version current_version()
    {
      return kv::NoVersion;
    }

    virtual kv::ApplyResult deserialise_views(
      const std::vector<uint8_t>& data,
      kv::ConsensusHookPtrs& hooks,
      bool public_only = false,
      kv::Term* term = nullptr,
      kv::Version* index = nullptr,
      kv::Tx* tx = nullptr,
      ccf::PrimarySignature* sig = nullptr)
    {
      return kv::ApplyResult::PASS;
    }

    template <kv::ApplyResult AR>
    class ExecutionWrapper : public kv::AbstractExecutionWrapper
    {
    private:
      std::vector<uint8_t> data;
      kv::ConsensusHookPtrs hooks;

    public:
      ExecutionWrapper(const std::vector<uint8_t>& data_) : data(data_) {}

      kv::ApplyResult apply() override
      {
        return AR;
      }

      kv::ConsensusHookPtrs& get_hooks() override
      {
        return hooks;
      }

      const std::vector<uint8_t>& get_entry() override
      {
        return data;
      }

      Term get_term() override
      {
        return 0;
      }

      kv::Version get_index() override
      {
        return 0;
      }

      kv::Version get_max_conflict_version() override
      {
        return kv::NoVersion;
      }

      ccf::PrimarySignature& get_signature() override
      {
        throw std::logic_error("get_signature not implemented");
      }

      aft::Request& get_request() override
      {
        throw std::logic_error("get_request not implemented");
      }

      bool support_async_execution() override
      {
        return false;
      }

      bool is_public_only() override
      {
        return false;
      }

      bool should_rollback_to_last_committed() override
      {
        return false;
      }
    };

    virtual std::unique_ptr<kv::AbstractExecutionWrapper> deserialize(
      const std::vector<uint8_t>& data,
      ConsensusType consensus_type,
      bool public_only = false)
    {
      return std::make_unique<ExecutionWrapper<kv::ApplyResult::PASS>>(data);
    }

    std::shared_ptr<ccf::ProgressTracker> get_progress_tracker()
    {
      return nullptr;
    }
  };

  class LoggingStubStoreSig : public LoggingStubStore
  {
  public:
    LoggingStubStoreSig(ccf::NodeId id) : LoggingStubStore(id) {}

    std::unique_ptr<kv::AbstractExecutionWrapper> deserialize(
      const std::vector<uint8_t>& data,
      ConsensusType consensus_type,
      bool public_only = false) override
    {
      return std::make_unique<
        ExecutionWrapper<kv::ApplyResult::PASS_SIGNATURE>>(data);
    }
  };

  class StubSnapshotter
  {
  public:
    void update(Index, bool)
    {
      // For now, do not test snapshots in unit tests
      return;
    }

    bool record_committable(Index)
    {
      // For now, do not test snapshots in unit tests
      return false;
    }

    void commit(Index, bool)
    {
      // For now, do not test snapshots in unit tests
      return;
    }

    void rollback(Index)
    {
      // For now, do not test snapshots in unit tests
      return;
    }
  };
}<|MERGE_RESOLUTION|>--- conflicted
+++ resolved
@@ -76,9 +76,6 @@
 
     ChannelStubProxy() {}
 
-<<<<<<< HEAD
-    void associate_node_address(
-=======
     size_t count_messages_with_type(RaftMsgType type)
     {
       size_t count = 0;
@@ -118,8 +115,7 @@
       return std::nullopt;
     }
 
-    void create_channel(
->>>>>>> 34fac124
+    void associate_node_address(
       const ccf::NodeId& peer_id,
       const std::string& peer_hostname,
       const std::string& peer_service) override
