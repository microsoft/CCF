// Copyright (c) Microsoft Corporation. All rights reserved.
// Licensed under the Apache 2.0 License.
#pragma once

#include "ccf/entity_id.h"
#include "consensus/aft/raft.h"
#include "consensus/aft/raft_types.h"

#include <map>
#include <optional>
#include <vector>

namespace aft
{
  class LedgerStubProxy
  {
  protected:
    ccf::NodeId _id;

  public:
    std::vector<std::vector<uint8_t>> ledger;
    uint64_t skip_count = 0;

    LedgerStubProxy(const ccf::NodeId& id) : _id(id) {}

    virtual void init(Index, Index) {}

    virtual void put_entry(
      const std::vector<uint8_t>& original,
      bool globally_committable,
      kv::Term term,
      kv::Version index)
    {
      // The payload that we eventually deserialise must include the
      // ledger entry as well as the View and Index that identify it. In
      // the real entries, they are nested in the payload and the IV. For
      // test purposes, we just prefix them manually (to mirror the
      // deserialisation in LoggingStubStore::ExecutionWrapper). We also
      // size-prefix, so in a buffer of multiple of these messages we can
      // extract each with get_entry
      const size_t idx = ledger.size() + 1;
      assert(idx == index);
      auto additional_size = sizeof(size_t) + sizeof(term) + sizeof(index);
      std::vector<uint8_t> combined(additional_size);
      {
        uint8_t* data = combined.data();
        serialized::write(
          data,
          additional_size,
          (sizeof(term) + sizeof(index) + original.size()));
        serialized::write(data, additional_size, term);
        serialized::write(data, additional_size, index);
      }

      combined.insert(combined.end(), original.begin(), original.end());

      ledger.push_back(combined);
    }

    void skip_entry(const uint8_t*& data, size_t& size)
    {
      get_entry(data, size);
      ++skip_count;
    }

    static std::vector<uint8_t> get_entry(const uint8_t*& data, size_t& size)
    {
      const auto entry_size = serialized::read<size_t>(data, size);
      std::vector<uint8_t> entry(data, data + entry_size);
      serialized::skip(data, size, entry_size);
      return entry;
    }

    std::optional<std::vector<uint8_t>> get_entry_by_idx(size_t idx)
    {
      // Ledger indices are 1-based, hence the -1
      if (idx > 0 && idx <= ledger.size())
      {
        return ledger[idx - 1];
      }

      return std::nullopt;
    }

    std::optional<std::vector<uint8_t>> get_raw_entry_by_idx(size_t idx)
    {
      auto data = get_entry_by_idx(idx);
      if (data.has_value())
      {
        // Remove the View and Index that were written during put_entry
        data->erase(
          data->begin(),
          data->begin() + sizeof(size_t) + sizeof(kv::Term) +
            sizeof(kv::Version));
      }

      return data;
    }

    std::optional<std::vector<uint8_t>> get_append_entries_payload(
      const aft::AppendEntries& ae)
    {
      std::vector<uint8_t> payload;

      for (auto idx = ae.prev_idx + 1; idx <= ae.idx; ++idx)
      {
        auto entry_opt = get_entry_by_idx(idx);
        if (!entry_opt.has_value())
        {
          return std::nullopt;
        }

        const auto& entry = *entry_opt;
        payload.insert(payload.end(), entry.begin(), entry.end());
      }

      return payload;
    }

    virtual void truncate(Index idx)
    {
      ledger.resize(idx);
    }

    void reset_skip_count()
    {
      skip_count = 0;
    }

    void commit(Index idx) {}
  };

  class ChannelStubProxy : public ccf::NodeToNode
  {
  public:
    // Capture what is being sent out
    // Using a deque so we can both pop from the front and shuffle
    using MessageList =
      std::deque<std::pair<ccf::NodeId, std::vector<uint8_t>>>;
    MessageList messages;

    ChannelStubProxy() {}

    size_t count_messages_with_type(RaftMsgType type)
    {
      size_t count = 0;
      for (const auto& [nid, m] : messages)
      {
        const uint8_t* data = m.data();
        size_t size = m.size();

        if (serialized::peek<RaftMsgType>(data, size) == type)
        {
          ++count;
        }
      }

      return count;
    }

    std::optional<std::vector<uint8_t>> pop_first(
      RaftMsgType type, ccf::NodeId target)
    {
      for (auto it = messages.begin(); it != messages.end(); ++it)
      {
        const auto [nid, m] = *it;
        const uint8_t* data = m.data();
        size_t size = m.size();

        if (serialized::peek<RaftMsgType>(data, size) == type)
        {
          if (target == nid)
          {
            messages.erase(it);
            return m;
          }
        }
      }

      return std::nullopt;
    }

    void associate_node_address(
      const ccf::NodeId& peer_id,
      const std::string& peer_hostname,
      const std::string& peer_service) override
    {}

    void close_channel(const ccf::NodeId& peer_id) override {}

    void set_endorsed_node_cert(const crypto::Pem&) override {}

    bool have_channel(const ccf::NodeId& nid) const override
    {
      return true;
    }

    bool send_authenticated(
      const ccf::NodeId& to,
      ccf::NodeMsgType msg_type,
      const uint8_t* data,
      size_t size) override
    {
      std::vector<uint8_t> m(data, data + size);
      messages.emplace_back(to, std::move(m));
      return true;
    }

    bool recv_authenticated(
      const ccf::NodeId& from_node,
      std::span<const uint8_t> cb,
      const uint8_t*& data,
      size_t& size) override
    {
      return true;
    }

    bool recv_channel_message(
      const ccf::NodeId& from, const uint8_t* data, size_t size) override
    {
      return true;
    }

    void initialize(
      const ccf::NodeId& self_id,
      const crypto::Pem& service_cert,
      crypto::KeyPairPtr node_kp,
      const std::optional<crypto::Pem>& node_cert = std::nullopt) override
    {}

    bool send_encrypted(
      const ccf::NodeId& to,
      ccf::NodeMsgType msg_type,
      std::span<const uint8_t> cb,
      const std::vector<uint8_t>& data) override
    {
      return true;
    }

    std::vector<uint8_t> recv_encrypted(
      const ccf::NodeId& fromfpf32,
      std::span<const uint8_t> cb,
      const uint8_t* data,
      size_t size) override
    {
      return {};
    }

    bool recv_authenticated_with_load(
      const ccf::NodeId& from, const uint8_t*& data, size_t& size) override
    {
      return true;
    }
  };

  enum class ReplicatedDataType
  {
    raw = 0,
    reconfiguration = 1
  };
  DECLARE_JSON_ENUM(
    ReplicatedDataType,
    {{ReplicatedDataType::raw, "raw"},
     {ReplicatedDataType::reconfiguration, "reconfiguration"}});

  struct ReplicatedData
  {
    ReplicatedDataType type;
    std::vector<uint8_t> data;
  };
  DECLARE_JSON_TYPE(ReplicatedData);
  DECLARE_JSON_REQUIRED_FIELDS(ReplicatedData, type, data);

  class ConfigurationChangeHook : public kv::ConsensusHook
  {
    kv::Configuration::Nodes
      new_configuration; // Absence of node means that node has been retired
    kv::Version version;

  public:
    ConfigurationChangeHook(
      kv::Configuration::Nodes new_configuration_, kv::Version version_) :
      new_configuration(new_configuration_),
      version(version_)
    {}

    void call(kv::ConfigurableConsensus* consensus) override
    {
      auto configuration = consensus->get_latest_configuration_unsafe();
      std::unordered_set<ccf::NodeId> retired_nodes;

      // Remove and track retired nodes
      for (auto it = configuration.begin(); it != configuration.end(); ++it)
      {
        if (new_configuration.find(it->first) == new_configuration.end())
        {
          retired_nodes.emplace(it->first);
          it = configuration.erase(it);
        }
      }

<<<<<<< HEAD
      std::unordered_set<ccf::NodeId> retired_nodes = {};
      for (const auto& [node_id, _] : configuration)
      {
        if (new_configuration.find(node_id) == new_configuration.end())
        {
          retired_nodes.emplace(node_id);
        }
      }

=======
      // Add new node to configuration
>>>>>>> 14ea8245
      for (const auto& [node_id, _] : new_configuration)
      {
        configuration[node_id] = {};
      }

      consensus->add_configuration(version, configuration, {}, retired_nodes);
    }
  };

  class LoggingStubStore
  {
  protected:
    ccf::NodeId _id;

  public:
    LoggingStubStore(ccf::NodeId id) : _id(id) {}

    virtual void compact(Index i) {}

    virtual void rollback(const kv::TxID& tx_id, Term t) {}

    virtual void initialise_term(Term t) {}

    kv::Version current_version()
    {
      return kv::NoVersion;
    }

    template <kv::ApplyResult AR>
    class ExecutionWrapper : public kv::AbstractExecutionWrapper
    {
    private:
      kv::ConsensusHookPtrs hooks;
      aft::Term term;
      kv::Version index;
      std::vector<uint8_t> entry;
      ccf::ClaimsDigest claims_digest;
      std::optional<crypto::Sha256Hash> commit_evidence_digest = std::nullopt;
      kv::ApplyResult result;

    public:
      ExecutionWrapper(
        const std::vector<uint8_t>& data_,
        const std::optional<kv::TxID>& expected_txid,
        kv::ConsensusHookPtrs&& hooks_) :
        hooks(std::move(hooks_))
      {
        const uint8_t* data = data_.data();
        auto size = data_.size();

        term = serialized::read<aft::Term>(data, size);
        index = serialized::read<kv::Version>(data, size);
        entry = serialized::read(data, size, size);

        result = AR;

        if (expected_txid.has_value())
        {
          if (term != expected_txid->term || index != expected_txid->version)
          {
            result = kv::ApplyResult::FAIL;
          }
        }
      }

      ccf::ClaimsDigest&& consume_claims_digest() override
      {
        return std::move(claims_digest);
      }

      std::optional<crypto::Sha256Hash>&& consume_commit_evidence_digest()
        override
      {
        return std::move(commit_evidence_digest);
      }

      kv::ApplyResult apply() override
      {
        return result;
      }

      kv::ConsensusHookPtrs& get_hooks() override
      {
        return hooks;
      }

      const std::vector<uint8_t>& get_entry() override
      {
        return entry;
      }

      Term get_term() override
      {
        return term;
      }

      kv::Version get_index() override
      {
        return index;
      }

      bool support_async_execution() override
      {
        return false;
      }

      bool is_public_only() override
      {
        return false;
      }

      bool should_rollback_to_last_committed() override
      {
        return false;
      }
    };

    virtual std::unique_ptr<kv::AbstractExecutionWrapper> deserialize(
      const std::vector<uint8_t>& data,
      ConsensusType consensus_type,
      bool public_only = false,
      const std::optional<kv::TxID>& expected_txid = std::nullopt)
    {
      kv::ConsensusHookPtrs hooks = {};
      return std::make_unique<ExecutionWrapper<kv::ApplyResult::PASS>>(
        data, expected_txid, std::move(hooks));
    }

    bool flag_enabled(kv::AbstractStore::Flag)
    {
      return false;
    }

    void unset_flag(kv::AbstractStore::Flag) {}
  };

  class LoggingStubStoreSig : public LoggingStubStore
  {
  public:
    LoggingStubStoreSig(ccf::NodeId id) : LoggingStubStore(id) {}

    virtual std::unique_ptr<kv::AbstractExecutionWrapper> deserialize(
      const std::vector<uint8_t>& data,
      ConsensusType consensus_type,
      bool public_only = false,
      const std::optional<kv::TxID>& expected_txid = std::nullopt) override
    {
      kv::ConsensusHookPtrs hooks = {};
      return std::make_unique<
        ExecutionWrapper<kv::ApplyResult::PASS_SIGNATURE>>(
        data, expected_txid, std::move(hooks));
    }
  };

  class LoggingStubStoreSigConfig : public LoggingStubStoreSig
  {
  public:
    LoggingStubStoreSigConfig(ccf::NodeId id) : LoggingStubStoreSig(id) {}

    virtual std::unique_ptr<kv::AbstractExecutionWrapper> deserialize(
      const std::vector<uint8_t>& data,
      ConsensusType consensus_type,
      bool public_only = false,
      const std::optional<kv::TxID>& expected_txid = std::nullopt) override
    {
      // Set reconfiguration hook if there are any new nodes
      // Read wrapping term and version
      auto data_ = data.data();
      auto size = data.size();
      serialized::read<aft::Term>(data_, size);
      auto version = serialized::read<kv::Version>(data_, size);
      ReplicatedData r = nlohmann::json::parse(std::span{data_, size});
      kv::ConsensusHookPtrs hooks = {};
      if (r.type == ReplicatedDataType::reconfiguration)
      {
        kv::Configuration::Nodes configuration = nlohmann::json::parse(r.data);
        auto hook = std::make_unique<aft::ConfigurationChangeHook>(
          configuration, version);
        hooks.push_back(std::move(hook));
      }

      return std::make_unique<
        ExecutionWrapper<kv::ApplyResult::PASS_SIGNATURE>>(
        data, expected_txid, std::move(hooks));
    }
  };

  class StubSnapshotter
  {
  public:
    void update(Index, bool) {}

    void set_last_snapshot_idx(Index idx) {}

    void commit(Index, bool) {}

    void rollback(Index) {}

    void record_serialised_tree(Index version, const std::vector<uint8_t>& tree)
    {}

    void record_signature(
      Index,
      const std::vector<uint8_t>&,
      const ccf::NodeId&,
      const crypto::Pem&)
    {}
  };
}<|MERGE_RESOLUTION|>--- conflicted
+++ resolved
@@ -299,19 +299,7 @@
         }
       }
 
-<<<<<<< HEAD
-      std::unordered_set<ccf::NodeId> retired_nodes = {};
-      for (const auto& [node_id, _] : configuration)
-      {
-        if (new_configuration.find(node_id) == new_configuration.end())
-        {
-          retired_nodes.emplace(node_id);
-        }
-      }
-
-=======
       // Add new node to configuration
->>>>>>> 14ea8245
       for (const auto& [node_id, _] : new_configuration)
       {
         configuration[node_id] = {};
