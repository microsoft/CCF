--- conflicted
+++ resolved
@@ -626,11 +626,7 @@
   }
 
   // Returns true if actually sent
-<<<<<<< HEAD
-  bool send_single_message(
-=======
   bool dispatch_single_message(
->>>>>>> 0933568d
     ccf::NodeId src, ccf::NodeId dst, std::vector<uint8_t> contents)
   {
     if (_connections.find(std::make_pair(src, dst)) != _connections.end())
@@ -703,11 +699,7 @@
       auto [tgt_node_id, contents] = messages.front();
       messages.pop_front();
 
-<<<<<<< HEAD
-      if (send_single_message(node_id, tgt_node_id, contents))
-=======
       if (dispatch_single_message(node_id, tgt_node_id, contents))
->>>>>>> 0933568d
       {
         ++count;
       }
@@ -769,11 +761,7 @@
       auto [target, contents] = *it;
       if (target == dst)
       {
-<<<<<<< HEAD
-        send_single_message(src, dst, contents);
-=======
         dispatch_single_message(src, dst, contents);
->>>>>>> 0933568d
         it = messages.erase(it);
         break;
       }
