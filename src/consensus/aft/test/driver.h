--- conflicted
+++ resolved
@@ -140,15 +140,7 @@
         std::make_shared<aft::StubSnapshotter>(),
         std::make_shared<aft::State>(node_id),
         nullptr,
-<<<<<<< HEAD
-        nullptr,
-        nullptr,
-        ms(10),
-        ms(100),
-        ms(100));
-=======
         nullptr);
->>>>>>> 330e7f71
       raft->start_ticking();
 
       _nodes.emplace(node_id, NodeDriver{kv, raft});
