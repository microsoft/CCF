// Copyright (c) Microsoft Corporation. All rights reserved.
// Licensed under the Apache 2.0 License.
#pragma once

#include "ccf/ds/logger.h"
#include "consensus/aft/raft.h"
#include "logging_stub.h"

#include <chrono>
#include <random>
#include <set>
#include <sstream>
#include <string>
#include <unordered_map>
#include <unordered_set>

#ifdef CCF_RAFT_TRACING
#  define RAFT_DRIVER_PRINT(...) \
    std::cout << "<RaftDriver>  " << fmt::format(__VA_ARGS__) \
              << fmt::format(" (ts={})", logger::logical_clock) << std::endl;
#else
#  define RAFT_DRIVER_PRINT(...) \
    std::cout << "<RaftDriver>  " << fmt::format(__VA_ARGS__) << std::endl;
#endif

std::string stringify(const std::vector<uint8_t>& v, size_t max_size = 15ul)
{
  auto size = std::min(v.size(), max_size);
  return fmt::format(
    "[{} bytes] {}", v.size(), std::string(v.begin(), v.begin() + size));
}

std::string stringify(const std::optional<std::vector<uint8_t>>& o)
{
  if (o.has_value())
  {
    return stringify(*o);
  }

  return "MISSING";
}

struct LedgerStubProxy_Mermaid : public aft::LedgerStubProxy
{
  using LedgerStubProxy::LedgerStubProxy;

  void put_entry(
    const std::vector<uint8_t>& data,
    bool globally_committable,
    kv::Term term,
    kv::Version index) override
  {
    RAFT_DRIVER_PRINT(
      "{}->>{}: [ledger] appending: {}.{}={}",
      _id,
      _id,
      term,
      index,
      stringify(data));
    aft::LedgerStubProxy::put_entry(data, globally_committable, term, index);
  }

  void truncate(aft::Index idx) override
  {
    RAFT_DRIVER_PRINT("{}->>{}: [ledger] truncating to {}", _id, _id, idx);
    aft::LedgerStubProxy::truncate(idx);
  }
};

struct LoggingStubStore_Mermaid : public aft::LoggingStubStoreConfig
{
  using LoggingStubStoreConfig::LoggingStubStoreConfig;

  void compact(aft::Index idx) override
  {
    RAFT_DRIVER_PRINT("{}->>{}: [KV] compacting to {}", _id, _id, idx);
    aft::LoggingStubStoreConfig::compact(idx);
  }

  void rollback(const kv::TxID& tx_id, aft::Term t) override
  {
    RAFT_DRIVER_PRINT(
      "{}->>{}: [KV] rolling back to {}.{}, in term {}",
      _id,
      _id,
      tx_id.term,
      tx_id.version,
      t);
    aft::LoggingStubStoreConfig::rollback(tx_id, t);
  }

  void initialise_term(aft::Term t) override
  {
    RAFT_DRIVER_PRINT("{}->>{}: [KV] initialising in term {}", _id, _id, t);
    aft::LoggingStubStoreConfig::initialise_term(t);
  }
};

using ms = std::chrono::milliseconds;
using TRaft = aft::Aft<LedgerStubProxy_Mermaid>;
using Store = LoggingStubStore_Mermaid;
using Adaptor = aft::Adaptor<Store>;

aft::ChannelStubProxy* channel_stub_proxy(const TRaft& r)
{
  return (aft::ChannelStubProxy*)r.channels.get();
}

class RaftDriver
{
private:
  struct NodeDriver
  {
    std::shared_ptr<Store> kv;
    std::shared_ptr<TRaft> raft;
  };

  std::map<ccf::NodeId, NodeDriver> _nodes;
  std::set<std::pair<ccf::NodeId, ccf::NodeId>> _connections;

  void _replicate(
    const std::string& term_s,
    std::vector<uint8_t> data,
    const size_t lineno,
    bool committable = false,
    const std::optional<kv::Configuration::Nodes>& configuration = std::nullopt,
    const std::optional<kv::Configuration::Nodes>& retired_committed =
      std::nullopt)
  {
    const auto opt = find_primary_in_term(term_s, lineno);
    if (!opt.has_value())
    {
      RAFT_DRIVER_PRINT(
        "Note left of {}: No primary to replicate {}",
        _nodes.begin()->first,
        stringify(data));
      return;
    }
    const auto& [term, node_id] = *opt;
    auto& raft = _nodes.at(node_id).raft;
    const auto idx = raft->get_last_idx() + 1;
    RAFT_DRIVER_PRINT(
      "{}->>{}: replicate {}.{} = {} [{}]",
      node_id,
      node_id,
      term_s,
      idx,
      stringify(data),
      configuration.has_value() ? "reconfiguration" : "raw");

    aft::ReplicatedDataType type = aft::ReplicatedDataType::raw;
    auto hooks = std::make_shared<kv::ConsensusHookPtrs>();
    if (configuration.has_value() && retired_committed.has_value())
    {
      throw std::logic_error(
        "Cannot replicate both configuration and retired_committed in the same "
        "entry");
    }
    if (configuration.has_value())
    {
      auto hook = std::make_unique<aft::ConfigurationChangeHook>(
        configuration.value(), idx);
      hooks->push_back(std::move(hook));
      type = aft::ReplicatedDataType::reconfiguration;
      auto c = nlohmann::json(configuration).dump();

      // If the entry is a reconfiguration, the replicated data is overwritten
      // with the serialised configuration.
      data = std::vector<uint8_t>(c.begin(), c.end());
    }
    if (retired_committed.has_value())
    {
      // Update the node's own retired committed entries collection when
      // replicating There is no direct equivalent in a real node, but this is
      // necessary to emulate the global commit hook effectively.
      _nodes.at(node_id).kv->retired_committed_entries.emplace_back(
        idx, retired_committed.value());

      type = aft::ReplicatedDataType::retired_committed;
      auto c = nlohmann::json(retired_committed).dump();
      data = std::vector<uint8_t>(c.begin(), c.end());
    }

    auto s = nlohmann::json(aft::ReplicatedData{type, data}).dump();
    auto d = std::make_shared<std::vector<uint8_t>>(s.begin(), s.end());
    raft->replicate(kv::BatchVector{{idx, d, committable, hooks}}, term);
  }

  void add_node(ccf::NodeId node_id)
  {
    auto kv = std::make_shared<Store>(node_id);
    const consensus::Configuration settings{{"10ms"}, {"100ms"}};
    auto raft = std::make_shared<TRaft>(
      settings,
      std::make_unique<Adaptor>(kv),
      std::make_unique<LedgerStubProxy_Mermaid>(node_id),
      std::make_shared<aft::ChannelStubProxy>(),
      std::make_shared<aft::State>(node_id),
      nullptr);
    kv->set_set_retired_committed_hook(
<<<<<<< HEAD
      [raft](aft::Index idx, const std::vector<kv::NodeId>& nodes) {
        std::cout << raft << " idx: " << idx << std::endl;
        raft->set_retired_committed(idx, nodes);
=======
      [raft](aft::Index idx, const std::vector<kv::NodeId>& node_ids) {
        raft->set_retired_committed(idx, node_ids);
>>>>>>> 74326eff
      });
    raft->start_ticking();

    if (_nodes.find(node_id) != _nodes.end())
    {
      throw std::logic_error(fmt::format("Node {} already exists", node_id));
    }

    _nodes.emplace(node_id, NodeDriver{kv, raft});
  }

public:
  RaftDriver() = default;

  // Note: deprecated, to be removed when the last scenario using it is removed
  void create_new_nodes(std::vector<std::string> node_ids)
  {
    // Unrealistic way to create network. Initial configuration is automatically
    // added to all nodes.
    kv::Configuration::Nodes configuration;
    for (auto const& n : node_ids)
    {
      add_node(n);
      configuration.try_emplace(n);
    }

    for (auto& node : _nodes)
    {
      node.second.raft->add_configuration(0, configuration);
    }
  }

  // Note: deprecated, to be removed when the last scenario using it is removed
  void create_new_node(std::string node_id_s)
  {
    ccf::NodeId node_id(node_id_s);
    add_node(node_id);
    RAFT_DRIVER_PRINT("Note over {}: Node {} created", node_id, node_id);
  }

  // Note: deprecated, to be removed when the last scenario using it is removed
  void create_start_node(const std::string& start_node_id, const size_t lineno)
  {
    if (!_nodes.empty())
    {
      throw std::logic_error("Start node already exists");
    }
    kv::Configuration::Nodes configuration;
    add_node(start_node_id);
    configuration.try_emplace(start_node_id);
    _nodes[start_node_id].raft->force_become_primary();
    _replicate("2", {}, lineno, false, configuration);
    RAFT_DRIVER_PRINT(
      "Note over {}: Node {} created",
      ccf::NodeId(start_node_id),
      start_node_id);
  }

  void cleanup_nodes(
    const std::string& term,
    const std::vector<std::string>& node_ids,
    const size_t lineno)
  {
    kv::Configuration::Nodes retired_committed;
    for (const auto& id : node_ids)
    {
      if (_nodes.find(id) == _nodes.end())
      {
        throw std::runtime_error(fmt::format(
          "Attempted to clean up unknown node {} on line {}", id, lineno));
      }
      retired_committed.try_emplace(id);
    }
    _replicate(term, {}, lineno, false, std::nullopt, retired_committed);
  }

  void trust_nodes(
    const std::string& term,
    const std::vector<std::string>& node_ids,
    const size_t lineno)
  {
    for (const auto& node_id : node_ids)
    {
      add_node(node_id);
      RAFT_DRIVER_PRINT(
        "Note over {}: Node {} trusted", ccf::NodeId(node_id), node_id);
    }
    kv::Configuration::Nodes configuration;
    for (const auto& [id, node] : _nodes)
    {
      configuration.try_emplace(id);
    }
    for (const auto& node_id : node_ids)
    {
      for (const auto& [id, node] : _nodes)
      {
        if (id != node_id)
        {
          connect(id, node_id);
        }
      }
    }
    _replicate(term, {}, lineno, false, configuration);
  }

  void swap_nodes(
    const std::string& term,
    const std::vector<std::string>& nodes_out,
    const std::vector<std::string>& nodes_in,
    const size_t lineno)
  {
    for (auto node_in : nodes_in)
    {
      add_node(node_in);
      RAFT_DRIVER_PRINT(
        "Note over {}: Node {} trusted", ccf::NodeId(node_in), node_in);
    }
    for (auto node_out : nodes_out)
    {
      RAFT_DRIVER_PRINT(
        "Note over {}: Node {} retired", ccf::NodeId(node_out), node_out);
    }
    std::set<std::string> out(nodes_out.begin(), nodes_out.end());

    kv::Configuration::Nodes configuration;
    for (const auto& [id, node] : _nodes)
    {
      if (out.find(id) == out.end())
      {
        configuration.try_emplace(id);
      }
    }
    for (const auto& [id, node] : _nodes)
    {
      for (auto& node_in : nodes_in)
      {
        if (id != node_in)
        {
          connect(id, node_in);
        }
      }
    }
    _replicate(term, {}, lineno, false, configuration);
  }

  // Note: deprecated, to be removed when the last scenario using it is removed
  void replicate_new_configuration(
    const std::string& term_s,
    std::vector<std::string> node_ids,
    const size_t lineno)
  {
    kv::Configuration::Nodes configuration;
    for (const auto& node_id_s : node_ids)
    {
      ccf::NodeId node_id(node_id_s);

      if (_nodes.find(node_id) == _nodes.end())
      {
        create_new_node(node_id_s);
      }

      configuration.try_emplace(node_id);
    }

    _replicate(term_s, {}, lineno, false, configuration);
  }

  void log(
    ccf::NodeId first,
    ccf::NodeId second,
    const std::string& message,
    bool dropped = false)
  {
    RAFT_DRIVER_PRINT(
      "{}-{}{}: {}", first, (dropped ? "X" : ">>"), second, message);
  }

  void rlog(
    ccf::NodeId first,
    ccf::NodeId second,
    const std::string& message,
    bool dropped = false)
  {
    RAFT_DRIVER_PRINT(
      "{}--{}{}: {}", first, (dropped ? "X" : ">>"), second, message);
  }

  void log_msg_details(
    ccf::NodeId node_id,
    ccf::NodeId tgt_node_id,
    aft::RequestVote rv,
    bool dropped)
  {
    const auto s = fmt::format(
      "request_vote for term {}, at tx {}.{}",
      rv.term,
      rv.term_of_last_committable_idx,
      rv.last_committable_idx);
    log(node_id, tgt_node_id, s, dropped);
  }

  void log_msg_details(
    ccf::NodeId node_id,
    ccf::NodeId tgt_node_id,
    aft::RequestVoteResponse rv,
    bool dropped)
  {
    const auto s = fmt::format(
      "request_vote_response for term {} = {}",
      rv.term,
      (rv.vote_granted ? "Y" : "N"));
    rlog(node_id, tgt_node_id, s, dropped);
  }

  void log_msg_details(
    ccf::NodeId node_id,
    ccf::NodeId tgt_node_id,
    aft::AppendEntries ae,
    bool dropped)
  {
    const auto s = fmt::format(
      "append_entries ({}.{}, {}.{}] (term {}, commit {})",
      ae.prev_term,
      ae.prev_idx,
      ae.term_of_idx,
      ae.idx,
      ae.term,
      ae.leader_commit_idx);
    log(node_id, tgt_node_id, s, dropped);
  }

  void log_msg_details(
    ccf::NodeId node_id,
    ccf::NodeId tgt_node_id,
    aft::AppendEntriesResponse aer,
    bool dropped)
  {
    char const* success = "UNHANDLED";
    switch (aer.success)
    {
      case (aft::AppendEntriesResponseType::OK):
      {
        success = "ACK";
        break;
      }
      case (aft::AppendEntriesResponseType::FAIL):
      {
        success = "NACK";
        break;
      }
    }
    const auto s = fmt::format(
      "append_entries_response {} for {}.{}",
      success,
      aer.term,
      aer.last_log_idx);
    rlog(node_id, tgt_node_id, s, dropped);
  }

  void log_msg_details(
    ccf::NodeId node_id,
    ccf::NodeId tgt_node_id,
    aft::ProposeRequestVote prv,
    bool dropped)
  {
    const auto s = fmt::format("propose_request_vote for term {}", prv.term);
    log(node_id, tgt_node_id, s, dropped);
  }

  void log_msg_details(
    ccf::NodeId node_id,
    ccf::NodeId tgt_node_id,
    const std::vector<uint8_t>& contents,
    bool dropped = false)
  {
    const uint8_t* data = contents.data();
    size_t size = contents.size();

    const auto msg_type = serialized::peek<aft::RaftMsgType>(data, size);
    switch (msg_type)
    {
      case (aft::RaftMsgType::raft_request_vote):
      {
        auto rv = *(aft::RequestVote*)data;
        log_msg_details(node_id, tgt_node_id, rv, dropped);
        break;
      }
      case (aft::RaftMsgType::raft_request_vote_response):
      {
        auto rvr = *(aft::RequestVoteResponse*)data;
        log_msg_details(node_id, tgt_node_id, rvr, dropped);
        break;
      }
      case (aft::RaftMsgType::raft_append_entries):
      {
        auto ae = *(aft::AppendEntries*)data;
        log_msg_details(node_id, tgt_node_id, ae, dropped);
        break;
      }
      case (aft::RaftMsgType::raft_append_entries_response):
      {
        auto aer = *(aft::AppendEntriesResponse*)data;
        log_msg_details(node_id, tgt_node_id, aer, dropped);
        break;
      }
      case (aft::RaftMsgType::raft_propose_request_vote):
      {
        auto prv = *(aft::ProposeRequestVote*)data;
        log_msg_details(node_id, tgt_node_id, prv, dropped);
        break;
      }
      default:
      {
        throw std::runtime_error(
          fmt::format("Unhandled RaftMsgType: {}", msg_type));
      }
    }
  }

  void connect(ccf::NodeId first, ccf::NodeId second)
  {
    RAFT_DRIVER_PRINT("{}-->{}: connect", first, second);
    _connections.insert(std::make_pair(first, second));
    _connections.insert(std::make_pair(second, first));
  }

  void periodic_one(ccf::NodeId node_id, ms ms_)
  {
    std::ostringstream s;
    s << "periodic for " << std::to_string(ms_.count()) << " ms";
    log(node_id, node_id, s.str());
    _nodes.at(node_id).raft->periodic(ms_);
  }

  void periodic_all(ms ms_)
  {
    for (auto& node : _nodes)
    {
      periodic_one(node.first, ms_);
    }
  }

  std::string get_ledger_summary(TRaft& r)
  {
    std::vector<std::string> entries;
    for (auto i = 1; i <= r.get_last_idx(); ++i)
    {
      const auto t = r.get_view(i);
      auto s = fmt::format("{}.{}", t, i);
      if (i == r.get_committed_seqno())
      {
        s = fmt::format("[{}]", s);
      }
      entries.push_back(s);
    }
    return fmt::format("{}", fmt::join(entries, ", "));
  }

  void summarise_log(ccf::NodeId node_id)
  {
    RAFT_DRIVER_PRINT(
      "{}: {}", node_id, get_ledger_summary(*_nodes.at(node_id).raft));
  }

  void summarise_logs_all()
  {
    for (auto& [node_id, _] : _nodes)
    {
      summarise_log(node_id);
    }
  }

  void state_one(ccf::NodeId node_id)
  {
    auto raft = _nodes.at(node_id).raft;
    RAFT_DRIVER_PRINT(
      "Note right of {}: leadership {} membership {} @{}.{} (committed "
      "{})",
      node_id,
      raft->is_backup() ?
        "F" :
        (raft->is_candidate() ? "C" : (raft->is_primary() ? "P" : "?")),
      raft->is_retired() ? "R" : "A",
      raft->get_view(),
      raft->get_last_idx(),
      raft->get_committed_seqno());
  }

  void state_all()
  {
    for (auto& node : _nodes)
    {
      state_one(node.first);
    }
  }

  void shuffle_messages_one(ccf::NodeId node_id)
  {
    auto raft = _nodes.at(node_id).raft;
    auto& messages = channel_stub_proxy(*raft)->messages;

    std::random_device rd;
    std::mt19937 g(rd());
    std::shuffle(messages.begin(), messages.end(), g);
  }

  void shuffle_messages_all()
  {
    for (auto& node : _nodes)
    {
      shuffle_messages_one(node.first);
    }
  }

  // Returns true if actually sent
  bool dispatch_single_message(
    ccf::NodeId src, ccf::NodeId dst, std::vector<uint8_t> contents)
  {
    if (_connections.find(std::make_pair(src, dst)) != _connections.end())
    {
      // If this is an AppendEntries, then append the corresponding entry from
      // the sender's ledger
      const uint8_t* data = contents.data();
      auto size = contents.size();
      auto msg_type = serialized::peek<aft::RaftMsgType>(data, size);
      bool should_send = true;
      if (msg_type == aft::raft_append_entries)
      {
        // Parse the indices to be sent to the recipient.
        auto ae = *(aft::AppendEntries*)data;

        auto& sender_raft = _nodes.at(src).raft;
        const auto payload_opt =
          sender_raft->ledger->get_append_entries_payload(ae);

        if (!payload_opt.has_value())
        {
          // While trying to construct an AppendEntries, we asked for an
          // entry that doesn't exist. This is a valid situation - we queued
          // the AppendEntries, but rolled back before it was dispatched!
          // We abandon this operation here.
          // We could log this in Mermaid with the line below, but since
          // this does not occur in a real node it is silently ignored. In a
          // real node, the AppendEntries and truncate messages are ordered
          // and processed by the host in that order. All AppendEntries
          // referencing a specific index will be processed before any
          // truncation that removes that index.
          // RAFT_DRIVER_PRINT(
          //        "Note right of {}: Abandoning AppendEntries"
          //        "containing {} - no longer in ledger",
          //        node_id,
          //        idx);
          should_send = false;
        }
        else
        {
          contents.insert(
            contents.end(), payload_opt->begin(), payload_opt->end());
        }
      }

      if (should_send)
      {
        log_msg_details(src, dst, contents);
        _nodes.at(dst).raft->recv_message(
          src, contents.data(), contents.size());
        return true;
      }
    }

    return false;
  }

  template <class Messages>
  size_t dispatch_one_queue(
    ccf::NodeId node_id,
    Messages& messages,
    const std::optional<size_t>& max_count = std::nullopt)
  {
    size_t count = 0;

    while (messages.size() && (!max_count.has_value() || count < *max_count))
    {
      auto [tgt_node_id, contents] = messages.front();
      messages.pop_front();

      if (dispatch_single_message(node_id, tgt_node_id, contents))
      {
        ++count;
      }
    }

    return count;
  }

  void dispatch_one(
    ccf::NodeId node_id, const std::optional<size_t>& max_count = std::nullopt)
  {
    auto raft = _nodes.at(node_id).raft;
    dispatch_one_queue(node_id, channel_stub_proxy(*raft)->messages, max_count);
  }

  void dispatch_all_once()
  {
    // The intent is to dispatch all _current_ messages, but no new ones. If we
    // simply iterated, then we may dispatch new messages that are produced on
    // later nodes, in response to messages from earlier-processed nodes. To
    // avoid that, we count how many messages are present initially, and cap to
    // only processing that many
    std::map<ccf::NodeId, size_t> initial_message_counts;
    for (auto& [node_id, driver] : _nodes)
    {
      initial_message_counts[node_id] =
        channel_stub_proxy(*driver.raft)->messages.size();
    }

    for (auto& node : _nodes)
    {
      dispatch_one(node.first, initial_message_counts[node.first]);
    }
  }

  void dispatch_all()
  {
    size_t iterations = 0;
    while (std::accumulate(
             _nodes.begin(),
             _nodes.end(),
             0,
             [](int acc, auto& node) {
               return channel_stub_proxy(*node.second.raft)->messages.size() +
                 acc;
             }) &&
           iterations++ < 5)
    {
      dispatch_all_once();
    }
  }

  void dispatch_single(ccf::NodeId src, ccf::NodeId dst)
  {
    auto& messages = channel_stub_proxy(*_nodes.at(src).raft)->messages;
    auto it = messages.begin();
    while (it != messages.end())
    {
      auto [target, contents] = *it;
      if (target == dst)
      {
        dispatch_single_message(src, dst, contents);
        it = messages.erase(it);
        break;
      }
      else
      {
        ++it;
      }
    }
  }

  std::optional<std::pair<aft::Term, ccf::NodeId>> find_primary_in_term(
    const std::string& term_s, const size_t lineno)
  {
    std::vector<std::pair<aft::Term, ccf::NodeId>> primaries;
    for (const auto& [node_id, node_driver] : _nodes)
    {
      if (node_driver.raft->is_primary())
      {
        primaries.emplace_back(node_driver.raft->get_view(), node_id);
      }
    }

    if (term_s == "latest")
    {
      if (!primaries.empty())
      {
        std::sort(primaries.begin(), primaries.end());
        return primaries.back();
      }
      else
      {
        // Having no 'latest' term is valid, and may result in scenario steps
        // being ignored
        return std::nullopt;
      }
    }
    else
    {
      const auto desired_term = atoi(term_s.c_str());
      for (const auto& pair : primaries)
      {
        if (pair.first == desired_term)
        {
          return pair;
        }
      }
    }

    throw std::runtime_error(
      fmt::format("Found no primary in term {} on line {}", term_s, lineno));
  }

  void replicate(
    const std::string& term_s,
    std::shared_ptr<std::vector<uint8_t>> data,
    const size_t lineno)
  {
    _replicate(term_s, *data, lineno);
  }

  void emit_signature(const std::string& term_s, const size_t lineno)
  {
    std::string sig_s = "signature";
    std::vector<uint8_t> sig(sig_s.data(), sig_s.data() + sig_s.size());
    _replicate(term_s, sig, lineno, true);
  }

  void disconnect(ccf::NodeId left, ccf::NodeId right)
  {
    bool noop = true;
    auto ltr = std::make_pair(left, right);
    auto rtl = std::make_pair(right, left);
    if (_connections.find(ltr) != _connections.end())
    {
      _connections.erase(ltr);
      noop = false;
    }
    if (_connections.find(rtl) != _connections.end())
    {
      _connections.erase(rtl);
      noop = false;
    }
    if (!noop)
    {
      RAFT_DRIVER_PRINT("{}-->{}: disconnect", left, right);
    }
  }

  void disconnect_node(ccf::NodeId node_id)
  {
    for (auto& node : _nodes)
    {
      if (node.first != node_id)
      {
        disconnect(node_id, node.first);
      }
    }
  }

  void reconnect(ccf::NodeId left, ccf::NodeId right)
  {
    RAFT_DRIVER_PRINT("{}-->{}: reconnect", left, right);
    _connections.insert(std::make_pair(left, right));
    _connections.insert(std::make_pair(right, left));
  }

  void reconnect_node(ccf::NodeId node_id)
  {
    for (auto& node : _nodes)
    {
      if (node.first != node_id)
      {
        reconnect(node_id, node.first);
      }
    }
  }

  void drop_pending_to(ccf::NodeId from, ccf::NodeId to)
  {
    auto from_raft = _nodes.at(from).raft;
    auto& messages = channel_stub_proxy(*from_raft)->messages;
    auto it = messages.begin();
    while (it != messages.end())
    {
      if (it->first == to)
      {
        log_msg_details(from, to, it->second, true);
        it = messages.erase(it);
      }
      else
      {
        ++it;
      }
    }
  }

  void drop_pending(ccf::NodeId from)
  {
    for (auto& [to, _] : _nodes)
    {
      drop_pending_to(from, to);
    }
  }

  void assert_state_sync(const size_t lineno)
  {
    auto [target_id, nd] = *_nodes.begin();
    auto& target_raft = nd.raft;
    const auto target_term = target_raft->get_view();
    const auto target_last_idx = target_raft->get_last_idx();
    const auto target_commit_idx = target_raft->get_committed_seqno();

    bool all_match = true;
    for (auto it = std::next(_nodes.begin()); it != _nodes.end(); ++it)
    {
      const auto& node_id = it->first;
      auto& raft = it->second.raft;

      if (raft->get_view() != target_term)
      {
        RAFT_DRIVER_PRINT(
          "Note over {}: Term {} doesn't match term {} on {}",
          node_id,
          raft->get_view(),
          target_term,
          target_id);
        all_match = false;
      }

      if (raft->get_last_idx() != target_last_idx)
      {
        RAFT_DRIVER_PRINT(
          "Note over {}: Last index {} doesn't match "
          "last index {} on {}",
          node_id,
          raft->get_last_idx(),
          target_last_idx,
          target_id);
        all_match = false;
      }
      else
      {
        // Check that the every ledger entry matches
        for (auto idx = 1; idx <= target_last_idx; ++idx)
        {
          const auto target_entry = target_raft->ledger->get_entry_by_idx(idx);
          if (!target_entry.has_value())
          {
            RAFT_DRIVER_PRINT(
              "Note over {}: Missing ledger entry at {}", target_id, idx);
            all_match = false;
            break;
          }
          else
          {
            const auto entry = raft->ledger->get_entry_by_idx(idx);
            if (!entry.has_value())
            {
              RAFT_DRIVER_PRINT(
                "Note over {}: Missing ledger entry at {}", node_id, idx);
              all_match = false;
              break;
            }
            else if (entry != target_entry)
            {
              RAFT_DRIVER_PRINT(
                "Note over {}: Entry at index {} "
                "doesn't match entry on {}: {} != {}",
                node_id,
                idx,
                target_id,
                stringify(entry.value()),
                stringify(target_entry.value()));
              all_match = false;
              break;
            }
          }
        }
      }

      if (raft->get_committed_seqno() != target_commit_idx)
      {
        RAFT_DRIVER_PRINT(
          "Note over {}: Commit index {} doesn't "
          "match commit index {} on {}",
          node_id,
          raft->get_committed_seqno(),
          target_commit_idx,
          target_id);
        all_match = false;
      }
    }

    if (!all_match)
    {
      throw std::runtime_error(fmt::format(
        "States not in sync on line {}", std::to_string((int)lineno)));
    }
  }

  void assert_commit_safety(ccf::NodeId node_id, const size_t lineno)
  {
    // Confirm that the index this node considers committed, is present on a
    // majority of nodes (ledger matches exactly up to and including this
    // seqno).
    // Similar to the QuorumLogInv invariant from the TLA spec.
    const auto& raft = _nodes.at(node_id).raft;
    const auto committed_seqno = raft->get_committed_seqno();

    auto get_ledger_prefix = [this](ccf::NodeId id, ccf::SeqNo seqno) {
      std::vector<std::vector<uint8_t>> prefix;
      auto& ledger = _nodes.at(id).raft->ledger;
      for (auto i = 1; i <= seqno; ++i)
      {
        auto entry = ledger->get_entry_by_idx(i);
        if (!entry.has_value())
        {
          // Early-out!
          return prefix;
        }
        prefix.push_back(entry.value());
      }
      return prefix;
    };
    const auto committed_prefix = get_ledger_prefix(node_id, committed_seqno);

    std::map<ccf::NodeId, bool> present_on;
    for (const auto& [node_id, _] : _nodes)
    {
      present_on[node_id] =
        get_ledger_prefix(node_id, committed_seqno) == committed_prefix;
    }

    const auto details = raft->get_details();
    for (const auto& configuration : details.configs)
    {
      if (configuration.idx <= committed_seqno)
      {
        const auto nodes = configuration.nodes;
        const auto present_count = std::count_if(
          nodes.begin(), nodes.end(), [&present_on](const auto& it) {
            const auto& [id, _] = it;
            return present_on[id];
          });

        const auto quorum = (nodes.size() / 2) + 1;
        if (present_count < quorum)
        {
          RAFT_DRIVER_PRINT(
            "Note over {}: Node has advanced commit to {},  yet this entry is "
            "only present on {}/{} nodes (need at least {} for safety in "
            "configuration {}, beginning at {})",
            node_id,
            committed_seqno,
            present_count,
            _nodes.size(),
            quorum,
            configuration.rid,
            configuration.idx);
          throw std::runtime_error(fmt::format(
            "Node ({}) at unsafe commit idx ({}) on line {}",
            node_id,
            committed_seqno,
            lineno));
        }
      }
    }
  }

  void assert_commit_safety_all(const size_t lineno)
  {
    for (const auto& [node_id, _] : _nodes)
    {
      assert_commit_safety(node_id, lineno);
    }
  }

  void assert_invariants(const size_t lineno)
  {
    // Check invariants:
    // Assert commit_index on all nodes is safe
    assert_commit_safety_all(lineno);
  }

  void assert_commit_idx(
    ccf::NodeId node_id, const std::string& idx_s, const size_t lineno)
  {
    auto idx = std::stol(idx_s);
    if (_nodes.at(node_id).raft->get_committed_seqno() != idx)
    {
      RAFT_DRIVER_PRINT(
        "Note over {}: Node is not at expected commit idx {}", node_id, idx);
      throw std::runtime_error(fmt::format(
        "Node {} not at expected commit idx ({}) on line {} : {}",
        node_id,
        idx,
        std::to_string((int)lineno),
        _nodes.at(node_id).raft->get_committed_seqno()));
    }
  }

  void assert_detail(
    ccf::NodeId node_id,
    const std::string& detail,
    const std::string& expected,
    bool equal,
    const size_t lineno)
  {
    auto details = _nodes.at(node_id).raft->get_details();
    nlohmann::json d = details;
    if (d.find(detail) == d.end())
    {
      RAFT_DRIVER_PRINT(
        "  Note over {}: Node does not have detail {}", node_id, detail);
      throw std::runtime_error(fmt::format(
        "Node {} does not have detail {} on line {}",
        node_id,
        detail,
        std::to_string((int)lineno)));
    }

    std::string value = d[detail];
    if (equal ? (value != expected) : (value == expected))
    {
      std::string cmp = equal ? "!" : "=";
      RAFT_DRIVER_PRINT(
        "  Note over {}: Node detail {} is not as expected: {} {}= {}",
        node_id,
        detail,
        value,
        cmp,
        expected);
      throw std::runtime_error(fmt::format(
        "Node {} detail {} is not as expected: {} {}= {} on line {}",
        node_id,
        detail,
        value,
        cmp,
        expected,
        std::to_string((int)lineno)));
    }
  }
};<|MERGE_RESOLUTION|>--- conflicted
+++ resolved
@@ -198,14 +198,8 @@
       std::make_shared<aft::State>(node_id),
       nullptr);
     kv->set_set_retired_committed_hook(
-<<<<<<< HEAD
-      [raft](aft::Index idx, const std::vector<kv::NodeId>& nodes) {
-        std::cout << raft << " idx: " << idx << std::endl;
-        raft->set_retired_committed(idx, nodes);
-=======
       [raft](aft::Index idx, const std::vector<kv::NodeId>& node_ids) {
         raft->set_retired_committed(idx, node_ids);
->>>>>>> 74326eff
       });
     raft->start_ticking();
 
