--- conflicted
+++ resolved
@@ -584,14 +584,8 @@
 
   void summarise_log(ccf::NodeId node_id)
   {
-<<<<<<< HEAD
-    RAFT_DRIVER_OUT << node_id << ": "
-                    << get_ledger_summary(*_nodes.at(node_id).raft)
-                    << std::endl;
-=======
     RAFT_DRIVER_PRINT(
       "{}: {}", node_id, get_ledger_summary(*_nodes.at(node_id).raft));
->>>>>>> a9c0eb85
   }
 
   void summarise_logs_all()
@@ -602,8 +596,6 @@
     }
   }
 
-<<<<<<< HEAD
-=======
   std::string get_message_summary(const std::vector<uint8_t>& contents)
   {
     const uint8_t* data = contents.data();
@@ -673,7 +665,6 @@
       fmt::join(message_reps, ", "));
   }
 
->>>>>>> a9c0eb85
   void state_one(ccf::NodeId node_id)
   {
     auto raft = _nodes.at(node_id).raft;
@@ -717,11 +708,7 @@
   }
 
   // Returns true if actually sent
-<<<<<<< HEAD
-  bool send_single_message(
-=======
   bool dispatch_single_message(
->>>>>>> a9c0eb85
     ccf::NodeId src, ccf::NodeId dst, std::vector<uint8_t> contents)
   {
     if (_connections.find(std::make_pair(src, dst)) != _connections.end())
@@ -753,21 +740,11 @@
           // and processed by the host in that order. All AppendEntries
           // referencing a specific index will be processed before any
           // truncation that removes that index.
-<<<<<<< HEAD
-          // RAFT_DRIVER_OUT
-          //   << fmt::format(
-          //        "  Note right of {}: Abandoning AppendEntries"
-          //        "containing {} - no longer in ledger",
-          //        node_id,
-          //        idx)
-          //   << std::endl;
-=======
           // RAFT_DRIVER_PRINT(
           //        "Note right of {}: Abandoning AppendEntries"
           //        "containing {} - no longer in ledger",
           //        node_id,
           //        idx);
->>>>>>> a9c0eb85
           should_send = false;
         }
         else
@@ -786,12 +763,9 @@
       }
     }
 
-<<<<<<< HEAD
-=======
     // Log that this message was dropped
     log_msg_details(src, dst, contents, true);
 
->>>>>>> a9c0eb85
     return false;
   }
 
@@ -808,11 +782,7 @@
       auto [tgt_node_id, contents] = messages.front();
       messages.pop_front();
 
-<<<<<<< HEAD
-      if (send_single_message(node_id, tgt_node_id, contents))
-=======
       if (dispatch_single_message(node_id, tgt_node_id, contents))
->>>>>>> a9c0eb85
       {
         ++count;
       }
@@ -867,22 +837,14 @@
 
   void dispatch_single(ccf::NodeId src, ccf::NodeId dst)
   {
-<<<<<<< HEAD
-    auto messages = channel_stub_proxy(*_nodes.at(src).raft)->messages;
-=======
     auto& messages = channel_stub_proxy(*_nodes.at(src).raft)->messages;
->>>>>>> a9c0eb85
     auto it = messages.begin();
     while (it != messages.end())
     {
       auto [target, contents] = *it;
       if (target == dst)
       {
-<<<<<<< HEAD
-        send_single_message(src, dst, contents);
-=======
         dispatch_single_message(src, dst, contents);
->>>>>>> a9c0eb85
         it = messages.erase(it);
         break;
       }
