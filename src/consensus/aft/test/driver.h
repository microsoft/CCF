--- conflicted
+++ resolved
@@ -1095,26 +1095,15 @@
     ccf::NodeId node_id,
     const std::string& detail,
     const std::string& expected,
-<<<<<<< HEAD
-=======
     bool equal,
->>>>>>> 56d9476e
     const size_t lineno)
   {
     auto details = _nodes.at(node_id).raft->get_details();
     nlohmann::json d = details;
     if (d.find(detail) == d.end())
     {
-<<<<<<< HEAD
-      RAFT_DRIVER_OUT << fmt::format(
-                           "  Note over {}: Node does not have detail {}",
-                           node_id,
-                           detail)
-                      << std::endl;
-=======
       RAFT_DRIVER_PRINT(
         "  Note over {}: Node does not have detail {}", node_id, detail);
->>>>>>> 56d9476e
       throw std::runtime_error(fmt::format(
         "Node {} does not have detail {} on line {}",
         node_id,
@@ -1123,23 +1112,6 @@
     }
 
     std::string value = d[detail];
-<<<<<<< HEAD
-    if (value != expected)
-    {
-      RAFT_DRIVER_OUT
-        << fmt::format(
-             "  Note over {}: Node detail {} is not as expected: {} != {}",
-             node_id,
-             detail,
-             value,
-             expected)
-        << std::endl;
-      throw std::runtime_error(fmt::format(
-        "Node {} detail {} is not as expected: {} != {} on line {}",
-        node_id,
-        detail,
-        value,
-=======
     if (equal ? (value != expected) : (value == expected))
     {
       std::string cmp = equal ? "!" : "=";
@@ -1156,7 +1128,6 @@
         detail,
         value,
         cmp,
->>>>>>> 56d9476e
         expected,
         std::to_string((int)lineno)));
     }
