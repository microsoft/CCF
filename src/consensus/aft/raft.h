// Copyright (c) Microsoft Corporation. All rights reserved.
// Licensed under the Apache 2.0 License.
#pragma once

#include "ccf/ds/ccf_exception.h"
#include "ccf/ds/logger.h"
#include "ccf/pal/locking.h"
#include "ccf/tx_id.h"
#include "ccf/tx_status.h"
#include "ds/serialized.h"
#include "enclave/reconfiguration_type.h"
#include "impl/state.h"
#include "kv/kv_types.h"
#include "node/node_client.h"
#include "node/node_to_node.h"
#include "node/node_types.h"
#include "node/retired_nodes_cleanup.h"
#include "raft_types.h"
#include "service/tables/signatures.h"

#include <algorithm>
#include <list>
#include <random>
#include <unordered_map>
#include <vector>

#ifdef VERBOSE_RAFT_LOGGING
#  define RAFT_TRACE_FMT(s, ...) \
    CCF_LOG_FMT(TRACE, "raft") \
    ("{} | {} | {} | " s, \
     state->node_id, \
     state->leadership_state, \
     state->membership_state, \
     ##__VA_ARGS__)
#  define RAFT_DEBUG_FMT(s, ...) \
    CCF_LOG_FMT(DEBUG, "raft") \
    ("{} | {} | {} | " s, \
     state->node_id, \
     state->leadership_state, \
     state->membership_state, \
     ##__VA_ARGS__)
#  define RAFT_INFO_FMT(s, ...) \
    CCF_LOG_FMT(INFO, "raft") \
    ("{} | {} | {} | " s, \
     state->node_id, \
     state->leadership_state, \
     state->membership_state, \
     ##__VA_ARGS__)
#  define RAFT_FAIL_FMT(s, ...) \
    CCF_LOG_FMT(FAIL, "raft") \
    ("{} | {} | {} | " s, \
     state->node_id, \
     state->leadership_state, \
     state->membership_state, \
     ##__VA_ARGS__)
#else
#  define RAFT_TRACE_FMT LOG_TRACE_FMT
#  define RAFT_DEBUG_FMT LOG_DEBUG_FMT
#  define RAFT_INFO_FMT LOG_INFO_FMT
#  define RAFT_FAIL_FMT LOG_FAIL_FMT
#endif

#define RAFT_TRACE_JSON_OUT(json_object) \
  CCF_LOG_OUT(DEBUG, "raft_trace") << json_object

namespace aft
{
  using Configuration = kv::Configuration;

  template <class LedgerProxy>
  class Aft : public kv::Consensus
  {
  private:
    struct NodeState
    {
      Configuration::NodeInfo node_info;

      // the highest index sent to the node
      Index sent_idx;

      // the highest matching index with the node that was confirmed
      Index match_idx;

      // timeout tracking the last time an ack was received from the node
      std::chrono::milliseconds last_ack_timeout;

      NodeState() = default;

      NodeState(
        const Configuration::NodeInfo& node_info_,
        Index sent_idx_,
        Index match_idx_ = 0) :
        node_info(node_info_),
        sent_idx(sent_idx_),
        match_idx(match_idx_),
        last_ack_timeout(0)
      {}
    };

    // Persistent
    std::unique_ptr<Store> store;

    // Volatile
    std::optional<ccf::NodeId> voted_for = std::nullopt;
    std::optional<ccf::NodeId> leader_id = std::nullopt;

    // Keep track of votes in each active configuration
    struct Votes
    {
      std::unordered_set<ccf::NodeId> votes;
      size_t quorum;
    };
    std::map<Index, Votes> votes_for_me;

    std::chrono::milliseconds timeout_elapsed;

    // When this node receives append entries from a new primary, it may need to
    // roll back a committable but uncommitted suffix it holds. The
    // new primary dictates the index where this suffix begins, which
    // following the Raft election rules must be at least as high as the highest
    // commit index reported by the previous primary. The window in which this
    // rollback could be accepted is minimised to avoid unnecessary
    // retransmissions - this node only executes this rollback instruction on
    // the first append entries after it became a follower. As with any append
    // entries, the initial index will not advance until this node acks.
    bool is_new_follower = false;

    // When this node becomes primary, they should produce a new signature in
    // the current view. This signature is the first thing they may commit, as
    // they cannot confirm commit of anything from a previous view (Raft paper
    // section 5.4.2). This bool is true from the point this node becomes
    // primary, until it sees a committable entry
    bool should_sign = false;

    std::shared_ptr<aft::State> state;

    // Timeouts
    std::chrono::milliseconds request_timeout;
    std::chrono::milliseconds election_timeout;
    size_t max_uncommitted_tx_count;
    bool ticking = false;

    // Configurations
    std::list<Configuration> configurations;
    // Union of other nodes (i.e. all nodes but us) in each active
    // configuration. This should be used for diagnostic or broadcasting
    // messages but _not_ for counting quorums, which should be done for each
    // active configuration.
    std::unordered_map<ccf::NodeId, NodeState> all_other_nodes;
    std::unordered_map<ccf::NodeId, ccf::SeqNo> retired_nodes;
    ReconfigurationType reconfiguration_type;

    // Node client to trigger submission of RPC requests
    std::shared_ptr<ccf::NodeClient> node_client;

    // Used to remove retired nodes from store
    std::unique_ptr<ccf::RetiredNodeCleanup> retired_node_cleanup;

    size_t entry_size_not_limited = 0;
    size_t entry_count = 0;
    Index entries_batch_size = 20;
    static constexpr int batch_window_size = 100;
    int batch_window_sum = 0;

    // When this is set, only public domain is deserialised when receiving
    // append entries
    bool public_only = false;

    // Randomness
    std::uniform_int_distribution<int> distrib;
    std::default_random_engine rand;

    // AppendEntries messages are currently constrained to only contain entries
    // from a single term, so that the receiver can know the term of each entry
    // pre-deserialisation, without an additional header.
    static constexpr size_t max_terms_per_append_entries = 1;

  public:
    static constexpr size_t append_entries_size_limit = 20000;
    std::unique_ptr<LedgerProxy> ledger;
    std::shared_ptr<ccf::NodeToNode> channels;

  public:
    Aft(
      const consensus::Configuration& settings_,
      std::unique_ptr<Store> store_,
      std::unique_ptr<LedgerProxy> ledger_,
      std::shared_ptr<ccf::NodeToNode> channels_,
      std::shared_ptr<aft::State> state_,
      std::shared_ptr<ccf::NodeClient> rpc_request_context_,
      bool public_only_ = false,
      kv::MembershipState initial_membership_state_ =
        kv::MembershipState::Active,
      ReconfigurationType reconfiguration_type_ =
        ReconfigurationType::ONE_TRANSACTION) :
      store(std::move(store_)),

      timeout_elapsed(0),

      state(state_),

      request_timeout(settings_.message_timeout),
      election_timeout(settings_.election_timeout),
      max_uncommitted_tx_count(settings_.max_uncommitted_tx_count),

      reconfiguration_type(reconfiguration_type_),
      node_client(rpc_request_context_),
      retired_node_cleanup(
        std::make_unique<ccf::RetiredNodeCleanup>(node_client)),

      public_only(public_only_),

      distrib(0, (int)election_timeout.count() / 2),
      rand((int)(uintptr_t)this),

      ledger(std::move(ledger_)),
      channels(channels_)
    {}

    virtual ~Aft() = default;

    std::optional<ccf::NodeId> primary() override
    {
      return leader_id;
    }

    ccf::NodeId id() override
    {
      return state->node_id;
    }

    bool is_primary() override
    {
      return state->leadership_state == kv::LeadershipState::Leader;
    }

    bool is_candidate() override
    {
      return state->leadership_state == kv::LeadershipState::Candidate;
    }

    bool can_replicate() override
    {
      std::unique_lock<ccf::pal::Mutex> guard(state->lock);
      return can_replicate_unsafe();
    }

    /**
     * Returns true if the node is primary, max_uncommitted_tx_count is non-zero
     * and the number of transactions replicated but not yet committed exceeds
     * max_uncommitted_tx_count.
     */
    bool is_at_max_capacity() override
    {
      if (max_uncommitted_tx_count == 0)
      {
        return false;
      }
      std::unique_lock<ccf::pal::Mutex> guard(state->lock);
      return state->leadership_state == kv::LeadershipState::Leader &&
        (state->last_idx - state->commit_idx >= max_uncommitted_tx_count);
    }

    Consensus::SignatureDisposition get_signature_disposition() override
    {
      std::unique_lock<ccf::pal::Mutex> guard(state->lock);
      if (can_sign_unsafe())
      {
        if (should_sign)
        {
          return Consensus::SignatureDisposition::SHOULD_SIGN;
        }
        else
        {
          return Consensus::SignatureDisposition::CAN_SIGN;
        }
      }
      else
      {
        return Consensus::SignatureDisposition::CANT_REPLICATE;
      }
    }

    bool is_backup() override
    {
      return state->leadership_state == kv::LeadershipState::Follower;
    }

    bool is_active() const
    {
      return state->membership_state == kv::MembershipState::Active;
    }

    bool is_retired() const
    {
      return state->membership_state == kv::MembershipState::Retired;
    }

<<<<<<< HEAD
    bool is_retired_committed() const
    {
      return state->membership_state == kv::MembershipState::Retired &&
        state->retirement_phase == kv::RetirementPhase::RetiredCommitted;
    }

=======
>>>>>>> 74326eff
    void set_retired_committed(
      ccf::SeqNo seqno, const std::vector<kv::NodeId>& node_ids) override
    {
      for (auto& node_id : node_ids)
      {
        if (id() == node_id)
        {
          CCF_ASSERT(
            state->membership_state == kv::MembershipState::Retired,
            "Node is not retired, cannot become retired committed");
          CCF_ASSERT(
            state->retirement_phase == kv::RetirementPhase::Completed,
            "Node is not retired, cannot become retired committed");
<<<<<<< HEAD
          state->retirement_phase = kv::RetirementPhase::RetiredCommitted;
=======
>>>>>>> 74326eff
          CCF_ASSERT_FMT(
            state->retired_committed_idx == state->commit_idx,
            "Retired "
            "committed index {} does not match current commit index {}",
            state->retired_committed_idx.value_or(0),
            state->commit_idx);
<<<<<<< HEAD
          state->retired_committed_idx = seqno;
        }
        else
        {
          // This does not seem right, because it means a retiring backup
          // probably never finds out that its retirement_committed has been
          // committed.
          all_other_nodes.erase(node_id);
        }
=======
          state->retirement_phase = kv::RetirementPhase::RetiredCommitted;
          state->retired_committed_idx = seqno;
        }
>>>>>>> 74326eff
      }
    }

    Index last_committable_index() const
    {
      return state->committable_indices.empty() ?
        state->commit_idx :
        state->committable_indices.back();
    }

    // Returns the highest committable index which is not greater than the
    // given idx.
    std::optional<Index> find_highest_possible_committable_index(
      Index idx) const
    {
      const auto it = std::upper_bound(
        state->committable_indices.rbegin(),
        state->committable_indices.rend(),
        idx,
        [](const auto& l, const auto& r) { return l >= r; });
      if (it == state->committable_indices.rend())
      {
        return std::nullopt;
      }

      return *it;
    }

    void compact_committable_indices(Index idx)
    {
      while (!state->committable_indices.empty() &&
             (state->committable_indices.front() <= idx))
      {
        state->committable_indices.pop_front();
      }
    }

    void enable_all_domains() override
    {
      // When receiving append entries as a follower, all security domains will
      // be deserialised
      std::lock_guard<ccf::pal::Mutex> guard(state->lock);
      public_only = false;
    }

    void force_become_primary() override
    {
      // This is unsafe and should only be called when the node is certain
      // there is no leader and no other node will attempt to force leadership.
      if (leader_id.has_value())
      {
        throw std::logic_error(
          "Can't force leadership if there is already a leader");
      }

      std::lock_guard<ccf::pal::Mutex> guard(state->lock);
      state->current_view += starting_view_change;
      become_leader(true);
    }

    void force_become_primary(
      Index index,
      Term term,
      const std::vector<Index>& terms,
      Index commit_idx_) override
    {
      // This is unsafe and should only be called when the node is certain
      // there is no leader and no other node will attempt to force leadership.
      if (leader_id.has_value())
      {
        throw std::logic_error(
          "Can't force leadership if there is already a leader");
      }

      std::lock_guard<ccf::pal::Mutex> guard(state->lock);
      state->current_view = term;
      state->last_idx = index;
      state->commit_idx = commit_idx_;
      state->view_history.initialise(terms);
      state->view_history.update(index, term);
      state->current_view += starting_view_change;
      become_leader(true);
    }

    void init_as_backup(
      Index index,
      Term term,
      const std::vector<Index>& term_history,
      Index recovery_start_index = 0) override
    {
      // This should only be called when the node resumes from a snapshot and
      // before it has received any append entries.
      std::lock_guard<ccf::pal::Mutex> guard(state->lock);

      state->last_idx = index;
      state->commit_idx = index;

      state->view_history.initialise(term_history);

      ledger->init(index, recovery_start_index);

      become_aware_of_new_term(term);
    }

    Index get_last_idx()
    {
      return state->last_idx;
    }

    Index get_committed_seqno() override
    {
      std::lock_guard<ccf::pal::Mutex> guard(state->lock);
      return get_commit_idx_unsafe();
    }

    Term get_view() override
    {
      std::lock_guard<ccf::pal::Mutex> guard(state->lock);
      return state->current_view;
    }

    std::pair<Term, Index> get_committed_txid() override
    {
      std::lock_guard<ccf::pal::Mutex> guard(state->lock);
      ccf::SeqNo commit_idx = get_commit_idx_unsafe();
      return {get_term_internal(commit_idx), commit_idx};
    }

    Term get_view(Index idx) override
    {
      std::lock_guard<ccf::pal::Mutex> guard(state->lock);
      return get_term_internal(idx);
    }

    std::vector<Index> get_view_history(Index idx) override
    {
      // This should only be called when the spin lock is held.
      return state->view_history.get_history_until(idx);
    }

    std::vector<Index> get_view_history_since(Index idx) override
    {
      // This should only be called when the spin lock is held.
      return state->view_history.get_history_since(idx);
    }

  public:
    void add_configuration(
      Index idx,
      const kv::Configuration::Nodes& conf,
      const std::unordered_set<ccf::NodeId>& new_learner_nodes = {},
      const std::unordered_set<ccf::NodeId>& new_retired_nodes = {}) override
    {
      RAFT_DEBUG_FMT(
        "Configurations: add new configuration at {}: {{{}}}", idx, conf);

      assert(new_learner_nodes.empty());

#ifdef CCF_RAFT_TRACING
      nlohmann::json j = {};
      j["function"] = "add_configuration";
      j["state"] = *state;
      j["configurations"] = configurations;
      j["args"] = nlohmann::json::object();
      j["args"]["configuration"] = Configuration{idx, conf, idx};
      RAFT_TRACE_JSON_OUT(j);
#endif

      // Detect when we are retired by observing a configuration
      // from which we are absent following a configuration in which
      // we were included. Note that this relies on retirement being
      // a final state, and node identities never being re-used.
      if (
        !configurations.empty() &&
        configurations.back().nodes.find(state->node_id) !=
          configurations.back().nodes.end() &&
        conf.find(state->node_id) == conf.end())
      {
        become_retired(idx, kv::RetirementPhase::Ordered);
      }

      if (conf != configurations.back().nodes)
      {
        Configuration new_config = {idx, std::move(conf), idx};
        configurations.push_back(new_config);

        create_and_remove_node_state();
      }
    }

    void start_ticking()
    {
      ticking = true;
      using namespace std::chrono_literals;
      timeout_elapsed = 0ms;
      RAFT_INFO_FMT("Election timer has become active");
    }

    void reset_last_ack_timeouts()
    {
      for (auto& node : all_other_nodes)
      {
        using namespace std::chrono_literals;
        node.second.last_ack_timeout = 0ms;
      }
    }

    Configuration::Nodes get_latest_configuration_unsafe() const override
    {
      if (configurations.empty())
      {
        return {};
      }

      return configurations.back().nodes;
    }

    Configuration::Nodes get_latest_configuration() override
    {
      std::lock_guard<ccf::pal::Mutex> guard(state->lock);
      return get_latest_configuration_unsafe();
    }

    kv::ConsensusDetails get_details() override
    {
      kv::ConsensusDetails details;
      std::lock_guard<ccf::pal::Mutex> guard(state->lock);
      details.primary_id = leader_id;
      details.current_view = state->current_view;
      details.ticking = ticking;
      details.leadership_state = state->leadership_state;
      details.membership_state = state->membership_state;
      if (is_retired())
      {
        details.retirement_phase = state->retirement_phase;
      }
      for (auto const& conf : configurations)
      {
        details.configs.push_back(conf);
      }
      for (auto& [k, v] : all_other_nodes)
      {
        details.acks[k] = {
          v.match_idx, static_cast<size_t>(v.last_ack_timeout.count())};
      }
      details.reconfiguration_type = reconfiguration_type;
      return details;
    }

    bool replicate(const kv::BatchVector& entries, Term term) override
    {
      std::lock_guard<ccf::pal::Mutex> guard(state->lock);

      if (state->leadership_state != kv::LeadershipState::Leader)
      {
        RAFT_DEBUG_FMT(
          "Failed to replicate {} items: not leader", entries.size());
        rollback(state->last_idx);
        return false;
      }

      if (term != state->current_view)
      {
        RAFT_DEBUG_FMT(
          "Failed to replicate {} items at term {}, current term is {}",
          entries.size(),
          term,
          state->current_view);
        return false;
      }

      if (is_retired_committed())
      {
        RAFT_DEBUG_FMT(
          "Failed to replicate {} items: node retirement is complete",
          entries.size());
        rollback(state->last_idx);
        return false;
      }

      RAFT_DEBUG_FMT("Replicating {} entries", entries.size());

      for (auto& [index, data, is_globally_committable, hooks] : entries)
      {
        bool globally_committable = is_globally_committable;

        if (index != state->last_idx + 1)
          return false;

        RAFT_DEBUG_FMT(
          "Replicated on leader {}: {}{} ({} hooks)",
          state->node_id,
          index,
          (globally_committable ? " committable" : ""),
          hooks->size());

#ifdef CCF_RAFT_TRACING
        nlohmann::json j = {};
        j["function"] = "replicate";
        j["state"] = *state;
        j["view"] = term;
        j["seqno"] = index;
        j["globally_committable"] = globally_committable;
        RAFT_TRACE_JSON_OUT(j);
#endif

        for (auto& hook : *hooks)
        {
          hook->call(this);
        }

        if (globally_committable)
        {
          RAFT_DEBUG_FMT(
            "membership: {} leadership: {}",
            state->membership_state,
            state->leadership_state);
          if (
            state->membership_state == kv::MembershipState::Retired &&
            state->retirement_phase == kv::RetirementPhase::Ordered)
          {
            become_retired(index, kv::RetirementPhase::Signed);
          }
          state->committable_indices.push_back(index);
          start_ticking_if_necessary();

          // Reset should_sign here - whenever we see a committable entry we
          // don't need to produce _another_ signature
          should_sign = false;
        }

        state->last_idx = index;
        ledger->put_entry(
          *data, globally_committable, state->current_view, index);
        entry_size_not_limited += data->size();
        entry_count++;

        state->view_history.update(index, state->current_view);
        if (entry_size_not_limited >= append_entries_size_limit)
        {
          update_batch_size();
          entry_count = 0;
          entry_size_not_limited = 0;
          for (const auto& it : all_other_nodes)
          {
            RAFT_DEBUG_FMT("Sending updates to follower {}", it.first);
            send_append_entries(it.first, it.second.sent_idx + 1);
          }
        }
      }

      update_commit();

      return true;
    }

    void recv_message(
      const ccf::NodeId& from, const uint8_t* data, size_t size) override
    {
      RaftMsgType type = serialized::peek<RaftMsgType>(data, size);

      try
      {
        switch (type)
        {
          case raft_append_entries:
          {
            AppendEntries r =
              channels->template recv_authenticated<AppendEntries>(
                from, data, size);
            recv_append_entries(from, r, data, size);
            break;
          }

          case raft_append_entries_response:
          {
            AppendEntriesResponse r =
              channels->template recv_authenticated<AppendEntriesResponse>(
                from, data, size);
            recv_append_entries_response(from, r);
            break;
          }

          case raft_request_vote:
          {
            RequestVote r = channels->template recv_authenticated<RequestVote>(
              from, data, size);
            recv_request_vote(from, r);
            break;
          }

          case raft_request_vote_response:
          {
            RequestVoteResponse r =
              channels->template recv_authenticated<RequestVoteResponse>(
                from, data, size);
            recv_request_vote_response(from, r);
            break;
          }

          case raft_propose_request_vote:
          {
            ProposeRequestVote r =
              channels->template recv_authenticated<ProposeRequestVote>(
                from, data, size);
            recv_propose_request_vote(from, r);
            break;
          }

          default:
          {
            RAFT_FAIL_FMT("Unhandled AFT message type: {}", type);
          }
        }
      }
      catch (const ccf::NodeToNode::DroppedMessageException& e)
      {
        RAFT_INFO_FMT("Dropped invalid message from {}", e.from);
        return;
      }
      catch (const serialized::InsufficientSpaceException& ise)
      {
        RAFT_FAIL_FMT("Failed to parse message: {}", ise.what());
        return;
      }
      catch (const std::exception& e)
      {
        LOG_FAIL_EXC(e.what());
        return;
      }
    }

    void periodic(std::chrono::milliseconds elapsed) override
    {
      std::unique_lock<ccf::pal::Mutex> guard(state->lock);
      timeout_elapsed += elapsed;

      if (state->leadership_state == kv::LeadershipState::Leader)
      {
        if (timeout_elapsed >= request_timeout)
        {
          using namespace std::chrono_literals;
          timeout_elapsed = 0ms;

          update_batch_size();
          // Send newly available entries to all other nodes.
          for (const auto& node : all_other_nodes)
          {
            send_append_entries(node.first, node.second.sent_idx + 1);
          }
        }

        for (auto& node : all_other_nodes)
        {
          node.second.last_ack_timeout += elapsed;
        }

        bool has_quorum_of_backups = false;
        for (auto const& conf : configurations)
        {
          size_t backup_ack_timeout_count = 0;
          for (auto const& node : conf.nodes)
          {
            auto search = all_other_nodes.find(node.first);
            if (search == all_other_nodes.end())
            {
              // Ignore ourselves as primary
              continue;
            }
            if (search->second.last_ack_timeout >= election_timeout)
            {
              RAFT_DEBUG_FMT(
                "No ack received from {} in last {}",
                node.first,
                election_timeout);
              backup_ack_timeout_count++;
            }
          }

          if (backup_ack_timeout_count < get_quorum(conf.nodes.size() - 1))
          {
            // If primary has quorum of active backups in _any_ configuration,
            // it should remain primary
            has_quorum_of_backups = true;
            break;
          }
        }

        if (!has_quorum_of_backups)
        {
          // CheckQuorum: The primary automatically steps down if there are no
          // active configuration in which it has heard back from a majority of
          // backups within an election timeout.
          // Also see CheckQuorum action in tla/ccfraft.tla.
          RAFT_INFO_FMT(
            "Stepping down as leader {}: No ack received from a majority of "
            "backups in last {}",
            state->node_id,
            election_timeout);
          become_follower();
        }
      }
      else
      {
        if (
          !is_retired_committed() && ticking &&
          timeout_elapsed >= election_timeout)
        {
          // Start an election.
          become_candidate();
        }
      }
    }

  private:
    Index find_highest_possible_match(const ccf::TxID& tx_id)
    {
      // Find the highest TxID this node thinks exists, which is still
      // compatible with the given tx_id. That is, given T.n, find largest n'
      // such that n' <= n && term_of(n') == T' && T' <= T. This may be T.n
      // itself, if this node holds that index. Otherwise, examine the final
      // entry in each term, counting backwards, until we find one which is
      // still possible.
      Index probe_index = std::min(tx_id.seqno, state->last_idx);
      Term term_of_probe = state->view_history.view_at(probe_index);
      while (term_of_probe > tx_id.view)
      {
        // Next possible match is the end of the previous term, which is
        // 1-before the start of the currently considered term. Anything after
        // that must have a term which is still too high.
        probe_index = state->view_history.start_of_view(term_of_probe);
        if (probe_index > 0)
        {
          --probe_index;
        }
        term_of_probe = state->view_history.view_at(probe_index);
      }

      RAFT_TRACE_FMT(
        "Looking for match with {}.{}, from {}.{}, best answer is {}",
        tx_id.view,
        tx_id.seqno,
        state->view_history.view_at(state->last_idx),
        state->last_idx,
        probe_index);
      return probe_index;
    }

    inline void update_batch_size()
    {
      auto avg_entry_size = (entry_count == 0) ?
        append_entries_size_limit :
        entry_size_not_limited / entry_count;

      auto batch_size = (avg_entry_size == 0) ?
        append_entries_size_limit / 2 :
        append_entries_size_limit / avg_entry_size;

      auto batch_avg = batch_window_sum / batch_window_size;
      // balance out total batch size across batch window
      batch_window_sum += (batch_size - batch_avg);
      entries_batch_size = std::max((batch_window_sum / batch_window_size), 1);
    }

    Term get_term_internal(Index idx)
    {
      if (idx > state->last_idx)
        return ccf::VIEW_UNKNOWN;

      return state->view_history.view_at(idx);
    }

    bool can_replicate_unsafe()
    {
      return state->leadership_state == kv::LeadershipState::Leader &&
        state->retirement_phase < kv::RetirementPhase::RetiredCommitted;
    }

    bool can_sign_unsafe()
    {
      return state->leadership_state == kv::LeadershipState::Leader &&
        !is_retired_committed();
    }

    Index get_commit_idx_unsafe()
    {
      return state->commit_idx;
    }

    void send_append_entries(const ccf::NodeId& to, Index start_idx)
    {
      RAFT_TRACE_FMT(
        "Sending append entries to node {} in batches of {}, covering the "
        "range {} -> {}",
        to,
        entries_batch_size,
        start_idx,
        state->last_idx);

      auto calculate_end_index = [this](Index start) {
        // Cap the end index in 2 ways:
        // - Must contain no more than entries_batch_size entries
        // - Must contain entries from a single term
        static_assert(
          max_terms_per_append_entries == 1,
          "AppendEntries construction logic enforces single term");
        auto max_idx = state->last_idx;
        const auto term_of_ae = state->view_history.view_at(start);
        const auto index_at_end_of_term =
          state->view_history.end_of_view(term_of_ae);
        if (index_at_end_of_term != kv::NoVersion)
        {
          max_idx = index_at_end_of_term;
        }
        return std::min(start + entries_batch_size - 1, max_idx);
      };

      Index end_idx;

      // We break _after_ sending, so that in the case where this is called
      // with start==last, we send a single empty heartbeat
      do
      {
        end_idx = calculate_end_index(start_idx);
        RAFT_TRACE_FMT("Sending sub range {} -> {}", start_idx, end_idx);
        send_append_entries_range(to, start_idx, end_idx);
        start_idx = std::min(end_idx + 1, state->last_idx);
      } while (end_idx != state->last_idx);
    }

    void send_append_entries_range(
      const ccf::NodeId& to, Index start_idx, Index end_idx)
    {
      const auto prev_idx = start_idx - 1;

      if (
        is_retired() && state->retirement_phase > kv::RetirementPhase::Signed &&
        start_idx >= end_idx)
      {
        // Continue to replicate, but do not send heartbeats if we are retired
        return;
      }

      const auto prev_term = get_term_internal(prev_idx);
      const auto term_of_idx = get_term_internal(end_idx);

      RAFT_DEBUG_FMT(
        "Send append entries from {} to {}: ({}.{}, {}.{}] ({})",
        state->node_id,
        to,
        prev_term,
        prev_idx,
        term_of_idx,
        end_idx,
        state->commit_idx);

#pragma clang diagnostic push
#pragma clang diagnostic ignored "-Wc99-designator"
      AppendEntries ae{
        {},
        {.idx = end_idx, .prev_idx = prev_idx},
        .term = state->current_view,
        .prev_term = prev_term,
        .leader_commit_idx = state->commit_idx,
        .term_of_idx = term_of_idx,
      };
#pragma clang diagnostic pop

      auto& node = all_other_nodes.at(to);

#ifdef CCF_RAFT_TRACING
      nlohmann::json j = {};
      j["function"] = "send_append_entries";
      j["packet"] = ae;
      j["state"] = *state;
      j["to_node_id"] = to;
      j["match_idx"] = node.match_idx;
      j["sent_idx"] = node.sent_idx;
      RAFT_TRACE_JSON_OUT(j);
#endif

      // The host will append log entries to this message when it is
      // sent to the destination node.
      if (!channels->send_authenticated(
            to, ccf::NodeMsgType::consensus_msg, ae))
      {
        return;
      }

      // Record the most recent index we have sent to this node.
      node.sent_idx = end_idx;
    }

    void recv_append_entries(
      const ccf::NodeId& from,
      AppendEntries r,
      const uint8_t* data,
      size_t size)
    {
      std::unique_lock<ccf::pal::Mutex> guard(state->lock);

      RAFT_DEBUG_FMT(
        "Received append entries: {}.{} to {}.{} (from {} in term {})",
        r.prev_term,
        r.prev_idx,
        r.term_of_idx,
        r.idx,
        from,
        r.term);

#ifdef CCF_RAFT_TRACING
      nlohmann::json j = {};
      j["function"] = "recv_append_entries";
      j["packet"] = r;
      j["state"] = *state;
      j["from_node_id"] = from;
      RAFT_TRACE_JSON_OUT(j);
#endif

      // Don't check that the sender node ID is valid. Accept anything that
      // passes the integrity check. This way, entries containing dynamic
      // topology changes that include adding this new leader can be accepted.

      // First, check append entries term against our own term, becoming
      // follower if necessary
      if (
        state->current_view == r.term &&
        state->leadership_state == kv::LeadershipState::Candidate)
      {
        become_aware_of_new_term(r.term);
      }
      else if (state->current_view < r.term)
      {
        become_aware_of_new_term(r.term);
      }
      else if (state->current_view > r.term)
      {
        // Reply false, since our term is later than the received term.
        RAFT_INFO_FMT(
          "Recv append entries to {} from {} but our term is later ({} > {})",
          state->node_id,
          from,
          state->current_view,
          r.term);
        send_append_entries_response(from, AppendEntriesResponseType::FAIL);
        return;
      }

      // Second, check term consistency with the entries we have so far
      const auto prev_term = get_term_internal(r.prev_idx);
      if (prev_term != r.prev_term)
      {
        RAFT_DEBUG_FMT(
          "Previous term for {} should be {}", r.prev_idx, prev_term);

        // Reply false if the log doesn't contain an entry at r.prev_idx
        // whose term is r.prev_term.
        if (prev_term == 0)
        {
          RAFT_DEBUG_FMT(
            "Recv append entries to {} from {} but our log does not yet "
            "contain index {}",
            state->node_id,
            from,
            r.prev_idx);
          send_append_entries_response(from, AppendEntriesResponseType::FAIL);
        }
        else
        {
          RAFT_DEBUG_FMT(
            "Recv append entries to {} from {} but our log at {} has the wrong "
            "previous term (ours: {}, theirs: {})",
            state->node_id,
            from,
            r.prev_idx,
            prev_term,
            r.prev_term);
          const ccf::TxID rejected_tx{r.prev_term, r.prev_idx};
          send_append_entries_response(
            from, AppendEntriesResponseType::FAIL, rejected_tx);
        }
        return;
      }

      // If the terms match up, it is sufficient to convince us that the sender
      // is leader in our term
      restart_election_timeout();
      if (!leader_id.has_value() || leader_id.value() != from)
      {
        leader_id = from;
        RAFT_DEBUG_FMT(
          "Node {} thinks leader is {}", state->node_id, leader_id.value());
      }

      // Third, check index consistency, making sure entries are not in the past
      // or in the future
      if (r.prev_idx < state->commit_idx)
      {
        RAFT_DEBUG_FMT(
          "Recv append entries to {} from {} but prev_idx ({}) < commit_idx "
          "({})",
          state->node_id,
          from,
          r.prev_idx,
          state->commit_idx);
        return;
      }
      else if (r.prev_idx > state->last_idx)
      {
        RAFT_DEBUG_FMT(
          "Recv append entries to {} from {} but prev_idx ({}) > last_idx ({})",
          state->node_id,
          from,
          r.prev_idx,
          state->last_idx);
        return;
      }

      RAFT_DEBUG_FMT(
        "Recv append entries to {} from {} for index {} and previous index {}",
        state->node_id,
        from,
        r.idx,
        r.prev_idx);

      if (is_new_follower)
      {
        if (state->last_idx > r.prev_idx)
        {
          RAFT_DEBUG_FMT(
            "New follower received first append entries with mismatch - "
            "rolling back from {} to {}",
            state->last_idx,
            r.prev_idx);
          auto rollback_level = r.prev_idx;
          rollback(rollback_level);
        }
        else
        {
          RAFT_DEBUG_FMT(
            "New follower has no conflict with prev_idx {}", r.prev_idx);
        }
        is_new_follower = false;
      }

      std::vector<
        std::tuple<std::unique_ptr<kv::AbstractExecutionWrapper>, kv::Version>>
        append_entries;
      // Finally, deserialise each entry in the batch
      for (Index i = r.prev_idx + 1; i <= r.idx; i++)
      {
        if (i <= state->last_idx)
        {
          // If the current entry has already been deserialised, skip the
          // payload for that entry
          ledger->skip_entry(data, size);
          continue;
        }

        std::vector<uint8_t> entry;
        try
        {
          entry = LedgerProxy::get_entry(data, size);
        }
        catch (const std::logic_error& e)
        {
          // This should only fail if there is malformed data.
          RAFT_FAIL_FMT(
            "Recv append entries to {} from {} but the data is malformed: {}",
            state->node_id,
            from,
            e.what());
          send_append_entries_response(from, AppendEntriesResponseType::FAIL);
          return;
        }

        kv::TxID expected{r.term_of_idx, i};
        auto ds = store->deserialize(entry, public_only, expected);
        if (ds == nullptr)
        {
          RAFT_FAIL_FMT(
            "Recv append entries to {} from {} but the entry could not be "
            "deserialised",
            state->node_id,
            from);
          send_append_entries_response(from, AppendEntriesResponseType::FAIL);
          return;
        }
        append_entries.push_back(std::make_tuple(std::move(ds), i));
      }

      execute_append_entries_sync(
        std::move(append_entries), from, std::move(r));
    }

    void execute_append_entries_sync(
      std::vector<std::tuple<
        std::unique_ptr<kv::AbstractExecutionWrapper>,
        kv::Version>>&& append_entries,
      const ccf::NodeId& from,
      AppendEntries&& r)
    {
      for (auto& ae : append_entries)
      {
        auto& [ds, i] = ae;
        RAFT_DEBUG_FMT("Replicating on follower {}: {}", state->node_id, i);

#ifdef CCF_RAFT_TRACING
        nlohmann::json j = {};
        j["function"] = "execute_append_entries_sync";
        j["state"] = *state;
        j["from_node_id"] = from;
        RAFT_TRACE_JSON_OUT(j);
#endif

        bool track_deletes_on_missing_keys = false;
        kv::ApplyResult apply_success =
          ds->apply(track_deletes_on_missing_keys);
        if (apply_success == kv::ApplyResult::FAIL)
        {
          ledger->truncate(i - 1);
          send_append_entries_response(from, AppendEntriesResponseType::FAIL);
          return;
        }
        state->last_idx = i;

        for (auto& hook : ds->get_hooks())
        {
          hook->call(this);
        }

        bool globally_committable =
          (apply_success == kv::ApplyResult::PASS_SIGNATURE);
        if (globally_committable)
        {
          start_ticking_if_necessary();
        }

        const auto& entry = ds->get_entry();

        ledger->put_entry(
          entry, globally_committable, ds->get_term(), ds->get_index());

        switch (apply_success)
        {
          case kv::ApplyResult::FAIL:
          {
            RAFT_FAIL_FMT("Follower failed to apply log entry: {}", i);
            state->last_idx--;
            ledger->truncate(state->last_idx);
            send_append_entries_response(from, AppendEntriesResponseType::FAIL);
            break;
          }

          case kv::ApplyResult::PASS_SIGNATURE:
          {
            RAFT_DEBUG_FMT("Deserialising signature at {}", i);
            if (
              state->membership_state == kv::MembershipState::Retired &&
              state->retirement_phase == kv::RetirementPhase::Ordered)
            {
              become_retired(i, kv::RetirementPhase::Signed);
            }
            state->committable_indices.push_back(i);

            if (ds->get_term())
            {
              // A signature for sig_term tells us that all transactions from
              // the previous signature onwards (at least, if not further back)
              // happened in sig_term. We reflect this in the history.
              if (r.term_of_idx == aft::ViewHistory::InvalidView)
              {
                state->view_history.update(1, r.term);
              }
              else
              {
                // NB: This is only safe as long as AppendEntries only contain a
                // single term. If they cover multiple terms, then we need to
                // know our previous signature locally.
                static_assert(
                  max_terms_per_append_entries == 1,
                  "AppendEntries processing for term updates assumes single "
                  "term");
                state->view_history.update(r.prev_idx + 1, ds->get_term());
              }
              commit_if_possible(r.leader_commit_idx);
            }
            break;
          }

          case kv::ApplyResult::PASS:
          {
            break;
          }

          case kv::ApplyResult::PASS_ENCRYPTED_PAST_LEDGER_SECRET:
          {
            break;
          }

          default:
          {
            throw std::logic_error("Unknown ApplyResult value");
          }
        }
      }

      execute_append_entries_finish(r, from);
    }

    void execute_append_entries_finish(
      AppendEntries& r, const ccf::NodeId& from)
    {
      // After entries have been deserialised, try to commit the leader's
      // commit index and update our term history accordingly
      commit_if_possible(r.leader_commit_idx);

      // The term may have changed, and we have not have seen a signature yet.
      auto lci = last_committable_index();
      if (r.term_of_idx == aft::ViewHistory::InvalidView)
      {
        // If we don't yet have a term history, then this must be happening in
        // the current term. This can only happen before _any_ transactions have
        // occurred, when processing a heartbeat at index 0, which does not
        // happen in a real node (due to the genesis transaction executing
        // before ticks start), but may happen in tests.
        state->view_history.update(1, r.term);
      }
      else
      {
        // The end of this append entries (r.idx) was not a signature, but may
        // be in a new term. If it's a new term, this term started immediately
        // after the previous signature we saw (lci, last committable index).
        if (r.idx > lci)
        {
          state->view_history.update(lci + 1, r.term_of_idx);
        }
      }

      send_append_entries_response(from, AppendEntriesResponseType::OK);
    }

    void send_append_entries_response(
      ccf::NodeId to,
      AppendEntriesResponseType answer,
      const std::optional<ccf::TxID>& rejected = std::nullopt)
    {
      aft::Index response_idx = state->last_idx;
      aft::Term response_term = state->current_view;

      if (answer == AppendEntriesResponseType::FAIL && rejected.has_value())
      {
        response_idx = find_highest_possible_match(rejected.value());
        response_term = get_term_internal(response_idx);
      }

      RAFT_DEBUG_FMT(
        "Send append entries response from {} to {} for index {}: {}",
        state->node_id,
        to,
        response_idx,
        answer);

      AppendEntriesResponse response{
        .term = response_term,
        .last_log_idx = response_idx,
        .success = answer,
      };

#ifdef CCF_RAFT_TRACING
      nlohmann::json j = {};
      j["function"] = "send_append_entries_response";
      j["packet"] = response;
      j["state"] = *state;
      j["to_node_id"] = to;
      RAFT_TRACE_JSON_OUT(j);
#endif

      channels->send_authenticated(
        to, ccf::NodeMsgType::consensus_msg, response);
    }

    void recv_append_entries_response(
      const ccf::NodeId& from, AppendEntriesResponse r)
    {
      std::lock_guard<ccf::pal::Mutex> guard(state->lock);
      // Ignore if we're not the leader.

      if (state->leadership_state != kv::LeadershipState::Leader)
      {
        RAFT_FAIL_FMT(
          "Recv append entries response to {} from {}: no longer leader",
          state->node_id,
          from);
        return;
      }

      auto node = all_other_nodes.find(from);
      if (node == all_other_nodes.end())
      {
        // Ignore if we don't recognise the node.
        RAFT_FAIL_FMT(
          "Recv append entries response to {} from {}: unknown node",
          state->node_id,
          from);
        return;
      }

#ifdef CCF_RAFT_TRACING
      nlohmann::json j = {};
      j["function"] = "recv_append_entries_response";
      j["packet"] = r;
      j["state"] = *state;
      j["from_node_id"] = from;
      j["match_idx"] = node->second.match_idx;
      j["sent_idx"] = node->second.sent_idx;
      RAFT_TRACE_JSON_OUT(j);
#endif

      using namespace std::chrono_literals;
      node->second.last_ack_timeout = 0ms;

      if (state->current_view < r.term)
      {
        // We are behind, update our state.
        RAFT_DEBUG_FMT(
          "Recv append entries response to {} from {}: more recent term ({} "
          "> {})",
          state->node_id,
          from,
          r.term,
          state->current_view);
        become_aware_of_new_term(r.term);
        return;
      }
      else if (state->current_view != r.term)
      {
        // Stale response, discard if success.
        // Otherwise reset sent_idx and try again.
        // NB: In NACKs the term may be that of an estimated matching index
        // in the log, rather than the current term, so it is correct for it to
        // be older in this case.
        if (r.success == AppendEntriesResponseType::OK)
        {
          RAFT_DEBUG_FMT(
            "Recv append entries response to {} from {}: stale term ({} != {})",
            state->node_id,
            from,
            r.term,
            state->current_view);
          return;
        }
      }
      else if (r.last_log_idx < node->second.match_idx)
      {
        // Response about past indices, discard if success.
        // Otherwise reset sent_idx and try again.
        // NB: It is correct for this index to move backwards during NACKs
        // which iteratively discover the last matching index of divergent logs
        // after an election.
        if (r.success == AppendEntriesResponseType::OK)
        {
          RAFT_DEBUG_FMT(
            "Recv append entries response to {} from {}: stale idx",
            state->node_id,
            from);
          return;
        }
      }

      // Update next or match for the responding node.
      if (r.success == AppendEntriesResponseType::FAIL)
      {
        // Failed due to log inconsistency. Reset sent_idx, and try again soon.
        RAFT_DEBUG_FMT(
          "Recv append entries response to {} from {}: failed",
          state->node_id,
          from);
        const auto this_match =
          find_highest_possible_match({r.term, r.last_log_idx});
        node->second.sent_idx = std::max(
          std::min(this_match, node->second.sent_idx), node->second.match_idx);
        return;
      }
      else
      {
        // Potentially unnecessary safety check - use min with last_idx, to
        // prevent matches past this node's local knowledge
        const auto proposed_match = std::min(r.last_log_idx, state->last_idx);
        if (proposed_match < node->second.match_idx)
        {
          RAFT_FAIL_FMT(
            "Append entries response to {} from {} attempting to move "
            "match_idx backwards ({} -> {})",
            state->node_id,
            from,
            node->second.match_idx,
            proposed_match);
        }
        node->second.match_idx = proposed_match;
      }

      RAFT_DEBUG_FMT(
        "Recv append entries response to {} from {} for index {}: success",
        state->node_id,
        from,
        r.last_log_idx);
      update_commit();
    }

    void send_request_vote(const ccf::NodeId& to)
    {
      auto last_committable_idx = last_committable_index();
      RAFT_INFO_FMT(
        "Send request vote from {} to {} at {}",
        state->node_id,
        to,
        last_committable_idx);
      CCF_ASSERT(last_committable_idx >= state->commit_idx, "lci < ci");

      RequestVote rv{
        .term = state->current_view,
        .last_committable_idx = last_committable_idx,
        .term_of_last_committable_idx = get_term_internal(last_committable_idx),
      };

#ifdef CCF_RAFT_TRACING
      nlohmann::json j = {};
      j["function"] = "send_request_vote";
      j["packet"] = rv;
      j["state"] = *state;
      j["to_node_id"] = to;
      RAFT_TRACE_JSON_OUT(j);
#endif

      channels->send_authenticated(to, ccf::NodeMsgType::consensus_msg, rv);
    }

    void recv_request_vote(const ccf::NodeId& from, RequestVote r)
    {
      std::lock_guard<ccf::pal::Mutex> guard(state->lock);

      // Do not check that from is a known node. It is possible to receive
      // RequestVotes from nodes that this node doesn't yet know, just as it
      // receives AppendEntries from those nodes. These should be obeyed just
      // like any other RequestVote - it is possible that this node is needed to
      // produce a primary in the new term, who will then help this node catch
      // up.

#ifdef CCF_RAFT_TRACING
      nlohmann::json j = {};
      j["function"] = "recv_request_vote";
      j["packet"] = r;
      j["state"] = *state;
      j["from_node_id"] = from;
      RAFT_TRACE_JSON_OUT(j);
#endif

      if (state->current_view > r.term)
      {
        // Reply false, since our term is later than the received term.
        RAFT_DEBUG_FMT(
          "Recv request vote to {} from {}: our term is later ({} > {})",
          state->node_id,
          from,
          state->current_view,
          r.term);
        send_request_vote_response(from, false);
        return;
      }
      else if (state->current_view < r.term)
      {
        RAFT_DEBUG_FMT(
          "Recv request vote to {} from {}: their term is later ({} < {})",
          state->node_id,
          from,
          state->current_view,
          r.term);
        become_aware_of_new_term(r.term);
      }

      if (leader_id.has_value())
      {
        // Reply false, since we already know the leader in the current term.
        RAFT_DEBUG_FMT(
          "Recv request vote to {} from {}: leader {} already known in term {}",
          state->node_id,
          from,
          leader_id.value(),
          state->current_view);
        send_request_vote_response(from, false);
        return;
      }

      if ((voted_for.has_value()) && (voted_for.value() != from))
      {
        // Reply false, since we already voted for someone else.
        RAFT_DEBUG_FMT(
          "Recv request vote to {} from {}: already voted for {}",
          state->node_id,
          from,
          voted_for.value());
        send_request_vote_response(from, false);
        return;
      }

      // If the candidate's committable log is at least as up-to-date as ours,
      // vote yes

      const auto last_committable_idx = last_committable_index();
      const auto term_of_last_committable_idx =
        get_term_internal(last_committable_idx);

      const auto answer =
        (r.term_of_last_committable_idx > term_of_last_committable_idx) ||
        ((r.term_of_last_committable_idx == term_of_last_committable_idx) &&
         (r.last_committable_idx >= last_committable_idx));

      if (answer)
      {
        // If we grant our vote, we also acknowledge that an election is in
        // progress.
        restart_election_timeout();
        leader_id.reset();
        voted_for = from;
      }
      else
      {
        RAFT_INFO_FMT(
          "Voting against candidate at {}.{} because local state is at {}.{}",
          r.term_of_last_committable_idx,
          r.last_committable_idx,
          term_of_last_committable_idx,
          last_committable_idx);
      }

      send_request_vote_response(from, answer);
    }

    void send_request_vote_response(const ccf::NodeId& to, bool answer)
    {
      RAFT_INFO_FMT(
        "Send request vote response from {} to {}: {}",
        state->node_id,
        to,
        answer);

      RequestVoteResponse response{
        .term = state->current_view, .vote_granted = answer};

      channels->send_authenticated(
        to, ccf::NodeMsgType::consensus_msg, response);
    }

    void recv_request_vote_response(
      const ccf::NodeId& from, RequestVoteResponse r)
    {
      std::lock_guard<ccf::pal::Mutex> guard(state->lock);

#ifdef CCF_RAFT_TRACING
      nlohmann::json j = {};
      j["function"] = "recv_request_vote_response";
      j["packet"] = r;
      j["state"] = *state;
      j["from_node_id"] = from;
      RAFT_TRACE_JSON_OUT(j);
#endif

      if (state->leadership_state != kv::LeadershipState::Candidate)
      {
        RAFT_INFO_FMT(
          "Recv request vote response to {} from: {}: we aren't a candidate",
          state->node_id,
          from);
        return;
      }

      // Ignore if we don't recognise the node.
      auto node = all_other_nodes.find(from);
      if (node == all_other_nodes.end())
      {
        RAFT_INFO_FMT(
          "Recv request vote response to {} from {}: unknown node",
          state->node_id,
          from);
        return;
      }

      if (state->current_view < r.term)
      {
        RAFT_INFO_FMT(
          "Recv request vote response to {} from {}: their term is more recent "
          "({} < {})",
          state->node_id,
          from,
          state->current_view,
          r.term);
        become_aware_of_new_term(r.term);
        return;
      }
      else if (state->current_view != r.term)
      {
        // Ignore as it is stale.
        RAFT_INFO_FMT(
          "Recv request vote response to {} from {}: stale ({} != {})",
          state->node_id,
          from,
          state->current_view,
          r.term);
        return;
      }
      else if (!r.vote_granted)
      {
        // Do nothing.
        RAFT_INFO_FMT(
          "Recv request vote response to {} from {}: they voted no",
          state->node_id,
          from);
        return;
      }

      RAFT_INFO_FMT(
        "Recv request vote response to {} from {}: they voted yes",
        state->node_id,
        from);

      add_vote_for_me(from);
    }

    void recv_propose_request_vote(
      const ccf::NodeId& from, ProposeRequestVote r)
    {
      std::lock_guard<ccf::pal::Mutex> guard(state->lock);

#ifdef CCF_RAFT_TRACING
      nlohmann::json j = {};
      j["function"] = "recv_propose_request_vote";
      j["packet"] = r;
      j["state"] = *state;
      j["from_node_id"] = from;
      RAFT_TRACE_JSON_OUT(j);
#endif
      if (!is_retired_committed() && ticking && r.term == state->current_view)
      {
        RAFT_INFO_FMT(
          "Becoming candidate early due to propose request vote from {}", from);
        become_candidate();
      }
      else
      {
        RAFT_INFO_FMT("Ignoring propose request vote from {}", from);
      }
    }

    void restart_election_timeout()
    {
      // Randomise timeout_elapsed to get a random election timeout
      // between 0.5x and 1x the configured election timeout.
      timeout_elapsed = std::chrono::milliseconds(distrib(rand));
    }

    void reset_votes_for_me()
    {
      votes_for_me.clear();
      for (auto const& conf : configurations)
      {
        votes_for_me[conf.idx].quorum = get_quorum(conf.nodes.size());
        votes_for_me[conf.idx].votes.clear();
      }
    }

    // ccfraft!Timeout
    void become_candidate()
    {
      if (configurations.empty())
      {
        // ccfraft!Timeout:
        //  /\ \E c \in DOMAIN configurations[i] :
        //     /\ i \in configurations[i][c]
        LOG_INFO_FMT(
          "Not becoming candidate {} due to lack of a configuration.",
          state->node_id);
        return;
      }

      state->leadership_state = kv::LeadershipState::Candidate;
      leader_id.reset();

      voted_for = state->node_id;
      reset_votes_for_me();
      state->current_view++;

      restart_election_timeout();
      reset_last_ack_timeouts();

      RAFT_INFO_FMT(
        "Becoming candidate {}: {}", state->node_id, state->current_view);

#ifdef CCF_RAFT_TRACING
      nlohmann::json j = {};
      j["function"] = "become_candidate";
      j["state"] = *state;
      j["configurations"] = configurations;
      RAFT_TRACE_JSON_OUT(j);
#endif

      add_vote_for_me(state->node_id);

      for (auto const& node : all_other_nodes)
      {
        // ccfraft!RequestVote
        send_request_vote(node.first);
      }
    }

    void become_leader(bool force_become_leader = false)
    {
      if (is_retired_committed())
      {
        return;
      }

      const auto election_index = last_committable_index();

      RAFT_DEBUG_FMT(
        "Election index is {} in term {}", election_index, state->current_view);
      // Discard any un-committable updates we may hold,
      // since we have no signature for them. Except at startup,
      // where we do not want to roll back the genesis transaction.
      if (state->commit_idx > 0)
      {
        rollback(election_index);
      }
      else
      {
        // but we still want the KV to know which term we're in
        store->initialise_term(state->current_view);
      }

      state->leadership_state = kv::LeadershipState::Leader;
      leader_id = state->node_id;
      should_sign = true;

      using namespace std::chrono_literals;
      timeout_elapsed = 0ms;

      reset_last_ack_timeouts();

      RAFT_INFO_FMT(
        "Becoming leader {}: {}", state->node_id, state->current_view);

#ifdef CCF_RAFT_TRACING
      nlohmann::json j = {};
      j["function"] = "become_leader";
      j["state"] = *state;
      j["configurations"] = configurations;
      RAFT_TRACE_JSON_OUT(j);
#endif

      // Immediately commit if there are no other nodes.
      if (all_other_nodes.size() == 0)
      {
        commit(state->last_idx);
        return;
      }

      // Reset next, match, and sent indices for all nodes.
      auto next = state->last_idx + 1;

      for (auto& node : all_other_nodes)
      {
        node.second.match_idx = 0;
        node.second.sent_idx = next - 1;

        // Send an empty append_entries to all nodes.
        send_append_entries(node.first, next);
      }

      if (retired_node_cleanup)
      {
        retired_node_cleanup->cleanup();
      }
    }

  public:
    // Called when a replica becomes follower in the same term, e.g. when the
    // primary node has not received a majority of acks (CheckQuorum)
    void become_follower()
    {
      leader_id.reset();
      restart_election_timeout();
      reset_last_ack_timeouts();

      // Drop anything unsigned here, but retain all signed entries. Only do a
      // more aggressive rollback, potentially including signatures, when
      // receiving a conflicting AppendEntries
      rollback(last_committable_index());

      state->leadership_state = kv::LeadershipState::Follower;
      RAFT_INFO_FMT(
        "Becoming follower {}: {}.{}",
        state->node_id,
        state->current_view,
        state->commit_idx);

#ifdef CCF_RAFT_TRACING
      nlohmann::json j = {};
      j["function"] = "become_follower";
      j["state"] = *state;
      j["configurations"] = configurations;
      RAFT_TRACE_JSON_OUT(j);
#endif
    }

    // Called when a replica becomes aware of the existence of a new term
    // If retired already, state remains unchanged, but the replica otherwise
    // becomes a follower in the new term.
    void become_aware_of_new_term(Term term)
    {
      RAFT_DEBUG_FMT("Becoming aware of new term {}", term);

      state->current_view = term;
      voted_for.reset();
      reset_votes_for_me();
      become_follower();
      is_new_follower = true;
    }

  private:
    void become_retired(Index idx, kv::RetirementPhase phase)
    {
      RAFT_INFO_FMT(
        "Becoming retired, phase {} (leadership {}): {}: {} at {}",
        phase,
        state->leadership_state,
        state->node_id,
        state->current_view,
        idx);

      if (phase == kv::RetirementPhase::Ordered)
      {
        CCF_ASSERT_FMT(
          !state->retirement_idx.has_value(),
          "retirement_idx already set to {}",
          state->retirement_idx.value());
        state->retirement_idx = idx;
        RAFT_INFO_FMT("Node retiring at {}", idx);
      }
      else if (phase == kv::RetirementPhase::Signed)
      {
        assert(state->retirement_idx.has_value());
        CCF_ASSERT_FMT(
          idx >= state->retirement_idx.value(),
          "Index {} unexpectedly lower than retirement_idx {}",
          idx,
          state->retirement_idx.value());
        state->retirement_committable_idx = idx;
        RAFT_INFO_FMT("Node retirement committable at {}", idx);
      }
      else if (phase == kv::RetirementPhase::Completed)
      {
        if (state->leadership_state == kv::LeadershipState::Leader)
        {
          ProposeRequestVote prv{.term = state->current_view};

          std::optional<ccf::NodeId> successor = std::nullopt;
          Index max_match_idx = 0;
          kv::ReconfigurationId reconf_id_of_max_match = 0;

          // Pick the node that has the highest match_idx, and break
          // ties by looking at the highest reconfiguration id they are
          // part of. This can lead to nudging a node that is
          // about to retire too, but that node will then nudge
          // a successor, and that seems preferable to nudging a node that
          // risks not being eligible if reconfiguration id is prioritised.
          // Alternatively, we could pick the node with the higest match idx
          // in the latest config, provided that match idx at least as high as a
          // majority. That would make them both eligible and unlikely to retire
          // soon.
          for (auto& [node, node_state] : all_other_nodes)
          {
            if (node_state.match_idx >= max_match_idx)
            {
              kv::ReconfigurationId latest_reconf_id = 0;
              auto conf = configurations.rbegin();
              while (conf != configurations.rend())
              {
                if (conf->nodes.find(node) != conf->nodes.end())
                {
                  latest_reconf_id = conf->idx;
                  break;
                }
                conf++;
              }
              if (!(node_state.match_idx == max_match_idx &&
                    latest_reconf_id < reconf_id_of_max_match))
              {
                reconf_id_of_max_match = latest_reconf_id;
                successor = node;
                max_match_idx = node_state.match_idx;
              }
            }
          }
          if (successor.has_value())
          {
            RAFT_INFO_FMT("Node retired, nudging {}", successor.value());
            channels->send_authenticated(
              successor.value(), ccf::NodeMsgType::consensus_msg, prv);
          }
        }

        leader_id.reset();
        state->leadership_state = kv::LeadershipState::None;
      }

      state->membership_state = kv::MembershipState::Retired;
      state->retirement_phase = phase;
    }

    void add_vote_for_me(const ccf::NodeId& from)
    {
      if (configurations.empty())
      {
        LOG_INFO_FMT(
          "Not voting for myself {} due to lack of a configuration.",
          state->node_id);
        return;
      }

      // Add vote for from node in each configuration where it is present
      for (auto const& conf : configurations)
      {
        auto const& nodes = conf.nodes;
        if (nodes.find(from) == nodes.end())
        {
          // from node is no longer in any active configuration.
          continue;
        }

        votes_for_me[conf.idx].votes.insert(from);
        RAFT_DEBUG_FMT(
          "Node {} voted for {} in configuration {} with quorum {}",
          from,
          state->node_id,
          conf.idx,
          votes_for_me[conf.idx].quorum);
      }

      // We need a quorum of votes in _all_ configurations to become leader
      bool is_elected = true;
      for (auto const& v : votes_for_me)
      {
        auto const& quorum = v.second.quorum;
        auto const& votes = v.second.votes;

        if (votes.size() < quorum)
        {
          is_elected = false;
          break;
        }
      }

      if (is_elected)
      {
        become_leader();
      }
    }

    // If there exists some committable idx in the current term such that idx >
    // commit_idx and a majority of nodes have replicated it, commit to that
    // idx.
    void update_commit()
    {
      if (state->leadership_state != kv::LeadershipState::Leader)
      {
        throw std::logic_error(
          "update_commit() must only be called while this node is leader");
      }

      std::optional<Index> new_agreement_index = std::nullopt;

      // Obtain CFT watermarks
      for (auto const& c : configurations)
      {
        // The majority must be checked separately for each active
        // configuration.
        std::vector<Index> match;
        match.reserve(c.nodes.size());

        for (auto node : c.nodes)
        {
          if (node.first == state->node_id)
          {
            match.push_back(state->last_idx);
          }
          else
          {
            match.push_back(all_other_nodes.at(node.first).match_idx);
          }
        }

        sort(match.begin(), match.end());
        auto confirmed = match.at((match.size() - 1) / 2);

        if (
          !new_agreement_index.has_value() ||
          confirmed < new_agreement_index.value())
        {
          new_agreement_index = confirmed;
        }
      }

      if (new_agreement_index.has_value())
      {
        if (new_agreement_index.value() > state->last_idx)
        {
          throw std::logic_error(
            "Followers appear to have later match indices than leader");
        }

        const auto new_commit_idx =
          find_highest_possible_committable_index(new_agreement_index.value());

        if (new_commit_idx.has_value())
        {
          RAFT_DEBUG_FMT(
            "In update_commit, new_commit_idx: {}, "
            "last_idx: {}",
            new_commit_idx.value(),
            state->last_idx);

          const auto term_of_new = get_term_internal(new_commit_idx.value());
          if (term_of_new == state->current_view)
          {
            commit(new_commit_idx.value());
          }
          else
          {
            RAFT_DEBUG_FMT(
              "Ack quorum at {} resulted in proposed commit index {}, which "
              "is in term {}. Waiting for agreement on committable entry in "
              "current term {} to update commit",
              new_agreement_index.value(),
              new_commit_idx.value(),
              term_of_new,
              state->current_view);
          }
        }
      }
    }

    // Commits at the highest committable index which is not greater than the
    // given idx.
    void commit_if_possible(Index idx)
    {
      RAFT_DEBUG_FMT(
        "Commit if possible {} (ci: {}) (ti {})",
        idx,
        state->commit_idx,
        get_term_internal(idx));
      if (
        (idx > state->commit_idx) &&
        (get_term_internal(idx) <= state->current_view))
      {
        const auto highest_committable =
          find_highest_possible_committable_index(idx);
        if (highest_committable.has_value())
        {
          commit(highest_committable.value());
        }
      }
    }

    size_t get_quorum(size_t n) const
    {
      return (n / 2) + 1;
    }

    void commit(Index idx)
    {
      if (idx > state->last_idx)
      {
        throw std::logic_error(fmt::format(
          "Tried to commit {} but last_idx is {}", idx, state->last_idx));
      }

      RAFT_DEBUG_FMT("Starting commit");

      // This could happen if a follower becomes the leader when it
      // has committed fewer log entries, although it has them available.
      if (idx <= state->commit_idx)
        return;

#ifdef CCF_RAFT_TRACING
      nlohmann::json j = {};
      j["function"] = "commit";
      j["args"] = nlohmann::json::object();
      j["args"]["idx"] = idx;
      j["state"] = *state;
      j["configurations"] = configurations;
      RAFT_TRACE_JSON_OUT(j);
#endif

      compact_committable_indices(idx);

      state->commit_idx = idx;
      if (
        is_retired() &&
        state->retirement_phase == kv::RetirementPhase::Signed &&
        state->retirement_committable_idx.has_value() &&
        idx >= state->retirement_committable_idx.value())
      {
        become_retired(idx, kv::RetirementPhase::Completed);
      }

      RAFT_DEBUG_FMT("Compacting...");
      store->compact(idx);
      ledger->commit(idx);

      RAFT_DEBUG_FMT("Commit on {}: {}", state->node_id, idx);

      // Examine each configuration that is followed by a globally committed
      // configuration.
      bool changed = false;

      while (true)
      {
        auto conf = configurations.begin();
        if (conf == configurations.end())
        {
          break;
        }

        auto next = std::next(conf);
        if (next == configurations.end())
        {
          break;
        }

        if (idx < next->idx)
        {
          break;
        }

        RAFT_DEBUG_FMT(
          "Configurations: discard committed configuration at {}", conf->idx);
        configurations.pop_front();
        changed = true;

        if (retired_node_cleanup && is_primary())
        {
          retired_node_cleanup->cleanup();
        }
      }

      if (changed)
      {
        create_and_remove_node_state();
      }
    }

    bool is_self_in_latest_config()
    {
      bool present = false;
      if (!configurations.empty())
      {
        auto current_nodes = configurations.back().nodes;
        present = current_nodes.find(state->node_id) != current_nodes.end();
      }
      return present;
    }

    void start_ticking_if_necessary()
    {
      if (!ticking && is_self_in_latest_config())
      {
        start_ticking();
      }
    }

  public:
    void rollback(Index idx)
    {
      if (idx < state->commit_idx)
      {
        RAFT_FAIL_FMT(
          "Asked to rollback to idx:{} but committed to commit_idx:{} - "
          "ignoring rollback request",
          idx,
          state->commit_idx);
        return;
      }

      store->rollback({get_term_internal(idx), idx}, state->current_view);

      RAFT_DEBUG_FMT("Setting term in store to: {}", state->current_view);
      ledger->truncate(idx);
      state->last_idx = idx;
      RAFT_DEBUG_FMT("Rolled back at {}", idx);

      state->view_history.rollback(idx);

      while (!state->committable_indices.empty() &&
             (state->committable_indices.back() > idx))
      {
        state->committable_indices.pop_back();
      }

      if (
        state->membership_state == kv::MembershipState::Retired &&
        state->retirement_phase == kv::RetirementPhase::Signed)
      {
        assert(state->retirement_committable_idx.has_value());
        if (state->retirement_committable_idx.value() > idx)
        {
          state->retirement_committable_idx = std::nullopt;
          state->retirement_phase = kv::RetirementPhase::Ordered;
        }
      }

      if (
        state->membership_state == kv::MembershipState::Retired &&
        state->retirement_phase == kv::RetirementPhase::Ordered)
      {
        assert(state->retirement_idx.has_value());
        if (state->retirement_idx.value() > idx)
        {
          state->retirement_idx = std::nullopt;
          state->retirement_phase = std::nullopt;
          state->membership_state = kv::MembershipState::Active;
          RAFT_DEBUG_FMT("Becoming Active after rollback");
        }
      }

      // Rollback configurations.
      bool changed = false;

      while (!configurations.empty() && (configurations.back().idx > idx))
      {
        RAFT_DEBUG_FMT(
          "Configurations: rollback configuration at {}",
          configurations.back().idx);
        configurations.pop_back();
        changed = true;
      }

      if (changed)
      {
        create_and_remove_node_state();
      }
    }

  private:
    void create_and_remove_node_state()
    {
      // Find all nodes present in any active configuration.
      Configuration::Nodes active_nodes;

      for (auto const& conf : configurations)
      {
        for (auto const& node : conf.nodes)
        {
          active_nodes.emplace(node.first, node.second);
        }
      }

      // Remove all nodes in the node state that are not present in any active
      // configuration.
      std::vector<ccf::NodeId> to_remove;

      for (const auto& node : all_other_nodes)
      {
        if (active_nodes.find(node.first) == active_nodes.end())
        {
          to_remove.push_back(node.first);
        }
      }

      // This is too early: the node's removal has been committed, so although
      // we don't need to track the configuration it belongs to anymore, we need
      // to keep sending it append entries, until its retired_committed commits.
      // for (auto node_id : to_remove)
      // {
      //   all_other_nodes.erase(node_id);
      //   RAFT_INFO_FMT("Removed raft node {}", node_id);
      // }

      // Add all active nodes that are not already present in the node state.
      for (auto node_info : active_nodes)
      {
        if (node_info.first == state->node_id)
        {
          continue;
        }

        if (all_other_nodes.find(node_info.first) == all_other_nodes.end())
        {
          if (!channels->have_channel(node_info.first))
          {
            RAFT_DEBUG_FMT(
              "Configurations: create node channel with {}", node_info.first);

            channels->associate_node_address(
              node_info.first,
              node_info.second.hostname,
              node_info.second.port);
          }

          // A new node is sent only future entries initially. If it does not
          // have prior data, it will communicate that back to the leader.
          auto index = state->last_idx + 1;
          all_other_nodes.try_emplace(
            node_info.first, node_info.second, index, 0);

          if (state->leadership_state == kv::LeadershipState::Leader)
          {
            send_append_entries(node_info.first, index);
          }

          RAFT_INFO_FMT(
            "Added raft node {} ({}:{})",
            node_info.first,
            node_info.second.hostname,
            node_info.second.port);
        }
      }
    }
  };
}<|MERGE_RESOLUTION|>--- conflicted
+++ resolved
@@ -296,15 +296,12 @@
       return state->membership_state == kv::MembershipState::Retired;
     }
 
-<<<<<<< HEAD
     bool is_retired_committed() const
     {
       return state->membership_state == kv::MembershipState::Retired &&
         state->retirement_phase == kv::RetirementPhase::RetiredCommitted;
     }
 
-=======
->>>>>>> 74326eff
     void set_retired_committed(
       ccf::SeqNo seqno, const std::vector<kv::NodeId>& node_ids) override
     {
@@ -318,31 +315,15 @@
           CCF_ASSERT(
             state->retirement_phase == kv::RetirementPhase::Completed,
             "Node is not retired, cannot become retired committed");
-<<<<<<< HEAD
-          state->retirement_phase = kv::RetirementPhase::RetiredCommitted;
-=======
->>>>>>> 74326eff
           CCF_ASSERT_FMT(
             state->retired_committed_idx == state->commit_idx,
             "Retired "
             "committed index {} does not match current commit index {}",
             state->retired_committed_idx.value_or(0),
             state->commit_idx);
-<<<<<<< HEAD
-          state->retired_committed_idx = seqno;
-        }
-        else
-        {
-          // This does not seem right, because it means a retiring backup
-          // probably never finds out that its retirement_committed has been
-          // committed.
-          all_other_nodes.erase(node_id);
-        }
-=======
           state->retirement_phase = kv::RetirementPhase::RetiredCommitted;
           state->retired_committed_idx = seqno;
         }
->>>>>>> 74326eff
       }
     }
 
