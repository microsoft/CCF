// Copyright (c) Microsoft Corporation. All rights reserved.
// Licensed under the Apache 2.0 License.
#pragma once

// AFT supports multithreaded execution of append entries and the follows the
// following pseudocode
//
// func run_next_message:
// if async_exec_in_progress then
//   queue_message
// if message == append_entry and thread_count > 1:
//   exec_on_async_thread
//   return_to_home_thread
// else:
//   exec_on_current_thread
// if queued_messages > 0:
//   run_next_message
//

#include "async_execution.h"
#include "ds/logger.h"
#include "ds/serialized.h"
#include "ds/spin_lock.h"
#include "impl/execution.h"
#include "impl/request_message.h"
#include "impl/state.h"
#include "impl/view_change_tracker.h"
#include "kv/kv_types.h"
#include "kv/tx.h"
#include "node/node_to_node.h"
#include "node/node_types.h"
#include "node/progress_tracker.h"
#include "node/request_tracker.h"
#include "node/rpc/tx_status.h"
#include "node/signatures.h"
#include "raft_types.h"

#include <algorithm>
#include <deque>
#include <list>
#include <random>
#include <unordered_map>
#include <vector>

namespace aft
{
  using Configuration = kv::Configuration;

  template <class LedgerProxy, class ChannelProxy, class SnapshotterProxy>
  class Aft : public kv::ConfigurableConsensus, public AbstractConsensusCallback
  {
  private:
    enum ReplicaState
    {
      Leader,
      Follower,
      Candidate,
      Retired
    };

    struct NodeState
    {
      Configuration::NodeInfo node_info;

      // the highest index sent to the node
      Index sent_idx;

      // the highest matching index with the node that was confirmed
      Index match_idx;

      NodeState() = default;

      NodeState(
        const Configuration::NodeInfo& node_info_,
        Index sent_idx_,
        Index match_idx_ = 0) :
        node_info(node_info_),
        sent_idx(sent_idx_),
        match_idx(match_idx_)
      {}
    };

    ConsensusType consensus_type;
    std::unique_ptr<Store> store;

    // Persistent
    std::optional<NodeId> voted_for = std::nullopt;

    // Volatile
    std::optional<NodeId> leader_id = std::nullopt;
    std::unordered_set<NodeId> votes_for_me;

    ReplicaState replica_state;
    std::chrono::milliseconds timeout_elapsed;
    // Last (committable) index preceding the node's election, this is
    // used to decide when to start issuing signatures. While commit_idx
    // hasn't caught up with election_index, a newly elected leader is
    // effectively finishing establishing commit over the previous term
    // or even previous terms, and can therefore not meaningfully sign
    // over the commit level.
    kv::Version election_index = 0;
    bool is_execution_pending = false;
    std::list<std::unique_ptr<AbstractMsgCallback>> pending_executions;

    // When this node receives append entries from a new primary, it may need to
    // roll back a committable but uncommitted suffix it holds. The
    // new primary dictates the index where this suffix begins, which
    // following the Raft election rules must be at least as high as the highest
    // commit index reported by the previous primary. The window in which this
    // rollback could be accepted is minimised to avoid unnecessary
    // retransmissions - this node only executes this rollback instruction on
    // the first append entries after it became a follower. As with any append
    // entries, the initial index will not advance until this node acks.
    bool is_new_follower = false;

    // BFT
    std::shared_ptr<aft::State> state;
    std::shared_ptr<Executor> executor;
    std::shared_ptr<aft::RequestTracker> request_tracker;
    std::unique_ptr<aft::ViewChangeTracker> view_change_tracker;

    // Timeouts
    std::chrono::milliseconds request_timeout;
    std::chrono::milliseconds election_timeout;
    std::chrono::milliseconds view_change_timeout;
    size_t sig_tx_interval;

    // Configurations
    std::list<Configuration> configurations;
    std::unordered_map<NodeId, NodeState> nodes;

    size_t entry_size_not_limited = 0;
    size_t entry_count = 0;
    Index entries_batch_size = 1;
    static constexpr int batch_window_size = 100;
    int batch_window_sum = 0;

    // Indices that are eligible for global commit, from a Node's perspective
    std::deque<Index> committable_indices;

    // When this is set, only public domain is deserialised when receiving
    // append entries
    bool public_only = false;

    // Randomness
    std::uniform_int_distribution<int> distrib;
    std::default_random_engine rand;

  public:
    static constexpr size_t append_entries_size_limit = 20000;
    std::unique_ptr<LedgerProxy> ledger;
    std::shared_ptr<ccf::NodeToNode> channels;
    std::shared_ptr<SnapshotterProxy> snapshotter;
    std::shared_ptr<enclave::RPCSessions> rpc_sessions;
    std::shared_ptr<enclave::RPCMap> rpc_map;
    std::set<NodeId> backup_nodes;

  public:
    Aft(
      ConsensusType consensus_type_,
      std::unique_ptr<Store> store_,
      std::unique_ptr<LedgerProxy> ledger_,
      std::shared_ptr<ccf::NodeToNode> channels_,
      std::shared_ptr<SnapshotterProxy> snapshotter_,
      std::shared_ptr<enclave::RPCSessions> rpc_sessions_,
      std::shared_ptr<enclave::RPCMap> rpc_map_,
      const std::vector<uint8_t>& /*cert*/,
      std::shared_ptr<aft::State> state_,
      std::shared_ptr<Executor> executor_,
      std::shared_ptr<aft::RequestTracker> request_tracker_,
      std::unique_ptr<aft::ViewChangeTracker> view_change_tracker_,
      std::chrono::milliseconds request_timeout_,
      std::chrono::milliseconds election_timeout_,
      std::chrono::milliseconds view_change_timeout_,
      size_t sig_tx_interval_ = 0,
      bool public_only_ = false) :
      consensus_type(consensus_type_),
      store(std::move(store_)),

      replica_state(Follower),
      timeout_elapsed(0),

      state(state_),
      executor(executor_),
      request_tracker(request_tracker_),
      view_change_tracker(std::move(view_change_tracker_)),

      request_timeout(request_timeout_),
      election_timeout(election_timeout_),
      view_change_timeout(view_change_timeout_),
      sig_tx_interval(sig_tx_interval_),
      public_only(public_only_),

      distrib(0, (int)election_timeout_.count() / 2),
      rand((int)(uintptr_t)this),

      ledger(std::move(ledger_)),
      channels(channels_),
      snapshotter(snapshotter_),
      rpc_sessions(rpc_sessions_),
      rpc_map(rpc_map_)

    {
      if (view_change_tracker != nullptr)
      {
        view_change_tracker->set_current_view_change(starting_view_change);
      }

      if (consensus_type == ConsensusType::BFT)
      {
        // Initialize view history for bft. We start on view 2 and the first
        // commit is always 1.
        state->view_history.update(1, starting_view_change);
      }
    }

    virtual ~Aft() = default;

    std::optional<NodeId> leader()
    {
      return leader_id;
    }

    bool view_change_in_progress()
    {
      std::unique_lock<SpinLock> guard(state->lock);
      if (consensus_type == ConsensusType::BFT)
      {
        auto time = threading::ThreadMessaging::thread_messaging
                      .get_current_time_offset();
        return view_change_tracker->is_view_change_in_progress(time);
      }
      else
      {
        return (replica_state == Candidate);
      }
    }

    std::set<NodeId> active_nodes()
    {
      // Find all nodes present in any active configuration.
      if (backup_nodes.empty())
      {
        for (auto& conf : configurations)
        {
          for (auto node : conf.nodes)
          {
            backup_nodes.insert(node.first);
          }
        }
      }

      return backup_nodes;
    }

    NodeId id()
    {
      return state->my_node_id;
    }

    bool is_primary()
    {
      return replica_state == Leader;
    }

    bool is_follower()
    {
      return replica_state == Follower;
    }

    NodeId get_primary(kv::Consensus::View view)
    {
      CCF_ASSERT_FMT(
        consensus_type == ConsensusType::BFT,
        "Computing primary id from view is only supported with BFT consensus");

      // This will not work once we have reconfiguration support
      // https://github.com/microsoft/CCF/issues/1852
      auto active_nodes_ = active_nodes();
      auto it = active_nodes_.begin();

      LOG_FAIL_FMT(
        "Get primary in view {}, advancing by {}",
        view,
        (view - starting_view_change));

      std::advance(it, (view - starting_view_change) % active_nodes_.size());
      return *it;
    }

    Index last_committable_index() const
    {
      return committable_indices.empty() ? state->commit_idx :
                                           committable_indices.back();
    }

    void enable_all_domains()
    {
      // When receiving append entries as a follower, all security domains will
      // be deserialised
      std::lock_guard<SpinLock> guard(state->lock);
      public_only = false;
    }

    void force_become_leader()
    {
      // This is unsafe and should only be called when the node is certain
      // there is no leader and no other node will attempt to force leadership.
      if (leader_id.has_value())
      {
        throw std::logic_error(
          "Can't force leadership if there is already a leader");
      }

      std::lock_guard<SpinLock> guard(state->lock);
      state->current_view += starting_view_change;
      become_leader();
    }

    void force_become_leader(
      Index index,
      Term term,
      const std::vector<Index>& terms,
      Index commit_idx_)
    {
      // This is unsafe and should only be called when the node is certain
      // there is no leader and no other node will attempt to force leadership.
      if (leader_id.has_value())
      {
        throw std::logic_error(
          "Can't force leadership if there is already a leader");
      }

      std::lock_guard<SpinLock> guard(state->lock);
      state->current_view = term;
      state->last_idx = index;
      state->commit_idx = commit_idx_;
      state->view_history.initialise(terms);
      state->view_history.update(index, term);
      state->current_view += starting_view_change;
      become_leader();
    }

    void init_as_follower(
      Index index, Term term, const std::vector<Index>& term_history)
    {
      // This should only be called when the node resumes from a snapshot and
      // before it has received any append entries.
      std::lock_guard<SpinLock> guard(state->lock);

      state->last_idx = index;
      state->commit_idx = index;

      state->view_history.initialise(term_history);

      ledger->init(index);
      snapshotter->set_last_snapshot_idx(index);

      become_follower(term);
    }

    Index get_last_idx()
    {
      return state->last_idx;
    }

    Index get_commit_idx()
    {
      std::lock_guard<SpinLock> guard(state->lock);
      return state->commit_idx;
    }

    Term get_term()
    {
      std::lock_guard<SpinLock> guard(state->lock);
      return state->current_view;
    }

    std::pair<Term, Index> get_commit_term_and_idx()
    {
      std::lock_guard<SpinLock> guard(state->lock);
      return {get_term_internal(state->commit_idx), state->commit_idx};
    }

    std::optional<kv::Consensus::SignableTxIndices>
    get_signable_commit_term_and_idx()
    {
      std::lock_guard<SpinLock> guard(state->lock);
      if (state->commit_idx >= election_index)
      {
        kv::Consensus::SignableTxIndices r;
        r.term = get_term_internal(state->commit_idx);
        r.version = state->commit_idx;
        r.previous_version = last_committable_index();
        return r;
      }
      else
      {
        return std::nullopt;
      }
    }

    Term get_term(Index idx)
    {
      std::lock_guard<SpinLock> guard(state->lock);
      return get_term_internal(idx);
    }

    std::vector<Index> get_term_history(Index idx)
    {
      // This should only be called when the spin lock is held.
      return state->view_history.get_history_until(idx);
    }

    void initialise_term_history(const std::vector<Index>& term_history)
    {
      // This should only be called when the spin lock is held.
      return state->view_history.initialise(term_history);
    }

    void add_configuration(Index idx, const Configuration::Nodes& conf)
    {
      // This should only be called when the spin lock is held.
      configurations.push_back({idx, std::move(conf)});
      backup_nodes.clear();
      create_and_remove_node_state();
    }

    Configuration::Nodes get_latest_configuration() const
    {
      if (configurations.empty())
      {
        return {};
      }

      return configurations.back().nodes;
    }

    uint32_t node_count() const
    {
      return get_latest_configuration().size();
    }

    template <typename T>
    bool replicate(
      const std::vector<
        std::tuple<Index, T, bool, std::shared_ptr<kv::ConsensusHookPtrs>>>&
        entries,
      Term term)
    {
      if (consensus_type == ConsensusType::BFT && is_follower())
      {
        // Already under lock in the current BFT path
        for (auto& [_, __, ___, hooks] : entries)
        {
          for (auto& hook : *hooks)
          {
            hook->call(this);
          }
        }
        return true;
      }

      std::lock_guard<SpinLock> guard(state->lock);

      if (replica_state != Leader)
      {
        LOG_FAIL_FMT(
          "Failed to replicate {} items: not leader", entries.size());
        rollback(state->last_idx);
        return false;
      }

      if (term != state->current_view)
      {
        LOG_FAIL_FMT(
          "Failed to replicate {} items at term {}, current term is {}",
          entries.size(),
          term,
          state->current_view);
        return false;
      }

      LOG_DEBUG_FMT("Replicating {} entries", entries.size());

      for (auto& [index, data, is_globally_committable, hooks] : entries)
      {
        bool globally_committable = is_globally_committable;

        if (index != state->last_idx + 1)
          return false;

        LOG_DEBUG_FMT(
          "Replicated on leader {}: {}{} ({} hooks)",
          state->my_node_id,
          index,
          (globally_committable ? " committable" : ""),
          hooks->size());

        for (auto& hook : *hooks)
        {
          hook->call(this);
        }

        bool force_ledger_chunk = false;
        if (globally_committable)
        {
          committable_indices.push_back(index);

          // Only if globally committable, a snapshot requires a new ledger
          // chunk to be created
          force_ledger_chunk = snapshotter->record_committable(index);
        }

        state->last_idx = index;
        ledger->put_entry(*data, globally_committable, force_ledger_chunk);
        entry_size_not_limited += data->size();
        entry_count++;

        state->view_history.update(index, state->current_view);
        if (entry_size_not_limited >= append_entries_size_limit)
        {
          update_batch_size();
          entry_count = 0;
          entry_size_not_limited = 0;
          for (const auto& it : nodes)
          {
            LOG_DEBUG_FMT("Sending updates to follower {}", it.first);
            send_append_entries(it.first, it.second.sent_idx + 1);
          }
        }
      }

      // If we are the only node, attempt to commit immediately.
      if (nodes.size() == 0)
      {
        update_commit();
      }

      return true;
    }
    void recv_message(const uint8_t* data, size_t size)
    {
      recv_message(OArray({data, data + size}));
    }

    void recv_message(OArray&& d)
    {
      std::unique_ptr<AbstractMsgCallback> aee;
      const uint8_t* data = d.data();
      size_t size = d.size();
      NodeId from = serialized::read<NodeId>(data, size);
      RaftMsgType type = serialized::peek<RaftMsgType>(data, size);

      try
      {
        switch (type)
        {
          case raft_append_entries:
          {
            AppendEntries r =
              channels->template recv_authenticated<AppendEntries>(
                from, data, size);
            aee = std::make_unique<AppendEntryCallback>(
              *this, from, std::move(r), data, size, std::move(d));
            break;
          }
          case raft_append_entries_response:
          {
            AppendEntriesResponse r =
              channels->template recv_authenticated<AppendEntriesResponse>(
                from, data, size);
            aee = std::make_unique<AppendEntryResponseCallback>(
              *this, from, std::move(r));
            break;
          }
          case raft_append_entries_signed_response:
          {
            SignedAppendEntriesResponse r =
              channels
                ->template recv_authenticated<SignedAppendEntriesResponse>(
                  from, data, size);
            aee = std::make_unique<SignedAppendEntryResponseCallback>(
              *this, from, std::move(r));
            break;
          }

          case raft_request_vote:
          {
            RequestVote r = channels->template recv_authenticated<RequestVote>(
              from, data, size);
            aee =
              std::make_unique<RequestVoteCallback>(*this, from, std::move(r));
            break;
          }

          case raft_request_vote_response:
          {
            RequestVoteResponse r =
              channels->template recv_authenticated<RequestVoteResponse>(
                from, data, size);
            aee = std::make_unique<RequestVoteResponseCallback>(
              *this, from, std::move(r));
            break;
          }

          case bft_signature_received_ack:
          {
            SignaturesReceivedAck r =
              channels->template recv_authenticated<SignaturesReceivedAck>(
                from, data, size);
            aee =
              std::make_unique<SignatureAckCallback>(*this, from, std::move(r));
            break;
          }

          case bft_nonce_reveal:
          {
            NonceRevealMsg r =
              channels->template recv_authenticated<NonceRevealMsg>(
                from, data, size);
            aee =
              std::make_unique<NonceRevealCallback>(*this, from, std::move(r));
            break;
          }
          case bft_view_change:
          {
            RequestViewChangeMsg r =
              channels
                ->template recv_authenticated_with_load<RequestViewChangeMsg>(
                  from, data, size);
            aee = std::make_unique<ViewChangeCallback>(
              *this, from, std::move(r), data, size, std::move(d));
            break;
          }

          case bft_view_change_evidence:
          {
            ViewChangeEvidenceMsg r =
              channels
                ->template recv_authenticated_with_load<ViewChangeEvidenceMsg>(
                  from, data, size);

            aee = std::make_unique<ViewChangeEvidenceCallback>(
              *this, from, std::move(r), data, size, std::move(d));
            break;
          }

          default:
          {
          }
        }

        if (!is_execution_pending)
        {
          aee->execute();
        }
        else
        {
          pending_executions.push_back(std::move(aee));
        }
      }
      catch (const std::logic_error& err)
      {
        LOG_FAIL_EXC(err.what());
      }

      try_execute_pending();
    }

    void try_execute_pending()
    {
      if (threading::ThreadMessaging::thread_count > 1)
      {
        periodic(std::chrono::milliseconds(0));
        while (!is_execution_pending && !pending_executions.empty())
        {
          auto pe = std::move(pending_executions.front());
          pending_executions.pop_front();
          pe->execute();
        }
      }
      else
      {
        CCF_ASSERT_FMT(
          pending_executions.empty(),
          "No message should be run asynchronously");
      }
    }

    void periodic(std::chrono::milliseconds elapsed)
    {
      std::unique_lock<SpinLock> guard(state->lock);
      timeout_elapsed += elapsed;
      if (is_execution_pending)
      {
        return;
      }

      if (consensus_type == ConsensusType::BFT)
      {
        auto time = threading::ThreadMessaging::thread_messaging
                      .get_current_time_offset();
        request_tracker->tick(time);

        if (
          !view_change_tracker->is_view_change_in_progress(time) &&
          is_follower() && (has_bft_timeout_occurred(time)) &&
          view_change_tracker->should_send_view_change(time))
        {
          // We have not seen a request executed within an expected period of
          // time. We should invoke a view-change.
          //
          kv::Consensus::View new_view = view_change_tracker->get_target_view();
          kv::Consensus::SeqNo seqno;
          std::unique_ptr<ccf::ViewChangeRequest> vc;

          auto progress_tracker = store->get_progress_tracker();
          std::tie(vc, seqno) =
            progress_tracker->get_view_change_message(new_view);

          size_t vc_size = vc->get_serialized_size();

          RequestViewChangeMsg vcm = {{bft_view_change}, new_view, seqno};

          std::vector<uint8_t> m;
          m.resize(sizeof(RequestViewChangeMsg) + vc_size);

          uint8_t* data = m.data();
          size_t size = m.size();

          serialized::write(
            data, size, reinterpret_cast<uint8_t*>(&vcm), sizeof(vcm));
          vc->serialize(data, size);
          CCF_ASSERT_FMT(size == 0, "Did not write everything");

          LOG_INFO_FMT("Sending view change msg view:{}", vcm.view);
          for (auto it = nodes.begin(); it != nodes.end(); ++it)
          {
            auto to = it->first;
            if (to != state->my_node_id)
            {
              channels->send_authenticated(
                to, ccf::NodeMsgType::consensus_msg, m);
            }
          }

          if (
            aft::ViewChangeTracker::ResultAddView::APPEND_NEW_VIEW_MESSAGE ==
              view_change_tracker->add_request_view_change(
                *vc, id(), new_view, seqno, node_count()) &&
            get_primary(new_view) == id())
          {
            // We need to reobtain the lock when writing to the ledger so we
            // need to release it at this time.
            //
            // It is safe to release the lock here because there is no
            // concurrency based dependency between appending to the ledger and
            // replicating the ledger to other machines.
            guard.unlock();
            append_new_view(new_view);
            guard.lock();
          }
        }
      }

      if (replica_state == Leader)
      {
        if (timeout_elapsed >= request_timeout)
        {
          using namespace std::chrono_literals;
          timeout_elapsed = 0ms;

          update_batch_size();
          // Send newly available entries to all nodes.
          for (const auto& it : nodes)
          {
            send_append_entries(it.first, it.second.sent_idx + 1);
          }
        }
      }
      else if (consensus_type != ConsensusType::BFT)
      {
        if (replica_state != Retired && timeout_elapsed >= election_timeout)
        {
          // Start an election.
          become_candidate();
        }
      }
    }

    void recv_view_change(
      NodeId from, RequestViewChangeMsg r, const uint8_t* data, size_t size)
    {
      auto node = nodes.find(from);
      if (node == nodes.end())
      {
        // Ignore if we don't recognise the node.
        LOG_FAIL_FMT(
          "Recv nonce reveal to {} from {}: unknown node",
          state->my_node_id,
          from);
        return;
      }

      ccf::ViewChangeRequest v =
        ccf::ViewChangeRequest::deserialize(data, size);
      LOG_INFO_FMT("Received view change from:{}, view:{}", from, r.view);

      auto progress_tracker = store->get_progress_tracker();
      if (!progress_tracker->apply_view_change_message(
            v, from, r.view, r.seqno))
      {
        return;
      }

      if (
        aft::ViewChangeTracker::ResultAddView::APPEND_NEW_VIEW_MESSAGE ==
          view_change_tracker->add_request_view_change(
            v, from, r.view, r.seqno, node_count()) &&
        get_primary(r.view) == id())
      {
        append_new_view(r.view);
      }
    }

    void recv_view_change_evidence(
      NodeId from, ViewChangeEvidenceMsg r, const uint8_t* data, size_t size)
    {
      auto node = nodes.find(from);
      if (node == nodes.end())
      {
        // Ignore if we don't recognise the node.
        LOG_FAIL_FMT(
          "Recv view change evidence to {} from {}: unknown node",
          state->my_node_id,
          from);
        return;
      }

      if (!state->requested_evidence_from.has_value())
      {
        LOG_FAIL_FMT("Received unrequested view change evidence");
        return;
      }

      if (from != state->requested_evidence_from.value())
      {
        // Ignore if we didn't request this evidence.
        LOG_FAIL_FMT("Received unrequested view change evidence from {}", from);
        return;
      }
      state->requested_evidence_from.reset();

      view_change_tracker->add_unknown_primary_evidence(
        {data, size}, r.view, node_count());
    }

    bool is_first_request = true;

    bool on_request(const kv::TxHistory::RequestCallbackArgs& args)
    {
      auto request = executor->create_request_message(args, get_commit_idx());
      executor->execute_request(std::move(request), is_first_request);
      is_first_request = false;

      return true;
    }

  private:
    inline void update_batch_size()
    {
      auto avg_entry_size = (entry_count == 0) ?
        append_entries_size_limit :
        entry_size_not_limited / entry_count;

      auto batch_size = (avg_entry_size == 0) ?
        append_entries_size_limit / 2 :
        append_entries_size_limit / avg_entry_size;

      auto batch_avg = batch_window_sum / batch_window_size;
      // balance out total batch size across batch window
      batch_window_sum += (batch_size - batch_avg);
      entries_batch_size = std::max((batch_window_sum / batch_window_size), 1);
    }

    void append_new_view(kv::Consensus::View view)
    {
      state->current_view = view;
      become_leader();
      state->new_view_idx =
        view_change_tracker->write_view_change_confirmation_append_entry(view);

      view_change_tracker->clear(get_primary(view) == id(), view);
      request_tracker->clear();
    }

    bool has_bft_timeout_occurred(std::chrono::milliseconds time)
    {
      auto oldest_entry = request_tracker->oldest_entry();
      kv::Consensus::SeqNo last_sig_seqno;
      std::chrono::milliseconds last_sig_time;
      std::tie(last_sig_seqno, last_sig_time) =
        request_tracker->get_seqno_time_last_request();

      if (
        view_change_timeout != std::chrono::milliseconds(0) &&
        oldest_entry.has_value() &&
        oldest_entry.value() + view_change_timeout < time)
      {
        LOG_FAIL_FMT("Timeout waiting for request to be executed");
        return true;
      }

      // Check if any requests were added to the ledger since the last signature
      if (last_sig_seqno >= state->last_idx)
      {
        return false;
      }

      constexpr auto wait_factor = 10;
      std::chrono::milliseconds expire_time = last_sig_time +
        std::chrono::milliseconds(view_change_timeout.count() * wait_factor);

      // Check if we are waiting too long since the last signature
      if (expire_time < time)
      {
        LOG_FAIL_FMT(
          "Timeout waiting for global commit, last_sig_seqno:{}, last_idx:{}",
          last_sig_seqno,
          state->last_idx);
        return true;
      }

      // Check if there have been too many entried since the last signature
      if (
        sig_tx_interval != 0 &&
        last_sig_seqno + sig_tx_interval * wait_factor <
          static_cast<size_t>(state->last_idx))
      {
        LOG_FAIL_FMT(
          "Too many transactions occurred since last signature, "
          "last_sig_seqno:{}, "
          "last_idx:{}",
          last_sig_seqno,
          state->last_idx);
        return true;
      }

      return false;
    }

    Term get_term_internal(Index idx)
    {
      if (idx > state->last_idx)
        return ccf::VIEW_UNKNOWN;

      return state->view_history.view_at(idx);
    }

    void send_append_entries(NodeId to, Index start_idx)
    {
      Index end_idx = (state->last_idx == 0) ?
        0 :
        std::min(start_idx + entries_batch_size, state->last_idx);

      for (Index i = end_idx; i < state->last_idx; i += entries_batch_size)
      {
        send_append_entries_range(to, start_idx, i);
        start_idx = std::min(i + 1, state->last_idx);
      }

      if (state->last_idx == 0 || end_idx <= state->last_idx)
      {
        send_append_entries_range(to, start_idx, state->last_idx);
      }
    }

    void send_append_entries_range(NodeId to, Index start_idx, Index end_idx)
    {
      const auto prev_idx = start_idx - 1;
      const auto prev_term = get_term_internal(prev_idx);
      const auto term_of_idx = get_term_internal(end_idx);
      const bool contains_new_view =
        (state->new_view_idx > prev_idx) && (state->new_view_idx <= end_idx);

      LOG_DEBUG_FMT(
        "Send append entries from {} to {}: {} to {} ({})",
        state->my_node_id,
        to,
        start_idx,
        end_idx,
        state->commit_idx);

      AppendEntries ae = {{raft_append_entries},
                          {end_idx, prev_idx},
                          state->current_view,
                          prev_term,
                          state->commit_idx,
                          term_of_idx,
                          contains_new_view};

      auto& node = nodes.at(to);

      // The host will append log entries to this message when it is
      // sent to the destination node.
      if (!channels->send_authenticated(
            to, ccf::NodeMsgType::consensus_msg, ae))
      {
        return;
      }

      // Record the most recent index we have sent to this node.
      node.sent_idx = end_idx;
    }

    struct AsyncExecution
    {
      AsyncExecution(
        Aft<LedgerProxy, ChannelProxy, SnapshotterProxy>* self_,
        std::vector<std::tuple<
          std::unique_ptr<kv::AbstractExecutionWrapper>,
          kv::Version>>&& append_entries_,
        NodeId from_,
        AppendEntries&& r_,
        bool confirm_evidence_) :
        self(self_),
        append_entries(std::move(append_entries_)),
        from(from_),
        r(std::move(r_)),
        confirm_evidence(confirm_evidence_)
      {}

      Aft<LedgerProxy, ChannelProxy, SnapshotterProxy>* self;
      std::vector<
        std::tuple<std::unique_ptr<kv::AbstractExecutionWrapper>, kv::Version>>
        append_entries;
      NodeId from;
      AppendEntries r;
      bool confirm_evidence;
    };

    void recv_append_entries(
      NodeId from, AppendEntries r, const uint8_t* data, size_t size)
    {
      std::unique_lock<SpinLock> guard(state->lock);

      LOG_DEBUG_FMT(
        "Received append entries: {}.{} to {}.{} (from {} in term {})",
        r.prev_term,
        r.prev_idx,
        r.term_of_idx,
        r.idx,
        from,
        r.term);

      // Don't check that the sender node ID is valid. Accept anything that
      // passes the integrity check. This way, entries containing dynamic
      // topology changes that include adding this new leader can be accepted.

      // When we are running with in a Byzantine model we cannot trust that the
      // replica is sending up this data is correct so we need to validate
      // additional properties that go above and beyond the non-byzantine
      // scenario.
      bool confirm_evidence = false;
      if (consensus_type == ConsensusType::BFT)
      {
        if (active_nodes().size() == 0)
        {
          // The replica is just starting up, we want to check that this replica
          // is part of the network we joined but that is dependent on Byzantine
          // identity
        }
        else if (get_primary(r.term) != from)
        {
          LOG_DEBUG_FMT(
            "Recv append entries to {} from {} at view:{} but the primary at "
            "this view should be {}",
            state->my_node_id,
            from,
            r.term,
            get_primary(r.term));
          send_append_entries_response(from, AppendEntriesResponseType::FAIL);
          return;
        }
        else if (!view_change_tracker->check_evidence(r.term))
        {
          if (r.contains_new_view)
          {
            confirm_evidence = true;
          }
          else
          {
            LOG_DEBUG_FMT(
              "Recv append entries to {} from {} at view:{} but we do not have "
              "the evidence to support this view",
              state->my_node_id,
              from,
              r.term);
            send_append_entries_response(
              from, AppendEntriesResponseType::REQUIRE_EVIDENCE);
            return;
          }
        }
      }

      // First, check append entries term against our own term, becoming
      // follower if necessary
      if (state->current_view == r.term && replica_state == Candidate)
      {
        // Become a follower in this term.
        become_follower(r.term);
      }
      else if (state->current_view < r.term)
      {
        // Become a follower in the new term.
        become_follower(r.term);
      }
      else if (state->current_view > r.term)
      {
        // Reply false, since our term is later than the received term.
        LOG_INFO_FMT(
          "Recv append entries to {} from {} but our term is later ({} > {})",
          state->my_node_id,
          from,
          state->current_view,
          r.term);
        send_append_entries_response(from, AppendEntriesResponseType::FAIL);
        return;
      }

      // Second, check term consistency with the entries we have so far
      const auto prev_term = get_term_internal(r.prev_idx);
      if (prev_term != r.prev_term)
      {
        LOG_DEBUG_FMT(
          "Previous term for {} should be {}", r.prev_idx, prev_term);

        // Reply false if the log doesn't contain an entry at r.prev_idx
        // whose term is r.prev_term.
        if (prev_term == 0)
        {
          LOG_DEBUG_FMT(
            "Recv append entries to {} from {} but our log does not yet "
            "contain index {}",
            state->my_node_id,
            from,
            r.prev_idx);
        }
        else
        {
          LOG_DEBUG_FMT(
            "Recv append entries to {} from {} but our log at {} has the wrong "
            "previous term (ours: {}, theirs: {})",
            state->my_node_id,
            from,
            r.prev_idx,
            prev_term,
            r.prev_term);
        }
        send_append_entries_response(from, AppendEntriesResponseType::FAIL);
        return;
      }

      // If the terms match up, it is sufficient to convince us that the sender
      // is leader in our term
      restart_election_timeout();
      if (!leader_id.has_value() || leader_id.value() != from)
      {
        leader_id = from;
        LOG_DEBUG_FMT(
          "Node {} thinks leader is {}", state->my_node_id, leader_id.value());
      }

      // Third, check index consistency, making sure entries are not in the past
      // or in the future
      if (r.prev_idx < state->commit_idx)
      {
        LOG_DEBUG_FMT(
          "Recv append entries to {} from {} but prev_idx ({}) < commit_idx "
          "({})",
          state->my_node_id,
          from,
          r.prev_idx,
          state->commit_idx);
        return;
      }
      else if (r.prev_idx > state->last_idx)
      {
        LOG_DEBUG_FMT(
          "Recv append entries to {} from {} but prev_idx ({}) > last_idx ({})",
          state->my_node_id,
          from,
          r.prev_idx,
          state->last_idx);
        return;
      }

      LOG_DEBUG_FMT(
        "Recv append entries to {} from {} for index {} and previous index {}",
        state->my_node_id,
        from,
        r.idx,
        r.prev_idx);

      if (is_new_follower)
      {
        if (state->last_idx > r.prev_idx)
        {
          LOG_DEBUG_FMT(
            "New follower received first append entries with mismatch - "
            "rolling back from {} to {}",
            state->last_idx,
            r.prev_idx);
          rollback(r.prev_idx);
        }
        else
        {
          LOG_DEBUG_FMT(
            "New follower has no conflict with prev_idx {}", r.prev_idx);
        }
        is_new_follower = false;
      }

      std::vector<
        std::tuple<std::unique_ptr<kv::AbstractExecutionWrapper>, kv::Version>>
        append_entries;
      // Finally, deserialise each entry in the batch
      for (Index i = r.prev_idx + 1; i <= r.idx; i++)
      {
        if (i <= state->last_idx)
        {
          // If the current entry has already been deserialised, skip the
          // payload for that entry
          ledger->skip_entry(data, size);
          continue;
        }

        LOG_DEBUG_FMT("Replicating on follower {}: {}", state->my_node_id, i);

        std::vector<uint8_t> entry;
        try
        {
          entry = ledger->get_entry(data, size);
        }
        catch (const std::logic_error& e)
        {
          // This should only fail if there is malformed data.
          LOG_FAIL_FMT(
            "Recv append entries to {} from {} but the data is malformed: {}",
            state->my_node_id,
            from,
            e.what());
          send_append_entries_response(from, AppendEntriesResponseType::FAIL);
          return;
        }

        auto ds = store->apply(entry, consensus_type, public_only);
        if (ds == nullptr)
        {
          LOG_DEBUG_FMT("failed to deserialize we failed to apply");
          send_append_entries_response(from, AppendEntriesResponseType::FAIL);
          return;
        }
        append_entries.push_back(std::make_tuple(std::move(ds), i));
      }

      is_execution_pending = true;
      auto msg = std::make_unique<threading::Tmsg<AsyncExecution>>(
        execute_append_entries_cb,
        this,
        std::move(append_entries),
        from,
        std::move(r),
        confirm_evidence);

      if (threading::ThreadMessaging::thread_count > 1)
      {
        threading::ThreadMessaging::thread_messaging.add_task(
          threading::ThreadMessaging::get_execution_thread(
            threading::MAIN_THREAD_ID),
          std::move(msg));
      }
      else
      {
        guard.unlock();
        msg->cb(std::move(msg));
      }
    }

    static void execute_append_entries_cb(
      std::unique_ptr<threading::Tmsg<AsyncExecution>> msg)
    {
      msg->data.self->execute_append_entries(
        msg->data.append_entries,
        msg->data.from,
        msg->data.r,
        msg->data.confirm_evidence);

      msg->cb =
        reinterpret_cast<void (*)(std::unique_ptr<threading::ThreadMsg>)>(
          continue_execution);
      if (threading::ThreadMessaging::thread_count > 1)
      {
        threading::ThreadMessaging::thread_messaging.add_task(
          threading::MAIN_THREAD_ID, std::move(msg));
      }
      else
      {
        msg->cb(std::move(msg));
      }
    }

    static void continue_execution(
      std::unique_ptr<threading::Tmsg<AsyncExecution>> msg)
    {
      msg->data.self->is_execution_pending = false;
      msg->data.self->try_execute_pending();
    }

    void execute_append_entries(
      std::vector<
        std::tuple<std::unique_ptr<kv::AbstractExecutionWrapper>, kv::Version>>&
        append_entries,
      NodeId from,
      AppendEntries& r,
      bool confirm_evidence)
    {
      std::lock_guard<SpinLock> guard(state->lock);
      for (auto& ae : append_entries)
      {
        auto& [ds, i] = ae;
        state->last_idx = i;

        kv::ApplyResult apply_success = ds->execute();
        if (apply_success == kv::ApplyResult::FAIL)
        {
          // Setting last_idx to i-1 is a work around that should be fixed
          // shortly. In BFT mode when we deserialize and realize we need to
          // create a new map we remember this. If we need to create the same
          // map multiple times (for tx in the same group of append entries) the
          // first create successes but the second fails because the map is
          // already there. This works around the problem by stopping just
          // before the 2nd create (which failed at this point) and when the
          // primary resends the append entries we will succeed as the map is
          // already there. This will only occur on BFT startup so not a perf
          // problem but still need to be resolved.
          state->last_idx = i - 1;
          ledger->truncate(state->last_idx);
          send_append_entries_response(from, AppendEntriesResponseType::FAIL);
          return;
        }

        for (auto& hook : ds->get_hooks())
        {
          hook->call(this);
        }

        bool globally_committable =
          (apply_success == kv::ApplyResult::PASS_SIGNATURE);
        bool force_ledger_chunk = false;
        if (globally_committable)
        {
          force_ledger_chunk = snapshotter->record_committable(i);
        }

        ledger->put_entry(
          ds->get_entry(), globally_committable, force_ledger_chunk);

        switch (apply_success)
        {
          case kv::ApplyResult::FAIL:
          {
            LOG_FAIL_FMT("Follower failed to apply log entry: {}", i);
            state->last_idx--;
            ledger->truncate(state->last_idx);
            send_append_entries_response(from, AppendEntriesResponseType::FAIL);
            break;
          }

          case kv::ApplyResult::PASS_SIGNATURE:
          {
            LOG_DEBUG_FMT("Deserialising signature at {}", i);
            auto prev_lci = last_committable_index();
            committable_indices.push_back(i);

            if (ds->get_term())
            {
              // A signature for sig_term tells us that all transactions from
              // the previous signature onwards (at least, if not further back)
              // happened in sig_term. We reflect this in the history.
              if (r.term_of_idx == aft::ViewHistory::InvalidView)
              {
                state->view_history.update(1, r.term);
              }
              else
              {
                state->view_history.update(prev_lci + 1, ds->get_term());
              }
              commit_if_possible(r.leader_commit_idx);
            }
            if (consensus_type == ConsensusType::BFT)
            {
              send_append_entries_signed_response(from, ds->get_signature());
            }
            break;
          }

          case kv::ApplyResult::PASS_BACKUP_SIGNATURE:
          {
            break;
          }
          case kv::ApplyResult::PASS_NEW_VIEW:
          {
            view_change_tracker->clear(
              get_primary(ds->get_term()) == id(), ds->get_term());
            request_tracker->clear();
            break;
          }

          case kv::ApplyResult::PASS_BACKUP_SIGNATURE_SEND_ACK:
          {
            try_send_sig_ack(
              {ds->get_term(), ds->get_index()},
              kv::TxHistory::Result::SEND_SIG_RECEIPT_ACK);
            break;
          }

          case kv::ApplyResult::PASS_NONCES:
          {
            request_tracker->insert_signed_request(
              state->last_idx,
              threading::ThreadMessaging::thread_messaging
                .get_current_time_offset());
            break;
          }

          case kv::ApplyResult::PASS:
          {
            if (consensus_type == ConsensusType::BFT)
            {
              state->last_idx = executor->commit_replayed_request(
                ds->get_tx(),
                request_tracker,
                state->last_idx,
                ds->get_max_conflict_version());
            }
            break;
          }

          case kv::ApplyResult::PASS_SNAPSHOT_EVIDENCE:
          case kv::ApplyResult::PASS_ENCRYPTED_PAST_LEDGER_SECRET:
          {
            break;
          }

          default:
          {
            throw std::logic_error("Unknown ApplyResult value");
          }
        }
      }

      if (
        consensus_type == ConsensusType::BFT && confirm_evidence &&
        !view_change_tracker->check_evidence(r.term))
      {
        rollback(last_committable_index());
        LOG_DEBUG_FMT(
          "Recv append entries to {} from {} at view:{} but we do not have "
          "the evidence to support this view, append message was marked as "
          "containing evidence",
          state->my_node_id,
          from,
          r.term);
        send_append_entries_response(
          from, AppendEntriesResponseType::REQUIRE_EVIDENCE);
        return;
      }

      // After entries have been deserialised, we try to commit the leader's
      // commit index and update our term history accordingly
      commit_if_possible(r.leader_commit_idx);

      // The term may have changed, and we have not have seen a signature yet.
      auto lci = last_committable_index();
      if (r.term_of_idx == aft::ViewHistory::InvalidView)
      {
        state->view_history.update(1, r.term);
      }
      else
      {
        state->view_history.update(lci + 1, r.term_of_idx);
      }

      send_append_entries_response(from, AppendEntriesResponseType::OK);
    }

    void send_append_entries_response(
      NodeId to, AppendEntriesResponseType answer)
    {
      LOG_DEBUG_FMT(
        "Send append entries response from {} to {} for index {}: {}",
        state->my_node_id,
        to,
        state->last_idx,
        answer);

      AppendEntriesResponse response = {{raft_append_entries_response},
                                        state->current_view,
                                        state->last_idx,
                                        answer};

      channels->send_authenticated(
        to, ccf::NodeMsgType::consensus_msg, response);
    }

    void send_append_entries_signed_response(
      NodeId to, ccf::PrimarySignature& sig)
    {
      LOG_DEBUG_FMT(
        "Send append entries signed response from {} to {} for index {}",
        state->my_node_id,
        to,
        state->last_idx);

      auto progress_tracker = store->get_progress_tracker();
      CCF_ASSERT(progress_tracker != nullptr, "progress_tracker is not set");

      SignedAppendEntriesResponse r = {{raft_append_entries_signed_response},
                                       state->current_view,
                                       state->last_idx,
                                       {},
                                       static_cast<uint32_t>(sig.sig.size()),
                                       {}};

      progress_tracker->get_node_hashed_nonce(
        {state->current_view, state->last_idx}, r.hashed_nonce);

      std::copy(sig.sig.begin(), sig.sig.end(), r.sig.data());

      auto result = progress_tracker->add_signature(
        {r.term, r.last_log_idx},
        state->my_node_id,
        r.signature_size,
        r.sig,
        r.hashed_nonce,
        node_count(),
        is_primary());

      for (auto it = nodes.begin(); it != nodes.end(); ++it)
      {
        auto to = it->first;
        if (to != state->my_node_id)
        {
          channels->send_authenticated(to, ccf::NodeMsgType::consensus_msg, r);
        }
      }

      try_send_sig_ack({r.term, r.last_log_idx}, result);
    }

    void recv_append_entries_signed_response(
      NodeId from, SignedAppendEntriesResponse r)
    {
      auto node = nodes.find(from);
      if (node == nodes.end())
      {
        // Ignore if we don't recognise the node.
        LOG_FAIL_FMT(
          "Recv signed append entries response to {} from {}: unknown node",
          state->my_node_id,
          from);
        return;
      }

      auto progress_tracker = store->get_progress_tracker();
      CCF_ASSERT(progress_tracker != nullptr, "progress_tracker is not set");
      auto result = progress_tracker->add_signature(
        {r.term, r.last_log_idx},
        from,
        r.signature_size,
        r.sig,
        r.hashed_nonce,
        node_count(),
        is_primary());
      try_send_sig_ack({r.term, r.last_log_idx}, result);
    }

    void try_send_sig_ack(kv::TxID tx_id, kv::TxHistory::Result r)
    {
      switch (r)
      {
        case kv::TxHistory::Result::OK:
        case kv::TxHistory::Result::FAIL:
        {
          break;
        }
        case kv::TxHistory::Result::SEND_SIG_RECEIPT_ACK:
        {
          SignaturesReceivedAck r = {
            {bft_signature_received_ack}, tx_id.term, tx_id.version};
          for (auto it = nodes.begin(); it != nodes.end(); ++it)
          {
            auto to = it->first;
            if (to != state->my_node_id)
            {
              channels->send_authenticated(
                to, ccf::NodeMsgType::consensus_msg, r);
            }
          }

          auto progress_tracker = store->get_progress_tracker();
          CCF_ASSERT(
            progress_tracker != nullptr, "progress_tracker is not set");
          auto result = progress_tracker->add_signature_ack(
            tx_id, state->my_node_id, node_count());
          try_send_reply_and_nonce(tx_id, result);
          break;
        }
        default:
        {
          throw ccf::ccf_logic_error(fmt::format("Unknown enum type: {}", r));
        }
      }
    }

    void recv_signature_received_ack(NodeId from, SignaturesReceivedAck r)
    {
      auto node = nodes.find(from);
      if (node == nodes.end())
      {
        // Ignore if we don't recognise the node.
        LOG_FAIL_FMT(
          "Recv signature received ack to {} from {}: unknown node",
          state->my_node_id,
          from);
        return;
      }

      auto progress_tracker = store->get_progress_tracker();
      CCF_ASSERT(progress_tracker != nullptr, "progress_tracker is not set");
      LOG_TRACE_FMT(
        "processing recv_signature_received_ack, from:{} view:{}, seqno:{}",
        from,
        r.term,
        r.idx);

      auto result = progress_tracker->add_signature_ack(
        {r.term, r.idx}, from, node_count());
      try_send_reply_and_nonce({r.term, r.idx}, result);
    }

    void try_send_reply_and_nonce(kv::TxID tx_id, kv::TxHistory::Result r)
    {
      switch (r)
      {
        case kv::TxHistory::Result::OK:
        case kv::TxHistory::Result::FAIL:
        {
          break;
        }
        case kv::TxHistory::Result::SEND_REPLY_AND_NONCE:
        {
          Nonce nonce;
          auto progress_tracker = store->get_progress_tracker();
          CCF_ASSERT(
            progress_tracker != nullptr, "progress_tracker is not set");
<<<<<<< HEAD
          nonce = progress_tracker->get_my_nonce(tx_id);
          NonceRevealMsg r = {
            {bft_nonce_reveal}, tx_id.term, tx_id.version, nonce};
=======
          nonce = progress_tracker->get_node_nonce(tx_id);
          NonceRevealMsg r = {{bft_nonce_reveal, state->my_node_id},
                              tx_id.term,
                              tx_id.version,
                              nonce};
>>>>>>> 9efeccac

          for (auto it = nodes.begin(); it != nodes.end(); ++it)
          {
            auto to = it->first;
            if (to != state->my_node_id)
            {
              channels->send_authenticated(
                to, ccf::NodeMsgType::consensus_msg, r);
            }
          }
          progress_tracker->add_nonce_reveal(
            tx_id, nonce, state->my_node_id, node_count(), is_primary());
          break;
        }
        default:
        {
          throw ccf::ccf_logic_error(fmt::format("Unknown enum type: {}", r));
        }
      }
    }

    void recv_nonce_reveal(NodeId from, NonceRevealMsg r)
    {
      auto node = nodes.find(from);
      if (node == nodes.end())
      {
        // Ignore if we don't recognise the node.
        LOG_FAIL_FMT(
          "Recv nonce reveal to {} from {}: unknown node",
          state->my_node_id,
          from);
        return;
      }

      auto progress_tracker = store->get_progress_tracker();
      CCF_ASSERT(progress_tracker != nullptr, "progress_tracker is not set");
      LOG_TRACE_FMT(
        "processing nonce_reveal, from:{} view:{}, seqno:{}",
        from,
        r.term,
        r.idx);
      progress_tracker->add_nonce_reveal(
        {r.term, r.idx}, r.nonce, from, node_count(), is_primary());

      update_commit();
    }

    void recv_append_entries_response(NodeId from, AppendEntriesResponse r)
    {
      std::lock_guard<SpinLock> guard(state->lock);
      // Ignore if we're not the leader.

      if (replica_state != Leader)
      {
        return;
      }

      auto node = nodes.find(from);
      if (node == nodes.end())
      {
        // Ignore if we don't recognise the node.
        LOG_FAIL_FMT(
          "Recv append entries response to {} from {}: unknown node",
          state->my_node_id,
          from);
        return;
      }
      else if (state->current_view < r.term)
      {
        // We are behind, convert to a follower.
        LOG_DEBUG_FMT(
          "Recv append entries response to {} from {}: more recent term",
          state->my_node_id,
          from);
        become_follower(r.term);
        return;
      }
      else if (state->current_view != r.term)
      {
        // Stale response, discard if success.
        // Otherwise reset sent_idx and try again.
        LOG_DEBUG_FMT(
          "Recv append entries response to {} from {}: stale term",
          state->my_node_id,
          from);
        if (r.success == AppendEntriesResponseType::OK)
        {
          return;
        }
      }
      else if (r.last_log_idx < node->second.match_idx)
      {
        // Stale response, discard if success.
        // Otherwise reset sent_idx and try again.
        LOG_DEBUG_FMT(
          "Recv append entries response to {} from {}: stale idx",
          state->my_node_id,
          from);
        if (r.success == AppendEntriesResponseType::OK)
        {
          return;
        }
      }

      // Update next and match for the responding node.
      node->second.match_idx = std::min(r.last_log_idx, state->last_idx);

      if (r.success == AppendEntriesResponseType::REQUIRE_EVIDENCE)
      {
        // We need to provide evidence to the replica that we can send it append
        // entries. This should only happened if there is some kind of network
        // partition.
        state->requested_evidence_from = from;
        ViewChangeEvidenceMsg vw = {{bft_view_change_evidence},
                                    state->current_view};

        std::vector<uint8_t> data =
          view_change_tracker->get_serialized_view_change_confirmation(
            state->current_view);

        data.insert(
          data.begin(),
          reinterpret_cast<uint8_t*>(&vw),
          reinterpret_cast<uint8_t*>(&vw) + sizeof(ViewChangeEvidenceMsg));

        channels->send_authenticated(
          from, ccf::NodeMsgType::consensus_msg, data);
      }

      if (r.success != AppendEntriesResponseType::OK)
      {
        // Failed due to log inconsistency. Reset sent_idx and try again.
        LOG_DEBUG_FMT(
          "Recv append entries response to {} from {}: failed",
          state->my_node_id,
          from);
        send_append_entries(from, node->second.match_idx + 1);
        return;
      }

      LOG_DEBUG_FMT(
        "Recv append entries response to {} from {} for index {}: success",
        state->my_node_id,
        from,
        r.last_log_idx);
      update_commit();
    }

    void send_request_vote(NodeId to)
    {
      auto last_committable_idx = last_committable_index();
      LOG_INFO_FMT(
        "Send request vote from {} to {} at {}",
        state->my_node_id,
        to,
        last_committable_idx);
      CCF_ASSERT(last_committable_idx >= state->commit_idx, "lci < ci");

      RequestVote rv = {{raft_request_vote},
                        state->current_view,
                        last_committable_idx,
                        get_term_internal(last_committable_idx)};

      channels->send_authenticated(to, ccf::NodeMsgType::consensus_msg, rv);
    }

    void recv_request_vote(NodeId from, RequestVote r)
    {
      std::lock_guard<SpinLock> guard(state->lock);

      // Ignore if we don't recognise the node.
      auto node = nodes.find(from);
      if (node == nodes.end())
      {
        LOG_FAIL_FMT(
          "Recv request vote to {} from {}: unknown node",
          state->my_node_id,
          from);
        return;
      }

      if (state->current_view > r.term)
      {
        // Reply false, since our term is later than the received term.
        LOG_DEBUG_FMT(
          "Recv request vote to {} from {}: our term is later ({} > {})",
          state->my_node_id,
          from,
          state->current_view,
          r.term);
        send_request_vote_response(from, false);
        return;
      }
      else if (state->current_view < r.term)
      {
        // Become a follower in the new term.
        LOG_DEBUG_FMT(
          "Recv request vote to {} from {}: their term is later ({} < {})",
          state->my_node_id,
          from,
          state->current_view,
          r.term);
        become_follower(r.term);
      }

      if ((voted_for.has_value()) && (voted_for.value() != from))
      {
        // Reply false, since we already voted for someone else.
        LOG_DEBUG_FMT(
          "Recv request vote to {} from {}: already voted for {}",
          state->my_node_id,
          from,
          voted_for.value());
        send_request_vote_response(from, false);
        return;
      }

      // If the candidate's committable log is at least as up-to-date as ours,
      // vote yes

      const auto last_committable_idx = last_committable_index();
      const auto term_of_last_committable_idx =
        get_term_internal(last_committable_idx);

      const auto answer =
        (r.term_of_last_committable_idx > term_of_last_committable_idx) ||
        ((r.term_of_last_committable_idx == term_of_last_committable_idx) &&
         (r.last_committable_idx >= last_committable_idx));

      if (answer)
      {
        // If we grant our vote, we also acknowledge that an election is in
        // progress.
        restart_election_timeout();
        leader_id.reset();
        voted_for = from;
      }
      else
      {
        LOG_INFO_FMT(
          "Voting against candidate at {}.{} because I'm at {}.{}",
          r.term_of_last_committable_idx,
          r.last_committable_idx,
          term_of_last_committable_idx,
          last_committable_idx);
      }

      send_request_vote_response(from, answer);
    }

    void send_request_vote_response(NodeId to, bool answer)
    {
      LOG_INFO_FMT(
        "Send request vote response from {} to {}: {}",
        state->my_node_id,
        to,
        answer);

      RequestVoteResponse response = {
        {raft_request_vote_response}, state->current_view, answer};

      channels->send_authenticated(
        to, ccf::NodeMsgType::consensus_msg, response);
    }

    void recv_request_vote_response(NodeId from, RequestVoteResponse r)
    {
      if (replica_state != Candidate)
      {
        LOG_INFO_FMT(
          "Recv request vote response to {}: we aren't a candidate",
          state->my_node_id);
        return;
      }

      // Ignore if we don't recognise the node.
      auto node = nodes.find(from);
      if (node == nodes.end())
      {
        LOG_INFO_FMT(
          "Recv request vote response to {} from {}: unknown node",
          state->my_node_id,
          from);
        return;
      }

      if (state->current_view < r.term)
      {
        // Become a follower in the new term.
        LOG_INFO_FMT(
          "Recv request vote response to {} from {}: their term is more recent "
          "({} < {})",
          state->my_node_id,
          from,
          state->current_view,
          r.term);
        become_follower(r.term);
        return;
      }
      else if (state->current_view != r.term)
      {
        // Ignore as it is stale.
        LOG_INFO_FMT(
          "Recv request vote response to {} from {}: stale ({} != {})",
          state->my_node_id,
          from,
          state->current_view,
          r.term);
        return;
      }
      else if (!r.vote_granted)
      {
        // Do nothing.
        LOG_INFO_FMT(
          "Recv request vote response to {} from {}: they voted no",
          state->my_node_id,
          from);
        return;
      }

      LOG_INFO_FMT(
        "Recv request vote response to {} from {}: they voted yes",
        state->my_node_id,
        from);

      add_vote_for_me(from);
    }

    void restart_election_timeout()
    {
      // Randomise timeout_elapsed to get a random election timeout
      // between 0.5x and 1x the configured election timeout.
      timeout_elapsed = std::chrono::milliseconds(distrib(rand));
    }

    void become_candidate()
    {
      replica_state = Candidate;
      leader_id.reset();
      voted_for = state->my_node_id;
      votes_for_me.clear();
      state->current_view++;

      restart_election_timeout();
      add_vote_for_me(state->my_node_id);

      LOG_INFO_FMT(
        "Becoming candidate {}: {}", state->my_node_id, state->current_view);

      if (consensus_type != ConsensusType::BFT)
      {
        for (auto it = nodes.begin(); it != nodes.end(); ++it)
        {
          channels->create_channel(
            it->first,
            it->second.node_info.hostname,
            it->second.node_info.port);
          send_request_vote(it->first);
        }
      }
    }

    void become_leader()
    {
      election_index = last_committable_index();
      LOG_DEBUG_FMT(
        "Election index is {} in term {}", election_index, state->current_view);
      // Discard any un-committable updates we may hold,
      // since we have no signature for them. Except at startup,
      // where we do not want to roll back the genesis transaction.
      if (state->commit_idx)
      {
        rollback(election_index);
      }
      else
      {
        // but we still want the KV to know which term we're in
        store->set_term(state->current_view);
      }

      replica_state = Leader;
      leader_id = state->my_node_id;

      using namespace std::chrono_literals;
      timeout_elapsed = 0ms;

      LOG_INFO_FMT(
        "Becoming leader {}: {}", state->my_node_id, state->current_view);

      // Immediately commit if there are no other nodes.
      if (nodes.size() == 0)
      {
        commit(state->last_idx);
        return;
      }

      // Reset next, match, and sent indices for all nodes.
      auto next = state->last_idx + 1;

      for (auto it = nodes.begin(); it != nodes.end(); ++it)
      {
        it->second.match_idx = 0;
        it->second.sent_idx = next - 1;

        // Send an empty append_entries to all nodes.
        send_append_entries(it->first, next);
      }
    }

    void become_follower(Term term)
    {
      replica_state = Follower;
      leader_id.reset();
      restart_election_timeout();

      state->current_view = term;
      voted_for.reset();
      votes_for_me.clear();

      rollback(last_committable_index());

      is_new_follower = true;

      LOG_INFO_FMT(
        "Becoming follower {}: {}", state->my_node_id, state->current_view);

      if (consensus_type != ConsensusType::BFT)
      {
        channels->close_all_outgoing();
      }
    }

    void become_retired()
    {
      replica_state = Retired;
      leader_id.reset();

      LOG_INFO_FMT(
        "Becoming retired {}: {}", state->my_node_id, state->current_view);
      channels->destroy_all_channels();
    }

    void add_vote_for_me(NodeId from)
    {
      // Need 50% + 1 of the total nodes, which are the other nodes plus us.
      votes_for_me.insert(from);

      if (votes_for_me.size() >= ((nodes.size() + 1) / 2) + 1)
        become_leader();
    }

    void update_commit()
    {
      // If there exists some idx in the current term such that
      // idx > commit_idx and a majority of nodes have replicated it,
      // commit to that idx.
      auto new_commit_cft_idx = std::numeric_limits<Index>::max();
      auto new_commit_bft_idx = std::numeric_limits<Index>::max();

      // Obtain BFT watermarks
      auto progress_tracker = store->get_progress_tracker();
      if (progress_tracker != nullptr)
      {
        new_commit_bft_idx = progress_tracker->get_highest_committed_nonce();
      }

      // Obtain CFT watermarks
      for (auto& c : configurations)
      {
        // The majority must be checked separately for each active
        // configuration.
        std::vector<Index> match;
        match.reserve(c.nodes.size() + 1);

        for (auto node : c.nodes)
        {
          if (node.first == state->my_node_id)
          {
            match.push_back(state->last_idx);
          }
          else
          {
            match.push_back(nodes.at(node.first).match_idx);
          }
        }

        sort(match.begin(), match.end());
        auto confirmed = match.at((match.size() - 1) / 2);

        if (confirmed < new_commit_cft_idx)
        {
          new_commit_cft_idx = confirmed;
        }
      }
      LOG_DEBUG_FMT(
        "In update_commit, new_commit_cft_idx: {}, new_commit_bft_idx:{}. "
        "last_idx: {}",
        new_commit_cft_idx,
        new_commit_bft_idx,
        state->last_idx);

      if (new_commit_cft_idx != std::numeric_limits<Index>::max())
      {
        state->cft_watermark_idx = new_commit_cft_idx;
      }

      if (new_commit_bft_idx != std::numeric_limits<Index>::max())
      {
        state->bft_watermark_idx = new_commit_bft_idx;
      }

      if (get_commit_watermark_idx() > state->last_idx)
      {
        throw std::logic_error(
          "Followers appear to have later match indices than leader");
      }

      commit_if_possible(get_commit_watermark_idx());
    }

    void commit_if_possible(Index idx)
    {
      LOG_DEBUG_FMT(
        "Commit if possible {} (ci: {}) (ti {})",
        idx,
        state->commit_idx,
        get_term_internal(idx));
      if (
        (idx > state->commit_idx) &&
        (get_term_internal(idx) <= state->current_view))
      {
        Index highest_committable = 0;
        bool can_commit = false;
        while (!committable_indices.empty() &&
               (committable_indices.front() <= idx))
        {
          highest_committable = committable_indices.front();
          committable_indices.pop_front();
          can_commit = true;
        }

        if (can_commit)
          commit(highest_committable);
      }
    }

    void commit(Index idx)
    {
      if (idx > state->last_idx)
      {
        throw std::logic_error(fmt::format(
          "Tried to commit {} but last_idx is {}", idx, state->last_idx));
      }

      LOG_DEBUG_FMT("Starting commit");

      // This could happen if a follower becomes the leader when it
      // has committed fewer log entries, although it has them available.
      if (idx <= state->commit_idx)
        return;

      state->commit_idx = idx;

      LOG_DEBUG_FMT("Compacting...");
      snapshotter->commit(idx);
      if (consensus_type == ConsensusType::CFT)
      {
        // Snapshots are not yet supported with BFT
        snapshotter->update(idx, replica_state == Leader);
      }
      store->compact(idx);
      ledger->commit(idx);

      LOG_DEBUG_FMT("Commit on {}: {}", state->my_node_id, idx);

      // Examine all configurations that are followed by a globally committed
      // configuration.
      bool changed = false;

      while (true)
      {
        auto conf = configurations.begin();
        if (conf == configurations.end())
          break;

        auto next = std::next(conf);
        if (next == configurations.end())
          break;

        if (idx < next->idx)
          break;

        configurations.pop_front();
        backup_nodes.clear();
        changed = true;
      }

      if (changed)
      {
        create_and_remove_node_state();
      }
    }

    Index get_commit_watermark_idx()
    {
      if (consensus_type == ConsensusType::BFT)
      {
        return state->bft_watermark_idx;
      }
      else
      {
        return state->cft_watermark_idx;
      }
    }

    void rollback(Index idx)
    {
      if (idx < state->commit_idx)
      {
        LOG_FAIL_FMT(
          "Asked to rollback to {} but committed to {} - ignoring rollback "
          "request",
          idx,
          state->commit_idx);
        return;
      }

      snapshotter->rollback(idx);
      store->rollback(idx, state->current_view);
      LOG_DEBUG_FMT("Setting term in store to: {}", state->current_view);
      ledger->truncate(idx);
      state->last_idx = idx;
      LOG_DEBUG_FMT("Rolled back at {}", idx);

      while (!committable_indices.empty() && (committable_indices.back() > idx))
      {
        committable_indices.pop_back();
      }

      // Rollback configurations.
      bool changed = false;

      while (!configurations.empty() && (configurations.back().idx > idx))
      {
        configurations.pop_back();
        backup_nodes.clear();
        changed = true;
      }

      if (changed)
      {
        create_and_remove_node_state();
      }
    }

    void create_and_remove_node_state()
    {
      // Find all nodes present in any active configuration.
      Configuration::Nodes active_nodes;

      for (auto& conf : configurations)
      {
        for (auto node : conf.nodes)
        {
          active_nodes.emplace(node.first, node.second);
        }
      }

      // Remove all nodes in the node state that are not present in any active
      // configuration.
      std::vector<NodeId> to_remove;

      for (auto& node : nodes)
      {
        if (active_nodes.find(node.first) == active_nodes.end())
        {
          to_remove.push_back(node.first);
        }
      }

      for (auto node_id : to_remove)
      {
        if (replica_state == Leader || consensus_type == ConsensusType::BFT)
        {
          channels->destroy_channel(node_id);
        }
        nodes.erase(node_id);
        LOG_INFO_FMT("Removed raft node {}", node_id);
      }

      // Add all active nodes that are not already present in the node state.
      bool self_is_active = false;

      for (auto node_info : active_nodes)
      {
        if (node_info.first == state->my_node_id)
        {
          self_is_active = true;
          continue;
        }

        if (nodes.find(node_info.first) == nodes.end())
        {
          // A new node is sent only future entries initially. If it does not
          // have prior data, it will communicate that back to the leader.
          auto index = state->last_idx + 1;
          nodes.try_emplace(node_info.first, node_info.second, index, 0);

          if (replica_state == Leader || consensus_type == ConsensusType::BFT)
          {
            channels->create_channel(
              node_info.first,
              node_info.second.hostname,
              node_info.second.port);
          }

          if (replica_state == Leader)
          {
            send_append_entries(node_info.first, index);
          }

          LOG_INFO_FMT("Added raft node {}", node_info.first);
        }
      }

      if (!self_is_active)
      {
        LOG_INFO_FMT("Removed raft self {}", state->my_node_id);
        if (replica_state == Leader)
        {
          become_retired();
        }
      }
    }
  };
}<|MERGE_RESOLUTION|>--- conflicted
+++ resolved
@@ -1666,17 +1666,9 @@
           auto progress_tracker = store->get_progress_tracker();
           CCF_ASSERT(
             progress_tracker != nullptr, "progress_tracker is not set");
-<<<<<<< HEAD
-          nonce = progress_tracker->get_my_nonce(tx_id);
+          nonce = progress_tracker->get_node_nonce(tx_id);
           NonceRevealMsg r = {
             {bft_nonce_reveal}, tx_id.term, tx_id.version, nonce};
-=======
-          nonce = progress_tracker->get_node_nonce(tx_id);
-          NonceRevealMsg r = {{bft_nonce_reveal, state->my_node_id},
-                              tx_id.term,
-                              tx_id.version,
-                              nonce};
->>>>>>> 9efeccac
 
           for (auto it = nodes.begin(); it != nodes.end(); ++it)
           {
