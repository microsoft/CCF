// Copyright (c) Microsoft Corporation. All rights reserved.
// Licensed under the Apache 2.0 License.
#pragma once

// AFT supports multithreaded execution of append entries and the follows the
// following pseudocode
//
// func run_next_message:
// if async_exec_in_progress then
//   queue_message
// if message == append_entry and thread_count > 1 then
//   if consensus = cft then
//     exec_on_async_thread
//     return_to_home_thread
//   else
//     loop until no more pending tx
//       schedule next executable block of tx
//       run scheduled block of tx concurrently
// else
//   exec_on_current_thread
// if queued_messages > 0 then
//   run_next_message
//

#include "async_execution.h"
#include "async_executor.h"
#include "ccf/tx_id.h"
#include "ds/logger.h"
#include "ds/serialized.h"
#include "impl/execution.h"
#include "impl/request_message.h"
#include "impl/state.h"
#include "impl/view_change_tracker.h"
#include "kv/kv_types.h"
#include "node/node_to_node.h"
#include "node/node_types.h"
#include "node/progress_tracker.h"
#include "node/request_tracker.h"
#include "node/rpc/tx_status.h"
#include "node/signatures.h"
#include "raft_types.h"

#include <algorithm>
#include <deque>
#include <list>
#include <mutex>
#include <random>
#include <unordered_map>
#include <vector>

namespace aft
{
  using Configuration = kv::Configuration;

  template <class LedgerProxy, class ChannelProxy, class SnapshotterProxy>
  class Aft : public kv::ConfigurableConsensus, public AbstractConsensusCallback
  {
  private:
    struct NodeState
    {
      Configuration::NodeInfo node_info;

      // the highest index sent to the node
      Index sent_idx;

      // the highest matching index with the node that was confirmed
      Index match_idx;

      NodeState() = default;

      NodeState(
        const Configuration::NodeInfo& node_info_,
        Index sent_idx_,
        Index match_idx_ = 0) :
        node_info(node_info_),
        sent_idx(sent_idx_),
        match_idx(match_idx_)
      {}
    };

    ConsensusType consensus_type;
    std::unique_ptr<Store> store;

    // Persistent
    std::optional<ccf::NodeId> voted_for = std::nullopt;

    // Volatile
    std::optional<ccf::NodeId> leader_id = std::nullopt;
    std::unordered_set<ccf::NodeId> votes_for_me;

    // Replicas start in state Follower. Apart from a single forced
    // transition from Follower to Leader on the initial node at startup,
    // the state machine is made up of the following transitions:
    //
    // Follower -> Candidate, when election timeout expires
    // Follower -> Retired, when commit advances past the last config containing
    // the node
    // Candidate -> Leader, upon collecting enough votes
    // Leader -> Retired, when commit advances past the last config containing
    // the node
    // Leader -> Follower, when receiving entries for a newer term
    // Candidate -> Follower, when receiving entries for a newer term
    kv::ReplicaState replica_state;
    std::chrono::milliseconds timeout_elapsed;
    // Last (committable) index preceding the node's election, this is
    // used to decide when to start issuing signatures. While commit_idx
    // hasn't caught up with election_index, a newly elected leader is
    // effectively finishing establishing commit over the previous term
    // or even previous terms, and can therefore not meaningfully sign
    // over the commit level.
    kv::Version election_index = 0;
    bool is_execution_pending = false;
    std::list<std::unique_ptr<AbstractMsgCallback>> execution_backlog;

    // When this node receives append entries from a new primary, it may need to
    // roll back a committable but uncommitted suffix it holds. The
    // new primary dictates the index where this suffix begins, which
    // following the Raft election rules must be at least as high as the highest
    // commit index reported by the previous primary. The window in which this
    // rollback could be accepted is minimised to avoid unnecessary
    // retransmissions - this node only executes this rollback instruction on
    // the first append entries after it became a follower. As with any append
    // entries, the initial index will not advance until this node acks.
    bool is_new_follower = false;

    // BFT
    std::shared_ptr<aft::State> state;
    std::shared_ptr<Executor> executor;
    std::shared_ptr<aft::RequestTracker> request_tracker;
    std::unique_ptr<aft::ViewChangeTracker> view_change_tracker;

    // Async execution
    struct AsyncExecution;
    AsyncExecutor async_executor;
    std::unique_ptr<threading::Tmsg<AsyncExecution>> async_exec_msg;
    uint64_t next_exec_thread = 0;

    // Timeouts
    std::chrono::milliseconds request_timeout;
    std::chrono::milliseconds election_timeout;
    std::chrono::milliseconds view_change_timeout;
    size_t sig_tx_interval;

    // Configurations
    std::list<Configuration> configurations;
    std::unordered_map<ccf::NodeId, NodeState> nodes;
    std::unordered_map<ccf::NodeId, ccf::SeqNo> learners;
    bool use_two_tx_reconfig = false;

    // Index at which this node observes its retirement
    std::optional<ccf::SeqNo> retirement_idx = std::nullopt;
    // Earliest index at which this node's retirement can be committed
    std::optional<ccf::SeqNo> retirement_committable_idx = std::nullopt;

    size_t entry_size_not_limited = 0;
    size_t entry_count = 0;
    Index entries_batch_size = 1;
    static constexpr int batch_window_size = 100;
    int batch_window_sum = 0;

    // Indices that are eligible for global commit, from a Node's perspective
    std::deque<Index> committable_indices;

    // When this is set, only public domain is deserialised when receiving
    // append entries
    bool public_only = false;

    // Randomness
    std::uniform_int_distribution<int> distrib;
    std::default_random_engine rand;

  public:
    static constexpr size_t append_entries_size_limit = 20000;
    std::unique_ptr<LedgerProxy> ledger;
    std::shared_ptr<ccf::NodeToNode> channels;
    std::shared_ptr<SnapshotterProxy> snapshotter;
    std::shared_ptr<enclave::RPCSessions> rpc_sessions;
    std::shared_ptr<enclave::RPCMap> rpc_map;
    std::set<ccf::NodeId> backup_nodes;

  public:
    Aft(
      ConsensusType consensus_type_,
      std::unique_ptr<Store> store_,
      std::unique_ptr<LedgerProxy> ledger_,
      std::shared_ptr<ccf::NodeToNode> channels_,
      std::shared_ptr<SnapshotterProxy> snapshotter_,
      std::shared_ptr<enclave::RPCSessions> rpc_sessions_,
      std::shared_ptr<enclave::RPCMap> rpc_map_,
      const std::vector<uint8_t>& /*cert*/,
      std::shared_ptr<aft::State> state_,
      std::shared_ptr<Executor> executor_,
      std::shared_ptr<aft::RequestTracker> request_tracker_,
      std::unique_ptr<aft::ViewChangeTracker> view_change_tracker_,
      std::chrono::milliseconds request_timeout_,
      std::chrono::milliseconds election_timeout_,
      std::chrono::milliseconds view_change_timeout_,
      size_t sig_tx_interval_ = 0,
      bool public_only_ = false,
      kv::ReplicaState initial_state_ = kv::ReplicaState::Follower) :
      consensus_type(consensus_type_),
      store(std::move(store_)),

      replica_state(initial_state_),
      timeout_elapsed(0),

      state(state_),
      executor(executor_),
      request_tracker(request_tracker_),
      view_change_tracker(std::move(view_change_tracker_)),
      async_executor(threading::ThreadMessaging::thread_count),

      request_timeout(request_timeout_),
      election_timeout(election_timeout_),
      view_change_timeout(view_change_timeout_),
      sig_tx_interval(sig_tx_interval_),
      public_only(public_only_),

      distrib(0, (int)election_timeout_.count() / 2),
      rand((int)(uintptr_t)this),

      ledger(std::move(ledger_)),
      channels(channels_),
      snapshotter(snapshotter_),
      rpc_sessions(rpc_sessions_),
      rpc_map(rpc_map_)

    {
      if (view_change_tracker != nullptr)
      {
        view_change_tracker->set_current_view_change(starting_view_change);
      }

      auto progress_tracker = store->get_progress_tracker();
      if (progress_tracker != nullptr)
      {
        progress_tracker->set_is_public_only(public_only);
      }

      if (request_tracker != nullptr && !public_only)
      {
        request_tracker->start_tracking_requests();
      }

      if (consensus_type == ConsensusType::BFT)
      {
        // Initialize view history for bft. We start on view 2 and the first
        // commit is always 1.
        state->view_history.update(1, starting_view_change);
        use_two_tx_reconfig = true;
      }
    }

    virtual ~Aft() = default;

    std::optional<ccf::NodeId> leader()
    {
      return leader_id;
    }

    bool view_change_in_progress()
    {
      std::unique_lock<std::mutex> guard(state->lock);
      if (consensus_type == ConsensusType::BFT)
      {
        auto time = threading::ThreadMessaging::thread_messaging
                      .get_current_time_offset();
        return view_change_tracker->is_view_change_in_progress(time);
      }
      else
      {
        return (replica_state == kv::ReplicaState::Candidate);
      }
    }

    std::set<ccf::NodeId> active_nodes()
    {
      // Find all nodes present in any active configuration.
      if (backup_nodes.empty())
      {
        for (auto& conf : configurations)
        {
          for (auto node : conf.nodes)
          {
            backup_nodes.insert(node.first);
          }
        }
      }

      return backup_nodes;
    }

    ccf::NodeId id()
    {
      return state->my_node_id;
    }

    bool is_primary()
    {
      return replica_state == kv::ReplicaState::Leader;
    }

    bool is_bft_reexecution()
    {
      return consensus_type == ConsensusType::BFT && !is_primary();
    }

    bool can_replicate()
    {
      std::unique_lock<std::mutex> guard(state->lock, std::defer_lock);
      if (!is_bft_reexecution())
      {
        guard.lock();
      }
      return replica_state == kv::ReplicaState::Leader &&
        !retirement_committable_idx.has_value();
    }

    bool is_follower()
    {
      return replica_state == kv::ReplicaState::Follower;
    }

    bool is_learner()
    {
      return replica_state == kv::ReplicaState::Learner;
    }

    bool is_retired()
    {
      return replica_state == kv::ReplicaState::Retired;
    }

    bool is_retiring()
    {
      return replica_state == kv::ReplicaState::Retiring;
    }

    ccf::NodeId get_primary(ccf::View view)
    {
      CCF_ASSERT_FMT(
        consensus_type == ConsensusType::BFT,
        "Computing primary id from view is only supported with BFT consensus");

      const auto& config = configurations.back();
      return get_primary_at_config(view, config.bft_offset, config.nodes);
    }

    Index last_committable_index() const
    {
      return committable_indices.empty() ? state->commit_idx :
                                           committable_indices.back();
    }

    void enable_all_domains()
    {
      // When receiving append entries as a follower, all security domains will
      // be deserialised
      std::lock_guard<std::mutex> guard(state->lock);
      public_only = false;
      auto progress_tracker = store->get_progress_tracker();
      if (progress_tracker != nullptr)
      {
        progress_tracker->set_is_public_only(public_only);
      }
      if (request_tracker != nullptr)
      {
        request_tracker->start_tracking_requests();
      }
    }

    void force_become_leader()
    {
      // This is unsafe and should only be called when the node is certain
      // there is no leader and no other node will attempt to force leadership.
      if (leader_id.has_value())
      {
        throw std::logic_error(
          "Can't force leadership if there is already a leader");
      }

      std::lock_guard<std::mutex> guard(state->lock);
      state->current_view += starting_view_change;
      become_leader(true);
    }

    void force_become_leader(
      Index index,
      Term term,
      const std::vector<Index>& terms,
      Index commit_idx_)
    {
      // This is unsafe and should only be called when the node is certain
      // there is no leader and no other node will attempt to force leadership.
      if (leader_id.has_value())
      {
        throw std::logic_error(
          "Can't force leadership if there is already a leader");
      }

      std::lock_guard<std::mutex> guard(state->lock);
      state->current_view = term;
      state->last_idx = index;
      state->commit_idx = commit_idx_;
      state->view_history.initialise(terms);
      state->view_history.update(index, term);
      state->current_view += starting_view_change;
      become_leader(true);
    }

    void init_as_follower(
      Index index, Term term, const std::vector<Index>& term_history)
    {
      // This should only be called when the node resumes from a snapshot and
      // before it has received any append entries.
      std::lock_guard<std::mutex> guard(state->lock);

      state->last_idx = index;
      state->commit_idx = index;

      state->view_history.initialise(term_history);

      ledger->init(index);
      snapshotter->set_last_snapshot_idx(index);

      become_aware_of_new_term(term);
    }

    Index get_last_idx()
    {
      return state->last_idx;
    }

    Index get_commit_idx()
    {
      std::lock_guard<std::mutex> guard(state->lock);
      return get_commit_idx_unsafe();
    }

    Term get_term()
    {
      std::lock_guard<std::mutex> guard(state->lock);
      return state->current_view;
    }

    std::pair<Term, Index> get_commit_term_and_idx()
    {
      std::lock_guard<std::mutex> guard(state->lock);
      ccf::SeqNo commit_idx = get_commit_idx_unsafe();
      return {get_term_internal(commit_idx), commit_idx};
    }

    std::optional<kv::Consensus::SignableTxIndices>
    get_signable_commit_term_and_idx()
    {
      std::lock_guard<std::mutex> guard(state->lock);
      if (
        consensus_type == ConsensusType::BFT ||
        state->commit_idx >= election_index)
      {
        kv::Consensus::SignableTxIndices r;
        r.term = get_term_internal(state->commit_idx);
        r.version = state->commit_idx;
        r.previous_version = last_committable_index();
        return r;
      }
      else
      {
        return std::nullopt;
      }
    }

    Term get_term(Index idx)
    {
      std::lock_guard<std::mutex> guard(state->lock);
      return get_term_internal(idx);
    }

    std::vector<Index> get_term_history(Index idx)
    {
      // This should only be called when the spin lock is held.
      return state->view_history.get_history_until(idx);
    }

    void initialise_term_history(const std::vector<Index>& term_history)
    {
      // This should only be called when the spin lock is held.
      return state->view_history.initialise(term_history);
    }

    void add_configuration(
      Index idx,
      const Configuration::Nodes& conf,
      const std::unordered_set<ccf::NodeId>& new_learners = {})
    {
      std::unordered_set<ccf::NodeId> conf_ids;
      for (const auto& [id, _] : conf)
      {
        conf_ids.insert(id);
      }
      LOG_DEBUG_FMT("Configurations: add {{{}}}", fmt::join(conf_ids, ", "));

      std::unique_lock<std::mutex> guard(state->lock, std::defer_lock);
      // It is safe to call is_follower() by construction as the consensus
      // can only change from leader or follower while in a view-change during
      // which time transaction cannot be executed.
      if (is_bft_reexecution() && threading::ThreadMessaging::thread_count > 1)
      {
        guard.lock();
      }

      if (!use_two_tx_reconfig)
      {
        // Detect when we are retired by observing a configuration
        // from which we are absent following a configuration in which
        // we were included. Note that this relies on retirement being
        // a final state, and node identities never being re-used.
        if (
          !configurations.empty() &&
          configurations.back().nodes.find(state->my_node_id) !=
            configurations.back().nodes.end() &&
          conf.find(state->my_node_id) == conf.end())
        {
          CCF_ASSERT_FMT(
            !retirement_idx.has_value(),
            "retirement_idx already set to {}",
            retirement_idx.value());
          retirement_idx = idx;
          LOG_INFO_FMT("Node retiring at {}", idx);
        }
      }

      uint32_t offset = 0;
      if (consensus_type == ConsensusType::BFT && !configurations.empty())
      {
        auto progress_tracker = store->get_progress_tracker();
        auto target = progress_tracker->get_primary_at_last_view_change();
        for (; offset < configurations.back().nodes.size(); ++offset)
        {
          if (
            get_primary_at_config(std::get<1>(target), offset, conf) ==
            std::get<0>(target))
          {
            break;
          }
        }
      }
      configurations.push_back({idx, std::move(conf), offset});
      if (use_two_tx_reconfig)
      {
        if (!new_learners.empty())
        {
          LOG_DEBUG_FMT(
            "Configurations: new learners: {{{}}}",
            fmt::join(new_learners, ", "));
          for (auto& id : new_learners)
          {
            if (learners.find(id) == learners.end())
            {
              learners[id] = idx;
            }
          }
        }
      }
      else if (!new_learners.empty())
      {
        throw std::runtime_error(
          "learner requires two-transaction reconfiguration");
      }
      backup_nodes.clear();
      create_and_remove_node_state();
    }

    void add_network_configuration(
      ccf::SeqNo seqno, const kv::NetworkConfiguration& config)
    {
      LOG_DEBUG_FMT("Configurations: new network config: {{{}}}", config);
      std::unique_lock<std::mutex> guard(state->lock, std::defer_lock);

      if (is_bft_reexecution() && threading::ThreadMessaging::thread_count > 1)
      {
        guard.lock();
      }

      // Hooks may be reordered, so the node info in `configurations` and
      // `nodes` may not be available yet.

      if (
        use_two_tx_reconfig && !is_learner() && !is_retired() &&
        config.nodes.find(state->my_node_id) != config.nodes.end())
      {
        // Send/schedule ORCs
      }
    }

    Configuration::Nodes get_latest_configuration_unsafe() const
    {
      if (configurations.empty())
      {
        return {};
      }

      return configurations.back().nodes;
    }

    Configuration::Nodes get_latest_configuration()
    {
      std::lock_guard<std::mutex> guard(state->lock);
      return get_latest_configuration_unsafe();
    }

    kv::ConsensusDetails get_details()
    {
      kv::ConsensusDetails details;
      std::lock_guard<std::mutex> guard(state->lock);
      details.state = replica_state;
      for (auto& config : configurations)
      {
        details.configs.push_back(config);
      }
      for (auto& [k, v] : nodes)
      {
        details.acks[k] = v.match_idx;
      }
      if (use_two_tx_reconfig)
      {
        details.learners = learners;
      }
      return details;
    }

    template <typename T>
    bool replicate(
      const std::vector<
        std::tuple<Index, T, bool, std::shared_ptr<kv::ConsensusHookPtrs>>>&
        entries,
      Term term)
    {
      if (is_bft_reexecution())
      {
        // Already under lock in the current BFT path
        for (auto& [_, __, ___, hooks] : entries)
        {
          for (auto& hook : *hooks)
          {
            hook->call(this);
          }
        }
        return true;
      }

      std::lock_guard<std::mutex> guard(state->lock);

      if (replica_state != kv::ReplicaState::Leader)
      {
        LOG_FAIL_FMT(
          "Failed to replicate {} items: not leader", entries.size());
        rollback(state->last_idx);
        return false;
      }

      if (term != state->current_view)
      {
        LOG_FAIL_FMT(
          "Failed to replicate {} items at term {}, current term is {}",
          entries.size(),
          term,
          state->current_view);
        return false;
      }

      LOG_DEBUG_FMT("Replicating {} entries", entries.size());

      for (auto& [index, data, is_globally_committable, hooks] : entries)
      {
        bool globally_committable = is_globally_committable;

        if (index != state->last_idx + 1)
          return false;

        if (retirement_committable_idx.has_value())
        {
          CCF_ASSERT_FMT(
            index > retirement_committable_idx.value(),
            "Index {} unexpectedly lower than retirement_committable_idx {}",
            index,
            retirement_committable_idx.value());
          return false;
        }

        LOG_DEBUG_FMT(
          "Replicated on leader {}: {}{} ({} hooks)",
          state->my_node_id,
          index,
          (globally_committable ? " committable" : ""),
          hooks->size());

        for (auto& hook : *hooks)
        {
          hook->call(this);
        }

        bool force_ledger_chunk = false;
        if (globally_committable)
        {
          if (retirement_idx.has_value())
          {
            CCF_ASSERT_FMT(
              index >= retirement_idx.value(),
              "Index {} unexpectedly lower than retirement_idx {}",
              index,
              retirement_idx.value());
            retirement_committable_idx = index;
            LOG_INFO_FMT("Node retirement committable at {}", index);
          }
          committable_indices.push_back(index);

          // Only if globally committable, a snapshot requires a new ledger
          // chunk to be created
          force_ledger_chunk = snapshotter->record_committable(index);
        }

        state->last_idx = index;
        ledger->put_entry(*data, globally_committable, force_ledger_chunk);
        entry_size_not_limited += data->size();
        entry_count++;

        state->view_history.update(index, state->current_view);
        if (entry_size_not_limited >= append_entries_size_limit)
        {
          update_batch_size();
          entry_count = 0;
          entry_size_not_limited = 0;
          for (const auto& it : nodes)
          {
            LOG_DEBUG_FMT("Sending updates to follower {}", it.first);
            send_append_entries(it.first, it.second.sent_idx + 1);
          }
        }
      }

      // If we are the only node, attempt to commit immediately.
      if (nodes.size() == 0)
      {
        update_commit();
      }

      return true;
    }

    void recv_message(const ccf::NodeId& from, const uint8_t* data, size_t size)
    {
      std::unique_ptr<AbstractMsgCallback> aee;
      RaftMsgType type = serialized::peek<RaftMsgType>(data, size);

      try
      {
        switch (type)
        {
          case raft_append_entries:
          {
            AppendEntries r =
              channels->template recv_authenticated<AppendEntries>(
                from, data, size);
            aee = std::make_unique<AppendEntryCallback>(
              *this, from, std::move(r), data, size);
            break;
          }
          case raft_append_entries_response:
          {
            AppendEntriesResponse r =
              channels->template recv_authenticated<AppendEntriesResponse>(
                from, data, size);
            aee = std::make_unique<AppendEntryResponseCallback>(
              *this, from, std::move(r));
            break;
          }
          case raft_append_entries_signed_response:
          {
            SignedAppendEntriesResponse r =
              channels
                ->template recv_authenticated<SignedAppendEntriesResponse>(
                  from, data, size);
            aee = std::make_unique<SignedAppendEntryResponseCallback>(
              *this, from, std::move(r));
            break;
          }

          case raft_request_vote:
          {
            RequestVote r = channels->template recv_authenticated<RequestVote>(
              from, data, size);
            aee =
              std::make_unique<RequestVoteCallback>(*this, from, std::move(r));
            break;
          }

          case raft_request_vote_response:
          {
            RequestVoteResponse r =
              channels->template recv_authenticated<RequestVoteResponse>(
                from, data, size);
            aee = std::make_unique<RequestVoteResponseCallback>(
              *this, from, std::move(r));
            break;
          }

          case bft_signature_received_ack:
          {
            SignaturesReceivedAck r =
              channels->template recv_authenticated<SignaturesReceivedAck>(
                from, data, size);
            aee =
              std::make_unique<SignatureAckCallback>(*this, from, std::move(r));
            break;
          }

          case bft_nonce_reveal:
          {
            NonceRevealMsg r =
              channels->template recv_authenticated<NonceRevealMsg>(
                from, data, size);
            aee =
              std::make_unique<NonceRevealCallback>(*this, from, std::move(r));
            break;
          }
          case bft_view_change:
          {
            RequestViewChangeMsg r =
              channels
                ->template recv_authenticated_with_load<RequestViewChangeMsg>(
                  from, data, size);
            aee = std::make_unique<ViewChangeCallback>(
              *this, from, std::move(r), data, size);
            break;
          }

          case bft_skip_view:
          {
            SkipViewMsg r =
              channels->template recv_authenticated_with_load<SkipViewMsg>(
                from, data, size);
            aee = std::make_unique<SkipViewCallback>(*this, from, std::move(r));
            break;
          }

          case bft_view_change_evidence:
          {
            ViewChangeEvidenceMsg r =
              channels
                ->template recv_authenticated_with_load<ViewChangeEvidenceMsg>(
                  from, data, size);

            aee = std::make_unique<ViewChangeEvidenceCallback>(
              *this, from, std::move(r), data, size);
            break;
          }

          default:
          {
          }
        }
      }
      catch (const ccf::NodeToNode::DroppedMessageException& e)
      {
        LOG_INFO_FMT("Dropped invalid message from {}", e.from);
        return;
      }
      catch (const std::exception& e)
      {
        LOG_FAIL_EXC(e.what());
        return;
      }

      if (!is_execution_pending)
      {
        aee->execute();
      }
      else
      {
        execution_backlog.push_back(std::move(aee));
      }

      try_execute_pending();
    }

    void try_execute_pending()
    {
      if (threading::ThreadMessaging::thread_count > 1)
      {
        {
          do_periodic();
        }
        while (!is_execution_pending && !execution_backlog.empty())
        {
          auto pe = std::move(execution_backlog.front());
          execution_backlog.pop_front();
          pe->execute();
        }
      }
      else
      {
        CCF_ASSERT_FMT(
          execution_backlog.empty(), "No message should be run asynchronously");
      }
    }
    void periodic(std::chrono::milliseconds elapsed)
    {
      {
        std::unique_lock<std::mutex> guard(state->lock);
        timeout_elapsed += elapsed;
        if (is_execution_pending)
        {
          return;
        }
      }
      do_periodic();
    }

    void do_periodic()
    {
      std::unique_lock<std::mutex> guard(state->lock);
      if (consensus_type == ConsensusType::BFT)
      {
        auto time = threading::ThreadMessaging::thread_messaging
                      .get_current_time_offset();
        request_tracker->tick(time);

        if (
          !view_change_tracker->is_view_change_in_progress(time) &&
          (is_follower() || is_learner()) && (has_bft_timeout_occurred(time)) &&
          view_change_tracker->should_send_view_change(time))
        {
          // We have not seen a request executed within an expected period of
          // time. We should invoke a view-change.
          //
          ccf::View new_view = view_change_tracker->get_target_view();
          ccf::SeqNo seqno;
          std::unique_ptr<ccf::ViewChangeRequest> vc;

          auto progress_tracker = store->get_progress_tracker();
          std::tie(vc, seqno) =
            progress_tracker->get_view_change_message(new_view);

          size_t vc_size = vc->get_serialized_size();

          RequestViewChangeMsg vcm = {{bft_view_change}, new_view, seqno};

          std::vector<uint8_t> m;
          m.resize(sizeof(RequestViewChangeMsg) + vc_size);

          uint8_t* data = m.data();
          size_t size = m.size();

          serialized::write(
            data, size, reinterpret_cast<uint8_t*>(&vcm), sizeof(vcm));
          vc->serialize(data, size);
          CCF_ASSERT_FMT(size == 0, "Did not write everything");

          LOG_INFO_FMT(
            "Sending view change msg view:{}, primary_at_view:{}",
            vcm.view,
            get_primary(vcm.view));
          for (auto it = nodes.begin(); it != nodes.end(); ++it)
          {
            auto to = it->first;
            if (to != state->my_node_id)
            {
              channels->send_authenticated(
                to, ccf::NodeMsgType::consensus_msg, m);
            }
          }

          if (
            aft::ViewChangeTracker::ResultAddView::APPEND_NEW_VIEW_MESSAGE ==
              view_change_tracker->add_request_view_change(
                *vc, id(), new_view, get_last_configuration_nodes()) &&
            get_primary(new_view) == id())
          {
            // We need to reobtain the lock when writing to the ledger so we
            // need to release it at this time.
            //
            // It is safe to release the lock here because there is no
            // concurrency based dependency between appending to the ledger and
            // replicating the ledger to other machines.
            guard.unlock();
            append_new_view(new_view);
            guard.lock();
          }
        }
      }

      if (replica_state == kv::ReplicaState::Leader)
      {
        if (timeout_elapsed >= request_timeout)
        {
          using namespace std::chrono_literals;
          timeout_elapsed = 0ms;

          update_batch_size();
          // Send newly available entries to all nodes.
          for (const auto& it : nodes)
          {
            send_append_entries(it.first, it.second.sent_idx + 1);
          }
        }
      }
      else if (consensus_type != ConsensusType::BFT)
      {
        if (can_endorse_primary() && timeout_elapsed >= election_timeout)
        {
          // Start an election.
          become_candidate();
        }
      }
    }

    void recv_view_change(
      const ccf::NodeId& from,
      RequestViewChangeMsg r,
      const uint8_t* data,
      size_t size)
    {
      LOG_DEBUG_FMT("Received evidence for view:{}, from:{}", r.view, from);
      auto node = nodes.find(from);
      if (node == nodes.end())
      {
        // Ignore if we don't recognise the node.
        LOG_FAIL_FMT(
          "Recv nonce reveal to {} from {}: unknown node",
          state->my_node_id,
          from);
        return;
      }

      ccf::ViewChangeRequest v =
        ccf::ViewChangeRequest::deserialize(data, size);
      LOG_INFO_FMT("Received view change from:{}, view:{}", from, r.view);

      auto progress_tracker = store->get_progress_tracker();
      auto result =
        progress_tracker->apply_view_change_message(v, from, r.view, r.seqno);

      if (result == ccf::ProgressTracker::ApplyViewChangeMessageResult::FAIL)
      {
        return;
      }

      if (
        result ==
          ccf::ProgressTracker::ApplyViewChangeMessageResult::SKIP_VIEW &&
        get_primary(r.view) == id())
      {
        SkipViewMsg response = {{bft_skip_view}, r.view};
        channels->send_authenticated(
          from, ccf::NodeMsgType::consensus_msg, response);
        return;
      }

      if (
        aft::ViewChangeTracker::ResultAddView::APPEND_NEW_VIEW_MESSAGE ==
          view_change_tracker->add_request_view_change(
            v, from, r.view, get_last_configuration_nodes()) &&
        get_primary(r.view) == id())
      {
        append_new_view(r.view);
      }
    }

    void recv_view_change_evidence(
      const ccf::NodeId& from,
      ViewChangeEvidenceMsg r,
      const uint8_t* data,
      size_t size)
    {
      auto node = nodes.find(from);
      if (node == nodes.end())
      {
        // Ignore if we don't recognise the node.
        LOG_FAIL_FMT(
          "Recv view change evidence to {} from {}: unknown node",
          state->my_node_id,
          from);
        return;
      }

      if (!state->requested_evidence_from.has_value())
      {
        LOG_FAIL_FMT("Received unrequested view change evidence");
        return;
      }

      if (from != state->requested_evidence_from.value())
      {
        // Ignore if we didn't request this evidence.
        LOG_FAIL_FMT("Received unrequested view change evidence from {}", from);
        return;
      }
      if (!view_change_tracker->add_unknown_primary_evidence(
            {data, size}, r.view, from, get_last_configuration_nodes()))
      {
        LOG_FAIL_FMT("Failed to verify view_change_evidence from {}", from);
        return;
      }

      become_aware_of_new_term(r.view);
    }

    void recv_skip_view(const ccf::NodeId& from, SkipViewMsg r)
    {
      auto node = nodes.find(from);
      if (node == nodes.end())
      {
        LOG_FAIL_FMT(
          "Recv skip view to {} from {}: unknown node",
          state->my_node_id,
          from);
        return;
      }

      if (from != get_primary(r.view))
      {
        LOG_FAIL_FMT(
          "Recv skip view to {} from {}: wrong replica",
          state->my_node_id,
          from);
        return;
      }

      view_change_tracker->received_skip_view(r);
    }

    bool is_first_request = true;

    bool on_request(const kv::TxHistory::RequestCallbackArgs& args)
    {
      auto request = executor->create_request_message(args, get_commit_idx());
      executor->execute_request(std::move(request), is_first_request);
      is_first_request = false;

      return true;
    }

  private:
    Index find_highest_possible_match(const ccf::TxID& tx_id)
    {
      // Find the highest TxID this node thinks exists, which is still
      // compatible with the given tx_id. That is, given T.n, find largest n'
      // such that n' <= n && term_of(n') == T' && T' <= T. This may be T.n
      // itself, if this node holds that index. Otherwise, examine the final
      // entry in each term, counting backwards, until we find one which is
      // still possible.
      Index probe_index = std::min(tx_id.seqno, state->last_idx);
      Term term_of_probe = state->view_history.view_at(probe_index);
      while (term_of_probe > tx_id.view)
      {
        // Next possible match is the end of the previous term, which is
        // 1-before the start of the currently considered term. Anything after
        // that must have a term which is still too high.
        probe_index = state->view_history.start_of_view(term_of_probe);
        if (probe_index > 0)
        {
          --probe_index;
        }
        term_of_probe = state->view_history.view_at(probe_index);
      }

      LOG_TRACE_FMT(
        "Looking for match with {}.{}, from {}.{}, best answer is {}",
        tx_id.view,
        tx_id.seqno,
        state->view_history.view_at(state->last_idx),
        state->last_idx,
        probe_index);
      return probe_index;
    }

    inline void update_batch_size()
    {
      auto avg_entry_size = (entry_count == 0) ?
        append_entries_size_limit :
        entry_size_not_limited / entry_count;

      auto batch_size = (avg_entry_size == 0) ?
        append_entries_size_limit / 2 :
        append_entries_size_limit / avg_entry_size;

      auto batch_avg = batch_window_sum / batch_window_size;
      // balance out total batch size across batch window
      batch_window_sum += (batch_size - batch_avg);
      entries_batch_size = std::max((batch_window_sum / batch_window_size), 1);
    }

    ccf::NodeId get_primary_at_config(
      ccf::View view, uint32_t offset, const Configuration::Nodes& conf)
    {
      CCF_ASSERT_FMT(
        consensus_type == ConsensusType::BFT,
        "Computing primary id from view is only supported with BFT consensus");

      auto it = conf.begin();
      std::advance(it, (view - starting_view_change + offset) % conf.size());
      return it->first;
    }

    void append_new_view(ccf::View view)
    {
      LOG_INFO_FMT(
        "Writing view change to ledger as a new primay, view:{}", view);
      state->current_view = view;
      become_leader();
      state->new_view_idx =
        view_change_tracker->write_view_change_confirmation_append_entry(
          view, id());
      view_change_tracker->clear(get_primary(view) == id(), view);
      request_tracker->clear();
    }

    bool has_bft_timeout_occurred(std::chrono::milliseconds time)
    {
      auto oldest_entry = request_tracker->oldest_entry();
      ccf::SeqNo last_sig_seqno;
      std::chrono::milliseconds last_sig_time;
      std::tie(last_sig_seqno, last_sig_time) =
        request_tracker->get_seqno_time_last_request();

      if (
        view_change_timeout != std::chrono::milliseconds(0) &&
        oldest_entry.has_value() &&
        oldest_entry.value() + view_change_timeout < time)
      {
        LOG_FAIL_FMT("Timeout waiting for request to be executed");
        return true;
      }

      // Check if any requests were added to the ledger since the last signature
      if (last_sig_seqno >= state->last_idx)
      {
        return false;
      }

      constexpr auto wait_factor = 10;
      std::chrono::milliseconds expire_time = last_sig_time +
        std::chrono::milliseconds(view_change_timeout.count() * wait_factor);

      // Check if we are waiting too long since the last signature
      if (expire_time < time)
      {
        LOG_FAIL_FMT(
          "Timeout waiting for global commit, last_sig_seqno:{}, last_idx:{}",
          last_sig_seqno,
          state->last_idx);
        return true;
      }

      // Check if there have been too many entries since the last signature
      if (
        sig_tx_interval != 0 &&
        last_sig_seqno + sig_tx_interval * wait_factor <
          static_cast<size_t>(state->last_idx))
      {
        LOG_FAIL_FMT(
          "Too many transactions occurred since last signature, "
          "last_sig_seqno:{}, "
          "last_idx:{}",
          last_sig_seqno,
          state->last_idx);
        return true;
      }

      return false;
    }

    Term get_term_internal(Index idx)
    {
      if (idx > state->last_idx)
        return ccf::VIEW_UNKNOWN;

      return state->view_history.view_at(idx);
    }

    Index get_commit_idx_unsafe()
    {
      if (consensus_type == ConsensusType::CFT)
      {
        return state->commit_idx;
      }
      else
      {
        auto progress_tracker = store->get_progress_tracker();
        return progress_tracker->get_highest_committed_level();
      }
    }

    void send_append_entries(const ccf::NodeId& to, Index start_idx)
    {
      Index end_idx = (state->last_idx == 0) ?
        0 :
        std::min(start_idx + entries_batch_size, state->last_idx);

      for (Index i = end_idx; i < state->last_idx; i += entries_batch_size)
      {
        send_append_entries_range(to, start_idx, i);
        start_idx = std::min(i + 1, state->last_idx);
      }

      if (state->last_idx == 0 || end_idx <= state->last_idx)
      {
        send_append_entries_range(to, start_idx, state->last_idx);
      }
    }

    void send_append_entries_range(
      const ccf::NodeId& to, Index start_idx, Index end_idx)
    {
      const auto prev_idx = start_idx - 1;

      if (is_retired() && start_idx >= end_idx)
      {
        // Continue to replicate, but do not send heartbeats if we are retired
        return;
      }

      const auto prev_term = get_term_internal(prev_idx);
      const auto term_of_idx = get_term_internal(end_idx);
      const bool contains_new_view =
        (state->new_view_idx > prev_idx) && (state->new_view_idx <= end_idx);

      LOG_DEBUG_FMT(
        "Send append entries from {} to {}: {} to {} ({})",
        state->my_node_id,
        to,
        start_idx,
        end_idx,
        state->commit_idx);

      AppendEntries ae = {{raft_append_entries},
                          {end_idx, prev_idx},
                          state->current_view,
                          prev_term,
                          state->commit_idx,
                          term_of_idx,
                          contains_new_view};

      auto& node = nodes.at(to);

      // The host will append log entries to this message when it is
      // sent to the destination node.
      if (!channels->send_authenticated(
            to, ccf::NodeMsgType::consensus_msg, ae))
      {
        return;
      }

      // Record the most recent index we have sent to this node.
      node.sent_idx = end_idx;
    }

    struct AsyncExecution
    {
      AsyncExecution(
        Aft<LedgerProxy, ChannelProxy, SnapshotterProxy>* self_,
        std::vector<std::tuple<
          std::unique_ptr<kv::AbstractExecutionWrapper>,
          kv::Version>>&& append_entries_,
        const ccf::NodeId& from_,
        AppendEntries&& r_,
        bool confirm_evidence_) :
        self(self_),
        append_entries(std::move(append_entries_)),
        from(from_),
        r(std::move(r_)),
        confirm_evidence(confirm_evidence_),
        next_append_entry_index(0)
      {}

      Aft<LedgerProxy, ChannelProxy, SnapshotterProxy>* self;
      std::vector<
        std::tuple<std::unique_ptr<kv::AbstractExecutionWrapper>, kv::Version>>
        append_entries;
      ccf::NodeId from;
      AppendEntries r;
      bool confirm_evidence;
      uint64_t next_append_entry_index;
    };

    void recv_append_entries(
      const ccf::NodeId& from,
      AppendEntries r,
      const uint8_t* data,
      size_t size)
    {
      std::unique_lock<std::mutex> guard(state->lock);

      LOG_DEBUG_FMT(
        "Received append entries: {}.{} to {}.{} (from {} in term {})",
        r.prev_term,
        r.prev_idx,
        r.term_of_idx,
        r.idx,
        from,
        r.term);

      // Don't check that the sender node ID is valid. Accept anything that
      // passes the integrity check. This way, entries containing dynamic
      // topology changes that include adding this new leader can be accepted.

      // When we are running with in a Byzantine model we cannot trust that the
      // replica is sending up this data is correct so we need to validate
      // additional properties that go above and beyond the non-byzantine
      // scenario.
      bool confirm_evidence = false;
      if (consensus_type == ConsensusType::BFT)
      {
        if (!state->initial_recovery_primary.has_value())
        {
          state->initial_recovery_primary = std::make_tuple(from, r.term);
        }
        if (
          active_nodes().size() == 0 ||
          (std::get<0>(state->initial_recovery_primary.value()) == from &&
           std::get<1>(state->initial_recovery_primary.value()) == r.term))
        {
          // The replica is just starting up, we want to check that this replica
          // is part of the network we joined but that is dependent on Byzantine
          // identity
        }
        else if (get_primary(r.term) != from)
        {
          LOG_DEBUG_FMT(
            "Recv append entries to {} from {} at view:{} but the primary at "
            "this view should be {}",
            state->my_node_id,
            from,
            r.term,
            get_primary(r.term));
          send_append_entries_response(from, AppendEntriesResponseType::FAIL);
          return;
        }
        else if (!view_change_tracker->check_evidence(r.term))
        {
          if (r.contains_new_view)
          {
            confirm_evidence = true;
          }
          else
          {
            LOG_DEBUG_FMT(
              "Recv append entries to {} from {} at view:{} but we do not have "
              "the evidence to support this view",
              state->my_node_id,
              from,
              r.term);
            send_append_entries_response(
              from, AppendEntriesResponseType::REQUIRE_EVIDENCE);
            return;
          }
        }
      }

      // First, check append entries term against our own term, becoming
      // follower if necessary
      if (
        state->current_view == r.term &&
        replica_state == kv::ReplicaState::Candidate)
      {
        become_aware_of_new_term(r.term);
      }
      else if (state->current_view < r.term)
      {
        become_aware_of_new_term(r.term);
      }
      else if (state->current_view > r.term)
      {
        // Reply false, since our term is later than the received term.
        LOG_INFO_FMT(
          "Recv append entries to {} from {} but our term is later ({} > {})",
          state->my_node_id,
          from,
          state->current_view,
          r.term);
        send_append_entries_response(from, AppendEntriesResponseType::FAIL);
        return;
      }

      // Second, check term consistency with the entries we have so far
      const auto prev_term = get_term_internal(r.prev_idx);
      if (prev_term != r.prev_term)
      {
        LOG_DEBUG_FMT(
          "Previous term for {} should be {}", r.prev_idx, prev_term);

        // Reply false if the log doesn't contain an entry at r.prev_idx
        // whose term is r.prev_term.
        if (prev_term == 0)
        {
          LOG_DEBUG_FMT(
            "Recv append entries to {} from {} but our log does not yet "
            "contain index {}",
            state->my_node_id,
            from,
            r.prev_idx);
          send_append_entries_response(from, AppendEntriesResponseType::FAIL);
        }
        else
        {
          LOG_DEBUG_FMT(
            "Recv append entries to {} from {} but our log at {} has the wrong "
            "previous term (ours: {}, theirs: {})",
            state->my_node_id,
            from,
            r.prev_idx,
            prev_term,
            r.prev_term);
          const ccf::TxID rejected_tx{r.prev_term, r.prev_idx};
          send_append_entries_response(
            from, AppendEntriesResponseType::FAIL, rejected_tx);
        }
        return;
      }

      // Then check if those append entries extend past our retirement
      if (
        retirement_committable_idx.has_value() &&
        r.idx > retirement_committable_idx)
      {
        send_append_entries_response(from, AppendEntriesResponseType::FAIL);
        return;
      }

      // If the terms match up, it is sufficient to convince us that the sender
      // is leader in our term
      restart_election_timeout();
      if (!leader_id.has_value() || leader_id.value() != from)
      {
        leader_id = from;
        LOG_DEBUG_FMT(
          "Node {} thinks leader is {}", state->my_node_id, leader_id.value());
      }

      // Third, check index consistency, making sure entries are not in the past
      // or in the future
      if (
        (consensus_type == ConsensusType::CFT &&
         r.prev_idx < state->commit_idx) ||
        r.prev_idx < state->bft_watermark_idx)
      {
        LOG_DEBUG_FMT(
          "Recv append entries to {} from {} but prev_idx ({}), bft_watermark "
          "({}) < commit_idx "
          "({})",
          state->my_node_id,
          from,
          r.prev_idx,
          state->bft_watermark_idx,
          state->commit_idx);
        return;
      }
      else if (r.prev_idx > state->last_idx)
      {
        LOG_DEBUG_FMT(
          "Recv append entries to {} from {} but prev_idx ({}) > last_idx ({})",
          state->my_node_id,
          from,
          r.prev_idx,
          state->last_idx);
        return;
      }

      LOG_DEBUG_FMT(
        "Recv append entries to {} from {} for index {} and previous index {}",
        state->my_node_id,
        from,
        r.idx,
        r.prev_idx);

      if (is_new_follower)
      {
        if (state->last_idx > r.prev_idx)
        {
          LOG_DEBUG_FMT(
            "New follower received first append entries with mismatch - "
            "rolling back from {} to {}",
            state->last_idx,
            r.prev_idx);
          auto rollback_level = r.prev_idx;
          if (consensus_type == ConsensusType::BFT)
          {
            auto progress_tracker = store->get_progress_tracker();
            rollback_level = progress_tracker->get_rollback_seqno();
          }
          rollback(rollback_level);
        }
        else
        {
          LOG_DEBUG_FMT(
            "New follower has no conflict with prev_idx {}", r.prev_idx);
        }
        is_new_follower = false;
      }

      std::vector<
        std::tuple<std::unique_ptr<kv::AbstractExecutionWrapper>, kv::Version>>
        append_entries;
      // Finally, deserialise each entry in the batch
      for (Index i = r.prev_idx + 1; i <= r.idx; i++)
      {
        if (i <= state->last_idx)
        {
          // If the current entry has already been deserialised, skip the
          // payload for that entry
          ledger->skip_entry(data, size);
          continue;
        }

        LOG_DEBUG_FMT("Replicating on follower {}: {}", state->my_node_id, i);

        std::vector<uint8_t> entry;
        try
        {
          entry = ledger->get_entry(data, size);
        }
        catch (const std::logic_error& e)
        {
          // This should only fail if there is malformed data.
          LOG_FAIL_FMT(
            "Recv append entries to {} from {} but the data is malformed: {}",
            state->my_node_id,
            from,
            e.what());
          send_append_entries_response(from, AppendEntriesResponseType::FAIL);
          return;
        }

        auto ds = store->apply(entry, consensus_type, public_only);
        if (ds == nullptr)
        {
          LOG_FAIL_FMT(
            "Recv append entries to {} from {} but the entry could not be "
            "deserialised",
            state->my_node_id,
            from);
          send_append_entries_response(from, AppendEntriesResponseType::FAIL);
          return;
        }
        append_entries.push_back(std::make_tuple(std::move(ds), i));
      }

      is_execution_pending = true;
      auto msg = std::make_unique<threading::Tmsg<AsyncExecution>>(
        execute_append_entries_cb,
        this,
        std::move(append_entries),
        from,
        std::move(r),
        confirm_evidence);

      if (threading::ThreadMessaging::thread_count > 1)
      {
        threading::ThreadMessaging::thread_messaging.add_task(
          threading::ThreadMessaging::get_execution_thread(
            threading::MAIN_THREAD_ID),
          std::move(msg));
      }
      else
      {
        apply_execution_message(std::move(msg));
      }
    }

    struct AsyncExecutionRet
    {
      AsyncExecutionRet(
        Aft<LedgerProxy, ChannelProxy, SnapshotterProxy>* self_) :
        self(self_)
      {}

      Aft<LedgerProxy, ChannelProxy, SnapshotterProxy>* self;
    };

    static void execute_append_entries_cb(
      std::unique_ptr<threading::Tmsg<AsyncExecution>> msg)
    {
      auto self = msg->data.self;
      std::unique_lock<std::mutex> guard(self->state->lock);
      self->apply_execution_message(std::move(msg));
    }

    void apply_execution_message(
      std::unique_ptr<threading::Tmsg<AsyncExecution>> msg)
    {
      auto self = msg->data.self;
      if (self->consensus_type == ConsensusType::CFT)
      {
        self->execute_append_entries_sync(msg);
      }
      else
      {
        if (
          self->execute_append_entries_async(msg) ==
          AsyncSchedulingResult::SYNCH_POINT)
        {
          return;
        }
      }

      auto msg_ret = std::make_unique<threading::Tmsg<AsyncExecutionRet>>(
        continue_execution, self);
      if (threading::ThreadMessaging::thread_count > 1)
      {
        threading::ThreadMessaging::thread_messaging.add_task(
          threading::MAIN_THREAD_ID, std::move(msg_ret));
      }
      else
      {
        msg_ret->cb(std::move(msg_ret));
      }
    }

    static void continue_execution(
      std::unique_ptr<threading::Tmsg<AsyncExecutionRet>> msg)
    {
      msg->data.self->is_execution_pending = false;
      msg->data.self->try_execute_pending();
    }

    struct AsyncExecTxMsg
    {
      AsyncExecTxMsg(
        Aft<LedgerProxy, ChannelProxy, SnapshotterProxy>* self_,
        std::unique_ptr<kv::AbstractExecutionWrapper>&& ds_,
        kv::Version last_idx_,
        kv::Version commit_idx_,
        uint16_t scheduler_thread_) :
        self(self_),
        ds(std::move(ds_)),
        last_idx(last_idx_),
        commit_idx(commit_idx_),
        scheduler_thread(scheduler_thread_)
      {}

      Aft<LedgerProxy, ChannelProxy, SnapshotterProxy>* self;
      std::unique_ptr<kv::AbstractExecutionWrapper> ds;
      kv::Version last_idx;
      kv::Version commit_idx;
      uint16_t scheduler_thread;
      std::shared_ptr<AsyncExecutor> ctx;
    };

    // This code is duplicated in part by execute_append_entries_async. This is
    // done to de-risk the version 1.0 released. These two functions should be
    // combined post 1.0.
    void execute_append_entries_sync(
      std::unique_ptr<threading::Tmsg<AsyncExecution>>& msg)
    {
      std::vector<
        std::tuple<std::unique_ptr<kv::AbstractExecutionWrapper>, kv::Version>>&
        append_entries = msg->data.append_entries;
      AppendEntries& r = msg->data.r;
      auto& from = msg->data.from;
      bool confirm_evidence = msg->data.confirm_evidence;

      for (auto& ae : append_entries)
      {
        auto& [ds, i] = ae;
        state->last_idx = i;

        kv::ApplyResult apply_success = ds->apply();
        if (apply_success == kv::ApplyResult::FAIL)
        {
          state->last_idx = i - 1;
          ledger->truncate(state->last_idx);
          send_append_entries_response(from, AppendEntriesResponseType::FAIL);
          return;
        }

        for (auto& hook : ds->get_hooks())
        {
          hook->call(this);
        }

        bool globally_committable =
          (apply_success == kv::ApplyResult::PASS_SIGNATURE);
        bool force_ledger_chunk = false;
        if (globally_committable)
        {
          force_ledger_chunk = snapshotter->record_committable(i);
        }

        ledger->put_entry(
          ds->get_entry(), globally_committable, force_ledger_chunk);

        switch (apply_success)
        {
          case kv::ApplyResult::FAIL:
          {
            LOG_FAIL_FMT("Follower failed to apply log entry: {}", i);
            state->last_idx--;
            ledger->truncate(state->last_idx);
            send_append_entries_response(
              msg->data.from, AppendEntriesResponseType::FAIL);
            break;
          }

          case kv::ApplyResult::PASS_SIGNATURE:
          {
            LOG_DEBUG_FMT("Deserialising signature at {}", i);
            auto prev_lci = last_committable_index();
            if (retirement_idx.has_value())
            {
              CCF_ASSERT_FMT(
                i >= retirement_idx.value(),
                "Index {} unexpectedly lower than retirement_idx {}",
                i,
                retirement_idx.value());
              retirement_committable_idx = i;
              LOG_INFO_FMT("Node retirement committable at {}", i);
            }
            committable_indices.push_back(i);

            if (ds->get_term())
            {
              // A signature for sig_term tells us that all transactions from
              // the previous signature onwards (at least, if not further back)
              // happened in sig_term. We reflect this in the history.
              if (r.term_of_idx == aft::ViewHistory::InvalidView)
              {
                state->view_history.update(1, r.term);
              }
              else
              {
                state->view_history.update(prev_lci + 1, ds->get_term());
              }
              commit_if_possible(r.leader_commit_idx);
            }
            if (consensus_type == ConsensusType::BFT)
            {
              send_append_entries_signed_response(
                msg->data.from, ds->get_signature());
            }
            break;
          }

          case kv::ApplyResult::PASS:
          {
            break;
          }

          case kv::ApplyResult::PASS_SNAPSHOT_EVIDENCE:
          case kv::ApplyResult::PASS_ENCRYPTED_PAST_LEDGER_SECRET:
          {
            break;
          }

          default:
          {
            throw std::logic_error("Unknown ApplyResult value");
          }
        }
      }

      execute_append_entries_finish(confirm_evidence, r, from);
    }

    bool process_async_execution(
      kv::ApplyResult apply_result,
      std::unique_ptr<kv::AbstractExecutionWrapper>& ds,
      kv::Version i,
      AppendEntries& r,
      const ccf::NodeId& from)
    {
      if (apply_result == kv::ApplyResult::FAIL)
      {
        // Setting last_idx to i-1 is a work around that should be fixed
        // shortly. In BFT mode when we deserialize and realize we need to
        // create a new map we remember this. If we need to create the same
        // map multiple times (for tx in the same group of append entries) the
        // first create successes but the second fails because the map is
        // already there. This works around the problem by stopping just
        // before the 2nd create (which failed at this point) and when the
        // primary resends the append entries we will succeed as the map is
        // already there. This will only occur on BFT startup so not a perf
        // problem but still need to be resolved.
        // https://github.com/microsoft/CCF/issues/2799
        if (ds->should_rollback_to_last_committed())
        {
          auto progress_tracker = store->get_progress_tracker();
          ccf::SeqNo rollback_level = progress_tracker->get_rollback_seqno();
          rollback(rollback_level);
        }
        else
        {
          state->last_idx = i - 1;
          ledger->truncate(state->last_idx);
        }
        send_append_entries_response(from, AppendEntriesResponseType::FAIL);
        return false;
      }

      for (auto& hook : ds->get_hooks())
      {
        hook->call(this);
      }

      bool globally_committable =
        (apply_result == kv::ApplyResult::PASS_SIGNATURE);
      bool force_ledger_chunk = false;
      if (globally_committable)
      {
        force_ledger_chunk = snapshotter->record_committable(i);
      }

      ledger->put_entry(
        ds->get_entry(), globally_committable, force_ledger_chunk);

      switch (apply_result)
      {
        case kv::ApplyResult::FAIL:
        {
          LOG_FAIL_FMT("Follower failed to apply log entry: {}", i);
          state->last_idx--;
          ledger->truncate(state->last_idx);
          send_append_entries_response(from, AppendEntriesResponseType::FAIL);
          break;
        }

        case kv::ApplyResult::PASS_SIGNATURE:
        {
          LOG_DEBUG_FMT("Deserialising signature at {}", i);
          auto prev_lci = last_committable_index();
          committable_indices.push_back(i);

          if (ds->get_term())
          {
            // A signature for sig_term tells us that all transactions from
            // the previous signature onwards (at least, if not further back)
            // happened in sig_term. We reflect this in the history.
            if (r.term_of_idx == aft::ViewHistory::InvalidView)
            {
              state->last_idx = executor->execute_request(
                ds->get_request(),
                request_tracker,
                state->last_idx,
                ds->get_max_conflict_version(),
                ds->get_term());
            }
            else
            {
              state->view_history.update(prev_lci + 1, ds->get_term());
            }
            commit_if_possible(r.leader_commit_idx);
          }
          send_append_entries_signed_response(from, ds->get_signature());
          break;
        }

        case kv::ApplyResult::PASS_BACKUP_SIGNATURE:
        {
          break;
        }
        case kv::ApplyResult::PASS_NEW_VIEW:
        {
          view_change_tracker->clear(
            get_primary(ds->get_term()) == id(), ds->get_term());
          request_tracker->clear();
          break;
        }

        case kv::ApplyResult::PASS_BACKUP_SIGNATURE_SEND_ACK:
        {
          try_send_sig_ack(
            {ds->get_term(), ds->get_index()},
            kv::TxHistory::Result::SEND_SIG_RECEIPT_ACK);
          break;
        }

        case kv::ApplyResult::PASS_NONCES:
        {
          request_tracker->insert_signed_request(
            state->last_idx,
            threading::ThreadMessaging::thread_messaging
              .get_current_time_offset());
          break;
        }

        case kv::ApplyResult::PASS:
        {
          if (threading::ThreadMessaging::thread_count != 1)
          {
            auto tmsg = std::make_unique<threading::Tmsg<AsyncExecTxMsg>>(
              [](std::unique_ptr<threading::Tmsg<AsyncExecTxMsg>> msg) {
                auto self = msg->data.self;
                self->executor->execute_request(
                  msg->data.ds->get_request(),
                  self->request_tracker,
                  msg->data.last_idx,
                  msg->data.ds->get_max_conflict_version(),
                  msg->data.ds->get_term());

                if (threading::ThreadMessaging::thread_count == 1)
                {
                  return;
                }

                msg->reset_cb(
                  [](std::unique_ptr<threading::Tmsg<AsyncExecTxMsg>> msg) {
                    auto self = msg->data.self;
                    if (
                      self->async_executor.decrement_pending() ==
                      AsyncSchedulingResult::DONE)
                    {
                      self->apply_execution_message(
                        std::move(self->async_exec_msg));
                    }
                  });
                uint16_t scheduler_thread = msg->data.scheduler_thread;
                threading::ThreadMessaging::thread_messaging.add_task(
                  scheduler_thread, std::move(msg));
              },
              this,
              std::move(ds),
              state->last_idx,
              state->commit_idx,
              threading::get_current_thread_id());

            async_executor.increment_pending();
            threading::ThreadMessaging::thread_messaging.add_task(
              threading::ThreadMessaging::get_execution_thread(
                ++next_exec_thread),
              std::move(tmsg));
          }
          else
          {
            executor->execute_request(
              ds->get_request(),
              request_tracker,
              state->last_idx,
              ds->get_max_conflict_version(),
              ds->get_term());
          }
          break;
        }
        case kv::ApplyResult::PASS_APPLY:
        {
          if (!ds->is_public_only())
          {
            executor->mark_request_executed(ds->get_request(), request_tracker);
          }
          break;
        }
        case kv::ApplyResult::PASS_ENCRYPTED_PAST_LEDGER_SECRET:
        case kv::ApplyResult::PASS_SNAPSHOT_EVIDENCE:
        {
          break;
        }

        default:
        {
          throw std::logic_error("Unknown ApplyResult value");
        }
      }
      return true;
    }

    AsyncSchedulingResult execute_append_entries_async(
      std::unique_ptr<threading::Tmsg<AsyncExecution>>& msg)
    {
      // This function is responsible for selecting the next batch of
      // transactions to execute concurrently and then starting said
      // execution.
      std::vector<
        std::tuple<std::unique_ptr<kv::AbstractExecutionWrapper>, kv::Version>>&
        append_entries = msg->data.append_entries;
      AppendEntries& r = msg->data.r;
      bool confirm_evidence = msg->data.confirm_evidence;
      auto& from = msg->data.from;
      async_exec_msg = std::move(msg);
      async_executor.execute_as_far_as_possible(state->last_idx);
      while (async_exec_msg->data.next_append_entry_index !=
             append_entries.size())
      {
        auto& [ds, i] =
          append_entries[async_exec_msg->data.next_append_entry_index];
        if (!async_executor.should_exec_next_append_entry(
              ds->support_async_execution(), ds->get_max_conflict_version()))
        {
          return AsyncSchedulingResult::SYNCH_POINT;
        }

        ++async_exec_msg->data.next_append_entry_index;
        state->last_idx = i;

        kv::ApplyResult apply_result = ds->apply();
        if (!process_async_execution(apply_result, ds, i, r, from))
        {
          return AsyncSchedulingResult::DONE;
        }
      }

      if (async_executor.execution_status() == AsyncSchedulingResult::DONE)
      {
        execute_append_entries_finish(confirm_evidence, r, from);
        return AsyncSchedulingResult::DONE;
      }
      return AsyncSchedulingResult::SYNCH_POINT;
    }

    void execute_append_entries_finish(
      bool confirm_evidence, AppendEntries& r, const ccf::NodeId& from)
    {
      if (
        consensus_type == ConsensusType::BFT && confirm_evidence &&
        !view_change_tracker->check_evidence(r.term))
      {
        rollback(last_committable_index());
        LOG_DEBUG_FMT(
          "Recv append entries to {} from {} at view:{} but we do not have "
          "the evidence to support this view, append message was marked as "
          "containing evidence",
          state->my_node_id,
          from,
          r.term);
        send_append_entries_response(
          from, AppendEntriesResponseType::REQUIRE_EVIDENCE);
        return;
      }

      // After entries have been deserialised, try to commit the leader's
      // commit index and update our term history accordingly
      commit_if_possible(r.leader_commit_idx);

      // The term may have changed, and we have not have seen a signature yet.
      auto lci = last_committable_index();
      if (r.term_of_idx == aft::ViewHistory::InvalidView)
      {
        // If we don't yet have a term history, then this must be happening in
        // the current term. This can only happen before _any_ transactions have
        // occurred, when processing a heartbeat at index 0, which does not
        // happen in a real node (due to the genesis transaction executing
        // before ticks start), but may happen in tests.
        state->view_history.update(1, r.term);
      }
      else
      {
        // The end of this append entries (r.idx) was not a signature, but may
        // be in a new term. If it's a new term, this term started immediately
        // after the previous signature we saw (lci, last committable index).
        if (r.idx > lci)
        {
          state->view_history.update(lci + 1, r.term_of_idx);
        }
      }

      send_append_entries_response(from, AppendEntriesResponseType::OK);
    }

    void send_append_entries_response(
      ccf::NodeId to,
      AppendEntriesResponseType answer,
      const std::optional<ccf::TxID>& rejected = std::nullopt)
    {
      if (answer == AppendEntriesResponseType::REQUIRE_EVIDENCE)
      {
        state->requested_evidence_from = to;
      }

      aft::Index response_idx = state->last_idx;
      aft::Term response_term = state->current_view;

      // This matching-index-detection logic doesn't work on BFT, so is disabled
      // and still uses the original behaviour:
      // https://github.com/microsoft/CCF/issues/2853
      if (consensus_type != ConsensusType::BFT)
      {
        if (answer == AppendEntriesResponseType::FAIL && rejected.has_value())
        {
          response_idx = find_highest_possible_match(rejected.value());
          response_term = get_term_internal(response_idx);
        }
      }

      LOG_DEBUG_FMT(
        "Send append entries response from {} to {} for index {}: {}",
<<<<<<< HEAD
        state->my_node_id.trim(),
        to.trim(),
        response_idx,
=======
        state->my_node_id,
        to,
        matching_idx,
>>>>>>> 7ff02e06
        answer);

      AppendEntriesResponse response = {
        {raft_append_entries_response}, response_term, response_idx, answer};

      channels->send_authenticated(
        to, ccf::NodeMsgType::consensus_msg, response);
    }

    void send_append_entries_signed_response(
      ccf::NodeId to, ccf::PrimarySignature& sig)
    {
      LOG_DEBUG_FMT(
        "Send append entries signed response from {} to {} for index {}",
        state->my_node_id,
        to,
        state->last_idx);

      auto progress_tracker = store->get_progress_tracker();
      CCF_ASSERT(progress_tracker != nullptr, "progress_tracker is not set");

      SignedAppendEntriesResponse r = {{raft_append_entries_signed_response},
                                       state->current_view,
                                       state->last_idx,
                                       {},
                                       static_cast<uint32_t>(sig.sig.size()),
                                       {}};

      std::optional<crypto::Sha256Hash> hashed_nonce;
      progress_tracker->get_node_hashed_nonce(
        {state->current_view, state->last_idx}, hashed_nonce);
      if (!hashed_nonce.has_value())
      {
        LOG_TRACE_FMT(
          "Nonce for view:{}, seqno:{} does not exist",
          state->current_view,
          state->last_idx);
        return;
      }
      r.hashed_nonce = hashed_nonce.value();

      std::copy(sig.sig.begin(), sig.sig.end(), r.sig.data());

      auto result = progress_tracker->add_signature(
        {r.term, r.last_log_idx},
        state->my_node_id,
        r.signature_size,
        r.sig,
        r.hashed_nonce,
        get_last_configuration_nodes(),
        is_primary());

      for (auto it = nodes.begin(); it != nodes.end(); ++it)
      {
        auto to = it->first;
        if (to != state->my_node_id)
        {
          channels->send_authenticated(to, ccf::NodeMsgType::consensus_msg, r);
        }
      }

      try_send_sig_ack({r.term, r.last_log_idx}, result);
    }

    void recv_append_entries_signed_response(
      const ccf::NodeId& from, SignedAppendEntriesResponse r)
    {
      auto node = nodes.find(from);
      if (node == nodes.end())
      {
        // Ignore if we don't recognise the node.
        LOG_FAIL_FMT(
          "Recv signed append entries response to {} from {}: unknown node",
          state->my_node_id,
          from);
        return;
      }

      auto progress_tracker = store->get_progress_tracker();
      CCF_ASSERT(progress_tracker != nullptr, "progress_tracker is not set");
      auto result = progress_tracker->add_signature(
        {r.term, r.last_log_idx},
        from,
        r.signature_size,
        r.sig,
        r.hashed_nonce,
        get_last_configuration_nodes(),
        is_primary());
      try_send_sig_ack({r.term, r.last_log_idx}, result);
    }

    void try_send_sig_ack(ccf::TxID tx_id, kv::TxHistory::Result r)
    {
      switch (r)
      {
        case kv::TxHistory::Result::OK:
        case kv::TxHistory::Result::FAIL:
        {
          break;
        }
        case kv::TxHistory::Result::SEND_SIG_RECEIPT_ACK:
        {
          SignaturesReceivedAck r = {
            {bft_signature_received_ack}, tx_id.view, tx_id.seqno};
          for (auto it = nodes.begin(); it != nodes.end(); ++it)
          {
            auto to = it->first;
            if (to != state->my_node_id)
            {
              channels->send_authenticated(
                to, ccf::NodeMsgType::consensus_msg, r);
            }
          }

          auto progress_tracker = store->get_progress_tracker();
          CCF_ASSERT(
            progress_tracker != nullptr, "progress_tracker is not set");
          auto result = progress_tracker->add_signature_ack(
            tx_id, state->my_node_id, get_last_configuration_nodes());
          try_send_reply_and_nonce(tx_id, result);
          break;
        }
        default:
        {
          throw ccf::ccf_logic_error(fmt::format("Unknown enum type: {}", r));
        }
      }
    }

    void recv_signature_received_ack(
      const ccf::NodeId& from, SignaturesReceivedAck r)
    {
      auto node = nodes.find(from);
      if (node == nodes.end())
      {
        // Ignore if we don't recognise the node.
        LOG_FAIL_FMT(
          "Recv signature received ack to {} from {}: unknown node",
          state->my_node_id,
          from);
        return;
      }

      auto progress_tracker = store->get_progress_tracker();
      CCF_ASSERT(progress_tracker != nullptr, "progress_tracker is not set");
      LOG_TRACE_FMT(
        "processing recv_signature_received_ack, from:{} view:{}, seqno:{}",
        from,
        r.term,
        r.idx);

      auto result = progress_tracker->add_signature_ack(
        {r.term, r.idx}, from, get_last_configuration_nodes());
      try_send_reply_and_nonce({r.term, r.idx}, result);
    }

    void try_send_reply_and_nonce(ccf::TxID tx_id, kv::TxHistory::Result r)
    {
      switch (r)
      {
        case kv::TxHistory::Result::OK:
        case kv::TxHistory::Result::FAIL:
        {
          break;
        }
        case kv::TxHistory::Result::SEND_REPLY_AND_NONCE:
        {
          std::optional<Nonce> nonce;
          auto progress_tracker = store->get_progress_tracker();
          CCF_ASSERT(
            progress_tracker != nullptr, "progress_tracker is not set");
          nonce = progress_tracker->get_node_nonce(tx_id);
          if (!nonce.has_value())
          {
            break;
          }
          NonceRevealMsg r = {
            {bft_nonce_reveal}, tx_id.view, tx_id.seqno, nonce.value()};

          for (auto it = nodes.begin(); it != nodes.end(); ++it)
          {
            auto to = it->first;
            if (to != state->my_node_id)
            {
              channels->send_authenticated(
                to, ccf::NodeMsgType::consensus_msg, r);
            }
          }
          progress_tracker->add_nonce_reveal(
            tx_id,
            nonce.value(),
            state->my_node_id,
            get_last_configuration_nodes(),
            is_primary(),
            tx_id.seqno <= state->last_idx);
          break;
        }
        default:
        {
          throw ccf::ccf_logic_error(fmt::format("Unknown enum type: {}", r));
        }
      }
    }

    void recv_nonce_reveal(const ccf::NodeId& from, NonceRevealMsg r)
    {
      auto node = nodes.find(from);
      if (node == nodes.end())
      {
        // Ignore if we don't recognise the node.
        LOG_FAIL_FMT(
          "Recv nonce reveal to {} from {}: unknown node",
          state->my_node_id,
          from);
        return;
      }

      auto progress_tracker = store->get_progress_tracker();
      CCF_ASSERT(progress_tracker != nullptr, "progress_tracker is not set");
      LOG_TRACE_FMT(
        "processing nonce_reveal, from:{} view:{}, seqno:{}",
        from,
        r.term,
        r.idx);
      progress_tracker->add_nonce_reveal(
        {r.term, r.idx},
        r.nonce,
        from,
        get_last_configuration_nodes(),
        is_primary(),
        r.idx <= state->last_idx);

      update_commit();
    }

    void recv_append_entries_response(
      const ccf::NodeId& from, AppendEntriesResponse r)
    {
      std::lock_guard<std::mutex> guard(state->lock);
      // Ignore if we're not the leader.

      if (replica_state != kv::ReplicaState::Leader)
      {
        return;
      }

      auto node = nodes.find(from);
      if (node == nodes.end())
      {
        // Ignore if we don't recognise the node.
        LOG_FAIL_FMT(
          "Recv append entries response to {} from {}: unknown node",
          state->my_node_id,
          from);
        return;
      }
      else if (state->current_view < r.term)
      {
        // We are behind, update our state.
        LOG_DEBUG_FMT(
          "Recv append entries response to {} from {}: more recent term ({} "
          "> {})",
          state->my_node_id,
          from,
          r.term,
          state->current_view);
        become_aware_of_new_term(r.term);
        return;
      }
      else if (state->current_view != r.term)
      {
        // Stale response, discard if success.
        // Otherwise reset sent_idx and try again.
        // NB: In NACKs this may contain the TxID of an estimated matching index
        // in the log, rather than the current term, so it is correct for it to
        // be stale in this case.
        if (r.success == AppendEntriesResponseType::OK)
        {
          LOG_DEBUG_FMT(
            "Recv append entries response to {} from {}: stale term ({} != {})",
            state->my_node_id,
            from,
            r.term,
            state->current_view);
          return;
        }
      }
      else if (r.last_log_idx < node->second.match_idx)
      {
        // Stale response, discard if success.
        // Otherwise reset sent_idx and try again.
        // NB: It is correct for this index to move backwards during NACKs
        // which iteratively discover the last matching index of divergent logs
        // after an election.
        if (r.success == AppendEntriesResponseType::OK)
        {
          LOG_DEBUG_FMT(
            "Recv append entries response to {} from {}: stale idx",
            state->my_node_id,
            from);
          return;
        }
      }

      // Update next and match for the responding node.
      if (r.success == AppendEntriesResponseType::FAIL)
      {
        node->second.match_idx =
          find_highest_possible_match({r.term, r.last_log_idx});
      }
      else
      {
        node->second.match_idx = std::min(r.last_log_idx, state->last_idx);
      }

      if (r.success == AppendEntriesResponseType::REQUIRE_EVIDENCE)
      {
        // We need to provide evidence to the replica that we can send it append
        // entries. This should only happened if there is some kind of network
        // partition.
        ViewChangeEvidenceMsg vw = {{bft_view_change_evidence},
                                    state->current_view};

        std::vector<uint8_t> data =
          view_change_tracker->get_serialized_view_change_confirmation(
            state->current_view, id());

        data.insert(
          data.begin(),
          reinterpret_cast<uint8_t*>(&vw),
          reinterpret_cast<uint8_t*>(&vw) + sizeof(ViewChangeEvidenceMsg));

        LOG_DEBUG_FMT("Sending evidence to:{}", from);
        channels->send_authenticated(
          from, ccf::NodeMsgType::consensus_msg, data);
      }

      if (r.success != AppendEntriesResponseType::OK)
      {
        // Failed due to log inconsistency. Reset sent_idx and try again.
        LOG_DEBUG_FMT(
          "Recv append entries response to {} from {}: failed",
          state->my_node_id,
          from);
        send_append_entries(from, node->second.match_idx + 1);
        return;
      }

      LOG_DEBUG_FMT(
        "Recv append entries response to {} from {} for index {}: success",
        state->my_node_id,
        from,
        r.last_log_idx);
      update_commit();
    }

    void send_request_vote(const ccf::NodeId& to)
    {
      auto last_committable_idx = last_committable_index();
      LOG_INFO_FMT(
        "Send request vote from {} to {} at {}",
        state->my_node_id,
        to,
        last_committable_idx);
      CCF_ASSERT(last_committable_idx >= state->commit_idx, "lci < ci");

      RequestVote rv = {{raft_request_vote},
                        state->current_view,
                        last_committable_idx,
                        get_term_internal(last_committable_idx)};

      channels->send_authenticated(to, ccf::NodeMsgType::consensus_msg, rv);
    }

    void recv_request_vote(const ccf::NodeId& from, RequestVote r)
    {
      std::lock_guard<std::mutex> guard(state->lock);

      // Ignore if we don't recognise the node.
      auto node = nodes.find(from);
      if (node == nodes.end())
      {
        LOG_FAIL_FMT(
          "Recv request vote to {} from {}: unknown node",
          state->my_node_id,
          from);
        return;
      }

      if (state->current_view > r.term)
      {
        // Reply false, since our term is later than the received term.
        LOG_DEBUG_FMT(
          "Recv request vote to {} from {}: our term is later ({} > {})",
          state->my_node_id,
          from,
          state->current_view,
          r.term);
        send_request_vote_response(from, false);
        return;
      }
      else if (state->current_view < r.term)
      {
        LOG_DEBUG_FMT(
          "Recv request vote to {} from {}: their term is later ({} < {})",
          state->my_node_id,
          from,
          state->current_view,
          r.term);
        become_aware_of_new_term(r.term);
      }

      if ((voted_for.has_value()) && (voted_for.value() != from))
      {
        // Reply false, since we already voted for someone else.
        LOG_DEBUG_FMT(
          "Recv request vote to {} from {}: already voted for {}",
          state->my_node_id,
          from,
          voted_for.value());
        send_request_vote_response(from, false);
        return;
      }

      // If the candidate's committable log is at least as up-to-date as ours,
      // vote yes

      const auto last_committable_idx = last_committable_index();
      const auto term_of_last_committable_idx =
        get_term_internal(last_committable_idx);

      const auto answer =
        (r.term_of_last_committable_idx > term_of_last_committable_idx) ||
        ((r.term_of_last_committable_idx == term_of_last_committable_idx) &&
         (r.last_committable_idx >= last_committable_idx));

      if (answer)
      {
        // If we grant our vote, we also acknowledge that an election is in
        // progress.
        restart_election_timeout();
        leader_id.reset();
        voted_for = from;
      }
      else
      {
        LOG_INFO_FMT(
          "Voting against candidate at {}.{} because local state is at {}.{}",
          r.term_of_last_committable_idx,
          r.last_committable_idx,
          term_of_last_committable_idx,
          last_committable_idx);
      }

      send_request_vote_response(from, answer);
    }

    void send_request_vote_response(const ccf::NodeId& to, bool answer)
    {
      LOG_INFO_FMT(
        "Send request vote response from {} to {}: {}",
        state->my_node_id,
        to,
        answer);

      RequestVoteResponse response = {
        {raft_request_vote_response}, state->current_view, answer};

      channels->send_authenticated(
        to, ccf::NodeMsgType::consensus_msg, response);
    }

    void recv_request_vote_response(
      const ccf::NodeId& from, RequestVoteResponse r)
    {
      std::lock_guard<std::mutex> guard(state->lock);

      if (replica_state != kv::ReplicaState::Candidate)
      {
        LOG_INFO_FMT(
          "Recv request vote response to {}: we aren't a candidate",
          state->my_node_id);
        return;
      }

      // Ignore if we don't recognise the node.
      auto node = nodes.find(from);
      if (node == nodes.end())
      {
        LOG_INFO_FMT(
          "Recv request vote response to {} from {}: unknown node",
          state->my_node_id,
          from);
        return;
      }

      if (state->current_view < r.term)
      {
        LOG_INFO_FMT(
          "Recv request vote response to {} from {}: their term is more recent "
          "({} < {})",
          state->my_node_id,
          from,
          state->current_view,
          r.term);
        become_aware_of_new_term(r.term);
        return;
      }
      else if (state->current_view != r.term)
      {
        // Ignore as it is stale.
        LOG_INFO_FMT(
          "Recv request vote response to {} from {}: stale ({} != {})",
          state->my_node_id,
          from,
          state->current_view,
          r.term);
        return;
      }
      else if (!r.vote_granted)
      {
        // Do nothing.
        LOG_INFO_FMT(
          "Recv request vote response to {} from {}: they voted no",
          state->my_node_id,
          from);
        return;
      }

      LOG_INFO_FMT(
        "Recv request vote response to {} from {}: they voted yes",
        state->my_node_id,
        from);

      add_vote_for_me(from);
    }

    void restart_election_timeout()
    {
      // Randomise timeout_elapsed to get a random election timeout
      // between 0.5x and 1x the configured election timeout.
      timeout_elapsed = std::chrono::milliseconds(distrib(rand));
    }

    void become_candidate()
    {
      replica_state = kv::ReplicaState::Candidate;
      leader_id.reset();
      voted_for = state->my_node_id;
      votes_for_me.clear();
      state->current_view++;

      restart_election_timeout();
      add_vote_for_me(state->my_node_id);

      LOG_INFO_FMT(
        "Becoming candidate {}: {}", state->my_node_id, state->current_view);

      if (consensus_type != ConsensusType::BFT)
      {
        for (auto it = nodes.begin(); it != nodes.end(); ++it)
        {
          channels->create_channel(
            it->first,
            it->second.node_info.hostname,
            it->second.node_info.port);
          send_request_vote(it->first);
        }
      }
    }

    void become_leader(bool force_become_leader = false)
    {
      if (is_retired())
      {
        return;
      }

      // When we force to become the primary we are going around the
      // consensus protocol. This only happens when a node starts a new network
      // and have a gensis or recovery tx as the last transaction, for BFT this
      // transaction is not prepared and but must not be rolled back.
      if (consensus_type == ConsensusType::BFT && !force_become_leader)
      {
        auto progress_tracker = store->get_progress_tracker();
        election_index = progress_tracker->get_rollback_seqno();
      }
      else
      {
        election_index = last_committable_index();
      }
      LOG_DEBUG_FMT(
        "Election index is {} in term {}", election_index, state->current_view);
      // Discard any un-committable updates we may hold,
      // since we have no signature for them. Except at startup,
      // where we do not want to roll back the genesis transaction.
      if (state->commit_idx > 0)
      {
        rollback(election_index);
      }
      else
      {
        // but we still want the KV to know which term we're in
        store->initialise_term(state->current_view);
      }

      replica_state = kv::ReplicaState::Leader;
      leader_id = state->my_node_id;

      using namespace std::chrono_literals;
      timeout_elapsed = 0ms;

      LOG_INFO_FMT(
        "Becoming leader {}: {}", state->my_node_id, state->current_view);

      // Immediately commit if there are no other nodes.
      if (nodes.size() == 0)
      {
        commit(state->last_idx);
        return;
      }

      // Reset next, match, and sent indices for all nodes.
      auto next = state->last_idx + 1;

      for (auto it = nodes.begin(); it != nodes.end(); ++it)
      {
        it->second.match_idx = 0;
        it->second.sent_idx = next - 1;

        // Send an empty append_entries to all nodes.
        send_append_entries(it->first, next);
      }
    }

    bool can_advance_watermark()
    {
      return replica_state != kv::ReplicaState::Retired &&
        replica_state != kv::ReplicaState::Learner;
    }

    bool can_endorse_primary()
    {
      return replica_state != kv::ReplicaState::Retired &&
        replica_state != kv::ReplicaState::Learner;
    }

    // Called when a replica becomes aware of the existence of a new term
    // If retired already, state remains unchanged, but the replica otherwise
    // becomes a follower in the new term.
    void become_aware_of_new_term(Term term)
    {
      leader_id.reset();
      restart_election_timeout();

      state->current_view = term;
      voted_for.reset();
      votes_for_me.clear();

      if (consensus_type == ConsensusType::BFT)
      {
        auto progress_tracker = store->get_progress_tracker();
        ccf::SeqNo rollback_level = progress_tracker->get_rollback_seqno();
        rollback(rollback_level);
        view_change_tracker->set_current_view_change(state->current_view);
      }
      else
      {
        rollback(last_committable_index());
      }

      is_new_follower = true;

      if (can_endorse_primary())
      {
        replica_state = kv::ReplicaState::Follower;
        LOG_INFO_FMT(
          "Becoming follower {}: {}", state->my_node_id, state->current_view);
      }
    }

    void become_retiring()
    {
      assert(use_two_tx_reconfig);

      LOG_INFO_FMT(
        "Becoming retiring {}: {}", state->my_node_id, state->current_view);

      replica_state = kv::ReplicaState::Retiring;
      leader_id.reset();

      CCF_ASSERT_FMT(
        !retirement_idx.has_value(),
        "retirement_idx already set to {}",
        retirement_idx.value());
      retirement_idx = state->commit_idx;
      LOG_INFO_FMT("Node retiring at {}", state->commit_idx);
    }

    void become_retired()
    {
      replica_state = kv::ReplicaState::Retired;
      leader_id.reset();

      LOG_INFO_FMT(
        "Becoming retired {}: {}", state->my_node_id, state->current_view);
    }

    void add_vote_for_me(const ccf::NodeId& from)
    {
      size_t quorum = -1;

      if (use_two_tx_reconfig)
      {
        const auto& cfg = configurations.front();

        if (cfg.nodes.find(from) == cfg.nodes.end())
        {
          LOG_INFO_FMT("Ignoring vote from ineligible voter {}", from);
          return;
        }

        // Need 50% + 1 of the total nodes in the current config (including us).
        votes_for_me.insert(from);
        quorum = get_quorum(cfg);
      }
      else
      {
        // Need 50% + 1 of the total nodes, which are the other nodes plus us.
        votes_for_me.insert(from);
        quorum = ((nodes.size() + 1) / 2) + 1;
      }

      if (votes_for_me.size() >= quorum)
      {
        become_leader();
      }
    }

    void update_commit()
    {
      // If there exists some idx in the current term such that
      // idx > commit_idx and a majority of nodes have replicated it,
      // commit to that idx.
      auto new_commit_cft_idx = std::numeric_limits<Index>::max();
      auto new_commit_bft_idx = std::numeric_limits<Index>::max();

      // Obtain BFT watermarks
      auto progress_tracker = store->get_progress_tracker();
      if (progress_tracker != nullptr)
      {
        new_commit_bft_idx = progress_tracker->get_highest_committed_level();
      }

      // Obtain CFT watermarks
      for (auto& c : configurations)
      {
        // The majority must be checked separately for each active
        // configuration.
        std::vector<Index> match;
        match.reserve(c.nodes.size() + 1);

        for (auto node : c.nodes)
        {
          if (node.first == state->my_node_id)
          {
            match.push_back(state->last_idx);
          }
          else
          {
            match.push_back(nodes.at(node.first).match_idx);
          }
        }

        sort(match.begin(), match.end());
        auto confirmed = match.at((match.size() - 1) / 2);

        if (confirmed < new_commit_cft_idx)
        {
          new_commit_cft_idx = confirmed;
        }
      }
      LOG_DEBUG_FMT(
        "In update_commit, new_commit_cft_idx: {}, new_commit_bft_idx:{}. "
        "last_idx: {}",
        new_commit_cft_idx,
        new_commit_bft_idx,
        state->last_idx);

      if (new_commit_cft_idx != std::numeric_limits<Index>::max())
      {
        state->cft_watermark_idx = new_commit_cft_idx;
      }

      if (new_commit_bft_idx != std::numeric_limits<Index>::max())
      {
        state->bft_watermark_idx = new_commit_bft_idx;
      }

      if (get_commit_watermark_idx() > state->last_idx)
      {
        throw std::logic_error(
          "Followers appear to have later match indices than leader");
      }

      commit_if_possible(get_commit_watermark_idx());
    }

    void commit_if_possible(Index idx)
    {
      LOG_DEBUG_FMT(
        "Commit if possible {} (ci: {}) (ti {})",
        idx,
        state->commit_idx,
        get_term_internal(idx));
      if (
        (idx > state->commit_idx) &&
        (get_term_internal(idx) <= state->current_view))
      {
        Index highest_committable = 0;
        bool can_commit = false;
        while (!committable_indices.empty() &&
               (committable_indices.front() <= idx))
        {
          highest_committable = committable_indices.front();
          committable_indices.pop_front();
          can_commit = true;
        }

        if (can_commit)
        {
          if (consensus_type == ConsensusType::CFT)
          {
            commit(highest_committable);
          }
          else
          {
            auto progress_tracker = store->get_progress_tracker();
            commit(progress_tracker->get_highest_committed_level());
          }
        }
      }
    }

    size_t num_trusted(const kv::Configuration& c) const
    {
      size_t r = 0;
      for (const auto& [id, _] : c.nodes)
      {
        if (
          nodes.find(id) != nodes.end() && learners.find(id) == learners.end())
        {
          r++;
        }
      }
      return r;
    }

    size_t get_quorum(const kv::Configuration& c) const
    {
      switch (consensus_type)
      {
        case CFT:
          return (c.nodes.size() / 2) + 1;
        case BFT:
          return (c.nodes.size() / 3) + 1;
        default:
          return -1;
      }
    }

    bool have_quorum(size_t n, const kv::Configuration& c) const
    {
      return n >= get_quorum(c);
    }

    bool enough_trusted(const kv::Configuration& c) const
    {
      return have_quorum(num_trusted(c), c);
    }

    void commit(Index idx)
    {
      if (idx > state->last_idx)
      {
        throw std::logic_error(fmt::format(
          "Tried to commit {} but last_idx is {}", idx, state->last_idx));
      }

      LOG_DEBUG_FMT("Starting commit");

      // This could happen if a follower becomes the leader when it
      // has committed fewer log entries, although it has them available.
      if (idx <= state->commit_idx)
        return;

      state->commit_idx = idx;
      if (
        retirement_committable_idx.has_value() &&
        idx >= retirement_committable_idx.value() &&
        (!use_two_tx_reconfig || is_retiring()))
      {
        become_retired();
      }

      LOG_DEBUG_FMT("Compacting...");
      // Snapshots are not yet supported with BFT
      snapshotter->commit(
        idx,
        replica_state == kv::ReplicaState::Leader &&
          consensus_type == ConsensusType::CFT);

      store->compact(idx);
      ledger->commit(idx);

      LOG_DEBUG_FMT("Commit on {}: {}", state->my_node_id, idx);

      // Examine all configurations that are followed by a globally committed
      // configuration.
      bool changed = false;

      while (true)
      {
        auto conf = configurations.begin();
        if (conf == configurations.end())
          break;

        auto next = std::next(conf);
        if (next == configurations.end())
          break;

        if (idx < next->idx)
          break;

        if (!use_two_tx_reconfig)
        {
          configurations.pop_front();
          backup_nodes.clear();
          changed = true;
        }
        else
        {
          if (is_primary())
          {
            if (!enough_trusted(*next))
            {
              LOG_TRACE_FMT(
                "Configurations: not enough trusted nodes for next "
                "configuration");
              break;
            }
          }

          if (num_trusted(*next) == next->nodes.size())
          {
            LOG_TRACE_FMT(
              "Configurations: all nodes trusted, switching to next "
              "configuration");

            if (!is_retiring())
            {
              if (
                conf->nodes.find(state->my_node_id) != conf->nodes.end() &&
                next->nodes.find(state->my_node_id) == next->nodes.end())
              {
                become_retiring();
              }
            }

            configurations.pop_front();
          }
          else
          {
            break;
          }
        }
      }

      if (changed)
      {
        create_and_remove_node_state();
      }
    }

    Index get_commit_watermark_idx()
    {
      if (consensus_type == ConsensusType::BFT)
      {
        return state->bft_watermark_idx;
      }
      else
      {
        return state->cft_watermark_idx;
      }
    }

    const Configuration::Nodes& get_last_configuration_nodes()
    {
      if (configurations.empty())
      {
        throw std::logic_error("Configurations is empty");
      }
      return configurations.back().nodes;
    }

    void rollback(Index idx)
    {
      if (
        (consensus_type == ConsensusType::CFT && idx < state->commit_idx) ||
        (consensus_type == ConsensusType::BFT &&
         idx < state->bft_watermark_idx))
      {
        LOG_FAIL_FMT(
          "Asked to rollback to idx:{} but committed to commit_idx:{}, "
          "bft_watermark_idx:{} - ignoring rollback request",
          idx,
          state->commit_idx,
          state->bft_watermark_idx);
        return;
      }

      snapshotter->rollback(idx);
      store->rollback({get_term_internal(idx), idx}, state->current_view);
      LOG_DEBUG_FMT("Setting term in store to: {}", state->current_view);
      ledger->truncate(idx);
      state->last_idx = idx;
      LOG_DEBUG_FMT("Rolled back at {}", idx);

      state->view_history.rollback(idx);

      while (!committable_indices.empty() && (committable_indices.back() > idx))
      {
        committable_indices.pop_back();
      }

      if (retirement_idx.has_value() && retirement_idx.value() > idx)
      {
        retirement_idx = std::nullopt;
      }

      if (
        retirement_committable_idx.has_value() &&
        retirement_committable_idx.value() > idx)
      {
        retirement_committable_idx = std::nullopt;
      }

      // Rollback configurations.
      bool changed = false;

      while (!configurations.empty() && (configurations.back().idx > idx))
      {
        configurations.pop_back();
        backup_nodes.clear();
        changed = true;
      }

      if (use_two_tx_reconfig && changed)
      {
        std::unordered_set<ccf::NodeId> to_erase;
        for (auto& [id, seqno] : learners)
        {
          if (seqno > idx)
          {
            to_erase.insert(id);
          }
        }
        for (auto& id : to_erase)
        {
          learners.erase(id);
        }
      }

      if (changed)
      {
        create_and_remove_node_state();
      }
    }

    void create_and_remove_node_state()
    {
      if (use_two_tx_reconfig && is_learner())
      {
        for (auto& cfg : configurations)
        {
          if (cfg.idx > state->commit_idx)
            break;

          if (
            cfg.nodes.find(state->my_node_id) != cfg.nodes.end() &&
            learners.find(state->my_node_id) != learners.end())
          {
            LOG_INFO_FMT("Configurations: ready for promotion");
            // Submit promotion RPC here.
            learners.erase(state->my_node_id);

            // The transition to follower will happen when the reconfiguration
            // transaction commits.
            LOG_INFO_FMT(
              "Becoming follower {}: {}",
              state->my_node_id,
              state->current_view);
            replica_state = kv::ReplicaState::Follower;
          }
        }
      }

      // Find all nodes present in any active configuration.
      Configuration::Nodes active_nodes;

      for (auto& conf : configurations)
      {
        for (auto node : conf.nodes)
        {
          active_nodes.emplace(node.first, node.second);
        }
      }

      // Remove all nodes in the node state that are not present in any active
      // configuration.
      std::vector<ccf::NodeId> to_remove;

      for (auto& node : nodes)
      {
        if (active_nodes.find(node.first) == active_nodes.end())
        {
          to_remove.push_back(node.first);
        }
      }

      for (auto node_id : to_remove)
      {
        nodes.erase(node_id);
        LOG_INFO_FMT("Removed raft node {}", node_id);
      }

      // Add all active nodes that are not already present in the node state.
      for (auto node_info : active_nodes)
      {
        if (node_info.first == state->my_node_id)
        {
          continue;
        }

        if (nodes.find(node_info.first) == nodes.end())
        {
          // A new node is sent only future entries initially. If it does not
          // have prior data, it will communicate that back to the leader.
          auto index = state->last_idx + 1;
          nodes.try_emplace(node_info.first, node_info.second, index, 0);

          if (
            replica_state == kv::ReplicaState::Leader ||
            consensus_type == ConsensusType::BFT)
          {
            channels->create_channel(
              node_info.first,
              node_info.second.hostname,
              node_info.second.port);
          }

          if (replica_state == kv::ReplicaState::Leader)
          {
            send_append_entries(node_info.first, index);
          }

          LOG_INFO_FMT("Added raft node {}", node_info.first);
        }
      }
    }
  };
}<|MERGE_RESOLUTION|>--- conflicted
+++ resolved
@@ -2181,15 +2181,9 @@
 
       LOG_DEBUG_FMT(
         "Send append entries response from {} to {} for index {}: {}",
-<<<<<<< HEAD
-        state->my_node_id.trim(),
-        to.trim(),
-        response_idx,
-=======
         state->my_node_id,
         to,
-        matching_idx,
->>>>>>> 7ff02e06
+        response_idx,
         answer);
 
       AppendEntriesResponse response = {
