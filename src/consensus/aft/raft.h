// Copyright (c) Microsoft Corporation. All rights reserved.
// Licensed under the Apache 2.0 License.
#pragma once

// AFT supports multithreaded execution of append entries and the follows the
// following pseudocode
//
// func run_next_message:
// if async_exec_in_progress then
//   queue_message
// if message == append_entry and thread_count > 1 then
//   if consensus = cft then
//     exec_on_async_thread
//     return_to_home_thread
//   else
//     loop until no more pending tx
//       schedule next executable block of tx
//       run scheduled block of tx concurrently
// else
//   exec_on_current_thread
// if queued_messages > 0 then
//   run_next_message
//

#include "async_execution.h"
#include "async_executor.h"
#include "ccf/tx_id.h"
#include "ds/logger.h"
#include "ds/serialized.h"
#include "impl/execution.h"
#include "impl/request_message.h"
#include "impl/state.h"
#include "impl/view_change_tracker.h"
#include "kv/kv_types.h"
#include "node/node_to_node.h"
#include "node/node_types.h"
#include "node/progress_tracker.h"
#include "node/request_tracker.h"
#include "node/rpc/tx_status.h"
#include "node/signatures.h"
#include "raft_types.h"

#include <algorithm>
#include <deque>
#include <list>
#include <mutex>
#include <random>
#include <unordered_map>
#include <vector>

namespace aft
{
  using Configuration = kv::Configuration;

  template <class LedgerProxy, class ChannelProxy, class SnapshotterProxy>
  class Aft : public kv::ConfigurableConsensus, public AbstractConsensusCallback
  {
  private:
    struct NodeState
    {
      Configuration::NodeInfo node_info;

      // the highest index sent to the node
      Index sent_idx;

      // the highest matching index with the node that was confirmed
      Index match_idx;

      NodeState() = default;

      NodeState(
        const Configuration::NodeInfo& node_info_,
        Index sent_idx_,
        Index match_idx_ = 0) :
        node_info(node_info_),
        sent_idx(sent_idx_),
        match_idx(match_idx_)
      {}
    };

    ConsensusType consensus_type;
    std::unique_ptr<Store> store;

    // Persistent
    std::optional<ccf::NodeId> voted_for = std::nullopt;

    // Volatile
    std::optional<ccf::NodeId> leader_id = std::nullopt;
    std::unordered_set<ccf::NodeId> votes_for_me;

    // Replicas start in state Follower. Apart from a single forced
    // transition from Follower to Leader on the initial node at startup,
    // the state machine is made up of the following transitions:
    //
    // Follower -> Candidate, when election timeout expires
    // Follower -> Retired, when commit advances past the last config containing
    // the node
    // Candidate -> Leader, upon collecting enough votes
    // Leader -> Retired, when commit advances past the last config containing
    // the node
    // Leader -> Follower, when receiving entries for a newer term
    // Candidate -> Follower, when receiving entries for a newer term
    kv::ReplicaState replica_state;
    std::chrono::milliseconds timeout_elapsed;
    // Last (committable) index preceding the node's election, this is
    // used to decide when to start issuing signatures. While commit_idx
    // hasn't caught up with election_index, a newly elected leader is
    // effectively finishing establishing commit over the previous term
    // or even previous terms, and can therefore not meaningfully sign
    // over the commit level.
    kv::Version election_index = 0;
    bool is_execution_pending = false;
    std::list<std::unique_ptr<AbstractMsgCallback>> execution_backlog;

    // When this node receives append entries from a new primary, it may need to
    // roll back a committable but uncommitted suffix it holds. The
    // new primary dictates the index where this suffix begins, which
    // following the Raft election rules must be at least as high as the highest
    // commit index reported by the previous primary. The window in which this
    // rollback could be accepted is minimised to avoid unnecessary
    // retransmissions - this node only executes this rollback instruction on
    // the first append entries after it became a follower. As with any append
    // entries, the initial index will not advance until this node acks.
    bool is_new_follower = false;

    // BFT
    std::shared_ptr<aft::State> state;
    std::shared_ptr<Executor> executor;
    std::shared_ptr<aft::RequestTracker> request_tracker;
    std::unique_ptr<aft::ViewChangeTracker> view_change_tracker;

    // Async execution
    struct AsyncExecution;
    AsyncExecutor async_executor;
    std::unique_ptr<threading::Tmsg<AsyncExecution>> async_exec_msg;
    uint64_t next_exec_thread = 0;

    // Timeouts
    std::chrono::milliseconds request_timeout;
    std::chrono::milliseconds election_timeout;
    std::chrono::milliseconds view_change_timeout;
    size_t sig_tx_interval;

    // Configurations
    std::list<Configuration> configurations;
    std::unordered_map<ccf::NodeId, NodeState> nodes;
    std::unordered_map<ccf::NodeId, ccf::SeqNo> learners;
    bool use_two_tx_reconfig = false;

    // Index at which this node observes its retirement
    std::optional<ccf::SeqNo> retirement_idx = std::nullopt;
    // Earliest index at which this node's retirement can be committed
    std::optional<ccf::SeqNo> retirement_committable_idx = std::nullopt;

    size_t entry_size_not_limited = 0;
    size_t entry_count = 0;
    Index entries_batch_size = 1;
    static constexpr int batch_window_size = 100;
    int batch_window_sum = 0;

    // Indices that are eligible for global commit, from a Node's perspective
    std::deque<Index> committable_indices;

    // When this is set, only public domain is deserialised when receiving
    // append entries
    bool public_only = false;

    // Randomness
    std::uniform_int_distribution<int> distrib;
    std::default_random_engine rand;

  public:
    static constexpr size_t append_entries_size_limit = 20000;
    std::unique_ptr<LedgerProxy> ledger;
    std::shared_ptr<ccf::NodeToNode> channels;
    std::shared_ptr<SnapshotterProxy> snapshotter;
    std::shared_ptr<enclave::RPCSessions> rpc_sessions;
    std::shared_ptr<enclave::RPCMap> rpc_map;
    std::set<ccf::NodeId> backup_nodes;

  public:
    Aft(
      ConsensusType consensus_type_,
      std::unique_ptr<Store> store_,
      std::unique_ptr<LedgerProxy> ledger_,
      std::shared_ptr<ccf::NodeToNode> channels_,
      std::shared_ptr<SnapshotterProxy> snapshotter_,
      std::shared_ptr<enclave::RPCSessions> rpc_sessions_,
      std::shared_ptr<enclave::RPCMap> rpc_map_,
      const std::vector<uint8_t>& /*cert*/,
      std::shared_ptr<aft::State> state_,
      std::shared_ptr<Executor> executor_,
      std::shared_ptr<aft::RequestTracker> request_tracker_,
      std::unique_ptr<aft::ViewChangeTracker> view_change_tracker_,
      std::chrono::milliseconds request_timeout_,
      std::chrono::milliseconds election_timeout_,
      std::chrono::milliseconds view_change_timeout_,
      size_t sig_tx_interval_ = 0,
      bool public_only_ = false,
      kv::ReplicaState initial_state_ = kv::ReplicaState::Follower) :
      consensus_type(consensus_type_),
      store(std::move(store_)),

      replica_state(initial_state_),
      timeout_elapsed(0),

      state(state_),
      executor(executor_),
      request_tracker(request_tracker_),
      view_change_tracker(std::move(view_change_tracker_)),
      async_executor(threading::ThreadMessaging::thread_count),

      request_timeout(request_timeout_),
      election_timeout(election_timeout_),
      view_change_timeout(view_change_timeout_),
      sig_tx_interval(sig_tx_interval_),
      public_only(public_only_),

      distrib(0, (int)election_timeout_.count() / 2),
      rand((int)(uintptr_t)this),

      ledger(std::move(ledger_)),
      channels(channels_),
      snapshotter(snapshotter_),
      rpc_sessions(rpc_sessions_),
      rpc_map(rpc_map_)

    {
      if (view_change_tracker != nullptr)
      {
        view_change_tracker->set_current_view_change(starting_view_change);
      }

      auto progress_tracker = store->get_progress_tracker();
      if (progress_tracker != nullptr)
      {
        progress_tracker->set_is_public_only(public_only);
      }

      if (request_tracker != nullptr && !public_only)
      {
        request_tracker->start_tracking_requests();
      }

      if (consensus_type == ConsensusType::BFT)
      {
        // Initialize view history for bft. We start on view 2 and the first
        // commit is always 1.
        state->view_history.update(1, starting_view_change);
        use_two_tx_reconfig = true;
      }
    }

    virtual ~Aft() = default;

    std::optional<ccf::NodeId> leader()
    {
      return leader_id;
    }

    bool view_change_in_progress()
    {
      std::unique_lock<std::mutex> guard(state->lock);
      if (consensus_type == ConsensusType::BFT)
      {
        auto time = threading::ThreadMessaging::thread_messaging
                      .get_current_time_offset();
        return view_change_tracker->is_view_change_in_progress(time);
      }
      else
      {
        return (replica_state == kv::ReplicaState::Candidate);
      }
    }

    std::set<ccf::NodeId> active_nodes()
    {
      // Find all nodes present in any active configuration.
      if (backup_nodes.empty())
      {
        for (auto& conf : configurations)
        {
          for (auto node : conf.nodes)
          {
            backup_nodes.insert(node.first);
          }
        }
      }

      return backup_nodes;
    }

    ccf::NodeId id()
    {
      return state->my_node_id;
    }

    bool is_primary()
    {
      return replica_state == kv::ReplicaState::Leader;
    }

    bool is_bft_reexecution()
    {
      return consensus_type == ConsensusType::BFT && !is_primary();
    }

    bool can_replicate()
    {
      std::unique_lock<std::mutex> guard(state->lock, std::defer_lock);
      if (!is_bft_reexecution())
      {
        guard.lock();
      }
      return replica_state == kv::ReplicaState::Leader &&
        !retirement_committable_idx.has_value();
    }

    bool is_follower()
    {
      return replica_state == kv::ReplicaState::Follower;
    }

    bool is_learner()
    {
      return replica_state == kv::ReplicaState::Learner;
    }

    bool is_retired()
    {
      return replica_state == kv::ReplicaState::Retired;
    }

    bool is_retiring()
    {
      return replica_state == kv::ReplicaState::Retiring;
    }

    ccf::NodeId get_primary(ccf::View view)
    {
      CCF_ASSERT_FMT(
        consensus_type == ConsensusType::BFT,
        "Computing primary id from view is only supported with BFT consensus");

      const auto& config = configurations.back();
      return get_primary_at_config(view, config.bft_offset, config.nodes);
    }

    Index last_committable_index() const
    {
      return committable_indices.empty() ? state->commit_idx :
                                           committable_indices.back();
    }

    void enable_all_domains()
    {
      // When receiving append entries as a follower, all security domains will
      // be deserialised
      std::lock_guard<std::mutex> guard(state->lock);
      public_only = false;
      auto progress_tracker = store->get_progress_tracker();
      if (progress_tracker != nullptr)
      {
        progress_tracker->set_is_public_only(public_only);
      }
      if (request_tracker != nullptr)
      {
        request_tracker->start_tracking_requests();
      }
    }

    void force_become_leader()
    {
      // This is unsafe and should only be called when the node is certain
      // there is no leader and no other node will attempt to force leadership.
      if (leader_id.has_value())
      {
        throw std::logic_error(
          "Can't force leadership if there is already a leader");
      }

      std::lock_guard<std::mutex> guard(state->lock);
      state->current_view += starting_view_change;
      become_leader(true);
    }

    void force_become_leader(
      Index index,
      Term term,
      const std::vector<Index>& terms,
      Index commit_idx_)
    {
      // This is unsafe and should only be called when the node is certain
      // there is no leader and no other node will attempt to force leadership.
      if (leader_id.has_value())
      {
        throw std::logic_error(
          "Can't force leadership if there is already a leader");
      }

      std::lock_guard<std::mutex> guard(state->lock);
      state->current_view = term;
      state->last_idx = index;
      state->commit_idx = commit_idx_;
      state->view_history.initialise(terms);
      state->view_history.update(index, term);
      state->current_view += starting_view_change;
      become_leader(true);
    }

    void init_as_follower(
      Index index, Term term, const std::vector<Index>& term_history)
    {
      // This should only be called when the node resumes from a snapshot and
      // before it has received any append entries.
      std::lock_guard<std::mutex> guard(state->lock);

      state->last_idx = index;
      state->commit_idx = index;

      state->view_history.initialise(term_history);

      ledger->init(index);
      snapshotter->set_last_snapshot_idx(index);

      become_aware_of_new_term(term);
    }

    Index get_last_idx()
    {
      return state->last_idx;
    }

    Index get_commit_idx()
    {
      std::lock_guard<std::mutex> guard(state->lock);
      return get_commit_idx_unsafe();
    }

    Term get_term()
    {
      std::lock_guard<std::mutex> guard(state->lock);
      return state->current_view;
    }

    std::pair<Term, Index> get_commit_term_and_idx()
    {
      std::lock_guard<std::mutex> guard(state->lock);
      ccf::SeqNo commit_idx = get_commit_idx_unsafe();
      return {get_term_internal(commit_idx), commit_idx};
    }

    std::optional<kv::Consensus::SignableTxIndices>
    get_signable_commit_term_and_idx()
    {
      std::lock_guard<std::mutex> guard(state->lock);
      if (
        consensus_type == ConsensusType::BFT ||
        state->commit_idx >= election_index)
      {
        kv::Consensus::SignableTxIndices r;
        r.term = get_term_internal(state->commit_idx);
        r.version = state->commit_idx;
        r.previous_version = last_committable_index();
        return r;
      }
      else
      {
        return std::nullopt;
      }
    }

    Term get_term(Index idx)
    {
      std::lock_guard<std::mutex> guard(state->lock);
      return get_term_internal(idx);
    }

    std::vector<Index> get_term_history(Index idx)
    {
      // This should only be called when the spin lock is held.
      return state->view_history.get_history_until(idx);
    }

    void initialise_term_history(const std::vector<Index>& term_history)
    {
      // This should only be called when the spin lock is held.
      return state->view_history.initialise(term_history);
    }

    void add_configuration(
      Index idx,
      const Configuration::Nodes& conf,
      const std::unordered_set<ccf::NodeId>& new_learners = {})
    {
      std::unordered_set<ccf::NodeId> conf_ids;
      for (const auto& [id, _] : conf)
      {
        conf_ids.insert(id);
      }
      LOG_DEBUG_FMT("Configurations: add {{{}}}", fmt::join(conf_ids, ", "));

      std::unique_lock<std::mutex> guard(state->lock, std::defer_lock);
      // It is safe to call is_follower() by construction as the consensus
      // can only change from leader or follower while in a view-change during
      // which time transaction cannot be executed.
      if (is_bft_reexecution() && threading::ThreadMessaging::thread_count > 1)
      {
        guard.lock();
      }

      if (!use_two_tx_reconfig)
      {
        // Detect when we are retired by observing a configuration
        // from which we are absent following a configuration in which
        // we were included. Note that this relies on retirement being
        // a final state, and node identities never being re-used.
        if (
          !configurations.empty() &&
          configurations.back().nodes.find(state->my_node_id) !=
            configurations.back().nodes.end() &&
          conf.find(state->my_node_id) == conf.end())
        {
          CCF_ASSERT_FMT(
            !retirement_idx.has_value(),
            "retirement_idx already set to {}",
            retirement_idx.value());
          retirement_idx = idx;
          LOG_INFO_FMT("Node retiring at {}", idx);
        }
      }

      uint32_t offset = 0;
      if (consensus_type == ConsensusType::BFT && !configurations.empty())
      {
        auto progress_tracker = store->get_progress_tracker();
        auto target = progress_tracker->get_primary_at_last_view_change();
        for (; offset < configurations.back().nodes.size(); ++offset)
        {
          if (
            get_primary_at_config(std::get<1>(target), offset, conf) ==
            std::get<0>(target))
          {
            break;
          }
        }
      }
      configurations.push_back({idx, std::move(conf), offset});
      if (use_two_tx_reconfig)
      {
        if (!new_learners.empty())
        {
          LOG_DEBUG_FMT(
            "Configurations: new learners: {{{}}}",
            fmt::join(new_learners, ", "));
          for (auto& id : new_learners)
          {
            if (learners.find(id) == learners.end())
            {
              learners[id] = idx;
            }
          }
        }
      }
      else if (!new_learners.empty())
      {
        throw std::runtime_error(
          "learner requires two-transaction reconfiguration");
      }
      backup_nodes.clear();
      create_and_remove_node_state();
    }

    void add_network_configuration(
      ccf::SeqNo seqno, const kv::NetworkConfiguration& config)
    {
      LOG_DEBUG_FMT("Configurations: new network config: {{{}}}", config);
      std::unique_lock<std::mutex> guard(state->lock, std::defer_lock);

      if (is_bft_reexecution() && threading::ThreadMessaging::thread_count > 1)
      {
        guard.lock();
      }

      // Hooks may be reordered, so the node info in `configurations` and
      // `nodes` may not be available yet.

      if (
        use_two_tx_reconfig && !is_learner() && !is_retired() &&
        config.nodes.find(state->my_node_id) != config.nodes.end())
      {
        // Send/schedule ORCs
      }
    }

    Configuration::Nodes get_latest_configuration_unsafe() const
    {
      if (configurations.empty())
      {
        return {};
      }

      return configurations.back().nodes;
    }

    Configuration::Nodes get_latest_configuration()
    {
      std::lock_guard<std::mutex> guard(state->lock);
      return get_latest_configuration_unsafe();
    }

    kv::ConsensusDetails get_details()
    {
      kv::ConsensusDetails details;
      std::lock_guard<std::mutex> guard(state->lock);
      details.state = replica_state;
      for (auto& config : configurations)
      {
        details.configs.push_back(config);
      }
      for (auto& [k, v] : nodes)
      {
        details.acks[k] = v.match_idx;
      }
      if (use_two_tx_reconfig)
      {
        details.learners = learners;
      }
      return details;
    }

    template <typename T>
    bool replicate(
      const std::vector<
        std::tuple<Index, T, bool, std::shared_ptr<kv::ConsensusHookPtrs>>>&
        entries,
      Term term)
    {
      if (is_bft_reexecution())
      {
        // Already under lock in the current BFT path
        for (auto& [_, __, ___, hooks] : entries)
        {
          for (auto& hook : *hooks)
          {
            hook->call(this);
          }
        }
        return true;
      }

      std::lock_guard<std::mutex> guard(state->lock);

      if (replica_state != kv::ReplicaState::Leader)
      {
        LOG_FAIL_FMT(
          "Failed to replicate {} items: not leader", entries.size());
        rollback(state->last_idx);
        return false;
      }

      if (term != state->current_view)
      {
        LOG_FAIL_FMT(
          "Failed to replicate {} items at term {}, current term is {}",
          entries.size(),
          term,
          state->current_view);
        return false;
      }

      LOG_DEBUG_FMT("Replicating {} entries", entries.size());

      for (auto& [index, data, is_globally_committable, hooks] : entries)
      {
        bool globally_committable = is_globally_committable;

        if (index != state->last_idx + 1)
          return false;

        if (retirement_committable_idx.has_value())
        {
          CCF_ASSERT_FMT(
            index > retirement_committable_idx.value(),
            "Index {} unexpectedly lower than retirement_committable_idx {}",
            index,
            retirement_committable_idx.value());
          return false;
        }

        LOG_DEBUG_FMT(
          "Replicated on leader {}: {}{} ({} hooks)",
          state->my_node_id,
          index,
          (globally_committable ? " committable" : ""),
          hooks->size());

        for (auto& hook : *hooks)
        {
          hook->call(this);
        }

        bool force_ledger_chunk = false;
        if (globally_committable)
        {
          if (retirement_idx.has_value())
          {
            CCF_ASSERT_FMT(
              index >= retirement_idx.value(),
              "Index {} unexpectedly lower than retirement_idx {}",
              index,
              retirement_idx.value());
            retirement_committable_idx = index;
            LOG_INFO_FMT("Node retirement committable at {}", index);
          }
          committable_indices.push_back(index);

          // Only if globally committable, a snapshot requires a new ledger
          // chunk to be created
          force_ledger_chunk = snapshotter->record_committable(index);
        }

        state->last_idx = index;
        ledger->put_entry(*data, globally_committable, force_ledger_chunk);
        entry_size_not_limited += data->size();
        entry_count++;

        state->view_history.update(index, state->current_view);
        if (entry_size_not_limited >= append_entries_size_limit)
        {
          update_batch_size();
          entry_count = 0;
          entry_size_not_limited = 0;
          for (const auto& it : nodes)
          {
            LOG_DEBUG_FMT("Sending updates to follower {}", it.first);
            send_append_entries(it.first, it.second.sent_idx + 1);
          }
        }
      }

      // If we are the only node, attempt to commit immediately.
      if (nodes.size() == 0)
      {
        update_commit();
      }

      return true;
    }

    void recv_message(const ccf::NodeId& from, const uint8_t* data, size_t size)
    {
      std::unique_ptr<AbstractMsgCallback> aee;
      RaftMsgType type = serialized::peek<RaftMsgType>(data, size);

      try
      {
        switch (type)
        {
          case raft_append_entries:
          {
            AppendEntries r =
              channels->template recv_authenticated<AppendEntries>(
                from, data, size);
            aee = std::make_unique<AppendEntryCallback>(
              *this, from, std::move(r), data, size);
            break;
          }
          case raft_append_entries_response:
          {
            AppendEntriesResponse r =
              channels->template recv_authenticated<AppendEntriesResponse>(
                from, data, size);
            aee = std::make_unique<AppendEntryResponseCallback>(
              *this, from, std::move(r));
            break;
          }
          case raft_append_entries_signed_response:
          {
            SignedAppendEntriesResponse r =
              channels
                ->template recv_authenticated<SignedAppendEntriesResponse>(
                  from, data, size);
            aee = std::make_unique<SignedAppendEntryResponseCallback>(
              *this, from, std::move(r));
            break;
          }

          case raft_request_vote:
          {
            RequestVote r = channels->template recv_authenticated<RequestVote>(
              from, data, size);
            aee =
              std::make_unique<RequestVoteCallback>(*this, from, std::move(r));
            break;
          }

          case raft_request_vote_response:
          {
            RequestVoteResponse r =
              channels->template recv_authenticated<RequestVoteResponse>(
                from, data, size);
            aee = std::make_unique<RequestVoteResponseCallback>(
              *this, from, std::move(r));
            break;
          }

          case bft_signature_received_ack:
          {
            SignaturesReceivedAck r =
              channels->template recv_authenticated<SignaturesReceivedAck>(
                from, data, size);
            aee =
              std::make_unique<SignatureAckCallback>(*this, from, std::move(r));
            break;
          }

          case bft_nonce_reveal:
          {
            NonceRevealMsg r =
              channels->template recv_authenticated<NonceRevealMsg>(
                from, data, size);
            aee =
              std::make_unique<NonceRevealCallback>(*this, from, std::move(r));
            break;
          }
          case bft_view_change:
          {
            RequestViewChangeMsg r =
              channels
                ->template recv_authenticated_with_load<RequestViewChangeMsg>(
                  from, data, size);
            aee = std::make_unique<ViewChangeCallback>(
              *this, from, std::move(r), data, size);
            break;
          }

          case bft_skip_view:
          {
            SkipViewMsg r =
              channels->template recv_authenticated_with_load<SkipViewMsg>(
                from, data, size);
            aee = std::make_unique<SkipViewCallback>(*this, from, std::move(r));
            break;
          }

          case bft_view_change_evidence:
          {
            ViewChangeEvidenceMsg r =
              channels
                ->template recv_authenticated_with_load<ViewChangeEvidenceMsg>(
                  from, data, size);

            aee = std::make_unique<ViewChangeEvidenceCallback>(
              *this, from, std::move(r), data, size);
            break;
          }

          default:
          {
          }
        }
      }
      catch (const ccf::NodeToNode::DroppedMessageException& e)
      {
        LOG_INFO_FMT("Dropped invalid message from {}", e.from);
        return;
      }
      catch (const std::exception& e)
      {
        LOG_FAIL_EXC(e.what());
        return;
      }

      if (!is_execution_pending)
      {
        aee->execute();
      }
      else
      {
        execution_backlog.push_back(std::move(aee));
      }

      try_execute_pending();
    }

    void try_execute_pending()
    {
      if (threading::ThreadMessaging::thread_count > 1)
      {
        {
          do_periodic();
        }
        while (!is_execution_pending && !execution_backlog.empty())
        {
          auto pe = std::move(execution_backlog.front());
          execution_backlog.pop_front();
          pe->execute();
        }
      }
      else
      {
        CCF_ASSERT_FMT(
          execution_backlog.empty(), "No message should be run asynchronously");
      }
    }
    void periodic(std::chrono::milliseconds elapsed)
    {
      {
        std::unique_lock<std::mutex> guard(state->lock);
        timeout_elapsed += elapsed;
        if (is_execution_pending)
        {
          return;
        }
      }
      do_periodic();
    }

    void do_periodic()
    {
      std::unique_lock<std::mutex> guard(state->lock);
      if (consensus_type == ConsensusType::BFT)
      {
        auto time = threading::ThreadMessaging::thread_messaging
                      .get_current_time_offset();
        request_tracker->tick(time);

        if (
          !view_change_tracker->is_view_change_in_progress(time) &&
          (is_follower() || is_learner()) && (has_bft_timeout_occurred(time)) &&
          view_change_tracker->should_send_view_change(time))
        {
          // We have not seen a request executed within an expected period of
          // time. We should invoke a view-change.
          //
          ccf::View new_view = view_change_tracker->get_target_view();
          ccf::SeqNo seqno;
          std::unique_ptr<ccf::ViewChangeRequest> vc;

          auto progress_tracker = store->get_progress_tracker();
          std::tie(vc, seqno) =
            progress_tracker->get_view_change_message(new_view);

          size_t vc_size = vc->get_serialized_size();

          RequestViewChangeMsg vcm = {{bft_view_change}, new_view, seqno};

          std::vector<uint8_t> m;
          m.resize(sizeof(RequestViewChangeMsg) + vc_size);

          uint8_t* data = m.data();
          size_t size = m.size();

          serialized::write(
            data, size, reinterpret_cast<uint8_t*>(&vcm), sizeof(vcm));
          vc->serialize(data, size);
          CCF_ASSERT_FMT(size == 0, "Did not write everything");

          LOG_INFO_FMT(
            "Sending view change msg view:{}, primary_at_view:{}",
            vcm.view,
            get_primary(vcm.view));
          for (auto it = nodes.begin(); it != nodes.end(); ++it)
          {
            auto to = it->first;
            if (to != state->my_node_id)
            {
              channels->send_authenticated(
                to, ccf::NodeMsgType::consensus_msg, m);
            }
          }

          if (
            aft::ViewChangeTracker::ResultAddView::APPEND_NEW_VIEW_MESSAGE ==
              view_change_tracker->add_request_view_change(
                *vc, id(), new_view, get_last_configuration_nodes()) &&
            get_primary(new_view) == id())
          {
            // We need to reobtain the lock when writing to the ledger so we
            // need to release it at this time.
            //
            // It is safe to release the lock here because there is no
            // concurrency based dependency between appending to the ledger and
            // replicating the ledger to other machines.
            guard.unlock();
            append_new_view(new_view);
            guard.lock();
          }
        }
      }

      if (replica_state == kv::ReplicaState::Leader)
      {
        if (timeout_elapsed >= request_timeout)
        {
          using namespace std::chrono_literals;
          timeout_elapsed = 0ms;

          update_batch_size();
          // Send newly available entries to all nodes.
          for (const auto& it : nodes)
          {
            send_append_entries(it.first, it.second.sent_idx + 1);
          }
        }
      }
      else if (consensus_type != ConsensusType::BFT)
      {
        if (can_endorse_primary() && timeout_elapsed >= election_timeout)
        {
          // Start an election.
          become_candidate();
        }
      }
    }

    void recv_view_change(
      const ccf::NodeId& from,
      RequestViewChangeMsg r,
      const uint8_t* data,
      size_t size)
    {
      LOG_DEBUG_FMT("Received evidence for view:{}, from:{}", r.view, from);
      auto node = nodes.find(from);
      if (node == nodes.end())
      {
        // Ignore if we don't recognise the node.
        LOG_FAIL_FMT(
          "Recv nonce reveal to {} from {}: unknown node",
          state->my_node_id,
          from);
        return;
      }

      ccf::ViewChangeRequest v =
        ccf::ViewChangeRequest::deserialize(data, size);
      LOG_INFO_FMT("Received view change from:{}, view:{}", from, r.view);

      auto progress_tracker = store->get_progress_tracker();
      auto result =
        progress_tracker->apply_view_change_message(v, from, r.view, r.seqno);

      if (result == ccf::ProgressTracker::ApplyViewChangeMessageResult::FAIL)
      {
        return;
      }

      if (
        result ==
          ccf::ProgressTracker::ApplyViewChangeMessageResult::SKIP_VIEW &&
        get_primary(r.view) == id())
      {
        SkipViewMsg response = {{bft_skip_view}, r.view};
        channels->send_authenticated(
          from, ccf::NodeMsgType::consensus_msg, response);
        return;
      }

      if (
        aft::ViewChangeTracker::ResultAddView::APPEND_NEW_VIEW_MESSAGE ==
          view_change_tracker->add_request_view_change(
            v, from, r.view, get_last_configuration_nodes()) &&
        get_primary(r.view) == id())
      {
        append_new_view(r.view);
      }
    }

    void recv_view_change_evidence(
      const ccf::NodeId& from,
      ViewChangeEvidenceMsg r,
      const uint8_t* data,
      size_t size)
    {
      auto node = nodes.find(from);
      if (node == nodes.end())
      {
        // Ignore if we don't recognise the node.
        LOG_FAIL_FMT(
          "Recv view change evidence to {} from {}: unknown node",
          state->my_node_id,
          from);
        return;
      }

      if (!state->requested_evidence_from.has_value())
      {
        LOG_FAIL_FMT("Received unrequested view change evidence");
        return;
      }

      if (from != state->requested_evidence_from.value())
      {
        // Ignore if we didn't request this evidence.
        LOG_FAIL_FMT("Received unrequested view change evidence from {}", from);
        return;
      }
      if (!view_change_tracker->add_unknown_primary_evidence(
            {data, size}, r.view, from, get_last_configuration_nodes()))
      {
        LOG_FAIL_FMT("Failed to verify view_change_evidence from {}", from);
        return;
      }

      become_aware_of_new_term(r.view);
    }

    void recv_skip_view(const ccf::NodeId& from, SkipViewMsg r)
    {
      auto node = nodes.find(from);
      if (node == nodes.end())
      {
        LOG_FAIL_FMT(
          "Recv skip view to {} from {}: unknown node",
          state->my_node_id,
          from);
        return;
      }

      if (from != get_primary(r.view))
      {
        LOG_FAIL_FMT(
          "Recv skip view to {} from {}: wrong replica",
          state->my_node_id,
          from);
        return;
      }

      view_change_tracker->received_skip_view(r);
    }

    bool is_first_request = true;

    bool on_request(const kv::TxHistory::RequestCallbackArgs& args)
    {
      auto request = executor->create_request_message(args, get_commit_idx());
      executor->execute_request(std::move(request), is_first_request);
      is_first_request = false;

      return true;
    }

  private:
    Index find_highest_possible_match(const ccf::TxID& tx_id)
    {
      // Find the highest TxID this node thinks exists, which is still
      // compatible with the given tx_id. That is, given T.n, find largest n'
      // such that n' <= n && term_of(n') == T' && T' <= T. This may be T.n
      // itself, if this node holds that index. Otherwise, examine the final
      // entry in each term, counting backwards, until we find one which is
      // still possible.
      Index probe_index = std::min(tx_id.seqno, state->last_idx);
      Term term_of_probe = state->view_history.view_at(probe_index);
      while (term_of_probe > tx_id.view)
      {
        // Next possible match is the end of the previous term, which is
        // 1-before the start of the currently considered term. Anything after
        // that must have a term which is still too high.
        probe_index = state->view_history.start_of_view(term_of_probe);
        if (probe_index > 0)
        {
          --probe_index;
        }
        term_of_probe = state->view_history.view_at(probe_index);
      }

      LOG_TRACE_FMT(
        "Looking for match with {}.{}, from {}.{}, best answer is {}",
        tx_id.view,
        tx_id.seqno,
        state->view_history.view_at(state->last_idx),
        state->last_idx,
        probe_index);
      return probe_index;
    }

    inline void update_batch_size()
    {
      auto avg_entry_size = (entry_count == 0) ?
        append_entries_size_limit :
        entry_size_not_limited / entry_count;

      auto batch_size = (avg_entry_size == 0) ?
        append_entries_size_limit / 2 :
        append_entries_size_limit / avg_entry_size;

      auto batch_avg = batch_window_sum / batch_window_size;
      // balance out total batch size across batch window
      batch_window_sum += (batch_size - batch_avg);
      entries_batch_size = std::max((batch_window_sum / batch_window_size), 1);
    }

    ccf::NodeId get_primary_at_config(
      ccf::View view, uint32_t offset, const Configuration::Nodes& conf)
    {
      CCF_ASSERT_FMT(
        consensus_type == ConsensusType::BFT,
        "Computing primary id from view is only supported with BFT consensus");

      auto it = conf.begin();
      std::advance(it, (view - starting_view_change + offset) % conf.size());
      return it->first;
    }

    void append_new_view(ccf::View view)
    {
      LOG_INFO_FMT(
        "Writing view change to ledger as a new primay, view:{}", view);
      state->current_view = view;
      become_leader();
      state->new_view_idx =
        view_change_tracker->write_view_change_confirmation_append_entry(
          view, id());
      view_change_tracker->clear(get_primary(view) == id(), view);
      request_tracker->clear();
    }

    bool has_bft_timeout_occurred(std::chrono::milliseconds time)
    {
      auto oldest_entry = request_tracker->oldest_entry();
      ccf::SeqNo last_sig_seqno;
      std::chrono::milliseconds last_sig_time;
      std::tie(last_sig_seqno, last_sig_time) =
        request_tracker->get_seqno_time_last_request();

      if (
        view_change_timeout != std::chrono::milliseconds(0) &&
        oldest_entry.has_value() &&
        oldest_entry.value() + view_change_timeout < time)
      {
        LOG_FAIL_FMT("Timeout waiting for request to be executed");
        return true;
      }

      // Check if any requests were added to the ledger since the last signature
      if (last_sig_seqno >= state->last_idx)
      {
        return false;
      }

      constexpr auto wait_factor = 10;
      std::chrono::milliseconds expire_time = last_sig_time +
        std::chrono::milliseconds(view_change_timeout.count() * wait_factor);

      // Check if we are waiting too long since the last signature
      if (expire_time < time)
      {
        LOG_FAIL_FMT(
          "Timeout waiting for global commit, last_sig_seqno:{}, last_idx:{}",
          last_sig_seqno,
          state->last_idx);
        return true;
      }

      // Check if there have been too many entries since the last signature
      if (
        sig_tx_interval != 0 &&
        last_sig_seqno + sig_tx_interval * wait_factor <
          static_cast<size_t>(state->last_idx))
      {
        LOG_FAIL_FMT(
          "Too many transactions occurred since last signature, "
          "last_sig_seqno:{}, "
          "last_idx:{}",
          last_sig_seqno,
          state->last_idx);
        return true;
      }

      return false;
    }

    Term get_term_internal(Index idx)
    {
      if (idx > state->last_idx)
        return ccf::VIEW_UNKNOWN;

      return state->view_history.view_at(idx);
    }

    Index get_commit_idx_unsafe()
    {
      if (consensus_type == ConsensusType::CFT)
      {
        return state->commit_idx;
      }
      else
      {
        auto progress_tracker = store->get_progress_tracker();
        return progress_tracker->get_highest_committed_level();
      }
    }

    void send_append_entries(const ccf::NodeId& to, Index start_idx)
    {
      Index end_idx = (state->last_idx == 0) ?
        0 :
        std::min(start_idx + entries_batch_size, state->last_idx);

      for (Index i = end_idx; i < state->last_idx; i += entries_batch_size)
      {
        send_append_entries_range(to, start_idx, i);
        start_idx = std::min(i + 1, state->last_idx);
      }

      if (state->last_idx == 0 || end_idx <= state->last_idx)
      {
        send_append_entries_range(to, start_idx, state->last_idx);
      }
    }

    void send_append_entries_range(
      const ccf::NodeId& to, Index start_idx, Index end_idx)
    {
      const auto prev_idx = start_idx - 1;

      if (is_retired() && start_idx >= end_idx)
      {
        // Continue to replicate, but do not send heartbeats if we are retired
        return;
      }

      const auto prev_term = get_term_internal(prev_idx);
      const auto term_of_idx = get_term_internal(end_idx);
      const bool contains_new_view =
        (state->new_view_idx > prev_idx) && (state->new_view_idx <= end_idx);

      LOG_DEBUG_FMT(
        "Send append entries from {} to {}: {} to {} ({})",
        state->my_node_id,
        to,
        start_idx,
        end_idx,
        state->commit_idx);

      AppendEntries ae = {
        {raft_append_entries},
        {end_idx, prev_idx},
        state->current_view,
        prev_term,
        state->commit_idx,
        term_of_idx,
        contains_new_view};

      auto& node = nodes.at(to);

      // The host will append log entries to this message when it is
      // sent to the destination node.
      if (!channels->send_authenticated(
            to, ccf::NodeMsgType::consensus_msg, ae))
      {
        return;
      }

      // Record the most recent index we have sent to this node.
      node.sent_idx = end_idx;
    }

    struct AsyncExecution
    {
      AsyncExecution(
        Aft<LedgerProxy, ChannelProxy, SnapshotterProxy>* self_,
        std::vector<std::tuple<
          std::unique_ptr<kv::AbstractExecutionWrapper>,
          kv::Version>>&& append_entries_,
        const ccf::NodeId& from_,
        AppendEntries&& r_,
        bool confirm_evidence_) :
        self(self_),
        append_entries(std::move(append_entries_)),
        from(from_),
        r(std::move(r_)),
        confirm_evidence(confirm_evidence_),
        next_append_entry_index(0)
      {}

      Aft<LedgerProxy, ChannelProxy, SnapshotterProxy>* self;
      std::vector<
        std::tuple<std::unique_ptr<kv::AbstractExecutionWrapper>, kv::Version>>
        append_entries;
      ccf::NodeId from;
      AppendEntries r;
      bool confirm_evidence;
      uint64_t next_append_entry_index;
    };

    void recv_append_entries(
      const ccf::NodeId& from,
      AppendEntries r,
      const uint8_t* data,
      size_t size)
    {
      std::unique_lock<std::mutex> guard(state->lock);

      LOG_DEBUG_FMT(
        "Received append entries: {}.{} to {}.{} (from {} in term {})",
        r.prev_term,
        r.prev_idx,
        r.term_of_idx,
        r.idx,
        from,
        r.term);

      // Don't check that the sender node ID is valid. Accept anything that
      // passes the integrity check. This way, entries containing dynamic
      // topology changes that include adding this new leader can be accepted.

      // When we are running with in a Byzantine model we cannot trust that the
      // replica is sending up this data is correct so we need to validate
      // additional properties that go above and beyond the non-byzantine
      // scenario.
      bool confirm_evidence = false;
      if (consensus_type == ConsensusType::BFT)
      {
        if (!state->initial_recovery_primary.has_value())
        {
          state->initial_recovery_primary = std::make_tuple(from, r.term);
        }
        if (
          active_nodes().size() == 0 ||
          (std::get<0>(state->initial_recovery_primary.value()) == from &&
           std::get<1>(state->initial_recovery_primary.value()) == r.term))
        {
          // The replica is just starting up, we want to check that this replica
          // is part of the network we joined but that is dependent on Byzantine
          // identity
        }
        else if (get_primary(r.term) != from)
        {
          LOG_DEBUG_FMT(
            "Recv append entries to {} from {} at view:{} but the primary at "
            "this view should be {}",
            state->my_node_id,
            from,
            r.term,
            get_primary(r.term));
          send_append_entries_response(from, AppendEntriesResponseType::FAIL);
          return;
        }
        else if (!view_change_tracker->check_evidence(r.term))
        {
          if (r.contains_new_view)
          {
            confirm_evidence = true;
          }
          else
          {
            LOG_DEBUG_FMT(
              "Recv append entries to {} from {} at view:{} but we do not have "
              "the evidence to support this view",
              state->my_node_id,
              from,
              r.term);
            send_append_entries_response(
              from, AppendEntriesResponseType::REQUIRE_EVIDENCE);
            return;
          }
        }
      }

      // First, check append entries term against our own term, becoming
      // follower if necessary
      if (
        state->current_view == r.term &&
        replica_state == kv::ReplicaState::Candidate)
      {
        become_aware_of_new_term(r.term);
      }
      else if (state->current_view < r.term)
      {
        become_aware_of_new_term(r.term);
      }
      else if (state->current_view > r.term)
      {
        // Reply false, since our term is later than the received term.
        LOG_INFO_FMT(
          "Recv append entries to {} from {} but our term is later ({} > {})",
          state->my_node_id,
          from,
          state->current_view,
          r.term);
        send_append_entries_response(from, AppendEntriesResponseType::FAIL);
        return;
      }

      // Second, check term consistency with the entries we have so far
      const auto prev_term = get_term_internal(r.prev_idx);
      if (prev_term != r.prev_term)
      {
        LOG_DEBUG_FMT(
          "Previous term for {} should be {}", r.prev_idx, prev_term);

        // Reply false if the log doesn't contain an entry at r.prev_idx
        // whose term is r.prev_term.
        if (prev_term == 0)
        {
          LOG_DEBUG_FMT(
            "Recv append entries to {} from {} but our log does not yet "
            "contain index {}",
            state->my_node_id,
            from,
            r.prev_idx);
          send_append_entries_response(from, AppendEntriesResponseType::FAIL);
        }
        else
        {
          LOG_DEBUG_FMT(
            "Recv append entries to {} from {} but our log at {} has the wrong "
            "previous term (ours: {}, theirs: {})",
            state->my_node_id,
            from,
            r.prev_idx,
            prev_term,
            r.prev_term);
          const ccf::TxID rejected_tx{r.prev_term, r.prev_idx};
          send_append_entries_response(
            from, AppendEntriesResponseType::FAIL, rejected_tx);
        }
        return;
      }

      // Then check if those append entries extend past our retirement
      if (
        retirement_committable_idx.has_value() &&
        r.idx > retirement_committable_idx)
      {
        send_append_entries_response(from, AppendEntriesResponseType::FAIL);
        return;
      }

      // If the terms match up, it is sufficient to convince us that the sender
      // is leader in our term
      restart_election_timeout();
      if (!leader_id.has_value() || leader_id.value() != from)
      {
        leader_id = from;
        LOG_DEBUG_FMT(
          "Node {} thinks leader is {}", state->my_node_id, leader_id.value());
      }

      // Third, check index consistency, making sure entries are not in the past
      // or in the future
      if (
        (consensus_type == ConsensusType::CFT &&
         r.prev_idx < state->commit_idx) ||
        r.prev_idx < state->bft_watermark_idx)
      {
        LOG_DEBUG_FMT(
          "Recv append entries to {} from {} but prev_idx ({}), bft_watermark "
          "({}) < commit_idx "
          "({})",
          state->my_node_id,
          from,
          r.prev_idx,
          state->bft_watermark_idx,
          state->commit_idx);
        return;
      }
      else if (r.prev_idx > state->last_idx)
      {
        LOG_DEBUG_FMT(
          "Recv append entries to {} from {} but prev_idx ({}) > last_idx ({})",
          state->my_node_id,
          from,
          r.prev_idx,
          state->last_idx);
        return;
      }

      LOG_DEBUG_FMT(
        "Recv append entries to {} from {} for index {} and previous index {}",
        state->my_node_id,
        from,
        r.idx,
        r.prev_idx);

      if (is_new_follower)
      {
        if (state->last_idx > r.prev_idx)
        {
          LOG_DEBUG_FMT(
            "New follower received first append entries with mismatch - "
            "rolling back from {} to {}",
            state->last_idx,
            r.prev_idx);
          auto rollback_level = r.prev_idx;
          if (consensus_type == ConsensusType::BFT)
          {
            auto progress_tracker = store->get_progress_tracker();
            rollback_level = progress_tracker->get_rollback_seqno();
          }
          rollback(rollback_level);
        }
        else
        {
          LOG_DEBUG_FMT(
            "New follower has no conflict with prev_idx {}", r.prev_idx);
        }
        is_new_follower = false;
      }

      std::vector<
        std::tuple<std::unique_ptr<kv::AbstractExecutionWrapper>, kv::Version>>
        append_entries;
      // Finally, deserialise each entry in the batch
      for (Index i = r.prev_idx + 1; i <= r.idx; i++)
      {
        if (i <= state->last_idx)
        {
          // If the current entry has already been deserialised, skip the
          // payload for that entry
          ledger->skip_entry(data, size);
          continue;
        }

        LOG_DEBUG_FMT("Replicating on follower {}: {}", state->my_node_id, i);

        std::vector<uint8_t> entry;
        try
        {
          entry = ledger->get_entry(data, size);
        }
        catch (const std::logic_error& e)
        {
          // This should only fail if there is malformed data.
          LOG_FAIL_FMT(
            "Recv append entries to {} from {} but the data is malformed: {}",
            state->my_node_id,
            from,
            e.what());
          send_append_entries_response(from, AppendEntriesResponseType::FAIL);
          return;
        }

        auto ds = store->apply(entry, consensus_type, public_only);
        if (ds == nullptr)
        {
          LOG_FAIL_FMT(
            "Recv append entries to {} from {} but the entry could not be "
            "deserialised",
            state->my_node_id,
            from);
          send_append_entries_response(from, AppendEntriesResponseType::FAIL);
          return;
        }
        append_entries.push_back(std::make_tuple(std::move(ds), i));
      }

      is_execution_pending = true;
      auto msg = std::make_unique<threading::Tmsg<AsyncExecution>>(
        execute_append_entries_cb,
        this,
        std::move(append_entries),
        from,
        std::move(r),
        confirm_evidence);

      if (threading::ThreadMessaging::thread_count > 1)
      {
        threading::ThreadMessaging::thread_messaging.add_task(
          threading::ThreadMessaging::get_execution_thread(
            threading::MAIN_THREAD_ID),
          std::move(msg));
      }
      else
      {
        apply_execution_message(std::move(msg));
      }
    }

    struct AsyncExecutionRet
    {
      AsyncExecutionRet(
        Aft<LedgerProxy, ChannelProxy, SnapshotterProxy>* self_) :
        self(self_)
      {}

      Aft<LedgerProxy, ChannelProxy, SnapshotterProxy>* self;
    };

    static void execute_append_entries_cb(
      std::unique_ptr<threading::Tmsg<AsyncExecution>> msg)
    {
      auto self = msg->data.self;
      std::unique_lock<std::mutex> guard(self->state->lock);
      self->apply_execution_message(std::move(msg));
    }

    void apply_execution_message(
      std::unique_ptr<threading::Tmsg<AsyncExecution>> msg)
    {
      auto self = msg->data.self;
      if (self->consensus_type == ConsensusType::CFT)
      {
        self->execute_append_entries_sync(msg);
      }
      else
      {
        if (
          self->execute_append_entries_async(msg) ==
          AsyncSchedulingResult::SYNCH_POINT)
        {
          return;
        }
      }

      auto msg_ret = std::make_unique<threading::Tmsg<AsyncExecutionRet>>(
        continue_execution, self);
      if (threading::ThreadMessaging::thread_count > 1)
      {
        threading::ThreadMessaging::thread_messaging.add_task(
          threading::MAIN_THREAD_ID, std::move(msg_ret));
      }
      else
      {
        msg_ret->cb(std::move(msg_ret));
      }
    }

    static void continue_execution(
      std::unique_ptr<threading::Tmsg<AsyncExecutionRet>> msg)
    {
      msg->data.self->is_execution_pending = false;
      msg->data.self->try_execute_pending();
    }

    struct AsyncExecTxMsg
    {
      AsyncExecTxMsg(
        Aft<LedgerProxy, ChannelProxy, SnapshotterProxy>* self_,
        std::unique_ptr<kv::AbstractExecutionWrapper>&& ds_,
        kv::Version last_idx_,
        kv::Version commit_idx_,
        uint16_t scheduler_thread_) :
        self(self_),
        ds(std::move(ds_)),
        last_idx(last_idx_),
        commit_idx(commit_idx_),
        scheduler_thread(scheduler_thread_)
      {}

      Aft<LedgerProxy, ChannelProxy, SnapshotterProxy>* self;
      std::unique_ptr<kv::AbstractExecutionWrapper> ds;
      kv::Version last_idx;
      kv::Version commit_idx;
      uint16_t scheduler_thread;
      std::shared_ptr<AsyncExecutor> ctx;
    };

    // This code is duplicated in part by execute_append_entries_async. This is
    // done to de-risk the version 1.0 released. These two functions should be
    // combined post 1.0.
    void execute_append_entries_sync(
      std::unique_ptr<threading::Tmsg<AsyncExecution>>& msg)
    {
      std::vector<
        std::tuple<std::unique_ptr<kv::AbstractExecutionWrapper>, kv::Version>>&
        append_entries = msg->data.append_entries;
      AppendEntries& r = msg->data.r;
      auto& from = msg->data.from;
      bool confirm_evidence = msg->data.confirm_evidence;

      for (auto& ae : append_entries)
      {
        auto& [ds, i] = ae;
        state->last_idx = i;

        kv::ApplyResult apply_success = ds->apply();
        if (apply_success == kv::ApplyResult::FAIL)
        {
          state->last_idx = i - 1;
          ledger->truncate(state->last_idx);
          send_append_entries_response(from, AppendEntriesResponseType::FAIL);
          return;
        }

        for (auto& hook : ds->get_hooks())
        {
          hook->call(this);
        }

        bool globally_committable =
          (apply_success == kv::ApplyResult::PASS_SIGNATURE);
        bool force_ledger_chunk = false;
        if (globally_committable)
        {
          force_ledger_chunk = snapshotter->record_committable(i);
        }

        ledger->put_entry(
          ds->get_entry(), globally_committable, force_ledger_chunk);

        switch (apply_success)
        {
          case kv::ApplyResult::FAIL:
          {
            LOG_FAIL_FMT("Follower failed to apply log entry: {}", i);
            state->last_idx--;
            ledger->truncate(state->last_idx);
            send_append_entries_response(
              msg->data.from, AppendEntriesResponseType::FAIL);
            break;
          }

          case kv::ApplyResult::PASS_SIGNATURE:
          {
            LOG_DEBUG_FMT("Deserialising signature at {}", i);
            auto prev_lci = last_committable_index();
            if (retirement_idx.has_value())
            {
              CCF_ASSERT_FMT(
                i >= retirement_idx.value(),
                "Index {} unexpectedly lower than retirement_idx {}",
                i,
                retirement_idx.value());
              retirement_committable_idx = i;
              LOG_INFO_FMT("Node retirement committable at {}", i);
            }
            committable_indices.push_back(i);

            if (ds->get_term())
            {
              // A signature for sig_term tells us that all transactions from
              // the previous signature onwards (at least, if not further back)
              // happened in sig_term. We reflect this in the history.
              if (r.term_of_idx == aft::ViewHistory::InvalidView)
              {
                state->view_history.update(1, r.term);
              }
              else
              {
                state->view_history.update(prev_lci + 1, ds->get_term());
              }
              commit_if_possible(r.leader_commit_idx);
            }
            if (consensus_type == ConsensusType::BFT)
            {
              send_append_entries_signed_response(
                msg->data.from, ds->get_signature());
            }
            break;
          }

          case kv::ApplyResult::PASS:
          {
            break;
          }

          case kv::ApplyResult::PASS_SNAPSHOT_EVIDENCE:
          case kv::ApplyResult::PASS_ENCRYPTED_PAST_LEDGER_SECRET:
          {
            break;
          }

          default:
          {
            throw std::logic_error("Unknown ApplyResult value");
          }
        }
      }

      execute_append_entries_finish(confirm_evidence, r, from);
    }

    bool process_async_execution(
      kv::ApplyResult apply_result,
      std::unique_ptr<kv::AbstractExecutionWrapper>& ds,
      kv::Version i,
      AppendEntries& r,
      const ccf::NodeId& from)
    {
      if (apply_result == kv::ApplyResult::FAIL)
      {
        // Setting last_idx to i-1 is a work around that should be fixed
        // shortly. In BFT mode when we deserialize and realize we need to
        // create a new map we remember this. If we need to create the same
        // map multiple times (for tx in the same group of append entries) the
        // first create successes but the second fails because the map is
        // already there. This works around the problem by stopping just
        // before the 2nd create (which failed at this point) and when the
        // primary resends the append entries we will succeed as the map is
        // already there. This will only occur on BFT startup so not a perf
        // problem but still need to be resolved.
        // https://github.com/microsoft/CCF/issues/2799
        if (ds->should_rollback_to_last_committed())
        {
          auto progress_tracker = store->get_progress_tracker();
          ccf::SeqNo rollback_level = progress_tracker->get_rollback_seqno();
          rollback(rollback_level);
        }
        else
        {
          state->last_idx = i - 1;
          ledger->truncate(state->last_idx);
        }
        send_append_entries_response(from, AppendEntriesResponseType::FAIL);
        return false;
      }

      for (auto& hook : ds->get_hooks())
      {
        hook->call(this);
      }

      bool globally_committable =
        (apply_result == kv::ApplyResult::PASS_SIGNATURE);
      bool force_ledger_chunk = false;
      if (globally_committable)
      {
        force_ledger_chunk = snapshotter->record_committable(i);
      }

      ledger->put_entry(
        ds->get_entry(), globally_committable, force_ledger_chunk);

      switch (apply_result)
      {
        case kv::ApplyResult::FAIL:
        {
          LOG_FAIL_FMT("Follower failed to apply log entry: {}", i);
          state->last_idx--;
          ledger->truncate(state->last_idx);
          send_append_entries_response(from, AppendEntriesResponseType::FAIL);
          break;
        }

        case kv::ApplyResult::PASS_SIGNATURE:
        {
          LOG_DEBUG_FMT("Deserialising signature at {}", i);
          auto prev_lci = last_committable_index();
          committable_indices.push_back(i);

          if (ds->get_term())
          {
            // A signature for sig_term tells us that all transactions from
            // the previous signature onwards (at least, if not further back)
            // happened in sig_term. We reflect this in the history.
            if (r.term_of_idx == aft::ViewHistory::InvalidView)
            {
              state->last_idx = executor->execute_request(
                ds->get_request(),
                request_tracker,
                state->last_idx,
                ds->get_max_conflict_version(),
                ds->get_term());
            }
            else
            {
              state->view_history.update(prev_lci + 1, ds->get_term());
            }
            commit_if_possible(r.leader_commit_idx);
          }
          send_append_entries_signed_response(from, ds->get_signature());
          break;
        }

        case kv::ApplyResult::PASS_BACKUP_SIGNATURE:
        {
          break;
        }
        case kv::ApplyResult::PASS_NEW_VIEW:
        {
          view_change_tracker->clear(
            get_primary(ds->get_term()) == id(), ds->get_term());
          request_tracker->clear();
          break;
        }

        case kv::ApplyResult::PASS_BACKUP_SIGNATURE_SEND_ACK:
        {
          try_send_sig_ack(
            {ds->get_term(), ds->get_index()},
            kv::TxHistory::Result::SEND_SIG_RECEIPT_ACK);
          break;
        }

        case kv::ApplyResult::PASS_NONCES:
        {
          request_tracker->insert_signed_request(
            state->last_idx,
            threading::ThreadMessaging::thread_messaging
              .get_current_time_offset());
          break;
        }

        case kv::ApplyResult::PASS:
        {
          if (threading::ThreadMessaging::thread_count != 1)
          {
            auto tmsg = std::make_unique<threading::Tmsg<AsyncExecTxMsg>>(
              [](std::unique_ptr<threading::Tmsg<AsyncExecTxMsg>> msg) {
                auto self = msg->data.self;
                self->executor->execute_request(
                  msg->data.ds->get_request(),
                  self->request_tracker,
                  msg->data.last_idx,
                  msg->data.ds->get_max_conflict_version(),
                  msg->data.ds->get_term());

                if (threading::ThreadMessaging::thread_count == 1)
                {
                  return;
                }

                msg->reset_cb(
                  [](std::unique_ptr<threading::Tmsg<AsyncExecTxMsg>> msg) {
                    auto self = msg->data.self;
                    if (
                      self->async_executor.decrement_pending() ==
                      AsyncSchedulingResult::DONE)
                    {
                      self->apply_execution_message(
                        std::move(self->async_exec_msg));
                    }
                  });
                uint16_t scheduler_thread = msg->data.scheduler_thread;
                threading::ThreadMessaging::thread_messaging.add_task(
                  scheduler_thread, std::move(msg));
              },
              this,
              std::move(ds),
              state->last_idx,
              state->commit_idx,
              threading::get_current_thread_id());

            async_executor.increment_pending();
            threading::ThreadMessaging::thread_messaging.add_task(
              threading::ThreadMessaging::get_execution_thread(
                ++next_exec_thread),
              std::move(tmsg));
          }
          else
          {
            executor->execute_request(
              ds->get_request(),
              request_tracker,
              state->last_idx,
              ds->get_max_conflict_version(),
              ds->get_term());
          }
          break;
        }
        case kv::ApplyResult::PASS_APPLY:
        {
          if (!ds->is_public_only())
          {
            executor->mark_request_executed(ds->get_request(), request_tracker);
          }
          break;
        }
        case kv::ApplyResult::PASS_ENCRYPTED_PAST_LEDGER_SECRET:
        case kv::ApplyResult::PASS_SNAPSHOT_EVIDENCE:
        {
          break;
        }

        default:
        {
          throw std::logic_error("Unknown ApplyResult value");
        }
      }
      return true;
    }

    AsyncSchedulingResult execute_append_entries_async(
      std::unique_ptr<threading::Tmsg<AsyncExecution>>& msg)
    {
      // This function is responsible for selecting the next batch of
      // transactions to execute concurrently and then starting said
      // execution.
      std::vector<
        std::tuple<std::unique_ptr<kv::AbstractExecutionWrapper>, kv::Version>>&
        append_entries = msg->data.append_entries;
      AppendEntries& r = msg->data.r;
      bool confirm_evidence = msg->data.confirm_evidence;
      auto& from = msg->data.from;
      async_exec_msg = std::move(msg);
      async_executor.execute_as_far_as_possible(state->last_idx);
      while (async_exec_msg->data.next_append_entry_index !=
             append_entries.size())
      {
        auto& [ds, i] =
          append_entries[async_exec_msg->data.next_append_entry_index];
        if (!async_executor.should_exec_next_append_entry(
              ds->support_async_execution(), ds->get_max_conflict_version()))
        {
          return AsyncSchedulingResult::SYNCH_POINT;
        }

        ++async_exec_msg->data.next_append_entry_index;
        state->last_idx = i;

        kv::ApplyResult apply_result = ds->apply();
        if (!process_async_execution(apply_result, ds, i, r, from))
        {
          return AsyncSchedulingResult::DONE;
        }
      }

      if (async_executor.execution_status() == AsyncSchedulingResult::DONE)
      {
        execute_append_entries_finish(confirm_evidence, r, from);
        return AsyncSchedulingResult::DONE;
      }
      return AsyncSchedulingResult::SYNCH_POINT;
    }

    void execute_append_entries_finish(
      bool confirm_evidence, AppendEntries& r, const ccf::NodeId& from)
    {
      if (
        consensus_type == ConsensusType::BFT && confirm_evidence &&
        !view_change_tracker->check_evidence(r.term))
      {
        rollback(last_committable_index());
        LOG_DEBUG_FMT(
          "Recv append entries to {} from {} at view:{} but we do not have "
          "the evidence to support this view, append message was marked as "
          "containing evidence",
          state->my_node_id,
          from,
          r.term);
        send_append_entries_response(
          from, AppendEntriesResponseType::REQUIRE_EVIDENCE);
        return;
      }

      // After entries have been deserialised, try to commit the leader's
      // commit index and update our term history accordingly
      commit_if_possible(r.leader_commit_idx);

      // The term may have changed, and we have not have seen a signature yet.
      auto lci = last_committable_index();
      if (r.term_of_idx == aft::ViewHistory::InvalidView)
      {
        // If we don't yet have a term history, then this must be happening in
        // the current term. This can only happen before _any_ transactions have
        // occurred, when processing a heartbeat at index 0, which does not
        // happen in a real node (due to the genesis transaction executing
        // before ticks start), but may happen in tests.
        state->view_history.update(1, r.term);
      }
      else
      {
        // The end of this append entries (r.idx) was not a signature, but may
        // be in a new term. If it's a new term, this term started immediately
        // after the previous signature we saw (lci, last committable index).
        if (r.idx > lci)
        {
          state->view_history.update(lci + 1, r.term_of_idx);
        }
      }

      send_append_entries_response(from, AppendEntriesResponseType::OK);
    }

    void send_append_entries_response(
      ccf::NodeId to,
      AppendEntriesResponseType answer,
      const std::optional<ccf::TxID>& rejected = std::nullopt)
    {
      if (answer == AppendEntriesResponseType::REQUIRE_EVIDENCE)
      {
        state->requested_evidence_from = to;
      }

      aft::Index response_idx = state->last_idx;
      aft::Term response_term = state->current_view;

      // This matching-index-detection logic doesn't work on BFT, so is disabled
      // and still uses the original behaviour:
      // https://github.com/microsoft/CCF/issues/2853
      if (consensus_type != ConsensusType::BFT)
      {
        if (answer == AppendEntriesResponseType::FAIL && rejected.has_value())
        {
          response_idx = find_highest_possible_match(rejected.value());
          response_term = get_term_internal(response_idx);
        }
      }

      LOG_DEBUG_FMT(
        "Send append entries response from {} to {} for index {}: {}",
        state->my_node_id,
        to,
        response_idx,
        answer);

      AppendEntriesResponse response = {
<<<<<<< HEAD
        {raft_append_entries_response}, response_term, response_idx, answer};
=======
        {raft_append_entries_response},
        state->current_view,
        matching_idx,
        answer};
>>>>>>> a43fd55f

      channels->send_authenticated(
        to, ccf::NodeMsgType::consensus_msg, response);
    }

    void send_append_entries_signed_response(
      ccf::NodeId to, ccf::PrimarySignature& sig)
    {
      LOG_DEBUG_FMT(
        "Send append entries signed response from {} to {} for index {}",
        state->my_node_id,
        to,
        state->last_idx);

      auto progress_tracker = store->get_progress_tracker();
      CCF_ASSERT(progress_tracker != nullptr, "progress_tracker is not set");

      SignedAppendEntriesResponse r = {
        {raft_append_entries_signed_response},
        state->current_view,
        state->last_idx,
        {},
        static_cast<uint32_t>(sig.sig.size()),
        {}};

      std::optional<crypto::Sha256Hash> hashed_nonce;
      progress_tracker->get_node_hashed_nonce(
        {state->current_view, state->last_idx}, hashed_nonce);
      if (!hashed_nonce.has_value())
      {
        LOG_TRACE_FMT(
          "Nonce for view:{}, seqno:{} does not exist",
          state->current_view,
          state->last_idx);
        return;
      }
      r.hashed_nonce = hashed_nonce.value();

      std::copy(sig.sig.begin(), sig.sig.end(), r.sig.data());

      auto result = progress_tracker->add_signature(
        {r.term, r.last_log_idx},
        state->my_node_id,
        r.signature_size,
        r.sig,
        r.hashed_nonce,
        get_last_configuration_nodes(),
        is_primary());

      for (auto it = nodes.begin(); it != nodes.end(); ++it)
      {
        auto to = it->first;
        if (to != state->my_node_id)
        {
          channels->send_authenticated(to, ccf::NodeMsgType::consensus_msg, r);
        }
      }

      try_send_sig_ack({r.term, r.last_log_idx}, result);
    }

    void recv_append_entries_signed_response(
      const ccf::NodeId& from, SignedAppendEntriesResponse r)
    {
      auto node = nodes.find(from);
      if (node == nodes.end())
      {
        // Ignore if we don't recognise the node.
        LOG_FAIL_FMT(
          "Recv signed append entries response to {} from {}: unknown node",
          state->my_node_id,
          from);
        return;
      }

      auto progress_tracker = store->get_progress_tracker();
      CCF_ASSERT(progress_tracker != nullptr, "progress_tracker is not set");
      auto result = progress_tracker->add_signature(
        {r.term, r.last_log_idx},
        from,
        r.signature_size,
        r.sig,
        r.hashed_nonce,
        get_last_configuration_nodes(),
        is_primary());
      try_send_sig_ack({r.term, r.last_log_idx}, result);
    }

    void try_send_sig_ack(ccf::TxID tx_id, kv::TxHistory::Result r)
    {
      switch (r)
      {
        case kv::TxHistory::Result::OK:
        case kv::TxHistory::Result::FAIL:
        {
          break;
        }
        case kv::TxHistory::Result::SEND_SIG_RECEIPT_ACK:
        {
          SignaturesReceivedAck r = {
            {bft_signature_received_ack}, tx_id.view, tx_id.seqno};
          for (auto it = nodes.begin(); it != nodes.end(); ++it)
          {
            auto to = it->first;
            if (to != state->my_node_id)
            {
              channels->send_authenticated(
                to, ccf::NodeMsgType::consensus_msg, r);
            }
          }

          auto progress_tracker = store->get_progress_tracker();
          CCF_ASSERT(
            progress_tracker != nullptr, "progress_tracker is not set");
          auto result = progress_tracker->add_signature_ack(
            tx_id, state->my_node_id, get_last_configuration_nodes());
          try_send_reply_and_nonce(tx_id, result);
          break;
        }
        default:
        {
          throw ccf::ccf_logic_error(fmt::format("Unknown enum type: {}", r));
        }
      }
    }

    void recv_signature_received_ack(
      const ccf::NodeId& from, SignaturesReceivedAck r)
    {
      auto node = nodes.find(from);
      if (node == nodes.end())
      {
        // Ignore if we don't recognise the node.
        LOG_FAIL_FMT(
          "Recv signature received ack to {} from {}: unknown node",
          state->my_node_id,
          from);
        return;
      }

      auto progress_tracker = store->get_progress_tracker();
      CCF_ASSERT(progress_tracker != nullptr, "progress_tracker is not set");
      LOG_TRACE_FMT(
        "processing recv_signature_received_ack, from:{} view:{}, seqno:{}",
        from,
        r.term,
        r.idx);

      auto result = progress_tracker->add_signature_ack(
        {r.term, r.idx}, from, get_last_configuration_nodes());
      try_send_reply_and_nonce({r.term, r.idx}, result);
    }

    void try_send_reply_and_nonce(ccf::TxID tx_id, kv::TxHistory::Result r)
    {
      switch (r)
      {
        case kv::TxHistory::Result::OK:
        case kv::TxHistory::Result::FAIL:
        {
          break;
        }
        case kv::TxHistory::Result::SEND_REPLY_AND_NONCE:
        {
          std::optional<Nonce> nonce;
          auto progress_tracker = store->get_progress_tracker();
          CCF_ASSERT(
            progress_tracker != nullptr, "progress_tracker is not set");
          nonce = progress_tracker->get_node_nonce(tx_id);
          if (!nonce.has_value())
          {
            break;
          }
          NonceRevealMsg r = {
            {bft_nonce_reveal}, tx_id.view, tx_id.seqno, nonce.value()};

          for (auto it = nodes.begin(); it != nodes.end(); ++it)
          {
            auto to = it->first;
            if (to != state->my_node_id)
            {
              channels->send_authenticated(
                to, ccf::NodeMsgType::consensus_msg, r);
            }
          }
          progress_tracker->add_nonce_reveal(
            tx_id,
            nonce.value(),
            state->my_node_id,
            get_last_configuration_nodes(),
            is_primary(),
            tx_id.seqno <= state->last_idx);
          break;
        }
        default:
        {
          throw ccf::ccf_logic_error(fmt::format("Unknown enum type: {}", r));
        }
      }
    }

    void recv_nonce_reveal(const ccf::NodeId& from, NonceRevealMsg r)
    {
      auto node = nodes.find(from);
      if (node == nodes.end())
      {
        // Ignore if we don't recognise the node.
        LOG_FAIL_FMT(
          "Recv nonce reveal to {} from {}: unknown node",
          state->my_node_id,
          from);
        return;
      }

      auto progress_tracker = store->get_progress_tracker();
      CCF_ASSERT(progress_tracker != nullptr, "progress_tracker is not set");
      LOG_TRACE_FMT(
        "processing nonce_reveal, from:{} view:{}, seqno:{}",
        from,
        r.term,
        r.idx);
      progress_tracker->add_nonce_reveal(
        {r.term, r.idx},
        r.nonce,
        from,
        get_last_configuration_nodes(),
        is_primary(),
        r.idx <= state->last_idx);

      update_commit();
    }

    void recv_append_entries_response(
      const ccf::NodeId& from, AppendEntriesResponse r)
    {
      std::lock_guard<std::mutex> guard(state->lock);
      // Ignore if we're not the leader.

      if (replica_state != kv::ReplicaState::Leader)
      {
        return;
      }

      auto node = nodes.find(from);
      if (node == nodes.end())
      {
        // Ignore if we don't recognise the node.
        LOG_FAIL_FMT(
          "Recv append entries response to {} from {}: unknown node",
          state->my_node_id,
          from);
        return;
      }
      else if (state->current_view < r.term)
      {
        // We are behind, update our state.
        LOG_DEBUG_FMT(
          "Recv append entries response to {} from {}: more recent term ({} "
          "> {})",
          state->my_node_id,
          from,
          r.term,
          state->current_view);
        become_aware_of_new_term(r.term);
        return;
      }
      else if (state->current_view != r.term)
      {
        // Stale response, discard if success.
        // Otherwise reset sent_idx and try again.
        // NB: In NACKs this may contain the TxID of an estimated matching index
        // in the log, rather than the current term, so it is correct for it to
        // be stale in this case.
        if (r.success == AppendEntriesResponseType::OK)
        {
          LOG_DEBUG_FMT(
            "Recv append entries response to {} from {}: stale term ({} != {})",
            state->my_node_id,
            from,
            r.term,
            state->current_view);
          return;
        }
      }
      else if (r.last_log_idx < node->second.match_idx)
      {
        // Stale response, discard if success.
        // Otherwise reset sent_idx and try again.
        // NB: It is correct for this index to move backwards during NACKs
        // which iteratively discover the last matching index of divergent logs
        // after an election.
        if (r.success == AppendEntriesResponseType::OK)
        {
          LOG_DEBUG_FMT(
            "Recv append entries response to {} from {}: stale idx",
            state->my_node_id,
            from);
          return;
        }
      }

      // Update next and match for the responding node.
      if (r.success == AppendEntriesResponseType::FAIL)
      {
        node->second.match_idx =
          find_highest_possible_match({r.term, r.last_log_idx});
      }
      else
      {
        node->second.match_idx = std::min(r.last_log_idx, state->last_idx);
      }

      if (r.success == AppendEntriesResponseType::REQUIRE_EVIDENCE)
      {
        // We need to provide evidence to the replica that we can send it append
        // entries. This should only happened if there is some kind of network
        // partition.
        ViewChangeEvidenceMsg vw = {
          {bft_view_change_evidence}, state->current_view};

        std::vector<uint8_t> data =
          view_change_tracker->get_serialized_view_change_confirmation(
            state->current_view, id());

        data.insert(
          data.begin(),
          reinterpret_cast<uint8_t*>(&vw),
          reinterpret_cast<uint8_t*>(&vw) + sizeof(ViewChangeEvidenceMsg));

        LOG_DEBUG_FMT("Sending evidence to:{}", from);
        channels->send_authenticated(
          from, ccf::NodeMsgType::consensus_msg, data);
      }

      if (r.success != AppendEntriesResponseType::OK)
      {
        // Failed due to log inconsistency. Reset sent_idx and try again.
        LOG_DEBUG_FMT(
          "Recv append entries response to {} from {}: failed",
          state->my_node_id,
          from);
        send_append_entries(from, node->second.match_idx + 1);
        return;
      }

      LOG_DEBUG_FMT(
        "Recv append entries response to {} from {} for index {}: success",
        state->my_node_id,
        from,
        r.last_log_idx);
      update_commit();
    }

    void send_request_vote(const ccf::NodeId& to)
    {
      auto last_committable_idx = last_committable_index();
      LOG_INFO_FMT(
        "Send request vote from {} to {} at {}",
        state->my_node_id,
        to,
        last_committable_idx);
      CCF_ASSERT(last_committable_idx >= state->commit_idx, "lci < ci");

      RequestVote rv = {
        {raft_request_vote},
        state->current_view,
        last_committable_idx,
        get_term_internal(last_committable_idx)};

      channels->send_authenticated(to, ccf::NodeMsgType::consensus_msg, rv);
    }

    void recv_request_vote(const ccf::NodeId& from, RequestVote r)
    {
      std::lock_guard<std::mutex> guard(state->lock);

      // Ignore if we don't recognise the node.
      auto node = nodes.find(from);
      if (node == nodes.end())
      {
        LOG_FAIL_FMT(
          "Recv request vote to {} from {}: unknown node",
          state->my_node_id,
          from);
        return;
      }

      if (state->current_view > r.term)
      {
        // Reply false, since our term is later than the received term.
        LOG_DEBUG_FMT(
          "Recv request vote to {} from {}: our term is later ({} > {})",
          state->my_node_id,
          from,
          state->current_view,
          r.term);
        send_request_vote_response(from, false);
        return;
      }
      else if (state->current_view < r.term)
      {
        LOG_DEBUG_FMT(
          "Recv request vote to {} from {}: their term is later ({} < {})",
          state->my_node_id,
          from,
          state->current_view,
          r.term);
        become_aware_of_new_term(r.term);
      }

      if ((voted_for.has_value()) && (voted_for.value() != from))
      {
        // Reply false, since we already voted for someone else.
        LOG_DEBUG_FMT(
          "Recv request vote to {} from {}: already voted for {}",
          state->my_node_id,
          from,
          voted_for.value());
        send_request_vote_response(from, false);
        return;
      }

      // If the candidate's committable log is at least as up-to-date as ours,
      // vote yes

      const auto last_committable_idx = last_committable_index();
      const auto term_of_last_committable_idx =
        get_term_internal(last_committable_idx);

      const auto answer =
        (r.term_of_last_committable_idx > term_of_last_committable_idx) ||
        ((r.term_of_last_committable_idx == term_of_last_committable_idx) &&
         (r.last_committable_idx >= last_committable_idx));

      if (answer)
      {
        // If we grant our vote, we also acknowledge that an election is in
        // progress.
        restart_election_timeout();
        leader_id.reset();
        voted_for = from;
      }
      else
      {
        LOG_INFO_FMT(
          "Voting against candidate at {}.{} because local state is at {}.{}",
          r.term_of_last_committable_idx,
          r.last_committable_idx,
          term_of_last_committable_idx,
          last_committable_idx);
      }

      send_request_vote_response(from, answer);
    }

    void send_request_vote_response(const ccf::NodeId& to, bool answer)
    {
      LOG_INFO_FMT(
        "Send request vote response from {} to {}: {}",
        state->my_node_id,
        to,
        answer);

      RequestVoteResponse response = {
        {raft_request_vote_response}, state->current_view, answer};

      channels->send_authenticated(
        to, ccf::NodeMsgType::consensus_msg, response);
    }

    void recv_request_vote_response(
      const ccf::NodeId& from, RequestVoteResponse r)
    {
      std::lock_guard<std::mutex> guard(state->lock);

      if (replica_state != kv::ReplicaState::Candidate)
      {
        LOG_INFO_FMT(
          "Recv request vote response to {}: we aren't a candidate",
          state->my_node_id);
        return;
      }

      // Ignore if we don't recognise the node.
      auto node = nodes.find(from);
      if (node == nodes.end())
      {
        LOG_INFO_FMT(
          "Recv request vote response to {} from {}: unknown node",
          state->my_node_id,
          from);
        return;
      }

      if (state->current_view < r.term)
      {
        LOG_INFO_FMT(
          "Recv request vote response to {} from {}: their term is more recent "
          "({} < {})",
          state->my_node_id,
          from,
          state->current_view,
          r.term);
        become_aware_of_new_term(r.term);
        return;
      }
      else if (state->current_view != r.term)
      {
        // Ignore as it is stale.
        LOG_INFO_FMT(
          "Recv request vote response to {} from {}: stale ({} != {})",
          state->my_node_id,
          from,
          state->current_view,
          r.term);
        return;
      }
      else if (!r.vote_granted)
      {
        // Do nothing.
        LOG_INFO_FMT(
          "Recv request vote response to {} from {}: they voted no",
          state->my_node_id,
          from);
        return;
      }

      LOG_INFO_FMT(
        "Recv request vote response to {} from {}: they voted yes",
        state->my_node_id,
        from);

      add_vote_for_me(from);
    }

    void restart_election_timeout()
    {
      // Randomise timeout_elapsed to get a random election timeout
      // between 0.5x and 1x the configured election timeout.
      timeout_elapsed = std::chrono::milliseconds(distrib(rand));
    }

    void become_candidate()
    {
      replica_state = kv::ReplicaState::Candidate;
      leader_id.reset();
      voted_for = state->my_node_id;
      votes_for_me.clear();
      state->current_view++;

      restart_election_timeout();
      add_vote_for_me(state->my_node_id);

      LOG_INFO_FMT(
        "Becoming candidate {}: {}", state->my_node_id, state->current_view);

      if (consensus_type != ConsensusType::BFT)
      {
        for (auto it = nodes.begin(); it != nodes.end(); ++it)
        {
          channels->create_channel(
            it->first,
            it->second.node_info.hostname,
            it->second.node_info.port);
          send_request_vote(it->first);
        }
      }
    }

    void become_leader(bool force_become_leader = false)
    {
      if (is_retired())
      {
        return;
      }

      // When we force to become the primary we are going around the
      // consensus protocol. This only happens when a node starts a new network
      // and have a gensis or recovery tx as the last transaction, for BFT this
      // transaction is not prepared and but must not be rolled back.
      if (consensus_type == ConsensusType::BFT && !force_become_leader)
      {
        auto progress_tracker = store->get_progress_tracker();
        election_index = progress_tracker->get_rollback_seqno();
      }
      else
      {
        election_index = last_committable_index();
      }
      LOG_DEBUG_FMT(
        "Election index is {} in term {}", election_index, state->current_view);
      // Discard any un-committable updates we may hold,
      // since we have no signature for them. Except at startup,
      // where we do not want to roll back the genesis transaction.
      if (state->commit_idx > 0)
      {
        rollback(election_index);
      }
      else
      {
        // but we still want the KV to know which term we're in
        store->initialise_term(state->current_view);
      }

      replica_state = kv::ReplicaState::Leader;
      leader_id = state->my_node_id;

      using namespace std::chrono_literals;
      timeout_elapsed = 0ms;

      LOG_INFO_FMT(
        "Becoming leader {}: {}", state->my_node_id, state->current_view);

      // Immediately commit if there are no other nodes.
      if (nodes.size() == 0)
      {
        commit(state->last_idx);
        return;
      }

      // Reset next, match, and sent indices for all nodes.
      auto next = state->last_idx + 1;

      for (auto it = nodes.begin(); it != nodes.end(); ++it)
      {
        it->second.match_idx = 0;
        it->second.sent_idx = next - 1;

        // Send an empty append_entries to all nodes.
        send_append_entries(it->first, next);
      }
    }

    bool can_advance_watermark()
    {
      return replica_state != kv::ReplicaState::Retired &&
        replica_state != kv::ReplicaState::Learner;
    }

    bool can_endorse_primary()
    {
      return replica_state != kv::ReplicaState::Retired &&
        replica_state != kv::ReplicaState::Learner;
    }

    // Called when a replica becomes aware of the existence of a new term
    // If retired already, state remains unchanged, but the replica otherwise
    // becomes a follower in the new term.
    void become_aware_of_new_term(Term term)
    {
      leader_id.reset();
      restart_election_timeout();

      state->current_view = term;
      voted_for.reset();
      votes_for_me.clear();

      if (consensus_type == ConsensusType::BFT)
      {
        auto progress_tracker = store->get_progress_tracker();
        ccf::SeqNo rollback_level = progress_tracker->get_rollback_seqno();
        rollback(rollback_level);
        view_change_tracker->set_current_view_change(state->current_view);
      }
      else
      {
        rollback(last_committable_index());
      }

      is_new_follower = true;

      if (can_endorse_primary())
      {
        replica_state = kv::ReplicaState::Follower;
        LOG_INFO_FMT(
          "Becoming follower {}: {}", state->my_node_id, state->current_view);
      }
    }

    void become_retiring()
    {
      assert(use_two_tx_reconfig);

      LOG_INFO_FMT(
        "Becoming retiring {}: {}", state->my_node_id, state->current_view);

      replica_state = kv::ReplicaState::Retiring;
      leader_id.reset();

      CCF_ASSERT_FMT(
        !retirement_idx.has_value(),
        "retirement_idx already set to {}",
        retirement_idx.value());
      retirement_idx = state->commit_idx;
      LOG_INFO_FMT("Node retiring at {}", state->commit_idx);
    }

    void become_retired()
    {
      replica_state = kv::ReplicaState::Retired;
      leader_id.reset();

      LOG_INFO_FMT(
        "Becoming retired {}: {}", state->my_node_id, state->current_view);
    }

    void add_vote_for_me(const ccf::NodeId& from)
    {
      size_t quorum = -1;

      if (use_two_tx_reconfig)
      {
        const auto& cfg = configurations.front();

        if (cfg.nodes.find(from) == cfg.nodes.end())
        {
          LOG_INFO_FMT("Ignoring vote from ineligible voter {}", from);
          return;
        }

        // Need 50% + 1 of the total nodes in the current config (including us).
        votes_for_me.insert(from);
        quorum = get_quorum(cfg);
      }
      else
      {
        // Need 50% + 1 of the total nodes, which are the other nodes plus us.
        votes_for_me.insert(from);
        quorum = ((nodes.size() + 1) / 2) + 1;
      }

      if (votes_for_me.size() >= quorum)
      {
        become_leader();
      }
    }

    void update_commit()
    {
      // If there exists some idx in the current term such that
      // idx > commit_idx and a majority of nodes have replicated it,
      // commit to that idx.
      auto new_commit_cft_idx = std::numeric_limits<Index>::max();
      auto new_commit_bft_idx = std::numeric_limits<Index>::max();

      // Obtain BFT watermarks
      auto progress_tracker = store->get_progress_tracker();
      if (progress_tracker != nullptr)
      {
        new_commit_bft_idx = progress_tracker->get_highest_committed_level();
      }

      // Obtain CFT watermarks
      for (auto& c : configurations)
      {
        // The majority must be checked separately for each active
        // configuration.
        std::vector<Index> match;
        match.reserve(c.nodes.size() + 1);

        for (auto node : c.nodes)
        {
          if (node.first == state->my_node_id)
          {
            match.push_back(state->last_idx);
          }
          else
          {
            match.push_back(nodes.at(node.first).match_idx);
          }
        }

        sort(match.begin(), match.end());
        auto confirmed = match.at((match.size() - 1) / 2);

        if (confirmed < new_commit_cft_idx)
        {
          new_commit_cft_idx = confirmed;
        }
      }
      LOG_DEBUG_FMT(
        "In update_commit, new_commit_cft_idx: {}, new_commit_bft_idx:{}. "
        "last_idx: {}",
        new_commit_cft_idx,
        new_commit_bft_idx,
        state->last_idx);

      if (new_commit_cft_idx != std::numeric_limits<Index>::max())
      {
        state->cft_watermark_idx = new_commit_cft_idx;
      }

      if (new_commit_bft_idx != std::numeric_limits<Index>::max())
      {
        state->bft_watermark_idx = new_commit_bft_idx;
      }

      if (get_commit_watermark_idx() > state->last_idx)
      {
        throw std::logic_error(
          "Followers appear to have later match indices than leader");
      }

      commit_if_possible(get_commit_watermark_idx());
    }

    void commit_if_possible(Index idx)
    {
      LOG_DEBUG_FMT(
        "Commit if possible {} (ci: {}) (ti {})",
        idx,
        state->commit_idx,
        get_term_internal(idx));
      if (
        (idx > state->commit_idx) &&
        (get_term_internal(idx) <= state->current_view))
      {
        Index highest_committable = 0;
        bool can_commit = false;
        while (!committable_indices.empty() &&
               (committable_indices.front() <= idx))
        {
          highest_committable = committable_indices.front();
          committable_indices.pop_front();
          can_commit = true;
        }

        if (can_commit)
        {
          if (consensus_type == ConsensusType::CFT)
          {
            commit(highest_committable);
          }
          else
          {
            auto progress_tracker = store->get_progress_tracker();
            commit(progress_tracker->get_highest_committed_level());
          }
        }
      }
    }

    size_t num_trusted(const kv::Configuration& c) const
    {
      size_t r = 0;
      for (const auto& [id, _] : c.nodes)
      {
        if (
          nodes.find(id) != nodes.end() && learners.find(id) == learners.end())
        {
          r++;
        }
      }
      return r;
    }

    size_t get_quorum(const kv::Configuration& c) const
    {
      switch (consensus_type)
      {
        case CFT:
          return (c.nodes.size() / 2) + 1;
        case BFT:
          return (c.nodes.size() / 3) + 1;
        default:
          return -1;
      }
    }

    bool have_quorum(size_t n, const kv::Configuration& c) const
    {
      return n >= get_quorum(c);
    }

    bool enough_trusted(const kv::Configuration& c) const
    {
      return have_quorum(num_trusted(c), c);
    }

    void commit(Index idx)
    {
      if (idx > state->last_idx)
      {
        throw std::logic_error(fmt::format(
          "Tried to commit {} but last_idx is {}", idx, state->last_idx));
      }

      LOG_DEBUG_FMT("Starting commit");

      // This could happen if a follower becomes the leader when it
      // has committed fewer log entries, although it has them available.
      if (idx <= state->commit_idx)
        return;

      state->commit_idx = idx;
      if (
        retirement_committable_idx.has_value() &&
        idx >= retirement_committable_idx.value() &&
        (!use_two_tx_reconfig || is_retiring()))
      {
        become_retired();
      }

      LOG_DEBUG_FMT("Compacting...");
      // Snapshots are not yet supported with BFT
      snapshotter->commit(
        idx,
        replica_state == kv::ReplicaState::Leader &&
          consensus_type == ConsensusType::CFT);

      store->compact(idx);
      ledger->commit(idx);

      LOG_DEBUG_FMT("Commit on {}: {}", state->my_node_id, idx);

      // Examine all configurations that are followed by a globally committed
      // configuration.
      bool changed = false;

      while (true)
      {
        auto conf = configurations.begin();
        if (conf == configurations.end())
          break;

        auto next = std::next(conf);
        if (next == configurations.end())
          break;

        if (idx < next->idx)
          break;

        if (!use_two_tx_reconfig)
        {
          configurations.pop_front();
          backup_nodes.clear();
          changed = true;
        }
        else
        {
          if (is_primary())
          {
            if (!enough_trusted(*next))
            {
              LOG_TRACE_FMT(
                "Configurations: not enough trusted nodes for next "
                "configuration");
              break;
            }
          }

          if (num_trusted(*next) == next->nodes.size())
          {
            LOG_TRACE_FMT(
              "Configurations: all nodes trusted, switching to next "
              "configuration");

            if (!is_retiring())
            {
              if (
                conf->nodes.find(state->my_node_id) != conf->nodes.end() &&
                next->nodes.find(state->my_node_id) == next->nodes.end())
              {
                become_retiring();
              }
            }

            configurations.pop_front();
          }
          else
          {
            break;
          }
        }
      }

      if (changed)
      {
        create_and_remove_node_state();
      }
    }

    Index get_commit_watermark_idx()
    {
      if (consensus_type == ConsensusType::BFT)
      {
        return state->bft_watermark_idx;
      }
      else
      {
        return state->cft_watermark_idx;
      }
    }

    const Configuration::Nodes& get_last_configuration_nodes()
    {
      if (configurations.empty())
      {
        throw std::logic_error("Configurations is empty");
      }
      return configurations.back().nodes;
    }

    void rollback(Index idx)
    {
      if (
        (consensus_type == ConsensusType::CFT && idx < state->commit_idx) ||
        (consensus_type == ConsensusType::BFT &&
         idx < state->bft_watermark_idx))
      {
        LOG_FAIL_FMT(
          "Asked to rollback to idx:{} but committed to commit_idx:{}, "
          "bft_watermark_idx:{} - ignoring rollback request",
          idx,
          state->commit_idx,
          state->bft_watermark_idx);
        return;
      }

      snapshotter->rollback(idx);
      store->rollback({get_term_internal(idx), idx}, state->current_view);
      LOG_DEBUG_FMT("Setting term in store to: {}", state->current_view);
      ledger->truncate(idx);
      state->last_idx = idx;
      LOG_DEBUG_FMT("Rolled back at {}", idx);

      state->view_history.rollback(idx);

      while (!committable_indices.empty() && (committable_indices.back() > idx))
      {
        committable_indices.pop_back();
      }

      if (retirement_idx.has_value() && retirement_idx.value() > idx)
      {
        retirement_idx = std::nullopt;
      }

      if (
        retirement_committable_idx.has_value() &&
        retirement_committable_idx.value() > idx)
      {
        retirement_committable_idx = std::nullopt;
      }

      // Rollback configurations.
      bool changed = false;

      while (!configurations.empty() && (configurations.back().idx > idx))
      {
        configurations.pop_back();
        backup_nodes.clear();
        changed = true;
      }

      if (use_two_tx_reconfig && changed)
      {
        std::unordered_set<ccf::NodeId> to_erase;
        for (auto& [id, seqno] : learners)
        {
          if (seqno > idx)
          {
            to_erase.insert(id);
          }
        }
        for (auto& id : to_erase)
        {
          learners.erase(id);
        }
      }

      if (changed)
      {
        create_and_remove_node_state();
      }
    }

    void create_and_remove_node_state()
    {
      if (use_two_tx_reconfig && is_learner())
      {
        for (auto& cfg : configurations)
        {
          if (cfg.idx > state->commit_idx)
            break;

          if (
            cfg.nodes.find(state->my_node_id) != cfg.nodes.end() &&
            learners.find(state->my_node_id) != learners.end())
          {
            LOG_INFO_FMT("Configurations: ready for promotion");
            // Submit promotion RPC here.
            learners.erase(state->my_node_id);

            // The transition to follower will happen when the reconfiguration
            // transaction commits.
            LOG_INFO_FMT(
              "Becoming follower {}: {}",
              state->my_node_id,
              state->current_view);
            replica_state = kv::ReplicaState::Follower;
          }
        }
      }

      // Find all nodes present in any active configuration.
      Configuration::Nodes active_nodes;

      for (auto& conf : configurations)
      {
        for (auto node : conf.nodes)
        {
          active_nodes.emplace(node.first, node.second);
        }
      }

      // Remove all nodes in the node state that are not present in any active
      // configuration.
      std::vector<ccf::NodeId> to_remove;

      for (auto& node : nodes)
      {
        if (active_nodes.find(node.first) == active_nodes.end())
        {
          to_remove.push_back(node.first);
        }
      }

      for (auto node_id : to_remove)
      {
        nodes.erase(node_id);
        LOG_INFO_FMT("Removed raft node {}", node_id);
      }

      // Add all active nodes that are not already present in the node state.
      for (auto node_info : active_nodes)
      {
        if (node_info.first == state->my_node_id)
        {
          continue;
        }

        if (nodes.find(node_info.first) == nodes.end())
        {
          // A new node is sent only future entries initially. If it does not
          // have prior data, it will communicate that back to the leader.
          auto index = state->last_idx + 1;
          nodes.try_emplace(node_info.first, node_info.second, index, 0);

          if (
            replica_state == kv::ReplicaState::Leader ||
            consensus_type == ConsensusType::BFT)
          {
            channels->create_channel(
              node_info.first,
              node_info.second.hostname,
              node_info.second.port);
          }

          if (replica_state == kv::ReplicaState::Leader)
          {
            send_append_entries(node_info.first, index);
          }

          LOG_INFO_FMT("Added raft node {}", node_info.first);
        }
      }
    }
  };
}<|MERGE_RESOLUTION|>--- conflicted
+++ resolved
@@ -2188,14 +2188,10 @@
         answer);
 
       AppendEntriesResponse response = {
-<<<<<<< HEAD
-        {raft_append_entries_response}, response_term, response_idx, answer};
-=======
         {raft_append_entries_response},
-        state->current_view,
-        matching_idx,
+        response_term,
+        response_idx,
         answer};
->>>>>>> a43fd55f
 
       channels->send_authenticated(
         to, ccf::NodeMsgType::consensus_msg, response);
