// Copyright (c) Microsoft Corporation. All rights reserved.
// Licensed under the Apache 2.0 License.
#pragma once

#include "ccf/ds/ccf_exception.h"
#include "ccf/ds/logger.h"
#include "ccf/pal/locking.h"
#include "ccf/tx_id.h"
#include "ccf/tx_status.h"
#include "ds/serialized.h"
#include "enclave/reconfiguration_type.h"
#include "impl/state.h"
#include "kv/kv_types.h"
#include "node/node_client.h"
#include "node/node_to_node.h"
#include "node/node_types.h"
#include "node/retired_nodes_cleanup.h"
#include "raft_types.h"
#include "service/tables/signatures.h"

#include <algorithm>
#include <list>
#include <random>
#include <unordered_map>
#include <vector>

#ifdef VERBOSE_RAFT_LOGGING
#  define RAFT_TRACE_FMT(s, ...) \
    CCF_LOG_FMT(TRACE, "raft") \
    ("{} | {} | {} | " s, \
     state->node_id, \
     state->leadership_state, \
     state->membership_state, \
     ##__VA_ARGS__)
#  define RAFT_DEBUG_FMT(s, ...) \
    CCF_LOG_FMT(DEBUG, "raft") \
    ("{} | {} | {} | " s, \
     state->node_id, \
     state->leadership_state, \
     state->membership_state, \
     ##__VA_ARGS__)
#  define RAFT_INFO_FMT(s, ...) \
    CCF_LOG_FMT(INFO, "raft") \
    ("{} | {} | {} | " s, \
     state->node_id, \
     state->leadership_state, \
     state->membership_state, \
     ##__VA_ARGS__)
#  define RAFT_FAIL_FMT(s, ...) \
    CCF_LOG_FMT(FAIL, "raft") \
    ("{} | {} | {} | " s, \
     state->node_id, \
     state->leadership_state, \
     state->membership_state, \
     ##__VA_ARGS__)
#else
#  define RAFT_TRACE_FMT LOG_TRACE_FMT
#  define RAFT_DEBUG_FMT LOG_DEBUG_FMT
#  define RAFT_INFO_FMT LOG_INFO_FMT
#  define RAFT_FAIL_FMT LOG_FAIL_FMT
#endif

#define RAFT_TRACE_JSON_OUT(json_object) \
  CCF_LOG_OUT(DEBUG, "raft_trace") << json_object

namespace aft
{
  using Configuration = kv::Configuration;

  template <class LedgerProxy>
  class Aft : public kv::Consensus
  {
  private:
    struct NodeState
    {
      Configuration::NodeInfo node_info;

      // the highest index sent to the node
      Index sent_idx;

      // the highest matching index with the node that was confirmed
      Index match_idx;

      // timeout tracking the last time an ack was received from the node
      std::chrono::milliseconds last_ack_timeout;

      NodeState() = default;

      NodeState(
        const Configuration::NodeInfo& node_info_,
        Index sent_idx_,
        Index match_idx_ = 0) :
        node_info(node_info_),
        sent_idx(sent_idx_),
        match_idx(match_idx_),
        last_ack_timeout(0)
      {}
    };

    // Persistent
    std::unique_ptr<Store> store;

    // Volatile
    std::optional<ccf::NodeId> voted_for = std::nullopt;
    std::optional<ccf::NodeId> leader_id = std::nullopt;

    // Keep track of votes in each active configuration
    struct Votes
    {
      std::unordered_set<ccf::NodeId> votes;
      size_t quorum;
    };
    std::map<Index, Votes> votes_for_me;

    std::chrono::milliseconds timeout_elapsed;

    // When this node receives append entries from a new primary, it may need to
    // roll back a committable but uncommitted suffix it holds. The
    // new primary dictates the index where this suffix begins, which
    // following the Raft election rules must be at least as high as the highest
    // commit index reported by the previous primary. The window in which this
    // rollback could be accepted is minimised to avoid unnecessary
    // retransmissions - this node only executes this rollback instruction on
    // the first append entries after it became a follower. As with any append
    // entries, the initial index will not advance until this node acks.
    bool is_new_follower = false;

    // When this node becomes primary, they should produce a new signature in
    // the current view. This signature is the first thing they may commit, as
    // they cannot confirm commit of anything from a previous view (Raft paper
    // section 5.4.2). This bool is true from the point this node becomes
    // primary, until it sees a committable entry
    bool should_sign = false;

    std::shared_ptr<aft::State> state;

    // Timeouts
    std::chrono::milliseconds request_timeout;
    std::chrono::milliseconds election_timeout;
    size_t max_uncommitted_tx_count;
    bool ticking = false;

    // Configurations
    std::list<Configuration> configurations;
    // Union of other nodes (i.e. all nodes but us) in each active
    // configuration. This should be used for diagnostic or broadcasting
    // messages but _not_ for counting quorums, which should be done for each
    // active configuration.
    std::unordered_map<ccf::NodeId, NodeState> all_other_nodes;
    std::unordered_map<ccf::NodeId, ccf::SeqNo> retired_nodes;
    ReconfigurationType reconfiguration_type;

    // Node client to trigger submission of RPC requests
    std::shared_ptr<ccf::NodeClient> node_client;

    // Used to remove retired nodes from store
    std::unique_ptr<ccf::RetiredNodeCleanup> retired_node_cleanup;

    size_t entry_size_not_limited = 0;
    size_t entry_count = 0;
    Index entries_batch_size = 20;
    static constexpr int batch_window_size = 100;
    int batch_window_sum = 0;

    // When this is set, only public domain is deserialised when receiving
    // append entries
    bool public_only = false;

    // Randomness
    std::uniform_int_distribution<int> distrib;
    std::default_random_engine rand;

    // AppendEntries messages are currently constrained to only contain entries
    // from a single term, so that the receiver can know the term of each entry
    // pre-deserialisation, without an additional header.
    static constexpr size_t max_terms_per_append_entries = 1;

  public:
    static constexpr size_t append_entries_size_limit = 20000;
    std::unique_ptr<LedgerProxy> ledger;
    std::shared_ptr<ccf::NodeToNode> channels;

  public:
    Aft(
      const consensus::Configuration& settings_,
      std::unique_ptr<Store> store_,
      std::unique_ptr<LedgerProxy> ledger_,
      std::shared_ptr<ccf::NodeToNode> channels_,
      std::shared_ptr<aft::State> state_,
      std::shared_ptr<ccf::NodeClient> rpc_request_context_,
      bool public_only_ = false,
      kv::MembershipState initial_membership_state_ =
        kv::MembershipState::Active,
      ReconfigurationType reconfiguration_type_ =
        ReconfigurationType::ONE_TRANSACTION) :
      store(std::move(store_)),

      timeout_elapsed(0),

      state(state_),

      request_timeout(settings_.message_timeout),
      election_timeout(settings_.election_timeout),
      max_uncommitted_tx_count(settings_.max_uncommitted_tx_count),

      reconfiguration_type(reconfiguration_type_),
      node_client(rpc_request_context_),
      retired_node_cleanup(
        std::make_unique<ccf::RetiredNodeCleanup>(node_client)),

      public_only(public_only_),

      distrib(0, (int)election_timeout.count() / 2),
      rand((int)(uintptr_t)this),

      ledger(std::move(ledger_)),
      channels(channels_)
    {}

    virtual ~Aft() = default;

    std::optional<ccf::NodeId> primary() override
    {
      return leader_id;
    }

    ccf::NodeId id() override
    {
      return state->node_id;
    }

    bool is_primary() override
    {
      return state->leadership_state == kv::LeadershipState::Leader;
    }

    bool is_candidate() override
    {
      return state->leadership_state == kv::LeadershipState::Candidate;
    }

    bool can_replicate() override
    {
      std::unique_lock<ccf::pal::Mutex> guard(state->lock);
      return can_replicate_unsafe();
    }

    /**
     * Returns true if the node is primary, max_uncommitted_tx_count is non-zero
     * and the number of transactions replicated but not yet committed exceeds
     * max_uncommitted_tx_count.
     */
    bool is_at_max_capacity() override
    {
      if (max_uncommitted_tx_count == 0)
      {
        return false;
      }
      std::unique_lock<ccf::pal::Mutex> guard(state->lock);
      return state->leadership_state == kv::LeadershipState::Leader &&
        (state->last_idx - state->commit_idx >= max_uncommitted_tx_count);
    }

    Consensus::SignatureDisposition get_signature_disposition() override
    {
      std::unique_lock<ccf::pal::Mutex> guard(state->lock);
      if (can_sign_unsafe())
      {
        if (should_sign)
        {
          return Consensus::SignatureDisposition::SHOULD_SIGN;
        }
        else
        {
          return Consensus::SignatureDisposition::CAN_SIGN;
        }
      }
      else
      {
        return Consensus::SignatureDisposition::CANT_REPLICATE;
      }
    }

    bool is_backup() override
    {
      return state->leadership_state == kv::LeadershipState::Follower;
    }

    bool is_active() const
    {
      return state->membership_state == kv::MembershipState::Active;
    }

    bool is_retired() const
    {
      return state->membership_state == kv::MembershipState::Retired;
    }

    bool is_retired_committed() const
    {
      return state->membership_state == kv::MembershipState::Retired &&
        state->retirement_phase == kv::RetirementPhase::RetiredCommitted;
    }

    void set_retired_committed(
      ccf::SeqNo seqno, const std::vector<kv::NodeId>& node_ids) override
    {
      for (auto& node_id : node_ids)
      {
        if (id() == node_id)
        {
          CCF_ASSERT(
            state->membership_state == kv::MembershipState::Retired,
            "Node is not retired, cannot become retired committed");
          CCF_ASSERT(
            state->retirement_phase == kv::RetirementPhase::Completed,
            "Node is not retired, cannot become retired committed");
          state->retirement_phase = kv::RetirementPhase::RetiredCommitted;
          CCF_ASSERT_FMT(
            state->retired_committed_idx == state->commit_idx,
            "Retired "
            "committed index {} does not match current commit index {}",
            state->retired_committed_idx.value_or(0),
            state->commit_idx);
          state->retired_committed_idx = seqno;
        }
        else
        {
          // This does not seem right, because it means a retiring backup
          // probably never finds out that its retirement_committed has been
          // committed.
          all_other_nodes.erase(node_id);
        }
      }
    }

    Index last_committable_index() const
    {
      return state->committable_indices.empty() ?
        state->commit_idx :
        state->committable_indices.back();
    }

    // Returns the highest committable index which is not greater than the
    // given idx.
    std::optional<Index> find_highest_possible_committable_index(
      Index idx) const
    {
      const auto it = std::upper_bound(
        state->committable_indices.rbegin(),
        state->committable_indices.rend(),
        idx,
        [](const auto& l, const auto& r) { return l >= r; });
      if (it == state->committable_indices.rend())
      {
        return std::nullopt;
      }

      return *it;
    }

    void compact_committable_indices(Index idx)
    {
      while (!state->committable_indices.empty() &&
             (state->committable_indices.front() <= idx))
      {
        state->committable_indices.pop_front();
      }
    }

    void enable_all_domains() override
    {
      // When receiving append entries as a follower, all security domains will
      // be deserialised
      std::lock_guard<ccf::pal::Mutex> guard(state->lock);
      public_only = false;
    }

    void force_become_primary() override
    {
      // This is unsafe and should only be called when the node is certain
      // there is no leader and no other node will attempt to force leadership.
      if (leader_id.has_value())
      {
        throw std::logic_error(
          "Can't force leadership if there is already a leader");
      }

      std::lock_guard<ccf::pal::Mutex> guard(state->lock);
      state->current_view += starting_view_change;
      become_leader(true);
    }

    void force_become_primary(
      Index index,
      Term term,
      const std::vector<Index>& terms,
      Index commit_idx_) override
    {
      // This is unsafe and should only be called when the node is certain
      // there is no leader and no other node will attempt to force leadership.
      if (leader_id.has_value())
      {
        throw std::logic_error(
          "Can't force leadership if there is already a leader");
      }

      std::lock_guard<ccf::pal::Mutex> guard(state->lock);
      state->current_view = term;
      state->last_idx = index;
      state->commit_idx = commit_idx_;
      state->view_history.initialise(terms);
      state->view_history.update(index, term);
      state->current_view += starting_view_change;
      become_leader(true);
    }

    void init_as_backup(
      Index index,
      Term term,
      const std::vector<Index>& term_history,
      Index recovery_start_index = 0) override
    {
      // This should only be called when the node resumes from a snapshot and
      // before it has received any append entries.
      std::lock_guard<ccf::pal::Mutex> guard(state->lock);

      state->last_idx = index;
      state->commit_idx = index;

      state->view_history.initialise(term_history);

      ledger->init(index, recovery_start_index);

      become_aware_of_new_term(term);
    }

    Index get_last_idx()
    {
      return state->last_idx;
    }

    Index get_committed_seqno() override
    {
      std::lock_guard<ccf::pal::Mutex> guard(state->lock);
      return get_commit_idx_unsafe();
    }

    Term get_view() override
    {
      std::lock_guard<ccf::pal::Mutex> guard(state->lock);
      return state->current_view;
    }

    std::pair<Term, Index> get_committed_txid() override
    {
      std::lock_guard<ccf::pal::Mutex> guard(state->lock);
      ccf::SeqNo commit_idx = get_commit_idx_unsafe();
      return {get_term_internal(commit_idx), commit_idx};
    }

    Term get_view(Index idx) override
    {
      std::lock_guard<ccf::pal::Mutex> guard(state->lock);
      return get_term_internal(idx);
    }

    std::vector<Index> get_view_history(Index idx) override
    {
      // This should only be called when the spin lock is held.
      return state->view_history.get_history_until(idx);
    }

    std::vector<Index> get_view_history_since(Index idx) override
    {
      // This should only be called when the spin lock is held.
      return state->view_history.get_history_since(idx);
    }

  public:
    void add_configuration(
      Index idx,
      const kv::Configuration::Nodes& conf,
      const std::unordered_set<ccf::NodeId>& new_learner_nodes = {},
      const std::unordered_set<ccf::NodeId>& new_retired_nodes = {}) override
    {
      RAFT_DEBUG_FMT(
        "Configurations: add new configuration at {}: {{{}}}", idx, conf);

      assert(new_learner_nodes.empty());

#ifdef CCF_RAFT_TRACING
      nlohmann::json j = {};
      j["function"] = "add_configuration";
      j["state"] = *state;
      j["configurations"] = configurations;
      j["args"] = nlohmann::json::object();
      j["args"]["configuration"] = Configuration{idx, conf, idx};
      RAFT_TRACE_JSON_OUT(j);
#endif

      // Detect when we are retired by observing a configuration
      // from which we are absent following a configuration in which
      // we were included. Note that this relies on retirement being
      // a final state, and node identities never being re-used.
      if (
        !configurations.empty() &&
        configurations.back().nodes.find(state->node_id) !=
          configurations.back().nodes.end() &&
        conf.find(state->node_id) == conf.end())
      {
        become_retired(idx, kv::RetirementPhase::Ordered);
      }

      if (conf != configurations.back().nodes)
      {
        Configuration new_config = {idx, std::move(conf), idx};
        configurations.push_back(new_config);

        create_and_remove_node_state();
      }
    }

    void start_ticking()
    {
      ticking = true;
      using namespace std::chrono_literals;
      timeout_elapsed = 0ms;
      RAFT_INFO_FMT("Election timer has become active");
    }

    void reset_last_ack_timeouts()
    {
      for (auto& node : all_other_nodes)
      {
        using namespace std::chrono_literals;
        node.second.last_ack_timeout = 0ms;
      }
    }

    Configuration::Nodes get_latest_configuration_unsafe() const override
    {
      if (configurations.empty())
      {
        return {};
      }

      return configurations.back().nodes;
    }

    Configuration::Nodes get_latest_configuration() override
    {
      std::lock_guard<ccf::pal::Mutex> guard(state->lock);
      return get_latest_configuration_unsafe();
    }

    kv::ConsensusDetails get_details() override
    {
      kv::ConsensusDetails details;
      std::lock_guard<ccf::pal::Mutex> guard(state->lock);
      details.primary_id = leader_id;
      details.current_view = state->current_view;
      details.ticking = ticking;
      details.leadership_state = state->leadership_state;
      details.membership_state = state->membership_state;
      if (is_retired())
      {
        details.retirement_phase = state->retirement_phase;
      }
      for (auto const& conf : configurations)
      {
        details.configs.push_back(conf);
      }
      for (auto& [k, v] : all_other_nodes)
      {
        details.acks[k] = {
          v.match_idx, static_cast<size_t>(v.last_ack_timeout.count())};
      }
      details.reconfiguration_type = reconfiguration_type;
      return details;
    }

    bool replicate(const kv::BatchVector& entries, Term term) override
    {
      std::lock_guard<ccf::pal::Mutex> guard(state->lock);

      if (state->leadership_state != kv::LeadershipState::Leader)
      {
        RAFT_DEBUG_FMT(
          "Failed to replicate {} items: not leader", entries.size());
        rollback(state->last_idx);
        return false;
      }

      if (term != state->current_view)
      {
        RAFT_DEBUG_FMT(
          "Failed to replicate {} items at term {}, current term is {}",
          entries.size(),
          term,
          state->current_view);
        return false;
      }

      if (is_retired_committed())
      {
        RAFT_DEBUG_FMT(
          "Failed to replicate {} items: node retirement is complete",
          entries.size());
        rollback(state->last_idx);
        return false;
      }

      RAFT_DEBUG_FMT("Replicating {} entries", entries.size());

      for (auto& [index, data, is_globally_committable, hooks] : entries)
      {
        bool globally_committable = is_globally_committable;

        if (index != state->last_idx + 1)
          return false;

        RAFT_DEBUG_FMT(
          "Replicated on leader {}: {}{} ({} hooks)",
          state->node_id,
          index,
          (globally_committable ? " committable" : ""),
          hooks->size());

#ifdef CCF_RAFT_TRACING
        nlohmann::json j = {};
        j["function"] = "replicate";
        j["state"] = *state;
        j["view"] = term;
        j["seqno"] = index;
        j["globally_committable"] = globally_committable;
        RAFT_TRACE_JSON_OUT(j);
#endif

        for (auto& hook : *hooks)
        {
          hook->call(this);
        }

        if (globally_committable)
        {
          RAFT_DEBUG_FMT(
            "membership: {} leadership: {}",
            state->membership_state,
            state->leadership_state);
          if (
            state->membership_state == kv::MembershipState::Retired &&
            state->retirement_phase == kv::RetirementPhase::Ordered)
          {
            become_retired(index, kv::RetirementPhase::Signed);
          }
          state->committable_indices.push_back(index);
          start_ticking_if_necessary();

          // Reset should_sign here - whenever we see a committable entry we
          // don't need to produce _another_ signature
          should_sign = false;
        }

        state->last_idx = index;
        ledger->put_entry(
          *data, globally_committable, state->current_view, index);
        entry_size_not_limited += data->size();
        entry_count++;

        state->view_history.update(index, state->current_view);
        if (entry_size_not_limited >= append_entries_size_limit)
        {
          update_batch_size();
          entry_count = 0;
          entry_size_not_limited = 0;
          for (const auto& it : all_other_nodes)
          {
            RAFT_DEBUG_FMT("Sending updates to follower {}", it.first);
            send_append_entries(it.first, it.second.sent_idx + 1);
          }
        }
      }

      update_commit();

      return true;
    }

    void recv_message(
      const ccf::NodeId& from, const uint8_t* data, size_t size) override
    {
      RaftMsgType type = serialized::peek<RaftMsgType>(data, size);

      try
      {
        switch (type)
        {
          case raft_append_entries:
          {
            AppendEntries r =
              channels->template recv_authenticated<AppendEntries>(
                from, data, size);
            recv_append_entries(from, r, data, size);
            break;
          }

          case raft_append_entries_response:
          {
            AppendEntriesResponse r =
              channels->template recv_authenticated<AppendEntriesResponse>(
                from, data, size);
            recv_append_entries_response(from, r);
            break;
          }

          case raft_request_vote:
          {
            RequestVote r = channels->template recv_authenticated<RequestVote>(
              from, data, size);
            recv_request_vote(from, r);
            break;
          }

          case raft_request_vote_response:
          {
            RequestVoteResponse r =
              channels->template recv_authenticated<RequestVoteResponse>(
                from, data, size);
            recv_request_vote_response(from, r);
            break;
          }

          case raft_propose_request_vote:
          {
            ProposeRequestVote r =
              channels->template recv_authenticated<ProposeRequestVote>(
                from, data, size);
            recv_propose_request_vote(from, r);
            break;
          }

          default:
          {
            RAFT_FAIL_FMT("Unhandled AFT message type: {}", type);
          }
        }
      }
      catch (const ccf::NodeToNode::DroppedMessageException& e)
      {
        RAFT_INFO_FMT("Dropped invalid message from {}", e.from);
        return;
      }
      catch (const serialized::InsufficientSpaceException& ise)
      {
        RAFT_FAIL_FMT("Failed to parse message: {}", ise.what());
        return;
      }
      catch (const std::exception& e)
      {
        LOG_FAIL_EXC(e.what());
        return;
      }
    }

    void periodic(std::chrono::milliseconds elapsed) override
    {
      std::unique_lock<ccf::pal::Mutex> guard(state->lock);
      timeout_elapsed += elapsed;

      if (state->leadership_state == kv::LeadershipState::Leader)
      {
        if (timeout_elapsed >= request_timeout)
        {
          using namespace std::chrono_literals;
          timeout_elapsed = 0ms;

          update_batch_size();
          // Send newly available entries to all other nodes.
          for (const auto& node : all_other_nodes)
          {
            send_append_entries(node.first, node.second.sent_idx + 1);
          }
        }

        for (auto& node : all_other_nodes)
        {
          node.second.last_ack_timeout += elapsed;
        }

        bool has_quorum_of_backups = false;
        for (auto const& conf : configurations)
        {
          size_t backup_ack_timeout_count = 0;
          for (auto const& node : conf.nodes)
          {
            auto search = all_other_nodes.find(node.first);
            if (search == all_other_nodes.end())
            {
              // Ignore ourselves as primary
              continue;
            }
            if (search->second.last_ack_timeout >= election_timeout)
            {
              RAFT_DEBUG_FMT(
                "No ack received from {} in last {}",
                node.first,
                election_timeout);
              backup_ack_timeout_count++;
            }
          }

          if (backup_ack_timeout_count < get_quorum(conf.nodes.size() - 1))
          {
            // If primary has quorum of active backups in _any_ configuration,
            // it should remain primary
            has_quorum_of_backups = true;
            break;
          }
        }

        if (!has_quorum_of_backups)
        {
          // CheckQuorum: The primary automatically steps down if there are no
          // active configuration in which it has heard back from a majority of
          // backups within an election timeout.
          // Also see CheckQuorum action in tla/ccfraft.tla.
          RAFT_INFO_FMT(
            "Stepping down as leader {}: No ack received from a majority of "
            "backups in last {}",
            state->node_id,
            election_timeout);
          become_follower();
        }
      }
      else
      {
        if (
          !is_retired_committed() && ticking &&
          timeout_elapsed >= election_timeout)
        {
          // Start an election.
          become_candidate();
        }
      }
    }

  private:
    Index find_highest_possible_match(const ccf::TxID& tx_id)
    {
      // Find the highest TxID this node thinks exists, which is still
      // compatible with the given tx_id. That is, given T.n, find largest n'
      // such that n' <= n && term_of(n') == T' && T' <= T. This may be T.n
      // itself, if this node holds that index. Otherwise, examine the final
      // entry in each term, counting backwards, until we find one which is
      // still possible.
      Index probe_index = std::min(tx_id.seqno, state->last_idx);
      Term term_of_probe = state->view_history.view_at(probe_index);
      while (term_of_probe > tx_id.view)
      {
        // Next possible match is the end of the previous term, which is
        // 1-before the start of the currently considered term. Anything after
        // that must have a term which is still too high.
        probe_index = state->view_history.start_of_view(term_of_probe);
        if (probe_index > 0)
        {
          --probe_index;
        }
        term_of_probe = state->view_history.view_at(probe_index);
      }

      RAFT_TRACE_FMT(
        "Looking for match with {}.{}, from {}.{}, best answer is {}",
        tx_id.view,
        tx_id.seqno,
        state->view_history.view_at(state->last_idx),
        state->last_idx,
        probe_index);
      return probe_index;
    }

    inline void update_batch_size()
    {
      auto avg_entry_size = (entry_count == 0) ?
        append_entries_size_limit :
        entry_size_not_limited / entry_count;

      auto batch_size = (avg_entry_size == 0) ?
        append_entries_size_limit / 2 :
        append_entries_size_limit / avg_entry_size;

      auto batch_avg = batch_window_sum / batch_window_size;
      // balance out total batch size across batch window
      batch_window_sum += (batch_size - batch_avg);
      entries_batch_size = std::max((batch_window_sum / batch_window_size), 1);
    }

    Term get_term_internal(Index idx)
    {
      if (idx > state->last_idx)
        return ccf::VIEW_UNKNOWN;

      return state->view_history.view_at(idx);
    }

    bool can_replicate_unsafe()
    {
      return state->leadership_state == kv::LeadershipState::Leader &&
        state->retirement_phase < kv::RetirementPhase::RetiredCommitted;
    }

    bool can_sign_unsafe()
    {
      return state->leadership_state == kv::LeadershipState::Leader &&
        !is_retired_committed();
    }

    Index get_commit_idx_unsafe()
    {
      return state->commit_idx;
    }

    void send_append_entries(const ccf::NodeId& to, Index start_idx)
    {
      RAFT_TRACE_FMT(
        "Sending append entries to node {} in batches of {}, covering the "
        "range {} -> {}",
        to,
        entries_batch_size,
        start_idx,
        state->last_idx);

      auto calculate_end_index = [this](Index start) {
        // Cap the end index in 2 ways:
        // - Must contain no more than entries_batch_size entries
        // - Must contain entries from a single term
        static_assert(
          max_terms_per_append_entries == 1,
          "AppendEntries construction logic enforces single term");
        auto max_idx = state->last_idx;
        const auto term_of_ae = state->view_history.view_at(start);
        const auto index_at_end_of_term =
          state->view_history.end_of_view(term_of_ae);
        if (index_at_end_of_term != kv::NoVersion)
        {
          max_idx = index_at_end_of_term;
        }
        return std::min(start + entries_batch_size - 1, max_idx);
      };

      Index end_idx;

      // We break _after_ sending, so that in the case where this is called
      // with start==last, we send a single empty heartbeat
      do
      {
        end_idx = calculate_end_index(start_idx);
        RAFT_TRACE_FMT("Sending sub range {} -> {}", start_idx, end_idx);
        send_append_entries_range(to, start_idx, end_idx);
        start_idx = std::min(end_idx + 1, state->last_idx);
      } while (end_idx != state->last_idx);
    }

    void send_append_entries_range(
      const ccf::NodeId& to, Index start_idx, Index end_idx)
    {
      const auto prev_idx = start_idx - 1;

      if (
        is_retired() && state->retirement_phase > kv::RetirementPhase::Signed &&
        start_idx >= end_idx)
      {
        // Continue to replicate, but do not send heartbeats if we are retired
        return;
      }

      const auto prev_term = get_term_internal(prev_idx);
      const auto term_of_idx = get_term_internal(end_idx);

      RAFT_DEBUG_FMT(
        "Send append entries from {} to {}: ({}.{}, {}.{}] ({})",
        state->node_id,
        to,
        prev_term,
        prev_idx,
        term_of_idx,
        end_idx,
        state->commit_idx);

#pragma clang diagnostic push
#pragma clang diagnostic ignored "-Wc99-designator"
      AppendEntries ae{
        {},
        {.idx = end_idx, .prev_idx = prev_idx},
        .term = state->current_view,
        .prev_term = prev_term,
        .leader_commit_idx = state->commit_idx,
        .term_of_idx = term_of_idx,
      };
#pragma clang diagnostic pop

      auto& node = all_other_nodes.at(to);

#ifdef CCF_RAFT_TRACING
      nlohmann::json j = {};
      j["function"] = "send_append_entries";
      j["packet"] = ae;
      j["state"] = *state;
      j["to_node_id"] = to;
      j["match_idx"] = node.match_idx;
      j["sent_idx"] = node.sent_idx;
      RAFT_TRACE_JSON_OUT(j);
#endif

      // The host will append log entries to this message when it is
      // sent to the destination node.
      if (!channels->send_authenticated(
            to, ccf::NodeMsgType::consensus_msg, ae))
      {
        return;
      }

      // Record the most recent index we have sent to this node.
      node.sent_idx = end_idx;
    }

    void recv_append_entries(
      const ccf::NodeId& from,
      AppendEntries r,
      const uint8_t* data,
      size_t size)
    {
      std::unique_lock<ccf::pal::Mutex> guard(state->lock);

      RAFT_DEBUG_FMT(
        "Received append entries: {}.{} to {}.{} (from {} in term {})",
        r.prev_term,
        r.prev_idx,
        r.term_of_idx,
        r.idx,
        from,
        r.term);

#ifdef CCF_RAFT_TRACING
      nlohmann::json j = {};
      j["function"] = "recv_append_entries";
      j["packet"] = r;
      j["state"] = *state;
      j["from_node_id"] = from;
      RAFT_TRACE_JSON_OUT(j);
#endif

      // Don't check that the sender node ID is valid. Accept anything that
      // passes the integrity check. This way, entries containing dynamic
      // topology changes that include adding this new leader can be accepted.

      // First, check append entries term against our own term, becoming
      // follower if necessary
      if (
        state->current_view == r.term &&
        state->leadership_state == kv::LeadershipState::Candidate)
      {
        become_aware_of_new_term(r.term);
      }
      else if (state->current_view < r.term)
      {
        become_aware_of_new_term(r.term);
      }
      else if (state->current_view > r.term)
      {
        // Reply false, since our term is later than the received term.
        RAFT_INFO_FMT(
          "Recv append entries to {} from {} but our term is later ({} > {})",
          state->node_id,
          from,
          state->current_view,
          r.term);
        send_append_entries_response(from, AppendEntriesResponseType::FAIL);
        return;
      }

      // Second, check term consistency with the entries we have so far
      const auto prev_term = get_term_internal(r.prev_idx);
      if (prev_term != r.prev_term)
      {
        RAFT_DEBUG_FMT(
          "Previous term for {} should be {}", r.prev_idx, prev_term);

        // Reply false if the log doesn't contain an entry at r.prev_idx
        // whose term is r.prev_term.
        if (prev_term == 0)
        {
          RAFT_DEBUG_FMT(
            "Recv append entries to {} from {} but our log does not yet "
            "contain index {}",
            state->node_id,
            from,
            r.prev_idx);
          send_append_entries_response(from, AppendEntriesResponseType::FAIL);
        }
        else
        {
          RAFT_DEBUG_FMT(
            "Recv append entries to {} from {} but our log at {} has the wrong "
            "previous term (ours: {}, theirs: {})",
            state->node_id,
            from,
            r.prev_idx,
            prev_term,
            r.prev_term);
          const ccf::TxID rejected_tx{r.prev_term, r.prev_idx};
          send_append_entries_response(
            from, AppendEntriesResponseType::FAIL, rejected_tx);
        }
        return;
      }

      // Then check if those append entries extend past our retirement
      if (is_retired_committed())
      {
        assert(state->retired_committed_idx.has_value());
        if (r.idx > state->retired_committed_idx.value())
        {
          send_append_entries_response(from, AppendEntriesResponseType::FAIL);
          return;
        }
      }

      // If the terms match up, it is sufficient to convince us that the sender
      // is leader in our term
      restart_election_timeout();
      if (!leader_id.has_value() || leader_id.value() != from)
      {
        leader_id = from;
        RAFT_DEBUG_FMT(
          "Node {} thinks leader is {}", state->node_id, leader_id.value());
      }

      // Third, check index consistency, making sure entries are not in the past
      // or in the future
      if (r.prev_idx < state->commit_idx)
      {
        RAFT_DEBUG_FMT(
          "Recv append entries to {} from {} but prev_idx ({}) < commit_idx "
          "({})",
          state->node_id,
          from,
          r.prev_idx,
          state->commit_idx);
        return;
      }
      else if (r.prev_idx > state->last_idx)
      {
        RAFT_DEBUG_FMT(
          "Recv append entries to {} from {} but prev_idx ({}) > last_idx ({})",
          state->node_id,
          from,
          r.prev_idx,
          state->last_idx);
        return;
      }

      RAFT_DEBUG_FMT(
        "Recv append entries to {} from {} for index {} and previous index {}",
        state->node_id,
        from,
        r.idx,
        r.prev_idx);

      if (is_new_follower)
      {
        if (state->last_idx > r.prev_idx)
        {
          RAFT_DEBUG_FMT(
            "New follower received first append entries with mismatch - "
            "rolling back from {} to {}",
            state->last_idx,
            r.prev_idx);
          auto rollback_level = r.prev_idx;
          rollback(rollback_level);
        }
        else
        {
          RAFT_DEBUG_FMT(
            "New follower has no conflict with prev_idx {}", r.prev_idx);
        }
        is_new_follower = false;
      }

      std::vector<
        std::tuple<std::unique_ptr<kv::AbstractExecutionWrapper>, kv::Version>>
        append_entries;
      // Finally, deserialise each entry in the batch
      for (Index i = r.prev_idx + 1; i <= r.idx; i++)
      {
        if (i <= state->last_idx)
        {
          // If the current entry has already been deserialised, skip the
          // payload for that entry
          ledger->skip_entry(data, size);
          continue;
        }

        std::vector<uint8_t> entry;
        try
        {
          entry = LedgerProxy::get_entry(data, size);
        }
        catch (const std::logic_error& e)
        {
          // This should only fail if there is malformed data.
          RAFT_FAIL_FMT(
            "Recv append entries to {} from {} but the data is malformed: {}",
            state->node_id,
            from,
            e.what());
          send_append_entries_response(from, AppendEntriesResponseType::FAIL);
          return;
        }

        kv::TxID expected{r.term_of_idx, i};
        auto ds = store->deserialize(entry, public_only, expected);
        if (ds == nullptr)
        {
          RAFT_FAIL_FMT(
            "Recv append entries to {} from {} but the entry could not be "
            "deserialised",
            state->node_id,
            from);
          send_append_entries_response(from, AppendEntriesResponseType::FAIL);
          return;
        }
        append_entries.push_back(std::make_tuple(std::move(ds), i));
      }

      execute_append_entries_sync(
        std::move(append_entries), from, std::move(r));
    }

    void execute_append_entries_sync(
      std::vector<std::tuple<
        std::unique_ptr<kv::AbstractExecutionWrapper>,
        kv::Version>>&& append_entries,
      const ccf::NodeId& from,
      AppendEntries&& r)
    {
      for (auto& ae : append_entries)
      {
        auto& [ds, i] = ae;
        RAFT_DEBUG_FMT("Replicating on follower {}: {}", state->node_id, i);

#ifdef CCF_RAFT_TRACING
        nlohmann::json j = {};
        j["function"] = "execute_append_entries_sync";
        j["state"] = *state;
        j["from_node_id"] = from;
        RAFT_TRACE_JSON_OUT(j);
#endif

        bool track_deletes_on_missing_keys = false;
        kv::ApplyResult apply_success =
          ds->apply(track_deletes_on_missing_keys);
        if (apply_success == kv::ApplyResult::FAIL)
        {
          ledger->truncate(i - 1);
          send_append_entries_response(from, AppendEntriesResponseType::FAIL);
          return;
        }
        state->last_idx = i;

        for (auto& hook : ds->get_hooks())
        {
          hook->call(this);
        }

        bool globally_committable =
          (apply_success == kv::ApplyResult::PASS_SIGNATURE);
        if (globally_committable)
        {
          start_ticking_if_necessary();
        }

        const auto& entry = ds->get_entry();

        ledger->put_entry(
          entry, globally_committable, ds->get_term(), ds->get_index());

        switch (apply_success)
        {
          case kv::ApplyResult::FAIL:
          {
            RAFT_FAIL_FMT("Follower failed to apply log entry: {}", i);
            state->last_idx--;
            ledger->truncate(state->last_idx);
            send_append_entries_response(from, AppendEntriesResponseType::FAIL);
            break;
          }

          case kv::ApplyResult::PASS_SIGNATURE:
          {
            RAFT_DEBUG_FMT("Deserialising signature at {}", i);
            if (
              state->membership_state == kv::MembershipState::Retired &&
              state->retirement_phase == kv::RetirementPhase::Ordered)
            {
              become_retired(i, kv::RetirementPhase::Signed);
            }
            state->committable_indices.push_back(i);

            if (ds->get_term())
            {
              // A signature for sig_term tells us that all transactions from
              // the previous signature onwards (at least, if not further back)
              // happened in sig_term. We reflect this in the history.
              if (r.term_of_idx == aft::ViewHistory::InvalidView)
              {
                state->view_history.update(1, r.term);
              }
              else
              {
                // NB: This is only safe as long as AppendEntries only contain a
                // single term. If they cover multiple terms, then we need to
                // know our previous signature locally.
                static_assert(
                  max_terms_per_append_entries == 1,
                  "AppendEntries processing for term updates assumes single "
                  "term");
                state->view_history.update(r.prev_idx + 1, ds->get_term());
              }
              commit_if_possible(r.leader_commit_idx);
            }
            break;
          }

          case kv::ApplyResult::PASS:
          {
            break;
          }

          case kv::ApplyResult::PASS_ENCRYPTED_PAST_LEDGER_SECRET:
          {
            break;
          }

          default:
          {
            throw std::logic_error("Unknown ApplyResult value");
          }
        }
      }

      execute_append_entries_finish(r, from);
    }

    void execute_append_entries_finish(
      AppendEntries& r, const ccf::NodeId& from)
    {
      // After entries have been deserialised, try to commit the leader's
      // commit index and update our term history accordingly
      commit_if_possible(r.leader_commit_idx);

      // The term may have changed, and we have not have seen a signature yet.
      auto lci = last_committable_index();
      if (r.term_of_idx == aft::ViewHistory::InvalidView)
      {
        // If we don't yet have a term history, then this must be happening in
        // the current term. This can only happen before _any_ transactions have
        // occurred, when processing a heartbeat at index 0, which does not
        // happen in a real node (due to the genesis transaction executing
        // before ticks start), but may happen in tests.
        state->view_history.update(1, r.term);
      }
      else
      {
        // The end of this append entries (r.idx) was not a signature, but may
        // be in a new term. If it's a new term, this term started immediately
        // after the previous signature we saw (lci, last committable index).
        if (r.idx > lci)
        {
          state->view_history.update(lci + 1, r.term_of_idx);
        }
      }

      send_append_entries_response(from, AppendEntriesResponseType::OK);
    }

    void send_append_entries_response(
      ccf::NodeId to,
      AppendEntriesResponseType answer,
      const std::optional<ccf::TxID>& rejected = std::nullopt)
    {
      aft::Index response_idx = state->last_idx;
      aft::Term response_term = state->current_view;

      if (answer == AppendEntriesResponseType::FAIL && rejected.has_value())
      {
        response_idx = find_highest_possible_match(rejected.value());
        response_term = get_term_internal(response_idx);
      }

      RAFT_DEBUG_FMT(
        "Send append entries response from {} to {} for index {}: {}",
        state->node_id,
        to,
        response_idx,
        answer);

      AppendEntriesResponse response{
        .term = response_term,
        .last_log_idx = response_idx,
        .success = answer,
      };

#ifdef CCF_RAFT_TRACING
      nlohmann::json j = {};
      j["function"] = "send_append_entries_response";
      j["packet"] = response;
      j["state"] = *state;
      j["to_node_id"] = to;
      RAFT_TRACE_JSON_OUT(j);
#endif

      channels->send_authenticated(
        to, ccf::NodeMsgType::consensus_msg, response);
    }

    void recv_append_entries_response(
      const ccf::NodeId& from, AppendEntriesResponse r)
    {
      std::lock_guard<ccf::pal::Mutex> guard(state->lock);
      // Ignore if we're not the leader.

      if (state->leadership_state != kv::LeadershipState::Leader)
      {
        RAFT_FAIL_FMT(
          "Recv append entries response to {} from {}: no longer leader",
          state->node_id,
          from);
        return;
      }

      auto node = all_other_nodes.find(from);
      if (node == all_other_nodes.end())
      {
        // Ignore if we don't recognise the node.
        RAFT_FAIL_FMT(
          "Recv append entries response to {} from {}: unknown node",
          state->node_id,
          from);
        return;
      }

#ifdef CCF_RAFT_TRACING
      nlohmann::json j = {};
      j["function"] = "recv_append_entries_response";
      j["packet"] = r;
      j["state"] = *state;
      j["from_node_id"] = from;
      j["match_idx"] = node->second.match_idx;
      j["sent_idx"] = node->second.sent_idx;
      RAFT_TRACE_JSON_OUT(j);
#endif

      using namespace std::chrono_literals;
      node->second.last_ack_timeout = 0ms;

      if (state->current_view < r.term)
      {
        // We are behind, update our state.
        RAFT_DEBUG_FMT(
          "Recv append entries response to {} from {}: more recent term ({} "
          "> {})",
          state->node_id,
          from,
          r.term,
          state->current_view);
        become_aware_of_new_term(r.term);
        return;
      }
      else if (state->current_view != r.term)
      {
        // Stale response, discard if success.
        // Otherwise reset sent_idx and try again.
        // NB: In NACKs the term may be that of an estimated matching index
        // in the log, rather than the current term, so it is correct for it to
        // be older in this case.
        if (r.success == AppendEntriesResponseType::OK)
        {
          RAFT_DEBUG_FMT(
            "Recv append entries response to {} from {}: stale term ({} != {})",
            state->node_id,
            from,
            r.term,
            state->current_view);
          return;
        }
      }
      else if (r.last_log_idx < node->second.match_idx)
      {
        // Response about past indices, discard if success.
        // Otherwise reset sent_idx and try again.
        // NB: It is correct for this index to move backwards during NACKs
        // which iteratively discover the last matching index of divergent logs
        // after an election.
        if (r.success == AppendEntriesResponseType::OK)
        {
          RAFT_DEBUG_FMT(
            "Recv append entries response to {} from {}: stale idx",
            state->node_id,
            from);
          return;
        }
      }

      // Update next or match for the responding node.
      if (r.success == AppendEntriesResponseType::FAIL)
      {
        // Failed due to log inconsistency. Reset sent_idx, and try again soon.
        RAFT_DEBUG_FMT(
          "Recv append entries response to {} from {}: failed",
          state->node_id,
          from);
        const auto this_match =
          find_highest_possible_match({r.term, r.last_log_idx});
        node->second.sent_idx = std::max(
          std::min(this_match, node->second.sent_idx), node->second.match_idx);
        return;
      }
      else
      {
        // Potentially unnecessary safety check - use min with last_idx, to
        // prevent matches past this node's local knowledge
        const auto proposed_match = std::min(r.last_log_idx, state->last_idx);
        if (proposed_match < node->second.match_idx)
        {
          RAFT_FAIL_FMT(
            "Append entries response to {} from {} attempting to move "
            "match_idx backwards ({} -> {})",
            state->node_id,
            from,
            node->second.match_idx,
            proposed_match);
        }
        node->second.match_idx = proposed_match;
      }

      RAFT_DEBUG_FMT(
        "Recv append entries response to {} from {} for index {}: success",
        state->node_id,
        from,
        r.last_log_idx);
      update_commit();
    }

    void send_request_vote(const ccf::NodeId& to)
    {
      auto last_committable_idx = last_committable_index();
      RAFT_INFO_FMT(
        "Send request vote from {} to {} at {}",
        state->node_id,
        to,
        last_committable_idx);
      CCF_ASSERT(last_committable_idx >= state->commit_idx, "lci < ci");

      RequestVote rv{
        .term = state->current_view,
        .last_committable_idx = last_committable_idx,
        .term_of_last_committable_idx = get_term_internal(last_committable_idx),
      };

#ifdef CCF_RAFT_TRACING
      nlohmann::json j = {};
      j["function"] = "send_request_vote";
      j["packet"] = rv;
      j["state"] = *state;
      j["to_node_id"] = to;
      RAFT_TRACE_JSON_OUT(j);
#endif

      channels->send_authenticated(to, ccf::NodeMsgType::consensus_msg, rv);
    }

    void recv_request_vote(const ccf::NodeId& from, RequestVote r)
    {
      std::lock_guard<ccf::pal::Mutex> guard(state->lock);

      // Do not check that from is a known node. It is possible to receive
      // RequestVotes from nodes that this node doesn't yet know, just as it
      // receives AppendEntries from those nodes. These should be obeyed just
      // like any other RequestVote - it is possible that this node is needed to
      // produce a primary in the new term, who will then help this node catch
      // up.

#ifdef CCF_RAFT_TRACING
      nlohmann::json j = {};
      j["function"] = "recv_request_vote";
      j["packet"] = r;
      j["state"] = *state;
      j["from_node_id"] = from;
      RAFT_TRACE_JSON_OUT(j);
#endif

      if (state->current_view > r.term)
      {
        // Reply false, since our term is later than the received term.
        RAFT_DEBUG_FMT(
          "Recv request vote to {} from {}: our term is later ({} > {})",
          state->node_id,
          from,
          state->current_view,
          r.term);
        send_request_vote_response(from, false);
        return;
      }
      else if (state->current_view < r.term)
      {
        RAFT_DEBUG_FMT(
          "Recv request vote to {} from {}: their term is later ({} < {})",
          state->node_id,
          from,
          state->current_view,
          r.term);
        become_aware_of_new_term(r.term);
      }

      if (leader_id.has_value())
      {
        // Reply false, since we already know the leader in the current term.
        RAFT_DEBUG_FMT(
          "Recv request vote to {} from {}: leader {} already known in term {}",
          state->node_id,
          from,
          leader_id.value(),
          state->current_view);
        send_request_vote_response(from, false);
        return;
      }

      if ((voted_for.has_value()) && (voted_for.value() != from))
      {
        // Reply false, since we already voted for someone else.
        RAFT_DEBUG_FMT(
          "Recv request vote to {} from {}: already voted for {}",
          state->node_id,
          from,
          voted_for.value());
        send_request_vote_response(from, false);
        return;
      }

      // If the candidate's committable log is at least as up-to-date as ours,
      // vote yes

      const auto last_committable_idx = last_committable_index();
      const auto term_of_last_committable_idx =
        get_term_internal(last_committable_idx);

      const auto answer =
        (r.term_of_last_committable_idx > term_of_last_committable_idx) ||
        ((r.term_of_last_committable_idx == term_of_last_committable_idx) &&
         (r.last_committable_idx >= last_committable_idx));

      if (answer)
      {
        // If we grant our vote, we also acknowledge that an election is in
        // progress.
        restart_election_timeout();
        leader_id.reset();
        voted_for = from;
      }
      else
      {
        RAFT_INFO_FMT(
          "Voting against candidate at {}.{} because local state is at {}.{}",
          r.term_of_last_committable_idx,
          r.last_committable_idx,
          term_of_last_committable_idx,
          last_committable_idx);
      }

      send_request_vote_response(from, answer);
    }

    void send_request_vote_response(const ccf::NodeId& to, bool answer)
    {
      RAFT_INFO_FMT(
        "Send request vote response from {} to {}: {}",
        state->node_id,
        to,
        answer);

      RequestVoteResponse response{
        .term = state->current_view, .vote_granted = answer};

      channels->send_authenticated(
        to, ccf::NodeMsgType::consensus_msg, response);
    }

    void recv_request_vote_response(
      const ccf::NodeId& from, RequestVoteResponse r)
    {
      std::lock_guard<ccf::pal::Mutex> guard(state->lock);

#ifdef CCF_RAFT_TRACING
      nlohmann::json j = {};
      j["function"] = "recv_request_vote_response";
      j["packet"] = r;
      j["state"] = *state;
      j["from_node_id"] = from;
      RAFT_TRACE_JSON_OUT(j);
#endif

      if (state->leadership_state != kv::LeadershipState::Candidate)
      {
        RAFT_INFO_FMT(
          "Recv request vote response to {} from: {}: we aren't a candidate",
          state->node_id,
          from);
        return;
      }

      // Ignore if we don't recognise the node.
      auto node = all_other_nodes.find(from);
      if (node == all_other_nodes.end())
      {
        RAFT_INFO_FMT(
          "Recv request vote response to {} from {}: unknown node",
          state->node_id,
          from);
        return;
      }

      if (state->current_view < r.term)
      {
        RAFT_INFO_FMT(
          "Recv request vote response to {} from {}: their term is more recent "
          "({} < {})",
          state->node_id,
          from,
          state->current_view,
          r.term);
        become_aware_of_new_term(r.term);
        return;
      }
      else if (state->current_view != r.term)
      {
        // Ignore as it is stale.
        RAFT_INFO_FMT(
          "Recv request vote response to {} from {}: stale ({} != {})",
          state->node_id,
          from,
          state->current_view,
          r.term);
        return;
      }
      else if (!r.vote_granted)
      {
        // Do nothing.
        RAFT_INFO_FMT(
          "Recv request vote response to {} from {}: they voted no",
          state->node_id,
          from);
        return;
      }

      RAFT_INFO_FMT(
        "Recv request vote response to {} from {}: they voted yes",
        state->node_id,
        from);

      add_vote_for_me(from);
    }

    void recv_propose_request_vote(
      const ccf::NodeId& from, ProposeRequestVote r)
    {
      std::lock_guard<ccf::pal::Mutex> guard(state->lock);

#ifdef CCF_RAFT_TRACING
      nlohmann::json j = {};
      j["function"] = "recv_propose_request_vote";
      j["packet"] = r;
      j["state"] = *state;
      j["from_node_id"] = from;
      RAFT_TRACE_JSON_OUT(j);
#endif
      if (!is_retired_committed() && ticking && r.term == state->current_view)
      {
        RAFT_INFO_FMT(
          "Becoming candidate early due to propose request vote from {}", from);
        become_candidate();
      }
      else
      {
        RAFT_INFO_FMT("Ignoring propose request vote from {}", from);
      }
    }

    void restart_election_timeout()
    {
      // Randomise timeout_elapsed to get a random election timeout
      // between 0.5x and 1x the configured election timeout.
      timeout_elapsed = std::chrono::milliseconds(distrib(rand));
    }

    void reset_votes_for_me()
    {
      votes_for_me.clear();
      for (auto const& conf : configurations)
      {
        votes_for_me[conf.idx].quorum = get_quorum(conf.nodes.size());
        votes_for_me[conf.idx].votes.clear();
      }
    }

    // ccfraft!Timeout
    void become_candidate()
    {
      if (configurations.empty())
      {
        // ccfraft!Timeout:
        //  /\ \E c \in DOMAIN configurations[i] :
        //     /\ i \in configurations[i][c]
        LOG_INFO_FMT(
          "Not becoming candidate {} due to lack of a configuration.",
          state->node_id);
        return;
      }

      state->leadership_state = kv::LeadershipState::Candidate;
      leader_id.reset();

      voted_for = state->node_id;
      reset_votes_for_me();
      state->current_view++;

      restart_election_timeout();
      reset_last_ack_timeouts();

      RAFT_INFO_FMT(
        "Becoming candidate {}: {}", state->node_id, state->current_view);

#ifdef CCF_RAFT_TRACING
      nlohmann::json j = {};
      j["function"] = "become_candidate";
      j["state"] = *state;
      j["configurations"] = configurations;
      RAFT_TRACE_JSON_OUT(j);
#endif

      add_vote_for_me(state->node_id);

      for (auto const& node : all_other_nodes)
      {
        // ccfraft!RequestVote
        send_request_vote(node.first);
      }
    }

    void become_leader(bool force_become_leader = false)
    {
      if (is_retired_committed())
      {
        return;
      }

      const auto election_index = last_committable_index();

      RAFT_DEBUG_FMT(
        "Election index is {} in term {}", election_index, state->current_view);
      // Discard any un-committable updates we may hold,
      // since we have no signature for them. Except at startup,
      // where we do not want to roll back the genesis transaction.
      if (state->commit_idx > 0)
      {
        rollback(election_index);
      }
      else
      {
        // but we still want the KV to know which term we're in
        store->initialise_term(state->current_view);
      }

      state->leadership_state = kv::LeadershipState::Leader;
      leader_id = state->node_id;
      should_sign = true;

      using namespace std::chrono_literals;
      timeout_elapsed = 0ms;

      reset_last_ack_timeouts();

      RAFT_INFO_FMT(
        "Becoming leader {}: {}", state->node_id, state->current_view);

#ifdef CCF_RAFT_TRACING
      nlohmann::json j = {};
      j["function"] = "become_leader";
      j["state"] = *state;
      j["configurations"] = configurations;
      RAFT_TRACE_JSON_OUT(j);
#endif

      // Immediately commit if there are no other nodes.
      if (all_other_nodes.size() == 0)
      {
        commit(state->last_idx);
        return;
      }

      // Reset next, match, and sent indices for all nodes.
      auto next = state->last_idx + 1;

      for (auto& node : all_other_nodes)
      {
        node.second.match_idx = 0;
        node.second.sent_idx = next - 1;

        // Send an empty append_entries to all nodes.
        send_append_entries(node.first, next);
      }

      if (retired_node_cleanup)
      {
        retired_node_cleanup->cleanup();
      }
    }

  public:
    // Called when a replica becomes follower in the same term, e.g. when the
    // primary node has not received a majority of acks (CheckQuorum)
    void become_follower()
    {
      leader_id.reset();
      restart_election_timeout();
      reset_last_ack_timeouts();

      // Drop anything unsigned here, but retain all signed entries. Only do a
      // more aggressive rollback, potentially including signatures, when
      // receiving a conflicting AppendEntries
      rollback(last_committable_index());

      state->leadership_state = kv::LeadershipState::Follower;
      RAFT_INFO_FMT(
        "Becoming follower {}: {}.{}",
        state->node_id,
        state->current_view,
        state->commit_idx);

#ifdef CCF_RAFT_TRACING
      nlohmann::json j = {};
      j["function"] = "become_follower";
      j["state"] = *state;
      j["configurations"] = configurations;
      RAFT_TRACE_JSON_OUT(j);
#endif
    }

    // Called when a replica becomes aware of the existence of a new term
    // If retired already, state remains unchanged, but the replica otherwise
    // becomes a follower in the new term.
    void become_aware_of_new_term(Term term)
    {
      RAFT_DEBUG_FMT("Becoming aware of new term {}", term);

      state->current_view = term;
      voted_for.reset();
      reset_votes_for_me();
      become_follower();
      is_new_follower = true;
    }

  private:
    void become_retired(Index idx, kv::RetirementPhase phase)
    {
      RAFT_INFO_FMT(
        "Becoming retired, phase {} (leadership {}): {}: {} at {}",
        phase,
        state->leadership_state,
        state->node_id,
        state->current_view,
        idx);

      if (phase == kv::RetirementPhase::Ordered)
      {
        CCF_ASSERT_FMT(
          !state->retirement_idx.has_value(),
          "retirement_idx already set to {}",
          state->retirement_idx.value());
        state->retirement_idx = idx;
        RAFT_INFO_FMT("Node retiring at {}", idx);
      }
      else if (phase == kv::RetirementPhase::Signed)
      {
        assert(state->retirement_idx.has_value());
        CCF_ASSERT_FMT(
          idx >= state->retirement_idx.value(),
          "Index {} unexpectedly lower than retirement_idx {}",
          idx,
          state->retirement_idx.value());
        state->retirement_committable_idx = idx;
        RAFT_INFO_FMT("Node retirement committable at {}", idx);
      }
      else if (phase == kv::RetirementPhase::Completed)
      {
<<<<<<< HEAD
        leader_id.reset();
        auto previous_leadership_state = state->leadership_state;
        state->leadership_state = kv::LeadershipState::None;
        if (previous_leadership_state == kv::LeadershipState::Leader)
        {
          // Only try to nudge a successor for election if we were
          // leader as we retired.
          ProposeRequestVote prv{
            {raft_propose_request_vote}, state->current_view};
=======
        if (state->leadership_state == kv::LeadershipState::Leader)
        {
          ProposeRequestVote prv{.term = state->current_view};
>>>>>>> 56d9476e

          std::optional<ccf::NodeId> successor = std::nullopt;
          Index max_match_idx = 0;
          kv::ReconfigurationId reconf_id_of_max_match = 0;

          // Pick the node that has the highest match_idx, and break
          // ties by looking at the highest reconfiguration id they are
          // part of. This can lead to nudging a node that is
          // about to retire too, but that node will then nudge
          // a successor, and that seems preferable to nudging a node that
          // risks not being eligible if reconfiguration id is prioritised.
          // Alternatively, we could pick the node with the higest match idx
          // in the latest config, provided that match idx at least as high as a
          // majority. That would make them both eligible and unlikely to retire
          // soon.
          for (auto& [node, node_state] : all_other_nodes)
          {
            if (node_state.match_idx >= max_match_idx)
            {
              kv::ReconfigurationId latest_reconf_id = 0;
              auto conf = configurations.rbegin();
              while (conf != configurations.rend())
              {
                if (conf->nodes.find(node) != conf->nodes.end())
                {
                  latest_reconf_id = conf->idx;
                  break;
                }
                conf++;
              }
              if (!(node_state.match_idx == max_match_idx &&
                    latest_reconf_id < reconf_id_of_max_match))
              {
                reconf_id_of_max_match = latest_reconf_id;
                successor = node;
                max_match_idx = node_state.match_idx;
              }
            }
          }
          if (successor.has_value())
          {
            RAFT_INFO_FMT("Node retired, nudging {}", successor.value());
            channels->send_authenticated(
              successor.value(), ccf::NodeMsgType::consensus_msg, prv);
          }
        }
<<<<<<< HEAD
=======

        leader_id.reset();
        state->leadership_state = kv::LeadershipState::None;
>>>>>>> 56d9476e
      }

      state->membership_state = kv::MembershipState::Retired;
      state->retirement_phase = phase;
    }

    void add_vote_for_me(const ccf::NodeId& from)
    {
      if (configurations.empty())
      {
        LOG_INFO_FMT(
          "Not voting for myself {} due to lack of a configuration.",
          state->node_id);
        return;
      }

      // Add vote for from node in each configuration where it is present
      for (auto const& conf : configurations)
      {
        auto const& nodes = conf.nodes;
        if (nodes.find(from) == nodes.end())
        {
          // from node is no longer in any active configuration.
          continue;
        }

        votes_for_me[conf.idx].votes.insert(from);
        RAFT_DEBUG_FMT(
          "Node {} voted for {} in configuration {} with quorum {}",
          from,
          state->node_id,
          conf.idx,
          votes_for_me[conf.idx].quorum);
      }

      // We need a quorum of votes in _all_ configurations to become leader
      bool is_elected = true;
      for (auto const& v : votes_for_me)
      {
        auto const& quorum = v.second.quorum;
        auto const& votes = v.second.votes;

        if (votes.size() < quorum)
        {
          is_elected = false;
          break;
        }
      }

      if (is_elected)
      {
        become_leader();
      }
    }

    // If there exists some committable idx in the current term such that idx >
    // commit_idx and a majority of nodes have replicated it, commit to that
    // idx.
    void update_commit()
    {
      if (state->leadership_state != kv::LeadershipState::Leader)
      {
        throw std::logic_error(
          "update_commit() must only be called while this node is leader");
      }

      std::optional<Index> new_agreement_index = std::nullopt;

      // Obtain CFT watermarks
      for (auto const& c : configurations)
      {
        // The majority must be checked separately for each active
        // configuration.
        std::vector<Index> match;
        match.reserve(c.nodes.size() + 1);

        for (auto node : c.nodes)
        {
          if (node.first == state->node_id)
          {
            match.push_back(state->last_idx);
          }
          else
          {
            match.push_back(all_other_nodes.at(node.first).match_idx);
          }
        }

        sort(match.begin(), match.end());
        auto confirmed = match.at((match.size() - 1) / 2);

        if (
          !new_agreement_index.has_value() ||
          confirmed < new_agreement_index.value())
        {
          new_agreement_index = confirmed;
        }
      }

      if (new_agreement_index.has_value())
      {
        if (new_agreement_index.value() > state->last_idx)
        {
          throw std::logic_error(
            "Followers appear to have later match indices than leader");
        }

        const auto new_commit_idx =
          find_highest_possible_committable_index(new_agreement_index.value());

        if (new_commit_idx.has_value())
        {
          RAFT_DEBUG_FMT(
            "In update_commit, new_commit_idx: {}, "
            "last_idx: {}",
            new_commit_idx.value(),
            state->last_idx);

          const auto term_of_new = get_term_internal(new_commit_idx.value());
          if (term_of_new == state->current_view)
          {
            commit(new_commit_idx.value());
          }
          else
          {
            RAFT_DEBUG_FMT(
              "Ack quorum at {} resulted in proposed commit index {}, which "
              "is in term {}. Waiting for agreement on committable entry in "
              "current term {} to update commit",
              new_agreement_index.value(),
              new_commit_idx.value(),
              term_of_new,
              state->current_view);
          }
        }
      }
    }

    // Commits at the highest committable index which is not greater than the
    // given idx.
    void commit_if_possible(Index idx)
    {
      RAFT_DEBUG_FMT(
        "Commit if possible {} (ci: {}) (ti {})",
        idx,
        state->commit_idx,
        get_term_internal(idx));
      if (
        (idx > state->commit_idx) &&
        (get_term_internal(idx) <= state->current_view))
      {
        const auto highest_committable =
          find_highest_possible_committable_index(idx);
        if (highest_committable.has_value())
        {
          commit(highest_committable.value());
        }
      }
    }

    size_t get_quorum(size_t n) const
    {
      return (n / 2) + 1;
    }

    void commit(Index idx)
    {
      if (idx > state->last_idx)
      {
        throw std::logic_error(fmt::format(
          "Tried to commit {} but last_idx is {}", idx, state->last_idx));
      }

      RAFT_DEBUG_FMT("Starting commit");

      // This could happen if a follower becomes the leader when it
      // has committed fewer log entries, although it has them available.
      if (idx <= state->commit_idx)
        return;

#ifdef CCF_RAFT_TRACING
      nlohmann::json j = {};
      j["function"] = "commit";
      j["args"] = nlohmann::json::object();
      j["args"]["idx"] = idx;
      j["state"] = *state;
      j["configurations"] = configurations;
      RAFT_TRACE_JSON_OUT(j);
#endif

      compact_committable_indices(idx);

      state->commit_idx = idx;
      if (
        is_retired() &&
        state->retirement_phase == kv::RetirementPhase::Signed &&
        state->retirement_committable_idx.has_value() &&
        idx >= state->retirement_committable_idx.value())
      {
        become_retired(idx, kv::RetirementPhase::Completed);
      }

      RAFT_DEBUG_FMT("Compacting...");
      store->compact(idx);
      ledger->commit(idx);

      RAFT_DEBUG_FMT("Commit on {}: {}", state->node_id, idx);

      // Examine each configuration that is followed by a globally committed
      // configuration.
      bool changed = false;

      while (true)
      {
        auto conf = configurations.begin();
        if (conf == configurations.end())
        {
          break;
        }

        auto next = std::next(conf);
        if (next == configurations.end())
        {
          break;
        }

        if (idx < next->idx)
        {
          break;
        }

        RAFT_DEBUG_FMT(
          "Configurations: discard committed configuration at {}", conf->idx);
        configurations.pop_front();
        changed = true;

        if (retired_node_cleanup && is_primary())
        {
          retired_node_cleanup->cleanup();
        }
      }

      if (changed)
      {
        create_and_remove_node_state();
      }
    }

    bool is_self_in_latest_config()
    {
      bool present = false;
      if (!configurations.empty())
      {
        auto current_nodes = configurations.back().nodes;
        present = current_nodes.find(state->node_id) != current_nodes.end();
      }
      return present;
    }

    void start_ticking_if_necessary()
    {
      if (!ticking && is_self_in_latest_config())
      {
        start_ticking();
      }
    }

  public:
    void rollback(Index idx)
    {
      if (idx < state->commit_idx)
      {
        RAFT_FAIL_FMT(
          "Asked to rollback to idx:{} but committed to commit_idx:{} - "
          "ignoring rollback request",
          idx,
          state->commit_idx);
        return;
      }

      store->rollback({get_term_internal(idx), idx}, state->current_view);

      RAFT_DEBUG_FMT("Setting term in store to: {}", state->current_view);
      ledger->truncate(idx);
      state->last_idx = idx;
      RAFT_DEBUG_FMT("Rolled back at {}", idx);

      state->view_history.rollback(idx);

      while (!state->committable_indices.empty() &&
             (state->committable_indices.back() > idx))
      {
        state->committable_indices.pop_back();
      }

      if (
        state->membership_state == kv::MembershipState::Retired &&
        state->retirement_phase == kv::RetirementPhase::Signed)
      {
        assert(state->retirement_committable_idx.has_value());
        if (state->retirement_committable_idx.value() > idx)
        {
          state->retirement_committable_idx = std::nullopt;
          state->retirement_phase = kv::RetirementPhase::Ordered;
        }
      }

      if (
        state->membership_state == kv::MembershipState::Retired &&
        state->retirement_phase == kv::RetirementPhase::Ordered)
      {
        assert(state->retirement_idx.has_value());
        if (state->retirement_idx.value() > idx)
        {
          state->retirement_idx = std::nullopt;
          state->retirement_phase = std::nullopt;
          state->membership_state = kv::MembershipState::Active;
          RAFT_DEBUG_FMT("Becoming Active after rollback");
        }
      }

      // Rollback configurations.
      bool changed = false;

      while (!configurations.empty() && (configurations.back().idx > idx))
      {
        RAFT_DEBUG_FMT(
          "Configurations: rollback configuration at {}",
          configurations.back().idx);
        configurations.pop_back();
        changed = true;
      }

      if (changed)
      {
        create_and_remove_node_state();
      }
    }

  private:
    void create_and_remove_node_state()
    {
      // Find all nodes present in any active configuration.
      Configuration::Nodes active_nodes;

      for (auto const& conf : configurations)
      {
        for (auto const& node : conf.nodes)
        {
          active_nodes.emplace(node.first, node.second);
        }
      }

      // Remove all nodes in the node state that are not present in any active
      // configuration.
      std::vector<ccf::NodeId> to_remove;

      for (const auto& node : all_other_nodes)
      {
        if (active_nodes.find(node.first) == active_nodes.end())
        {
          to_remove.push_back(node.first);
        }
      }

      // This is too early: the node's removal has been committed, so although
      // we don't need to track the configuration it belongs to anymore, we need
      // to keep sending it append entries, until its retired_committed commits.
      // for (auto node_id : to_remove)
      // {
      //   all_other_nodes.erase(node_id);
      //   RAFT_INFO_FMT("Removed raft node {}", node_id);
      // }

      // Add all active nodes that are not already present in the node state.
      for (auto node_info : active_nodes)
      {
        if (node_info.first == state->node_id)
        {
          continue;
        }

        if (all_other_nodes.find(node_info.first) == all_other_nodes.end())
        {
          if (!channels->have_channel(node_info.first))
          {
            RAFT_DEBUG_FMT(
              "Configurations: create node channel with {}", node_info.first);

            channels->associate_node_address(
              node_info.first,
              node_info.second.hostname,
              node_info.second.port);
          }

          // A new node is sent only future entries initially. If it does not
          // have prior data, it will communicate that back to the leader.
          auto index = state->last_idx + 1;
          all_other_nodes.try_emplace(
            node_info.first, node_info.second, index, 0);

          if (state->leadership_state == kv::LeadershipState::Leader)
          {
            send_append_entries(node_info.first, index);
          }

          RAFT_INFO_FMT(
            "Added raft node {} ({}:{})",
            node_info.first,
            node_info.second.hostname,
            node_info.second.port);
        }
      }
    }
  };
}<|MERGE_RESOLUTION|>--- conflicted
+++ resolved
@@ -2003,21 +2003,9 @@
       }
       else if (phase == kv::RetirementPhase::Completed)
       {
-<<<<<<< HEAD
-        leader_id.reset();
-        auto previous_leadership_state = state->leadership_state;
-        state->leadership_state = kv::LeadershipState::None;
-        if (previous_leadership_state == kv::LeadershipState::Leader)
-        {
-          // Only try to nudge a successor for election if we were
-          // leader as we retired.
-          ProposeRequestVote prv{
-            {raft_propose_request_vote}, state->current_view};
-=======
         if (state->leadership_state == kv::LeadershipState::Leader)
         {
           ProposeRequestVote prv{.term = state->current_view};
->>>>>>> 56d9476e
 
           std::optional<ccf::NodeId> successor = std::nullopt;
           Index max_match_idx = 0;
@@ -2064,12 +2052,9 @@
               successor.value(), ccf::NodeMsgType::consensus_msg, prv);
           }
         }
-<<<<<<< HEAD
-=======
 
         leader_id.reset();
         state->leadership_state = kv::LeadershipState::None;
->>>>>>> 56d9476e
       }
 
       state->membership_state = kv::MembershipState::Retired;
