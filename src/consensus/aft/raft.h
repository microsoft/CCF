// Copyright (c) Microsoft Corporation. All rights reserved.
// Licensed under the Apache 2.0 License.
#pragma once

#include "ccf/ds/logger.h"
#include "ccf/ds/mutex.h"
#include "ccf/tx_id.h"
#include "ccf/tx_status.h"
#include "ds/serialized.h"
#include "enclave/reconfiguration_type.h"
#include "impl/state.h"
#include "kv/kv_types.h"
#include "node/node_client.h"
#include "node/node_to_node.h"
#include "node/node_types.h"
#include "node/resharing_tracker.h"
#include "node/retired_nodes_cleanup.h"
#include "orc_requests.h"
#include "raft_types.h"
#include "service/tables/signatures.h"

#include <algorithm>
#include <deque>
#include <list>
#include <random>
#include <unordered_map>
#include <vector>

namespace aft
{
  using Configuration = kv::Configuration;

  template <class LedgerProxy>
  class Aft : public kv::Consensus
  {
  private:
    struct NodeState
    {
      Configuration::NodeInfo node_info;

      // the highest index sent to the node
      Index sent_idx;

      // the highest matching index with the node that was confirmed
      Index match_idx;

      // timeout tracking the last time an ack was received from the node
      std::chrono::milliseconds last_ack_timeout;

      NodeState() = default;

      NodeState(
        const Configuration::NodeInfo& node_info_,
        Index sent_idx_,
        Index match_idx_ = 0) :
        node_info(node_info_),
        sent_idx(sent_idx_),
        match_idx(match_idx_),
        last_ack_timeout(0)
      {}
    };

    // Persistent
    ConsensusType consensus_type;
    std::unique_ptr<Store> store;

    // Volatile
    std::optional<ccf::NodeId> voted_for = std::nullopt;
    std::optional<ccf::NodeId> leader_id = std::nullopt;
    std::unordered_set<ccf::NodeId> votes_for_me;

    // Replicas start in leadership state Follower. Apart from a single forced
    // transition from Follower to Leader on the initial node at startup,
    // the state machine is made up of the following transitions:
    //
    // Follower -> Candidate, when election timeout expires
    // Follower -> Retired, when commit advances past the last config containing
    // the node
    // Candidate -> Leader, upon collecting enough votes
    // Leader -> Retired, when commit advances past the last config containing
    // the node
    // Leader -> Follower, when receiving entries for a newer term
    // Candidate -> Follower, when receiving entries for a newer term
    std::optional<kv::LeadershipState> leadership_state = std::nullopt;
    kv::MembershipState membership_state;
    std::optional<kv::RetirementPhase> retirement_phase = std::nullopt;
    std::chrono::milliseconds timeout_elapsed;
    // Last (committable) index preceding the node's election, this is
    // used to decide when to start issuing signatures. While commit_idx
    // hasn't caught up with election_index, a newly elected leader is
    // effectively finishing establishing commit over the previous term
    // or even previous terms, and can therefore not meaningfully sign
    // over the commit level.
    kv::Version election_index = 0;

    // When this node receives append entries from a new primary, it may need to
    // roll back a committable but uncommitted suffix it holds. The
    // new primary dictates the index where this suffix begins, which
    // following the Raft election rules must be at least as high as the highest
    // commit index reported by the previous primary. The window in which this
    // rollback could be accepted is minimised to avoid unnecessary
    // retransmissions - this node only executes this rollback instruction on
    // the first append entries after it became a follower. As with any append
    // entries, the initial index will not advance until this node acks.
    bool is_new_follower = false;

    // When this node becomes primary, they should produce a new signature in
    // the current view. This signature is the first thing they may commit, as
    // they cannot confirm commit of anything from a previous view (Raft paper
    // section 5.4.2). This bool is true from the point this node becomes
    // primary, until it is explicitly reset by a call to get_signable_txid()
    bool should_sign = false;

    std::shared_ptr<aft::State> state;

    // Timeouts
    std::chrono::milliseconds request_timeout;
    std::chrono::milliseconds election_timeout;
    bool ticking = false;

    // Configurations
    std::list<Configuration> configurations;
    std::unordered_map<ccf::NodeId, NodeState> nodes;
    std::unordered_map<ccf::NodeId, ccf::SeqNo> learner_nodes;
    std::unordered_map<ccf::NodeId, ccf::SeqNo> retired_nodes;
    ReconfigurationType reconfiguration_type;
    bool require_identity_for_reconfig = false;
    std::shared_ptr<ccf::ResharingTracker> resharing_tracker;
    std::unordered_map<kv::ReconfigurationId, std::unordered_set<ccf::NodeId>>
      orc_sets;

    // Node client to trigger submission of RPC requests
    std::shared_ptr<ccf::NodeClient> node_client;

    // Used to remove retired nodes from store
    std::unique_ptr<ccf::RetiredNodeCleanup> retired_node_cleanup;

    // Index at which this node observes its retirement
    std::optional<ccf::SeqNo> retirement_idx = std::nullopt;
    // Earliest index at which this node's retirement can be committed
    std::optional<ccf::SeqNo> retirement_committable_idx = std::nullopt;

    size_t entry_size_not_limited = 0;
    size_t entry_count = 0;
    Index entries_batch_size = 20;
    static constexpr int batch_window_size = 100;
    int batch_window_sum = 0;

    // Indices that are eligible for global commit, from a Node's perspective
    std::deque<Index> committable_indices;

    // When this is set, only public domain is deserialised when receiving
    // append entries
    bool public_only = false;

    // Randomness
    std::uniform_int_distribution<int> distrib;
    std::default_random_engine rand;

  public:
    static constexpr size_t append_entries_size_limit = 20000;
    std::unique_ptr<LedgerProxy> ledger;
    std::shared_ptr<ccf::NodeToNode> channels;

  public:
    Aft(
      const consensus::Configuration& settings_,
      std::unique_ptr<Store> store_,
      std::unique_ptr<LedgerProxy> ledger_,
      std::shared_ptr<ccf::NodeToNode> channels_,
      std::shared_ptr<aft::State> state_,
      std::shared_ptr<ccf::ResharingTracker> resharing_tracker_,
      std::shared_ptr<ccf::NodeClient> rpc_request_context_,
      bool public_only_ = false,
      kv::MembershipState initial_membership_state_ =
        kv::MembershipState::Active,
      ReconfigurationType reconfiguration_type_ =
        ReconfigurationType::ONE_TRANSACTION) :
      consensus_type(settings_.type),
      store(std::move(store_)),

      membership_state(initial_membership_state_),
      timeout_elapsed(0),

      state(state_),

      request_timeout(settings_.message_timeout),
      election_timeout(settings_.election_timeout),

      reconfiguration_type(reconfiguration_type_),
      resharing_tracker(std::move(resharing_tracker_)),
      node_client(rpc_request_context_),
      retired_node_cleanup(
        std::make_unique<ccf::RetiredNodeCleanup>(node_client)),

      public_only(public_only_),

      distrib(0, (int)election_timeout.count() / 2),
      rand((int)(uintptr_t)this),

      ledger(std::move(ledger_)),
      channels(channels_)

    {
      LOG_DEBUG_FMT(
        "reconfiguration type: {}",
        reconfiguration_type == ONE_TRANSACTION ? "1tx" : "2tx");

      if (consensus_type == ConsensusType::BFT)
      {
        // Initialize view history for bft. We start on view 2 and the first
        // commit is always 1.
        state->view_history.update(1, starting_view_change);
        require_identity_for_reconfig = true;
        ticking = true;
      }

      if (require_identity_for_reconfig)
      {
        if (!resharing_tracker)
        {
          throw std::logic_error("missing identity tracker");
        }
      }
    }

    virtual ~Aft() = default;

    std::optional<ccf::NodeId> primary() override
    {
      return leader_id;
    }

    bool view_change_in_progress() override
    {
      std::unique_lock<ccf::Mutex> guard(state->lock);
      if (consensus_type == ConsensusType::BFT)
      {
        LOG_FAIL_FMT("Unsupported");
        return false;
      }
      else
      {
        return (leadership_state == kv::LeadershipState::Candidate);
      }
    }

    ccf::NodeId id() override
    {
      return state->my_node_id;
    }

    bool is_primary() override
    {
      return leadership_state == kv::LeadershipState::Leader;
    }

    bool can_replicate() override
    {
<<<<<<< HEAD
      std::unique_lock<std::mutex> guard(state->lock);
      return can_replicate_unsafe();
    }

    Consensus::SignatureDisposition get_signature_disposition() override
    {
      std::unique_lock<std::mutex> guard(state->lock);
      if (can_replicate_unsafe())
      {
        if (should_sign)
        {
          return Consensus::SignatureDisposition::SHOULD_SIGN;
        }
        else
        {
          return Consensus::SignatureDisposition::CAN_SIGN;
        }
      }
      else
      {
        return Consensus::SignatureDisposition::CANT_REPLICATE;
      }
=======
      std::unique_lock<ccf::Mutex> guard(state->lock);
      return leadership_state == kv::LeadershipState::Leader &&
        !retirement_committable_idx.has_value();
>>>>>>> 7a8e3b01
    }

    bool is_backup() override
    {
      return leadership_state == kv::LeadershipState::Follower;
    }

    bool is_learner() const
    {
      return membership_state == kv::MembershipState::Learner;
    }

    bool is_retired() const
    {
      return membership_state == kv::MembershipState::Retired;
    }

    bool is_retiring() const
    {
      return membership_state == kv::MembershipState::RetirementInitiated;
    }

    Index last_committable_index() const
    {
      return committable_indices.empty() ? state->commit_idx :
                                           committable_indices.back();
    }

    void enable_all_domains() override
    {
      // When receiving append entries as a follower, all security domains will
      // be deserialised
      std::lock_guard<ccf::Mutex> guard(state->lock);
      public_only = false;
    }

    ConsensusType type() override
    {
      return consensus_type;
    }

    void force_become_primary() override
    {
      // This is unsafe and should only be called when the node is certain
      // there is no leader and no other node will attempt to force leadership.
      if (leader_id.has_value())
      {
        throw std::logic_error(
          "Can't force leadership if there is already a leader");
      }

      std::lock_guard<ccf::Mutex> guard(state->lock);
      state->current_view += starting_view_change;
      become_leader(true);
    }

    void force_become_primary(
      Index index,
      Term term,
      const std::vector<Index>& terms,
      Index commit_idx_) override
    {
      // This is unsafe and should only be called when the node is certain
      // there is no leader and no other node will attempt to force leadership.
      if (leader_id.has_value())
      {
        throw std::logic_error(
          "Can't force leadership if there is already a leader");
      }

      std::lock_guard<ccf::Mutex> guard(state->lock);
      state->current_view = term;
      state->last_idx = index;
      state->commit_idx = commit_idx_;
      state->view_history.initialise(terms);
      state->view_history.update(index, term);
      state->current_view += starting_view_change;
      become_leader(true);
    }

    void init_as_backup(
      Index index,
      Term term,
      const std::vector<Index>& term_history,
      Index recovery_start_index = 0) override
    {
      // This should only be called when the node resumes from a snapshot and
      // before it has received any append entries.
      std::lock_guard<ccf::Mutex> guard(state->lock);

      state->last_idx = index;
      state->commit_idx = index;

      state->view_history.initialise(term_history);

      ledger->init(index, recovery_start_index);

      become_aware_of_new_term(term);
    }

    Index get_last_idx()
    {
      return state->last_idx;
    }

    Index get_committed_seqno() override
    {
      std::lock_guard<ccf::Mutex> guard(state->lock);
      return get_commit_idx_unsafe();
    }

    Term get_view() override
    {
      std::lock_guard<ccf::Mutex> guard(state->lock);
      return state->current_view;
    }

    std::pair<Term, Index> get_committed_txid() override
    {
      std::lock_guard<ccf::Mutex> guard(state->lock);
      ccf::SeqNo commit_idx = get_commit_idx_unsafe();
      return {get_term_internal(commit_idx), commit_idx};
    }

    kv::Consensus::SignableTxIndices get_signable_txid() override
    {
<<<<<<< HEAD
      std::lock_guard<std::mutex> guard(state->lock);

      kv::Consensus::SignableTxIndices r;
      r.version = state->last_idx;
      r.term = get_term_internal(r.version);
      r.previous_version = std::max(last_committable_index(), election_index);

      // NB: Reset here, since we're already holding the lock, and assume the
      // caller will go on to emit a signature
      should_sign = false;

      return r;
=======
      std::lock_guard<ccf::Mutex> guard(state->lock);
      if (
        consensus_type == ConsensusType::BFT ||
        state->commit_idx >= election_index)
      {
        kv::Consensus::SignableTxIndices r;
        r.term = get_term_internal(state->commit_idx);
        r.version = state->commit_idx;
        r.previous_version = last_committable_index();
        return r;
      }
      else
      {
        return std::nullopt;
      }
>>>>>>> 7a8e3b01
    }

    Term get_view(Index idx) override
    {
      std::lock_guard<ccf::Mutex> guard(state->lock);
      return get_term_internal(idx);
    }

    std::vector<Index> get_view_history(Index idx) override
    {
      // This should only be called when the spin lock is held.
      return state->view_history.get_history_until(idx);
    }

    void initialise_view_history(
      const std::vector<Index>& view_history) override
    {
      // This should only be called when the spin lock is held.
      return state->view_history.initialise(view_history);
    }

  private:
    uint32_t get_bft_offset(const Configuration::Nodes& conf) const
    {
      uint32_t offset = 0;
      return offset;
    }

  public:
    void add_configuration(
      Index idx,
      const kv::Configuration::Nodes& conf,
      const std::unordered_set<ccf::NodeId>& new_learner_nodes = {},
      const std::unordered_set<ccf::NodeId>& new_retired_nodes = {}) override
    {
      LOG_DEBUG_FMT("Configurations: add {{{}}}", conf);

      if (reconfiguration_type == ReconfigurationType::ONE_TRANSACTION)
      {
        assert(new_learner_nodes.empty());

        // Detect when we are retired by observing a configuration
        // from which we are absent following a configuration in which
        // we were included. Note that this relies on retirement being
        // a final state, and node identities never being re-used.
        if (
          !configurations.empty() &&
          configurations.back().nodes.find(state->my_node_id) !=
            configurations.back().nodes.end() &&
          conf.find(state->my_node_id) == conf.end())
        {
          become_retired(idx, kv::RetirementPhase::Ordered);
        }
      }
      else
      {
        if (
          !configurations.empty() &&
          configurations.back().nodes.find(state->my_node_id) ==
            configurations.back().nodes.end() &&
          conf.find(state->my_node_id) == conf.end() &&
          (is_retiring() ||
           (is_retired() &&
            retirement_phase == kv::RetirementPhase::Committed)))
        {
          become_retired(idx, kv::RetirementPhase::Ordered);
        }

        if (!new_learner_nodes.empty())
        {
          LOG_DEBUG_FMT(
            "Configurations: new learners: {{{}}}",
            fmt::join(new_learner_nodes, ", "));
          for (auto& id : new_learner_nodes)
          {
            if (learner_nodes.find(id) == learner_nodes.end())
            {
              learner_nodes[id] = idx;
            }
          }
        }

        if (!new_retired_nodes.empty())
        {
          LOG_DEBUG_FMT(
            "Configurations: newly retired nodes: {{{}}}",
            fmt::join(new_retired_nodes, ", "));
          for (auto& id : new_retired_nodes)
          {
            if (retired_nodes.find(id) == retired_nodes.end())
            {
              retired_nodes[id] = idx;
            }
          }
        }

        if (!configurations.empty())
        {
          for (const auto& [nid, _] : conf)
          {
            if (
              nodes.find(nid) != nodes.end() &&
              learner_nodes.find(nid) != learner_nodes.end() &&
              new_learner_nodes.find(nid) == new_learner_nodes.end())
            {
              // Promotion of known learner
              learner_nodes.erase(nid);
            }
            if (is_learner() && nid == state->my_node_id)
            {
              LOG_DEBUG_FMT(
                "Configurations: observing own promotion, becoming an active "
                "follower");
              leadership_state = kv::LeadershipState::Follower;
              membership_state = kv::MembershipState::Active;
            }
          }
        }

        if (orc_sets.find(idx) == orc_sets.end())
        {
          orc_sets[idx] = {};
        }
      }

      if (conf != configurations.back().nodes)
      {
        uint32_t offset = get_bft_offset(conf);
        Configuration new_config = {idx, std::move(conf), offset, idx};
        configurations.push_back(new_config);

        if (
          reconfiguration_type == ReconfigurationType::TWO_TRANSACTION &&
          resharing_tracker)
        {
          resharing_tracker->add_network_configuration(new_config);
          if (is_primary())
          {
            resharing_tracker->reshare(new_config);
          }
        }

        create_and_remove_node_state();
      }
    }

    void start_ticking()
    {
      ticking = true;
      using namespace std::chrono_literals;
      timeout_elapsed = 0ms;
      LOG_INFO_FMT("Election timer has become active");
    }

    void add_resharing_result(
      ccf::SeqNo seqno,
      kv::ReconfigurationId rid,
      const ccf::ResharingResult& result) override
    {
      if (
        reconfiguration_type == ReconfigurationType::TWO_TRANSACTION &&
        require_identity_for_reconfig)
      {
        assert(resharing_tracker);
        resharing_tracker->add_resharing_result(seqno, rid, result);
      }
    }

    void clear_orc_sets()
    {
      for (auto& [_, s] : orc_sets)
      {
        s.clear();
      }
    }

    void reset_last_ack_timeouts()
    {
      for (auto& node : nodes)
      {
        using namespace std::chrono_literals;
        node.second.last_ack_timeout = 0ms;
      }
    }

    // For more info about Observed Reconfiguration Commits see
    // https://microsoft.github.io/CCF/main/architecture/consensus/2tx-reconfig.html
    //
    // Note that this call is not `const` and that it modifies `orc_sets`. This
    // is safe, despite the fact that the primary may change or a
    // reconfiguration may be (partially) rolled back, because the `orc_sets`
    // are cleared upon entering/exiting the leader/follower replica states.
    // This means that we never record spurious ORCs, while it is still
    // guaranteed that we will eventually receive all of them, since all
    // nodes keep re-submitting ORCs until they are able to switch to the next
    // pending configuration.

    std::optional<kv::Configuration::Nodes> orc(
      kv::ReconfigurationId rid, const ccf::NodeId& node_id) override
    {
      std::lock_guard<ccf::Mutex> guard(state->lock);

      LOG_DEBUG_FMT(
        "Configurations: ORC for configuration #{} from {}", rid, node_id);

      const auto oit = orc_sets.find(rid);
      if (oit == orc_sets.end())
      {
        throw std::logic_error(
          fmt::format("Missing ORC set for configuration #{}", rid));
      }

      for (auto const& conf : configurations)
      {
        if (conf.rid == rid)
        {
          const auto& ncnodes = conf.nodes;
          if (ncnodes.find(node_id) == ncnodes.end())
          {
            LOG_DEBUG_FMT("Node not in the configuration {}: {}", rid, node_id);
            return std::nullopt;
          }
          else
          {
            oit->second.insert(node_id);
            LOG_DEBUG_FMT(
              "Configurations: have {} ORCs out of {} for configuration #{}",
              oit->second.size(),
              ncnodes.size(),
              rid);

            // Note: Learners in the next configuration become trusted when
            // there is quorum in the next configuration, i.e. they may become
            // trusted in the nodes table before they are fully caught up and
            // have submitted their own ORC.

            if (oit->second.size() >= get_quorum(ncnodes.size()))
            {
              return ncnodes;
            }
            else
            {
              return std::nullopt;
            }
          }
          break;
        }
      }

      return std::nullopt;
    }

    Configuration::Nodes get_latest_configuration_unsafe() const override
    {
      if (configurations.empty())
      {
        return {};
      }

      return configurations.back().nodes;
    }

    Configuration::Nodes get_latest_configuration() override
    {
      std::lock_guard<ccf::Mutex> guard(state->lock);
      return get_latest_configuration_unsafe();
    }

    kv::ConsensusDetails get_details() override
    {
      kv::ConsensusDetails details;
      std::lock_guard<ccf::Mutex> guard(state->lock);
      details.primary_id = leader_id;
      details.current_view = state->current_view;
      details.ticking = ticking;
      details.leadership_state = leadership_state;
      details.membership_state = membership_state;
      if (is_retired())
      {
        details.retirement_phase = retirement_phase;
      }
      for (auto& config : configurations)
      {
        details.configs.push_back(config);
      }
      for (auto& [k, v] : nodes)
      {
        details.acks[k] = {
          v.match_idx, static_cast<size_t>(v.last_ack_timeout.count())};
      }
      details.reconfiguration_type = reconfiguration_type;
      if (reconfiguration_type == ReconfigurationType::TWO_TRANSACTION)
      {
        details.learners = learner_nodes;
      }
      return details;
    }

    bool replicate(const kv::BatchVector& entries, Term term) override
    {
      std::lock_guard<ccf::Mutex> guard(state->lock);

      if (leadership_state != kv::LeadershipState::Leader)
      {
        LOG_FAIL_FMT(
          "Failed to replicate {} items: not leader", entries.size());
        rollback(state->last_idx);
        return false;
      }

      if (term != state->current_view)
      {
        LOG_FAIL_FMT(
          "Failed to replicate {} items at term {}, current term is {}",
          entries.size(),
          term,
          state->current_view);
        return false;
      }

      LOG_DEBUG_FMT("Replicating {} entries", entries.size());

      for (auto& [index, data, is_globally_committable, hooks] : entries)
      {
        bool globally_committable = is_globally_committable;

        if (index != state->last_idx + 1)
          return false;

        if (retirement_committable_idx.has_value())
        {
          CCF_ASSERT_FMT(
            index > retirement_committable_idx.value(),
            "Index {} unexpectedly lower than retirement_committable_idx {}",
            index,
            retirement_committable_idx.value());
          return false;
        }

        LOG_DEBUG_FMT(
          "Replicated on leader {}: {}{} ({} hooks)",
          state->my_node_id,
          index,
          (globally_committable ? " committable" : ""),
          hooks->size());

        for (auto& hook : *hooks)
        {
          hook->call(this);
        }

        if (globally_committable)
        {
          LOG_DEBUG_FMT(
            "membership: {} leadership: {}",
            membership_state,
            leadership_state_string());
          if (
            membership_state == kv::MembershipState::Retired &&
            retirement_phase == kv::RetirementPhase::Ordered)
          {
            become_retired(index, kv::RetirementPhase::Signed);
          }
          committable_indices.push_back(index);
          start_ticking_if_necessary();
        }

        state->last_idx = index;
        ledger->put_entry(
          *data, globally_committable, state->current_view, index);
        entry_size_not_limited += data->size();
        entry_count++;

        state->view_history.update(index, state->current_view);
        if (entry_size_not_limited >= append_entries_size_limit)
        {
          update_batch_size();
          entry_count = 0;
          entry_size_not_limited = 0;
          for (const auto& it : nodes)
          {
            LOG_DEBUG_FMT("Sending updates to follower {}", it.first);
            send_append_entries(it.first, it.second.sent_idx + 1);
          }
        }
      }

      // If we are the only node, attempt to commit immediately.
      if (nodes.size() == 0)
      {
        update_commit();
      }

      return true;
    }

    void recv_message(
      const ccf::NodeId& from, const uint8_t* data, size_t size) override
    {
      RaftMsgType type = serialized::peek<RaftMsgType>(data, size);

      try
      {
        switch (type)
        {
          case raft_append_entries:
          {
            AppendEntries r =
              channels->template recv_authenticated<AppendEntries>(
                from, data, size);
            recv_append_entries(from, r, data, size);
            break;
          }

          case raft_append_entries_response:
          {
            AppendEntriesResponse r =
              channels->template recv_authenticated<AppendEntriesResponse>(
                from, data, size);
            recv_append_entries_response(from, r);
            break;
          }

          case raft_request_vote:
          {
            RequestVote r = channels->template recv_authenticated<RequestVote>(
              from, data, size);
            recv_request_vote(from, r);
            break;
          }

          case raft_request_vote_response:
          {
            RequestVoteResponse r =
              channels->template recv_authenticated<RequestVoteResponse>(
                from, data, size);
            recv_request_vote_response(from, r);
            break;
          }

          default:
          {
            LOG_FAIL_FMT("Unhandled AFT message type: {}", type);
          }
        }
      }
      catch (const ccf::NodeToNode::DroppedMessageException& e)
      {
        LOG_INFO_FMT("Dropped invalid message from {}", e.from);
        return;
      }
      catch (const std::exception& e)
      {
        LOG_FAIL_EXC(e.what());
        return;
      }
    }

    void periodic(std::chrono::milliseconds elapsed) override
    {
      std::unique_lock<ccf::Mutex> guard(state->lock);
      timeout_elapsed += elapsed;

      if (leadership_state == kv::LeadershipState::Leader)
      {
        if (timeout_elapsed >= request_timeout)
        {
          using namespace std::chrono_literals;
          timeout_elapsed = 0ms;

          update_batch_size();
          // Send newly available entries to all nodes.
          for (const auto& it : nodes)
          {
            send_append_entries(it.first, it.second.sent_idx + 1);
          }
        }

        size_t backup_ack_timeout_count = 0;
        for (auto& node : nodes)
        {
          node.second.last_ack_timeout += elapsed;
          if (node.second.last_ack_timeout >= election_timeout)
          {
            backup_ack_timeout_count++;
          }
        }

        if (backup_ack_timeout_count >= get_quorum(nodes.size()))
        {
          // CheckQuorum: The primary automatically steps down if it has not
          // heard back from a majority of backups during an election timeout.
          LOG_INFO_FMT(
            "Stepping down as follower {}: No ack received from a majority {} "
            "of backups in last {}",
            state->my_node_id,
            backup_ack_timeout_count,
            election_timeout);
          become_follower();
        }
      }
      else if (consensus_type != ConsensusType::BFT)
      {
        if (
          can_endorse_primary() && ticking &&
          timeout_elapsed >= election_timeout)
        {
          // Start an election.
          become_candidate();
        }
      }
    }

  private:
    Index find_highest_possible_match(const ccf::TxID& tx_id)
    {
      // Find the highest TxID this node thinks exists, which is still
      // compatible with the given tx_id. That is, given T.n, find largest n'
      // such that n' <= n && term_of(n') == T' && T' <= T. This may be T.n
      // itself, if this node holds that index. Otherwise, examine the final
      // entry in each term, counting backwards, until we find one which is
      // still possible.
      Index probe_index = std::min(tx_id.seqno, state->last_idx);
      Term term_of_probe = state->view_history.view_at(probe_index);
      while (term_of_probe > tx_id.view)
      {
        // Next possible match is the end of the previous term, which is
        // 1-before the start of the currently considered term. Anything after
        // that must have a term which is still too high.
        probe_index = state->view_history.start_of_view(term_of_probe);
        if (probe_index > 0)
        {
          --probe_index;
        }
        term_of_probe = state->view_history.view_at(probe_index);
      }

      LOG_TRACE_FMT(
        "Looking for match with {}.{}, from {}.{}, best answer is {}",
        tx_id.view,
        tx_id.seqno,
        state->view_history.view_at(state->last_idx),
        state->last_idx,
        probe_index);
      return probe_index;
    }

    inline void update_batch_size()
    {
      auto avg_entry_size = (entry_count == 0) ?
        append_entries_size_limit :
        entry_size_not_limited / entry_count;

      auto batch_size = (avg_entry_size == 0) ?
        append_entries_size_limit / 2 :
        append_entries_size_limit / avg_entry_size;

      auto batch_avg = batch_window_sum / batch_window_size;
      // balance out total batch size across batch window
      batch_window_sum += (batch_size - batch_avg);
      entries_batch_size = std::max((batch_window_sum / batch_window_size), 1);
    }

    Term get_term_internal(Index idx)
    {
      if (idx > state->last_idx)
        return ccf::VIEW_UNKNOWN;

      return state->view_history.view_at(idx);
    }

    bool can_replicate_unsafe()
    {
      return leadership_state == kv::LeadershipState::Leader &&
        !retirement_committable_idx.has_value();
    }

    Index get_commit_idx_unsafe()
    {
      if (consensus_type == ConsensusType::CFT)
      {
        return state->commit_idx;
      }
      else
      {
        LOG_FAIL_FMT("Unsupported consensus type");
        return {};
      }
    }

    void send_append_entries(const ccf::NodeId& to, Index start_idx)
    {
      LOG_TRACE_FMT(
        "Sending append entries to node {} in batches of {}, covering the "
        "range {} -> {}",
        to,
        entries_batch_size,
        start_idx,
        state->last_idx);

      auto calculate_end_index = [this](Index start) {
        // Cap the end index in 2 ways:
        // - Must contain no more than entries_batch_size entries
        // - Must contain entries from a single term
        auto max_idx = state->last_idx;
        const auto term_of_ae = state->view_history.view_at(start);
        const auto index_at_end_of_term =
          state->view_history.end_of_view(term_of_ae);
        if (index_at_end_of_term != kv::NoVersion)
        {
          max_idx = index_at_end_of_term;
        }
        return std::min(start + entries_batch_size, max_idx);
      };

      Index end_idx;

      // We break _after_ sending, so that in the case where this is called
      // with start==last, we send a single empty heartbeat
      do
      {
        end_idx = calculate_end_index(start_idx);
        LOG_TRACE_FMT("Sending sub range {} -> {}", start_idx, end_idx);
        send_append_entries_range(to, start_idx, end_idx);
        start_idx = std::min(end_idx + 1, state->last_idx);
      } while (end_idx != state->last_idx);
    }

    void send_append_entries_range(
      const ccf::NodeId& to, Index start_idx, Index end_idx)
    {
      const auto prev_idx = start_idx - 1;

      if (
        is_retired() && retirement_phase > kv::RetirementPhase::Signed &&
        start_idx >= end_idx)
      {
        // Continue to replicate, but do not send heartbeats if we are retired
        return;
      }

      const auto prev_term = get_term_internal(prev_idx);
      const auto term_of_idx = get_term_internal(end_idx);
      const bool contains_new_view =
        (state->new_view_idx > prev_idx) && (state->new_view_idx <= end_idx);

      LOG_DEBUG_FMT(
        "Send append entries from {} to {}: ({}.{}, {}.{}] ({})",
        state->my_node_id,
        to,
        prev_term,
        prev_idx,
        term_of_idx,
        end_idx,
        state->commit_idx);

      AppendEntries ae = {
        {raft_append_entries},
        {end_idx, prev_idx},
        state->current_view,
        prev_term,
        state->commit_idx,
        term_of_idx,
        contains_new_view};

      auto& node = nodes.at(to);

      // The host will append log entries to this message when it is
      // sent to the destination node.
      if (!channels->send_authenticated(
            to, ccf::NodeMsgType::consensus_msg, ae))
      {
        return;
      }

      // Record the most recent index we have sent to this node.
      node.sent_idx = end_idx;
    }

    void recv_append_entries(
      const ccf::NodeId& from,
      AppendEntries r,
      const uint8_t* data,
      size_t size)
    {
      std::unique_lock<ccf::Mutex> guard(state->lock);

      LOG_DEBUG_FMT(
        "Received append entries: {}.{} to {}.{} (from {} in term {})",
        r.prev_term,
        r.prev_idx,
        r.term_of_idx,
        r.idx,
        from,
        r.term);

      // Don't check that the sender node ID is valid. Accept anything that
      // passes the integrity check. This way, entries containing dynamic
      // topology changes that include adding this new leader can be accepted.

      // First, check append entries term against our own term, becoming
      // follower if necessary
      if (
        state->current_view == r.term &&
        leadership_state == kv::LeadershipState::Candidate)
      {
        become_aware_of_new_term(r.term);
      }
      else if (state->current_view < r.term)
      {
        become_aware_of_new_term(r.term);
      }
      else if (state->current_view > r.term)
      {
        // Reply false, since our term is later than the received term.
        LOG_INFO_FMT(
          "Recv append entries to {} from {} but our term is later ({} > {})",
          state->my_node_id,
          from,
          state->current_view,
          r.term);
        send_append_entries_response(from, AppendEntriesResponseType::FAIL);
        return;
      }

      // Second, check term consistency with the entries we have so far
      const auto prev_term = get_term_internal(r.prev_idx);
      if (prev_term != r.prev_term)
      {
        LOG_DEBUG_FMT(
          "Previous term for {} should be {}", r.prev_idx, prev_term);

        // Reply false if the log doesn't contain an entry at r.prev_idx
        // whose term is r.prev_term.
        if (prev_term == 0)
        {
          LOG_DEBUG_FMT(
            "Recv append entries to {} from {} but our log does not yet "
            "contain index {}",
            state->my_node_id,
            from,
            r.prev_idx);
          send_append_entries_response(from, AppendEntriesResponseType::FAIL);
        }
        else
        {
          LOG_DEBUG_FMT(
            "Recv append entries to {} from {} but our log at {} has the wrong "
            "previous term (ours: {}, theirs: {})",
            state->my_node_id,
            from,
            r.prev_idx,
            prev_term,
            r.prev_term);
          const ccf::TxID rejected_tx{r.prev_term, r.prev_idx};
          send_append_entries_response(
            from, AppendEntriesResponseType::FAIL, rejected_tx);
        }
        return;
      }

      // Then check if those append entries extend past our retirement
      if (is_retired() && retirement_phase >= kv::RetirementPhase::Completed)
      {
        assert(retirement_committable_idx.has_value());
        if (r.idx > retirement_committable_idx)
        {
          send_append_entries_response(from, AppendEntriesResponseType::FAIL);
          return;
        }
      }

      // If the terms match up, it is sufficient to convince us that the sender
      // is leader in our term
      restart_election_timeout();
      if (!leader_id.has_value() || leader_id.value() != from)
      {
        leader_id = from;
        LOG_DEBUG_FMT(
          "Node {} thinks leader is {}", state->my_node_id, leader_id.value());
      }

      // Third, check index consistency, making sure entries are not in the past
      // or in the future
      if (
        consensus_type == ConsensusType::CFT && r.prev_idx < state->commit_idx)
      {
        LOG_DEBUG_FMT(
          "Recv append entries to {} from {} but prev_idx ({}) < commit_idx "
          "({})",
          state->my_node_id,
          from,
          r.prev_idx,
          state->commit_idx);
        return;
      }
      else if (r.prev_idx > state->last_idx)
      {
        LOG_DEBUG_FMT(
          "Recv append entries to {} from {} but prev_idx ({}) > last_idx ({})",
          state->my_node_id,
          from,
          r.prev_idx,
          state->last_idx);
        return;
      }

      LOG_DEBUG_FMT(
        "Recv append entries to {} from {} for index {} and previous index {}",
        state->my_node_id,
        from,
        r.idx,
        r.prev_idx);

      if (is_new_follower)
      {
        if (state->last_idx > r.prev_idx)
        {
          LOG_DEBUG_FMT(
            "New follower received first append entries with mismatch - "
            "rolling back from {} to {}",
            state->last_idx,
            r.prev_idx);
          auto rollback_level = r.prev_idx;
          rollback(rollback_level);
        }
        else
        {
          LOG_DEBUG_FMT(
            "New follower has no conflict with prev_idx {}", r.prev_idx);
        }
        is_new_follower = false;
      }

      std::vector<
        std::tuple<std::unique_ptr<kv::AbstractExecutionWrapper>, kv::Version>>
        append_entries;
      // Finally, deserialise each entry in the batch
      for (Index i = r.prev_idx + 1; i <= r.idx; i++)
      {
        if (i <= state->last_idx)
        {
          // If the current entry has already been deserialised, skip the
          // payload for that entry
          ledger->skip_entry(data, size);
          continue;
        }

        std::vector<uint8_t> entry;
        try
        {
          entry = LedgerProxy::get_entry(data, size);
        }
        catch (const std::logic_error& e)
        {
          // This should only fail if there is malformed data.
          LOG_FAIL_FMT(
            "Recv append entries to {} from {} but the data is malformed: {}",
            state->my_node_id,
            from,
            e.what());
          send_append_entries_response(from, AppendEntriesResponseType::FAIL);
          return;
        }

        kv::TxID expected{r.term_of_idx, i};
        auto ds = store->apply(entry, consensus_type, public_only, expected);
        if (ds == nullptr)
        {
          LOG_FAIL_FMT(
            "Recv append entries to {} from {} but the entry could not be "
            "deserialised",
            state->my_node_id,
            from);
          send_append_entries_response(from, AppendEntriesResponseType::FAIL);
          return;
        }
        append_entries.push_back(std::make_tuple(std::move(ds), i));
      }

      execute_append_entries_sync(
        std::move(append_entries), from, std::move(r));
    }

    void execute_append_entries_sync(
      std::vector<std::tuple<
        std::unique_ptr<kv::AbstractExecutionWrapper>,
        kv::Version>>&& append_entries,
      const ccf::NodeId& from,
      AppendEntries&& r)
    {
      for (auto& ae : append_entries)
      {
        auto& [ds, i] = ae;
        LOG_DEBUG_FMT("Replicating on follower {}: {}", state->my_node_id, i);

        kv::ApplyResult apply_success = ds->apply();
        if (apply_success == kv::ApplyResult::FAIL)
        {
          ledger->truncate(i - 1);
          send_append_entries_response(from, AppendEntriesResponseType::FAIL);
          return;
        }
        state->last_idx = i;

        for (auto& hook : ds->get_hooks())
        {
          hook->call(this);
        }

        bool globally_committable =
          (apply_success == kv::ApplyResult::PASS_SIGNATURE);
        if (globally_committable)
        {
          start_ticking_if_necessary();
        }

        const auto& entry = ds->get_entry();

        ledger->put_entry(
          entry, globally_committable, ds->get_term(), ds->get_index());

        switch (apply_success)
        {
          case kv::ApplyResult::FAIL:
          {
            LOG_FAIL_FMT("Follower failed to apply log entry: {}", i);
            state->last_idx--;
            ledger->truncate(state->last_idx);
            send_append_entries_response(from, AppendEntriesResponseType::FAIL);
            break;
          }

          case kv::ApplyResult::PASS_SIGNATURE:
          {
            LOG_DEBUG_FMT("Deserialising signature at {}", i);
            if (
              membership_state == kv::MembershipState::Retired &&
              retirement_phase == kv::RetirementPhase::Ordered)
            {
              become_retired(i, kv::RetirementPhase::Signed);
            }
            committable_indices.push_back(i);

            if (ds->get_term())
            {
              // A signature for sig_term tells us that all transactions from
              // the previous signature onwards (at least, if not further back)
              // happened in sig_term. We reflect this in the history.
              if (r.term_of_idx == aft::ViewHistory::InvalidView)
              {
                state->view_history.update(1, r.term);
              }
              else
              {
                // NB: This is only safe as long as AppendEntries only contain a
                // single term. If they cover multiple terms, then we need to
                // know our previous signature locally.
                state->view_history.update(r.prev_idx + 1, ds->get_term());
              }
              commit_if_possible(r.leader_commit_idx);
            }
            break;
          }

          case kv::ApplyResult::PASS:
          {
            break;
          }

          case kv::ApplyResult::PASS_SNAPSHOT_EVIDENCE:
          case kv::ApplyResult::PASS_ENCRYPTED_PAST_LEDGER_SECRET:
          {
            break;
          }

          default:
          {
            throw std::logic_error("Unknown ApplyResult value");
          }
        }
      }

      execute_append_entries_finish(r, from);
    }

    void execute_append_entries_finish(
      AppendEntries& r, const ccf::NodeId& from)
    {
      // After entries have been deserialised, try to commit the leader's
      // commit index and update our term history accordingly
      commit_if_possible(r.leader_commit_idx);

      // The term may have changed, and we have not have seen a signature yet.
      auto lci = last_committable_index();
      if (r.term_of_idx == aft::ViewHistory::InvalidView)
      {
        // If we don't yet have a term history, then this must be happening in
        // the current term. This can only happen before _any_ transactions have
        // occurred, when processing a heartbeat at index 0, which does not
        // happen in a real node (due to the genesis transaction executing
        // before ticks start), but may happen in tests.
        state->view_history.update(1, r.term);
      }
      else
      {
        // The end of this append entries (r.idx) was not a signature, but may
        // be in a new term. If it's a new term, this term started immediately
        // after the previous signature we saw (lci, last committable index).
        if (r.idx > lci)
        {
          state->view_history.update(lci + 1, r.term_of_idx);
        }
      }

      send_append_entries_response(from, AppendEntriesResponseType::OK);
    }

    void send_append_entries_response(
      ccf::NodeId to,
      AppendEntriesResponseType answer,
      const std::optional<ccf::TxID>& rejected = std::nullopt)
    {
      if (answer == AppendEntriesResponseType::REQUIRE_EVIDENCE)
      {
        state->requested_evidence_from = to;
      }

      aft::Index response_idx = state->last_idx;
      aft::Term response_term = state->current_view;

      // This matching-index-detection logic doesn't work on BFT, so is disabled
      // and still uses the original behaviour:
      // https://github.com/microsoft/CCF/issues/2853
      if (consensus_type != ConsensusType::BFT)
      {
        if (answer == AppendEntriesResponseType::FAIL && rejected.has_value())
        {
          response_idx = find_highest_possible_match(rejected.value());
          response_term = get_term_internal(response_idx);
        }
      }

      LOG_DEBUG_FMT(
        "Send append entries response from {} to {} for index {}: {}",
        state->my_node_id,
        to,
        response_idx,
        answer);

      AppendEntriesResponse response = {
        {raft_append_entries_response}, response_term, response_idx, answer};

      channels->send_authenticated(
        to, ccf::NodeMsgType::consensus_msg, response);
    }

    void recv_append_entries_response(
      const ccf::NodeId& from, AppendEntriesResponse r)
    {
      std::lock_guard<ccf::Mutex> guard(state->lock);
      // Ignore if we're not the leader.

      if (leadership_state != kv::LeadershipState::Leader)
      {
        LOG_FAIL_FMT(
          "Recv append entries response to {} from {}: no longer leader",
          state->my_node_id,
          from);
        return;
      }

      auto node = nodes.find(from);
      if (node == nodes.end())
      {
        // Ignore if we don't recognise the node.
        LOG_FAIL_FMT(
          "Recv append entries response to {} from {}: unknown node",
          state->my_node_id,
          from);
        return;
      }

      using namespace std::chrono_literals;
      node->second.last_ack_timeout = 0ms;

      if (state->current_view < r.term)
      {
        // We are behind, update our state.
        LOG_DEBUG_FMT(
          "Recv append entries response to {} from {}: more recent term ({} "
          "> {})",
          state->my_node_id,
          from,
          r.term,
          state->current_view);
        become_aware_of_new_term(r.term);
        return;
      }
      else if (state->current_view != r.term)
      {
        // Stale response, discard if success.
        // Otherwise reset sent_idx and try again.
        // NB: In NACKs the term may be that of an estimated matching index
        // in the log, rather than the current term, so it is correct for it to
        // be older in this case.
        if (r.success == AppendEntriesResponseType::OK)
        {
          LOG_DEBUG_FMT(
            "Recv append entries response to {} from {}: stale term ({} != {})",
            state->my_node_id,
            from,
            r.term,
            state->current_view);
          return;
        }
      }
      else if (r.last_log_idx < node->second.match_idx)
      {
        // Response about past indices, discard if success.
        // Otherwise reset sent_idx and try again.
        // NB: It is correct for this index to move backwards during NACKs
        // which iteratively discover the last matching index of divergent logs
        // after an election.
        if (r.success == AppendEntriesResponseType::OK)
        {
          LOG_DEBUG_FMT(
            "Recv append entries response to {} from {}: stale idx",
            state->my_node_id,
            from);
          return;
        }
      }

      // Update next and match for the responding node.
      auto& match_idx = node->second.match_idx;
      if (r.success == AppendEntriesResponseType::FAIL)
      {
        const auto this_match =
          find_highest_possible_match({r.term, r.last_log_idx});
        if (match_idx == 0)
        {
          match_idx = this_match;
        }
        else
        {
          match_idx = std::min(match_idx, this_match);
        }
      }
      else
      {
        match_idx = std::min(r.last_log_idx, state->last_idx);
      }

      if (r.success != AppendEntriesResponseType::OK)
      {
        // Failed due to log inconsistency. Reset sent_idx, and try again soon.
        LOG_DEBUG_FMT(
          "Recv append entries response to {} from {}: failed",
          state->my_node_id,
          from);
        node->second.sent_idx = node->second.match_idx;
        return;
      }

      LOG_DEBUG_FMT(
        "Recv append entries response to {} from {} for index {}: success",
        state->my_node_id,
        from,
        r.last_log_idx);
      update_commit();
    }

    void send_request_vote(const ccf::NodeId& to)
    {
      auto last_committable_idx = last_committable_index();
      LOG_INFO_FMT(
        "Send request vote from {} to {} at {}",
        state->my_node_id,
        to,
        last_committable_idx);
      CCF_ASSERT(last_committable_idx >= state->commit_idx, "lci < ci");

      RequestVote rv = {
        {raft_request_vote},
        state->current_view,
        last_committable_idx,
        get_term_internal(last_committable_idx)};

      channels->send_authenticated(to, ccf::NodeMsgType::consensus_msg, rv);
    }

    void recv_request_vote(const ccf::NodeId& from, RequestVote r)
    {
      std::lock_guard<ccf::Mutex> guard(state->lock);

      // Do not check that from is a known node. It is possible to receive
      // RequestVotes from nodes that this node doesn't yet know, just as it
      // receives AppendEntries from those nodes. These should be obeyed just
      // like any other RequestVote - it is possible that this node is needed to
      // produce a primary in the new term, who will then help this node catch
      // up.

      if (state->current_view > r.term)
      {
        // Reply false, since our term is later than the received term.
        LOG_DEBUG_FMT(
          "Recv request vote to {} from {}: our term is later ({} > {})",
          state->my_node_id,
          from,
          state->current_view,
          r.term);
        send_request_vote_response(from, false);
        return;
      }
      else if (state->current_view < r.term)
      {
        LOG_DEBUG_FMT(
          "Recv request vote to {} from {}: their term is later ({} < {})",
          state->my_node_id,
          from,
          state->current_view,
          r.term);
        become_aware_of_new_term(r.term);
      }

      if (leader_id.has_value())
      {
        // Reply false, since we already know the leader in the current term.
        LOG_DEBUG_FMT(
          "Recv request vote to {} from {}: leader {} already known in term {}",
          state->my_node_id,
          from,
          leader_id.value(),
          state->current_view);
        send_request_vote_response(from, false);
        return;
      }

      if ((voted_for.has_value()) && (voted_for.value() != from))
      {
        // Reply false, since we already voted for someone else.
        LOG_DEBUG_FMT(
          "Recv request vote to {} from {}: already voted for {}",
          state->my_node_id,
          from,
          voted_for.value());
        send_request_vote_response(from, false);
        return;
      }

      // If the candidate's committable log is at least as up-to-date as ours,
      // vote yes

      const auto last_committable_idx = last_committable_index();
      const auto term_of_last_committable_idx =
        get_term_internal(last_committable_idx);

      const auto answer =
        (r.term_of_last_committable_idx > term_of_last_committable_idx) ||
        ((r.term_of_last_committable_idx == term_of_last_committable_idx) &&
         (r.last_committable_idx >= last_committable_idx));

      if (answer)
      {
        // If we grant our vote, we also acknowledge that an election is in
        // progress.
        restart_election_timeout();
        leader_id.reset();
        voted_for = from;
      }
      else
      {
        LOG_INFO_FMT(
          "Voting against candidate at {}.{} because local state is at {}.{}",
          r.term_of_last_committable_idx,
          r.last_committable_idx,
          term_of_last_committable_idx,
          last_committable_idx);
      }

      send_request_vote_response(from, answer);
    }

    void send_request_vote_response(const ccf::NodeId& to, bool answer)
    {
      LOG_INFO_FMT(
        "Send request vote response from {} to {}: {}",
        state->my_node_id,
        to,
        answer);

      RequestVoteResponse response = {
        {raft_request_vote_response}, state->current_view, answer};

      channels->send_authenticated(
        to, ccf::NodeMsgType::consensus_msg, response);
    }

    void recv_request_vote_response(
      const ccf::NodeId& from, RequestVoteResponse r)
    {
      std::lock_guard<ccf::Mutex> guard(state->lock);

      if (leadership_state != kv::LeadershipState::Candidate)
      {
        LOG_INFO_FMT(
          "Recv request vote response to {} from: {}: we aren't a candidate",
          state->my_node_id,
          from);
        return;
      }

      // Ignore if we don't recognise the node.
      auto node = nodes.find(from);
      if (node == nodes.end())
      {
        LOG_INFO_FMT(
          "Recv request vote response to {} from {}: unknown node",
          state->my_node_id,
          from);
        return;
      }

      if (state->current_view < r.term)
      {
        LOG_INFO_FMT(
          "Recv request vote response to {} from {}: their term is more recent "
          "({} < {})",
          state->my_node_id,
          from,
          state->current_view,
          r.term);
        become_aware_of_new_term(r.term);
        return;
      }
      else if (state->current_view != r.term)
      {
        // Ignore as it is stale.
        LOG_INFO_FMT(
          "Recv request vote response to {} from {}: stale ({} != {})",
          state->my_node_id,
          from,
          state->current_view,
          r.term);
        return;
      }
      else if (!r.vote_granted)
      {
        // Do nothing.
        LOG_INFO_FMT(
          "Recv request vote response to {} from {}: they voted no",
          state->my_node_id,
          from);
        return;
      }

      LOG_INFO_FMT(
        "Recv request vote response to {} from {}: they voted yes",
        state->my_node_id,
        from);

      add_vote_for_me(from);
    }

    void restart_election_timeout()
    {
      // Randomise timeout_elapsed to get a random election timeout
      // between 0.5x and 1x the configured election timeout.
      timeout_elapsed = std::chrono::milliseconds(distrib(rand));
    }

    void become_candidate()
    {
      leadership_state = kv::LeadershipState::Candidate;
      leader_id.reset();
      clear_orc_sets();

      voted_for = state->my_node_id;
      votes_for_me.clear();
      state->current_view++;

      restart_election_timeout();
      reset_last_ack_timeouts();
      add_vote_for_me(state->my_node_id);

      LOG_INFO_FMT(
        "Becoming candidate {}: {}", state->my_node_id, state->current_view);

      if (consensus_type != ConsensusType::BFT)
      {
        for (auto const& node : nodes)
        {
          send_request_vote(node.first);
        }
      }
    }

    void become_leader(bool force_become_leader = false)
    {
      if (is_retired())
      {
        return;
      }

      // When we force to become the primary we are going around the
      // consensus protocol. This only happens when a node starts a new network
      // and has a genesis or recovery tx as the last transaction
      election_index = last_committable_index();

      // A newly elected leader must not advance the commit index until a
      // transaction in the new term commits. We achieve this by clearing our
      // list committable indices - so nothing from a previous term is now
      // considered committable. Instead this new primary will shortly produce
      // their own signature, which _will_ be considered committable.
      committable_indices.clear();

      LOG_DEBUG_FMT(
        "Election index is {} in term {}", election_index, state->current_view);
      // Discard any un-committable updates we may hold,
      // since we have no signature for them. Except at startup,
      // where we do not want to roll back the genesis transaction.
      if (state->commit_idx > 0)
      {
        rollback(election_index);
      }
      else
      {
        // but we still want the KV to know which term we're in
        store->initialise_term(state->current_view);
      }

      leadership_state = kv::LeadershipState::Leader;
      leader_id = state->my_node_id;
      should_sign = true;

      using namespace std::chrono_literals;
      timeout_elapsed = 0ms;

      reset_last_ack_timeouts();

      LOG_INFO_FMT(
        "Becoming leader {}: {}", state->my_node_id, state->current_view);

      // Immediately commit if there are no other nodes.
      if (nodes.size() == 0)
      {
        commit(state->last_idx);
        return;
      }

      // Reset next, match, and sent indices for all nodes.
      auto next = state->last_idx + 1;

      for (auto& node : nodes)
      {
        node.second.match_idx = 0;
        node.second.sent_idx = next - 1;

        // Send an empty append_entries to all nodes.
        send_append_entries(node.first, next);
      }
    }

    bool can_advance_watermark()
    {
      return membership_state != kv::MembershipState::Retired &&
        membership_state != kv::MembershipState::Learner;
    }

    bool can_endorse_primary()
    {
      return membership_state != kv::MembershipState::Retired &&
        membership_state != kv::MembershipState::Learner;
    }

  public:
    // Called when a replica becomes follower in the same term, e.g. when the
    // primary node has not received a majority of acks (CheckQuorum)
    void become_follower()
    {
      leader_id.reset();
      restart_election_timeout();
      clear_orc_sets();
      reset_last_ack_timeouts();

      rollback(last_committable_index());

      if (
        can_endorse_primary() &&
        membership_state != kv::MembershipState::RetirementInitiated)
      {
        leadership_state = kv::LeadershipState::Follower;
        LOG_INFO_FMT(
          "Becoming follower {}: {}.{}",
          state->my_node_id,
          state->current_view,
          state->commit_idx);
      }
    }

    // Called when a replica becomes aware of the existence of a new term
    // If retired already, state remains unchanged, but the replica otherwise
    // becomes a follower in the new term.
    void become_aware_of_new_term(Term term)
    {
      LOG_DEBUG_FMT("Becoming aware of new term {}", term);

      state->current_view = term;
      voted_for.reset();
      votes_for_me.clear();
      become_follower();
      is_new_follower = true;
    }

    std::string leadership_state_string()
    {
      if (leadership_state.has_value())
        return fmt::format("{}", leadership_state.value());
      else
        return "none";
    }

  private:
    void become_retiring()
    {
      membership_state = kv::MembershipState::RetirementInitiated;
      LOG_INFO_FMT(
        "Becoming retiring {} (while {}): {}",
        state->my_node_id,
        leadership_state_string(),
        state->current_view);
    }

    void become_retired(Index idx, kv::RetirementPhase phase)
    {
      LOG_INFO_FMT(
        "Becoming retired, phase {} (leadership {}): {}: {} at {}",
        phase,
        leadership_state_string(),
        state->my_node_id,
        state->current_view,
        idx);

      if (phase == kv::RetirementPhase::Committed)
      {
        assert(membership_state == kv::MembershipState::RetirementInitiated);
        assert(retirement_phase == std::nullopt);
      }
      else if (phase == kv::RetirementPhase::Ordered)
      {
        CCF_ASSERT_FMT(
          !retirement_idx.has_value(),
          "retirement_idx already set to {}",
          retirement_idx.value());
        retirement_idx = idx;
        LOG_INFO_FMT("Node retiring at {}", idx);
      }
      else if (phase == kv::RetirementPhase::Signed)
      {
        assert(retirement_idx.has_value());
        CCF_ASSERT_FMT(
          idx >= retirement_idx.value(),
          "Index {} unexpectedly lower than retirement_idx {}",
          idx,
          retirement_idx.value());
        retirement_committable_idx = idx;
        LOG_INFO_FMT("Node retirement committable at {}", idx);
      }
      else if (phase == kv::RetirementPhase::Completed)
      {
        leader_id.reset();
        leadership_state = std::nullopt;
      }

      membership_state = kv::MembershipState::Retired;
      retirement_phase = phase;
    }

    void add_vote_for_me(const ccf::NodeId& from)
    {
      size_t quorum = -1;

      if (reconfiguration_type == ReconfigurationType::TWO_TRANSACTION)
      {
        const auto& cfg = configurations.front();

        if (cfg.nodes.find(from) == cfg.nodes.end())
        {
          LOG_INFO_FMT("Ignoring vote from ineligible voter {}", from);
          return;
        }

        // Need 50% + 1 of the total nodes in the current config (including us).
        votes_for_me.insert(from);
        quorum = get_quorum(cfg.nodes.size());
      }
      else
      {
        // Need 50% + 1 of the total nodes, which are the other nodes plus us.
        votes_for_me.insert(from);
        quorum = get_quorum(nodes.size() + 1);
      }

      if (votes_for_me.size() >= quorum)
      {
        become_leader();
      }
    }

    void update_commit()
    {
      // If there exists some idx in the current term such that
      // idx > commit_idx and a majority of nodes have replicated it,
      // commit to that idx.
      auto new_commit_cft_idx = std::numeric_limits<Index>::max();

      // Obtain CFT watermarks
      for (auto& c : configurations)
      {
        // The majority must be checked separately for each active
        // configuration.
        std::vector<Index> match;
        match.reserve(c.nodes.size() + 1);

        for (auto node : c.nodes)
        {
          if (node.first == state->my_node_id)
          {
            match.push_back(state->last_idx);
          }
          else
          {
            match.push_back(nodes.at(node.first).match_idx);
          }
        }

        sort(match.begin(), match.end());
        auto confirmed = match.at((match.size() - 1) / 2);

        if (confirmed < new_commit_cft_idx)
        {
          new_commit_cft_idx = confirmed;
        }
      }
      LOG_DEBUG_FMT(
        "In update_commit, new_commit_cft_idx: {}, "
        "last_idx: {}",
        new_commit_cft_idx,
        state->last_idx);

      if (new_commit_cft_idx != std::numeric_limits<Index>::max())
      {
        state->cft_watermark_idx = new_commit_cft_idx;
      }

      if (get_commit_watermark_idx() > state->last_idx)
      {
        throw std::logic_error(
          "Followers appear to have later match indices than leader");
      }

      commit_if_possible(get_commit_watermark_idx());
    }

    void commit_if_possible(Index idx)
    {
      LOG_DEBUG_FMT(
        "Commit if possible {} (ci: {}) (ti {})",
        idx,
        state->commit_idx,
        get_term_internal(idx));
      if (
        (idx > state->commit_idx) &&
        (get_term_internal(idx) <= state->current_view))
      {
        Index highest_committable = 0;
        bool can_commit = false;
        while (!committable_indices.empty() &&
               (committable_indices.front() <= idx))
        {
          highest_committable = committable_indices.front();
          committable_indices.pop_front();
          can_commit = true;
        }

        if (can_commit)
        {
          if (consensus_type == ConsensusType::CFT)
          {
            commit(highest_committable);
          }
          else
          {
            LOG_FAIL_FMT("Unsupported consensus type");
          }
        }
      }
    }

    size_t num_trusted(const kv::Configuration& c) const
    {
      size_t r = 0;
      for (const auto& [id, _] : c.nodes)
      {
        if (
          (nodes.find(id) != nodes.end() &&
           learner_nodes.find(id) == learner_nodes.end()) ||
          (id == state->my_node_id && !is_learner()))
        {
          r++;
        }
      }
      return r;
    }

    size_t num_retired(
      const kv::Configuration& from, const kv::Configuration& to) const
    {
      size_t r = 0;
      for (const auto& [id, _] : from.nodes)
      {
        auto rit = retired_nodes.find(id);
        if (
          to.nodes.find(id) == to.nodes.end() && rit != retired_nodes.end() &&
          rit->second <= state->commit_idx)
        {
          LOG_DEBUG_FMT("Configurations: is retired: {}", id);
          r++;
        }
      }
      return r;
    }

    size_t num_required_retirements(
      const kv::Configuration& from, const kv::Configuration& to) const
    {
      size_t r = 0;
      for (auto& [nid, _] : from.nodes)
      {
        if (to.nodes.find(nid) == to.nodes.end())
        {
          LOG_DEBUG_FMT("Configurations: required retirement: {}", nid);
          r++;
        }
      }
      return r;
    }

    size_t get_quorum(size_t n) const
    {
      switch (consensus_type)
      {
        case CFT:
          return (n / 2) + 1;
        case BFT:
          return ((2 * n) / 3) + 1;
        default:
          return -1;
      }
    }

    void commit(Index idx)
    {
      if (idx > state->last_idx)
      {
        throw std::logic_error(fmt::format(
          "Tried to commit {} but last_idx is {}", idx, state->last_idx));
      }

      LOG_DEBUG_FMT("Starting commit");

      // This could happen if a follower becomes the leader when it
      // has committed fewer log entries, although it has them available.
      if (idx <= state->commit_idx)
        return;

      state->commit_idx = idx;
      if (
        is_retired() && retirement_phase == kv::RetirementPhase::Signed &&
        retirement_committable_idx.has_value() &&
        idx >= retirement_committable_idx.value())
      {
        become_retired(idx, kv::RetirementPhase::Completed);
      }

      LOG_DEBUG_FMT("Compacting...");
      store->compact(idx);
      ledger->commit(idx);

      LOG_DEBUG_FMT("Commit on {}: {}", state->my_node_id, idx);

      // Examine all configurations that are followed by a globally committed
      // configuration.
      bool changed = false;

      while (true)
      {
        auto conf = configurations.begin();
        if (conf == configurations.end())
          break;

        auto next = std::next(conf);
        if (next == configurations.end())
          break;

        if (idx < next->idx)
          break;

        if (require_identity_for_reconfig)
        {
          assert(resharing_tracker);
          auto rr = resharing_tracker->find_reconfiguration(next->nodes);
          if (
            !rr.has_value() ||
            !resharing_tracker->have_resharing_result_for(rr.value(), idx))
          {
            LOG_TRACE_FMT(
              "Configurations: not switching to next configuration, resharing "
              "not completed yet.");
            break;
          }
        }

        if (reconfiguration_type == ReconfigurationType::ONE_TRANSACTION)
        {
          configurations.pop_front();
          changed = true;

          if (retired_node_cleanup && is_primary())
          {
            retired_node_cleanup->cleanup();
          }
        }
        else
        {
          if (
            !is_retired() &&
            conf->nodes.find(state->my_node_id) != conf->nodes.end() &&
            next->nodes.find(state->my_node_id) == next->nodes.end())
          {
            if (!is_retiring())
            {
              become_retiring();
            }
            else
            {
              become_retired(idx, kv::RetirementPhase::Committed);
            }
          }

          size_t num_trusted_nodes = num_trusted(*next);
          size_t num_retired_nodes = num_retired(*conf, *next);
          size_t num_required_retired_nodes =
            num_required_retirements(*conf, *next);
          if (
            num_trusted_nodes == next->nodes.size() &&
            num_retired_nodes == num_required_retired_nodes)
          {
            LOG_TRACE_FMT(
              "Configurations: all nodes trusted ({}) or retired ({}), "
              "switching to configuration #{}",
              num_trusted_nodes,
              num_retired_nodes,
              next->rid);

            if (
              is_learner() &&
              next->nodes.find(state->my_node_id) != next->nodes.end())
            {
              LOG_INFO_FMT(
                "Becoming follower {}: {}",
                state->my_node_id,
                state->current_view);
              leadership_state = kv::LeadershipState::Follower;
              membership_state = kv::MembershipState::Active;
            }

            for (auto& [nid, _] : next->nodes)
            {
              learner_nodes.erase(nid);
            }

            for (auto& [nid, _] : conf->nodes)
            {
              if (next->nodes.find(nid) == next->nodes.end())
              {
                retired_nodes.erase(nid);
              }
            }

            if (retired_node_cleanup && is_primary())
            {
              retired_node_cleanup->cleanup();
            }

            configurations.pop_front();
          }
          else
          {
            LOG_TRACE_FMT(
              "Configurations: not enough trusted or retired nodes for "
              "configuration #{} ({}/{} trusted, {}/{} retired)",
              next->rid,
              num_trusted_nodes,
              next->nodes.size(),
              num_retired_nodes,
              num_required_retired_nodes);
            if (
              node_client && !is_learner() &&
              (next->nodes.find(state->my_node_id) != next->nodes.end() ||
               (is_retiring() &&
                next->nodes.find(state->my_node_id) == next->nodes.end())))
            {
              schedule_submit_orc(
                node_client, state->my_node_id, next->rid, 2 * request_timeout);
            }
            break;
          }
        }
      }

      if (resharing_tracker)
      {
        resharing_tracker->compact(idx);
      }

      if (changed)
      {
        create_and_remove_node_state();
      }
    }

    Index get_commit_watermark_idx()
    {
      return state->cft_watermark_idx;
    }

    bool is_self_in_latest_config()
    {
      bool present = false;
      if (!configurations.empty())
      {
        auto current_nodes = configurations.back().nodes;
        present = current_nodes.find(state->my_node_id) != current_nodes.end();
      }
      return present;
    }

    void start_ticking_if_necessary()
    {
      if (!ticking && is_self_in_latest_config())
      {
        start_ticking();
      }
    }

  public:
    void rollback(Index idx)
    {
      if (consensus_type == ConsensusType::CFT && idx < state->commit_idx)
      {
        LOG_FAIL_FMT(
          "Asked to rollback to idx:{} but committed to commit_idx:{} - "
          "ignoring rollback request",
          idx,
          state->commit_idx);
        return;
      }

      store->rollback({get_term_internal(idx), idx}, state->current_view);

      LOG_DEBUG_FMT("Setting term in store to: {}", state->current_view);
      ledger->truncate(idx);
      state->last_idx = idx;
      LOG_DEBUG_FMT("Rolled back at {}", idx);

      state->view_history.rollback(idx);

      while (!committable_indices.empty() && (committable_indices.back() > idx))
      {
        committable_indices.pop_back();
      }

      if (
        membership_state == kv::MembershipState::Retired &&
        retirement_phase == kv::RetirementPhase::Signed)
      {
        assert(retirement_committable_idx.has_value());
        if (retirement_committable_idx.value() > idx)
        {
          retirement_committable_idx = std::nullopt;
          retirement_phase = kv::RetirementPhase::Ordered;
        }
      }

      if (
        membership_state == kv::MembershipState::Retired &&
        retirement_phase == kv::RetirementPhase::Ordered)
      {
        assert(retirement_idx.has_value());
        if (retirement_idx.value() > idx)
        {
          retirement_idx = std::nullopt;
          retirement_phase = std::nullopt;
          membership_state = reconfiguration_type == ONE_TRANSACTION ?
            kv::MembershipState::Active :
            kv::MembershipState::RetirementInitiated;
          LOG_DEBUG_FMT(
            "Becoming {} after rollback",
            reconfiguration_type == ONE_TRANSACTION ? "Active" :
                                                      "RetirementInitiated");
        }
      }

      // Rollback configurations.
      bool changed = false;

      while (!configurations.empty() && (configurations.back().idx > idx))
      {
        configurations.pop_back();
        changed = true;
      }

      if (reconfiguration_type == ReconfigurationType::TWO_TRANSACTION)
      {
        for (auto it = learner_nodes.begin(); it != learner_nodes.end();)
        {
          if (it->second > idx)
          {
            it = learner_nodes.erase(it);
          }
          else
          {
            it++;
          }
        }

        for (auto it = retired_nodes.begin(); it != retired_nodes.end();)
        {
          if (it->second > idx)
          {
            it = retired_nodes.erase(it);
          }
          else
          {
            it++;
          }
        }
      }

      if (changed)
      {
        create_and_remove_node_state();
      }
    }

  private:
    void create_and_remove_node_state()
    {
      // Find all nodes present in any active configuration.
      Configuration::Nodes active_nodes;

      for (auto& conf : configurations)
      {
        for (auto node : conf.nodes)
        {
          active_nodes.emplace(node.first, node.second);
        }
      }

      // Remove all nodes in the node state that are not present in any active
      // configuration.
      std::vector<ccf::NodeId> to_remove;

      for (const auto& node : nodes)
      {
        if (active_nodes.find(node.first) == active_nodes.end())
        {
          to_remove.push_back(node.first);
        }
      }

      for (auto node_id : to_remove)
      {
        nodes.erase(node_id);
        LOG_INFO_FMT("Removed raft node {}", node_id);
      }

      // Add all active nodes that are not already present in the node state.
      for (auto node_info : active_nodes)
      {
        if (node_info.first == state->my_node_id)
        {
          continue;
        }

        if (nodes.find(node_info.first) == nodes.end())
        {
          if (!channels->have_channel(node_info.first))
          {
            LOG_DEBUG_FMT(
              "Configurations: create node channel with {}", node_info.first);

            channels->associate_node_address(
              node_info.first,
              node_info.second.hostname,
              node_info.second.port);
          }

          // A new node is sent only future entries initially. If it does not
          // have prior data, it will communicate that back to the leader.
          auto index = state->last_idx + 1;
          nodes.try_emplace(node_info.first, node_info.second, index, 0);

          if (leadership_state == kv::LeadershipState::Leader)
          {
            send_append_entries(node_info.first, index);
          }

          LOG_INFO_FMT(
            "Added raft node {} ({}:{})",
            node_info.first,
            node_info.second.hostname,
            node_info.second.port);
        }
      }
    }

  public:
    void update_parameters(kv::ConsensusParameters& params) override
    {
      // This should only be called when the state->lock is held, so we do not
      // acquire the lock here.
      CCF_ASSERT_FMT(
        params.reconfiguration_type != TWO_TRANSACTION || node_client,
        "Bug; all enclaves that support 2tx reconfig must have node_clients");
      reconfiguration_type = params.reconfiguration_type;
    }
  };
}<|MERGE_RESOLUTION|>--- conflicted
+++ resolved
@@ -257,14 +257,13 @@
 
     bool can_replicate() override
     {
-<<<<<<< HEAD
-      std::unique_lock<std::mutex> guard(state->lock);
+      std::unique_lock<ccf::Mutex> guard(state->lock);
       return can_replicate_unsafe();
     }
 
     Consensus::SignatureDisposition get_signature_disposition() override
     {
-      std::unique_lock<std::mutex> guard(state->lock);
+      std::unique_lock<ccf::Mutex> guard(state->lock);
       if (can_replicate_unsafe())
       {
         if (should_sign)
@@ -280,11 +279,6 @@
       {
         return Consensus::SignatureDisposition::CANT_REPLICATE;
       }
-=======
-      std::unique_lock<ccf::Mutex> guard(state->lock);
-      return leadership_state == kv::LeadershipState::Leader &&
-        !retirement_committable_idx.has_value();
->>>>>>> 7a8e3b01
     }
 
     bool is_backup() override
@@ -411,8 +405,7 @@
 
     kv::Consensus::SignableTxIndices get_signable_txid() override
     {
-<<<<<<< HEAD
-      std::lock_guard<std::mutex> guard(state->lock);
+      std::lock_guard<ccf::Mutex> guard(state->lock);
 
       kv::Consensus::SignableTxIndices r;
       r.version = state->last_idx;
@@ -424,23 +417,6 @@
       should_sign = false;
 
       return r;
-=======
-      std::lock_guard<ccf::Mutex> guard(state->lock);
-      if (
-        consensus_type == ConsensusType::BFT ||
-        state->commit_idx >= election_index)
-      {
-        kv::Consensus::SignableTxIndices r;
-        r.term = get_term_internal(state->commit_idx);
-        r.version = state->commit_idx;
-        r.previous_version = last_committable_index();
-        return r;
-      }
-      else
-      {
-        return std::nullopt;
-      }
->>>>>>> 7a8e3b01
     }
 
     Term get_view(Index idx) override
