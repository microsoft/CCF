// Copyright (c) Microsoft Corporation. All rights reserved.
// Licensed under the Apache 2.0 License.
#pragma once

#include "ccf/ds/ccf_exception.h"
#include "ccf/ds/logger.h"
#include "ccf/pal/locking.h"
#include "ccf/tx_id.h"
#include "ccf/tx_status.h"
#include "ds/serialized.h"
#include "enclave/reconfiguration_type.h"
#include "impl/state.h"
#include "kv/kv_types.h"
#include "node/node_client.h"
#include "node/node_to_node.h"
#include "node/node_types.h"
#include "node/retired_nodes_cleanup.h"
#include "raft_types.h"
#include "service/tables/signatures.h"

#include <algorithm>
#include <list>
#include <random>
#include <unordered_map>
#include <vector>

#ifdef VERBOSE_RAFT_LOGGING
#  define RAFT_TRACE_FMT(s, ...) \
    CCF_LOG_FMT(TRACE, "raft") \
    ("{} | {} | {} | " s, \
     state->node_id, \
     state->leadership_state, \
     state->membership_state, \
     ##__VA_ARGS__)
#  define RAFT_DEBUG_FMT(s, ...) \
    CCF_LOG_FMT(DEBUG, "raft") \
    ("{} | {} | {} | " s, \
     state->node_id, \
     state->leadership_state, \
     state->membership_state, \
     ##__VA_ARGS__)
#  define RAFT_INFO_FMT(s, ...) \
    CCF_LOG_FMT(INFO, "raft") \
    ("{} | {} | {} | " s, \
     state->node_id, \
     state->leadership_state, \
     state->membership_state, \
     ##__VA_ARGS__)
#  define RAFT_FAIL_FMT(s, ...) \
    CCF_LOG_FMT(FAIL, "raft") \
    ("{} | {} | {} | " s, \
     state->node_id, \
     state->leadership_state, \
     state->membership_state, \
     ##__VA_ARGS__)
#else
#  define RAFT_TRACE_FMT LOG_TRACE_FMT
#  define RAFT_DEBUG_FMT LOG_DEBUG_FMT
#  define RAFT_INFO_FMT LOG_INFO_FMT
#  define RAFT_FAIL_FMT LOG_FAIL_FMT
#endif

#define RAFT_TRACE_JSON_OUT(json_object) \
  CCF_LOG_OUT(DEBUG, "raft_trace") << json_object

namespace aft
{
  using Configuration = kv::Configuration;

  template <class LedgerProxy>
  class Aft : public kv::Consensus
  {
  private:
    struct NodeState
    {
      Configuration::NodeInfo node_info;

      // the highest index sent to the node
      Index sent_idx;

      // the highest matching index with the node that was confirmed
      Index match_idx;

      // timeout tracking the last time an ack was received from the node
      std::chrono::milliseconds last_ack_timeout;

      NodeState() = default;

      NodeState(
        const Configuration::NodeInfo& node_info_,
        Index sent_idx_,
        Index match_idx_ = 0) :
        node_info(node_info_),
        sent_idx(sent_idx_),
        match_idx(match_idx_),
        last_ack_timeout(0)
      {}
    };

    // Persistent
    std::unique_ptr<Store> store;

    // Volatile
    std::optional<ccf::NodeId> voted_for = std::nullopt;
    std::optional<ccf::NodeId> leader_id = std::nullopt;

    // Keep track of votes in each active configuration
    struct Votes
    {
      std::unordered_set<ccf::NodeId> votes;
      size_t quorum;
    };
    std::map<Index, Votes> votes_for_me;

    std::chrono::milliseconds timeout_elapsed;

    // When this node receives append entries from a new primary, it may need to
    // roll back a committable but uncommitted suffix it holds. The
    // new primary dictates the index where this suffix begins, which
    // following the Raft election rules must be at least as high as the highest
    // commit index reported by the previous primary. The window in which this
    // rollback could be accepted is minimised to avoid unnecessary
    // retransmissions - this node only executes this rollback instruction on
    // the first append entries after it became a follower. As with any append
    // entries, the initial index will not advance until this node acks.
    bool is_new_follower = false;

    // When this node becomes primary, they should produce a new signature in
    // the current view. This signature is the first thing they may commit, as
    // they cannot confirm commit of anything from a previous view (Raft paper
    // section 5.4.2). This bool is true from the point this node becomes
    // primary, until it sees a committable entry
    bool should_sign = false;

    std::shared_ptr<aft::State> state;

    // Timeouts
    std::chrono::milliseconds request_timeout;
    std::chrono::milliseconds election_timeout;
    size_t max_uncommitted_tx_count;
    bool ticking = false;

    // Configurations
    std::list<Configuration> configurations;
    // Union of other nodes (i.e. all nodes but us) in each active
    // configuration. This should be used for diagnostic or broadcasting
    // messages but _not_ for counting quorums, which should be done for each
    // active configuration.
    std::unordered_map<ccf::NodeId, NodeState> all_other_nodes;
    std::unordered_map<ccf::NodeId, ccf::SeqNo> retired_nodes;
    ReconfigurationType reconfiguration_type;

    // Node client to trigger submission of RPC requests
    std::shared_ptr<ccf::NodeClient> node_client;

    // Used to remove retired nodes from store
    std::unique_ptr<ccf::RetiredNodeCleanup> retired_node_cleanup;

    size_t entry_size_not_limited = 0;
    size_t entry_count = 0;
    Index entries_batch_size = 20;
    static constexpr int batch_window_size = 100;
    int batch_window_sum = 0;

    // When this is set, only public domain is deserialised when receiving
    // append entries
    bool public_only = false;

    // Randomness
    std::uniform_int_distribution<int> distrib;
    std::default_random_engine rand;

  public:
    static constexpr size_t append_entries_size_limit = 20000;
    std::unique_ptr<LedgerProxy> ledger;
    std::shared_ptr<ccf::NodeToNode> channels;

  public:
    Aft(
      const consensus::Configuration& settings_,
      std::unique_ptr<Store> store_,
      std::unique_ptr<LedgerProxy> ledger_,
      std::shared_ptr<ccf::NodeToNode> channels_,
      std::shared_ptr<aft::State> state_,
      std::shared_ptr<ccf::NodeClient> rpc_request_context_,
      bool public_only_ = false,
      kv::MembershipState initial_membership_state_ =
        kv::MembershipState::Active,
      ReconfigurationType reconfiguration_type_ =
        ReconfigurationType::ONE_TRANSACTION) :
      store(std::move(store_)),

      timeout_elapsed(0),

      state(state_),

      request_timeout(settings_.message_timeout),
      election_timeout(settings_.election_timeout),
      max_uncommitted_tx_count(settings_.max_uncommitted_tx_count),

      reconfiguration_type(reconfiguration_type_),
      node_client(rpc_request_context_),
      retired_node_cleanup(
        std::make_unique<ccf::RetiredNodeCleanup>(node_client)),

      public_only(public_only_),

      distrib(0, (int)election_timeout.count() / 2),
      rand((int)(uintptr_t)this),

      ledger(std::move(ledger_)),
      channels(channels_)
    {}

    virtual ~Aft() = default;

    std::optional<ccf::NodeId> primary() override
    {
      return leader_id;
    }

    ccf::NodeId id() override
    {
      return state->node_id;
    }

    bool is_primary() override
    {
      return state->leadership_state == kv::LeadershipState::Leader;
    }

    bool is_candidate() override
    {
      return state->leadership_state == kv::LeadershipState::Candidate;
    }

    bool can_replicate() override
    {
      std::unique_lock<ccf::pal::Mutex> guard(state->lock);
      return can_replicate_unsafe();
    }

    /**
     * Returns true if the node is primary, max_uncommitted_tx_count is non-zero
     * and the number of transactions replicated but not yet committed exceeds
     * max_uncommitted_tx_count.
     */
    bool is_at_max_capacity() override
    {
      if (max_uncommitted_tx_count == 0)
      {
        return false;
      }
      std::unique_lock<ccf::pal::Mutex> guard(state->lock);
      return state->leadership_state == kv::LeadershipState::Leader &&
        (state->last_idx - state->commit_idx >= max_uncommitted_tx_count);
    }

    Consensus::SignatureDisposition get_signature_disposition() override
    {
      std::unique_lock<ccf::pal::Mutex> guard(state->lock);
      if (can_sign_unsafe())
      {
        if (should_sign)
        {
          return Consensus::SignatureDisposition::SHOULD_SIGN;
        }
        else
        {
          return Consensus::SignatureDisposition::CAN_SIGN;
        }
      }
      else
      {
        return Consensus::SignatureDisposition::CANT_REPLICATE;
      }
    }

    bool is_backup() override
    {
      return state->leadership_state == kv::LeadershipState::Follower;
    }

    bool is_active() const
    {
      return state->membership_state == kv::MembershipState::Active;
    }

    bool is_retired() const
    {
      return state->membership_state == kv::MembershipState::Retired;
    }

    bool is_retired_committed() const
    {
      return state->membership_state == kv::MembershipState::Retired &&
        state->retirement_phase == kv::RetirementPhase::RetiredCommitted;
    }

    void set_retired_committed(ccf::SeqNo seqno) override
    {
      state->retirement_phase = kv::RetirementPhase::RetiredCommitted;
      CCF_ASSERT_FMT(
        state->retired_committed_idx == state->commit_idx,
        "Retired "
        "committed index {} does not match current commit index {}",
        state->retired_committed_idx.value_or(0),
        state->commit_idx);
      state->retired_committed_idx = seqno;
    }

    Index last_committable_index() const
    {
      return state->committable_indices.empty() ?
        state->commit_idx :
        state->committable_indices.back();
    }

    // Returns the highest committable index which is not greater than the
    // given idx.
    std::optional<Index> find_highest_possible_committable_index(
      Index idx) const
    {
      const auto it = std::upper_bound(
        state->committable_indices.rbegin(),
        state->committable_indices.rend(),
        idx,
        [](const auto& l, const auto& r) { return l >= r; });
      if (it == state->committable_indices.rend())
      {
        return std::nullopt;
      }

      return *it;
    }

    void compact_committable_indices(Index idx)
    {
      while (!state->committable_indices.empty() &&
             (state->committable_indices.front() <= idx))
      {
        state->committable_indices.pop_front();
      }
    }

    void enable_all_domains() override
    {
      // When receiving append entries as a follower, all security domains will
      // be deserialised
      std::lock_guard<ccf::pal::Mutex> guard(state->lock);
      public_only = false;
    }

    void force_become_primary() override
    {
      // This is unsafe and should only be called when the node is certain
      // there is no leader and no other node will attempt to force leadership.
      if (leader_id.has_value())
      {
        throw std::logic_error(
          "Can't force leadership if there is already a leader");
      }

      std::lock_guard<ccf::pal::Mutex> guard(state->lock);
      state->current_view += starting_view_change;
      become_leader(true);
    }

    void force_become_primary(
      Index index,
      Term term,
      const std::vector<Index>& terms,
      Index commit_idx_) override
    {
      // This is unsafe and should only be called when the node is certain
      // there is no leader and no other node will attempt to force leadership.
      if (leader_id.has_value())
      {
        throw std::logic_error(
          "Can't force leadership if there is already a leader");
      }

      std::lock_guard<ccf::pal::Mutex> guard(state->lock);
      state->current_view = term;
      state->last_idx = index;
      state->commit_idx = commit_idx_;
      state->view_history.initialise(terms);
      state->view_history.update(index, term);
      state->current_view += starting_view_change;
      become_leader(true);
    }

    void init_as_backup(
      Index index,
      Term term,
      const std::vector<Index>& term_history,
      Index recovery_start_index = 0) override
    {
      // This should only be called when the node resumes from a snapshot and
      // before it has received any append entries.
      std::lock_guard<ccf::pal::Mutex> guard(state->lock);

      state->last_idx = index;
      state->commit_idx = index;

      state->view_history.initialise(term_history);

      ledger->init(index, recovery_start_index);

      become_aware_of_new_term(term);
    }

    Index get_last_idx()
    {
      return state->last_idx;
    }

    Index get_committed_seqno() override
    {
      std::lock_guard<ccf::pal::Mutex> guard(state->lock);
      return get_commit_idx_unsafe();
    }

    Term get_view() override
    {
      std::lock_guard<ccf::pal::Mutex> guard(state->lock);
      return state->current_view;
    }

    std::pair<Term, Index> get_committed_txid() override
    {
      std::lock_guard<ccf::pal::Mutex> guard(state->lock);
      ccf::SeqNo commit_idx = get_commit_idx_unsafe();
      return {get_term_internal(commit_idx), commit_idx};
    }

    Term get_view(Index idx) override
    {
      std::lock_guard<ccf::pal::Mutex> guard(state->lock);
      return get_term_internal(idx);
    }

    std::vector<Index> get_view_history(Index idx) override
    {
      // This should only be called when the spin lock is held.
      return state->view_history.get_history_until(idx);
    }

    std::vector<Index> get_view_history_since(Index idx) override
    {
      // This should only be called when the spin lock is held.
      return state->view_history.get_history_since(idx);
    }

  public:
    void add_configuration(
      Index idx,
      const kv::Configuration::Nodes& conf,
      const std::unordered_set<ccf::NodeId>& new_learner_nodes = {},
      const std::unordered_set<ccf::NodeId>& new_retired_nodes = {}) override
    {
      RAFT_DEBUG_FMT(
        "Configurations: add new configuration at {}: {{{}}}", idx, conf);

      assert(new_learner_nodes.empty());

#ifdef CCF_RAFT_TRACING
      nlohmann::json j = {};
      j["function"] = "add_configuration";
      j["state"] = *state;
      j["configurations"] = configurations;
      j["args"] = nlohmann::json::object();
      j["args"]["configuration"] = Configuration{idx, conf, idx};
      RAFT_TRACE_JSON_OUT(j);
#endif

      // Detect when we are retired by observing a configuration
      // from which we are absent following a configuration in which
      // we were included. Note that this relies on retirement being
      // a final state, and node identities never being re-used.
      if (
        !configurations.empty() &&
        configurations.back().nodes.find(state->node_id) !=
          configurations.back().nodes.end() &&
        conf.find(state->node_id) == conf.end())
      {
        become_retired(idx, kv::RetirementPhase::Ordered);
      }

      if (conf != configurations.back().nodes)
      {
        Configuration new_config = {idx, std::move(conf), idx};
        configurations.push_back(new_config);

        create_and_remove_node_state();
      }
    }

    void start_ticking()
    {
      ticking = true;
      using namespace std::chrono_literals;
      timeout_elapsed = 0ms;
      RAFT_INFO_FMT("Election timer has become active");
    }

    void reset_last_ack_timeouts()
    {
      for (auto& node : all_other_nodes)
      {
        using namespace std::chrono_literals;
        node.second.last_ack_timeout = 0ms;
      }
    }

    Configuration::Nodes get_latest_configuration_unsafe() const override
    {
      if (configurations.empty())
      {
        return {};
      }

      return configurations.back().nodes;
    }

    Configuration::Nodes get_latest_configuration() override
    {
      std::lock_guard<ccf::pal::Mutex> guard(state->lock);
      return get_latest_configuration_unsafe();
    }

    kv::ConsensusDetails get_details() override
    {
      kv::ConsensusDetails details;
      std::lock_guard<ccf::pal::Mutex> guard(state->lock);
      details.primary_id = leader_id;
      details.current_view = state->current_view;
      details.ticking = ticking;
      details.leadership_state = state->leadership_state;
      details.membership_state = state->membership_state;
      if (is_retired())
      {
        details.retirement_phase = state->retirement_phase;
      }
      for (auto const& conf : configurations)
      {
        details.configs.push_back(conf);
      }
      for (auto& [k, v] : all_other_nodes)
      {
        details.acks[k] = {
          v.match_idx, static_cast<size_t>(v.last_ack_timeout.count())};
      }
      details.reconfiguration_type = reconfiguration_type;
      return details;
    }

    bool replicate(const kv::BatchVector& entries, Term term) override
    {
      std::lock_guard<ccf::pal::Mutex> guard(state->lock);

      if (state->leadership_state != kv::LeadershipState::Leader)
      {
        RAFT_DEBUG_FMT(
          "Failed to replicate {} items: not leader", entries.size());
        rollback(state->last_idx);
        return false;
      }

      if (term != state->current_view)
      {
        RAFT_DEBUG_FMT(
          "Failed to replicate {} items at term {}, current term is {}",
          entries.size(),
          term,
          state->current_view);
        return false;
      }

      if (is_retired_committed())
      {
        RAFT_DEBUG_FMT(
          "Failed to replicate {} items: node retirement is complete",
          entries.size());
        rollback(state->last_idx);
        return false;
      }

      RAFT_DEBUG_FMT("Replicating {} entries", entries.size());

      for (auto& [index, data, is_globally_committable, hooks] : entries)
      {
        bool globally_committable = is_globally_committable;

        if (index != state->last_idx + 1)
          return false;

        RAFT_DEBUG_FMT(
          "Replicated on leader {}: {}{} ({} hooks)",
          state->node_id,
          index,
          (globally_committable ? " committable" : ""),
          hooks->size());

#ifdef CCF_RAFT_TRACING
        nlohmann::json j = {};
        j["function"] = "replicate";
        j["state"] = *state;
        j["view"] = term;
        j["seqno"] = index;
        j["globally_committable"] = globally_committable;
        RAFT_TRACE_JSON_OUT(j);
#endif

        for (auto& hook : *hooks)
        {
          hook->call(this);
        }

        if (globally_committable)
        {
          RAFT_DEBUG_FMT(
            "membership: {} leadership: {}",
            state->membership_state,
            state->leadership_state);
          if (
            state->membership_state == kv::MembershipState::Retired &&
            state->retirement_phase == kv::RetirementPhase::Ordered)
          {
            become_retired(index, kv::RetirementPhase::Signed);
          }
          state->committable_indices.push_back(index);
          start_ticking_if_necessary();

          // Reset should_sign here - whenever we see a committable entry we
          // don't need to produce _another_ signature
          should_sign = false;
        }

        state->last_idx = index;
        ledger->put_entry(
          *data, globally_committable, state->current_view, index);
        entry_size_not_limited += data->size();
        entry_count++;

        state->view_history.update(index, state->current_view);
        if (entry_size_not_limited >= append_entries_size_limit)
        {
          update_batch_size();
          entry_count = 0;
          entry_size_not_limited = 0;
          for (const auto& it : all_other_nodes)
          {
            RAFT_DEBUG_FMT("Sending updates to follower {}", it.first);
            send_append_entries(it.first, it.second.sent_idx + 1);
          }
        }
      }

      // If we are the only node, attempt to commit immediately.
      if (all_other_nodes.size() == 0)
      {
        update_commit();
      }

      return true;
    }

    void recv_message(
      const ccf::NodeId& from, const uint8_t* data, size_t size) override
    {
      RaftMsgType type = serialized::peek<RaftMsgType>(data, size);

      try
      {
        switch (type)
        {
          case raft_append_entries:
          {
            AppendEntries r =
              channels->template recv_authenticated<AppendEntries>(
                from, data, size);
            recv_append_entries(from, r, data, size);
            break;
          }

          case raft_append_entries_response:
          {
            AppendEntriesResponse r =
              channels->template recv_authenticated<AppendEntriesResponse>(
                from, data, size);
            recv_append_entries_response(from, r);
            break;
          }

          case raft_request_vote:
          {
            RequestVote r = channels->template recv_authenticated<RequestVote>(
              from, data, size);
            recv_request_vote(from, r);
            break;
          }

          case raft_request_vote_response:
          {
            RequestVoteResponse r =
              channels->template recv_authenticated<RequestVoteResponse>(
                from, data, size);
            recv_request_vote_response(from, r);
            break;
          }

          case raft_propose_request_vote:
          {
            ProposeRequestVote r =
              channels->template recv_authenticated<ProposeRequestVote>(
                from, data, size);
            recv_propose_request_vote(from, r);
            break;
          }

          default:
          {
            RAFT_FAIL_FMT("Unhandled AFT message type: {}", type);
          }
        }
      }
      catch (const ccf::NodeToNode::DroppedMessageException& e)
      {
        RAFT_INFO_FMT("Dropped invalid message from {}", e.from);
        return;
      }
      catch (const serialized::InsufficientSpaceException& ise)
      {
        RAFT_FAIL_FMT("Failed to parse message: {}", ise.what());
        return;
      }
      catch (const std::exception& e)
      {
        LOG_FAIL_EXC(e.what());
        return;
      }
    }

    void periodic(std::chrono::milliseconds elapsed) override
    {
      std::unique_lock<ccf::pal::Mutex> guard(state->lock);
      timeout_elapsed += elapsed;

      if (state->leadership_state == kv::LeadershipState::Leader)
      {
        if (timeout_elapsed >= request_timeout)
        {
          using namespace std::chrono_literals;
          timeout_elapsed = 0ms;

          update_batch_size();
          // Send newly available entries to all other nodes.
          for (const auto& node : all_other_nodes)
          {
            send_append_entries(node.first, node.second.sent_idx + 1);
          }
        }

        for (auto& node : all_other_nodes)
        {
          node.second.last_ack_timeout += elapsed;
        }

        bool has_quorum_of_backups = false;
        for (auto const& conf : configurations)
        {
          size_t backup_ack_timeout_count = 0;
          for (auto const& node : conf.nodes)
          {
            auto search = all_other_nodes.find(node.first);
            if (search == all_other_nodes.end())
            {
              // Ignore ourselves as primary
              continue;
            }
            if (search->second.last_ack_timeout >= election_timeout)
            {
              RAFT_DEBUG_FMT(
                "No ack received from {} in last {}",
                node.first,
                election_timeout);
              backup_ack_timeout_count++;
            }
          }

          if (backup_ack_timeout_count < get_quorum(conf.nodes.size() - 1))
          {
            // If primary has quorum of active backups in _any_ configuration,
            // it should remain primary
            has_quorum_of_backups = true;
            break;
          }
        }

        if (!has_quorum_of_backups)
        {
          // CheckQuorum: The primary automatically steps down if there are no
          // active configuration in which it has heard back from a majority of
          // backups within an election timeout.
          // Also see CheckQuorum action in tla/ccfraft.tla.
          RAFT_INFO_FMT(
            "Stepping down as leader {}: No ack received from a majority of "
            "backups in last {}",
            state->node_id,
            election_timeout);
          become_follower();
        }
      }
      else
      {
        if (
          !is_retired_committed() && ticking &&
          timeout_elapsed >= election_timeout)
        {
          // Start an election.
          become_candidate();
        }
      }
    }

  private:
    Index find_highest_possible_match(const ccf::TxID& tx_id)
    {
      // Find the highest TxID this node thinks exists, which is still
      // compatible with the given tx_id. That is, given T.n, find largest n'
      // such that n' <= n && term_of(n') == T' && T' <= T. This may be T.n
      // itself, if this node holds that index. Otherwise, examine the final
      // entry in each term, counting backwards, until we find one which is
      // still possible.
      Index probe_index = std::min(tx_id.seqno, state->last_idx);
      Term term_of_probe = state->view_history.view_at(probe_index);
      while (term_of_probe > tx_id.view)
      {
        // Next possible match is the end of the previous term, which is
        // 1-before the start of the currently considered term. Anything after
        // that must have a term which is still too high.
        probe_index = state->view_history.start_of_view(term_of_probe);
        if (probe_index > 0)
        {
          --probe_index;
        }
        term_of_probe = state->view_history.view_at(probe_index);
      }

      RAFT_TRACE_FMT(
        "Looking for match with {}.{}, from {}.{}, best answer is {}",
        tx_id.view,
        tx_id.seqno,
        state->view_history.view_at(state->last_idx),
        state->last_idx,
        probe_index);
      return probe_index;
    }

    inline void update_batch_size()
    {
      auto avg_entry_size = (entry_count == 0) ?
        append_entries_size_limit :
        entry_size_not_limited / entry_count;

      auto batch_size = (avg_entry_size == 0) ?
        append_entries_size_limit / 2 :
        append_entries_size_limit / avg_entry_size;

      auto batch_avg = batch_window_sum / batch_window_size;
      // balance out total batch size across batch window
      batch_window_sum += (batch_size - batch_avg);
      entries_batch_size = std::max((batch_window_sum / batch_window_size), 1);
    }

    Term get_term_internal(Index idx)
    {
      if (idx > state->last_idx)
        return ccf::VIEW_UNKNOWN;

      return state->view_history.view_at(idx);
    }

    bool can_replicate_unsafe()
    {
      return state->leadership_state == kv::LeadershipState::Leader &&
        state->retirement_phase < kv::RetirementPhase::RetiredCommitted;
    }

    bool can_sign_unsafe()
    {
      return state->leadership_state == kv::LeadershipState::Leader &&
        !is_retired_committed();
    }

    Index get_commit_idx_unsafe()
    {
      return state->commit_idx;
    }

    void send_append_entries(const ccf::NodeId& to, Index start_idx)
    {
      RAFT_TRACE_FMT(
        "Sending append entries to node {} in batches of {}, covering the "
        "range {} -> {}",
        to,
        entries_batch_size,
        start_idx,
        state->last_idx);

      auto calculate_end_index = [this](Index start) {
        // Cap the end index in 2 ways:
        // - Must contain no more than entries_batch_size entries
        // - Must contain entries from a single term
        auto max_idx = state->last_idx;
        const auto term_of_ae = state->view_history.view_at(start);
        const auto index_at_end_of_term =
          state->view_history.end_of_view(term_of_ae);
        if (index_at_end_of_term != kv::NoVersion)
        {
          max_idx = index_at_end_of_term;
        }
        return std::min(start + entries_batch_size - 1, max_idx);
      };

      Index end_idx;

      // We break _after_ sending, so that in the case where this is called
      // with start==last, we send a single empty heartbeat
      do
      {
        end_idx = calculate_end_index(start_idx);
        RAFT_TRACE_FMT("Sending sub range {} -> {}", start_idx, end_idx);
        send_append_entries_range(to, start_idx, end_idx);
        start_idx = std::min(end_idx + 1, state->last_idx);
      } while (end_idx != state->last_idx);
    }

    void send_append_entries_range(
      const ccf::NodeId& to, Index start_idx, Index end_idx)
    {
      const auto prev_idx = start_idx - 1;

      if (
        is_retired() && state->retirement_phase > kv::RetirementPhase::Signed &&
        start_idx >= end_idx)
      {
        // Continue to replicate, but do not send heartbeats if we are retired
        return;
      }

      const auto prev_term = get_term_internal(prev_idx);
      const auto term_of_idx = get_term_internal(end_idx);
      const bool contains_new_view =
        (state->new_view_idx > prev_idx) && (state->new_view_idx <= end_idx);

      RAFT_DEBUG_FMT(
        "Send append entries from {} to {}: ({}.{}, {}.{}] ({})",
        state->node_id,
        to,
        prev_term,
        prev_idx,
        term_of_idx,
        end_idx,
        state->commit_idx);

      AppendEntries ae = {
        {raft_append_entries},
        {end_idx, prev_idx},
        state->current_view,
        prev_term,
        state->commit_idx,
        term_of_idx,
        contains_new_view};

      auto& node = all_other_nodes.at(to);

#ifdef CCF_RAFT_TRACING
      nlohmann::json j = {};
      j["function"] = "send_append_entries";
      j["packet"] = ae;
      j["state"] = *state;
      j["to_node_id"] = to;
      j["match_idx"] = node.match_idx;
      j["sent_idx"] = node.sent_idx;
      RAFT_TRACE_JSON_OUT(j);
#endif

      // The host will append log entries to this message when it is
      // sent to the destination node.
      if (!channels->send_authenticated(
            to, ccf::NodeMsgType::consensus_msg, ae))
      {
        return;
      }

      // Record the most recent index we have sent to this node.
      node.sent_idx = end_idx;
    }

    void recv_append_entries(
      const ccf::NodeId& from,
      AppendEntries r,
      const uint8_t* data,
      size_t size)
    {
      std::unique_lock<ccf::pal::Mutex> guard(state->lock);

      RAFT_DEBUG_FMT(
        "Received append entries: {}.{} to {}.{} (from {} in term {})",
        r.prev_term,
        r.prev_idx,
        r.term_of_idx,
        r.idx,
        from,
        r.term);

#ifdef CCF_RAFT_TRACING
      nlohmann::json j = {};
      j["function"] = "recv_append_entries";
      j["packet"] = r;
      j["state"] = *state;
      j["from_node_id"] = from;
      RAFT_TRACE_JSON_OUT(j);
#endif

      // Don't check that the sender node ID is valid. Accept anything that
      // passes the integrity check. This way, entries containing dynamic
      // topology changes that include adding this new leader can be accepted.

      // First, check append entries term against our own term, becoming
      // follower if necessary
      if (
        state->current_view == r.term &&
        state->leadership_state == kv::LeadershipState::Candidate)
      {
        become_aware_of_new_term(r.term);
      }
      else if (state->current_view < r.term)
      {
        become_aware_of_new_term(r.term);
      }
      else if (state->current_view > r.term)
      {
        // Reply false, since our term is later than the received term.
        RAFT_INFO_FMT(
          "Recv append entries to {} from {} but our term is later ({} > {})",
          state->node_id,
          from,
          state->current_view,
          r.term);
        send_append_entries_response(from, AppendEntriesResponseType::FAIL);
        return;
      }

      // Second, check term consistency with the entries we have so far
      const auto prev_term = get_term_internal(r.prev_idx);
      if (prev_term != r.prev_term)
      {
        RAFT_DEBUG_FMT(
          "Previous term for {} should be {}", r.prev_idx, prev_term);

        // Reply false if the log doesn't contain an entry at r.prev_idx
        // whose term is r.prev_term.
        if (prev_term == 0)
        {
          RAFT_DEBUG_FMT(
            "Recv append entries to {} from {} but our log does not yet "
            "contain index {}",
            state->node_id,
            from,
            r.prev_idx);
          send_append_entries_response(from, AppendEntriesResponseType::FAIL);
        }
        else
        {
          RAFT_DEBUG_FMT(
            "Recv append entries to {} from {} but our log at {} has the wrong "
            "previous term (ours: {}, theirs: {})",
            state->node_id,
            from,
            r.prev_idx,
            prev_term,
            r.prev_term);
          const ccf::TxID rejected_tx{r.prev_term, r.prev_idx};
          send_append_entries_response(
            from, AppendEntriesResponseType::FAIL, rejected_tx);
        }
        return;
      }

      // Then check if those append entries extend past our retirement
      if (is_retired_committed())
      {
        assert(state->retired_committed_idx.has_value());
        if (r.idx > state->retired_committed_idx.value())
        {
          send_append_entries_response(from, AppendEntriesResponseType::FAIL);
          return;
        }
      }

      // If the terms match up, it is sufficient to convince us that the sender
      // is leader in our term
      restart_election_timeout();
      if (!leader_id.has_value() || leader_id.value() != from)
      {
        leader_id = from;
        RAFT_DEBUG_FMT(
          "Node {} thinks leader is {}", state->node_id, leader_id.value());
      }

      // Third, check index consistency, making sure entries are not in the past
      // or in the future
      if (r.prev_idx < state->commit_idx)
      {
        RAFT_DEBUG_FMT(
          "Recv append entries to {} from {} but prev_idx ({}) < commit_idx "
          "({})",
          state->node_id,
          from,
          r.prev_idx,
          state->commit_idx);
        return;
      }
      else if (r.prev_idx > state->last_idx)
      {
        RAFT_DEBUG_FMT(
          "Recv append entries to {} from {} but prev_idx ({}) > last_idx ({})",
          state->node_id,
          from,
          r.prev_idx,
          state->last_idx);
        return;
      }

      RAFT_DEBUG_FMT(
        "Recv append entries to {} from {} for index {} and previous index {}",
        state->node_id,
        from,
        r.idx,
        r.prev_idx);

      if (is_new_follower)
      {
        if (state->last_idx > r.prev_idx)
        {
          RAFT_DEBUG_FMT(
            "New follower received first append entries with mismatch - "
            "rolling back from {} to {}",
            state->last_idx,
            r.prev_idx);
          auto rollback_level = r.prev_idx;
          rollback(rollback_level);
        }
        else
        {
          RAFT_DEBUG_FMT(
            "New follower has no conflict with prev_idx {}", r.prev_idx);
        }
        is_new_follower = false;
      }

      std::vector<
        std::tuple<std::unique_ptr<kv::AbstractExecutionWrapper>, kv::Version>>
        append_entries;
      // Finally, deserialise each entry in the batch
      for (Index i = r.prev_idx + 1; i <= r.idx; i++)
      {
        if (i <= state->last_idx)
        {
          // If the current entry has already been deserialised, skip the
          // payload for that entry
          ledger->skip_entry(data, size);
          continue;
        }

        std::vector<uint8_t> entry;
        try
        {
          entry = LedgerProxy::get_entry(data, size);
        }
        catch (const std::logic_error& e)
        {
          // This should only fail if there is malformed data.
          RAFT_FAIL_FMT(
            "Recv append entries to {} from {} but the data is malformed: {}",
            state->node_id,
            from,
            e.what());
          send_append_entries_response(from, AppendEntriesResponseType::FAIL);
          return;
        }

        kv::TxID expected{r.term_of_idx, i};
        auto ds = store->apply(entry, public_only, expected);
        if (ds == nullptr)
        {
          RAFT_FAIL_FMT(
            "Recv append entries to {} from {} but the entry could not be "
            "deserialised",
            state->node_id,
            from);
          send_append_entries_response(from, AppendEntriesResponseType::FAIL);
          return;
        }
        append_entries.push_back(std::make_tuple(std::move(ds), i));
      }

      execute_append_entries_sync(
        std::move(append_entries), from, std::move(r));
    }

    void execute_append_entries_sync(
      std::vector<std::tuple<
        std::unique_ptr<kv::AbstractExecutionWrapper>,
        kv::Version>>&& append_entries,
      const ccf::NodeId& from,
      AppendEntries&& r)
    {
      for (auto& ae : append_entries)
      {
        auto& [ds, i] = ae;
        RAFT_DEBUG_FMT("Replicating on follower {}: {}", state->node_id, i);

#ifdef CCF_RAFT_TRACING
        nlohmann::json j = {};
        j["function"] = "execute_append_entries_sync";
        j["state"] = *state;
        j["from_node_id"] = from;
        RAFT_TRACE_JSON_OUT(j);
#endif

        bool track_deletes_on_missing_keys = false;
        kv::ApplyResult apply_success =
          ds->apply(track_deletes_on_missing_keys);
        if (apply_success == kv::ApplyResult::FAIL)
        {
          ledger->truncate(i - 1);
          send_append_entries_response(from, AppendEntriesResponseType::FAIL);
          return;
        }
        state->last_idx = i;

        for (auto& hook : ds->get_hooks())
        {
          hook->call(this);
        }

        bool globally_committable =
          (apply_success == kv::ApplyResult::PASS_SIGNATURE);
        if (globally_committable)
        {
          start_ticking_if_necessary();
        }

        const auto& entry = ds->get_entry();

        ledger->put_entry(
          entry, globally_committable, ds->get_term(), ds->get_index());

        switch (apply_success)
        {
          case kv::ApplyResult::FAIL:
          {
            RAFT_FAIL_FMT("Follower failed to apply log entry: {}", i);
            state->last_idx--;
            ledger->truncate(state->last_idx);
            send_append_entries_response(from, AppendEntriesResponseType::FAIL);
            break;
          }

          case kv::ApplyResult::PASS_SIGNATURE:
          {
            RAFT_DEBUG_FMT("Deserialising signature at {}", i);
            if (
              state->membership_state == kv::MembershipState::Retired &&
              state->retirement_phase == kv::RetirementPhase::Ordered)
            {
              become_retired(i, kv::RetirementPhase::Signed);
            }
            state->committable_indices.push_back(i);

            if (ds->get_term())
            {
              // A signature for sig_term tells us that all transactions from
              // the previous signature onwards (at least, if not further back)
              // happened in sig_term. We reflect this in the history.
              if (r.term_of_idx == aft::ViewHistory::InvalidView)
              {
                state->view_history.update(1, r.term);
              }
              else
              {
                // NB: This is only safe as long as AppendEntries only contain a
                // single term. If they cover multiple terms, then we need to
                // know our previous signature locally.
                state->view_history.update(r.prev_idx + 1, ds->get_term());
              }
              commit_if_possible(r.leader_commit_idx);
            }
            break;
          }

          case kv::ApplyResult::PASS:
          {
            break;
          }

          case kv::ApplyResult::PASS_ENCRYPTED_PAST_LEDGER_SECRET:
          {
            break;
          }

          default:
          {
            throw std::logic_error("Unknown ApplyResult value");
          }
        }
      }

      execute_append_entries_finish(r, from);
    }

    void execute_append_entries_finish(
      AppendEntries& r, const ccf::NodeId& from)
    {
      // After entries have been deserialised, try to commit the leader's
      // commit index and update our term history accordingly
      commit_if_possible(r.leader_commit_idx);

      // The term may have changed, and we have not have seen a signature yet.
      auto lci = last_committable_index();
      if (r.term_of_idx == aft::ViewHistory::InvalidView)
      {
        // If we don't yet have a term history, then this must be happening in
        // the current term. This can only happen before _any_ transactions have
        // occurred, when processing a heartbeat at index 0, which does not
        // happen in a real node (due to the genesis transaction executing
        // before ticks start), but may happen in tests.
        state->view_history.update(1, r.term);
      }
      else
      {
        // The end of this append entries (r.idx) was not a signature, but may
        // be in a new term. If it's a new term, this term started immediately
        // after the previous signature we saw (lci, last committable index).
        if (r.idx > lci)
        {
          state->view_history.update(lci + 1, r.term_of_idx);
        }
      }

      send_append_entries_response(from, AppendEntriesResponseType::OK);
    }

    void send_append_entries_response(
      ccf::NodeId to,
      AppendEntriesResponseType answer,
      const std::optional<ccf::TxID>& rejected = std::nullopt)
    {
      aft::Index response_idx = state->last_idx;
      aft::Term response_term = state->current_view;

      if (answer == AppendEntriesResponseType::FAIL && rejected.has_value())
      {
        response_idx = find_highest_possible_match(rejected.value());
        response_term = get_term_internal(response_idx);
      }

      RAFT_DEBUG_FMT(
        "Send append entries response from {} to {} for index {}: {}",
        state->node_id,
        to,
        response_idx,
        answer);

      AppendEntriesResponse response = {
        {raft_append_entries_response}, response_term, response_idx, answer};

#ifdef CCF_RAFT_TRACING
      nlohmann::json j = {};
      j["function"] = "send_append_entries_response";
      j["packet"] = response;
      j["state"] = *state;
      j["to_node_id"] = to;
      RAFT_TRACE_JSON_OUT(j);
#endif

      channels->send_authenticated(
        to, ccf::NodeMsgType::consensus_msg, response);
    }

    void recv_append_entries_response(
      const ccf::NodeId& from, AppendEntriesResponse r)
    {
      std::lock_guard<ccf::pal::Mutex> guard(state->lock);
      // Ignore if we're not the leader.

      if (state->leadership_state != kv::LeadershipState::Leader)
      {
        RAFT_FAIL_FMT(
          "Recv append entries response to {} from {}: no longer leader",
          state->node_id,
          from);
        return;
      }

      auto node = all_other_nodes.find(from);
      if (node == all_other_nodes.end())
      {
        // Ignore if we don't recognise the node.
        RAFT_FAIL_FMT(
          "Recv append entries response to {} from {}: unknown node",
          state->node_id,
          from);
        return;
      }

#ifdef CCF_RAFT_TRACING
      nlohmann::json j = {};
      j["function"] = "recv_append_entries_response";
      j["packet"] = r;
      j["state"] = *state;
      j["from_node_id"] = from;
      j["match_idx"] = node->second.match_idx;
      j["sent_idx"] = node->second.sent_idx;
      RAFT_TRACE_JSON_OUT(j);
#endif

      using namespace std::chrono_literals;
      node->second.last_ack_timeout = 0ms;

      if (state->current_view < r.term)
      {
        // We are behind, update our state.
        RAFT_DEBUG_FMT(
          "Recv append entries response to {} from {}: more recent term ({} "
          "> {})",
          state->node_id,
          from,
          r.term,
          state->current_view);
        become_aware_of_new_term(r.term);
        return;
      }
      else if (state->current_view != r.term)
      {
        // Stale response, discard if success.
        // Otherwise reset sent_idx and try again.
        // NB: In NACKs the term may be that of an estimated matching index
        // in the log, rather than the current term, so it is correct for it to
        // be older in this case.
        if (r.success == AppendEntriesResponseType::OK)
        {
          RAFT_DEBUG_FMT(
            "Recv append entries response to {} from {}: stale term ({} != {})",
            state->node_id,
            from,
            r.term,
            state->current_view);
          return;
        }
      }
      else if (r.last_log_idx < node->second.match_idx)
      {
        // Response about past indices, discard if success.
        // Otherwise reset sent_idx and try again.
        // NB: It is correct for this index to move backwards during NACKs
        // which iteratively discover the last matching index of divergent logs
        // after an election.
        if (r.success == AppendEntriesResponseType::OK)
        {
          RAFT_DEBUG_FMT(
            "Recv append entries response to {} from {}: stale idx",
            state->node_id,
            from);
          return;
        }
      }

      // Update next or match for the responding node.
      if (r.success == AppendEntriesResponseType::FAIL)
      {
        // Failed due to log inconsistency. Reset sent_idx, and try again soon.
        RAFT_DEBUG_FMT(
          "Recv append entries response to {} from {}: failed",
          state->node_id,
          from);
        const auto this_match =
          find_highest_possible_match({r.term, r.last_log_idx});
        node->second.sent_idx = std::max(
          std::min(this_match, node->second.sent_idx), node->second.match_idx);
        return;
      }
      else
      {
        // Potentially unnecessary safety check - use min with last_idx, to
        // prevent matches past this node's local knowledge
        const auto proposed_match = std::min(r.last_log_idx, state->last_idx);
        if (proposed_match < node->second.match_idx)
        {
          RAFT_FAIL_FMT(
            "Append entries response to {} from {} attempting to move "
            "match_idx backwards ({} -> {})",
            state->node_id,
            from,
            node->second.match_idx,
            proposed_match);
        }
        node->second.match_idx = proposed_match;
      }

      RAFT_DEBUG_FMT(
        "Recv append entries response to {} from {} for index {}: success",
        state->node_id,
        from,
        r.last_log_idx);
      update_commit();
    }

    void send_request_vote(const ccf::NodeId& to)
    {
      auto last_committable_idx = last_committable_index();
      RAFT_INFO_FMT(
        "Send request vote from {} to {} at {}",
        state->node_id,
        to,
        last_committable_idx);
      CCF_ASSERT(last_committable_idx >= state->commit_idx, "lci < ci");

      RequestVote rv = {
        {raft_request_vote},
        state->current_view,
        last_committable_idx,
        get_term_internal(last_committable_idx)};

#ifdef CCF_RAFT_TRACING
      nlohmann::json j = {};
      j["function"] = "send_request_vote";
      j["packet"] = rv;
      j["state"] = *state;
      j["to_node_id"] = to;
      RAFT_TRACE_JSON_OUT(j);
#endif

      channels->send_authenticated(to, ccf::NodeMsgType::consensus_msg, rv);
    }

    void recv_request_vote(const ccf::NodeId& from, RequestVote r)
    {
      std::lock_guard<ccf::pal::Mutex> guard(state->lock);

      // Do not check that from is a known node. It is possible to receive
      // RequestVotes from nodes that this node doesn't yet know, just as it
      // receives AppendEntries from those nodes. These should be obeyed just
      // like any other RequestVote - it is possible that this node is needed to
      // produce a primary in the new term, who will then help this node catch
      // up.

#ifdef CCF_RAFT_TRACING
      nlohmann::json j = {};
      j["function"] = "recv_request_vote";
      j["packet"] = r;
      j["state"] = *state;
      j["from_node_id"] = from;
      RAFT_TRACE_JSON_OUT(j);
#endif

      if (state->current_view > r.term)
      {
        // Reply false, since our term is later than the received term.
        RAFT_DEBUG_FMT(
          "Recv request vote to {} from {}: our term is later ({} > {})",
          state->node_id,
          from,
          state->current_view,
          r.term);
        send_request_vote_response(from, false);
        return;
      }
      else if (state->current_view < r.term)
      {
        RAFT_DEBUG_FMT(
          "Recv request vote to {} from {}: their term is later ({} < {})",
          state->node_id,
          from,
          state->current_view,
          r.term);
        become_aware_of_new_term(r.term);
      }

      if (leader_id.has_value())
      {
        // Reply false, since we already know the leader in the current term.
        RAFT_DEBUG_FMT(
          "Recv request vote to {} from {}: leader {} already known in term {}",
          state->node_id,
          from,
          leader_id.value(),
          state->current_view);
        send_request_vote_response(from, false);
        return;
      }

      if ((voted_for.has_value()) && (voted_for.value() != from))
      {
        // Reply false, since we already voted for someone else.
        RAFT_DEBUG_FMT(
          "Recv request vote to {} from {}: already voted for {}",
          state->node_id,
          from,
          voted_for.value());
        send_request_vote_response(from, false);
        return;
      }

      // If the candidate's committable log is at least as up-to-date as ours,
      // vote yes

      const auto last_committable_idx = last_committable_index();
      const auto term_of_last_committable_idx =
        get_term_internal(last_committable_idx);

      const auto answer =
        (r.term_of_last_committable_idx > term_of_last_committable_idx) ||
        ((r.term_of_last_committable_idx == term_of_last_committable_idx) &&
         (r.last_committable_idx >= last_committable_idx));

      if (answer)
      {
        // If we grant our vote, we also acknowledge that an election is in
        // progress.
        restart_election_timeout();
        leader_id.reset();
        voted_for = from;
      }
      else
      {
        RAFT_INFO_FMT(
          "Voting against candidate at {}.{} because local state is at {}.{}",
          r.term_of_last_committable_idx,
          r.last_committable_idx,
          term_of_last_committable_idx,
          last_committable_idx);
      }

      send_request_vote_response(from, answer);
    }

    void send_request_vote_response(const ccf::NodeId& to, bool answer)
    {
      RAFT_INFO_FMT(
        "Send request vote response from {} to {}: {}",
        state->node_id,
        to,
        answer);

      RequestVoteResponse response = {
        {raft_request_vote_response}, state->current_view, answer};

      channels->send_authenticated(
        to, ccf::NodeMsgType::consensus_msg, response);
    }

    void recv_request_vote_response(
      const ccf::NodeId& from, RequestVoteResponse r)
    {
      std::lock_guard<ccf::pal::Mutex> guard(state->lock);

#ifdef CCF_RAFT_TRACING
      nlohmann::json j = {};
      j["function"] = "recv_request_vote_response";
      j["packet"] = r;
      j["state"] = *state;
      j["from_node_id"] = from;
      RAFT_TRACE_JSON_OUT(j);
#endif

      if (state->leadership_state != kv::LeadershipState::Candidate)
      {
        RAFT_INFO_FMT(
          "Recv request vote response to {} from: {}: we aren't a candidate",
          state->node_id,
          from);
        return;
      }

      // Ignore if we don't recognise the node.
      auto node = all_other_nodes.find(from);
      if (node == all_other_nodes.end())
      {
        RAFT_INFO_FMT(
          "Recv request vote response to {} from {}: unknown node",
          state->node_id,
          from);
        return;
      }

      if (state->current_view < r.term)
      {
        RAFT_INFO_FMT(
          "Recv request vote response to {} from {}: their term is more recent "
          "({} < {})",
          state->node_id,
          from,
          state->current_view,
          r.term);
        become_aware_of_new_term(r.term);
        return;
      }
      else if (state->current_view != r.term)
      {
        // Ignore as it is stale.
        RAFT_INFO_FMT(
          "Recv request vote response to {} from {}: stale ({} != {})",
          state->node_id,
          from,
          state->current_view,
          r.term);
        return;
      }
      else if (!r.vote_granted)
      {
        // Do nothing.
        RAFT_INFO_FMT(
          "Recv request vote response to {} from {}: they voted no",
          state->node_id,
          from);
        return;
      }

      RAFT_INFO_FMT(
        "Recv request vote response to {} from {}: they voted yes",
        state->node_id,
        from);

      add_vote_for_me(from);
    }

    void recv_propose_request_vote(
      const ccf::NodeId& from, ProposeRequestVote r)
    {
      std::lock_guard<ccf::pal::Mutex> guard(state->lock);

#ifdef CCF_RAFT_TRACING
      nlohmann::json j = {};
      j["function"] = "recv_propose_request_vote";
      j["packet"] = r;
      j["state"] = *state;
      j["from_node_id"] = from;
      RAFT_TRACE_JSON_OUT(j);
#endif
      if (!is_retired_committed() && ticking && r.term == state->current_view)
      {
        RAFT_INFO_FMT(
          "Becoming candidate early due to propose request vote from {}", from);
        become_candidate();
      }
      else
      {
        RAFT_INFO_FMT("Ignoring propose request vote from {}", from);
      }
    }

    void restart_election_timeout()
    {
      // Randomise timeout_elapsed to get a random election timeout
      // between 0.5x and 1x the configured election timeout.
      timeout_elapsed = std::chrono::milliseconds(distrib(rand));
    }

    void reset_votes_for_me()
    {
      votes_for_me.clear();
      for (auto const& conf : configurations)
      {
        votes_for_me[conf.idx].quorum = get_quorum(conf.nodes.size());
        votes_for_me[conf.idx].votes.clear();
      }
    }

    // ccfraft!Timeout
    void become_candidate()
    {
      if (configurations.empty())
      {
        // ccfraft!Timeout:
        //  /\ \E c \in DOMAIN configurations[i] :
        //     /\ i \in configurations[i][c]
        LOG_INFO_FMT(
          "Not becoming candidate {} due to lack of a configuration.",
          state->node_id);
        return;
      }

      state->leadership_state = kv::LeadershipState::Candidate;
      leader_id.reset();

      voted_for = state->node_id;
      reset_votes_for_me();
      state->current_view++;

      restart_election_timeout();
      reset_last_ack_timeouts();

      RAFT_INFO_FMT(
        "Becoming candidate {}: {}", state->node_id, state->current_view);

#ifdef CCF_RAFT_TRACING
      nlohmann::json j = {};
      j["function"] = "become_candidate";
      j["state"] = *state;
      j["configurations"] = configurations;
      RAFT_TRACE_JSON_OUT(j);
#endif

      add_vote_for_me(state->node_id);

      for (auto const& node : all_other_nodes)
      {
        // ccfraft!RequestVote
        send_request_vote(node.first);
      }
    }

    void become_leader(bool force_become_leader = false)
    {
      if (is_retired_committed())
      {
        return;
      }

      const auto election_index = last_committable_index();

      RAFT_DEBUG_FMT(
        "Election index is {} in term {}", election_index, state->current_view);
      // Discard any un-committable updates we may hold,
      // since we have no signature for them. Except at startup,
      // where we do not want to roll back the genesis transaction.
      if (state->commit_idx > 0)
      {
        rollback(election_index);
      }
      else
      {
        // but we still want the KV to know which term we're in
        store->initialise_term(state->current_view);
      }

      state->leadership_state = kv::LeadershipState::Leader;
      leader_id = state->node_id;
      should_sign = true;

      using namespace std::chrono_literals;
      timeout_elapsed = 0ms;

      reset_last_ack_timeouts();

      RAFT_INFO_FMT(
        "Becoming leader {}: {}", state->node_id, state->current_view);

#ifdef CCF_RAFT_TRACING
      nlohmann::json j = {};
      j["function"] = "become_leader";
      j["state"] = *state;
      j["configurations"] = configurations;
      RAFT_TRACE_JSON_OUT(j);
#endif

      // Immediately commit if there are no other nodes.
      if (all_other_nodes.size() == 0)
      {
        commit(state->last_idx);
        return;
      }

      // Reset next, match, and sent indices for all nodes.
      auto next = state->last_idx + 1;

      for (auto& node : all_other_nodes)
      {
        node.second.match_idx = 0;
        node.second.sent_idx = next - 1;

        // Send an empty append_entries to all nodes.
        send_append_entries(node.first, next);
      }

      if (retired_node_cleanup)
      {
        retired_node_cleanup->cleanup();
      }
    }

  public:
    // Called when a replica becomes follower in the same term, e.g. when the
    // primary node has not received a majority of acks (CheckQuorum)
    void become_follower()
    {
      leader_id.reset();
      restart_election_timeout();
      reset_last_ack_timeouts();

      // Drop anything unsigned here, but retain all signed entries. Only do a
      // more aggressive rollback, potentially including signatures, when
      // receiving a conflicting AppendEntries
      rollback(last_committable_index());

      state->leadership_state = kv::LeadershipState::Follower;
      RAFT_INFO_FMT(
        "Becoming follower {}: {}.{}",
        state->node_id,
        state->current_view,
        state->commit_idx);

#ifdef CCF_RAFT_TRACING
      nlohmann::json j = {};
      j["function"] = "become_follower";
      j["state"] = *state;
      j["configurations"] = configurations;
      RAFT_TRACE_JSON_OUT(j);
#endif
    }

    // Called when a replica becomes aware of the existence of a new term
    // If retired already, state remains unchanged, but the replica otherwise
    // becomes a follower in the new term.
    void become_aware_of_new_term(Term term)
    {
      RAFT_DEBUG_FMT("Becoming aware of new term {}", term);

      state->current_view = term;
      voted_for.reset();
      reset_votes_for_me();
      become_follower();
      is_new_follower = true;
    }

  private:
    void become_retired(Index idx, kv::RetirementPhase phase)
    {
      RAFT_INFO_FMT(
        "Becoming retired, phase {} (leadership {}): {}: {} at {}",
        phase,
        state->leadership_state,
        state->node_id,
        state->current_view,
        idx);

      if (phase == kv::RetirementPhase::Ordered)
      {
        CCF_ASSERT_FMT(
          !state->retirement_idx.has_value(),
          "retirement_idx already set to {}",
          state->retirement_idx.value());
        state->retirement_idx = idx;
        RAFT_INFO_FMT("Node retiring at {}", idx);
      }
      else if (phase == kv::RetirementPhase::Signed)
      {
        assert(state->retirement_idx.has_value());
        CCF_ASSERT_FMT(
          idx >= state->retirement_idx.value(),
          "Index {} unexpectedly lower than retirement_idx {}",
          idx,
          state->retirement_idx.value());
        state->retirement_committable_idx = idx;
        RAFT_INFO_FMT("Node retirement committable at {}", idx);
      }
      else if (phase == kv::RetirementPhase::Completed)
      {
        leader_id.reset();
        state->leadership_state = kv::LeadershipState::None;
        ProposeRequestVote prv{
          {raft_propose_request_vote}, state->current_view};

        std::optional<ccf::NodeId> successor = std::nullopt;
        Index max_match_idx = 0;
        kv::ReconfigurationId reconf_id_of_max_match = 0;

        // Pick the node that has the highest match_idx, and break
        // ties by looking at the highest reconfiguration id they are
        // part of. This can lead to nudging a node that is
        // about to retire too, but that node will then nudge
        // a successor, and that seems preferable to nudging a node that
        // risks not being eligible if reconfiguration id is prioritised.
        // Alternatively, we could pick the node with the higest match idx
        // in the latest config, provided that match idx at least as high as a
        // majority. That would make them both eligible and unlikely to retire
        // soon.
        for (auto& [node, node_state] : all_other_nodes)
        {
          if (node_state.match_idx >= max_match_idx)
          {
            kv::ReconfigurationId latest_reconf_id = 0;
            auto conf = configurations.rbegin();
            while (conf != configurations.rend())
            {
              if (conf->nodes.find(node) != conf->nodes.end())
              {
                latest_reconf_id = conf->idx;
                break;
              }
              conf++;
            }
            if (!(node_state.match_idx == max_match_idx &&
                  latest_reconf_id < reconf_id_of_max_match))
            {
              reconf_id_of_max_match = latest_reconf_id;
              successor = node;
              max_match_idx = node_state.match_idx;
            }
          }
        }
        if (successor.has_value())
        {
          RAFT_INFO_FMT("Node retired, nudging {}", successor.value());
          channels->send_authenticated(
            successor.value(), ccf::NodeMsgType::consensus_msg, prv);
        }
      }

      state->membership_state = kv::MembershipState::Retired;
      state->retirement_phase = phase;
    }

    void add_vote_for_me(const ccf::NodeId& from)
    {
      if (configurations.empty())
      {
        LOG_INFO_FMT(
          "Not voting for myself {} due to lack of a configuration.",
          state->node_id);
        return;
      }

      // Add vote for from node in each configuration where it is present
      for (auto const& conf : configurations)
      {
        auto const& nodes = conf.nodes;
        if (nodes.find(from) == nodes.end())
        {
          // from node is no longer in any active configuration.
          continue;
        }

        votes_for_me[conf.idx].votes.insert(from);
        RAFT_DEBUG_FMT(
          "Node {} voted for {} in configuration {} with quorum {}",
          from,
          state->node_id,
          conf.idx,
          votes_for_me[conf.idx].quorum);
      }

      // We need a quorum of votes in _all_ configurations to become leader
      bool is_elected = true;
      for (auto const& v : votes_for_me)
      {
        auto const& quorum = v.second.quorum;
        auto const& votes = v.second.votes;

        if (votes.size() < quorum)
        {
          is_elected = false;
          break;
        }
      }

      if (is_elected)
      {
        become_leader();
      }
    }

    // If there exists some committable idx in the current term such that idx >
    // commit_idx and a majority of nodes have replicated it, commit to that
    // idx.
    void update_commit()
    {
      if (state->leadership_state != kv::LeadershipState::Leader)
      {
        throw std::logic_error(
          "update_commit() must only be called while this node is leader");
      }

      std::optional<Index> new_agreement_index = std::nullopt;

      // Obtain CFT watermarks
      for (auto const& c : configurations)
      {
        // The majority must be checked separately for each active
        // configuration.
        std::vector<Index> match;
        match.reserve(c.nodes.size() + 1);

        for (auto node : c.nodes)
        {
          if (node.first == state->node_id)
          {
            match.push_back(state->last_idx);
          }
          else
          {
            match.push_back(all_other_nodes.at(node.first).match_idx);
          }
        }

        sort(match.begin(), match.end());
        auto confirmed = match.at((match.size() - 1) / 2);

        if (
          !new_agreement_index.has_value() ||
          confirmed < new_agreement_index.value())
        {
          new_agreement_index = confirmed;
        }
      }

      if (new_agreement_index.has_value())
      {
        if (new_agreement_index.value() > state->last_idx)
        {
          throw std::logic_error(
            "Followers appear to have later match indices than leader");
        }

        const auto new_commit_idx =
          find_highest_possible_committable_index(new_agreement_index.value());

        if (new_commit_idx.has_value())
        {
          RAFT_DEBUG_FMT(
            "In update_commit, new_commit_idx: {}, "
            "last_idx: {}",
            new_commit_idx.value(),
            state->last_idx);

          const auto term_of_new = get_term_internal(new_commit_idx.value());
          if (term_of_new == state->current_view)
          {
            commit(new_commit_idx.value());
          }
          else
          {
            RAFT_DEBUG_FMT(
              "Ack quorum at {} resulted in proposed commit index {}, which "
              "is in term {}. Waiting for agreement on committable entry in "
              "current term {} to update commit",
              new_agreement_index.value(),
              new_commit_idx.value(),
              term_of_new,
              state->current_view);
          }
        }
      }
    }

    // Commits at the highest committable index which is not greater than the
    // given idx.
    void commit_if_possible(Index idx)
    {
      RAFT_DEBUG_FMT(
        "Commit if possible {} (ci: {}) (ti {})",
        idx,
        state->commit_idx,
        get_term_internal(idx));
      if (
        (idx > state->commit_idx) &&
        (get_term_internal(idx) <= state->current_view))
      {
        const auto highest_committable =
          find_highest_possible_committable_index(idx);
        if (highest_committable.has_value())
        {
          commit(highest_committable.value());
        }
      }
    }

    size_t get_quorum(size_t n) const
    {
      return (n / 2) + 1;
    }

    void commit(Index idx)
    {
      if (idx > state->last_idx)
      {
        throw std::logic_error(fmt::format(
          "Tried to commit {} but last_idx is {}", idx, state->last_idx));
      }

      RAFT_DEBUG_FMT("Starting commit");

      // This could happen if a follower becomes the leader when it
      // has committed fewer log entries, although it has them available.
      if (idx <= state->commit_idx)
        return;

#ifdef CCF_RAFT_TRACING
      nlohmann::json j = {};
      j["function"] = "commit";
<<<<<<< HEAD
      j["new_commit_idx"] = idx;
=======
      j["args"] = nlohmann::json::object();
      j["args"]["idx"] = idx;
>>>>>>> 77ebb174
      j["state"] = *state;
      j["configurations"] = configurations;
      RAFT_TRACE_JSON_OUT(j);
#endif

      compact_committable_indices(idx);

      state->commit_idx = idx;
      if (
        is_retired() &&
        state->retirement_phase == kv::RetirementPhase::Signed &&
        state->retirement_committable_idx.has_value() &&
        idx >= state->retirement_committable_idx.value())
      {
        become_retired(idx, kv::RetirementPhase::Completed);
      }

      RAFT_DEBUG_FMT("Compacting...");
      store->compact(idx);
      ledger->commit(idx);

      RAFT_DEBUG_FMT("Commit on {}: {}", state->node_id, idx);

      // Examine each configuration that is followed by a globally committed
      // configuration.
      bool changed = false;

      while (true)
      {
        auto conf = configurations.begin();
        if (conf == configurations.end())
        {
          break;
        }

        auto next = std::next(conf);
        if (next == configurations.end())
        {
          break;
        }

        if (idx < next->idx)
        {
          break;
        }

        RAFT_DEBUG_FMT(
          "Configurations: discard committed configuration at {}", conf->idx);
        configurations.pop_front();
        changed = true;

        if (retired_node_cleanup && is_primary())
        {
          retired_node_cleanup->cleanup();
        }
      }

      if (changed)
      {
        create_and_remove_node_state();
      }
    }

    bool is_self_in_latest_config()
    {
      bool present = false;
      if (!configurations.empty())
      {
        auto current_nodes = configurations.back().nodes;
        present = current_nodes.find(state->node_id) != current_nodes.end();
      }
      return present;
    }

    void start_ticking_if_necessary()
    {
      if (!ticking && is_self_in_latest_config())
      {
        start_ticking();
      }
    }

  public:
    void rollback(Index idx)
    {
      if (idx < state->commit_idx)
      {
        RAFT_FAIL_FMT(
          "Asked to rollback to idx:{} but committed to commit_idx:{} - "
          "ignoring rollback request",
          idx,
          state->commit_idx);
        return;
      }

      store->rollback({get_term_internal(idx), idx}, state->current_view);

      RAFT_DEBUG_FMT("Setting term in store to: {}", state->current_view);
      ledger->truncate(idx);
      state->last_idx = idx;
      RAFT_DEBUG_FMT("Rolled back at {}", idx);

      state->view_history.rollback(idx);

      while (!state->committable_indices.empty() &&
             (state->committable_indices.back() > idx))
      {
        state->committable_indices.pop_back();
      }

      if (
        state->membership_state == kv::MembershipState::Retired &&
        state->retirement_phase == kv::RetirementPhase::Signed)
      {
        assert(state->retirement_committable_idx.has_value());
        if (state->retirement_committable_idx.value() > idx)
        {
          state->retirement_committable_idx = std::nullopt;
          state->retirement_phase = kv::RetirementPhase::Ordered;
        }
      }

      if (
        state->membership_state == kv::MembershipState::Retired &&
        state->retirement_phase == kv::RetirementPhase::Ordered)
      {
        assert(state->retirement_idx.has_value());
        if (state->retirement_idx.value() > idx)
        {
          state->retirement_idx = std::nullopt;
          state->retirement_phase = std::nullopt;
          state->membership_state = kv::MembershipState::Active;
          RAFT_DEBUG_FMT("Becoming Active after rollback");
        }
      }

      // Rollback configurations.
      bool changed = false;

      while (!configurations.empty() && (configurations.back().idx > idx))
      {
        RAFT_DEBUG_FMT(
          "Configurations: rollback configuration at {}",
          configurations.back().idx);
        configurations.pop_back();
        changed = true;
      }

      if (changed)
      {
        create_and_remove_node_state();
      }
    }

  private:
    void create_and_remove_node_state()
    {
      // Find all nodes present in any active configuration.
      Configuration::Nodes active_nodes;

      for (auto const& conf : configurations)
      {
        for (auto const& node : conf.nodes)
        {
          active_nodes.emplace(node.first, node.second);
        }
      }

      // Remove all nodes in the node state that are not present in any active
      // configuration.
      std::vector<ccf::NodeId> to_remove;

      for (const auto& node : all_other_nodes)
      {
        if (active_nodes.find(node.first) == active_nodes.end())
        {
          to_remove.push_back(node.first);
        }
      }

      for (auto node_id : to_remove)
      {
        all_other_nodes.erase(node_id);
        RAFT_INFO_FMT("Removed raft node {}", node_id);
      }

      // Add all active nodes that are not already present in the node state.
      for (auto node_info : active_nodes)
      {
        if (node_info.first == state->node_id)
        {
          continue;
        }

        if (all_other_nodes.find(node_info.first) == all_other_nodes.end())
        {
          if (!channels->have_channel(node_info.first))
          {
            RAFT_DEBUG_FMT(
              "Configurations: create node channel with {}", node_info.first);

            channels->associate_node_address(
              node_info.first,
              node_info.second.hostname,
              node_info.second.port);
          }

          // A new node is sent only future entries initially. If it does not
          // have prior data, it will communicate that back to the leader.
          auto index = state->last_idx + 1;
          all_other_nodes.try_emplace(
            node_info.first, node_info.second, index, 0);

          if (state->leadership_state == kv::LeadershipState::Leader)
          {
            send_append_entries(node_info.first, index);
          }

          RAFT_INFO_FMT(
            "Added raft node {} ({}:{})",
            node_info.first,
            node_info.second.hostname,
            node_info.second.port);
        }
      }
    }
  };
}<|MERGE_RESOLUTION|>--- conflicted
+++ resolved
@@ -2203,12 +2203,8 @@
 #ifdef CCF_RAFT_TRACING
       nlohmann::json j = {};
       j["function"] = "commit";
-<<<<<<< HEAD
-      j["new_commit_idx"] = idx;
-=======
       j["args"] = nlohmann::json::object();
       j["args"]["idx"] = idx;
->>>>>>> 77ebb174
       j["state"] = *state;
       j["configurations"] = configurations;
       RAFT_TRACE_JSON_OUT(j);
