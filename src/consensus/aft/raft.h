// Copyright (c) Microsoft Corporation. All rights reserved.
// Licensed under the Apache 2.0 License.
#pragma once

#include "ccf/ds/ccf_exception.h"
#include "ccf/ds/logger.h"
#include "ccf/pal/locking.h"
#include "ccf/tx_id.h"
#include "ccf/tx_status.h"
#include "ds/serialized.h"
#include "enclave/reconfiguration_type.h"
#include "impl/state.h"
#include "kv/kv_types.h"
#include "node/node_client.h"
#include "node/node_to_node.h"
#include "node/node_types.h"
#include "node/retired_nodes_cleanup.h"
#include "raft_types.h"
#include "service/tables/signatures.h"

#include <algorithm>
#include <list>
#include <random>
#include <unordered_map>
#include <vector>

#ifdef VERBOSE_RAFT_LOGGING
#  define RAFT_TRACE_FMT(s, ...) \
    CCF_LOG_FMT(TRACE, "raft") \
    ("{} | {} | {} | " s, \
     state->node_id, \
     state->leadership_state, \
     state->membership_state, \
     ##__VA_ARGS__)
#  define RAFT_DEBUG_FMT(s, ...) \
    CCF_LOG_FMT(DEBUG, "raft") \
    ("{} | {} | {} | " s, \
     state->node_id, \
     state->leadership_state, \
     state->membership_state, \
     ##__VA_ARGS__)
#  define RAFT_INFO_FMT(s, ...) \
    CCF_LOG_FMT(INFO, "raft") \
    ("{} | {} | {} | " s, \
     state->node_id, \
     state->leadership_state, \
     state->membership_state, \
     ##__VA_ARGS__)
#  define RAFT_FAIL_FMT(s, ...) \
    CCF_LOG_FMT(FAIL, "raft") \
    ("{} | {} | {} | " s, \
     state->node_id, \
     state->leadership_state, \
     state->membership_state, \
     ##__VA_ARGS__)
#else
#  define RAFT_TRACE_FMT LOG_TRACE_FMT
#  define RAFT_DEBUG_FMT LOG_DEBUG_FMT
#  define RAFT_INFO_FMT LOG_INFO_FMT
#  define RAFT_FAIL_FMT LOG_FAIL_FMT
#endif

#define RAFT_TRACE_JSON_OUT(json_object) \
  CCF_LOG_OUT(DEBUG, "raft_trace") << json_object

namespace aft
{
  using Configuration = kv::Configuration;

  template <class LedgerProxy>
  class Aft : public kv::Consensus
  {
  private:
    struct NodeState
    {
      Configuration::NodeInfo node_info;

      // the highest index sent to the node
      Index sent_idx;

      // the highest matching index with the node that was confirmed
      Index match_idx;

      // timeout tracking the last time an ack was received from the node
      std::chrono::milliseconds last_ack_timeout;

      NodeState() = default;

      NodeState(
        const Configuration::NodeInfo& node_info_,
        Index sent_idx_,
        Index match_idx_ = 0) :
        node_info(node_info_),
        sent_idx(sent_idx_),
        match_idx(match_idx_),
        last_ack_timeout(0)
      {}
    };

    // Persistent
    std::unique_ptr<Store> store;

    // Volatile
    std::optional<ccf::NodeId> voted_for = std::nullopt;
    std::optional<ccf::NodeId> leader_id = std::nullopt;

    // Keep track of votes in each active configuration
    struct Votes
    {
      std::unordered_set<ccf::NodeId> votes;
      size_t quorum;
    };
    std::map<Index, Votes> votes_for_me;

    std::chrono::milliseconds timeout_elapsed;

    // When this node receives append entries from a new primary, it may need to
    // roll back a committable but uncommitted suffix it holds. The
    // new primary dictates the index where this suffix begins, which
    // following the Raft election rules must be at least as high as the highest
    // commit index reported by the previous primary. The window in which this
    // rollback could be accepted is minimised to avoid unnecessary
    // retransmissions - this node only executes this rollback instruction on
    // the first append entries after it became a follower. As with any append
    // entries, the initial index will not advance until this node acks.
    bool is_new_follower = false;

    // When this node becomes primary, they should produce a new signature in
    // the current view. This signature is the first thing they may commit, as
    // they cannot confirm commit of anything from a previous view (Raft paper
    // section 5.4.2). This bool is true from the point this node becomes
    // primary, until it sees a committable entry
    bool should_sign = false;

    std::shared_ptr<aft::State> state;

    // Timeouts
    std::chrono::milliseconds request_timeout;
    std::chrono::milliseconds election_timeout;
    size_t max_uncommitted_tx_count;
    bool ticking = false;

    // Configurations
    std::list<Configuration> configurations;
    // Union of other nodes (i.e. all nodes but us) in each active
    // configuration. This should be used for diagnostic or broadcasting
    // messages but _not_ for counting quorums, which should be done for each
    // active configuration.
    std::unordered_map<ccf::NodeId, NodeState> all_other_nodes;
    std::unordered_map<ccf::NodeId, ccf::SeqNo> retired_nodes;
    ReconfigurationType reconfiguration_type;

    // Node client to trigger submission of RPC requests
    std::shared_ptr<ccf::NodeClient> node_client;

    // Used to remove retired nodes from store
    std::unique_ptr<ccf::RetiredNodeCleanup> retired_node_cleanup;

    size_t entry_size_not_limited = 0;
    size_t entry_count = 0;
    Index entries_batch_size = 20;
    static constexpr int batch_window_size = 100;
    int batch_window_sum = 0;

    // When this is set, only public domain is deserialised when receiving
    // append entries
    bool public_only = false;

    // Randomness
    std::uniform_int_distribution<int> distrib;
    std::default_random_engine rand;

    // AppendEntries messages are currently constrained to only contain entries
    // from a single term, so that the receiver can know the term of each entry
    // pre-deserialisation, without an additional header.
    static constexpr size_t max_terms_per_append_entries = 1;

  public:
    static constexpr size_t append_entries_size_limit = 20000;
    std::unique_ptr<LedgerProxy> ledger;
    std::shared_ptr<ccf::NodeToNode> channels;

  public:
    Aft(
      const consensus::Configuration& settings_,
      std::unique_ptr<Store> store_,
      std::unique_ptr<LedgerProxy> ledger_,
      std::shared_ptr<ccf::NodeToNode> channels_,
      std::shared_ptr<aft::State> state_,
      std::shared_ptr<ccf::NodeClient> rpc_request_context_,
      bool public_only_ = false,
      kv::MembershipState initial_membership_state_ =
        kv::MembershipState::Active,
      ReconfigurationType reconfiguration_type_ =
        ReconfigurationType::ONE_TRANSACTION) :
      store(std::move(store_)),

      timeout_elapsed(0),

      state(state_),

      request_timeout(settings_.message_timeout),
      election_timeout(settings_.election_timeout),
      max_uncommitted_tx_count(settings_.max_uncommitted_tx_count),

      reconfiguration_type(reconfiguration_type_),
      node_client(rpc_request_context_),
      retired_node_cleanup(
        std::make_unique<ccf::RetiredNodeCleanup>(node_client)),

      public_only(public_only_),

      distrib(0, (int)election_timeout.count() / 2),
      rand((int)(uintptr_t)this),

      ledger(std::move(ledger_)),
      channels(channels_)
    {}

    virtual ~Aft() = default;

    std::optional<ccf::NodeId> primary() override
    {
      return leader_id;
    }

    ccf::NodeId id() override
    {
      return state->node_id;
    }

    bool is_primary() override
    {
      return state->leadership_state == kv::LeadershipState::Leader;
    }

    bool is_candidate() override
    {
      return state->leadership_state == kv::LeadershipState::Candidate;
    }

    bool can_replicate() override
    {
      std::unique_lock<ccf::pal::Mutex> guard(state->lock);
      return can_replicate_unsafe();
    }

    /**
     * Returns true if the node is primary, max_uncommitted_tx_count is non-zero
     * and the number of transactions replicated but not yet committed exceeds
     * max_uncommitted_tx_count.
     */
    bool is_at_max_capacity() override
    {
      if (max_uncommitted_tx_count == 0)
      {
        return false;
      }
      std::unique_lock<ccf::pal::Mutex> guard(state->lock);
      return state->leadership_state == kv::LeadershipState::Leader &&
        (state->last_idx - state->commit_idx >= max_uncommitted_tx_count);
    }

    Consensus::SignatureDisposition get_signature_disposition() override
    {
      std::unique_lock<ccf::pal::Mutex> guard(state->lock);
      if (can_replicate_unsafe())
      {
        if (should_sign)
        {
          return Consensus::SignatureDisposition::SHOULD_SIGN;
        }
        else
        {
          return Consensus::SignatureDisposition::CAN_SIGN;
        }
      }
      else
      {
        return Consensus::SignatureDisposition::CANT_REPLICATE;
      }
    }

    bool is_backup() override
    {
      return state->leadership_state == kv::LeadershipState::Follower;
    }

    bool is_active() const
    {
      return state->membership_state == kv::MembershipState::Active;
    }

    bool is_retired() const
    {
      return state->membership_state == kv::MembershipState::Retired;
    }

    void set_retired_committed(ccf::SeqNo seqno) override
    {
      state->retirement_phase = kv::RetirementPhase::RetiredCommitted;
      CCF_ASSERT_FMT(
        state->retired_committed_idx == state->commit_idx,
        "Retired "
        "committed index {} does not match current commit index {}",
        state->retired_committed_idx.value_or(0),
        state->commit_idx);
      state->retired_committed_idx = seqno;
    }

    Index last_committable_index() const
    {
      return state->committable_indices.empty() ?
        state->commit_idx :
        state->committable_indices.back();
    }

    // Returns the highest committable index which is not greater than the
    // given idx.
    std::optional<Index> find_highest_possible_committable_index(
      Index idx) const
    {
      const auto it = std::upper_bound(
        state->committable_indices.rbegin(),
        state->committable_indices.rend(),
        idx,
        [](const auto& l, const auto& r) { return l >= r; });
      if (it == state->committable_indices.rend())
      {
        return std::nullopt;
      }

      return *it;
    }

    void compact_committable_indices(Index idx)
    {
      while (!state->committable_indices.empty() &&
             (state->committable_indices.front() <= idx))
      {
        state->committable_indices.pop_front();
      }
    }

    void enable_all_domains() override
    {
      // When receiving append entries as a follower, all security domains will
      // be deserialised
      std::lock_guard<ccf::pal::Mutex> guard(state->lock);
      public_only = false;
    }

    void force_become_primary() override
    {
      // This is unsafe and should only be called when the node is certain
      // there is no leader and no other node will attempt to force leadership.
      if (leader_id.has_value())
      {
        throw std::logic_error(
          "Can't force leadership if there is already a leader");
      }

      std::lock_guard<ccf::pal::Mutex> guard(state->lock);
      state->current_view += starting_view_change;
      become_leader(true);
    }

    void force_become_primary(
      Index index,
      Term term,
      const std::vector<Index>& terms,
      Index commit_idx_) override
    {
      // This is unsafe and should only be called when the node is certain
      // there is no leader and no other node will attempt to force leadership.
      if (leader_id.has_value())
      {
        throw std::logic_error(
          "Can't force leadership if there is already a leader");
      }

      std::lock_guard<ccf::pal::Mutex> guard(state->lock);
      state->current_view = term;
      state->last_idx = index;
      state->commit_idx = commit_idx_;
      state->view_history.initialise(terms);
      state->view_history.update(index, term);
      state->current_view += starting_view_change;
      become_leader(true);
    }

    void init_as_backup(
      Index index,
      Term term,
      const std::vector<Index>& term_history,
      Index recovery_start_index = 0) override
    {
      // This should only be called when the node resumes from a snapshot and
      // before it has received any append entries.
      std::lock_guard<ccf::pal::Mutex> guard(state->lock);

      state->last_idx = index;
      state->commit_idx = index;

      state->view_history.initialise(term_history);

      ledger->init(index, recovery_start_index);

      become_aware_of_new_term(term);
    }

    Index get_last_idx()
    {
      return state->last_idx;
    }

    Index get_committed_seqno() override
    {
      std::lock_guard<ccf::pal::Mutex> guard(state->lock);
      return get_commit_idx_unsafe();
    }

    Term get_view() override
    {
      std::lock_guard<ccf::pal::Mutex> guard(state->lock);
      return state->current_view;
    }

    std::pair<Term, Index> get_committed_txid() override
    {
      std::lock_guard<ccf::pal::Mutex> guard(state->lock);
      ccf::SeqNo commit_idx = get_commit_idx_unsafe();
      return {get_term_internal(commit_idx), commit_idx};
    }

    Term get_view(Index idx) override
    {
      std::lock_guard<ccf::pal::Mutex> guard(state->lock);
      return get_term_internal(idx);
    }

    std::vector<Index> get_view_history(Index idx) override
    {
      // This should only be called when the spin lock is held.
      return state->view_history.get_history_until(idx);
    }

    std::vector<Index> get_view_history_since(Index idx) override
    {
      // This should only be called when the spin lock is held.
      return state->view_history.get_history_since(idx);
    }

  public:
    void add_configuration(
      Index idx,
      const kv::Configuration::Nodes& conf,
      const std::unordered_set<ccf::NodeId>& new_learner_nodes = {},
      const std::unordered_set<ccf::NodeId>& new_retired_nodes = {}) override
    {
      RAFT_DEBUG_FMT(
        "Configurations: add new configuration at {}: {{{}}}", idx, conf);

      assert(new_learner_nodes.empty());

#ifdef CCF_RAFT_TRACING
      nlohmann::json j = {};
      j["function"] = "add_configuration";
      j["state"] = *state;
      j["configurations"] = configurations;
      j["args"] = nlohmann::json::object();
      j["args"]["configuration"] = Configuration{idx, conf, idx};
      RAFT_TRACE_JSON_OUT(j);
#endif

      // Detect when we are retired by observing a configuration
      // from which we are absent following a configuration in which
      // we were included. Note that this relies on retirement being
      // a final state, and node identities never being re-used.
      if (
        !configurations.empty() &&
        configurations.back().nodes.find(state->node_id) !=
          configurations.back().nodes.end() &&
        conf.find(state->node_id) == conf.end())
      {
        become_retired(idx, kv::RetirementPhase::Ordered);
      }

      if (conf != configurations.back().nodes)
      {
        Configuration new_config = {idx, std::move(conf), idx};
        configurations.push_back(new_config);

        create_and_remove_node_state();
      }
    }

    void start_ticking()
    {
      ticking = true;
      using namespace std::chrono_literals;
      timeout_elapsed = 0ms;
      RAFT_INFO_FMT("Election timer has become active");
    }

    void reset_last_ack_timeouts()
    {
      for (auto& node : all_other_nodes)
      {
        using namespace std::chrono_literals;
        node.second.last_ack_timeout = 0ms;
      }
    }

    Configuration::Nodes get_latest_configuration_unsafe() const override
    {
      if (configurations.empty())
      {
        return {};
      }

      return configurations.back().nodes;
    }

    Configuration::Nodes get_latest_configuration() override
    {
      std::lock_guard<ccf::pal::Mutex> guard(state->lock);
      return get_latest_configuration_unsafe();
    }

    kv::ConsensusDetails get_details() override
    {
      kv::ConsensusDetails details;
      std::lock_guard<ccf::pal::Mutex> guard(state->lock);
      details.primary_id = leader_id;
      details.current_view = state->current_view;
      details.ticking = ticking;
      details.leadership_state = state->leadership_state;
      details.membership_state = state->membership_state;
      if (is_retired())
      {
        details.retirement_phase = state->retirement_phase;
      }
      for (auto const& conf : configurations)
      {
        details.configs.push_back(conf);
      }
      for (auto& [k, v] : all_other_nodes)
      {
        details.acks[k] = {
          v.match_idx, static_cast<size_t>(v.last_ack_timeout.count())};
      }
      details.reconfiguration_type = reconfiguration_type;
      return details;
    }

    bool replicate(const kv::BatchVector& entries, Term term) override
    {
      std::lock_guard<ccf::pal::Mutex> guard(state->lock);

      if (state->leadership_state != kv::LeadershipState::Leader)
      {
        RAFT_DEBUG_FMT(
          "Failed to replicate {} items: not leader", entries.size());
        rollback(state->last_idx);
        return false;
      }

      if (term != state->current_view)
      {
        RAFT_DEBUG_FMT(
          "Failed to replicate {} items at term {}, current term is {}",
          entries.size(),
          term,
          state->current_view);
        return false;
      }

      RAFT_DEBUG_FMT("Replicating {} entries", entries.size());

      for (auto& [index, data, is_globally_committable, hooks] : entries)
      {
        bool globally_committable = is_globally_committable;

        if (index != state->last_idx + 1)
          return false;

        if (state->retirement_committable_idx.has_value())
        {
          CCF_ASSERT_FMT(
            index > state->retirement_committable_idx.value(),
            "Index {} unexpectedly lower than retirement_committable_idx {}",
            index,
            state->retirement_committable_idx.value());
          return false;
        }

        RAFT_DEBUG_FMT(
          "Replicated on leader {}: {}{} ({} hooks)",
          state->node_id,
          index,
          (globally_committable ? " committable" : ""),
          hooks->size());

#ifdef CCF_RAFT_TRACING
        nlohmann::json j = {};
        j["function"] = "replicate";
        j["state"] = *state;
        j["view"] = term;
        j["seqno"] = index;
        j["globally_committable"] = globally_committable;
        RAFT_TRACE_JSON_OUT(j);
#endif

        for (auto& hook : *hooks)
        {
          hook->call(this);
        }

        if (globally_committable)
        {
          RAFT_DEBUG_FMT(
            "membership: {} leadership: {}",
            state->membership_state,
            state->leadership_state);
          if (
            state->membership_state == kv::MembershipState::Retired &&
            state->retirement_phase == kv::RetirementPhase::Ordered)
          {
            become_retired(index, kv::RetirementPhase::Signed);
          }
          state->committable_indices.push_back(index);
          start_ticking_if_necessary();

          // Reset should_sign here - whenever we see a committable entry we
          // don't need to produce _another_ signature
          should_sign = false;
        }

        state->last_idx = index;
        ledger->put_entry(
          *data, globally_committable, state->current_view, index);
        entry_size_not_limited += data->size();
        entry_count++;

        state->view_history.update(index, state->current_view);
        if (entry_size_not_limited >= append_entries_size_limit)
        {
          update_batch_size();
          entry_count = 0;
          entry_size_not_limited = 0;
          for (const auto& it : all_other_nodes)
          {
            RAFT_DEBUG_FMT("Sending updates to follower {}", it.first);
            send_append_entries(it.first, it.second.sent_idx + 1);
          }
        }
      }

      // If we are the only node, attempt to commit immediately.
      if (all_other_nodes.size() == 0)
      {
        update_commit();
      }

      return true;
    }

    void recv_message(
      const ccf::NodeId& from, const uint8_t* data, size_t size) override
    {
      RaftMsgType type = serialized::peek<RaftMsgType>(data, size);

      try
      {
        switch (type)
        {
          case raft_append_entries:
          {
            AppendEntries r =
              channels->template recv_authenticated<AppendEntries>(
                from, data, size);
            recv_append_entries(from, r, data, size);
            break;
          }

          case raft_append_entries_response:
          {
            AppendEntriesResponse r =
              channels->template recv_authenticated<AppendEntriesResponse>(
                from, data, size);
            recv_append_entries_response(from, r);
            break;
          }

          case raft_request_vote:
          {
            RequestVote r = channels->template recv_authenticated<RequestVote>(
              from, data, size);
            recv_request_vote(from, r);
            break;
          }

          case raft_request_vote_response:
          {
            RequestVoteResponse r =
              channels->template recv_authenticated<RequestVoteResponse>(
                from, data, size);
            recv_request_vote_response(from, r);
            break;
          }

          case raft_propose_request_vote:
          {
            ProposeRequestVote r =
              channels->template recv_authenticated<ProposeRequestVote>(
                from, data, size);
            recv_propose_request_vote(from, r);
            break;
          }

          default:
          {
            RAFT_FAIL_FMT("Unhandled AFT message type: {}", type);
          }
        }
      }
      catch (const ccf::NodeToNode::DroppedMessageException& e)
      {
        RAFT_INFO_FMT("Dropped invalid message from {}", e.from);
        return;
      }
      catch (const serialized::InsufficientSpaceException& ise)
      {
        RAFT_FAIL_FMT("Failed to parse message: {}", ise.what());
        return;
      }
      catch (const std::exception& e)
      {
        LOG_FAIL_EXC(e.what());
        return;
      }
    }

    void periodic(std::chrono::milliseconds elapsed) override
    {
      std::unique_lock<ccf::pal::Mutex> guard(state->lock);
      timeout_elapsed += elapsed;

      if (state->leadership_state == kv::LeadershipState::Leader)
      {
        if (timeout_elapsed >= request_timeout)
        {
          using namespace std::chrono_literals;
          timeout_elapsed = 0ms;

          update_batch_size();
          // Send newly available entries to all other nodes.
          for (const auto& node : all_other_nodes)
          {
            send_append_entries(node.first, node.second.sent_idx + 1);
          }
        }

        for (auto& node : all_other_nodes)
        {
          node.second.last_ack_timeout += elapsed;
        }

        bool has_quorum_of_backups = false;
        for (auto const& conf : configurations)
        {
          size_t backup_ack_timeout_count = 0;
          for (auto const& node : conf.nodes)
          {
            auto search = all_other_nodes.find(node.first);
            if (search == all_other_nodes.end())
            {
              // Ignore ourselves as primary
              continue;
            }
            if (search->second.last_ack_timeout >= election_timeout)
            {
              RAFT_DEBUG_FMT(
                "No ack received from {} in last {}",
                node.first,
                election_timeout);
              backup_ack_timeout_count++;
            }
          }

          if (backup_ack_timeout_count < get_quorum(conf.nodes.size() - 1))
          {
            // If primary has quorum of active backups in _any_ configuration,
            // it should remain primary
            has_quorum_of_backups = true;
            break;
          }
        }

        if (!has_quorum_of_backups)
        {
          // CheckQuorum: The primary automatically steps down if there are no
          // active configuration in which it has heard back from a majority of
          // backups within an election timeout.
          // Also see CheckQuorum action in tla/ccfraft.tla.
          RAFT_INFO_FMT(
            "Stepping down as leader {}: No ack received from a majority of "
            "backups in last {}",
            state->node_id,
            election_timeout);
          become_follower();
        }
      }
      else
      {
        if (
          can_endorse_primary() && ticking &&
          timeout_elapsed >= election_timeout)
        {
          // Start an election.
          become_candidate();
        }
      }
    }

  private:
    Index find_highest_possible_match(const ccf::TxID& tx_id)
    {
      // Find the highest TxID this node thinks exists, which is still
      // compatible with the given tx_id. That is, given T.n, find largest n'
      // such that n' <= n && term_of(n') == T' && T' <= T. This may be T.n
      // itself, if this node holds that index. Otherwise, examine the final
      // entry in each term, counting backwards, until we find one which is
      // still possible.
      Index probe_index = std::min(tx_id.seqno, state->last_idx);
      Term term_of_probe = state->view_history.view_at(probe_index);
      while (term_of_probe > tx_id.view)
      {
        // Next possible match is the end of the previous term, which is
        // 1-before the start of the currently considered term. Anything after
        // that must have a term which is still too high.
        probe_index = state->view_history.start_of_view(term_of_probe);
        if (probe_index > 0)
        {
          --probe_index;
        }
        term_of_probe = state->view_history.view_at(probe_index);
      }

      RAFT_TRACE_FMT(
        "Looking for match with {}.{}, from {}.{}, best answer is {}",
        tx_id.view,
        tx_id.seqno,
        state->view_history.view_at(state->last_idx),
        state->last_idx,
        probe_index);
      return probe_index;
    }

    inline void update_batch_size()
    {
      auto avg_entry_size = (entry_count == 0) ?
        append_entries_size_limit :
        entry_size_not_limited / entry_count;

      auto batch_size = (avg_entry_size == 0) ?
        append_entries_size_limit / 2 :
        append_entries_size_limit / avg_entry_size;

      auto batch_avg = batch_window_sum / batch_window_size;
      // balance out total batch size across batch window
      batch_window_sum += (batch_size - batch_avg);
      entries_batch_size = std::max((batch_window_sum / batch_window_size), 1);
    }

    Term get_term_internal(Index idx)
    {
      if (idx > state->last_idx)
        return ccf::VIEW_UNKNOWN;

      return state->view_history.view_at(idx);
    }

    bool can_replicate_unsafe()
    {
      return state->leadership_state == kv::LeadershipState::Leader &&
        !state->retirement_committable_idx.has_value();
    }

    Index get_commit_idx_unsafe()
    {
      return state->commit_idx;
    }

    void send_append_entries(const ccf::NodeId& to, Index start_idx)
    {
      RAFT_TRACE_FMT(
        "Sending append entries to node {} in batches of {}, covering the "
        "range {} -> {}",
        to,
        entries_batch_size,
        start_idx,
        state->last_idx);

      auto calculate_end_index = [this](Index start) {
        // Cap the end index in 2 ways:
        // - Must contain no more than entries_batch_size entries
        // - Must contain entries from a single term
        static_assert(
          max_terms_per_append_entries == 1,
          "AppendEntries construction logic enforces single term");
        auto max_idx = state->last_idx;
        const auto term_of_ae = state->view_history.view_at(start);
        const auto index_at_end_of_term =
          state->view_history.end_of_view(term_of_ae);
        if (index_at_end_of_term != kv::NoVersion)
        {
          max_idx = index_at_end_of_term;
        }
        return std::min(start + entries_batch_size - 1, max_idx);
      };

      Index end_idx;

      // We break _after_ sending, so that in the case where this is called
      // with start==last, we send a single empty heartbeat
      do
      {
        end_idx = calculate_end_index(start_idx);
        RAFT_TRACE_FMT("Sending sub range {} -> {}", start_idx, end_idx);
        send_append_entries_range(to, start_idx, end_idx);
        start_idx = std::min(end_idx + 1, state->last_idx);
      } while (end_idx != state->last_idx);
    }

    void send_append_entries_range(
      const ccf::NodeId& to, Index start_idx, Index end_idx)
    {
      const auto prev_idx = start_idx - 1;

      if (
        is_retired() && state->retirement_phase > kv::RetirementPhase::Signed &&
        start_idx >= end_idx)
      {
        // Continue to replicate, but do not send heartbeats if we are retired
        return;
      }

      const auto prev_term = get_term_internal(prev_idx);
      const auto term_of_idx = get_term_internal(end_idx);

      RAFT_DEBUG_FMT(
        "Send append entries from {} to {}: ({}.{}, {}.{}] ({})",
        state->node_id,
        to,
        prev_term,
        prev_idx,
        term_of_idx,
        end_idx,
        state->commit_idx);

#pragma clang diagnostic push
#pragma clang diagnostic ignored "-Wc99-designator"
      AppendEntries ae{
        {},
        {.idx = end_idx, .prev_idx = prev_idx},
        .term = state->current_view,
        .prev_term = prev_term,
        .leader_commit_idx = state->commit_idx,
        .term_of_idx = term_of_idx,
      };
#pragma clang diagnostic pop

      auto& node = all_other_nodes.at(to);

#ifdef CCF_RAFT_TRACING
      nlohmann::json j = {};
      j["function"] = "send_append_entries";
      j["packet"] = ae;
      j["state"] = *state;
      j["to_node_id"] = to;
      j["match_idx"] = node.match_idx;
      j["sent_idx"] = node.sent_idx;
      RAFT_TRACE_JSON_OUT(j);
#endif

      // The host will append log entries to this message when it is
      // sent to the destination node.
      if (!channels->send_authenticated(
            to, ccf::NodeMsgType::consensus_msg, ae))
      {
        return;
      }

      // Record the most recent index we have sent to this node.
      node.sent_idx = end_idx;
    }

    void recv_append_entries(
      const ccf::NodeId& from,
      AppendEntries r,
      const uint8_t* data,
      size_t size)
    {
      std::unique_lock<ccf::pal::Mutex> guard(state->lock);

      RAFT_DEBUG_FMT(
        "Received append entries: {}.{} to {}.{} (from {} in term {})",
        r.prev_term,
        r.prev_idx,
        r.term_of_idx,
        r.idx,
        from,
        r.term);

#ifdef CCF_RAFT_TRACING
      nlohmann::json j = {};
      j["function"] = "recv_append_entries";
      j["packet"] = r;
      j["state"] = *state;
      j["from_node_id"] = from;
      RAFT_TRACE_JSON_OUT(j);
#endif

      // Don't check that the sender node ID is valid. Accept anything that
      // passes the integrity check. This way, entries containing dynamic
      // topology changes that include adding this new leader can be accepted.

      // First, check append entries term against our own term, becoming
      // follower if necessary
      if (
        state->current_view == r.term &&
        state->leadership_state == kv::LeadershipState::Candidate)
      {
        become_aware_of_new_term(r.term);
      }
      else if (state->current_view < r.term)
      {
        become_aware_of_new_term(r.term);
      }
      else if (state->current_view > r.term)
      {
        // Reply false, since our term is later than the received term.
        RAFT_INFO_FMT(
          "Recv append entries to {} from {} but our term is later ({} > {})",
          state->node_id,
          from,
          state->current_view,
          r.term);
        send_append_entries_response(from, AppendEntriesResponseType::FAIL);
        return;
      }

      // Second, check term consistency with the entries we have so far
      const auto prev_term = get_term_internal(r.prev_idx);
      if (prev_term != r.prev_term)
      {
        RAFT_DEBUG_FMT(
          "Previous term for {} should be {}", r.prev_idx, prev_term);

        // Reply false if the log doesn't contain an entry at r.prev_idx
        // whose term is r.prev_term.
        if (prev_term == 0)
        {
          RAFT_DEBUG_FMT(
            "Recv append entries to {} from {} but our log does not yet "
            "contain index {}",
            state->node_id,
            from,
            r.prev_idx);
          send_append_entries_response(from, AppendEntriesResponseType::FAIL);
        }
        else
        {
          RAFT_DEBUG_FMT(
            "Recv append entries to {} from {} but our log at {} has the wrong "
            "previous term (ours: {}, theirs: {})",
            state->node_id,
            from,
            r.prev_idx,
            prev_term,
            r.prev_term);
          const ccf::TxID rejected_tx{r.prev_term, r.prev_idx};
          send_append_entries_response(
            from, AppendEntriesResponseType::FAIL, rejected_tx);
        }
        return;
      }

      // Then check if those append entries extend past our retirement
      if (
        is_retired() &&
        state->retirement_phase >= kv::RetirementPhase::Completed)
      {
        assert(state->retirement_committable_idx.has_value());
        if (r.idx > state->retirement_committable_idx)
        {
          send_append_entries_response(from, AppendEntriesResponseType::FAIL);
          return;
        }
      }

      // If the terms match up, it is sufficient to convince us that the sender
      // is leader in our term
      restart_election_timeout();
      if (!leader_id.has_value() || leader_id.value() != from)
      {
        leader_id = from;
        RAFT_DEBUG_FMT(
          "Node {} thinks leader is {}", state->node_id, leader_id.value());
      }

      // Third, check index consistency, making sure entries are not in the past
      // or in the future
      if (r.prev_idx < state->commit_idx)
      {
        RAFT_DEBUG_FMT(
          "Recv append entries to {} from {} but prev_idx ({}) < commit_idx "
          "({})",
          state->node_id,
          from,
          r.prev_idx,
          state->commit_idx);
        return;
      }
      else if (r.prev_idx > state->last_idx)
      {
        RAFT_DEBUG_FMT(
          "Recv append entries to {} from {} but prev_idx ({}) > last_idx ({})",
          state->node_id,
          from,
          r.prev_idx,
          state->last_idx);
        return;
      }

      RAFT_DEBUG_FMT(
        "Recv append entries to {} from {} for index {} and previous index {}",
        state->node_id,
        from,
        r.idx,
        r.prev_idx);

      if (is_new_follower)
      {
        if (state->last_idx > r.prev_idx)
        {
          RAFT_DEBUG_FMT(
            "New follower received first append entries with mismatch - "
            "rolling back from {} to {}",
            state->last_idx,
            r.prev_idx);
          auto rollback_level = r.prev_idx;
          rollback(rollback_level);
        }
        else
        {
          RAFT_DEBUG_FMT(
            "New follower has no conflict with prev_idx {}", r.prev_idx);
        }
        is_new_follower = false;
      }

      std::vector<
        std::tuple<std::unique_ptr<kv::AbstractExecutionWrapper>, kv::Version>>
        append_entries;
      // Finally, deserialise each entry in the batch
      for (Index i = r.prev_idx + 1; i <= r.idx; i++)
      {
        if (i <= state->last_idx)
        {
          // If the current entry has already been deserialised, skip the
          // payload for that entry
          ledger->skip_entry(data, size);
          continue;
        }

        std::vector<uint8_t> entry;
        try
        {
          entry = LedgerProxy::get_entry(data, size);
        }
        catch (const std::logic_error& e)
        {
          // This should only fail if there is malformed data.
          RAFT_FAIL_FMT(
            "Recv append entries to {} from {} but the data is malformed: {}",
            state->node_id,
            from,
            e.what());
          send_append_entries_response(from, AppendEntriesResponseType::FAIL);
          return;
        }

        kv::TxID expected{r.term_of_idx, i};
        auto ds = store->deserialize(entry, public_only, expected);
        if (ds == nullptr)
        {
          RAFT_FAIL_FMT(
            "Recv append entries to {} from {} but the entry could not be "
            "deserialised",
            state->node_id,
            from);
          send_append_entries_response(from, AppendEntriesResponseType::FAIL);
          return;
        }
        append_entries.push_back(std::make_tuple(std::move(ds), i));
      }

      execute_append_entries_sync(
        std::move(append_entries), from, std::move(r));
    }

    void execute_append_entries_sync(
      std::vector<std::tuple<
        std::unique_ptr<kv::AbstractExecutionWrapper>,
        kv::Version>>&& append_entries,
      const ccf::NodeId& from,
      AppendEntries&& r)
    {
      for (auto& ae : append_entries)
      {
        auto& [ds, i] = ae;
        RAFT_DEBUG_FMT("Replicating on follower {}: {}", state->node_id, i);

#ifdef CCF_RAFT_TRACING
        nlohmann::json j = {};
        j["function"] = "execute_append_entries_sync";
        j["state"] = *state;
        j["from_node_id"] = from;
        RAFT_TRACE_JSON_OUT(j);
#endif

        bool track_deletes_on_missing_keys = false;
        kv::ApplyResult apply_success =
          ds->apply(track_deletes_on_missing_keys);
        if (apply_success == kv::ApplyResult::FAIL)
        {
          ledger->truncate(i - 1);
          send_append_entries_response(from, AppendEntriesResponseType::FAIL);
          return;
        }
        state->last_idx = i;

        for (auto& hook : ds->get_hooks())
        {
          hook->call(this);
        }

        bool globally_committable =
          (apply_success == kv::ApplyResult::PASS_SIGNATURE);
        if (globally_committable)
        {
          start_ticking_if_necessary();
        }

        const auto& entry = ds->get_entry();

        ledger->put_entry(
          entry, globally_committable, ds->get_term(), ds->get_index());

        switch (apply_success)
        {
          case kv::ApplyResult::FAIL:
          {
            RAFT_FAIL_FMT("Follower failed to apply log entry: {}", i);
            state->last_idx--;
            ledger->truncate(state->last_idx);
            send_append_entries_response(from, AppendEntriesResponseType::FAIL);
            break;
          }

          case kv::ApplyResult::PASS_SIGNATURE:
          {
            RAFT_DEBUG_FMT("Deserialising signature at {}", i);
            if (
              state->membership_state == kv::MembershipState::Retired &&
              state->retirement_phase == kv::RetirementPhase::Ordered)
            {
              become_retired(i, kv::RetirementPhase::Signed);
            }
            state->committable_indices.push_back(i);

            if (ds->get_term())
            {
              // A signature for sig_term tells us that all transactions from
              // the previous signature onwards (at least, if not further back)
              // happened in sig_term. We reflect this in the history.
              if (r.term_of_idx == aft::ViewHistory::InvalidView)
              {
                state->view_history.update(1, r.term);
              }
              else
              {
                // NB: This is only safe as long as AppendEntries only contain a
                // single term. If they cover multiple terms, then we need to
                // know our previous signature locally.
                static_assert(
                  max_terms_per_append_entries == 1,
                  "AppendEntries processing for term updates assumes single "
                  "term");
                state->view_history.update(r.prev_idx + 1, ds->get_term());
              }
              commit_if_possible(r.leader_commit_idx);
            }
            break;
          }

          case kv::ApplyResult::PASS:
          {
            break;
          }

          case kv::ApplyResult::PASS_ENCRYPTED_PAST_LEDGER_SECRET:
          {
            break;
          }

          default:
          {
            throw std::logic_error("Unknown ApplyResult value");
          }
        }
      }

      execute_append_entries_finish(r, from);
    }

    void execute_append_entries_finish(
      AppendEntries& r, const ccf::NodeId& from)
    {
      // After entries have been deserialised, try to commit the leader's
      // commit index and update our term history accordingly
      commit_if_possible(r.leader_commit_idx);

      // The term may have changed, and we have not have seen a signature yet.
      auto lci = last_committable_index();
      if (r.term_of_idx == aft::ViewHistory::InvalidView)
      {
        // If we don't yet have a term history, then this must be happening in
        // the current term. This can only happen before _any_ transactions have
        // occurred, when processing a heartbeat at index 0, which does not
        // happen in a real node (due to the genesis transaction executing
        // before ticks start), but may happen in tests.
        state->view_history.update(1, r.term);
      }
      else
      {
        // The end of this append entries (r.idx) was not a signature, but may
        // be in a new term. If it's a new term, this term started immediately
        // after the previous signature we saw (lci, last committable index).
        if (r.idx > lci)
        {
          state->view_history.update(lci + 1, r.term_of_idx);
        }
      }

      send_append_entries_response(from, AppendEntriesResponseType::OK);
    }

    void send_append_entries_response(
      ccf::NodeId to,
      AppendEntriesResponseType answer,
      const std::optional<ccf::TxID>& rejected = std::nullopt)
    {
      aft::Index response_idx = state->last_idx;
      aft::Term response_term = state->current_view;

      if (answer == AppendEntriesResponseType::FAIL && rejected.has_value())
      {
        response_idx = find_highest_possible_match(rejected.value());
        response_term = get_term_internal(response_idx);
      }

      RAFT_DEBUG_FMT(
        "Send append entries response from {} to {} for index {}: {}",
        state->node_id,
        to,
        response_idx,
        answer);

      AppendEntriesResponse response{
        .term = response_term,
        .last_log_idx = response_idx,
        .success = answer,
      };

#ifdef CCF_RAFT_TRACING
      nlohmann::json j = {};
      j["function"] = "send_append_entries_response";
      j["packet"] = response;
      j["state"] = *state;
      j["to_node_id"] = to;
      RAFT_TRACE_JSON_OUT(j);
#endif

      channels->send_authenticated(
        to, ccf::NodeMsgType::consensus_msg, response);
    }

    void recv_append_entries_response(
      const ccf::NodeId& from, AppendEntriesResponse r)
    {
      std::lock_guard<ccf::pal::Mutex> guard(state->lock);
      // Ignore if we're not the leader.

      if (state->leadership_state != kv::LeadershipState::Leader)
      {
        RAFT_FAIL_FMT(
          "Recv append entries response to {} from {}: no longer leader",
          state->node_id,
          from);
        return;
      }

      auto node = all_other_nodes.find(from);
      if (node == all_other_nodes.end())
      {
        // Ignore if we don't recognise the node.
        RAFT_FAIL_FMT(
          "Recv append entries response to {} from {}: unknown node",
          state->node_id,
          from);
        return;
      }

#ifdef CCF_RAFT_TRACING
      nlohmann::json j = {};
      j["function"] = "recv_append_entries_response";
      j["packet"] = r;
      j["state"] = *state;
      j["from_node_id"] = from;
      j["match_idx"] = node->second.match_idx;
      j["sent_idx"] = node->second.sent_idx;
      RAFT_TRACE_JSON_OUT(j);
#endif

      using namespace std::chrono_literals;
      node->second.last_ack_timeout = 0ms;

      if (state->current_view < r.term)
      {
        // We are behind, update our state.
        RAFT_DEBUG_FMT(
          "Recv append entries response to {} from {}: more recent term ({} "
          "> {})",
          state->node_id,
          from,
          r.term,
          state->current_view);
        become_aware_of_new_term(r.term);
        return;
      }
      else if (state->current_view != r.term)
      {
        // Stale response, discard if success.
        // Otherwise reset sent_idx and try again.
        // NB: In NACKs the term may be that of an estimated matching index
        // in the log, rather than the current term, so it is correct for it to
        // be older in this case.
        if (r.success == AppendEntriesResponseType::OK)
        {
          RAFT_DEBUG_FMT(
            "Recv append entries response to {} from {}: stale term ({} != {})",
            state->node_id,
            from,
            r.term,
            state->current_view);
          return;
        }
      }
      else if (r.last_log_idx < node->second.match_idx)
      {
        // Response about past indices, discard if success.
        // Otherwise reset sent_idx and try again.
        // NB: It is correct for this index to move backwards during NACKs
        // which iteratively discover the last matching index of divergent logs
        // after an election.
        if (r.success == AppendEntriesResponseType::OK)
        {
          RAFT_DEBUG_FMT(
            "Recv append entries response to {} from {}: stale idx",
            state->node_id,
            from);
          return;
        }
      }

      // Update next or match for the responding node.
      if (r.success == AppendEntriesResponseType::FAIL)
      {
        // Failed due to log inconsistency. Reset sent_idx, and try again soon.
        RAFT_DEBUG_FMT(
          "Recv append entries response to {} from {}: failed",
          state->node_id,
          from);
        const auto this_match =
          find_highest_possible_match({r.term, r.last_log_idx});
        node->second.sent_idx = std::max(
          std::min(this_match, node->second.sent_idx), node->second.match_idx);
        return;
      }
      else
      {
        // Potentially unnecessary safety check - use min with last_idx, to
        // prevent matches past this node's local knowledge
        const auto proposed_match = std::min(r.last_log_idx, state->last_idx);
        if (proposed_match < node->second.match_idx)
        {
          RAFT_FAIL_FMT(
            "Append entries response to {} from {} attempting to move "
            "match_idx backwards ({} -> {})",
            state->node_id,
            from,
            node->second.match_idx,
            proposed_match);
        }
        node->second.match_idx = proposed_match;
      }

      RAFT_DEBUG_FMT(
        "Recv append entries response to {} from {} for index {}: success",
        state->node_id,
        from,
        r.last_log_idx);
      update_commit();
    }

    void send_request_vote(const ccf::NodeId& to)
    {
      auto last_committable_idx = last_committable_index();
      RAFT_INFO_FMT(
        "Send request vote from {} to {} at {}",
        state->node_id,
        to,
        last_committable_idx);
      CCF_ASSERT(last_committable_idx >= state->commit_idx, "lci < ci");

      RequestVote rv{
        .term = state->current_view,
        .last_committable_idx = last_committable_idx,
        .term_of_last_committable_idx = get_term_internal(last_committable_idx),
      };

#ifdef CCF_RAFT_TRACING
      nlohmann::json j = {};
      j["function"] = "send_request_vote";
      j["packet"] = rv;
      j["state"] = *state;
      j["to_node_id"] = to;
      RAFT_TRACE_JSON_OUT(j);
#endif

      channels->send_authenticated(to, ccf::NodeMsgType::consensus_msg, rv);
    }

    void recv_request_vote(const ccf::NodeId& from, RequestVote r)
    {
      std::lock_guard<ccf::pal::Mutex> guard(state->lock);

      // Do not check that from is a known node. It is possible to receive
      // RequestVotes from nodes that this node doesn't yet know, just as it
      // receives AppendEntries from those nodes. These should be obeyed just
      // like any other RequestVote - it is possible that this node is needed to
      // produce a primary in the new term, who will then help this node catch
      // up.

#ifdef CCF_RAFT_TRACING
      nlohmann::json j = {};
      j["function"] = "recv_request_vote";
      j["packet"] = r;
      j["state"] = *state;
      j["from_node_id"] = from;
      RAFT_TRACE_JSON_OUT(j);
#endif

      if (state->current_view > r.term)
      {
        // Reply false, since our term is later than the received term.
        RAFT_DEBUG_FMT(
          "Recv request vote to {} from {}: our term is later ({} > {})",
          state->node_id,
          from,
          state->current_view,
          r.term);
        send_request_vote_response(from, false);
        return;
      }
      else if (state->current_view < r.term)
      {
        RAFT_DEBUG_FMT(
          "Recv request vote to {} from {}: their term is later ({} < {})",
          state->node_id,
          from,
          state->current_view,
          r.term);
        become_aware_of_new_term(r.term);
      }

      if (leader_id.has_value())
      {
        // Reply false, since we already know the leader in the current term.
        RAFT_DEBUG_FMT(
          "Recv request vote to {} from {}: leader {} already known in term {}",
          state->node_id,
          from,
          leader_id.value(),
          state->current_view);
        send_request_vote_response(from, false);
        return;
      }

      if ((voted_for.has_value()) && (voted_for.value() != from))
      {
        // Reply false, since we already voted for someone else.
        RAFT_DEBUG_FMT(
          "Recv request vote to {} from {}: already voted for {}",
          state->node_id,
          from,
          voted_for.value());
        send_request_vote_response(from, false);
        return;
      }

      // If the candidate's committable log is at least as up-to-date as ours,
      // vote yes

      const auto last_committable_idx = last_committable_index();
      const auto term_of_last_committable_idx =
        get_term_internal(last_committable_idx);

      const auto answer =
        (r.term_of_last_committable_idx > term_of_last_committable_idx) ||
        ((r.term_of_last_committable_idx == term_of_last_committable_idx) &&
         (r.last_committable_idx >= last_committable_idx));

      if (answer)
      {
        // If we grant our vote, we also acknowledge that an election is in
        // progress.
        restart_election_timeout();
        leader_id.reset();
        voted_for = from;
      }
      else
      {
        RAFT_INFO_FMT(
          "Voting against candidate at {}.{} because local state is at {}.{}",
          r.term_of_last_committable_idx,
          r.last_committable_idx,
          term_of_last_committable_idx,
          last_committable_idx);
      }

      send_request_vote_response(from, answer);
    }

    void send_request_vote_response(const ccf::NodeId& to, bool answer)
    {
      RAFT_INFO_FMT(
        "Send request vote response from {} to {}: {}",
        state->node_id,
        to,
        answer);

      RequestVoteResponse response{
        .term = state->current_view, .vote_granted = answer};

      channels->send_authenticated(
        to, ccf::NodeMsgType::consensus_msg, response);
    }

    void recv_request_vote_response(
      const ccf::NodeId& from, RequestVoteResponse r)
    {
      std::lock_guard<ccf::pal::Mutex> guard(state->lock);

#ifdef CCF_RAFT_TRACING
      nlohmann::json j = {};
      j["function"] = "recv_request_vote_response";
      j["packet"] = r;
      j["state"] = *state;
      j["from_node_id"] = from;
      RAFT_TRACE_JSON_OUT(j);
#endif

      if (state->leadership_state != kv::LeadershipState::Candidate)
      {
        RAFT_INFO_FMT(
          "Recv request vote response to {} from: {}: we aren't a candidate",
          state->node_id,
          from);
        return;
      }

      // Ignore if we don't recognise the node.
      auto node = all_other_nodes.find(from);
      if (node == all_other_nodes.end())
      {
        RAFT_INFO_FMT(
          "Recv request vote response to {} from {}: unknown node",
          state->node_id,
          from);
        return;
      }

      if (state->current_view < r.term)
      {
        RAFT_INFO_FMT(
          "Recv request vote response to {} from {}: their term is more recent "
          "({} < {})",
          state->node_id,
          from,
          state->current_view,
          r.term);
        become_aware_of_new_term(r.term);
        return;
      }
      else if (state->current_view != r.term)
      {
        // Ignore as it is stale.
        RAFT_INFO_FMT(
          "Recv request vote response to {} from {}: stale ({} != {})",
          state->node_id,
          from,
          state->current_view,
          r.term);
        return;
      }
      else if (!r.vote_granted)
      {
        // Do nothing.
        RAFT_INFO_FMT(
          "Recv request vote response to {} from {}: they voted no",
          state->node_id,
          from);
        return;
      }

      RAFT_INFO_FMT(
        "Recv request vote response to {} from {}: they voted yes",
        state->node_id,
        from);

      add_vote_for_me(from);
    }

    void recv_propose_request_vote(
      const ccf::NodeId& from, ProposeRequestVote r)
    {
      std::lock_guard<ccf::pal::Mutex> guard(state->lock);

#ifdef CCF_RAFT_TRACING
      nlohmann::json j = {};
      j["function"] = "recv_propose_request_vote";
      j["packet"] = r;
      j["state"] = *state;
      j["from_node_id"] = from;
      RAFT_TRACE_JSON_OUT(j);
#endif
      if (can_endorse_primary() && ticking && r.term == state->current_view)
      {
        RAFT_INFO_FMT(
          "Becoming candidate early due to propose request vote from {}", from);
        become_candidate();
      }
      else
      {
        RAFT_INFO_FMT("Ignoring propose request vote from {}", from);
      }
    }

    void restart_election_timeout()
    {
      // Randomise timeout_elapsed to get a random election timeout
      // between 0.5x and 1x the configured election timeout.
      timeout_elapsed = std::chrono::milliseconds(distrib(rand));
    }

    void reset_votes_for_me()
    {
      votes_for_me.clear();
      for (auto const& conf : configurations)
      {
        votes_for_me[conf.idx].quorum = get_quorum(conf.nodes.size());
        votes_for_me[conf.idx].votes.clear();
      }
    }

    // ccfraft!Timeout
    void become_candidate()
    {
      if (configurations.empty())
      {
        // ccfraft!Timeout:
        //  /\ \E c \in DOMAIN configurations[i] :
        //     /\ i \in configurations[i][c]
        LOG_INFO_FMT(
          "Not becoming candidate {} due to lack of a configuration.",
          state->node_id);
        return;
      }

      state->leadership_state = kv::LeadershipState::Candidate;
      leader_id.reset();

      voted_for = state->node_id;
      reset_votes_for_me();
      state->current_view++;

      restart_election_timeout();
      reset_last_ack_timeouts();

      RAFT_INFO_FMT(
        "Becoming candidate {}: {}", state->node_id, state->current_view);

#ifdef CCF_RAFT_TRACING
      nlohmann::json j = {};
      j["function"] = "become_candidate";
      j["state"] = *state;
      j["configurations"] = configurations;
      RAFT_TRACE_JSON_OUT(j);
#endif

      add_vote_for_me(state->node_id);

      for (auto const& node : all_other_nodes)
      {
        // ccfraft!RequestVote
        send_request_vote(node.first);
      }
    }

    void become_leader(bool force_become_leader = false)
    {
      if (is_retired())
      {
        return;
      }

      const auto election_index = last_committable_index();

      RAFT_DEBUG_FMT(
        "Election index is {} in term {}", election_index, state->current_view);
      // Discard any un-committable updates we may hold,
      // since we have no signature for them. Except at startup,
      // where we do not want to roll back the genesis transaction.
      if (state->commit_idx > 0)
      {
        rollback(election_index);
      }
      else
      {
        // but we still want the KV to know which term we're in
        store->initialise_term(state->current_view);
      }

      state->leadership_state = kv::LeadershipState::Leader;
      leader_id = state->node_id;
      should_sign = true;

      using namespace std::chrono_literals;
      timeout_elapsed = 0ms;

      reset_last_ack_timeouts();

      RAFT_INFO_FMT(
        "Becoming leader {}: {}", state->node_id, state->current_view);

#ifdef CCF_RAFT_TRACING
      nlohmann::json j = {};
      j["function"] = "become_leader";
      j["state"] = *state;
      j["configurations"] = configurations;
      RAFT_TRACE_JSON_OUT(j);
#endif

      // Immediately commit if there are no other nodes.
      if (all_other_nodes.size() == 0)
      {
        commit(state->last_idx);
        return;
      }

      // Reset next, match, and sent indices for all nodes.
      auto next = state->last_idx + 1;

      for (auto& node : all_other_nodes)
      {
        node.second.match_idx = 0;
        node.second.sent_idx = next - 1;

        // Send an empty append_entries to all nodes.
        send_append_entries(node.first, next);
      }
    }

    bool can_endorse_primary()
    {
      return state->membership_state != kv::MembershipState::Retired;
    }

  public:
    // Called when a replica becomes follower in the same term, e.g. when the
    // primary node has not received a majority of acks (CheckQuorum)
    void become_follower()
    {
      leader_id.reset();
      restart_election_timeout();
      reset_last_ack_timeouts();

      // Drop anything unsigned here, but retain all signed entries. Only do a
      // more aggressive rollback, potentially including signatures, when
      // receiving a conflicting AppendEntries
      rollback(last_committable_index());

      if (can_endorse_primary())
      {
        state->leadership_state = kv::LeadershipState::Follower;
        RAFT_INFO_FMT(
          "Becoming follower {}: {}.{}",
          state->node_id,
          state->current_view,
          state->commit_idx);

#ifdef CCF_RAFT_TRACING
        nlohmann::json j = {};
        j["function"] = "become_follower";
        j["state"] = *state;
        j["configurations"] = configurations;
        RAFT_TRACE_JSON_OUT(j);
#endif
      }
    }

    // Called when a replica becomes aware of the existence of a new term
    // If retired already, state remains unchanged, but the replica otherwise
    // becomes a follower in the new term.
    void become_aware_of_new_term(Term term)
    {
      RAFT_DEBUG_FMT("Becoming aware of new term {}", term);

      state->current_view = term;
      voted_for.reset();
      reset_votes_for_me();
      become_follower();
      is_new_follower = true;
    }

  private:
    void become_retired(Index idx, kv::RetirementPhase phase)
    {
      RAFT_INFO_FMT(
        "Becoming retired, phase {} (leadership {}): {}: {} at {}",
        phase,
        state->leadership_state,
        state->node_id,
        state->current_view,
        idx);

      if (phase == kv::RetirementPhase::Ordered)
      {
        CCF_ASSERT_FMT(
          !state->retirement_idx.has_value(),
          "retirement_idx already set to {}",
          state->retirement_idx.value());
        state->retirement_idx = idx;
        RAFT_INFO_FMT("Node retiring at {}", idx);
      }
      else if (phase == kv::RetirementPhase::Signed)
      {
        assert(state->retirement_idx.has_value());
        CCF_ASSERT_FMT(
          idx >= state->retirement_idx.value(),
          "Index {} unexpectedly lower than retirement_idx {}",
          idx,
          state->retirement_idx.value());
        state->retirement_committable_idx = idx;
        RAFT_INFO_FMT("Node retirement committable at {}", idx);
      }
      else if (phase == kv::RetirementPhase::Completed)
      {
<<<<<<< HEAD
        if (state->leadership_state == kv::LeadershipState::Leader)
=======
        leader_id.reset();
        state->leadership_state = kv::LeadershipState::None;
        ProposeRequestVote prv{.term = state->current_view};

        std::optional<ccf::NodeId> successor = std::nullopt;
        Index max_match_idx = 0;
        kv::ReconfigurationId reconf_id_of_max_match = 0;

        // Pick the node that has the highest match_idx, and break
        // ties by looking at the highest reconfiguration id they are
        // part of. This can lead to nudging a node that is
        // about to retire too, but that node will then nudge
        // a successor, and that seems preferable to nudging a node that
        // risks not being eligible if reconfiguration id is prioritised.
        // Alternatively, we could pick the node with the higest match idx
        // in the latest config, provided that match idx at least as high as a
        // majority. That would make them both eligible and unlikely to retire
        // soon.
        for (auto& [node, node_state] : all_other_nodes)
>>>>>>> da86a948
        {
          ProposeRequestVote prv{
            {raft_propose_request_vote}, state->current_view};

          std::optional<ccf::NodeId> successor = std::nullopt;
          Index max_match_idx = 0;
          kv::ReconfigurationId reconf_id_of_max_match = 0;

          // Pick the node that has the highest match_idx, and break
          // ties by looking at the highest reconfiguration id they are
          // part of. This can lead to nudging a node that is
          // about to retire too, but that node will then nudge
          // a successor, and that seems preferable to nudging a node that
          // risks not being eligible if reconfiguration id is prioritised.
          // Alternatively, we could pick the node with the higest match idx
          // in the latest config, provided that match idx at least as high as a
          // majority. That would make them both eligible and unlikely to retire
          // soon.
          for (auto& [node, node_state] : all_other_nodes)
          {
            if (node_state.match_idx >= max_match_idx)
            {
              kv::ReconfigurationId latest_reconf_id = 0;
              auto conf = configurations.rbegin();
              while (conf != configurations.rend())
              {
                if (conf->nodes.find(node) != conf->nodes.end())
                {
                  latest_reconf_id = conf->idx;
                  break;
                }
                conf++;
              }
              if (!(node_state.match_idx == max_match_idx &&
                    latest_reconf_id < reconf_id_of_max_match))
              {
                reconf_id_of_max_match = latest_reconf_id;
                successor = node;
                max_match_idx = node_state.match_idx;
              }
            }
          }
          if (successor.has_value())
          {
            RAFT_INFO_FMT("Node retired, nudging {}", successor.value());
            channels->send_authenticated(
              successor.value(), ccf::NodeMsgType::consensus_msg, prv);
          }
        }
      }

      leader_id.reset();
      state->leadership_state = kv::LeadershipState::None;
      state->membership_state = kv::MembershipState::Retired;
      state->retirement_phase = phase;
    }

    void add_vote_for_me(const ccf::NodeId& from)
    {
      if (configurations.empty())
      {
        LOG_INFO_FMT(
          "Not voting for myself {} due to lack of a configuration.",
          state->node_id);
        return;
      }

      // Add vote for from node in each configuration where it is present
      for (auto const& conf : configurations)
      {
        auto const& nodes = conf.nodes;
        if (nodes.find(from) == nodes.end())
        {
          // from node is no longer in any active configuration.
          continue;
        }

        votes_for_me[conf.idx].votes.insert(from);
        RAFT_DEBUG_FMT(
          "Node {} voted for {} in configuration {} with quorum {}",
          from,
          state->node_id,
          conf.idx,
          votes_for_me[conf.idx].quorum);
      }

      // We need a quorum of votes in _all_ configurations to become leader
      bool is_elected = true;
      for (auto const& v : votes_for_me)
      {
        auto const& quorum = v.second.quorum;
        auto const& votes = v.second.votes;

        if (votes.size() < quorum)
        {
          is_elected = false;
          break;
        }
      }

      if (is_elected)
      {
        become_leader();
      }
    }

    // If there exists some committable idx in the current term such that idx >
    // commit_idx and a majority of nodes have replicated it, commit to that
    // idx.
    void update_commit()
    {
      if (state->leadership_state != kv::LeadershipState::Leader)
      {
        throw std::logic_error(
          "update_commit() must only be called while this node is leader");
      }

      std::optional<Index> new_agreement_index = std::nullopt;

      // Obtain CFT watermarks
      for (auto const& c : configurations)
      {
        // The majority must be checked separately for each active
        // configuration.
        std::vector<Index> match;
        match.reserve(c.nodes.size() + 1);

        for (auto node : c.nodes)
        {
          if (node.first == state->node_id)
          {
            match.push_back(state->last_idx);
          }
          else
          {
            match.push_back(all_other_nodes.at(node.first).match_idx);
          }
        }

        sort(match.begin(), match.end());
        auto confirmed = match.at((match.size() - 1) / 2);

        if (
          !new_agreement_index.has_value() ||
          confirmed < new_agreement_index.value())
        {
          new_agreement_index = confirmed;
        }
      }

      if (new_agreement_index.has_value())
      {
        if (new_agreement_index.value() > state->last_idx)
        {
          throw std::logic_error(
            "Followers appear to have later match indices than leader");
        }

        const auto new_commit_idx =
          find_highest_possible_committable_index(new_agreement_index.value());

        if (new_commit_idx.has_value())
        {
          RAFT_DEBUG_FMT(
            "In update_commit, new_commit_idx: {}, "
            "last_idx: {}",
            new_commit_idx.value(),
            state->last_idx);

          const auto term_of_new = get_term_internal(new_commit_idx.value());
          if (term_of_new == state->current_view)
          {
            commit(new_commit_idx.value());
          }
          else
          {
            RAFT_DEBUG_FMT(
              "Ack quorum at {} resulted in proposed commit index {}, which "
              "is in term {}. Waiting for agreement on committable entry in "
              "current term {} to update commit",
              new_agreement_index.value(),
              new_commit_idx.value(),
              term_of_new,
              state->current_view);
          }
        }
      }
    }

    // Commits at the highest committable index which is not greater than the
    // given idx.
    void commit_if_possible(Index idx)
    {
      RAFT_DEBUG_FMT(
        "Commit if possible {} (ci: {}) (ti {})",
        idx,
        state->commit_idx,
        get_term_internal(idx));
      if (
        (idx > state->commit_idx) &&
        (get_term_internal(idx) <= state->current_view))
      {
        const auto highest_committable =
          find_highest_possible_committable_index(idx);
        if (highest_committable.has_value())
        {
          commit(highest_committable.value());
        }
      }
    }

    size_t get_quorum(size_t n) const
    {
      return (n / 2) + 1;
    }

    void commit(Index idx)
    {
      if (idx > state->last_idx)
      {
        throw std::logic_error(fmt::format(
          "Tried to commit {} but last_idx is {}", idx, state->last_idx));
      }

      RAFT_DEBUG_FMT("Starting commit");

      // This could happen if a follower becomes the leader when it
      // has committed fewer log entries, although it has them available.
      if (idx <= state->commit_idx)
        return;

#ifdef CCF_RAFT_TRACING
      nlohmann::json j = {};
      j["function"] = "commit";
      j["args"] = nlohmann::json::object();
      j["args"]["idx"] = idx;
      j["state"] = *state;
      j["configurations"] = configurations;
      RAFT_TRACE_JSON_OUT(j);
#endif

      compact_committable_indices(idx);

      state->commit_idx = idx;
      if (
        is_retired() &&
        state->retirement_phase == kv::RetirementPhase::Signed &&
        state->retirement_committable_idx.has_value() &&
        idx >= state->retirement_committable_idx.value())
      {
        become_retired(idx, kv::RetirementPhase::Completed);
      }

      RAFT_DEBUG_FMT("Compacting...");
      store->compact(idx);
      ledger->commit(idx);

      RAFT_DEBUG_FMT("Commit on {}: {}", state->node_id, idx);

      // Examine each configuration that is followed by a globally committed
      // configuration.
      bool changed = false;

      while (true)
      {
        auto conf = configurations.begin();
        if (conf == configurations.end())
        {
          break;
        }

        auto next = std::next(conf);
        if (next == configurations.end())
        {
          break;
        }

        if (idx < next->idx)
        {
          break;
        }

        RAFT_DEBUG_FMT(
          "Configurations: discard committed configuration at {}", conf->idx);
        configurations.pop_front();
        changed = true;

        if (retired_node_cleanup && is_primary())
        {
          retired_node_cleanup->cleanup();
        }
      }

      if (changed)
      {
        create_and_remove_node_state();
      }
    }

    bool is_self_in_latest_config()
    {
      bool present = false;
      if (!configurations.empty())
      {
        auto current_nodes = configurations.back().nodes;
        present = current_nodes.find(state->node_id) != current_nodes.end();
      }
      return present;
    }

    void start_ticking_if_necessary()
    {
      if (!ticking && is_self_in_latest_config())
      {
        start_ticking();
      }
    }

  public:
    void rollback(Index idx)
    {
      if (idx < state->commit_idx)
      {
        RAFT_FAIL_FMT(
          "Asked to rollback to idx:{} but committed to commit_idx:{} - "
          "ignoring rollback request",
          idx,
          state->commit_idx);
        return;
      }

      store->rollback({get_term_internal(idx), idx}, state->current_view);

      RAFT_DEBUG_FMT("Setting term in store to: {}", state->current_view);
      ledger->truncate(idx);
      state->last_idx = idx;
      RAFT_DEBUG_FMT("Rolled back at {}", idx);

      state->view_history.rollback(idx);

      while (!state->committable_indices.empty() &&
             (state->committable_indices.back() > idx))
      {
        state->committable_indices.pop_back();
      }

      if (
        state->membership_state == kv::MembershipState::Retired &&
        state->retirement_phase == kv::RetirementPhase::Signed)
      {
        assert(state->retirement_committable_idx.has_value());
        if (state->retirement_committable_idx.value() > idx)
        {
          state->retirement_committable_idx = std::nullopt;
          state->retirement_phase = kv::RetirementPhase::Ordered;
        }
      }

      if (
        state->membership_state == kv::MembershipState::Retired &&
        state->retirement_phase == kv::RetirementPhase::Ordered)
      {
        assert(state->retirement_idx.has_value());
        if (state->retirement_idx.value() > idx)
        {
          state->retirement_idx = std::nullopt;
          state->retirement_phase = std::nullopt;
          state->membership_state = kv::MembershipState::Active;
          RAFT_DEBUG_FMT("Becoming Active after rollback");
        }
      }

      // Rollback configurations.
      bool changed = false;

      while (!configurations.empty() && (configurations.back().idx > idx))
      {
        RAFT_DEBUG_FMT(
          "Configurations: rollback configuration at {}",
          configurations.back().idx);
        configurations.pop_back();
        changed = true;
      }

      if (changed)
      {
        create_and_remove_node_state();
      }
    }

  private:
    void create_and_remove_node_state()
    {
      // Find all nodes present in any active configuration.
      Configuration::Nodes active_nodes;

      for (auto const& conf : configurations)
      {
        for (auto const& node : conf.nodes)
        {
          active_nodes.emplace(node.first, node.second);
        }
      }

      // Remove all nodes in the node state that are not present in any active
      // configuration.
      std::vector<ccf::NodeId> to_remove;

      for (const auto& node : all_other_nodes)
      {
        if (active_nodes.find(node.first) == active_nodes.end())
        {
          to_remove.push_back(node.first);
        }
      }

      for (auto node_id : to_remove)
      {
        all_other_nodes.erase(node_id);
        RAFT_INFO_FMT("Removed raft node {}", node_id);
      }

      // Add all active nodes that are not already present in the node state.
      for (auto node_info : active_nodes)
      {
        if (node_info.first == state->node_id)
        {
          continue;
        }

        if (all_other_nodes.find(node_info.first) == all_other_nodes.end())
        {
          if (!channels->have_channel(node_info.first))
          {
            RAFT_DEBUG_FMT(
              "Configurations: create node channel with {}", node_info.first);

            channels->associate_node_address(
              node_info.first,
              node_info.second.hostname,
              node_info.second.port);
          }

          // A new node is sent only future entries initially. If it does not
          // have prior data, it will communicate that back to the leader.
          auto index = state->last_idx + 1;
          all_other_nodes.try_emplace(
            node_info.first, node_info.second, index, 0);

          if (state->leadership_state == kv::LeadershipState::Leader)
          {
            send_append_entries(node_info.first, index);
          }

          RAFT_INFO_FMT(
            "Added raft node {} ({}:{})",
            node_info.first,
            node_info.second.hostname,
            node_info.second.port);
        }
      }
    }
  };
}<|MERGE_RESOLUTION|>--- conflicted
+++ resolved
@@ -1981,32 +1981,9 @@
       }
       else if (phase == kv::RetirementPhase::Completed)
       {
-<<<<<<< HEAD
         if (state->leadership_state == kv::LeadershipState::Leader)
-=======
-        leader_id.reset();
-        state->leadership_state = kv::LeadershipState::None;
-        ProposeRequestVote prv{.term = state->current_view};
-
-        std::optional<ccf::NodeId> successor = std::nullopt;
-        Index max_match_idx = 0;
-        kv::ReconfigurationId reconf_id_of_max_match = 0;
-
-        // Pick the node that has the highest match_idx, and break
-        // ties by looking at the highest reconfiguration id they are
-        // part of. This can lead to nudging a node that is
-        // about to retire too, but that node will then nudge
-        // a successor, and that seems preferable to nudging a node that
-        // risks not being eligible if reconfiguration id is prioritised.
-        // Alternatively, we could pick the node with the higest match idx
-        // in the latest config, provided that match idx at least as high as a
-        // majority. That would make them both eligible and unlikely to retire
-        // soon.
-        for (auto& [node, node_state] : all_other_nodes)
->>>>>>> da86a948
-        {
-          ProposeRequestVote prv{
-            {raft_propose_request_vote}, state->current_view};
+        {
+          ProposeRequestVote prv{.term = state->current_view};
 
           std::optional<ccf::NodeId> successor = std::nullopt;
           Index max_match_idx = 0;
