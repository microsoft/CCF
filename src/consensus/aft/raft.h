--- conflicted
+++ resolved
@@ -294,14 +294,6 @@
       return state->leadership_state == kv::LeadershipState::Follower;
     }
 
-<<<<<<< HEAD
-=======
-    bool is_learner() const
-    {
-      return state->membership_state == kv::MembershipState::Learner;
-    }
-
->>>>>>> b5e27b02
     bool is_active() const
     {
       return state->membership_state == kv::MembershipState::Active;
@@ -312,15 +304,6 @@
       return state->membership_state == kv::MembershipState::Retired;
     }
 
-<<<<<<< HEAD
-=======
-    bool is_retiring() const
-    {
-      return state->membership_state ==
-        kv::MembershipState::RetirementInitiated;
-    }
-
->>>>>>> b5e27b02
     Index last_committable_index() const
     {
       return committable_indices.empty() ? state->commit_idx :
@@ -1756,22 +1739,9 @@
       }
     }
 
-<<<<<<< HEAD
     bool can_endorse_primary()
     {
       return membership_state != kv::MembershipState::Retired;
-=======
-    bool can_advance_watermark()
-    {
-      return state->membership_state != kv::MembershipState::Retired &&
-        state->membership_state != kv::MembershipState::Learner;
-    }
-
-    bool can_endorse_primary()
-    {
-      return state->membership_state != kv::MembershipState::Retired &&
-        state->membership_state != kv::MembershipState::Learner;
->>>>>>> b5e27b02
     }
 
   public:
@@ -1785,13 +1755,7 @@
 
       rollback(last_committable_index());
 
-<<<<<<< HEAD
       if (can_endorse_primary())
-=======
-      if (
-        can_endorse_primary() &&
-        state->membership_state != kv::MembershipState::RetirementInitiated)
->>>>>>> b5e27b02
       {
         state->leadership_state = kv::LeadershipState::Follower;
         RAFT_INFO_FMT(
@@ -1825,19 +1789,6 @@
     }
 
   private:
-<<<<<<< HEAD
-=======
-    void become_retiring()
-    {
-      state->membership_state = kv::MembershipState::RetirementInitiated;
-      RAFT_INFO_FMT(
-        "Becoming retiring {} (while {}): {}",
-        state->node_id,
-        leadership_state_string(),
-        state->current_view);
-    }
-
->>>>>>> b5e27b02
     void become_retired(Index idx, kv::RetirementPhase phase)
     {
       RAFT_INFO_FMT(
@@ -1850,11 +1801,6 @@
 
       if (phase == kv::RetirementPhase::Committed)
       {
-<<<<<<< HEAD
-=======
-        assert(
-          state->membership_state == kv::MembershipState::RetirementInitiated);
->>>>>>> b5e27b02
         assert(retirement_phase == std::nullopt);
       }
       else if (phase == kv::RetirementPhase::Ordered)
@@ -2026,58 +1972,6 @@
       }
     }
 
-<<<<<<< HEAD
-=======
-    size_t num_trusted(const kv::Configuration& c) const
-    {
-      size_t r = 0;
-      for (const auto& [id, _] : c.nodes)
-      {
-        if (
-          (all_other_nodes.find(id) != all_other_nodes.end() &&
-           learner_nodes.find(id) == learner_nodes.end()) ||
-          (id == state->node_id && !is_learner()))
-        {
-          r++;
-        }
-      }
-      return r;
-    }
-
-    size_t num_retired(
-      const kv::Configuration& from, const kv::Configuration& to) const
-    {
-      size_t r = 0;
-      for (const auto& [id, _] : from.nodes)
-      {
-        auto rit = retired_nodes.find(id);
-        if (
-          to.nodes.find(id) == to.nodes.end() && rit != retired_nodes.end() &&
-          rit->second <= state->commit_idx)
-        {
-          RAFT_DEBUG_FMT("Configurations: is retired: {}", id);
-          r++;
-        }
-      }
-      return r;
-    }
-
-    size_t num_required_retirements(
-      const kv::Configuration& from, const kv::Configuration& to) const
-    {
-      size_t r = 0;
-      for (auto& [nid, _] : from.nodes)
-      {
-        if (to.nodes.find(nid) == to.nodes.end())
-        {
-          RAFT_DEBUG_FMT("Configurations: required retirement: {}", nid);
-          r++;
-        }
-      }
-      return r;
-    }
-
->>>>>>> b5e27b02
     size_t get_quorum(size_t n) const
     {
       switch (consensus_type)
