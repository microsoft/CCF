// Copyright (c) Microsoft Corporation. All rights reserved.
// Licensed under the Apache 2.0 License.
#pragma once

// AFT supports multithreaded execution of append entries and the follows the
// following pseudocode
//
// func run_next_message:
// if async_exec_in_progress then
//   queue_message
// if message == append_entry and thread_count > 1 then
//   if consensus = cft then
//     exec_on_async_thread
//     return_to_home_thread
//   else
//     loop until no more pending tx
//       schedule next executable block of tx
//       run scheduled block of tx concurrently
// else
//   exec_on_current_thread
// if queued_messages > 0 then
//   run_next_message
//

#include "async_execution.h"
#include "async_executor.h"
#include "ccf/tx_id.h"
#include "ds/logger.h"
#include "ds/serialized.h"
#include "impl/execution.h"
#include "impl/request_message.h"
#include "impl/state.h"
#include "impl/view_change_tracker.h"
#include "kv/kv_types.h"
#include "node/node_to_node.h"
#include "node/node_types.h"
#include "node/progress_tracker.h"
#include "node/request_tracker.h"
#include "node/rpc/tx_status.h"
#include "node/signatures.h"
#include "raft_types.h"

#include <algorithm>
#include <deque>
#include <list>
#include <mutex>
#include <random>
#include <unordered_map>
#include <vector>

namespace aft
{
  using Configuration = kv::Configuration;

  template <class LedgerProxy, class ChannelProxy, class SnapshotterProxy>
  class Aft : public kv::ConfigurableConsensus, public AbstractConsensusCallback
  {
  private:
    struct NodeState
    {
      Configuration::NodeInfo node_info;

      // the highest index sent to the node
      Index sent_idx;

      // the highest matching index with the node that was confirmed
      Index match_idx;

      NodeState() = default;

      NodeState(
        const Configuration::NodeInfo& node_info_,
        Index sent_idx_,
        Index match_idx_ = 0) :
        node_info(node_info_),
        sent_idx(sent_idx_),
        match_idx(match_idx_)
      {}
    };

    ConsensusType consensus_type;
    std::unique_ptr<Store> store;

    // Persistent
    std::optional<ccf::NodeId> voted_for = std::nullopt;

    // Volatile
    std::optional<ccf::NodeId> leader_id = std::nullopt;
    std::unordered_set<ccf::NodeId> votes_for_me;

    // Replicas start in state Follower. Apart from a single forced
    // transition from Follower to Leader on the initial node at startup,
    // the state machine is made up of the following transitions:
    //
    // Follower -> Candidate, when election timeout expires
    // Follower -> Retired, when commit advances past the last config containing
    // the node
    // Candidate -> Leader, upon collecting enough votes
    // Leader -> Retired, when commit advances past the last config containing
    // the node
    // Leader -> Follower, when receiving entries for a newer term
    // Candidate -> Follower, when receiving entries for a newer term
    kv::ReplicaState replica_state;
    std::chrono::milliseconds timeout_elapsed;
    // Last (committable) index preceding the node's election, this is
    // used to decide when to start issuing signatures. While commit_idx
    // hasn't caught up with election_index, a newly elected leader is
    // effectively finishing establishing commit over the previous term
    // or even previous terms, and can therefore not meaningfully sign
    // over the commit level.
    kv::Version election_index = 0;
    bool is_execution_pending = false;
    std::list<std::unique_ptr<AbstractMsgCallback>> execution_backlog;

    // When this node receives append entries from a new primary, it may need to
    // roll back a committable but uncommitted suffix it holds. The
    // new primary dictates the index where this suffix begins, which
    // following the Raft election rules must be at least as high as the highest
    // commit index reported by the previous primary. The window in which this
    // rollback could be accepted is minimised to avoid unnecessary
    // retransmissions - this node only executes this rollback instruction on
    // the first append entries after it became a follower. As with any append
    // entries, the initial index will not advance until this node acks.
    bool is_new_follower = false;

    // BFT
    std::shared_ptr<aft::State> state;
    std::shared_ptr<Executor> executor;
    std::shared_ptr<aft::RequestTracker> request_tracker;
    std::unique_ptr<aft::ViewChangeTracker> view_change_tracker;

    // Async execution
    struct AsyncExecution;
    AsyncExecutor async_executor;
    std::unique_ptr<threading::Tmsg<AsyncExecution>> async_exec_msg;
    uint64_t next_exec_thread = 0;

    // Timeouts
    std::chrono::milliseconds request_timeout;
    std::chrono::milliseconds election_timeout;
    std::chrono::milliseconds view_change_timeout;
    size_t sig_tx_interval;

    // Configurations
    std::list<Configuration> configurations;
    std::unordered_map<ccf::NodeId, NodeState> nodes;
    std::unordered_map<ccf::NodeId, ccf::SeqNo> learners;
    bool use_two_tx_reconfig = false;

    // Index at which this node observes its retirement
    std::optional<ccf::SeqNo> retirement_idx = std::nullopt;
    // Earliest index at which this node's retirement can be committed
    std::optional<ccf::SeqNo> retirement_committable_idx = std::nullopt;

    size_t entry_size_not_limited = 0;
    size_t entry_count = 0;
    Index entries_batch_size = 1;
    static constexpr int batch_window_size = 100;
    int batch_window_sum = 0;

    // Indices that are eligible for global commit, from a Node's perspective
    std::deque<Index> committable_indices;

    // When this is set, only public domain is deserialised when receiving
    // append entries
    bool public_only = false;

    // Randomness
    std::uniform_int_distribution<int> distrib;
    std::default_random_engine rand;

  public:
    static constexpr size_t append_entries_size_limit = 20000;
    std::unique_ptr<LedgerProxy> ledger;
    std::shared_ptr<ccf::NodeToNode> channels;
    std::shared_ptr<SnapshotterProxy> snapshotter;
    std::shared_ptr<enclave::RPCSessions> rpc_sessions;
    std::shared_ptr<enclave::RPCMap> rpc_map;
    std::set<ccf::NodeId> backup_nodes;

  public:
    Aft(
      ConsensusType consensus_type_,
      std::unique_ptr<Store> store_,
      std::unique_ptr<LedgerProxy> ledger_,
      std::shared_ptr<ccf::NodeToNode> channels_,
      std::shared_ptr<SnapshotterProxy> snapshotter_,
      std::shared_ptr<enclave::RPCSessions> rpc_sessions_,
      std::shared_ptr<enclave::RPCMap> rpc_map_,
      const std::vector<uint8_t>& /*cert*/,
      std::shared_ptr<aft::State> state_,
      std::shared_ptr<Executor> executor_,
      std::shared_ptr<aft::RequestTracker> request_tracker_,
      std::unique_ptr<aft::ViewChangeTracker> view_change_tracker_,
      std::chrono::milliseconds request_timeout_,
      std::chrono::milliseconds election_timeout_,
      std::chrono::milliseconds view_change_timeout_,
      size_t sig_tx_interval_ = 0,
      bool public_only_ = false,
      kv::ReplicaState initial_state_ = kv::ReplicaState::Follower) :
      consensus_type(consensus_type_),
      store(std::move(store_)),

      replica_state(initial_state_),
      timeout_elapsed(0),

      state(state_),
      executor(executor_),
      request_tracker(request_tracker_),
      view_change_tracker(std::move(view_change_tracker_)),
      async_executor(threading::ThreadMessaging::thread_count),

      request_timeout(request_timeout_),
      election_timeout(election_timeout_),
      view_change_timeout(view_change_timeout_),
      sig_tx_interval(sig_tx_interval_),
      public_only(public_only_),

      distrib(0, (int)election_timeout_.count() / 2),
      rand((int)(uintptr_t)this),

      ledger(std::move(ledger_)),
      channels(channels_),
      snapshotter(snapshotter_),
      rpc_sessions(rpc_sessions_),
      rpc_map(rpc_map_)

    {
      if (view_change_tracker != nullptr)
      {
        view_change_tracker->set_current_view_change(starting_view_change);
      }

      auto progress_tracker = store->get_progress_tracker();
      if (progress_tracker != nullptr)
      {
        progress_tracker->set_is_public_only(public_only);
      }

      if (request_tracker != nullptr && !public_only)
      {
        request_tracker->start_tracking_requests();
      }

      if (consensus_type == ConsensusType::BFT)
      {
        // Initialize view history for bft. We start on view 2 and the first
        // commit is always 1.
        state->view_history.update(1, starting_view_change);
        use_two_tx_reconfig = true;
      }
    }

    virtual ~Aft() = default;

    std::optional<ccf::NodeId> leader()
    {
      return leader_id;
    }

    bool view_change_in_progress()
    {
      std::unique_lock<std::mutex> guard(state->lock);
      if (consensus_type == ConsensusType::BFT)
      {
        auto time = threading::ThreadMessaging::thread_messaging
                      .get_current_time_offset();
        return view_change_tracker->is_view_change_in_progress(time);
      }
      else
      {
        return (replica_state == kv::ReplicaState::Candidate);
      }
    }

    std::set<ccf::NodeId> active_nodes()
    {
      // Find all nodes present in any active configuration.
      if (backup_nodes.empty())
      {
        for (auto& conf : configurations)
        {
          for (auto node : conf.nodes)
          {
            backup_nodes.insert(node.first);
          }
        }
      }

      return backup_nodes;
    }

    ccf::NodeId id()
    {
      return state->my_node_id;
    }

    bool is_primary()
    {
      return replica_state == kv::ReplicaState::Leader;
    }

    bool is_bft_reexecution()
    {
      return consensus_type == ConsensusType::BFT && !is_primary();
    }

    bool can_replicate()
    {
      std::unique_lock<std::mutex> guard(state->lock, std::defer_lock);
      if (!is_bft_reexecution())
      {
        guard.lock();
      }
      return replica_state == kv::ReplicaState::Leader &&
        !retirement_committable_idx.has_value();
    }

    bool is_follower()
    {
      return replica_state == kv::ReplicaState::Follower;
    }

    bool is_learner()
    {
      return replica_state == kv::ReplicaState::Learner;
    }

    bool is_retired()
    {
      return replica_state == kv::ReplicaState::Retired;
    }

    bool is_retiring()
    {
      return replica_state == kv::ReplicaState::Retiring;
    }

    ccf::NodeId get_primary(ccf::View view)
    {
      CCF_ASSERT_FMT(
        consensus_type == ConsensusType::BFT,
        "Computing primary id from view is only supported with BFT consensus");

      const auto& config = configurations.back();
      return get_primary_at_config(view, config.bft_offset, config.nodes);
    }

    Index last_committable_index() const
    {
      return committable_indices.empty() ? state->commit_idx :
                                           committable_indices.back();
    }

    void enable_all_domains()
    {
      // When receiving append entries as a follower, all security domains will
      // be deserialised
      std::lock_guard<std::mutex> guard(state->lock);
      public_only = false;
      auto progress_tracker = store->get_progress_tracker();
      if (progress_tracker != nullptr)
      {
        progress_tracker->set_is_public_only(public_only);
      }
      if (request_tracker != nullptr)
      {
        request_tracker->start_tracking_requests();
      }
    }

    void force_become_leader()
    {
      // This is unsafe and should only be called when the node is certain
      // there is no leader and no other node will attempt to force leadership.
      if (leader_id.has_value())
      {
        throw std::logic_error(
          "Can't force leadership if there is already a leader");
      }

      std::lock_guard<std::mutex> guard(state->lock);
      state->current_view += starting_view_change;
      become_leader(true);
    }

    void force_become_leader(
      Index index,
      Term term,
      const std::vector<Index>& terms,
      Index commit_idx_)
    {
      // This is unsafe and should only be called when the node is certain
      // there is no leader and no other node will attempt to force leadership.
      if (leader_id.has_value())
      {
        throw std::logic_error(
          "Can't force leadership if there is already a leader");
      }

      std::lock_guard<std::mutex> guard(state->lock);
      state->current_view = term;
      state->last_idx = index;
      state->commit_idx = commit_idx_;
      state->view_history.initialise(terms);
      state->view_history.update(index, term);
      state->current_view += starting_view_change;
      become_leader(true);
    }

    void init_as_follower(
      Index index, Term term, const std::vector<Index>& term_history)
    {
      // This should only be called when the node resumes from a snapshot and
      // before it has received any append entries.
      std::lock_guard<std::mutex> guard(state->lock);

      state->last_idx = index;
      state->commit_idx = index;

      state->view_history.initialise(term_history);

      ledger->init(index);
      snapshotter->set_last_snapshot_idx(index);

      become_aware_of_new_term(term);
    }

    Index get_last_idx()
    {
      return state->last_idx;
    }

    Index get_commit_idx()
    {
      std::lock_guard<std::mutex> guard(state->lock);
      return get_commit_idx_unsafe();
    }

    Term get_term()
    {
      std::lock_guard<std::mutex> guard(state->lock);
      return state->current_view;
    }

    std::pair<Term, Index> get_commit_term_and_idx()
    {
      std::lock_guard<std::mutex> guard(state->lock);
      ccf::SeqNo commit_idx = get_commit_idx_unsafe();
      return {get_term_internal(commit_idx), commit_idx};
    }

    std::optional<kv::Consensus::SignableTxIndices>
    get_signable_commit_term_and_idx()
    {
      std::lock_guard<std::mutex> guard(state->lock);
      if (
        consensus_type == ConsensusType::BFT ||
        state->commit_idx >= election_index)
      {
        kv::Consensus::SignableTxIndices r;
        r.term = get_term_internal(state->commit_idx);
        r.version = state->commit_idx;
        r.previous_version = last_committable_index();
        return r;
      }
      else
      {
        return std::nullopt;
      }
    }

    Term get_term(Index idx)
    {
      std::lock_guard<std::mutex> guard(state->lock);
      return get_term_internal(idx);
    }

    std::vector<Index> get_term_history(Index idx)
    {
      // This should only be called when the spin lock is held.
      return state->view_history.get_history_until(idx);
    }

    void initialise_term_history(const std::vector<Index>& term_history)
    {
      // This should only be called when the spin lock is held.
      return state->view_history.initialise(term_history);
    }

    void add_configuration(
      Index idx,
      const Configuration::Nodes& conf,
      const std::unordered_set<ccf::NodeId>& new_learners = {})
    {
      std::unordered_set<ccf::NodeId> conf_ids;
      for (const auto& [id, _] : conf)
      {
        conf_ids.insert(id);
      }
      LOG_DEBUG_FMT("Configurations: add {{{}}}", fmt::join(conf_ids, ", "));

      std::unique_lock<std::mutex> guard(state->lock, std::defer_lock);
      // It is safe to call is_follower() by construction as the consensus
      // can only change from leader or follower while in a view-change during
      // which time transaction cannot be executed.
      if (is_bft_reexecution() && threading::ThreadMessaging::thread_count > 1)
      {
        guard.lock();
      }

      if (!use_two_tx_reconfig)
      {
        // Detect when we are retired by observing a configuration
        // from which we are absent following a configuration in which
        // we were included. Note that this relies on retirement being
        // a final state, and node identities never being re-used.
        if (
          !configurations.empty() &&
          configurations.back().nodes.find(state->my_node_id) !=
            configurations.back().nodes.end() &&
          conf.find(state->my_node_id) == conf.end())
        {
          CCF_ASSERT_FMT(
            !retirement_idx.has_value(),
            "retirement_idx already set to {}",
            retirement_idx.value());
          retirement_idx = idx;
          LOG_INFO_FMT("Node retiring at {}", idx);
        }
      }

      uint32_t offset = 0;
      if (consensus_type == ConsensusType::BFT && !configurations.empty())
      {
        auto progress_tracker = store->get_progress_tracker();
        auto target = progress_tracker->get_primary_at_last_view_change();
        for (; offset < configurations.back().nodes.size(); ++offset)
        {
          if (
            get_primary_at_config(std::get<1>(target), offset, conf) ==
            std::get<0>(target))
          {
            break;
          }
        }
      }
      configurations.push_back({idx, std::move(conf), offset});
      if (use_two_tx_reconfig)
      {
        if (!new_learners.empty())
        {
          LOG_DEBUG_FMT(
            "Configurations: new learners: {{{}}}",
            fmt::join(new_learners, ", "));
          for (auto& id : new_learners)
          {
            if (learners.find(id) == learners.end())
            {
              learners[id] = idx;
            }
          }
        }
      }
      else if (!new_learners.empty())
      {
        throw std::runtime_error(
          "learner requires two-transaction reconfiguration");
      }
      backup_nodes.clear();
      create_and_remove_node_state();
    }

    void add_network_configuration(
      ccf::SeqNo seqno, const kv::NetworkConfiguration& config)
    {
      LOG_DEBUG_FMT("Configurations: new network config: {{{}}}", config);
      std::unique_lock<std::mutex> guard(state->lock, std::defer_lock);

      if (is_bft_reexecution() && threading::ThreadMessaging::thread_count > 1)
      {
        guard.lock();
      }

      // Hooks may be reordered, so the node info in `configurations` and
      // `nodes` may not be available yet.

      if (
        use_two_tx_reconfig && !is_learner() && !is_retired() &&
        config.nodes.find(state->my_node_id) != config.nodes.end())
      {
        // Send/schedule ORCs
      }
    }

    Configuration::Nodes get_latest_configuration_unsafe() const
    {
      if (configurations.empty())
      {
        return {};
      }

      return configurations.back().nodes;
    }

    Configuration::Nodes get_latest_configuration()
    {
      std::lock_guard<std::mutex> guard(state->lock);
      return get_latest_configuration_unsafe();
    }

    kv::ConsensusDetails get_details()
    {
      kv::ConsensusDetails details;
      std::lock_guard<std::mutex> guard(state->lock);
      details.state = replica_state;
      for (auto& config : configurations)
      {
        details.configs.push_back(config);
      }
      for (auto& [k, v] : nodes)
      {
        details.acks[k] = v.match_idx;
      }
      if (use_two_tx_reconfig)
      {
        details.learners = learners;
      }
      return details;
    }

    template <typename T>
    bool replicate(
      const std::vector<
        std::tuple<Index, T, bool, std::shared_ptr<kv::ConsensusHookPtrs>>>&
        entries,
      Term term)
    {
      if (is_bft_reexecution())
      {
        // Already under lock in the current BFT path
        for (auto& [_, __, ___, hooks] : entries)
        {
          for (auto& hook : *hooks)
          {
            hook->call(this);
          }
        }
        return true;
      }

      std::lock_guard<std::mutex> guard(state->lock);

      if (replica_state != kv::ReplicaState::Leader)
      {
        LOG_FAIL_FMT(
          "Failed to replicate {} items: not leader", entries.size());
        rollback(state->last_idx);
        return false;
      }

      if (term != state->current_view)
      {
        LOG_FAIL_FMT(
          "Failed to replicate {} items at term {}, current term is {}",
          entries.size(),
          term,
          state->current_view);
        return false;
      }

      LOG_DEBUG_FMT("Replicating {} entries", entries.size());

      for (auto& [index, data, is_globally_committable, hooks] : entries)
      {
        bool globally_committable = is_globally_committable;

        if (index != state->last_idx + 1)
          return false;

        if (retirement_committable_idx.has_value())
        {
          CCF_ASSERT_FMT(
            index > retirement_committable_idx.value(),
            "Index {} unexpectedly lower than retirement_committable_idx {}",
            index,
            retirement_committable_idx.value());
          return false;
        }

        LOG_DEBUG_FMT(
          "Replicated on leader {}: {}{} ({} hooks)",
          state->my_node_id.trim(),
          index,
          (globally_committable ? " committable" : ""),
          hooks->size());

        for (auto& hook : *hooks)
        {
          hook->call(this);
        }

        bool force_ledger_chunk = false;
        if (globally_committable)
        {
          if (retirement_idx.has_value())
          {
            CCF_ASSERT_FMT(
              index >= retirement_idx.value(),
              "Index {} unexpectedly lower than retirement_idx {}",
              index,
              retirement_idx.value());
            retirement_committable_idx = index;
            LOG_INFO_FMT("Node retirement committable at {}", index);
          }
          committable_indices.push_back(index);

          // Only if globally committable, a snapshot requires a new ledger
          // chunk to be created
          force_ledger_chunk = snapshotter->record_committable(index);
        }

        state->last_idx = index;
        ledger->put_entry(*data, globally_committable, force_ledger_chunk);
        entry_size_not_limited += data->size();
        entry_count++;

        state->view_history.update(index, state->current_view);
        if (entry_size_not_limited >= append_entries_size_limit)
        {
          update_batch_size();
          entry_count = 0;
          entry_size_not_limited = 0;
          for (const auto& it : nodes)
          {
            LOG_DEBUG_FMT("Sending updates to follower {}", it.first.trim());
            send_append_entries(it.first, it.second.sent_idx + 1);
          }
        }
      }

      // If we are the only node, attempt to commit immediately.
      if (nodes.size() == 0)
      {
        update_commit();
      }

      return true;
    }

    void recv_message(const ccf::NodeId& from, const uint8_t* data, size_t size)
    {
      std::unique_ptr<AbstractMsgCallback> aee;
      RaftMsgType type = serialized::peek<RaftMsgType>(data, size);

      try
      {
        switch (type)
        {
          case raft_append_entries:
          {
            AppendEntries r =
              channels->template recv_authenticated<AppendEntries>(
                from, data, size);
            aee = std::make_unique<AppendEntryCallback>(
              *this, from, std::move(r), data, size);
            break;
          }
          case raft_append_entries_response:
          {
            AppendEntriesResponse r =
              channels->template recv_authenticated<AppendEntriesResponse>(
                from, data, size);
            aee = std::make_unique<AppendEntryResponseCallback>(
              *this, from, std::move(r));
            break;
          }
          case raft_append_entries_signed_response:
          {
            SignedAppendEntriesResponse r =
              channels
                ->template recv_authenticated<SignedAppendEntriesResponse>(
                  from, data, size);
            aee = std::make_unique<SignedAppendEntryResponseCallback>(
              *this, from, std::move(r));
            break;
          }

          case raft_request_vote:
          {
            RequestVote r = channels->template recv_authenticated<RequestVote>(
              from, data, size);
            aee =
              std::make_unique<RequestVoteCallback>(*this, from, std::move(r));
            break;
          }

          case raft_request_vote_response:
          {
            RequestVoteResponse r =
              channels->template recv_authenticated<RequestVoteResponse>(
                from, data, size);
            aee = std::make_unique<RequestVoteResponseCallback>(
              *this, from, std::move(r));
            break;
          }

          case bft_signature_received_ack:
          {
            SignaturesReceivedAck r =
              channels->template recv_authenticated<SignaturesReceivedAck>(
                from, data, size);
            aee =
              std::make_unique<SignatureAckCallback>(*this, from, std::move(r));
            break;
          }

          case bft_nonce_reveal:
          {
            NonceRevealMsg r =
              channels->template recv_authenticated<NonceRevealMsg>(
                from, data, size);
            aee =
              std::make_unique<NonceRevealCallback>(*this, from, std::move(r));
            break;
          }

          case bft_view_change:
          {
            RequestViewChangeMsg r =
              channels
                ->template recv_authenticated_with_load<RequestViewChangeMsg>(
                  from, data, size);
            aee = std::make_unique<ViewChangeCallback>(
              *this, from, std::move(r), data, size);
            break;
          }

          case bft_skip_view:
          {
            SkipViewMsg r =
              channels->template recv_authenticated_with_load<SkipViewMsg>(
                from, data, size);
            aee = std::make_unique<SkipViewCallback>(*this, from, std::move(r));
            break;
          }

          case bft_view_change_evidence:
          {
            ViewChangeEvidenceMsg r =
              channels
                ->template recv_authenticated_with_load<ViewChangeEvidenceMsg>(
                  from, data, size);

            aee = std::make_unique<ViewChangeEvidenceCallback>(
              *this, from, std::move(r), data, size);
            break;
          }

          default:
          {
          }
        }
      }
      catch (const ccf::NodeToNode::DroppedMessageException& e)
      {
        LOG_INFO_FMT("Dropped invalid message from {}", e.from);
        return;
      }
      catch (const std::exception& e)
      {
        LOG_FAIL_EXC(e.what());
        return;
      }

      if (!is_execution_pending)
      {
        aee->execute();
      }
      else
      {
        execution_backlog.push_back(std::move(aee));
      }

      try_execute_pending();
    }

    void try_execute_pending()
    {
      if (threading::ThreadMessaging::thread_count > 1)
      {
        {
          do_periodic();
        }
        while (!is_execution_pending && !execution_backlog.empty())
        {
          auto pe = std::move(execution_backlog.front());
          execution_backlog.pop_front();
          pe->execute();
        }
      }
      else
      {
        CCF_ASSERT_FMT(
          execution_backlog.empty(), "No message should be run asynchronously");
      }
    }
    void periodic(std::chrono::milliseconds elapsed)
    {
      {
        std::unique_lock<std::mutex> guard(state->lock);
        timeout_elapsed += elapsed;
        if (is_execution_pending)
        {
          return;
        }
      }
      do_periodic();
    }

    void do_periodic()
    {
      std::unique_lock<std::mutex> guard(state->lock);
      if (consensus_type == ConsensusType::BFT)
      {
        auto time = threading::ThreadMessaging::thread_messaging
                      .get_current_time_offset();
        request_tracker->tick(time);

        if (
          !view_change_tracker->is_view_change_in_progress(time) &&
          (is_follower() || is_learner()) && (has_bft_timeout_occurred(time)) &&
          view_change_tracker->should_send_view_change(time))
        {
          // We have not seen a request executed within an expected period of
          // time. We should invoke a view-change.
          //
          ccf::View new_view = view_change_tracker->get_target_view();
          ccf::SeqNo seqno;
          std::unique_ptr<ccf::ViewChangeRequest> vc;

          auto progress_tracker = store->get_progress_tracker();
          std::tie(vc, seqno) =
            progress_tracker->get_view_change_message(new_view);

          size_t vc_size = vc->get_serialized_size();

          RequestViewChangeMsg vcm = {{bft_view_change}, new_view, seqno};

          std::vector<uint8_t> m;
          m.resize(sizeof(RequestViewChangeMsg) + vc_size);

          uint8_t* data = m.data();
          size_t size = m.size();

          serialized::write(
            data, size, reinterpret_cast<uint8_t*>(&vcm), sizeof(vcm));
          vc->serialize(data, size);
          CCF_ASSERT_FMT(size == 0, "Did not write everything");

          LOG_INFO_FMT(
            "Sending view change msg view:{}, primary_at_view:{}",
            vcm.view,
            get_primary(vcm.view));
          for (auto it = nodes.begin(); it != nodes.end(); ++it)
          {
            auto to = it->first;
            if (to != state->my_node_id)
            {
              channels->send_authenticated(
                to, ccf::NodeMsgType::consensus_msg, m);
            }
          }

          if (
            aft::ViewChangeTracker::ResultAddView::APPEND_NEW_VIEW_MESSAGE ==
              view_change_tracker->add_request_view_change(
                *vc, id(), new_view, get_last_configuration_nodes()) &&
            get_primary(new_view) == id())
          {
            // We need to reobtain the lock when writing to the ledger so we
            // need to release it at this time.
            //
            // It is safe to release the lock here because there is no
            // concurrency based dependency between appending to the ledger and
            // replicating the ledger to other machines.
            guard.unlock();
            append_new_view(new_view);
            guard.lock();
          }
        }
      }

      if (replica_state == kv::ReplicaState::Leader)
      {
        if (timeout_elapsed >= request_timeout)
        {
          using namespace std::chrono_literals;
          timeout_elapsed = 0ms;

          update_batch_size();
          // Send newly available entries to all nodes.
          for (const auto& it : nodes)
          {
            send_append_entries(it.first, it.second.sent_idx + 1);
          }
        }
      }
      else if (consensus_type != ConsensusType::BFT)
      {
        if (can_endorse_primary() && timeout_elapsed >= election_timeout)
        {
          // Start an election.
          become_candidate();
        }
      }
    }

    void recv_view_change(
      const ccf::NodeId& from,
      RequestViewChangeMsg r,
      const uint8_t* data,
      size_t size)
    {
      LOG_DEBUG_FMT("Received evidence for view:{}, from:{}", r.view, from);
      auto node = nodes.find(from);
      if (node == nodes.end())
      {
        // Ignore if we don't recognise the node.
        LOG_FAIL_FMT(
          "Recv nonce reveal to {} from {}: unknown node",
          state->my_node_id,
          from);
        return;
      }

      ccf::ViewChangeRequest v =
        ccf::ViewChangeRequest::deserialize(data, size);
      LOG_INFO_FMT(
        "Received view change from:{}, view:{}", from.trim(), r.view);

      auto progress_tracker = store->get_progress_tracker();
      auto result =
        progress_tracker->apply_view_change_message(v, from, r.view, r.seqno);

      if (result == ccf::ProgressTracker::ApplyViewChangeMessageResult::FAIL)
      {
        return;
      }

      if (
        result ==
          ccf::ProgressTracker::ApplyViewChangeMessageResult::SKIP_VIEW &&
        get_primary(r.view) == id())
      {
        SkipViewMsg response = {{bft_skip_view}, r.view};
        channels->send_authenticated(
          from, ccf::NodeMsgType::consensus_msg, response);
        return;
      }

      if (
        aft::ViewChangeTracker::ResultAddView::APPEND_NEW_VIEW_MESSAGE ==
          view_change_tracker->add_request_view_change(
            v, from, r.view, get_last_configuration_nodes()) &&
        get_primary(r.view) == id())
      {
        append_new_view(r.view);
      }
    }

    void recv_view_change_evidence(
      const ccf::NodeId& from,
      ViewChangeEvidenceMsg r,
      const uint8_t* data,
      size_t size)
    {
      auto node = nodes.find(from);
      if (node == nodes.end())
      {
        // Ignore if we don't recognise the node.
        LOG_FAIL_FMT(
          "Recv view change evidence to {} from {}: unknown node",
          state->my_node_id,
          from);
        return;
      }

      if (!state->requested_evidence_from.has_value())
      {
        LOG_FAIL_FMT("Received unrequested view change evidence");
        return;
      }

      if (from != state->requested_evidence_from.value())
      {
        // Ignore if we didn't request this evidence.
        LOG_FAIL_FMT("Received unrequested view change evidence from {}", from);
        return;
      }
      if (!view_change_tracker->add_unknown_primary_evidence(
            {data, size}, r.view, from, get_last_configuration_nodes()))
      {
        LOG_FAIL_FMT("Failed to verify view_change_evidence from {}", from);
        return;
      }

      become_aware_of_new_term(r.view);
    }

    void recv_skip_view(const ccf::NodeId& from, SkipViewMsg r)
    {
      auto node = nodes.find(from);
      if (node == nodes.end())
      {
        LOG_FAIL_FMT(
          "Recv skip view to {} from {}: unknown node",
          state->my_node_id,
          from);
        return;
      }

      if (from != get_primary(r.view))
      {
        LOG_FAIL_FMT(
          "Recv skip view to {} from {}: wrong replica",
          state->my_node_id,
          from);
        return;
      }

      view_change_tracker->received_skip_view(r);
    }

    bool is_first_request = true;

    bool on_request(const kv::TxHistory::RequestCallbackArgs& args)
    {
      auto request = executor->create_request_message(args, get_commit_idx());
      executor->execute_request(std::move(request), is_first_request);
      is_first_request = false;

      return true;
    }

  private:
    inline void update_batch_size()
    {
      auto avg_entry_size = (entry_count == 0) ?
        append_entries_size_limit :
        entry_size_not_limited / entry_count;

      auto batch_size = (avg_entry_size == 0) ?
        append_entries_size_limit / 2 :
        append_entries_size_limit / avg_entry_size;

      auto batch_avg = batch_window_sum / batch_window_size;
      // balance out total batch size across batch window
      batch_window_sum += (batch_size - batch_avg);
      entries_batch_size = std::max((batch_window_sum / batch_window_size), 1);
    }

    ccf::NodeId get_primary_at_config(
      ccf::View view, uint32_t offset, const Configuration::Nodes& conf)
    {
      CCF_ASSERT_FMT(
        consensus_type == ConsensusType::BFT,
        "Computing primary id from view is only supported with BFT consensus");

      auto it = conf.begin();
      std::advance(it, (view - starting_view_change + offset) % conf.size());
      return it->first;
    }

    void append_new_view(ccf::View view)
    {
      LOG_INFO_FMT(
        "Writing view change to ledger as a new primay, view:{}", view);
      state->current_view = view;
      become_leader();
      state->new_view_idx =
        view_change_tracker->write_view_change_confirmation_append_entry(
          view, id());
      view_change_tracker->clear(get_primary(view) == id(), view);
      request_tracker->clear();
    }

    bool has_bft_timeout_occurred(std::chrono::milliseconds time)
    {
      auto oldest_entry = request_tracker->oldest_entry();
      ccf::SeqNo last_sig_seqno;
      std::chrono::milliseconds last_sig_time;
      std::tie(last_sig_seqno, last_sig_time) =
        request_tracker->get_seqno_time_last_request();

      if (
        view_change_timeout != std::chrono::milliseconds(0) &&
        oldest_entry.has_value() &&
        oldest_entry.value() + view_change_timeout < time)
      {
        LOG_FAIL_FMT("Timeout waiting for request to be executed");
        return true;
      }

      // Check if any requests were added to the ledger since the last signature
      if (last_sig_seqno >= state->last_idx)
      {
        return false;
      }

      constexpr auto wait_factor = 10;
      std::chrono::milliseconds expire_time = last_sig_time +
        std::chrono::milliseconds(view_change_timeout.count() * wait_factor);

      // Check if we are waiting too long since the last signature
      if (expire_time < time)
      {
        LOG_FAIL_FMT(
          "Timeout waiting for global commit, last_sig_seqno:{}, last_idx:{}",
          last_sig_seqno,
          state->last_idx);
        return true;
      }

      // Check if there have been too many entries since the last signature
      if (
        sig_tx_interval != 0 &&
        last_sig_seqno + sig_tx_interval * wait_factor <
          static_cast<size_t>(state->last_idx))
      {
        LOG_FAIL_FMT(
          "Too many transactions occurred since last signature, "
          "last_sig_seqno:{}, "
          "last_idx:{}",
          last_sig_seqno,
          state->last_idx);
        return true;
      }

      return false;
    }

    Term get_term_internal(Index idx)
    {
      if (idx > state->last_idx)
        return ccf::VIEW_UNKNOWN;

      return state->view_history.view_at(idx);
    }

    Index get_commit_idx_unsafe()
    {
      if (consensus_type == ConsensusType::CFT)
      {
        return state->commit_idx;
      }
      else
      {
        auto progress_tracker = store->get_progress_tracker();
        return progress_tracker->get_highest_committed_level();
      }
    }

    void send_append_entries(const ccf::NodeId& to, Index start_idx)
    {
      Index end_idx = (state->last_idx == 0) ?
        0 :
        std::min(start_idx + entries_batch_size, state->last_idx);

      for (Index i = end_idx; i < state->last_idx; i += entries_batch_size)
      {
        send_append_entries_range(to, start_idx, i);
        start_idx = std::min(i + 1, state->last_idx);
      }

      if (state->last_idx == 0 || end_idx <= state->last_idx)
      {
        send_append_entries_range(to, start_idx, state->last_idx);
      }
    }

    void send_append_entries_range(
      const ccf::NodeId& to, Index start_idx, Index end_idx)
    {
      const auto prev_idx = start_idx - 1;

      if (is_retired() && start_idx >= end_idx)
      {
        // Continue to replicate, but do not send heartbeats if we are retired
        return;
      }

      const auto prev_term = get_term_internal(prev_idx);
      const auto term_of_idx = get_term_internal(end_idx);
      const bool contains_new_view =
        (state->new_view_idx > prev_idx) && (state->new_view_idx <= end_idx);

      LOG_DEBUG_FMT(
        "Send append entries from {} to {}: ({}.{}, {}.{}] ({})",
        state->my_node_id,
        to,
        prev_term,
        prev_idx,
        term_of_idx,
        end_idx,
        state->commit_idx);

      AppendEntries ae = {{raft_append_entries},
                          {end_idx, prev_idx},
                          state->current_view,
                          prev_term,
                          state->commit_idx,
                          term_of_idx,
                          contains_new_view};

      auto& node = nodes.at(to);

      // The host will append log entries to this message when it is
      // sent to the destination node.
      if (!channels->send_authenticated(
            to, ccf::NodeMsgType::consensus_msg, ae))
      {
        return;
      }

      // Record the most recent index we have sent to this node.
      node.sent_idx = end_idx;
    }

    struct AsyncExecution
    {
      AsyncExecution(
        Aft<LedgerProxy, ChannelProxy, SnapshotterProxy>* self_,
        std::vector<std::tuple<
          std::unique_ptr<kv::AbstractExecutionWrapper>,
          kv::Version>>&& append_entries_,
        const ccf::NodeId& from_,
        AppendEntries&& r_,
        bool confirm_evidence_) :
        self(self_),
        append_entries(std::move(append_entries_)),
        from(from_),
        r(std::move(r_)),
        confirm_evidence(confirm_evidence_),
        next_append_entry_index(0)
      {}

      Aft<LedgerProxy, ChannelProxy, SnapshotterProxy>* self;
      std::vector<
        std::tuple<std::unique_ptr<kv::AbstractExecutionWrapper>, kv::Version>>
        append_entries;
      ccf::NodeId from;
      AppendEntries r;
      bool confirm_evidence;
      uint64_t next_append_entry_index;
    };

    void recv_append_entries(
      const ccf::NodeId& from,
      AppendEntries r,
      const uint8_t* data,
      size_t size)
    {
      std::unique_lock<std::mutex> guard(state->lock);

      LOG_DEBUG_FMT(
        "Received append entries: {}.{} to {}.{} (from {} in term {})",
        r.prev_term,
        r.prev_idx,
        r.term_of_idx,
        r.idx,
        from,
        r.term);

      // Don't check that the sender node ID is valid. Accept anything that
      // passes the integrity check. This way, entries containing dynamic
      // topology changes that include adding this new leader can be accepted.

      // When we are running with in a Byzantine model we cannot trust that the
      // replica is sending up this data is correct so we need to validate
      // additional properties that go above and beyond the non-byzantine
      // scenario.
      bool confirm_evidence = false;
      if (consensus_type == ConsensusType::BFT)
      {
        if (!state->initial_recovery_primary.has_value())
        {
          state->initial_recovery_primary = std::make_tuple(from, r.term);
        }
        if (
          active_nodes().size() == 0 ||
          (std::get<0>(state->initial_recovery_primary.value()) == from &&
           std::get<1>(state->initial_recovery_primary.value()) == r.term))
        {
          // The replica is just starting up, we want to check that this replica
          // is part of the network we joined but that is dependent on Byzantine
          // identity
        }
        else if (get_primary(r.term) != from)
        {
          LOG_DEBUG_FMT(
            "Recv append entries to {} from {} at view:{} but the primary at "
            "this view should be {}",
            state->my_node_id,
            from,
            r.term,
            get_primary(r.term));
          send_append_entries_response(from, AppendEntriesResponseType::FAIL);
          return;
        }
        else if (!view_change_tracker->check_evidence(r.term))
        {
          if (r.contains_new_view)
          {
            confirm_evidence = true;
          }
          else
          {
            LOG_DEBUG_FMT(
              "Recv append entries to {} from {} at view:{} but we do not have "
              "the evidence to support this view",
              state->my_node_id,
              from,
              r.term);
            send_append_entries_response(
              from, AppendEntriesResponseType::REQUIRE_EVIDENCE);
            return;
          }
        }
      }

      // First, check append entries term against our own term, becoming
      // follower if necessary
      if (
        state->current_view == r.term &&
        replica_state == kv::ReplicaState::Candidate)
      {
        become_aware_of_new_term(r.term);
      }
      else if (state->current_view < r.term)
      {
        become_aware_of_new_term(r.term);
      }
      else if (state->current_view > r.term)
      {
        // Reply false, since our term is later than the received term.
        LOG_INFO_FMT(
          "Recv append entries to {} from {} but our term is later ({} > {})",
          state->my_node_id,
          from,
          state->current_view,
          r.term);
        send_append_entries_response(from, AppendEntriesResponseType::FAIL);
        return;
      }

      // Second, check term consistency with the entries we have so far
      const auto prev_term = get_term_internal(r.prev_idx);
      if (prev_term != r.prev_term)
      {
        LOG_DEBUG_FMT(
          "Previous term for {} should be {}", r.prev_idx, prev_term);

        // Reply false if the log doesn't contain an entry at r.prev_idx
        // whose term is r.prev_term.
        if (prev_term == 0)
        {
          LOG_DEBUG_FMT(
            "Recv append entries to {} from {} but our log does not yet "
            "contain index {}",
            state->my_node_id,
            from,
            r.prev_idx);
        }
        else
        {
          LOG_DEBUG_FMT(
            "Recv append entries to {} from {} but our log at {} has the wrong "
            "previous term (ours: {}, theirs: {})",
            state->my_node_id,
            from,
            r.prev_idx,
            prev_term,
            r.prev_term);
        }

        send_append_entries_response(from, AppendEntriesResponseType::FAIL);
        return;
      }

      // Then check if those append entries extend past our retirement
      if (
        retirement_committable_idx.has_value() &&
        r.idx > retirement_committable_idx)
      {
        send_append_entries_response(from, AppendEntriesResponseType::FAIL);
        return;
      }

      // If the terms match up, it is sufficient to convince us that the sender
      // is leader in our term
      restart_election_timeout();
      if (!leader_id.has_value() || leader_id.value() != from)
      {
        leader_id = from;
        LOG_DEBUG_FMT(
          "Node {} thinks leader is {}", state->my_node_id, leader_id.value());
      }

      // Third, check index consistency, making sure entries are not in the past
      // or in the future
      if (
        (consensus_type == ConsensusType::CFT &&
         r.prev_idx < state->commit_idx) ||
        r.prev_idx < state->bft_watermark_idx)
      {
        LOG_DEBUG_FMT(
          "Recv append entries to {} from {} but prev_idx ({}), bft_watermark "
          "({}) < commit_idx "
          "({})",
          state->my_node_id,
          from,
          r.prev_idx,
          state->bft_watermark_idx,
          state->commit_idx);
        return;
      }
      else if (r.prev_idx > state->last_idx)
      {
        LOG_DEBUG_FMT(
          "Recv append entries to {} from {} but prev_idx ({}) > last_idx ({})",
          state->my_node_id,
          from,
          r.prev_idx,
          state->last_idx);
        return;
      }

      LOG_DEBUG_FMT(
        "Recv append entries to {} from {} for index {} and previous index {}",
        state->my_node_id.trim(),
        from.trim(),
        r.idx,
        r.prev_idx);

      if (is_new_follower)
      {
        if (state->last_idx > r.prev_idx)
        {
          LOG_DEBUG_FMT(
            "New follower received first append entries with mismatch - "
            "rolling back from {} to {}",
            state->last_idx,
            r.prev_idx);
          auto rollback_level = r.prev_idx;
          if (consensus_type == ConsensusType::BFT)
          {
            auto progress_tracker = store->get_progress_tracker();
            rollback_level = progress_tracker->get_rollback_seqno();
          }
          rollback(rollback_level);
        }
        else
        {
          LOG_DEBUG_FMT(
            "New follower has no conflict with prev_idx {}", r.prev_idx);
        }
        is_new_follower = false;
      }

      std::vector<
        std::tuple<std::unique_ptr<kv::AbstractExecutionWrapper>, kv::Version>>
        append_entries;
      // Finally, deserialise each entry in the batch
      for (Index i = r.prev_idx + 1; i <= r.idx; i++)
      {
        if (i <= state->last_idx)
        {
          // If the current entry has already been deserialised, skip the
          // payload for that entry
          ledger->skip_entry(data, size);
          continue;
        }

        LOG_DEBUG_FMT(
          "Replicating on follower {}: {}", state->my_node_id.trim(), i);

        std::vector<uint8_t> entry;
        try
        {
          entry = ledger->get_entry(data, size);
        }
        catch (const std::logic_error& e)
        {
          // This should only fail if there is malformed data.
          LOG_FAIL_FMT(
            "Recv append entries to {} from {} but the data is malformed: {}",
            state->my_node_id,
            from,
            e.what());
          send_append_entries_response(from, AppendEntriesResponseType::FAIL);
          return;
        }

        auto ds = store->apply(entry, consensus_type, public_only);
        if (ds == nullptr)
        {
          LOG_FAIL_FMT(
            "Recv append entries to {} from {} but the entry could not be "
            "deserialised",
            state->my_node_id,
            from);
          send_append_entries_response(from, AppendEntriesResponseType::FAIL);
          return;
        }
        append_entries.push_back(std::make_tuple(std::move(ds), i));
      }

      is_execution_pending = true;
      auto msg = std::make_unique<threading::Tmsg<AsyncExecution>>(
        execute_append_entries_cb,
        this,
        std::move(append_entries),
        from,
        std::move(r),
        confirm_evidence);

      if (threading::ThreadMessaging::thread_count > 1)
      {
        threading::ThreadMessaging::thread_messaging.add_task(
          threading::ThreadMessaging::get_execution_thread(
            threading::MAIN_THREAD_ID),
          std::move(msg));
      }
      else
      {
        apply_execution_message(std::move(msg));
      }
    }

    struct AsyncExecutionRet
    {
      AsyncExecutionRet(
        Aft<LedgerProxy, ChannelProxy, SnapshotterProxy>* self_) :
        self(self_)
      {}

      Aft<LedgerProxy, ChannelProxy, SnapshotterProxy>* self;
    };

    static void execute_append_entries_cb(
      std::unique_ptr<threading::Tmsg<AsyncExecution>> msg)
    {
      auto self = msg->data.self;
      std::unique_lock<std::mutex> guard(self->state->lock);
      self->apply_execution_message(std::move(msg));
    }

    void apply_execution_message(
      std::unique_ptr<threading::Tmsg<AsyncExecution>> msg)
    {
      auto self = msg->data.self;
      if (self->consensus_type == ConsensusType::CFT)
      {
        self->execute_append_entries_sync(msg);
      }
      else
      {
        if (
          self->execute_append_entries_async(msg) ==
          AsyncSchedulingResult::SYNCH_POINT)
        {
          return;
        }
      }

      auto msg_ret = std::make_unique<threading::Tmsg<AsyncExecutionRet>>(
        continue_execution, self);
      if (threading::ThreadMessaging::thread_count > 1)
      {
        threading::ThreadMessaging::thread_messaging.add_task(
          threading::MAIN_THREAD_ID, std::move(msg_ret));
      }
      else
      {
        msg_ret->cb(std::move(msg_ret));
      }
    }

    static void continue_execution(
      std::unique_ptr<threading::Tmsg<AsyncExecutionRet>> msg)
    {
      msg->data.self->is_execution_pending = false;
      msg->data.self->try_execute_pending();
    }

    struct AsyncExecTxMsg
    {
      AsyncExecTxMsg(
        Aft<LedgerProxy, ChannelProxy, SnapshotterProxy>* self_,
        std::unique_ptr<kv::AbstractExecutionWrapper>&& ds_,
        kv::Version last_idx_,
        kv::Version commit_idx_,
        uint16_t scheduler_thread_) :
        self(self_),
        ds(std::move(ds_)),
        last_idx(last_idx_),
        commit_idx(commit_idx_),
        scheduler_thread(scheduler_thread_)
      {}

      Aft<LedgerProxy, ChannelProxy, SnapshotterProxy>* self;
      std::unique_ptr<kv::AbstractExecutionWrapper> ds;
      kv::Version last_idx;
      kv::Version commit_idx;
      uint16_t scheduler_thread;
      std::shared_ptr<AsyncExecutor> ctx;
    };

    // This code is duplicated in part by execute_append_entries_async. This is
    // done to de-risk the version 1.0 released. These two functions should be
    // combined post 1.0.
    void execute_append_entries_sync(
      std::unique_ptr<threading::Tmsg<AsyncExecution>>& msg)
    {
      std::vector<
        std::tuple<std::unique_ptr<kv::AbstractExecutionWrapper>, kv::Version>>&
        append_entries = msg->data.append_entries;
      AppendEntries& r = msg->data.r;
      auto& from = msg->data.from;
      bool confirm_evidence = msg->data.confirm_evidence;

      for (auto& ae : append_entries)
      {
        auto& [ds, i] = ae;
        state->last_idx = i;

        kv::ApplyResult apply_success = ds->apply();
        if (apply_success == kv::ApplyResult::FAIL)
        {
          state->last_idx = i - 1;
          ledger->truncate(state->last_idx);
          send_append_entries_response(from, AppendEntriesResponseType::FAIL);
          return;
        }

        for (auto& hook : ds->get_hooks())
        {
          hook->call(this);
        }

        bool globally_committable =
          (apply_success == kv::ApplyResult::PASS_SIGNATURE);
        bool force_ledger_chunk = false;
        if (globally_committable)
        {
          force_ledger_chunk = snapshotter->record_committable(i);
        }

        ledger->put_entry(
          ds->get_entry(), globally_committable, force_ledger_chunk);

        switch (apply_success)
        {
          case kv::ApplyResult::FAIL:
          {
            LOG_FAIL_FMT("Follower failed to apply log entry: {}", i);
            state->last_idx--;
            ledger->truncate(state->last_idx);
            send_append_entries_response(
              msg->data.from, AppendEntriesResponseType::FAIL);
            break;
          }

          case kv::ApplyResult::PASS_SIGNATURE:
          {
            LOG_DEBUG_FMT("Deserialising signature at {}", i);
            auto prev_lci = last_committable_index();
            if (retirement_idx.has_value())
            {
              CCF_ASSERT_FMT(
                i >= retirement_idx.value(),
                "Index {} unexpectedly lower than retirement_idx {}",
                i,
                retirement_idx.value());
              retirement_committable_idx = i;
              LOG_INFO_FMT("Node retirement committable at {}", i);
            }
            committable_indices.push_back(i);

            if (ds->get_term())
            {
              // A signature for sig_term tells us that all transactions from
              // the previous signature onwards (at least, if not further back)
              // happened in sig_term. We reflect this in the history.
              if (r.term_of_idx == aft::ViewHistory::InvalidView)
              {
                state->view_history.update(1, r.term);
              }
              else
              {
                state->view_history.update(prev_lci + 1, ds->get_term());
              }
              commit_if_possible(r.leader_commit_idx);
            }
            if (consensus_type == ConsensusType::BFT)
            {
              send_append_entries_signed_response(
                msg->data.from, ds->get_signature());
            }
            break;
          }

          case kv::ApplyResult::PASS:
          {
            break;
          }

          case kv::ApplyResult::PASS_SNAPSHOT_EVIDENCE:
          case kv::ApplyResult::PASS_ENCRYPTED_PAST_LEDGER_SECRET:
          {
            break;
          }

          default:
          {
            throw std::logic_error("Unknown ApplyResult value");
          }
        }
      }

      execute_append_entries_finish(confirm_evidence, r, from);
    }

    bool process_async_execution(
      kv::ApplyResult apply_result,
      std::unique_ptr<kv::AbstractExecutionWrapper>& ds,
      kv::Version i,
      AppendEntries& r,
      const ccf::NodeId& from)
    {
      if (apply_result == kv::ApplyResult::FAIL)
      {
        // Setting last_idx to i-1 is a work around that should be fixed
        // shortly. In BFT mode when we deserialize and realize we need to
        // create a new map we remember this. If we need to create the same
        // map multiple times (for tx in the same group of append entries) the
        // first create successes but the second fails because the map is
        // already there. This works around the problem by stopping just
        // before the 2nd create (which failed at this point) and when the
        // primary resends the append entries we will succeed as the map is
        // already there. This will only occur on BFT startup so not a perf
        // problem but still need to be resolved.
        // https://github.com/microsoft/CCF/issues/2799
        if (ds->should_rollback_to_last_committed())
        {
          auto progress_tracker = store->get_progress_tracker();
          ccf::SeqNo rollback_level = progress_tracker->get_rollback_seqno();
          rollback(rollback_level);
        }
        else
        {
          state->last_idx = i - 1;
          ledger->truncate(state->last_idx);
        }
        send_append_entries_response(from, AppendEntriesResponseType::FAIL);
        return false;
      }

      for (auto& hook : ds->get_hooks())
      {
        hook->call(this);
      }

      bool globally_committable =
        (apply_result == kv::ApplyResult::PASS_SIGNATURE);
      bool force_ledger_chunk = false;
      if (globally_committable)
      {
        force_ledger_chunk = snapshotter->record_committable(i);
      }

      ledger->put_entry(
        ds->get_entry(), globally_committable, force_ledger_chunk);

      switch (apply_result)
      {
        case kv::ApplyResult::FAIL:
        {
          LOG_FAIL_FMT("Follower failed to apply log entry: {}", i);
          state->last_idx--;
          ledger->truncate(state->last_idx);
          send_append_entries_response(from, AppendEntriesResponseType::FAIL);
          break;
        }

        case kv::ApplyResult::PASS_SIGNATURE:
        {
          LOG_DEBUG_FMT("Deserialising signature at {}", i);
          auto prev_lci = last_committable_index();
          committable_indices.push_back(i);

          if (ds->get_term())
          {
            // A signature for sig_term tells us that all transactions from
            // the previous signature onwards (at least, if not further back)
            // happened in sig_term. We reflect this in the history.
            if (r.term_of_idx == aft::ViewHistory::InvalidView)
            {
              state->last_idx = executor->execute_request(
                ds->get_request(),
                request_tracker,
                state->last_idx,
                ds->get_max_conflict_version(),
                ds->get_term());
            }
            else
            {
              state->view_history.update(prev_lci + 1, ds->get_term());
            }
            commit_if_possible(r.leader_commit_idx);
          }
          send_append_entries_signed_response(from, ds->get_signature());
          break;
        }

        case kv::ApplyResult::PASS_BACKUP_SIGNATURE:
        {
          break;
        }
        case kv::ApplyResult::PASS_NEW_VIEW:
        {
          view_change_tracker->clear(
            get_primary(ds->get_term()) == id(), ds->get_term());
          request_tracker->clear();
          break;
        }

        case kv::ApplyResult::PASS_BACKUP_SIGNATURE_SEND_ACK:
        {
          try_send_sig_ack(
            {ds->get_term(), ds->get_index()},
            kv::TxHistory::Result::SEND_SIG_RECEIPT_ACK);
          break;
        }

        case kv::ApplyResult::PASS_NONCES:
        {
          request_tracker->insert_signed_request(
            state->last_idx,
            threading::ThreadMessaging::thread_messaging
              .get_current_time_offset());
          break;
        }

        case kv::ApplyResult::PASS:
        {
          if (threading::ThreadMessaging::thread_count != 1)
          {
            auto tmsg = std::make_unique<threading::Tmsg<AsyncExecTxMsg>>(
              [](std::unique_ptr<threading::Tmsg<AsyncExecTxMsg>> msg) {
                auto self = msg->data.self;
                self->executor->execute_request(
                  msg->data.ds->get_request(),
                  self->request_tracker,
                  msg->data.last_idx,
                  msg->data.ds->get_max_conflict_version(),
                  msg->data.ds->get_term());

                if (threading::ThreadMessaging::thread_count == 1)
                {
                  return;
                }

                msg->reset_cb(
                  [](std::unique_ptr<threading::Tmsg<AsyncExecTxMsg>> msg) {
                    auto self = msg->data.self;
                    if (
                      self->async_executor.decrement_pending() ==
                      AsyncSchedulingResult::DONE)
                    {
                      self->apply_execution_message(
                        std::move(self->async_exec_msg));
                    }
                  });
                uint16_t scheduler_thread = msg->data.scheduler_thread;
                threading::ThreadMessaging::thread_messaging.add_task(
                  scheduler_thread, std::move(msg));
              },
              this,
              std::move(ds),
              state->last_idx,
              state->commit_idx,
              threading::get_current_thread_id());

            async_executor.increment_pending();
            threading::ThreadMessaging::thread_messaging.add_task(
              threading::ThreadMessaging::get_execution_thread(
                ++next_exec_thread),
              std::move(tmsg));
          }
          else
          {
            executor->execute_request(
              ds->get_request(),
              request_tracker,
              state->last_idx,
              ds->get_max_conflict_version(),
              ds->get_term());
          }
          break;
        }
        case kv::ApplyResult::PASS_APPLY:
        {
          if (!ds->is_public_only())
          {
            executor->mark_request_executed(ds->get_request(), request_tracker);
          }
          break;
        }
        case kv::ApplyResult::PASS_ENCRYPTED_PAST_LEDGER_SECRET:
        case kv::ApplyResult::PASS_SNAPSHOT_EVIDENCE:
        {
          break;
        }

        default:
        {
          throw std::logic_error("Unknown ApplyResult value");
        }
      }
      return true;
    }

    AsyncSchedulingResult execute_append_entries_async(
      std::unique_ptr<threading::Tmsg<AsyncExecution>>& msg)
    {
      // This function is responsible for selecting the next batch of
      // transactions to execute concurrently and then starting said
      // execution.
      std::vector<
        std::tuple<std::unique_ptr<kv::AbstractExecutionWrapper>, kv::Version>>&
        append_entries = msg->data.append_entries;
      AppendEntries& r = msg->data.r;
      bool confirm_evidence = msg->data.confirm_evidence;
      auto& from = msg->data.from;
      async_exec_msg = std::move(msg);
      async_executor.execute_as_far_as_possible(state->last_idx);
      while (async_exec_msg->data.next_append_entry_index !=
             append_entries.size())
      {
        auto& [ds, i] =
          append_entries[async_exec_msg->data.next_append_entry_index];
        if (!async_executor.should_exec_next_append_entry(
              ds->support_async_execution(), ds->get_max_conflict_version()))
        {
          return AsyncSchedulingResult::SYNCH_POINT;
        }

        ++async_exec_msg->data.next_append_entry_index;
        state->last_idx = i;

        kv::ApplyResult apply_result = ds->apply();
        if (!process_async_execution(apply_result, ds, i, r, from))
        {
          return AsyncSchedulingResult::DONE;
        }
      }

      if (async_executor.execution_status() == AsyncSchedulingResult::DONE)
      {
        execute_append_entries_finish(confirm_evidence, r, from);
        return AsyncSchedulingResult::DONE;
      }
      return AsyncSchedulingResult::SYNCH_POINT;
    }

    void execute_append_entries_finish(
      bool confirm_evidence, AppendEntries& r, const ccf::NodeId& from)
    {
      if (
        consensus_type == ConsensusType::BFT && confirm_evidence &&
        !view_change_tracker->check_evidence(r.term))
      {
        rollback(last_committable_index());
        LOG_DEBUG_FMT(
          "Recv append entries to {} from {} at view:{} but we do not have "
          "the evidence to support this view, append message was marked as "
          "containing evidence",
          state->my_node_id,
          from,
          r.term);
        send_append_entries_response(
          from, AppendEntriesResponseType::REQUIRE_EVIDENCE);
        return;
      }

      // After entries have been deserialised, try to commit the leader's
      // commit index and update our term history accordingly
      commit_if_possible(r.leader_commit_idx);

      // The term may have changed, and we have not have seen a signature yet.
      auto lci = last_committable_index();
      if (r.term_of_idx == aft::ViewHistory::InvalidView)
      {
        // If we don't yet have a term history, then this must be happening in
        // the current term. This can only happen before _any_ transactions have
        // occurred, when processing a heartbeat at index 0, which does not
        // happen in a real node (due to the genesis transaction executing
        // before ticks start), but may happen in tests.
        state->view_history.update(1, r.term);
      }
      else
      {
        // The end of this append entries (r.idx) was not a signature, but may
        // be in a new term. If it's a new term, this term started immediately
        // after the previous signature we saw (lci, last committable index).
        if (r.idx > lci)
        {
          state->view_history.update(lci + 1, r.term_of_idx);
        }
      }

      send_append_entries_response(from, AppendEntriesResponseType::OK);
    }

    void send_append_entries_response(
      ccf::NodeId to, AppendEntriesResponseType answer)
    {
<<<<<<< HEAD
      if (answer == AppendEntriesResponseType::REQUIRE_EVIDENCE)
      {
        state->requested_evidence_from = to;
      }

=======
>>>>>>> 38267cd7
      if (answer == AppendEntriesResponseType::REQUIRE_EVIDENCE)
      {
        state->requested_evidence_from = to;
      }

      // AppendEntriesResponse should contain the highest _matching_ index we
      // hold - that is how the primary will treat it.
      // If this is an affirmative response, then that index is the last entry
      // in this log.
      // But if this is NACKing what was just sent (because it could not be
      // applied), then we want to ensure that the next thing they send begins
      // with a match. This may result in resending a redundant chunk which
      // agrees, but will eventually include the earliest mismatch, which will
      // trigger a rollback and correct application on this node.
      auto matching_idx = answer == AppendEntriesResponseType::FAIL ?
        state->commit_idx :
        state->last_idx;

      LOG_DEBUG_FMT(
        "Send append entries response from {} to {} for index {}: {}",
        state->my_node_id.trim(),
        to.trim(),
        matching_idx,
        answer);

      AppendEntriesResponse response = {{raft_append_entries_response},
                                        state->current_view,
                                        matching_idx,
                                        answer};

      channels->send_authenticated(
        to, ccf::NodeMsgType::consensus_msg, response);
    }

    void send_append_entries_signed_response(
      ccf::NodeId to, ccf::PrimarySignature& sig)
    {
      LOG_DEBUG_FMT(
        "Send append entries signed response from {} to {} for index {}",
        state->my_node_id.trim(),
        to.trim(),
        state->last_idx);

      auto progress_tracker = store->get_progress_tracker();
      CCF_ASSERT(progress_tracker != nullptr, "progress_tracker is not set");

      SignedAppendEntriesResponse r = {{raft_append_entries_signed_response},
                                       state->current_view,
                                       state->last_idx,
                                       {},
                                       static_cast<uint32_t>(sig.sig.size()),
                                       {}};

      std::optional<crypto::Sha256Hash> hashed_nonce;
      progress_tracker->get_node_hashed_nonce(
        {state->current_view, state->last_idx}, hashed_nonce);
      if (!hashed_nonce.has_value())
      {
        LOG_TRACE_FMT(
          "Nonce for view:{}, seqno:{} does not exist",
          state->current_view,
          state->last_idx);
        return;
      }
      r.hashed_nonce = hashed_nonce.value();

      std::copy(sig.sig.begin(), sig.sig.end(), r.sig.data());

      auto result = progress_tracker->add_signature(
        {r.term, r.last_log_idx},
        state->my_node_id,
        r.signature_size,
        r.sig,
        r.hashed_nonce,
        get_last_configuration_nodes(),
        is_primary());

      for (auto it = nodes.begin(); it != nodes.end(); ++it)
      {
        auto to = it->first;
        if (to != state->my_node_id)
        {
          channels->send_authenticated(to, ccf::NodeMsgType::consensus_msg, r);
        }
      }

      try_send_sig_ack({r.term, r.last_log_idx}, result);
    }

    void recv_append_entries_signed_response(
      const ccf::NodeId& from, SignedAppendEntriesResponse r)
    {
      auto node = nodes.find(from);
      if (node == nodes.end())
      {
        // Ignore if we don't recognise the node.
        LOG_FAIL_FMT(
          "Recv signed append entries response to {} from {}: unknown node",
          state->my_node_id,
          from);
        return;
      }

      auto progress_tracker = store->get_progress_tracker();
      CCF_ASSERT(progress_tracker != nullptr, "progress_tracker is not set");
      auto result = progress_tracker->add_signature(
        {r.term, r.last_log_idx},
        from,
        r.signature_size,
        r.sig,
        r.hashed_nonce,
        get_last_configuration_nodes(),
        is_primary());
      try_send_sig_ack({r.term, r.last_log_idx}, result);
    }

    void try_send_sig_ack(ccf::TxID tx_id, kv::TxHistory::Result r)
    {
      switch (r)
      {
        case kv::TxHistory::Result::OK:
        case kv::TxHistory::Result::FAIL:
        {
          break;
        }
        case kv::TxHistory::Result::SEND_SIG_RECEIPT_ACK:
        {
          SignaturesReceivedAck r = {
            {bft_signature_received_ack}, tx_id.view, tx_id.seqno};
          for (auto it = nodes.begin(); it != nodes.end(); ++it)
          {
            auto to = it->first;
            if (to != state->my_node_id)
            {
              channels->send_authenticated(
                to, ccf::NodeMsgType::consensus_msg, r);
            }
          }

          auto progress_tracker = store->get_progress_tracker();
          CCF_ASSERT(
            progress_tracker != nullptr, "progress_tracker is not set");
          auto result = progress_tracker->add_signature_ack(
            tx_id, state->my_node_id, get_last_configuration_nodes());
          try_send_reply_and_nonce(tx_id, result);
          break;
        }
        default:
        {
          throw ccf::ccf_logic_error(fmt::format("Unknown enum type: {}", r));
        }
      }
    }

    void recv_signature_received_ack(
      const ccf::NodeId& from, SignaturesReceivedAck r)
    {
      auto node = nodes.find(from);
      if (node == nodes.end())
      {
        // Ignore if we don't recognise the node.
        LOG_FAIL_FMT(
          "Recv signature received ack to {} from {}: unknown node",
          state->my_node_id,
          from);
        return;
      }

      auto progress_tracker = store->get_progress_tracker();
      CCF_ASSERT(progress_tracker != nullptr, "progress_tracker is not set");
      LOG_TRACE_FMT(
        "processing recv_signature_received_ack, from:{} view:{}, seqno:{}",
        from.trim(),
        r.term,
        r.idx);

      auto result = progress_tracker->add_signature_ack(
        {r.term, r.idx}, from, get_last_configuration_nodes());
      try_send_reply_and_nonce({r.term, r.idx}, result);
    }

    void try_send_reply_and_nonce(ccf::TxID tx_id, kv::TxHistory::Result r)
    {
      switch (r)
      {
        case kv::TxHistory::Result::OK:
        case kv::TxHistory::Result::FAIL:
        {
          break;
        }
        case kv::TxHistory::Result::SEND_REPLY_AND_NONCE:
        {
          std::optional<Nonce> nonce;
          auto progress_tracker = store->get_progress_tracker();
          CCF_ASSERT(
            progress_tracker != nullptr, "progress_tracker is not set");
          nonce = progress_tracker->get_node_nonce(tx_id);
          if (!nonce.has_value())
          {
            break;
          }
          NonceRevealMsg r = {
            {bft_nonce_reveal}, tx_id.view, tx_id.seqno, nonce.value()};

          for (auto it = nodes.begin(); it != nodes.end(); ++it)
          {
            auto to = it->first;
            if (to != state->my_node_id)
            {
              channels->send_authenticated(
                to, ccf::NodeMsgType::consensus_msg, r);
            }
          }
          progress_tracker->add_nonce_reveal(
            tx_id,
            nonce.value(),
            state->my_node_id,
            get_last_configuration_nodes(),
            is_primary(),
            tx_id.seqno <= state->last_idx);
          break;
        }
        default:
        {
          throw ccf::ccf_logic_error(fmt::format("Unknown enum type: {}", r));
        }
      }
    }

    void recv_nonce_reveal(const ccf::NodeId& from, NonceRevealMsg r)
    {
      auto node = nodes.find(from);
      if (node == nodes.end())
      {
        // Ignore if we don't recognise the node.
        LOG_FAIL_FMT(
          "Recv nonce reveal to {} from {}: unknown node",
          state->my_node_id,
          from);
        return;
      }

      auto progress_tracker = store->get_progress_tracker();
      CCF_ASSERT(progress_tracker != nullptr, "progress_tracker is not set");
      LOG_TRACE_FMT(
        "processing nonce_reveal, from:{} view:{}, seqno:{}",
        from.trim(),
        r.term,
        r.idx);
      progress_tracker->add_nonce_reveal(
        {r.term, r.idx},
        r.nonce,
        from,
        get_last_configuration_nodes(),
        is_primary(),
        r.idx <= state->last_idx);

      update_commit();
    }

    void recv_append_entries_response(
      const ccf::NodeId& from, AppendEntriesResponse r)
    {
      std::lock_guard<std::mutex> guard(state->lock);
      // Ignore if we're not the leader.

      if (replica_state != kv::ReplicaState::Leader)
      {
        return;
      }

      auto node = nodes.find(from);
      if (node == nodes.end())
      {
        // Ignore if we don't recognise the node.
        LOG_FAIL_FMT(
          "Recv append entries response to {} from {}: unknown node",
          state->my_node_id,
          from);
        return;
      }
      else if (state->current_view < r.term)
      {
        // We are behind, update our state.
        LOG_DEBUG_FMT(
          "Recv append entries response to {} from {}: more recent term ({} "
          "> {})",
          state->my_node_id,
          from,
          r.term,
          state->current_view);
        become_aware_of_new_term(r.term);
        return;
      }
      else if (state->current_view != r.term)
      {
        // Stale response, discard if success.
        // Otherwise reset sent_idx and try again.
        LOG_DEBUG_FMT(
          "Recv append entries response to {} from {}: stale term ({} != {})",
          state->my_node_id,
          from,
          r.term,
          state->current_view);
        if (r.success == AppendEntriesResponseType::OK)
        {
          return;
        }
      }
      else if (r.last_log_idx < node->second.match_idx)
      {
        // Stale response, discard if success.
        // Otherwise reset sent_idx and try again.
        LOG_DEBUG_FMT(
          "Recv append entries response to {} from {}: stale idx",
          state->my_node_id,
          from);
        if (r.success == AppendEntriesResponseType::OK)
        {
          return;
        }
      }

      // Update next and match for the responding node.
      node->second.match_idx = std::min(r.last_log_idx, state->last_idx);

      if (r.success == AppendEntriesResponseType::REQUIRE_EVIDENCE)
      {
        // We need to provide evidence to the replica that we can send it append
        // entries. This should only happened if there is some kind of network
        // partition.
        ViewChangeEvidenceMsg vw = {{bft_view_change_evidence},
                                    state->current_view};

        std::vector<uint8_t> data =
          view_change_tracker->get_serialized_view_change_confirmation(
            state->current_view, id());

        data.insert(
          data.begin(),
          reinterpret_cast<uint8_t*>(&vw),
          reinterpret_cast<uint8_t*>(&vw) + sizeof(ViewChangeEvidenceMsg));

        LOG_DEBUG_FMT("Sending evidence to:{}", from);
        channels->send_authenticated(
          from, ccf::NodeMsgType::consensus_msg, data);
      }

      if (r.success != AppendEntriesResponseType::OK)
      {
        // Failed due to log inconsistency. Reset sent_idx and try again.
        LOG_DEBUG_FMT(
          "Recv append entries response to {} from {}: failed",
          state->my_node_id,
          from);
        send_append_entries(from, node->second.match_idx + 1);
        return;
      }

      LOG_DEBUG_FMT(
        "Recv append entries response to {} from {} for index {}: success",
        state->my_node_id.trim(),
        from.trim(),
        r.last_log_idx);
      update_commit();
    }

    void send_request_vote(const ccf::NodeId& to)
    {
      auto last_committable_idx = last_committable_index();
      LOG_INFO_FMT(
        "Send request vote from {} to {} at {}",
        state->my_node_id.trim(),
        to.trim(),
        last_committable_idx);
      CCF_ASSERT(last_committable_idx >= state->commit_idx, "lci < ci");

      RequestVote rv = {{raft_request_vote},
                        state->current_view,
                        last_committable_idx,
                        get_term_internal(last_committable_idx)};

      channels->send_authenticated(to, ccf::NodeMsgType::consensus_msg, rv);
    }

    void recv_request_vote(const ccf::NodeId& from, RequestVote r)
    {
      std::lock_guard<std::mutex> guard(state->lock);

      // Ignore if we don't recognise the node.
      auto node = nodes.find(from);
      if (node == nodes.end())
      {
        LOG_FAIL_FMT(
          "Recv request vote to {} from {}: unknown node",
          state->my_node_id,
          from);
        return;
      }

      if (state->current_view > r.term)
      {
        // Reply false, since our term is later than the received term.
        LOG_DEBUG_FMT(
          "Recv request vote to {} from {}: our term is later ({} > {})",
          state->my_node_id,
          from,
          state->current_view,
          r.term);
        send_request_vote_response(from, false);
        return;
      }
      else if (state->current_view < r.term)
      {
        LOG_DEBUG_FMT(
          "Recv request vote to {} from {}: their term is later ({} < {})",
          state->my_node_id,
          from,
          state->current_view,
          r.term);
        become_aware_of_new_term(r.term);
      }

      if ((voted_for.has_value()) && (voted_for.value() != from))
      {
        // Reply false, since we already voted for someone else.
        LOG_DEBUG_FMT(
          "Recv request vote to {} from {}: already voted for {}",
          state->my_node_id,
          from,
          voted_for.value());
        send_request_vote_response(from, false);
        return;
      }

      // If the candidate's committable log is at least as up-to-date as ours,
      // vote yes

      const auto last_committable_idx = last_committable_index();
      const auto term_of_last_committable_idx =
        get_term_internal(last_committable_idx);

      const auto answer =
        (r.term_of_last_committable_idx > term_of_last_committable_idx) ||
        ((r.term_of_last_committable_idx == term_of_last_committable_idx) &&
         (r.last_committable_idx >= last_committable_idx));

      if (answer)
      {
        // If we grant our vote, we also acknowledge that an election is in
        // progress.
        restart_election_timeout();
        leader_id.reset();
        voted_for = from;
      }
      else
      {
        LOG_INFO_FMT(
          "Voting against candidate at {}.{} because local state is at {}.{}",
          r.term_of_last_committable_idx,
          r.last_committable_idx,
          term_of_last_committable_idx,
          last_committable_idx);
      }

      send_request_vote_response(from, answer);
    }

    void send_request_vote_response(const ccf::NodeId& to, bool answer)
    {
      LOG_INFO_FMT(
        "Send request vote response from {} to {}: {}",
        state->my_node_id.trim(),
        to.trim(),
        answer);

      RequestVoteResponse response = {
        {raft_request_vote_response}, state->current_view, answer};

      channels->send_authenticated(
        to, ccf::NodeMsgType::consensus_msg, response);
    }

    void recv_request_vote_response(
      const ccf::NodeId& from, RequestVoteResponse r)
    {
      std::lock_guard<std::mutex> guard(state->lock);

      if (replica_state != kv::ReplicaState::Candidate)
      {
        LOG_INFO_FMT(
          "Recv request vote response to {}: we aren't a candidate",
          state->my_node_id);
        return;
      }

      // Ignore if we don't recognise the node.
      auto node = nodes.find(from);
      if (node == nodes.end())
      {
        LOG_INFO_FMT(
          "Recv request vote response to {} from {}: unknown node",
          state->my_node_id,
          from);
        return;
      }

      if (state->current_view < r.term)
      {
        LOG_INFO_FMT(
          "Recv request vote response to {} from {}: their term is more recent "
          "({} < {})",
          state->my_node_id,
          from,
          state->current_view,
          r.term);
        become_aware_of_new_term(r.term);
        return;
      }
      else if (state->current_view != r.term)
      {
        // Ignore as it is stale.
        LOG_INFO_FMT(
          "Recv request vote response to {} from {}: stale ({} != {})",
          state->my_node_id,
          from,
          state->current_view,
          r.term);
        return;
      }
      else if (!r.vote_granted)
      {
        // Do nothing.
        LOG_INFO_FMT(
          "Recv request vote response to {} from {}: they voted no",
          state->my_node_id,
          from);
        return;
      }

      LOG_INFO_FMT(
        "Recv request vote response to {} from {}: they voted yes",
        state->my_node_id,
        from);

      add_vote_for_me(from);
    }

    void restart_election_timeout()
    {
      // Randomise timeout_elapsed to get a random election timeout
      // between 0.5x and 1x the configured election timeout.
      timeout_elapsed = std::chrono::milliseconds(distrib(rand));
    }

    void become_candidate()
    {
      replica_state = kv::ReplicaState::Candidate;
      leader_id.reset();
      voted_for = state->my_node_id;
      votes_for_me.clear();
      state->current_view++;

      restart_election_timeout();
      add_vote_for_me(state->my_node_id);

      LOG_INFO_FMT(
        "Becoming candidate {}: {}", state->my_node_id, state->current_view);

      if (consensus_type != ConsensusType::BFT)
      {
        for (auto it = nodes.begin(); it != nodes.end(); ++it)
        {
          send_request_vote(it->first);
        }
      }
    }

    void become_leader(bool force_become_leader = false)
    {
      if (is_retired())
      {
        return;
      }

      // When we force to become the primary we are going around the
      // consensus protocol. This only happens when a node starts a new network
      // and have a gensis or recovery tx as the last transaction, for BFT this
      // transaction is not prepared and but must not be rolled back.
      if (consensus_type == ConsensusType::BFT && !force_become_leader)
      {
        auto progress_tracker = store->get_progress_tracker();
        election_index = progress_tracker->get_rollback_seqno();
      }
      else
      {
        election_index = last_committable_index();
      }
      LOG_DEBUG_FMT(
        "Election index is {} in term {}", election_index, state->current_view);
      // Discard any un-committable updates we may hold,
      // since we have no signature for them. Except at startup,
      // where we do not want to roll back the genesis transaction.
      if (state->commit_idx > 0)
      {
        rollback(election_index);
      }
      else
      {
        // but we still want the KV to know which term we're in
        store->initialise_term(state->current_view);
      }

      replica_state = kv::ReplicaState::Leader;
      leader_id = state->my_node_id;

      using namespace std::chrono_literals;
      timeout_elapsed = 0ms;

      LOG_INFO_FMT(
        "Becoming leader {}: {}", state->my_node_id, state->current_view);

      // Immediately commit if there are no other nodes.
      if (nodes.size() == 0)
      {
        commit(state->last_idx);
        return;
      }

      // Reset next, match, and sent indices for all nodes.
      auto next = state->last_idx + 1;

      for (auto it = nodes.begin(); it != nodes.end(); ++it)
      {
        it->second.match_idx = 0;
        it->second.sent_idx = next - 1;

        // Send an empty append_entries to all nodes.
        send_append_entries(it->first, next);
      }
    }

    bool can_advance_watermark()
    {
      return replica_state != kv::ReplicaState::Retired &&
        replica_state != kv::ReplicaState::Learner;
    }

    bool can_endorse_primary()
    {
      return replica_state != kv::ReplicaState::Retired &&
        replica_state != kv::ReplicaState::Learner;
    }

    // Called when a replica becomes aware of the existence of a new term
    // If retired already, state remains unchanged, but the replica otherwise
    // becomes a follower in the new term.
    void become_aware_of_new_term(Term term)
    {
      leader_id.reset();
      restart_election_timeout();

      state->current_view = term;
      voted_for.reset();
      votes_for_me.clear();

      if (consensus_type == ConsensusType::BFT)
      {
        auto progress_tracker = store->get_progress_tracker();
        ccf::SeqNo rollback_level = progress_tracker->get_rollback_seqno();
        rollback(rollback_level);
        view_change_tracker->set_current_view_change(state->current_view);
      }
      else
      {
        rollback(last_committable_index());
      }

      is_new_follower = true;

      if (can_endorse_primary())
      {
        replica_state = kv::ReplicaState::Follower;
        LOG_INFO_FMT(
          "Becoming follower {}: {}", state->my_node_id, state->current_view);
      }
    }

    void become_retiring()
    {
      assert(use_two_tx_reconfig);

      LOG_INFO_FMT(
        "Becoming retiring {}: {}", state->my_node_id, state->current_view);

      replica_state = kv::ReplicaState::Retiring;
      leader_id.reset();

      CCF_ASSERT_FMT(
        !retirement_idx.has_value(),
        "retirement_idx already set to {}",
        retirement_idx.value());
      retirement_idx = state->commit_idx;
      LOG_INFO_FMT("Node retiring at {}", state->commit_idx);
    }

    void become_retired()
    {
      replica_state = kv::ReplicaState::Retired;
      leader_id.reset();

      LOG_INFO_FMT(
        "Becoming retired {}: {}", state->my_node_id, state->current_view);
    }

    void add_vote_for_me(const ccf::NodeId& from)
    {
      size_t quorum = -1;

      if (use_two_tx_reconfig)
      {
        const auto& cfg = configurations.front();

        if (cfg.nodes.find(from) == cfg.nodes.end())
        {
          LOG_INFO_FMT("Ignoring vote from ineligible voter {}", from);
          return;
        }

        // Need 50% + 1 of the total nodes in the current config (including us).
        votes_for_me.insert(from);
        quorum = get_quorum(cfg);
      }
      else
      {
        // Need 50% + 1 of the total nodes, which are the other nodes plus us.
        votes_for_me.insert(from);
        quorum = ((nodes.size() + 1) / 2) + 1;
      }

      if (votes_for_me.size() >= quorum)
      {
        become_leader();
      }
    }

    void update_commit()
    {
      // If there exists some idx in the current term such that
      // idx > commit_idx and a majority of nodes have replicated it,
      // commit to that idx.
      auto new_commit_cft_idx = std::numeric_limits<Index>::max();
      auto new_commit_bft_idx = std::numeric_limits<Index>::max();

      // Obtain BFT watermarks
      auto progress_tracker = store->get_progress_tracker();
      if (progress_tracker != nullptr)
      {
        new_commit_bft_idx = progress_tracker->get_highest_committed_level();
      }

      // Obtain CFT watermarks
      for (auto& c : configurations)
      {
        // The majority must be checked separately for each active
        // configuration.
        std::vector<Index> match;
        match.reserve(c.nodes.size() + 1);

        for (auto node : c.nodes)
        {
          if (node.first == state->my_node_id)
          {
            match.push_back(state->last_idx);
          }
          else
          {
            match.push_back(nodes.at(node.first).match_idx);
          }
        }

        sort(match.begin(), match.end());
        auto confirmed = match.at((match.size() - 1) / 2);

        if (confirmed < new_commit_cft_idx)
        {
          new_commit_cft_idx = confirmed;
        }
      }
      LOG_DEBUG_FMT(
        "In update_commit, new_commit_cft_idx: {}, new_commit_bft_idx:{}. "
        "last_idx: {}",
        new_commit_cft_idx,
        new_commit_bft_idx,
        state->last_idx);

      if (new_commit_cft_idx != std::numeric_limits<Index>::max())
      {
        state->cft_watermark_idx = new_commit_cft_idx;
      }

      if (new_commit_bft_idx != std::numeric_limits<Index>::max())
      {
        state->bft_watermark_idx = new_commit_bft_idx;
      }

      if (get_commit_watermark_idx() > state->last_idx)
      {
        throw std::logic_error(
          "Followers appear to have later match indices than leader");
      }

      commit_if_possible(get_commit_watermark_idx());
    }

    void commit_if_possible(Index idx)
    {
      LOG_DEBUG_FMT(
        "Commit if possible {} (ci: {}) (ti {})",
        idx,
        state->commit_idx,
        get_term_internal(idx));
      if (
        (idx > state->commit_idx) &&
        (get_term_internal(idx) <= state->current_view))
      {
        Index highest_committable = 0;
        bool can_commit = false;
        while (!committable_indices.empty() &&
               (committable_indices.front() <= idx))
        {
          highest_committable = committable_indices.front();
          committable_indices.pop_front();
          can_commit = true;
        }

        if (can_commit)
        {
          if (consensus_type == ConsensusType::CFT)
          {
            commit(highest_committable);
          }
          else
          {
            auto progress_tracker = store->get_progress_tracker();
            commit(progress_tracker->get_highest_committed_level());
          }
        }
      }
    }

    size_t num_trusted(const kv::Configuration& c) const
    {
      size_t r = 0;
      for (const auto& [id, _] : c.nodes)
      {
        if (
          nodes.find(id) != nodes.end() && learners.find(id) == learners.end())
        {
          r++;
        }
      }
      return r;
    }

    size_t get_quorum(const kv::Configuration& c) const
    {
      switch (consensus_type)
      {
        case CFT:
          return (c.nodes.size() / 2) + 1;
        case BFT:
          return (c.nodes.size() / 3) + 1;
        default:
          return -1;
      }
    }

    bool have_quorum(size_t n, const kv::Configuration& c) const
    {
      return n >= get_quorum(c);
    }

    bool enough_trusted(const kv::Configuration& c) const
    {
      return have_quorum(num_trusted(c), c);
    }

    void commit(Index idx)
    {
      if (idx > state->last_idx)
      {
        throw std::logic_error(fmt::format(
          "Tried to commit {} but last_idx is {}", idx, state->last_idx));
      }

      LOG_DEBUG_FMT("Starting commit");

      // This could happen if a follower becomes the leader when it
      // has committed fewer log entries, although it has them available.
      if (idx <= state->commit_idx)
        return;

      state->commit_idx = idx;
      if (
        retirement_committable_idx.has_value() &&
        idx >= retirement_committable_idx.value() &&
        (!use_two_tx_reconfig || is_retiring()))
      {
        become_retired();
      }

      LOG_DEBUG_FMT("Compacting...");
      // Snapshots are not yet supported with BFT
      snapshotter->commit(
        idx,
        replica_state == kv::ReplicaState::Leader &&
          consensus_type == ConsensusType::CFT);

      store->compact(idx);
      ledger->commit(idx);

      LOG_DEBUG_FMT("Commit on {}: {}", state->my_node_id.trim(), idx);

      // Examine all configurations that are followed by a globally committed
      // configuration.
      bool changed = false;

      while (true)
      {
        auto conf = configurations.begin();
        if (conf == configurations.end())
          break;

        auto next = std::next(conf);
        if (next == configurations.end())
          break;

        if (idx < next->idx)
          break;

        if (!use_two_tx_reconfig)
        {
          configurations.pop_front();
          backup_nodes.clear();
          changed = true;
        }
        else
        {
          if (is_primary())
          {
            if (!enough_trusted(*next))
            {
              LOG_TRACE_FMT(
                "Configurations: not enough trusted nodes for next "
                "configuration");
              break;
            }
          }

          if (num_trusted(*next) == next->nodes.size())
          {
            LOG_TRACE_FMT(
              "Configurations: all nodes trusted, switching to next "
              "configuration");

            if (!is_retiring())
            {
              if (
                conf->nodes.find(state->my_node_id) != conf->nodes.end() &&
                next->nodes.find(state->my_node_id) == next->nodes.end())
              {
                become_retiring();
              }
            }

            configurations.pop_front();
          }
          else
          {
            break;
          }
        }
      }

      if (changed)
      {
        create_and_remove_node_state();
      }
    }

    Index get_commit_watermark_idx()
    {
      if (consensus_type == ConsensusType::BFT)
      {
        return state->bft_watermark_idx;
      }
      else
      {
        return state->cft_watermark_idx;
      }
    }

    const Configuration::Nodes& get_last_configuration_nodes()
    {
      if (configurations.empty())
      {
        throw std::logic_error("Configurations is empty");
      }
      return configurations.back().nodes;
    }

    void rollback(Index idx)
    {
      if (
        (consensus_type == ConsensusType::CFT && idx < state->commit_idx) ||
        (consensus_type == ConsensusType::BFT &&
         idx < state->bft_watermark_idx))
      {
        LOG_FAIL_FMT(
          "Asked to rollback to idx:{} but committed to commit_idx:{}, "
          "bft_watermark_idx:{} - ignoring rollback request",
          idx,
          state->commit_idx,
          state->bft_watermark_idx);
        return;
      }

      snapshotter->rollback(idx);
      store->rollback({get_term_internal(idx), idx}, state->current_view);
      LOG_DEBUG_FMT("Setting term in store to: {}", state->current_view);
      ledger->truncate(idx);
      state->last_idx = idx;
      LOG_DEBUG_FMT("Rolled back at {}", idx);

      while (!committable_indices.empty() && (committable_indices.back() > idx))
      {
        committable_indices.pop_back();
      }

      if (retirement_idx.has_value() && retirement_idx.value() > idx)
      {
        retirement_idx = std::nullopt;
      }

      if (
        retirement_committable_idx.has_value() &&
        retirement_committable_idx.value() > idx)
      {
        retirement_committable_idx = std::nullopt;
      }

      // Rollback configurations.
      bool changed = false;

      while (!configurations.empty() && (configurations.back().idx > idx))
      {
        configurations.pop_back();
        backup_nodes.clear();
        changed = true;
      }

      if (use_two_tx_reconfig && changed)
      {
        std::unordered_set<ccf::NodeId> to_erase;
        for (auto& [id, seqno] : learners)
        {
          if (seqno > idx)
          {
            to_erase.insert(id);
          }
        }
        for (auto& id : to_erase)
        {
          learners.erase(id);
        }
      }

      if (changed)
      {
        create_and_remove_node_state();
      }
    }

    void create_and_remove_node_state()
    {
      if (use_two_tx_reconfig && is_learner())
      {
        for (auto& cfg : configurations)
        {
          if (cfg.idx > state->commit_idx)
            break;

          if (
            cfg.nodes.find(state->my_node_id) != cfg.nodes.end() &&
            learners.find(state->my_node_id) != learners.end())
          {
            LOG_INFO_FMT("Configurations: ready for promotion");
            // Submit promotion RPC here.
            learners.erase(state->my_node_id);

            // The transition to follower will happen when the reconfiguration
            // transaction commits.
            LOG_INFO_FMT(
              "Becoming follower {}: {}",
              state->my_node_id,
              state->current_view);
            replica_state = kv::ReplicaState::Follower;
          }
        }
      }

      // Find all nodes present in any active configuration.
      Configuration::Nodes active_nodes;

      for (auto& conf : configurations)
      {
        for (auto node : conf.nodes)
        {
          active_nodes.emplace(node.first, node.second);
        }
      }

      // Remove all nodes in the node state that are not present in any active
      // configuration.
      std::vector<ccf::NodeId> to_remove;

      for (auto& node : nodes)
      {
        if (active_nodes.find(node.first) == active_nodes.end())
        {
          to_remove.push_back(node.first);
        }
      }

      for (auto node_id : to_remove)
      {
        nodes.erase(node_id);
        LOG_INFO_FMT("Removed raft node {}", node_id);
      }

      // Add all active nodes that are not already present in the node state.
      for (auto node_info : active_nodes)
      {
        if (node_info.first == state->my_node_id)
        {
          continue;
        }

        if (nodes.find(node_info.first) == nodes.end())
        {
          // A new node is sent only future entries initially. If it does not
          // have prior data, it will communicate that back to the leader.
          auto index = state->last_idx + 1;
          nodes.try_emplace(node_info.first, node_info.second, index, 0);

          channels->associate_node_address(
            node_info.first, node_info.second.hostname, node_info.second.port);

          if (replica_state == kv::ReplicaState::Leader)
          {
            send_append_entries(node_info.first, index);
          }

          LOG_INFO_FMT(
            "Added raft node {} ({}:{})",
            node_info.first,
            node_info.second.hostname,
            node_info.second.port);
        }
      }
    }
  };
}<|MERGE_RESOLUTION|>--- conflicted
+++ resolved
@@ -2127,14 +2127,6 @@
     void send_append_entries_response(
       ccf::NodeId to, AppendEntriesResponseType answer)
     {
-<<<<<<< HEAD
-      if (answer == AppendEntriesResponseType::REQUIRE_EVIDENCE)
-      {
-        state->requested_evidence_from = to;
-      }
-
-=======
->>>>>>> 38267cd7
       if (answer == AppendEntriesResponseType::REQUIRE_EVIDENCE)
       {
         state->requested_evidence_from = to;
