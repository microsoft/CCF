// Copyright (c) Microsoft Corporation. All rights reserved.
// Licensed under the Apache 2.0 License.
#pragma once

#include "ccf/ds/ccf_exception.h"
#include "ccf/ds/logger.h"
#include "ccf/pal/locking.h"
#include "ccf/tx_id.h"
#include "ccf/tx_status.h"
#include "ds/serialized.h"
#include "enclave/reconfiguration_type.h"
#include "impl/state.h"
#include "kv/kv_types.h"
#include "node/node_client.h"
#include "node/node_to_node.h"
#include "node/node_types.h"
#include "node/resharing_tracker.h"
#include "node/retired_nodes_cleanup.h"
#include "orc_requests.h"
#include "raft_types.h"
#include "service/tables/signatures.h"

#include <algorithm>
#include <deque>
#include <list>
#include <random>
#include <unordered_map>
#include <vector>

namespace aft
{
  using Configuration = kv::Configuration;

  template <class LedgerProxy>
  class Aft : public kv::Consensus
  {
  private:
    struct NodeState
    {
      Configuration::NodeInfo node_info;

      // the highest index sent to the node
      Index sent_idx;

      // the highest matching index with the node that was confirmed
      Index match_idx;

      // timeout tracking the last time an ack was received from the node
      std::chrono::milliseconds last_ack_timeout;

      NodeState() = default;

      NodeState(
        const Configuration::NodeInfo& node_info_,
        Index sent_idx_,
        Index match_idx_ = 0) :
        node_info(node_info_),
        sent_idx(sent_idx_),
        match_idx(match_idx_),
        last_ack_timeout(0)
      {}
    };

    // Persistent
    ConsensusType consensus_type;
    std::unique_ptr<Store> store;

    // Volatile
    std::optional<ccf::NodeId> voted_for = std::nullopt;
    std::optional<ccf::NodeId> leader_id = std::nullopt;

    // Keep track of votes in each active configuration
    struct Votes
    {
      std::unordered_set<ccf::NodeId> votes;
      size_t quorum;
    };
    std::map<Index, Votes> votes_for_me;

    // Replicas start in leadership state Follower. Apart from a single forced
    // transition from Follower to Leader on the initial node at startup,
    // the state machine is made up of the following transitions:
    //
    // Follower -> Candidate, when election timeout expires
    // Follower -> Retired, when commit advances past the last config containing
    // the node
    // Candidate -> Leader, upon collecting enough votes
    // Leader -> Retired, when commit advances past the last config containing
    // the node
    // Leader -> Follower, when receiving entries for a newer term
    // Candidate -> Follower, when receiving entries for a newer term
    std::optional<kv::LeadershipState> leadership_state = std::nullopt;
    kv::MembershipState membership_state;
    std::optional<kv::RetirementPhase> retirement_phase = std::nullopt;
    std::chrono::milliseconds timeout_elapsed;
    // Last (committable) index preceding the node's election, this is
    // used to decide when to start issuing signatures. While commit_idx
    // hasn't caught up with election_index, a newly elected leader is
    // effectively finishing establishing commit over the previous term
    // or even previous terms, and can therefore not meaningfully sign
    // over the commit level.
    kv::Version election_index = 0;

    // When this node receives append entries from a new primary, it may need to
    // roll back a committable but uncommitted suffix it holds. The
    // new primary dictates the index where this suffix begins, which
    // following the Raft election rules must be at least as high as the highest
    // commit index reported by the previous primary. The window in which this
    // rollback could be accepted is minimised to avoid unnecessary
    // retransmissions - this node only executes this rollback instruction on
    // the first append entries after it became a follower. As with any append
    // entries, the initial index will not advance until this node acks.
    bool is_new_follower = false;

    // When this node becomes primary, they should produce a new signature in
    // the current view. This signature is the first thing they may commit, as
    // they cannot confirm commit of anything from a previous view (Raft paper
    // section 5.4.2). This bool is true from the point this node becomes
    // primary, until it is explicitly reset by a call to get_signable_txid()
    bool should_sign = false;

    std::shared_ptr<aft::State> state;

    // Timeouts
    std::chrono::milliseconds request_timeout;
    std::chrono::milliseconds election_timeout;
    bool ticking = false;

    // Configurations
    std::list<Configuration> configurations;
    // Union of other nodes (i.e. all nodes but us) in each active
    // configuration. This should be used for diagnostic or broadcasting
    // messages but _not_ for counting quorums, which should be done for each
    // active configuration.
    std::unordered_map<ccf::NodeId, NodeState> all_other_nodes;
    std::unordered_map<ccf::NodeId, ccf::SeqNo> learner_nodes;
    std::unordered_map<ccf::NodeId, ccf::SeqNo> retired_nodes;
    ReconfigurationType reconfiguration_type;
    bool require_identity_for_reconfig = false;
    std::shared_ptr<ccf::ResharingTracker> resharing_tracker;
    std::unordered_map<kv::ReconfigurationId, std::unordered_set<ccf::NodeId>>
      orc_sets;

    // Node client to trigger submission of RPC requests
    std::shared_ptr<ccf::NodeClient> node_client;

    // Used to remove retired nodes from store
    std::unique_ptr<ccf::RetiredNodeCleanup> retired_node_cleanup;

    // Index at which this node observes its retirement
    std::optional<ccf::SeqNo> retirement_idx = std::nullopt;
    // Earliest index at which this node's retirement can be committed
    std::optional<ccf::SeqNo> retirement_committable_idx = std::nullopt;

    size_t entry_size_not_limited = 0;
    size_t entry_count = 0;
    Index entries_batch_size = 20;
    static constexpr int batch_window_size = 100;
    int batch_window_sum = 0;

    // Indices that are eligible for global commit, from a Node's perspective
    std::deque<Index> committable_indices;

    // When this is set, only public domain is deserialised when receiving
    // append entries
    bool public_only = false;

    // Randomness
    std::uniform_int_distribution<int> distrib;
    std::default_random_engine rand;

  public:
    static constexpr size_t append_entries_size_limit = 20000;
    std::unique_ptr<LedgerProxy> ledger;
    std::shared_ptr<ccf::NodeToNode> channels;

  public:
    Aft(
      const consensus::Configuration& settings_,
      std::unique_ptr<Store> store_,
      std::unique_ptr<LedgerProxy> ledger_,
      std::shared_ptr<ccf::NodeToNode> channels_,
      std::shared_ptr<aft::State> state_,
      std::shared_ptr<ccf::ResharingTracker> resharing_tracker_,
      std::shared_ptr<ccf::NodeClient> rpc_request_context_,
      bool public_only_ = false,
      kv::MembershipState initial_membership_state_ =
        kv::MembershipState::Active,
      ReconfigurationType reconfiguration_type_ =
        ReconfigurationType::ONE_TRANSACTION) :
      consensus_type(settings_.type),
      store(std::move(store_)),

      membership_state(initial_membership_state_),
      timeout_elapsed(0),

      state(state_),

      request_timeout(settings_.message_timeout),
      election_timeout(settings_.election_timeout),

      reconfiguration_type(reconfiguration_type_),
      resharing_tracker(std::move(resharing_tracker_)),
      node_client(rpc_request_context_),
      retired_node_cleanup(
        std::make_unique<ccf::RetiredNodeCleanup>(node_client)),

      public_only(public_only_),

      distrib(0, (int)election_timeout.count() / 2),
      rand((int)(uintptr_t)this),

      ledger(std::move(ledger_)),
      channels(channels_)

    {
      LOG_DEBUG_FMT(
        "reconfiguration type: {}",
        reconfiguration_type == ONE_TRANSACTION ? "1tx" : "2tx");

      if (consensus_type == ConsensusType::BFT)
      {
        // Initialize view history for bft. We start on view 2 and the first
        // commit is always 1.
        state->view_history.update(1, starting_view_change);
        require_identity_for_reconfig = true;
        ticking = true;
      }

      if (require_identity_for_reconfig)
      {
        if (!resharing_tracker)
        {
          throw std::logic_error("missing identity tracker");
        }
      }
    }

    virtual ~Aft() = default;

    std::optional<ccf::NodeId> primary() override
    {
      return leader_id;
    }

    bool view_change_in_progress() override
    {
      std::unique_lock<ccf::pal::Mutex> guard(state->lock);
      if (consensus_type == ConsensusType::BFT)
      {
        LOG_FAIL_FMT("Unsupported");
        return false;
      }
      else
      {
        return (leadership_state == kv::LeadershipState::Candidate);
      }
    }

    ccf::NodeId id() override
    {
      return state->my_node_id;
    }

    bool is_primary() override
    {
      return leadership_state == kv::LeadershipState::Leader;
    }

    bool is_candidate() override
    {
      return leadership_state == kv::LeadershipState::Candidate;
    }

    bool can_replicate() override
    {
      std::unique_lock<ccf::pal::Mutex> guard(state->lock);
      return can_replicate_unsafe();
    }

    Consensus::SignatureDisposition get_signature_disposition() override
    {
      std::unique_lock<ccf::pal::Mutex> guard(state->lock);
      if (can_replicate_unsafe())
      {
        if (should_sign)
        {
          return Consensus::SignatureDisposition::SHOULD_SIGN;
        }
        else
        {
          return Consensus::SignatureDisposition::CAN_SIGN;
        }
      }
      else
      {
        return Consensus::SignatureDisposition::CANT_REPLICATE;
      }
    }

    bool is_backup() override
    {
      return leadership_state == kv::LeadershipState::Follower;
    }

    bool is_learner() const
    {
      return membership_state == kv::MembershipState::Learner;
    }

    bool is_retired() const
    {
      return membership_state == kv::MembershipState::Retired;
    }

    bool is_retiring() const
    {
      return membership_state == kv::MembershipState::RetirementInitiated;
    }

    Index last_committable_index() const
    {
      return committable_indices.empty() ? state->commit_idx :
                                           committable_indices.back();
    }

    void enable_all_domains() override
    {
      // When receiving append entries as a follower, all security domains will
      // be deserialised
      std::lock_guard<ccf::pal::Mutex> guard(state->lock);
      public_only = false;
    }

    ConsensusType type() override
    {
      return consensus_type;
    }

    void force_become_primary() override
    {
      // This is unsafe and should only be called when the node is certain
      // there is no leader and no other node will attempt to force leadership.
      if (leader_id.has_value())
      {
        throw std::logic_error(
          "Can't force leadership if there is already a leader");
      }

      std::lock_guard<ccf::pal::Mutex> guard(state->lock);
      state->current_view += starting_view_change;
      become_leader(true);
    }

    void force_become_primary(
      Index index,
      Term term,
      const std::vector<Index>& terms,
      Index commit_idx_) override
    {
      // This is unsafe and should only be called when the node is certain
      // there is no leader and no other node will attempt to force leadership.
      if (leader_id.has_value())
      {
        throw std::logic_error(
          "Can't force leadership if there is already a leader");
      }

      std::lock_guard<ccf::pal::Mutex> guard(state->lock);
      state->current_view = term;
      state->last_idx = index;
      state->commit_idx = commit_idx_;
      state->view_history.initialise(terms);
      state->view_history.update(index, term);
      state->current_view += starting_view_change;
      become_leader(true);
    }

    void init_as_backup(
      Index index,
      Term term,
      const std::vector<Index>& term_history,
      Index recovery_start_index = 0) override
    {
      // This should only be called when the node resumes from a snapshot and
      // before it has received any append entries.
      std::lock_guard<ccf::pal::Mutex> guard(state->lock);

      state->last_idx = index;
      state->commit_idx = index;

      state->view_history.initialise(term_history);

      ledger->init(index, recovery_start_index);

      become_aware_of_new_term(term);
    }

    Index get_last_idx()
    {
      return state->last_idx;
    }

    Index get_committed_seqno() override
    {
      std::lock_guard<ccf::pal::Mutex> guard(state->lock);
      return get_commit_idx_unsafe();
    }

    Term get_view() override
    {
      std::lock_guard<ccf::pal::Mutex> guard(state->lock);
      return state->current_view;
    }

    std::pair<Term, Index> get_committed_txid() override
    {
      std::lock_guard<ccf::pal::Mutex> guard(state->lock);
      ccf::SeqNo commit_idx = get_commit_idx_unsafe();
      return {get_term_internal(commit_idx), commit_idx};
    }

    kv::Consensus::SignableTxIndices get_signable_txid() override
    {
      std::lock_guard<ccf::pal::Mutex> guard(state->lock);

      kv::Consensus::SignableTxIndices r;
      r.version = state->last_idx;
      r.term = get_term_internal(r.version);
      r.previous_version = std::max(last_committable_index(), election_index);

      // NB: Reset here, since we're already holding the lock, and assume the
      // caller will go on to emit a signature
      should_sign = false;

      return r;
    }

    Term get_view(Index idx) override
    {
      std::lock_guard<ccf::pal::Mutex> guard(state->lock);
      return get_term_internal(idx);
    }

    std::vector<Index> get_view_history(Index idx) override
    {
      // This should only be called when the spin lock is held.
      return state->view_history.get_history_until(idx);
    }

<<<<<<< HEAD
=======
    std::vector<Index> get_view_history_since(Index idx) override
    {
      // This should only be called when the spin lock is held.
      return state->view_history.get_history_since(idx);
    }

    void initialise_view_history(
      const std::vector<Index>& view_history) override
    {
      // This should only be called when the spin lock is held.
      return state->view_history.initialise(view_history);
    }

>>>>>>> a4a51244
  private:
    uint32_t get_bft_offset(const Configuration::Nodes& conf) const
    {
      uint32_t offset = 0;
      return offset;
    }

  public:
    void add_configuration(
      Index idx,
      const kv::Configuration::Nodes& conf,
      const std::unordered_set<ccf::NodeId>& new_learner_nodes = {},
      const std::unordered_set<ccf::NodeId>& new_retired_nodes = {}) override
    {
      LOG_DEBUG_FMT(
        "Configurations: add new configuration at {}: {{{}}}", idx, conf);

      if (reconfiguration_type == ReconfigurationType::ONE_TRANSACTION)
      {
        assert(new_learner_nodes.empty());

        // Detect when we are retired by observing a configuration
        // from which we are absent following a configuration in which
        // we were included. Note that this relies on retirement being
        // a final state, and node identities never being re-used.
        if (
          !configurations.empty() &&
          configurations.back().nodes.find(state->my_node_id) !=
            configurations.back().nodes.end() &&
          conf.find(state->my_node_id) == conf.end())
        {
          become_retired(idx, kv::RetirementPhase::Ordered);
        }
      }
      else
      {
        if (
          !configurations.empty() &&
          configurations.back().nodes.find(state->my_node_id) ==
            configurations.back().nodes.end() &&
          conf.find(state->my_node_id) == conf.end() &&
          (is_retiring() ||
           (is_retired() &&
            retirement_phase == kv::RetirementPhase::Committed)))
        {
          become_retired(idx, kv::RetirementPhase::Ordered);
        }

        if (!new_learner_nodes.empty())
        {
          LOG_DEBUG_FMT(
            "Configurations: new learners: {{{}}}",
            fmt::join(new_learner_nodes, ", "));
          for (auto& id : new_learner_nodes)
          {
            if (learner_nodes.find(id) == learner_nodes.end())
            {
              learner_nodes[id] = idx;
            }
          }
        }

        if (!new_retired_nodes.empty())
        {
          LOG_DEBUG_FMT(
            "Configurations: newly retired nodes: {{{}}}",
            fmt::join(new_retired_nodes, ", "));
          for (auto& id : new_retired_nodes)
          {
            if (retired_nodes.find(id) == retired_nodes.end())
            {
              retired_nodes[id] = idx;
            }
          }
        }

        if (!configurations.empty())
        {
          for (const auto& [nid, _] : conf)
          {
            if (
              all_other_nodes.find(nid) != all_other_nodes.end() &&
              learner_nodes.find(nid) != learner_nodes.end() &&
              new_learner_nodes.find(nid) == new_learner_nodes.end())
            {
              // Promotion of known learner
              learner_nodes.erase(nid);
            }
            if (is_learner() && nid == state->my_node_id)
            {
              LOG_DEBUG_FMT(
                "Configurations: observing own promotion, becoming an active "
                "follower");
              leadership_state = kv::LeadershipState::Follower;
              membership_state = kv::MembershipState::Active;
            }
          }
        }

        if (orc_sets.find(idx) == orc_sets.end())
        {
          orc_sets[idx] = {};
        }
      }

      if (conf != configurations.back().nodes)
      {
        uint32_t offset = get_bft_offset(conf);
        Configuration new_config = {idx, std::move(conf), offset, idx};
        configurations.push_back(new_config);

        if (
          reconfiguration_type == ReconfigurationType::TWO_TRANSACTION &&
          resharing_tracker)
        {
          resharing_tracker->add_network_configuration(new_config);
          if (is_primary())
          {
            resharing_tracker->reshare(new_config);
          }
        }

        create_and_remove_node_state();
      }
    }

    void start_ticking()
    {
      ticking = true;
      using namespace std::chrono_literals;
      timeout_elapsed = 0ms;
      LOG_INFO_FMT("Election timer has become active");
    }

    void add_resharing_result(
      ccf::SeqNo seqno,
      kv::ReconfigurationId rid,
      const ccf::ResharingResult& result) override
    {
      if (
        reconfiguration_type == ReconfigurationType::TWO_TRANSACTION &&
        require_identity_for_reconfig)
      {
        assert(resharing_tracker);
        resharing_tracker->add_resharing_result(seqno, rid, result);
      }
    }

    void clear_orc_sets()
    {
      for (auto& [_, s] : orc_sets)
      {
        s.clear();
      }
    }

    void reset_last_ack_timeouts()
    {
      for (auto& node : all_other_nodes)
      {
        using namespace std::chrono_literals;
        node.second.last_ack_timeout = 0ms;
      }
    }

    // For more info about Observed Reconfiguration Commits see
    // https://microsoft.github.io/CCF/main/architecture/consensus/2tx-reconfig.html
    //
    // Note that this call is not `const` and that it modifies `orc_sets`. This
    // is safe, despite the fact that the primary may change or a
    // reconfiguration may be (partially) rolled back, because the `orc_sets`
    // are cleared upon entering/exiting the leader/follower replica states.
    // This means that we never record spurious ORCs, while it is still
    // guaranteed that we will eventually receive all of them, since all
    // nodes keep re-submitting ORCs until they are able to switch to the next
    // pending configuration.

    std::optional<kv::Configuration::Nodes> orc(
      kv::ReconfigurationId rid, const ccf::NodeId& node_id) override
    {
      std::lock_guard<ccf::pal::Mutex> guard(state->lock);

      LOG_DEBUG_FMT(
        "Configurations: ORC for configuration #{} from {}", rid, node_id);

      const auto oit = orc_sets.find(rid);
      if (oit == orc_sets.end())
      {
        throw std::logic_error(
          fmt::format("Missing ORC set for configuration #{}", rid));
      }

      for (auto const& conf : configurations)
      {
        if (conf.rid == rid)
        {
          const auto& ncnodes = conf.nodes;
          if (ncnodes.find(node_id) == ncnodes.end())
          {
            LOG_DEBUG_FMT("Node not in the configuration {}: {}", rid, node_id);
            return std::nullopt;
          }
          else
          {
            oit->second.insert(node_id);
            LOG_DEBUG_FMT(
              "Configurations: have {} ORCs out of {} for configuration #{}",
              oit->second.size(),
              ncnodes.size(),
              rid);

            // Note: Learners in the next configuration become trusted when
            // there is quorum in the next configuration, i.e. they may become
            // trusted in the nodes table before they are fully caught up and
            // have submitted their own ORC.

            if (oit->second.size() >= get_quorum(ncnodes.size()))
            {
              return ncnodes;
            }
            else
            {
              return std::nullopt;
            }
          }
          break;
        }
      }

      return std::nullopt;
    }

    Configuration::Nodes get_latest_configuration_unsafe() const override
    {
      if (configurations.empty())
      {
        return {};
      }

      return configurations.back().nodes;
    }

    Configuration::Nodes get_latest_configuration() override
    {
      std::lock_guard<ccf::pal::Mutex> guard(state->lock);
      return get_latest_configuration_unsafe();
    }

    kv::ConsensusDetails get_details() override
    {
      kv::ConsensusDetails details;
      std::lock_guard<ccf::pal::Mutex> guard(state->lock);
      details.primary_id = leader_id;
      details.current_view = state->current_view;
      details.ticking = ticking;
      details.leadership_state = leadership_state;
      details.membership_state = membership_state;
      if (is_retired())
      {
        details.retirement_phase = retirement_phase;
      }
      for (auto const& conf : configurations)
      {
        details.configs.push_back(conf);
      }
      for (auto& [k, v] : all_other_nodes)
      {
        details.acks[k] = {
          v.match_idx, static_cast<size_t>(v.last_ack_timeout.count())};
      }
      details.reconfiguration_type = reconfiguration_type;
      if (reconfiguration_type == ReconfigurationType::TWO_TRANSACTION)
      {
        details.learners = learner_nodes;
      }
      return details;
    }

    bool replicate(const kv::BatchVector& entries, Term term) override
    {
      std::lock_guard<ccf::pal::Mutex> guard(state->lock);

      if (leadership_state != kv::LeadershipState::Leader)
      {
        LOG_FAIL_FMT(
          "Failed to replicate {} items: not leader", entries.size());
        rollback(state->last_idx);
        return false;
      }

      if (term != state->current_view)
      {
        LOG_FAIL_FMT(
          "Failed to replicate {} items at term {}, current term is {}",
          entries.size(),
          term,
          state->current_view);
        return false;
      }

      LOG_DEBUG_FMT("Replicating {} entries", entries.size());

      for (auto& [index, data, is_globally_committable, hooks] : entries)
      {
        bool globally_committable = is_globally_committable;

        if (index != state->last_idx + 1)
          return false;

        if (retirement_committable_idx.has_value())
        {
          CCF_ASSERT_FMT(
            index > retirement_committable_idx.value(),
            "Index {} unexpectedly lower than retirement_committable_idx {}",
            index,
            retirement_committable_idx.value());
          return false;
        }

        LOG_DEBUG_FMT(
          "Replicated on leader {}: {}{} ({} hooks)",
          state->my_node_id,
          index,
          (globally_committable ? " committable" : ""),
          hooks->size());

        for (auto& hook : *hooks)
        {
          hook->call(this);
        }

        if (globally_committable)
        {
          LOG_DEBUG_FMT(
            "membership: {} leadership: {}",
            membership_state,
            leadership_state_string());
          if (
            membership_state == kv::MembershipState::Retired &&
            retirement_phase == kv::RetirementPhase::Ordered)
          {
            become_retired(index, kv::RetirementPhase::Signed);
          }
          committable_indices.push_back(index);
          start_ticking_if_necessary();
        }

        state->last_idx = index;
        ledger->put_entry(
          *data, globally_committable, state->current_view, index);
        entry_size_not_limited += data->size();
        entry_count++;

        state->view_history.update(index, state->current_view);
        if (entry_size_not_limited >= append_entries_size_limit)
        {
          update_batch_size();
          entry_count = 0;
          entry_size_not_limited = 0;
          for (const auto& it : all_other_nodes)
          {
            LOG_DEBUG_FMT("Sending updates to follower {}", it.first);
            send_append_entries(it.first, it.second.sent_idx + 1);
          }
        }
      }

      // If we are the only node, attempt to commit immediately.
      if (all_other_nodes.size() == 0)
      {
        update_commit();
      }

      return true;
    }

    void recv_message(
      const ccf::NodeId& from, const uint8_t* data, size_t size) override
    {
      RaftMsgType type = serialized::peek<RaftMsgType>(data, size);

      try
      {
        switch (type)
        {
          case raft_append_entries:
          {
            AppendEntries r =
              channels->template recv_authenticated<AppendEntries>(
                from, data, size);
            recv_append_entries(from, r, data, size);
            break;
          }

          case raft_append_entries_response:
          {
            AppendEntriesResponse r =
              channels->template recv_authenticated<AppendEntriesResponse>(
                from, data, size);
            recv_append_entries_response(from, r);
            break;
          }

          case raft_request_vote:
          {
            RequestVote r = channels->template recv_authenticated<RequestVote>(
              from, data, size);
            recv_request_vote(from, r);
            break;
          }

          case raft_request_vote_response:
          {
            RequestVoteResponse r =
              channels->template recv_authenticated<RequestVoteResponse>(
                from, data, size);
            recv_request_vote_response(from, r);
            break;
          }

          default:
          {
            LOG_FAIL_FMT("Unhandled AFT message type: {}", type);
          }
        }
      }
      catch (const ccf::NodeToNode::DroppedMessageException& e)
      {
        LOG_INFO_FMT("Dropped invalid message from {}", e.from);
        return;
      }
      catch (const std::exception& e)
      {
        LOG_FAIL_EXC(e.what());
        return;
      }
    }

    void periodic(std::chrono::milliseconds elapsed) override
    {
      std::unique_lock<ccf::pal::Mutex> guard(state->lock);
      timeout_elapsed += elapsed;

      if (leadership_state == kv::LeadershipState::Leader)
      {
        if (timeout_elapsed >= request_timeout)
        {
          using namespace std::chrono_literals;
          timeout_elapsed = 0ms;

          update_batch_size();
          // Send newly available entries to all other nodes.
          for (const auto& node : all_other_nodes)
          {
            send_append_entries(node.first, node.second.sent_idx + 1);
          }
        }

        for (auto& node : all_other_nodes)
        {
          node.second.last_ack_timeout += elapsed;
        }

        bool has_quorum_of_backups = false;
        for (auto const& conf : configurations)
        {
          size_t backup_ack_timeout_count = 0;
          for (auto const& node : conf.nodes)
          {
            auto search = all_other_nodes.find(node.first);
            if (search == all_other_nodes.end())
            {
              // Ignore ourselves as primary
              continue;
            }
            if (search->second.last_ack_timeout >= election_timeout)
            {
              LOG_DEBUG_FMT(
                "No ack received from {} in last {}",
                node.first,
                election_timeout);
              backup_ack_timeout_count++;
            }
          }

          if (backup_ack_timeout_count < get_quorum(conf.nodes.size() - 1))
          {
            // If primary has quorum of active backups in _any_ configuration,
            // it should remain primary
            has_quorum_of_backups = true;
            break;
          }
        }

        if (!has_quorum_of_backups)
        {
          // CheckQuorum: The primary automatically steps down if there are no
          // active configuration in which it has heard back from a majority of
          // backups within an election timeout.
          LOG_INFO_FMT(
            "Stepping down as follower {}: No ack received from a majority of "
            "backups in last {}",
            state->my_node_id,
            election_timeout);
          become_follower();
        }
      }
      else if (consensus_type != ConsensusType::BFT)
      {
        if (
          can_endorse_primary() && ticking &&
          timeout_elapsed >= election_timeout)
        {
          // Start an election.
          become_candidate();
        }
      }
    }

  private:
    Index find_highest_possible_match(const ccf::TxID& tx_id)
    {
      // Find the highest TxID this node thinks exists, which is still
      // compatible with the given tx_id. That is, given T.n, find largest n'
      // such that n' <= n && term_of(n') == T' && T' <= T. This may be T.n
      // itself, if this node holds that index. Otherwise, examine the final
      // entry in each term, counting backwards, until we find one which is
      // still possible.
      Index probe_index = std::min(tx_id.seqno, state->last_idx);
      Term term_of_probe = state->view_history.view_at(probe_index);
      while (term_of_probe > tx_id.view)
      {
        // Next possible match is the end of the previous term, which is
        // 1-before the start of the currently considered term. Anything after
        // that must have a term which is still too high.
        probe_index = state->view_history.start_of_view(term_of_probe);
        if (probe_index > 0)
        {
          --probe_index;
        }
        term_of_probe = state->view_history.view_at(probe_index);
      }

      LOG_TRACE_FMT(
        "Looking for match with {}.{}, from {}.{}, best answer is {}",
        tx_id.view,
        tx_id.seqno,
        state->view_history.view_at(state->last_idx),
        state->last_idx,
        probe_index);
      return probe_index;
    }

    inline void update_batch_size()
    {
      auto avg_entry_size = (entry_count == 0) ?
        append_entries_size_limit :
        entry_size_not_limited / entry_count;

      auto batch_size = (avg_entry_size == 0) ?
        append_entries_size_limit / 2 :
        append_entries_size_limit / avg_entry_size;

      auto batch_avg = batch_window_sum / batch_window_size;
      // balance out total batch size across batch window
      batch_window_sum += (batch_size - batch_avg);
      entries_batch_size = std::max((batch_window_sum / batch_window_size), 1);
    }

    Term get_term_internal(Index idx)
    {
      if (idx > state->last_idx)
        return ccf::VIEW_UNKNOWN;

      return state->view_history.view_at(idx);
    }

    bool can_replicate_unsafe()
    {
      return leadership_state == kv::LeadershipState::Leader &&
        !retirement_committable_idx.has_value();
    }

    Index get_commit_idx_unsafe()
    {
      if (consensus_type == ConsensusType::CFT)
      {
        return state->commit_idx;
      }
      else
      {
        LOG_FAIL_FMT("Unsupported consensus type");
        return {};
      }
    }

    void send_append_entries(const ccf::NodeId& to, Index start_idx)
    {
      LOG_TRACE_FMT(
        "Sending append entries to node {} in batches of {}, covering the "
        "range {} -> {}",
        to,
        entries_batch_size,
        start_idx,
        state->last_idx);

      auto calculate_end_index = [this](Index start) {
        // Cap the end index in 2 ways:
        // - Must contain no more than entries_batch_size entries
        // - Must contain entries from a single term
        auto max_idx = state->last_idx;
        const auto term_of_ae = state->view_history.view_at(start);
        const auto index_at_end_of_term =
          state->view_history.end_of_view(term_of_ae);
        if (index_at_end_of_term != kv::NoVersion)
        {
          max_idx = index_at_end_of_term;
        }
        return std::min(start + entries_batch_size, max_idx);
      };

      Index end_idx;

      // We break _after_ sending, so that in the case where this is called
      // with start==last, we send a single empty heartbeat
      do
      {
        end_idx = calculate_end_index(start_idx);
        LOG_TRACE_FMT("Sending sub range {} -> {}", start_idx, end_idx);
        send_append_entries_range(to, start_idx, end_idx);
        start_idx = std::min(end_idx + 1, state->last_idx);
      } while (end_idx != state->last_idx);
    }

    void send_append_entries_range(
      const ccf::NodeId& to, Index start_idx, Index end_idx)
    {
      const auto prev_idx = start_idx - 1;

      if (
        is_retired() && retirement_phase > kv::RetirementPhase::Signed &&
        start_idx >= end_idx)
      {
        // Continue to replicate, but do not send heartbeats if we are retired
        return;
      }

      const auto prev_term = get_term_internal(prev_idx);
      const auto term_of_idx = get_term_internal(end_idx);
      const bool contains_new_view =
        (state->new_view_idx > prev_idx) && (state->new_view_idx <= end_idx);

      LOG_DEBUG_FMT(
        "Send append entries from {} to {}: ({}.{}, {}.{}] ({})",
        state->my_node_id,
        to,
        prev_term,
        prev_idx,
        term_of_idx,
        end_idx,
        state->commit_idx);

      AppendEntries ae = {
        {raft_append_entries},
        {end_idx, prev_idx},
        state->current_view,
        prev_term,
        state->commit_idx,
        term_of_idx,
        contains_new_view};

      auto& node = all_other_nodes.at(to);

      // The host will append log entries to this message when it is
      // sent to the destination node.
      if (!channels->send_authenticated(
            to, ccf::NodeMsgType::consensus_msg, ae))
      {
        return;
      }

      // Record the most recent index we have sent to this node.
      node.sent_idx = end_idx;
    }

    void recv_append_entries(
      const ccf::NodeId& from,
      AppendEntries r,
      const uint8_t* data,
      size_t size)
    {
      std::unique_lock<ccf::pal::Mutex> guard(state->lock);

      LOG_DEBUG_FMT(
        "Received append entries: {}.{} to {}.{} (from {} in term {})",
        r.prev_term,
        r.prev_idx,
        r.term_of_idx,
        r.idx,
        from,
        r.term);

      // Don't check that the sender node ID is valid. Accept anything that
      // passes the integrity check. This way, entries containing dynamic
      // topology changes that include adding this new leader can be accepted.

      // First, check append entries term against our own term, becoming
      // follower if necessary
      if (
        state->current_view == r.term &&
        leadership_state == kv::LeadershipState::Candidate)
      {
        become_aware_of_new_term(r.term);
      }
      else if (state->current_view < r.term)
      {
        become_aware_of_new_term(r.term);
      }
      else if (state->current_view > r.term)
      {
        // Reply false, since our term is later than the received term.
        LOG_INFO_FMT(
          "Recv append entries to {} from {} but our term is later ({} > {})",
          state->my_node_id,
          from,
          state->current_view,
          r.term);
        send_append_entries_response(from, AppendEntriesResponseType::FAIL);
        return;
      }

      // Second, check term consistency with the entries we have so far
      const auto prev_term = get_term_internal(r.prev_idx);
      if (prev_term != r.prev_term)
      {
        LOG_DEBUG_FMT(
          "Previous term for {} should be {}", r.prev_idx, prev_term);

        // Reply false if the log doesn't contain an entry at r.prev_idx
        // whose term is r.prev_term.
        if (prev_term == 0)
        {
          LOG_DEBUG_FMT(
            "Recv append entries to {} from {} but our log does not yet "
            "contain index {}",
            state->my_node_id,
            from,
            r.prev_idx);
          send_append_entries_response(from, AppendEntriesResponseType::FAIL);
        }
        else
        {
          LOG_DEBUG_FMT(
            "Recv append entries to {} from {} but our log at {} has the wrong "
            "previous term (ours: {}, theirs: {})",
            state->my_node_id,
            from,
            r.prev_idx,
            prev_term,
            r.prev_term);
          const ccf::TxID rejected_tx{r.prev_term, r.prev_idx};
          send_append_entries_response(
            from, AppendEntriesResponseType::FAIL, rejected_tx);
        }
        return;
      }

      // Then check if those append entries extend past our retirement
      if (is_retired() && retirement_phase >= kv::RetirementPhase::Completed)
      {
        assert(retirement_committable_idx.has_value());
        if (r.idx > retirement_committable_idx)
        {
          send_append_entries_response(from, AppendEntriesResponseType::FAIL);
          return;
        }
      }

      // If the terms match up, it is sufficient to convince us that the sender
      // is leader in our term
      restart_election_timeout();
      if (!leader_id.has_value() || leader_id.value() != from)
      {
        leader_id = from;
        LOG_DEBUG_FMT(
          "Node {} thinks leader is {}", state->my_node_id, leader_id.value());
      }

      // Third, check index consistency, making sure entries are not in the past
      // or in the future
      if (
        consensus_type == ConsensusType::CFT && r.prev_idx < state->commit_idx)
      {
        LOG_DEBUG_FMT(
          "Recv append entries to {} from {} but prev_idx ({}) < commit_idx "
          "({})",
          state->my_node_id,
          from,
          r.prev_idx,
          state->commit_idx);
        return;
      }
      else if (r.prev_idx > state->last_idx)
      {
        LOG_DEBUG_FMT(
          "Recv append entries to {} from {} but prev_idx ({}) > last_idx ({})",
          state->my_node_id,
          from,
          r.prev_idx,
          state->last_idx);
        return;
      }

      LOG_DEBUG_FMT(
        "Recv append entries to {} from {} for index {} and previous index {}",
        state->my_node_id,
        from,
        r.idx,
        r.prev_idx);

      if (is_new_follower)
      {
        if (state->last_idx > r.prev_idx)
        {
          LOG_DEBUG_FMT(
            "New follower received first append entries with mismatch - "
            "rolling back from {} to {}",
            state->last_idx,
            r.prev_idx);
          auto rollback_level = r.prev_idx;
          rollback(rollback_level);
        }
        else
        {
          LOG_DEBUG_FMT(
            "New follower has no conflict with prev_idx {}", r.prev_idx);
        }
        is_new_follower = false;
      }

      std::vector<
        std::tuple<std::unique_ptr<kv::AbstractExecutionWrapper>, kv::Version>>
        append_entries;
      // Finally, deserialise each entry in the batch
      for (Index i = r.prev_idx + 1; i <= r.idx; i++)
      {
        if (i <= state->last_idx)
        {
          // If the current entry has already been deserialised, skip the
          // payload for that entry
          ledger->skip_entry(data, size);
          continue;
        }

        std::vector<uint8_t> entry;
        try
        {
          entry = LedgerProxy::get_entry(data, size);
        }
        catch (const std::logic_error& e)
        {
          // This should only fail if there is malformed data.
          LOG_FAIL_FMT(
            "Recv append entries to {} from {} but the data is malformed: {}",
            state->my_node_id,
            from,
            e.what());
          send_append_entries_response(from, AppendEntriesResponseType::FAIL);
          return;
        }

        kv::TxID expected{r.term_of_idx, i};
        auto ds = store->apply(entry, consensus_type, public_only, expected);
        if (ds == nullptr)
        {
          LOG_FAIL_FMT(
            "Recv append entries to {} from {} but the entry could not be "
            "deserialised",
            state->my_node_id,
            from);
          send_append_entries_response(from, AppendEntriesResponseType::FAIL);
          return;
        }
        append_entries.push_back(std::make_tuple(std::move(ds), i));
      }

      execute_append_entries_sync(
        std::move(append_entries), from, std::move(r));
    }

    void execute_append_entries_sync(
      std::vector<std::tuple<
        std::unique_ptr<kv::AbstractExecutionWrapper>,
        kv::Version>>&& append_entries,
      const ccf::NodeId& from,
      AppendEntries&& r)
    {
      for (auto& ae : append_entries)
      {
        auto& [ds, i] = ae;
        LOG_DEBUG_FMT("Replicating on follower {}: {}", state->my_node_id, i);

        bool track_deletes_on_missing_keys = false;
        kv::ApplyResult apply_success =
          ds->apply(track_deletes_on_missing_keys);
        if (apply_success == kv::ApplyResult::FAIL)
        {
          ledger->truncate(i - 1);
          send_append_entries_response(from, AppendEntriesResponseType::FAIL);
          return;
        }
        state->last_idx = i;

        for (auto& hook : ds->get_hooks())
        {
          hook->call(this);
        }

        bool globally_committable =
          (apply_success == kv::ApplyResult::PASS_SIGNATURE);
        if (globally_committable)
        {
          start_ticking_if_necessary();
        }

        const auto& entry = ds->get_entry();

        ledger->put_entry(
          entry, globally_committable, ds->get_term(), ds->get_index());

        switch (apply_success)
        {
          case kv::ApplyResult::FAIL:
          {
            LOG_FAIL_FMT("Follower failed to apply log entry: {}", i);
            state->last_idx--;
            ledger->truncate(state->last_idx);
            send_append_entries_response(from, AppendEntriesResponseType::FAIL);
            break;
          }

          case kv::ApplyResult::PASS_SIGNATURE:
          {
            LOG_DEBUG_FMT("Deserialising signature at {}", i);
            if (
              membership_state == kv::MembershipState::Retired &&
              retirement_phase == kv::RetirementPhase::Ordered)
            {
              become_retired(i, kv::RetirementPhase::Signed);
            }
            committable_indices.push_back(i);

            if (ds->get_term())
            {
              // A signature for sig_term tells us that all transactions from
              // the previous signature onwards (at least, if not further back)
              // happened in sig_term. We reflect this in the history.
              if (r.term_of_idx == aft::ViewHistory::InvalidView)
              {
                state->view_history.update(1, r.term);
              }
              else
              {
                // NB: This is only safe as long as AppendEntries only contain a
                // single term. If they cover multiple terms, then we need to
                // know our previous signature locally.
                state->view_history.update(r.prev_idx + 1, ds->get_term());
              }
              commit_if_possible(r.leader_commit_idx);
            }
            break;
          }

          case kv::ApplyResult::PASS:
          {
            break;
          }

          case kv::ApplyResult::PASS_ENCRYPTED_PAST_LEDGER_SECRET:
          {
            break;
          }

          default:
          {
            throw std::logic_error("Unknown ApplyResult value");
          }
        }
      }

      execute_append_entries_finish(r, from);
    }

    void execute_append_entries_finish(
      AppendEntries& r, const ccf::NodeId& from)
    {
      // After entries have been deserialised, try to commit the leader's
      // commit index and update our term history accordingly
      commit_if_possible(r.leader_commit_idx);

      // The term may have changed, and we have not have seen a signature yet.
      auto lci = last_committable_index();
      if (r.term_of_idx == aft::ViewHistory::InvalidView)
      {
        // If we don't yet have a term history, then this must be happening in
        // the current term. This can only happen before _any_ transactions have
        // occurred, when processing a heartbeat at index 0, which does not
        // happen in a real node (due to the genesis transaction executing
        // before ticks start), but may happen in tests.
        state->view_history.update(1, r.term);
      }
      else
      {
        // The end of this append entries (r.idx) was not a signature, but may
        // be in a new term. If it's a new term, this term started immediately
        // after the previous signature we saw (lci, last committable index).
        if (r.idx > lci)
        {
          state->view_history.update(lci + 1, r.term_of_idx);
        }
      }

      send_append_entries_response(from, AppendEntriesResponseType::OK);
    }

    void send_append_entries_response(
      ccf::NodeId to,
      AppendEntriesResponseType answer,
      const std::optional<ccf::TxID>& rejected = std::nullopt)
    {
      if (answer == AppendEntriesResponseType::REQUIRE_EVIDENCE)
      {
        state->requested_evidence_from = to;
      }

      aft::Index response_idx = state->last_idx;
      aft::Term response_term = state->current_view;

      // This matching-index-detection logic doesn't work on BFT, so is disabled
      // and still uses the original behaviour:
      // https://github.com/microsoft/CCF/issues/2853
      if (consensus_type != ConsensusType::BFT)
      {
        if (answer == AppendEntriesResponseType::FAIL && rejected.has_value())
        {
          response_idx = find_highest_possible_match(rejected.value());
          response_term = get_term_internal(response_idx);
        }
      }

      LOG_DEBUG_FMT(
        "Send append entries response from {} to {} for index {}: {}",
        state->my_node_id,
        to,
        response_idx,
        answer);

      AppendEntriesResponse response = {
        {raft_append_entries_response}, response_term, response_idx, answer};

      channels->send_authenticated(
        to, ccf::NodeMsgType::consensus_msg, response);
    }

    void recv_append_entries_response(
      const ccf::NodeId& from, AppendEntriesResponse r)
    {
      std::lock_guard<ccf::pal::Mutex> guard(state->lock);
      // Ignore if we're not the leader.

      if (leadership_state != kv::LeadershipState::Leader)
      {
        LOG_FAIL_FMT(
          "Recv append entries response to {} from {}: no longer leader",
          state->my_node_id,
          from);
        return;
      }

      auto node = all_other_nodes.find(from);
      if (node == all_other_nodes.end())
      {
        // Ignore if we don't recognise the node.
        LOG_FAIL_FMT(
          "Recv append entries response to {} from {}: unknown node",
          state->my_node_id,
          from);
        return;
      }

      using namespace std::chrono_literals;
      node->second.last_ack_timeout = 0ms;

      if (state->current_view < r.term)
      {
        // We are behind, update our state.
        LOG_DEBUG_FMT(
          "Recv append entries response to {} from {}: more recent term ({} "
          "> {})",
          state->my_node_id,
          from,
          r.term,
          state->current_view);
        become_aware_of_new_term(r.term);
        return;
      }
      else if (state->current_view != r.term)
      {
        // Stale response, discard if success.
        // Otherwise reset sent_idx and try again.
        // NB: In NACKs the term may be that of an estimated matching index
        // in the log, rather than the current term, so it is correct for it to
        // be older in this case.
        if (r.success == AppendEntriesResponseType::OK)
        {
          LOG_DEBUG_FMT(
            "Recv append entries response to {} from {}: stale term ({} != {})",
            state->my_node_id,
            from,
            r.term,
            state->current_view);
          return;
        }
      }
      else if (r.last_log_idx < node->second.match_idx)
      {
        // Response about past indices, discard if success.
        // Otherwise reset sent_idx and try again.
        // NB: It is correct for this index to move backwards during NACKs
        // which iteratively discover the last matching index of divergent logs
        // after an election.
        if (r.success == AppendEntriesResponseType::OK)
        {
          LOG_DEBUG_FMT(
            "Recv append entries response to {} from {}: stale idx",
            state->my_node_id,
            from);
          return;
        }
      }

      // Update next and match for the responding node.
      auto& match_idx = node->second.match_idx;
      if (r.success == AppendEntriesResponseType::FAIL)
      {
        const auto this_match =
          find_highest_possible_match({r.term, r.last_log_idx});
        if (match_idx == 0)
        {
          match_idx = this_match;
        }
        else
        {
          match_idx = std::min(match_idx, this_match);
        }
      }
      else
      {
        match_idx = std::min(r.last_log_idx, state->last_idx);
      }

      if (r.success != AppendEntriesResponseType::OK)
      {
        // Failed due to log inconsistency. Reset sent_idx, and try again soon.
        LOG_DEBUG_FMT(
          "Recv append entries response to {} from {}: failed",
          state->my_node_id,
          from);
        node->second.sent_idx = node->second.match_idx;
        return;
      }

      LOG_DEBUG_FMT(
        "Recv append entries response to {} from {} for index {}: success",
        state->my_node_id,
        from,
        r.last_log_idx);
      update_commit();
    }

    void send_request_vote(const ccf::NodeId& to)
    {
      auto last_committable_idx = last_committable_index();
      LOG_INFO_FMT(
        "Send request vote from {} to {} at {}",
        state->my_node_id,
        to,
        last_committable_idx);
      CCF_ASSERT(last_committable_idx >= state->commit_idx, "lci < ci");

      RequestVote rv = {
        {raft_request_vote},
        state->current_view,
        last_committable_idx,
        get_term_internal(last_committable_idx)};

      channels->send_authenticated(to, ccf::NodeMsgType::consensus_msg, rv);
    }

    void recv_request_vote(const ccf::NodeId& from, RequestVote r)
    {
      std::lock_guard<ccf::pal::Mutex> guard(state->lock);

      // Do not check that from is a known node. It is possible to receive
      // RequestVotes from nodes that this node doesn't yet know, just as it
      // receives AppendEntries from those nodes. These should be obeyed just
      // like any other RequestVote - it is possible that this node is needed to
      // produce a primary in the new term, who will then help this node catch
      // up.

      if (state->current_view > r.term)
      {
        // Reply false, since our term is later than the received term.
        LOG_DEBUG_FMT(
          "Recv request vote to {} from {}: our term is later ({} > {})",
          state->my_node_id,
          from,
          state->current_view,
          r.term);
        send_request_vote_response(from, false);
        return;
      }
      else if (state->current_view < r.term)
      {
        LOG_DEBUG_FMT(
          "Recv request vote to {} from {}: their term is later ({} < {})",
          state->my_node_id,
          from,
          state->current_view,
          r.term);
        become_aware_of_new_term(r.term);
      }

      if (leader_id.has_value())
      {
        // Reply false, since we already know the leader in the current term.
        LOG_DEBUG_FMT(
          "Recv request vote to {} from {}: leader {} already known in term {}",
          state->my_node_id,
          from,
          leader_id.value(),
          state->current_view);
        send_request_vote_response(from, false);
        return;
      }

      if ((voted_for.has_value()) && (voted_for.value() != from))
      {
        // Reply false, since we already voted for someone else.
        LOG_DEBUG_FMT(
          "Recv request vote to {} from {}: already voted for {}",
          state->my_node_id,
          from,
          voted_for.value());
        send_request_vote_response(from, false);
        return;
      }

      // If the candidate's committable log is at least as up-to-date as ours,
      // vote yes

      const auto last_committable_idx = last_committable_index();
      const auto term_of_last_committable_idx =
        get_term_internal(last_committable_idx);

      const auto answer =
        (r.term_of_last_committable_idx > term_of_last_committable_idx) ||
        ((r.term_of_last_committable_idx == term_of_last_committable_idx) &&
         (r.last_committable_idx >= last_committable_idx));

      if (answer)
      {
        // If we grant our vote, we also acknowledge that an election is in
        // progress.
        restart_election_timeout();
        leader_id.reset();
        voted_for = from;
      }
      else
      {
        LOG_INFO_FMT(
          "Voting against candidate at {}.{} because local state is at {}.{}",
          r.term_of_last_committable_idx,
          r.last_committable_idx,
          term_of_last_committable_idx,
          last_committable_idx);
      }

      send_request_vote_response(from, answer);
    }

    void send_request_vote_response(const ccf::NodeId& to, bool answer)
    {
      LOG_INFO_FMT(
        "Send request vote response from {} to {}: {}",
        state->my_node_id,
        to,
        answer);

      RequestVoteResponse response = {
        {raft_request_vote_response}, state->current_view, answer};

      channels->send_authenticated(
        to, ccf::NodeMsgType::consensus_msg, response);
    }

    void recv_request_vote_response(
      const ccf::NodeId& from, RequestVoteResponse r)
    {
      std::lock_guard<ccf::pal::Mutex> guard(state->lock);

      if (leadership_state != kv::LeadershipState::Candidate)
      {
        LOG_INFO_FMT(
          "Recv request vote response to {} from: {}: we aren't a candidate",
          state->my_node_id,
          from);
        return;
      }

      // Ignore if we don't recognise the node.
      auto node = all_other_nodes.find(from);
      if (node == all_other_nodes.end())
      {
        LOG_INFO_FMT(
          "Recv request vote response to {} from {}: unknown node",
          state->my_node_id,
          from);
        return;
      }

      if (state->current_view < r.term)
      {
        LOG_INFO_FMT(
          "Recv request vote response to {} from {}: their term is more recent "
          "({} < {})",
          state->my_node_id,
          from,
          state->current_view,
          r.term);
        become_aware_of_new_term(r.term);
        return;
      }
      else if (state->current_view != r.term)
      {
        // Ignore as it is stale.
        LOG_INFO_FMT(
          "Recv request vote response to {} from {}: stale ({} != {})",
          state->my_node_id,
          from,
          state->current_view,
          r.term);
        return;
      }
      else if (!r.vote_granted)
      {
        // Do nothing.
        LOG_INFO_FMT(
          "Recv request vote response to {} from {}: they voted no",
          state->my_node_id,
          from);
        return;
      }

      LOG_INFO_FMT(
        "Recv request vote response to {} from {}: they voted yes",
        state->my_node_id,
        from);

      add_vote_for_me(from);
    }

    void restart_election_timeout()
    {
      // Randomise timeout_elapsed to get a random election timeout
      // between 0.5x and 1x the configured election timeout.
      timeout_elapsed = std::chrono::milliseconds(distrib(rand));
    }

    void reset_votes_for_me()
    {
      votes_for_me.clear();
      for (auto const& conf : configurations)
      {
        votes_for_me[conf.idx].quorum = get_quorum(conf.nodes.size());
        votes_for_me[conf.idx].votes.clear();
      }
    }

    void become_candidate()
    {
      leadership_state = kv::LeadershipState::Candidate;
      leader_id.reset();
      clear_orc_sets();

      voted_for = state->my_node_id;
      reset_votes_for_me();
      state->current_view++;

      restart_election_timeout();
      reset_last_ack_timeouts();

      add_vote_for_me(state->my_node_id);

      LOG_INFO_FMT(
        "Becoming candidate {}: {}", state->my_node_id, state->current_view);

      if (consensus_type != ConsensusType::BFT)
      {
        for (auto const& node : all_other_nodes)
        {
          send_request_vote(node.first);
        }
      }
    }

    void become_leader(bool force_become_leader = false)
    {
      if (is_retired())
      {
        return;
      }

      // When we force to become the primary we are going around the
      // consensus protocol. This only happens when a node starts a new network
      // and has a genesis or recovery tx as the last transaction
      election_index = last_committable_index();

      // A newly elected leader must not advance the commit index until a
      // transaction in the new term commits. We achieve this by clearing our
      // list committable indices - so nothing from a previous term is now
      // considered committable. Instead this new primary will shortly produce
      // their own signature, which _will_ be considered committable.
      committable_indices.clear();

      LOG_DEBUG_FMT(
        "Election index is {} in term {}", election_index, state->current_view);
      // Discard any un-committable updates we may hold,
      // since we have no signature for them. Except at startup,
      // where we do not want to roll back the genesis transaction.
      if (state->commit_idx > 0)
      {
        rollback(election_index);
      }
      else
      {
        // but we still want the KV to know which term we're in
        store->initialise_term(state->current_view);
      }

      leadership_state = kv::LeadershipState::Leader;
      leader_id = state->my_node_id;
      should_sign = true;

      using namespace std::chrono_literals;
      timeout_elapsed = 0ms;

      reset_last_ack_timeouts();

      LOG_INFO_FMT(
        "Becoming leader {}: {}", state->my_node_id, state->current_view);

      // Immediately commit if there are no other nodes.
      if (all_other_nodes.size() == 0)
      {
        commit(state->last_idx);
        return;
      }

      // Reset next, match, and sent indices for all nodes.
      auto next = state->last_idx + 1;

      for (auto& node : all_other_nodes)
      {
        node.second.match_idx = 0;
        node.second.sent_idx = next - 1;

        // Send an empty append_entries to all nodes.
        send_append_entries(node.first, next);
      }
    }

    bool can_advance_watermark()
    {
      return membership_state != kv::MembershipState::Retired &&
        membership_state != kv::MembershipState::Learner;
    }

    bool can_endorse_primary()
    {
      return membership_state != kv::MembershipState::Retired &&
        membership_state != kv::MembershipState::Learner;
    }

  public:
    // Called when a replica becomes follower in the same term, e.g. when the
    // primary node has not received a majority of acks (CheckQuorum)
    void become_follower()
    {
      leader_id.reset();
      restart_election_timeout();
      clear_orc_sets();
      reset_last_ack_timeouts();

      rollback(last_committable_index());

      if (
        can_endorse_primary() &&
        membership_state != kv::MembershipState::RetirementInitiated)
      {
        leadership_state = kv::LeadershipState::Follower;
        LOG_INFO_FMT(
          "Becoming follower {}: {}.{}",
          state->my_node_id,
          state->current_view,
          state->commit_idx);
      }
    }

    // Called when a replica becomes aware of the existence of a new term
    // If retired already, state remains unchanged, but the replica otherwise
    // becomes a follower in the new term.
    void become_aware_of_new_term(Term term)
    {
      LOG_DEBUG_FMT("Becoming aware of new term {}", term);

      state->current_view = term;
      voted_for.reset();
      reset_votes_for_me();
      become_follower();
      is_new_follower = true;
    }

    std::string leadership_state_string()
    {
      if (leadership_state.has_value())
        return fmt::format("{}", leadership_state.value());
      else
        return "none";
    }

  private:
    void become_retiring()
    {
      membership_state = kv::MembershipState::RetirementInitiated;
      LOG_INFO_FMT(
        "Becoming retiring {} (while {}): {}",
        state->my_node_id,
        leadership_state_string(),
        state->current_view);
    }

    void become_retired(Index idx, kv::RetirementPhase phase)
    {
      LOG_INFO_FMT(
        "Becoming retired, phase {} (leadership {}): {}: {} at {}",
        phase,
        leadership_state_string(),
        state->my_node_id,
        state->current_view,
        idx);

      if (phase == kv::RetirementPhase::Committed)
      {
        assert(membership_state == kv::MembershipState::RetirementInitiated);
        assert(retirement_phase == std::nullopt);
      }
      else if (phase == kv::RetirementPhase::Ordered)
      {
        CCF_ASSERT_FMT(
          !retirement_idx.has_value(),
          "retirement_idx already set to {}",
          retirement_idx.value());
        retirement_idx = idx;
        LOG_INFO_FMT("Node retiring at {}", idx);
      }
      else if (phase == kv::RetirementPhase::Signed)
      {
        assert(retirement_idx.has_value());
        CCF_ASSERT_FMT(
          idx >= retirement_idx.value(),
          "Index {} unexpectedly lower than retirement_idx {}",
          idx,
          retirement_idx.value());
        retirement_committable_idx = idx;
        LOG_INFO_FMT("Node retirement committable at {}", idx);
      }
      else if (phase == kv::RetirementPhase::Completed)
      {
        leader_id.reset();
        leadership_state = std::nullopt;
      }

      membership_state = kv::MembershipState::Retired;
      retirement_phase = phase;
    }

    void add_vote_for_me(const ccf::NodeId& from)
    {
      // Add vote for from node in each configuration where it is present
      for (auto const& conf : configurations)
      {
        auto const& nodes = conf.nodes;
        if (nodes.find(from) == nodes.end())
        {
          // from node is no longer in any active configuration.
          continue;
        }

        votes_for_me[conf.idx].votes.insert(from);
        LOG_DEBUG_FMT(
          "Node {} voted for {} in configuration {} with quorum {}",
          from,
          state->my_node_id,
          conf.idx,
          votes_for_me[conf.idx].quorum);
      }

      // We need a quorum of votes in _all_ configurations to become leader
      bool is_elected = true;
      for (auto const& v : votes_for_me)
      {
        auto const& quorum = v.second.quorum;
        auto const& votes = v.second.votes;

        if (votes.size() < quorum)
        {
          is_elected = false;
          break;
        }
      }

      if (is_elected)
      {
        become_leader();
      }
    }

    void update_commit()
    {
      // If there exists some idx in the current term such that
      // idx > commit_idx and a majority of nodes have replicated it,
      // commit to that idx.
      auto new_commit_cft_idx = std::numeric_limits<Index>::max();

      // Obtain CFT watermarks
      for (auto const& c : configurations)
      {
        // The majority must be checked separately for each active
        // configuration.
        std::vector<Index> match;
        match.reserve(c.nodes.size() + 1);

        for (auto node : c.nodes)
        {
          if (node.first == state->my_node_id)
          {
            match.push_back(state->last_idx);
          }
          else
          {
            match.push_back(all_other_nodes.at(node.first).match_idx);
          }
        }

        sort(match.begin(), match.end());
        auto confirmed = match.at((match.size() - 1) / 2);

        if (confirmed < new_commit_cft_idx)
        {
          new_commit_cft_idx = confirmed;
        }
      }
      LOG_DEBUG_FMT(
        "In update_commit, new_commit_cft_idx: {}, "
        "last_idx: {}",
        new_commit_cft_idx,
        state->last_idx);

      if (new_commit_cft_idx != std::numeric_limits<Index>::max())
      {
        state->cft_watermark_idx = new_commit_cft_idx;
      }

      if (get_commit_watermark_idx() > state->last_idx)
      {
        throw std::logic_error(
          "Followers appear to have later match indices than leader");
      }

      commit_if_possible(get_commit_watermark_idx());
    }

    void commit_if_possible(Index idx)
    {
      LOG_DEBUG_FMT(
        "Commit if possible {} (ci: {}) (ti {})",
        idx,
        state->commit_idx,
        get_term_internal(idx));
      if (
        (idx > state->commit_idx) &&
        (get_term_internal(idx) <= state->current_view))
      {
        Index highest_committable = 0;
        bool can_commit = false;
        while (!committable_indices.empty() &&
               (committable_indices.front() <= idx))
        {
          highest_committable = committable_indices.front();
          committable_indices.pop_front();
          can_commit = true;
        }

        if (can_commit)
        {
          if (consensus_type == ConsensusType::CFT)
          {
            commit(highest_committable);
          }
          else
          {
            LOG_FAIL_FMT("Unsupported consensus type");
          }
        }
      }
    }

    size_t num_trusted(const kv::Configuration& c) const
    {
      size_t r = 0;
      for (const auto& [id, _] : c.nodes)
      {
        if (
          (all_other_nodes.find(id) != all_other_nodes.end() &&
           learner_nodes.find(id) == learner_nodes.end()) ||
          (id == state->my_node_id && !is_learner()))
        {
          r++;
        }
      }
      return r;
    }

    size_t num_retired(
      const kv::Configuration& from, const kv::Configuration& to) const
    {
      size_t r = 0;
      for (const auto& [id, _] : from.nodes)
      {
        auto rit = retired_nodes.find(id);
        if (
          to.nodes.find(id) == to.nodes.end() && rit != retired_nodes.end() &&
          rit->second <= state->commit_idx)
        {
          LOG_DEBUG_FMT("Configurations: is retired: {}", id);
          r++;
        }
      }
      return r;
    }

    size_t num_required_retirements(
      const kv::Configuration& from, const kv::Configuration& to) const
    {
      size_t r = 0;
      for (auto& [nid, _] : from.nodes)
      {
        if (to.nodes.find(nid) == to.nodes.end())
        {
          LOG_DEBUG_FMT("Configurations: required retirement: {}", nid);
          r++;
        }
      }
      return r;
    }

    size_t get_quorum(size_t n) const
    {
      switch (consensus_type)
      {
        case CFT:
          return (n / 2) + 1;
        case BFT:
          return ((2 * n) / 3) + 1;
        default:
          return -1;
      }
    }

    void commit(Index idx)
    {
      if (idx > state->last_idx)
      {
        throw std::logic_error(fmt::format(
          "Tried to commit {} but last_idx is {}", idx, state->last_idx));
      }

      LOG_DEBUG_FMT("Starting commit");

      // This could happen if a follower becomes the leader when it
      // has committed fewer log entries, although it has them available.
      if (idx <= state->commit_idx)
        return;

      state->commit_idx = idx;
      if (
        is_retired() && retirement_phase == kv::RetirementPhase::Signed &&
        retirement_committable_idx.has_value() &&
        idx >= retirement_committable_idx.value())
      {
        become_retired(idx, kv::RetirementPhase::Completed);
      }

      LOG_DEBUG_FMT("Compacting...");
      store->compact(idx);
      ledger->commit(idx);

      LOG_DEBUG_FMT("Commit on {}: {}", state->my_node_id, idx);

      // Examine each configuration that is followed by a globally committed
      // configuration.
      bool changed = false;

      while (true)
      {
        auto conf = configurations.begin();
        if (conf == configurations.end())
        {
          break;
        }

        auto next = std::next(conf);
        if (next == configurations.end())
        {
          break;
        }

        if (idx < next->idx)
        {
          break;
        }

        if (require_identity_for_reconfig)
        {
          assert(resharing_tracker);
          auto rr = resharing_tracker->find_reconfiguration(next->nodes);
          if (
            !rr.has_value() ||
            !resharing_tracker->have_resharing_result_for(rr.value(), idx))
          {
            LOG_TRACE_FMT(
              "Configurations: not switching to next configuration, resharing "
              "not completed yet.");
            break;
          }
        }

        if (reconfiguration_type == ReconfigurationType::ONE_TRANSACTION)
        {
          LOG_DEBUG_FMT(
            "Configurations: discard committed configuration at {}", conf->idx);
          configurations.pop_front();
          changed = true;

          if (retired_node_cleanup && is_primary())
          {
            retired_node_cleanup->cleanup();
          }
        }
        else
        {
          if (
            !is_retired() &&
            conf->nodes.find(state->my_node_id) != conf->nodes.end() &&
            next->nodes.find(state->my_node_id) == next->nodes.end())
          {
            if (!is_retiring())
            {
              become_retiring();
            }
            else
            {
              become_retired(idx, kv::RetirementPhase::Committed);
            }
          }

          size_t num_trusted_nodes = num_trusted(*next);
          size_t num_retired_nodes = num_retired(*conf, *next);
          size_t num_required_retired_nodes =
            num_required_retirements(*conf, *next);
          if (
            num_trusted_nodes == next->nodes.size() &&
            num_retired_nodes == num_required_retired_nodes)
          {
            LOG_TRACE_FMT(
              "Configurations: all nodes trusted ({}) or retired ({}), "
              "switching to configuration #{}",
              num_trusted_nodes,
              num_retired_nodes,
              next->rid);

            if (
              is_learner() &&
              next->nodes.find(state->my_node_id) != next->nodes.end())
            {
              LOG_INFO_FMT(
                "Becoming follower {}: {}",
                state->my_node_id,
                state->current_view);
              leadership_state = kv::LeadershipState::Follower;
              membership_state = kv::MembershipState::Active;
            }

            for (auto& [nid, _] : next->nodes)
            {
              learner_nodes.erase(nid);
            }

            for (auto& [nid, _] : conf->nodes)
            {
              if (next->nodes.find(nid) == next->nodes.end())
              {
                retired_nodes.erase(nid);
              }
            }

            if (retired_node_cleanup && is_primary())
            {
              retired_node_cleanup->cleanup();
            }

            configurations.pop_front();
          }
          else
          {
            LOG_TRACE_FMT(
              "Configurations: not enough trusted or retired nodes for "
              "configuration #{} ({}/{} trusted, {}/{} retired)",
              next->rid,
              num_trusted_nodes,
              next->nodes.size(),
              num_retired_nodes,
              num_required_retired_nodes);
            if (
              node_client && !is_learner() &&
              (next->nodes.find(state->my_node_id) != next->nodes.end() ||
               (is_retiring() &&
                next->nodes.find(state->my_node_id) == next->nodes.end())))
            {
              schedule_submit_orc(
                node_client, state->my_node_id, next->rid, 2 * request_timeout);
            }
            break;
          }
        }
      }

      if (resharing_tracker)
      {
        resharing_tracker->compact(idx);
      }

      if (changed)
      {
        create_and_remove_node_state();
      }
    }

    Index get_commit_watermark_idx()
    {
      return state->cft_watermark_idx;
    }

    bool is_self_in_latest_config()
    {
      bool present = false;
      if (!configurations.empty())
      {
        auto current_nodes = configurations.back().nodes;
        present = current_nodes.find(state->my_node_id) != current_nodes.end();
      }
      return present;
    }

    void start_ticking_if_necessary()
    {
      if (!ticking && is_self_in_latest_config())
      {
        start_ticking();
      }
    }

  public:
    void rollback(Index idx)
    {
      if (consensus_type == ConsensusType::CFT && idx < state->commit_idx)
      {
        LOG_FAIL_FMT(
          "Asked to rollback to idx:{} but committed to commit_idx:{} - "
          "ignoring rollback request",
          idx,
          state->commit_idx);
        return;
      }

      store->rollback({get_term_internal(idx), idx}, state->current_view);

      LOG_DEBUG_FMT("Setting term in store to: {}", state->current_view);
      ledger->truncate(idx);
      state->last_idx = idx;
      LOG_DEBUG_FMT("Rolled back at {}", idx);

      state->view_history.rollback(idx);

      while (!committable_indices.empty() && (committable_indices.back() > idx))
      {
        committable_indices.pop_back();
      }

      if (
        membership_state == kv::MembershipState::Retired &&
        retirement_phase == kv::RetirementPhase::Signed)
      {
        assert(retirement_committable_idx.has_value());
        if (retirement_committable_idx.value() > idx)
        {
          retirement_committable_idx = std::nullopt;
          retirement_phase = kv::RetirementPhase::Ordered;
        }
      }

      if (
        membership_state == kv::MembershipState::Retired &&
        retirement_phase == kv::RetirementPhase::Ordered)
      {
        assert(retirement_idx.has_value());
        if (retirement_idx.value() > idx)
        {
          retirement_idx = std::nullopt;
          retirement_phase = std::nullopt;
          membership_state = reconfiguration_type == ONE_TRANSACTION ?
            kv::MembershipState::Active :
            kv::MembershipState::RetirementInitiated;
          LOG_DEBUG_FMT(
            "Becoming {} after rollback",
            reconfiguration_type == ONE_TRANSACTION ? "Active" :
                                                      "RetirementInitiated");
        }
      }

      // Rollback configurations.
      bool changed = false;

      while (!configurations.empty() && (configurations.back().idx > idx))
      {
        LOG_DEBUG_FMT(
          "Configurations: rollback configuration at {}",
          configurations.back().idx);
        configurations.pop_back();
        changed = true;
      }

      if (reconfiguration_type == ReconfigurationType::TWO_TRANSACTION)
      {
        for (auto it = learner_nodes.begin(); it != learner_nodes.end();)
        {
          if (it->second > idx)
          {
            it = learner_nodes.erase(it);
          }
          else
          {
            it++;
          }
        }

        for (auto it = retired_nodes.begin(); it != retired_nodes.end();)
        {
          if (it->second > idx)
          {
            it = retired_nodes.erase(it);
          }
          else
          {
            it++;
          }
        }
      }

      if (changed)
      {
        create_and_remove_node_state();
      }
    }

  private:
    void create_and_remove_node_state()
    {
      // Find all nodes present in any active configuration.
      Configuration::Nodes active_nodes;

      for (auto const& conf : configurations)
      {
        for (auto const& node : conf.nodes)
        {
          active_nodes.emplace(node.first, node.second);
        }
      }

      // Remove all nodes in the node state that are not present in any active
      // configuration.
      std::vector<ccf::NodeId> to_remove;

      for (const auto& node : all_other_nodes)
      {
        if (active_nodes.find(node.first) == active_nodes.end())
        {
          to_remove.push_back(node.first);
        }
      }

      for (auto node_id : to_remove)
      {
        all_other_nodes.erase(node_id);
        LOG_INFO_FMT("Removed raft node {}", node_id);
      }

      // Add all active nodes that are not already present in the node state.
      for (auto node_info : active_nodes)
      {
        if (node_info.first == state->my_node_id)
        {
          continue;
        }

        if (all_other_nodes.find(node_info.first) == all_other_nodes.end())
        {
          if (!channels->have_channel(node_info.first))
          {
            LOG_DEBUG_FMT(
              "Configurations: create node channel with {}", node_info.first);

            channels->associate_node_address(
              node_info.first,
              node_info.second.hostname,
              node_info.second.port);
          }

          // A new node is sent only future entries initially. If it does not
          // have prior data, it will communicate that back to the leader.
          auto index = state->last_idx + 1;
          all_other_nodes.try_emplace(
            node_info.first, node_info.second, index, 0);

          if (leadership_state == kv::LeadershipState::Leader)
          {
            send_append_entries(node_info.first, index);
          }

          LOG_INFO_FMT(
            "Added raft node {} ({}:{})",
            node_info.first,
            node_info.second.hostname,
            node_info.second.port);
        }
      }
    }

  public:
    void update_parameters(kv::ConsensusParameters& params) override
    {
      // This should only be called when the state->lock is held, so we do not
      // acquire the lock here.
      CCF_ASSERT_FMT(
        params.reconfiguration_type != TWO_TRANSACTION || node_client,
        "Bug; all enclaves that support 2tx reconfig must have node_clients");
      reconfiguration_type = params.reconfiguration_type;
    }
  };
}<|MERGE_RESOLUTION|>--- conflicted
+++ resolved
@@ -448,22 +448,12 @@
       return state->view_history.get_history_until(idx);
     }
 
-<<<<<<< HEAD
-=======
     std::vector<Index> get_view_history_since(Index idx) override
     {
       // This should only be called when the spin lock is held.
       return state->view_history.get_history_since(idx);
     }
 
-    void initialise_view_history(
-      const std::vector<Index>& view_history) override
-    {
-      // This should only be called when the spin lock is held.
-      return state->view_history.initialise(view_history);
-    }
-
->>>>>>> a4a51244
   private:
     uint32_t get_bft_offset(const Configuration::Nodes& conf) const
     {
