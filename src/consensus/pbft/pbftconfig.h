--- conflicted
+++ resolved
@@ -47,88 +47,6 @@
 
     IMessageReceiveBase* message_receive_base;
 
-<<<<<<< HEAD
-    ExecCommand exec_command = [this](
-                                 Byz_req* inb,
-                                 Byz_rep& outb,
-                                 _Byz_buffer* non_det,
-                                 int client,
-                                 Request_id rid,
-                                 bool ro,
-                                 uint8_t* req_start,
-                                 size_t req_size,
-                                 Seqno total_requests_executed,
-                                 ByzInfo& info,
-                                 ccf::Store::Tx* tx = nullptr) {
-      pbft::Request request;
-      request.deserialise({inb->contents, inb->contents + inb->size});
-      const enclave::SessionContext session(
-        enclave::InvalidSessionId, request.caller_id, request.caller_cert);
-      auto ctx = enclave::make_rpc_context(
-        session, request.raw, {req_start, req_start + req_size});
-
-      const auto actor_opt = http::extract_actor(*ctx);
-      if (!actor_opt.has_value())
-      {
-        throw std::logic_error(fmt::format(
-          "Failed to extract actor from PBFT request. Method is '{}'",
-          ctx->get_method()));
-      }
-
-      const auto& actor_s = actor_opt.value();
-      const auto actor = this->rpc_map->resolve(actor_s);
-      auto handler = this->rpc_map->find(actor);
-      if (!handler.has_value())
-        throw std::logic_error(
-          fmt::format("No frontend associated with actor {}", actor_s));
-
-      auto frontend = handler.value();
-
-      LOG_DEBUG_FMT("PBFT exec_command() for frontend {}", actor_s);
-
-      ctx->signed_request = ccf::SignedReq();
-
-      enclave::RpcHandler::ProcessPbftResp rep;
-      if (tx != nullptr)
-      {
-        rep = frontend->process_pbft(ctx, *tx, true, info.include_merkle_roots);
-      }
-      else
-      {
-        rep = frontend->process_pbft(ctx, info.include_merkle_roots);
-      }
-
-      static_assert(
-        sizeof(info.full_state_merkle_root) == sizeof(crypto::Sha256Hash));
-      static_assert(
-        sizeof(info.replicated_state_merkle_root) ==
-        sizeof(crypto::Sha256Hash));
-      if (info.include_merkle_roots)
-      {
-        std::copy(
-          std::begin(rep.full_state_merkle_root.h),
-          std::end(rep.full_state_merkle_root.h),
-          std::begin(info.full_state_merkle_root));
-        std::copy(
-          std::begin(rep.replicated_state_merkle_root.h),
-          std::end(rep.replicated_state_merkle_root.h),
-          std::begin(info.replicated_state_merkle_root));
-      }
-      info.ctx = rep.version;
-
-      outb.contents = message_receive_base->create_response_message(
-        client, rid, rep.result.size());
-
-      outb.size = rep.result.size();
-      auto outb_ptr = (uint8_t*)outb.contents;
-      size_t outb_size = (size_t)outb.size;
-
-      serialized::write(
-        outb_ptr, outb_size, rep.result.data(), rep.result.size());
-
-      return 0;
-    };
-=======
     ExecCommand exec_command =
       [this](
         std::vector<std::unique_ptr<ExecCommandMsg>>& msgs, ByzInfo& info) {
@@ -146,23 +64,29 @@
           pbft::Request request;
           request.deserialise({inb->contents, inb->contents + inb->size});
 
-          LOG_DEBUG_FMT("PBFT exec_command() for frontend {}", request.actor);
-
-          auto handler = this->rpc_map->find(ccf::ActorsType(request.actor));
-          if (!handler.has_value())
-            throw std::logic_error(
-              "No frontend associated with actor " +
-              std::to_string(request.actor));
-
-          auto frontend = handler.value();
-
           const enclave::SessionContext session(
             enclave::InvalidSessionId, request.caller_id, request.caller_cert);
           auto ctx = enclave::make_rpc_context(
             session, request.raw, {req_start, req_start + req_size});
-          ctx->actor = (ccf::ActorsType)request.actor;
-          const auto n = ctx->method.find_last_of('/');
-          ctx->method = ctx->method.substr(n + 1, ctx->method.size());
+
+          const auto actor_opt = http::extract_actor(*ctx);
+          if (!actor_opt.has_value())
+          {
+            throw std::logic_error(fmt::format(
+              "Failed to extract actor from PBFT request. Method is '{}'",
+              ctx->get_method()));
+          }
+
+          const auto& actor_s = actor_opt.value();
+          const auto actor = this->rpc_map->resolve(actor_s);
+          auto handler = this->rpc_map->find(actor);
+          if (!handler.has_value())
+            throw std::logic_error(
+              fmt::format("No frontend associated with actor {}", actor_s));
+
+          auto frontend = handler.value();
+
+          LOG_DEBUG_FMT("PBFT exec_command() for frontend {}", actor_s);
 
           ctx->signed_request = ccf::SignedReq();
 
@@ -170,11 +94,11 @@
           if (tx != nullptr)
           {
             rep =
-              frontend->process_pbft(ctx, *tx, true, msg->include_merkle_roots);
+              frontend->process_pbft(ctx, *tx, true, info.include_merkle_roots);
           }
           else
           {
-            rep = frontend->process_pbft(ctx, msg->include_merkle_roots);
+            rep = frontend->process_pbft(ctx, info.include_merkle_roots);
           }
 
           static_assert(
@@ -209,6 +133,5 @@
         }
         return 0;
       };
->>>>>>> 1b7ada16
   };
 }