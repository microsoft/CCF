--- conflicted
+++ resolved
@@ -31,11 +31,8 @@
   virtual Seqno get_last_executed() const = 0;
   virtual int my_id() const = 0;
   virtual void emit_signature_on_next_pp(int64_t version) = 0;
-<<<<<<< HEAD
   virtual void activate_pbft_local_hooks() = 0;
   virtual void deactivate_pbft_local_hooks() = 0;
-=======
   virtual char* create_response_message(
     int client_id, Request_id rid, uint32_t size) = 0;
->>>>>>> 393febe0
 };