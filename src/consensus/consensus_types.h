--- conflicted
+++ resolved
@@ -10,12 +10,9 @@
 {
   struct Configuration
   {
-<<<<<<< HEAD
     ConsensusType type = ConsensusType::CFT;
     size_t raft_timeout_ms;
     size_t raft_election_timeout_ms;
-    size_t bft_view_change_timeout; // TODO: Make optional
-    size_t bft_status_interval; // TODO: Make optional
 
     bool operator==(const Configuration&) const = default;
     bool operator!=(const Configuration&) const = default;
@@ -23,21 +20,7 @@
   DECLARE_JSON_TYPE_WITH_OPTIONAL_FIELDS(Configuration);
   DECLARE_JSON_REQUIRED_FIELDS(Configuration);
   DECLARE_JSON_OPTIONAL_FIELDS(
-    Configuration,
-    type,
-    raft_timeout_ms,
-    raft_election_timeout_ms,
-    bft_view_change_timeout,
-    bft_status_interval);
-=======
-    ConsensusType consensus_type;
-    size_t raft_request_timeout;
-    size_t raft_election_timeout;
-  };
-  DECLARE_JSON_TYPE(Configuration);
-  DECLARE_JSON_REQUIRED_FIELDS(
-    Configuration, consensus_type, raft_request_timeout, raft_election_timeout);
->>>>>>> d29020c6
+    Configuration, type, raft_timeout_ms, raft_election_timeout_ms);
 
 #pragma pack(push, 1)
   template <typename T>
