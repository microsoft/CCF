--- conflicted
+++ resolved
@@ -138,7 +138,6 @@
   CHECK_EQ(milan_tcb.boot_loader, 0x04);
 }
 
-<<<<<<< HEAD
 struct QuoteEndorsementsTestCase
 {
   std::vector<uint8_t> attestation;
@@ -291,7 +290,8 @@
       }}),
     "SEV-SNP: attestation version 2 is not supported. Minimum supported "
     "version is 3");
-=======
+}
+
 TEST_CASE("Extracting metadata from endorsements")
 {
   using namespace ccf;
@@ -328,7 +328,6 @@
   CHECK_EQ(
     ds::to_hex(endorsed_chip_id.value()),
     ds::to_hex(printable_reported_chip_id));
->>>>>>> d1b1b182
 }
 
 int main(int argc, char** argv)
