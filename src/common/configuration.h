--- conflicted
+++ resolved
@@ -145,13 +145,8 @@
   struct Join
   {
     ccf::NodeInfoNetwork::NetAddress target_rpc_address;
-<<<<<<< HEAD
-    ds::TimeString retry_timeout = std::string("1000ms");
+    ds::TimeString retry_timeout = {"1000ms"};
     std::vector<uint8_t> service_cert = {};
-=======
-    ds::TimeString retry_timeout = {"1000ms"};
-    std::vector<uint8_t> network_cert = {};
->>>>>>> bbb804ae
   };
   Join join = {};
 };
