// Copyright (c) Microsoft Corporation. All rights reserved.
// Licensed under the Apache 2.0 License.

#pragma once

#include "ccf/crypto/curve.h"
#include "ccf/crypto/pem.h"
#include "ccf/ds/logger.h"
#include "ccf/ds/unit_strings.h"
#include "ccf/node/startup_config.h"
#include "ccf/pal/attestation_sev_snp_endorsements.h"
#include "ccf/service/consensus_type.h"
#include "ccf/service/node_info_network.h"
#include "ccf/service/reconfiguration_type.h"
#include "ccf/service/tables/members.h"
#include "common/enclave_interface_types.h"
#include "consensus/consensus_types.h"
#include "ds/oversized.h"
#include "service/tables/config.h"

#include <optional>
#include <string>
#include <vector>

DECLARE_JSON_ENUM(
  StartType,
  {{StartType::Start, "Start"},
   {StartType::Join, "Join"},
   {StartType::Recover, "Recover"}});

struct EnclaveConfig
{
  uint8_t* to_enclave_buffer_start;
  size_t to_enclave_buffer_size;
  ringbuffer::Offsets* to_enclave_buffer_offsets;

  uint8_t* from_enclave_buffer_start;
  size_t from_enclave_buffer_size;
  ringbuffer::Offsets* from_enclave_buffer_offsets;

  oversized::WriterConfig writer_config = {};
};

static constexpr auto node_to_node_interface_name = "node_to_node_interface";

namespace ccf
{
  DECLARE_JSON_ENUM(
    LoggerLevel,
    {{LoggerLevel::TRACE, "Trace"},
     {LoggerLevel::DEBUG, "Debug"},
     {LoggerLevel::INFO, "Info"},
     {LoggerLevel::FAIL, "Fail"},
     {LoggerLevel::FATAL, "Fatal"}});

  DECLARE_JSON_TYPE_WITH_OPTIONAL_FIELDS(CCFConfig::NodeCertificateInfo);
  DECLARE_JSON_REQUIRED_FIELDS(CCFConfig::NodeCertificateInfo)
  DECLARE_JSON_OPTIONAL_FIELDS(
    CCFConfig::NodeCertificateInfo,
    subject_name,
    subject_alt_names,
    curve_id,
    initial_validity_days);

  DECLARE_JSON_TYPE_WITH_OPTIONAL_FIELDS(CCFConfig::Ledger);
  DECLARE_JSON_REQUIRED_FIELDS(CCFConfig::Ledger);
  DECLARE_JSON_OPTIONAL_FIELDS(
    CCFConfig::Ledger, directory, read_only_directories, chunk_size);

  DECLARE_JSON_TYPE_WITH_OPTIONAL_FIELDS(CCFConfig::LedgerSignatures);
  DECLARE_JSON_REQUIRED_FIELDS(CCFConfig::LedgerSignatures);
  DECLARE_JSON_OPTIONAL_FIELDS(CCFConfig::LedgerSignatures, tx_count, delay);

  DECLARE_JSON_TYPE_WITH_OPTIONAL_FIELDS(CCFConfig::JWT);
  DECLARE_JSON_REQUIRED_FIELDS(CCFConfig::JWT);
  DECLARE_JSON_OPTIONAL_FIELDS(CCFConfig::JWT, key_refresh_interval);

  DECLARE_JSON_TYPE_WITH_OPTIONAL_FIELDS(CCFConfig::Attestation::Environment);
  DECLARE_JSON_REQUIRED_FIELDS(CCFConfig::Attestation::Environment);
  DECLARE_JSON_OPTIONAL_FIELDS(
    CCFConfig::Attestation::Environment,
    security_policy,
    uvm_endorsements,
    snp_endorsements);

  DECLARE_JSON_TYPE_WITH_OPTIONAL_FIELDS(CCFConfig::Attestation);
  DECLARE_JSON_REQUIRED_FIELDS(CCFConfig::Attestation);
  DECLARE_JSON_OPTIONAL_FIELDS(
    CCFConfig::Attestation,
    snp_endorsements_servers,
    environment,
    snp_security_policy_file,
    snp_uvm_endorsements_file,
    snp_endorsements_file);

  DECLARE_JSON_TYPE_WITH_OPTIONAL_FIELDS(CCFConfig::Snapshots);
  DECLARE_JSON_REQUIRED_FIELDS(CCFConfig::Snapshots);
  DECLARE_JSON_OPTIONAL_FIELDS(
    CCFConfig::Snapshots, directory, tx_count, read_only_directory);

  DECLARE_JSON_TYPE_WITH_OPTIONAL_FIELDS(CCFConfig);
  DECLARE_JSON_REQUIRED_FIELDS(CCFConfig, network);
  DECLARE_JSON_OPTIONAL_FIELDS(
    CCFConfig,
    worker_threads,
    node_certificate,
    consensus,
    ledger,
    ledger_signatures,
    jwt,
    attestation,
    snapshots,
    node_to_node_message_limit,
    historical_cache_soft_limit);

  DECLARE_JSON_TYPE(StartupConfig::Start);
  DECLARE_JSON_REQUIRED_FIELDS(
    StartupConfig::Start, members, constitution, service_configuration);

  DECLARE_JSON_TYPE(StartupConfig::Join);
  DECLARE_JSON_REQUIRED_FIELDS(
    StartupConfig::Join,
    target_rpc_address,
    retry_timeout,
    service_cert,
    follow_redirect);

  DECLARE_JSON_TYPE(StartupConfig::Recover);
  DECLARE_JSON_REQUIRED_FIELDS(
    StartupConfig::Recover, previous_service_identity);
  DECLARE_JSON_OPTIONAL_FIELDS(
    StartupConfig::Recover,
<<<<<<< HEAD
    previous_sealed_ledger_secret_location,
    constitution,
    self_healing_open_addresses,
    self_healing_open_retry_timeout,
    self_healing_open_timeout);
=======
    previous_service_identity,
    previous_sealed_ledger_secret_location);
>>>>>>> 6e05563b

  DECLARE_JSON_TYPE_WITH_BASE(StartupConfig, CCFConfig);
  DECLARE_JSON_REQUIRED_FIELDS(
    StartupConfig,
    startup_host_time,
    snapshot_tx_interval,
    initial_service_certificate_validity_days,
    service_subject_name,
    cose_signatures,
    service_data,
    node_data,
    start,
    join,
    recover,
    sealed_ledger_secret_location);
}<|MERGE_RESOLUTION|>--- conflicted
+++ resolved
@@ -130,16 +130,10 @@
     StartupConfig::Recover, previous_service_identity);
   DECLARE_JSON_OPTIONAL_FIELDS(
     StartupConfig::Recover,
-<<<<<<< HEAD
     previous_sealed_ledger_secret_location,
-    constitution,
     self_healing_open_addresses,
     self_healing_open_retry_timeout,
     self_healing_open_timeout);
-=======
-    previous_service_identity,
-    previous_sealed_ledger_secret_location);
->>>>>>> 6e05563b
 
   DECLARE_JSON_TYPE_WITH_BASE(StartupConfig, CCFConfig);
   DECLARE_JSON_REQUIRED_FIELDS(
