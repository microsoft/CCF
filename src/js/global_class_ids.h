--- conflicted
+++ resolved
@@ -9,32 +9,11 @@
   extern JSClassID kv_class_id;
   extern JSClassID kv_historical_class_id;
   extern JSClassID kv_map_handle_class_id;
-<<<<<<< HEAD
-  extern JSClassID body_class_id;
-=======
-  extern JSClassID node_class_id;
-  extern JSClassID network_class_id;
-  extern JSClassID rpc_class_id;
-  extern JSClassID host_class_id;
-  extern JSClassID consensus_class_id;
-  extern JSClassID historical_class_id;
->>>>>>> 57a1e009
   extern JSClassID historical_state_class_id;
 
   extern JSClassDef kv_class_def;
   extern JSClassDef kv_historical_class_def;
   extern JSClassDef kv_map_handle_class_def;
-<<<<<<< HEAD
-  extern JSClassDef body_class_def;
-=======
-  extern JSClassDef kv_historical_map_handle_class_def;
-  extern JSClassDef node_class_def;
-  extern JSClassDef network_class_def;
-  extern JSClassDef rpc_class_def;
-  extern JSClassDef host_class_def;
-  extern JSClassDef consensus_class_def;
-  extern JSClassDef historical_class_def;
->>>>>>> 57a1e009
   extern JSClassDef historical_state_class_def;
 
   // Not thread-safe, must happen exactly once
