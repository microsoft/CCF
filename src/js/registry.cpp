--- conflicted
+++ resolved
@@ -498,7 +498,8 @@
       // Refresh app bytecode
       ccf::js::core::Context jsctx(ccf::js::TxAccess::APP_RW);
       jsctx.runtime().set_runtime_options(
-        &tx, ccf::js::core::RuntimeLimitsPolicy::NO_LOWER_THAN_DEFAULTS);
+        ctx.tx.ro<ccf::JSEngine>(runtime_options_map)->get(),
+        ccf::js::core::RuntimeLimitsPolicy::NO_LOWER_THAN_DEFAULTS);
 
       auto quickjs_version =
         tx.wo<ccf::ModulesQuickJsVersion>(modules_quickjs_version_map);
@@ -600,45 +601,8 @@
       auto endpoints = tx.ro<ccf::endpoints::EndpointsMap>(metadata_map);
       const auto key = ccf::endpoints::EndpointKey{uri, verb};
 
-<<<<<<< HEAD
       auto it = endpoints->get(key);
       if (it.has_value())
-=======
-    // Trigger interpreter flush, in case interpreter reuse
-    // is enabled for some endpoints
-    auto interpreter_flush =
-      ctx.tx.template rw<ccf::InterpreterFlush>(interpreter_flush_map);
-    interpreter_flush->put(true);
-
-    // Refresh app bytecode
-    ccf::js::core::Context jsctx(ccf::js::TxAccess::APP_RW);
-    jsctx.runtime().set_runtime_options(
-      ctx.tx.ro<ccf::JSEngine>(runtime_options_map)->get(),
-      ccf::js::core::RuntimeLimitsPolicy::NO_LOWER_THAN_DEFAULTS);
-
-    auto quickjs_version =
-      ctx.tx.wo<ccf::ModulesQuickJsVersion>(modules_quickjs_version_map);
-    auto quickjs_bytecode =
-      ctx.tx.wo<ccf::ModulesQuickJsBytecode>(modules_quickjs_bytecode_map);
-
-    quickjs_version->put(ccf::quickjs_version);
-    quickjs_bytecode->clear();
-    jsctx.set_module_loader(
-      std::make_shared<ccf::js::modules::KvModuleLoader>(modules));
-
-    modules->foreach([&](const auto& name, const auto& src) {
-      auto module_val = jsctx.eval(
-        src.c_str(),
-        src.size(),
-        name.c_str(),
-        JS_EVAL_TYPE_MODULE | JS_EVAL_FLAG_COMPILE_ONLY);
-
-      uint8_t* out_buf;
-      size_t out_buf_len;
-      int flags = JS_WRITE_OBJ_BYTECODE;
-      out_buf = JS_WriteObject(jsctx, &out_buf_len, module_val.val, flags);
-      if (!out_buf)
->>>>>>> 1e3aece5
       {
         properties = it.value();
         return ApiResult::OK;
