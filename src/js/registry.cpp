// Copyright (c) Microsoft Corporation. All rights reserved.
// Licensed under the Apache 2.0 License.

// CCF
#include "ccf/js/registry.h"

#include "ccf/app_interface.h"
#include "ccf/common_auth_policies.h"
#include "ccf/ds/hash.h"
#include "ccf/http_query.h"
#include "ccf/json_handler.h"
#include "ccf/service/tables/modules.h"
#include "ccf/version.h"

#include <charconv>
#define FMT_HEADER_ONLY
#include <fmt/format.h>

// Custom Endpoints
#include "ccf/endpoint.h"
#include "ccf/endpoints/authentication/js.h"
#include "ccf/js/bundle.h"
#include "ccf/js/common_context.h"
#include "ccf/js/core/context.h"
#include "ccf/js/core/wrapped_property_enum.h"
#include "ccf/js/extensions/ccf/consensus.h"
#include "ccf/js/extensions/ccf/historical.h"
#include "ccf/js/extensions/ccf/host.h"
#include "ccf/js/extensions/ccf/kv.h"
#include "ccf/js/extensions/ccf/request.h"
#include "ccf/js/extensions/ccf/rpc.h"
#include "ccf/js/interpreter_cache_interface.h"
#include "ccf/js/modules/chained_module_loader.h"
#include "ccf/js/modules/kv_bytecode_module_loader.h"
#include "ccf/js/modules/kv_module_loader.h"
#include "ccf/node/rpc_context_impl.h"

namespace ccf::js
{
  std::string normalised_module_path(std::string_view sv)
  {
    if (!sv.starts_with("/"))
    {
      return fmt::format("/{}", sv);
    }

    return std::string(sv);
  }

  void DynamicJSEndpointRegistry::do_execute_request(
    const CustomJSEndpoint* endpoint,
    ccf::endpoints::EndpointContext& endpoint_ctx,
    const std::optional<PreExecutionHook>& pre_exec_hook)
  {
    // This KV Value should be updated by any governance actions which modify
    // the JS app (including _any_ of its contained modules). We then use the
    // version where it was last modified as a safe approximation of when an
    // interpreter is unsafe to use. If this value is written to, the
    // version_of_previous_write will advance, and all cached interpreters
    // will be flushed.
    const auto interpreter_flush =
      endpoint_ctx.tx.ro<ccf::InterpreterFlush>(interpreter_flush_map);
    const auto flush_marker =
      interpreter_flush->get_version_of_previous_write().value_or(0);

    const auto rw_access =
      endpoint->properties.mode == ccf::endpoints::Mode::ReadWrite ?
      ccf::js::TxAccess::APP_RW :
      ccf::js::TxAccess::APP_RO;
    std::optional<ccf::endpoints::InterpreterReusePolicy> reuse_policy =
      endpoint->properties.interpreter_reuse;
    std::shared_ptr<ccf::js::core::Context> interpreter =
      interpreter_cache->get_interpreter(rw_access, reuse_policy, flush_marker);
    if (interpreter == nullptr)
    {
      throw std::logic_error("Cache failed to produce interpreter");
    }
    ccf::js::core::Context& ctx = *interpreter;

    // Prevent any other thread modifying this interpreter, until this
    // function completes. We could create interpreters per-thread, but then
    // we would get no cross-thread caching benefit (and would need to either
    // enforce, or share, caps across per-thread caches). We choose
    // instead to allow interpreters to be maximally reused, even across
    // threads, at the cost of locking (and potentially stalling another
    // thread's request execution) here.
    std::lock_guard<ccf::pal::Mutex> guard(ctx.lock);
    // Update the top of the stack for the current thread, used by the stack
    // guard Note this is only active outside SGX
    JS_UpdateStackTop(ctx.runtime());
    // Make the heap and stack limits safe while we init the runtime
    ctx.runtime().reset_runtime_options();

    ccf::js::modules::ModuleLoaders sub_loaders = {
      std::make_shared<ccf::js::modules::KvBytecodeModuleLoader>(
        endpoint_ctx.tx.ro<ccf::ModulesQuickJsBytecode>(
          modules_quickjs_bytecode_map),
        endpoint_ctx.tx.ro<ccf::ModulesQuickJsVersion>(
          modules_quickjs_version_map)),
      std::make_shared<ccf::js::modules::KvModuleLoader>(
        endpoint_ctx.tx.ro<ccf::Modules>(modules_map))};
    auto module_loader =
      std::make_shared<ccf::js::modules::ChainedModuleLoader>(
        std::move(sub_loaders));
    ctx.set_module_loader(std::move(module_loader));

    // Extensions with a dependency on this endpoint context (invocation),
    // which must be removed after execution.
    ccf::js::extensions::Extensions local_extensions;

    // ccf.kv.*
    local_extensions.emplace_back(
      std::make_shared<ccf::js::extensions::KvExtension>(
        &endpoint_ctx.tx, namespace_restriction));

    // ccf.rpc.*
    local_extensions.emplace_back(
      std::make_shared<ccf::js::extensions::RpcExtension>(
        endpoint_ctx.rpc_ctx.get()));

    auto request_extension =
      std::make_shared<ccf::js::extensions::RequestExtension>(
        endpoint_ctx.rpc_ctx.get());
    local_extensions.push_back(request_extension);

    for (auto extension : local_extensions)
    {
      ctx.add_extension(extension);
    }

    if (pre_exec_hook.has_value())
    {
      pre_exec_hook.value()(ctx);
    }

    ccf::js::core::JSWrappedValue export_func;
    try
    {
      const auto& props = endpoint->properties;
      auto module_val = ctx.get_module(props.js_module);
      export_func = ctx.get_exported_function(
        *module_val, props.js_function, props.js_module);
    }
    catch (const std::exception& exc)
    {
      endpoint_ctx.rpc_ctx->set_error(
        HTTP_STATUS_INTERNAL_SERVER_ERROR,
        ccf::errors::InternalError,
        exc.what());
      return;
    }

    // Call exported function;
    auto request = request_extension->create_request_obj(
      ctx, endpoint->full_uri_path, endpoint_ctx, this);

    auto options = endpoint_ctx.tx.ro<ccf::JSEngine>(runtime_options_map)
                     ->get()
                     .value_or(ccf::JSRuntimeOptions());

    auto val = ctx.call_with_rt_options(
      export_func,
      {request},
      options,
      ccf::js::core::RuntimeLimitsPolicy::NONE);

    for (auto extension : local_extensions)
    {
      ctx.remove_extension(extension);
    }

    const auto& rt = ctx.runtime();

    if (val.is_exception())
    {
      bool time_out = ctx.interrupt_data.request_timed_out;
      std::string error_msg = "Exception thrown while executing.";
      if (time_out)
      {
        error_msg = "Operation took too long to complete.";
      }

      auto [reason, trace] = ctx.error_message();

      if (options.log_exception_details)
      {
        CCF_APP_FAIL("{}: {}", reason, trace.value_or("<no trace>"));
      }

      if (options.return_exception_details)
      {
        std::vector<nlohmann::json> details = {ccf::ODataJSExceptionDetails{
          ccf::errors::JSException, reason, trace}};
        endpoint_ctx.rpc_ctx->set_error(
          HTTP_STATUS_INTERNAL_SERVER_ERROR,
          ccf::errors::InternalError,
          std::move(error_msg),
          std::move(details));
      }
      else
      {
        endpoint_ctx.rpc_ctx->set_error(
          HTTP_STATUS_INTERNAL_SERVER_ERROR,
          ccf::errors::InternalError,
          std::move(error_msg));
      }

      return;
    }

    // Handle return value: {body, headers, statusCode}
    if (!val.is_obj())
    {
      endpoint_ctx.rpc_ctx->set_error(
        HTTP_STATUS_INTERNAL_SERVER_ERROR,
        ccf::errors::InternalError,
        "Invalid endpoint function return value (not an object).");
      return;
    }

    // Response body (also sets a default response content-type header)
    {
      auto response_body_js = val["body"];
      if (!response_body_js.is_undefined())
      {
        std::vector<uint8_t> response_body;
        size_t buf_size;
        size_t buf_offset;
        auto typed_array_buffer = ctx.get_typed_array_buffer(
          response_body_js, &buf_offset, &buf_size, nullptr);
        uint8_t* array_buffer;
        if (!typed_array_buffer.is_exception())
        {
          size_t buf_size_total;
          array_buffer =
            JS_GetArrayBuffer(ctx, &buf_size_total, typed_array_buffer.val);
          array_buffer += buf_offset;
        }
        else
        {
          array_buffer =
            JS_GetArrayBuffer(ctx, &buf_size, response_body_js.val);
        }
        if (array_buffer)
        {
          endpoint_ctx.rpc_ctx->set_response_header(
            http::headers::CONTENT_TYPE,
            http::headervalues::contenttype::OCTET_STREAM);
          response_body =
            std::vector<uint8_t>(array_buffer, array_buffer + buf_size);
        }
        else
        {
          std::optional<std::string> str;
          if (response_body_js.is_str())
          {
            endpoint_ctx.rpc_ctx->set_response_header(
              http::headers::CONTENT_TYPE,
              http::headervalues::contenttype::TEXT);
            str = ctx.to_str(response_body_js);
          }
          else
          {
            endpoint_ctx.rpc_ctx->set_response_header(
              http::headers::CONTENT_TYPE,
              http::headervalues::contenttype::JSON);
            auto rval = ctx.json_stringify(response_body_js);
            if (rval.is_exception())
            {
              auto [reason, trace] = ctx.error_message();

              if (options.log_exception_details)
              {
                CCF_APP_FAIL(
                  "Failed to convert return value to JSON:{} {}",
                  reason,
                  trace.value_or("<no trace>"));
              }

              if (options.return_exception_details)
              {
                std::vector<nlohmann::json> details = {
                  ccf::ODataJSExceptionDetails{
                    ccf::errors::JSException, reason, trace}};
                endpoint_ctx.rpc_ctx->set_error(
                  HTTP_STATUS_INTERNAL_SERVER_ERROR,
                  ccf::errors::InternalError,
                  "Invalid endpoint function return value (error during JSON "
                  "conversion of body)",
                  std::move(details));
              }
              else
              {
                endpoint_ctx.rpc_ctx->set_error(
                  HTTP_STATUS_INTERNAL_SERVER_ERROR,
                  ccf::errors::InternalError,
                  "Invalid endpoint function return value (error during JSON "
                  "conversion of body).");
              }
              return;
            }
            str = ctx.to_str(rval);
          }

          if (!str)
          {
            auto [reason, trace] = ctx.error_message();

            if (options.log_exception_details)
            {
              CCF_APP_FAIL(
                "Failed to convert return value to JSON:{} {}",
                reason,
                trace.value_or("<no trace>"));
            }

            if (options.return_exception_details)
            {
              std::vector<nlohmann::json> details = {
                ccf::ODataJSExceptionDetails{
                  ccf::errors::JSException, reason, trace}};
              endpoint_ctx.rpc_ctx->set_error(
                HTTP_STATUS_INTERNAL_SERVER_ERROR,
                ccf::errors::InternalError,
                "Invalid endpoint function return value (error during string "
                "conversion of body).",
                std::move(details));
            }
            else
            {
              endpoint_ctx.rpc_ctx->set_error(
                HTTP_STATUS_INTERNAL_SERVER_ERROR,
                ccf::errors::InternalError,
                "Invalid endpoint function return value (error during string "
                "conversion of body).");
            }
            return;
          }

          response_body = std::vector<uint8_t>(str->begin(), str->end());
        }
        endpoint_ctx.rpc_ctx->set_response_body(std::move(response_body));
      }
    }

    // Response headers
    {
      auto response_headers_js = val["headers"];
      if (response_headers_js.is_obj())
      {
        ccf::js::core::JSWrappedPropertyEnum prop_enum(
          ctx, response_headers_js);
        for (size_t i = 0; i < prop_enum.size(); i++)
        {
          auto prop_name = ctx.to_str(prop_enum[i]);
          if (!prop_name)
          {
            endpoint_ctx.rpc_ctx->set_error(
              HTTP_STATUS_INTERNAL_SERVER_ERROR,
              ccf::errors::InternalError,
              "Invalid endpoint function return value (header type).");
            return;
          }
          auto prop_val = response_headers_js[*prop_name];
          auto prop_val_str = ctx.to_str(prop_val);
          if (!prop_val_str)
          {
            endpoint_ctx.rpc_ctx->set_error(
              HTTP_STATUS_INTERNAL_SERVER_ERROR,
              ccf::errors::InternalError,
              "Invalid endpoint function return value (header value type).");
            return;
          }
          endpoint_ctx.rpc_ctx->set_response_header(*prop_name, *prop_val_str);
        }
      }
    }

    // Response status code
    int response_status_code = HTTP_STATUS_OK;
    {
      auto status_code_js = val["statusCode"];
      if (!status_code_js.is_undefined() && !JS_IsNull(status_code_js.val))
      {
        if (JS_VALUE_GET_TAG(status_code_js.val) != JS_TAG_INT)
        {
          endpoint_ctx.rpc_ctx->set_error(
            HTTP_STATUS_INTERNAL_SERVER_ERROR,
            ccf::errors::InternalError,
            "Invalid endpoint function return value (status code type).");
          return;
        }
        response_status_code = JS_VALUE_GET_INT(status_code_js.val);
      }
      endpoint_ctx.rpc_ctx->set_response_status(response_status_code);
    }
  }

  void DynamicJSEndpointRegistry::execute_request(
    const CustomJSEndpoint* endpoint,
    ccf::endpoints::EndpointContext& endpoint_ctx)
  {
    do_execute_request(endpoint, endpoint_ctx);
  }

  void DynamicJSEndpointRegistry::execute_request_locally_committed(
    const CustomJSEndpoint* endpoint,
    ccf::endpoints::CommandEndpointContext& endpoint_ctx,
    const ccf::TxID& tx_id)
  {
    ccf::endpoints::default_locally_committed_func(endpoint_ctx, tx_id);
  }

  DynamicJSEndpointRegistry::DynamicJSEndpointRegistry(
    ccfapp::AbstractNodeContext& context, const std::string& kv_prefix) :
    ccf::UserEndpointRegistry(context),
    modules_map(fmt::format("{}.modules", kv_prefix)),
    metadata_map(fmt::format("{}.metadata", kv_prefix)),
    interpreter_flush_map(fmt::format("{}.interpreter_flush", kv_prefix)),
    modules_quickjs_version_map(
      fmt::format("{}.modules_quickjs_version", kv_prefix)),
    modules_quickjs_bytecode_map(
      fmt::format("{}.modules_quickjs_bytecode", kv_prefix)),
    runtime_options_map(fmt::format("{}.runtime_options", kv_prefix))
  {
    interpreter_cache =
      context.get_subsystem<ccf::js::AbstractInterpreterCache>();
    if (interpreter_cache == nullptr)
    {
      throw std::logic_error(
        "Unexpected: Could not access AbstractInterpreterCache subsytem");
    }

    // Install dependency-less (ie reusable) extensions on interpreters _at
    // creation_, rather than on every run
    ccf::js::extensions::Extensions extensions;

    // add ccf.consensus.*
    extensions.emplace_back(
      std::make_shared<ccf::js::extensions::ConsensusExtension>(this));
    // add ccf.host.*
    extensions.emplace_back(
      std::make_shared<ccf::js::extensions::HostExtension>(
        context.get_subsystem<ccf::AbstractHostProcesses>().get()));
    // add ccf.historical.*
    extensions.emplace_back(
      std::make_shared<ccf::js::extensions::HistoricalExtension>(
        &context.get_historical_state()));

    interpreter_cache->set_interpreter_factory(
      [extensions](ccf::js::TxAccess access) {
        // CommonContext also adds many extensions
        auto interpreter = std::make_shared<ccf::js::CommonContext>(access);

        for (auto extension : extensions)
        {
          interpreter->add_extension(extension);
        }

        return interpreter;
      });
  }

  ccf::ApiResult DynamicJSEndpointRegistry::install_custom_endpoints_v1(
    kv::Tx& tx, const ccf::js::Bundle& bundle)
  {
    try
    {
      auto endpoints =
        tx.template rw<ccf::endpoints::EndpointsMap>(metadata_map);
      endpoints->clear();
      for (const auto& [url, methods] : bundle.metadata.endpoints)
      {
        for (const auto& [method, metadata] : methods)
        {
          std::string method_upper = method;
          nonstd::to_upper(method_upper);
          const auto key = ccf::endpoints::EndpointKey{url, method_upper};
          endpoints->put(key, metadata);
        }
      }

      auto modules = tx.template rw<ccf::Modules>(modules_map);
      modules->clear();
      for (const auto& moduledef : bundle.modules)
      {
        modules->put(normalised_module_path(moduledef.name), moduledef.module);
      }

      // Trigger interpreter flush, in case interpreter reuse
      // is enabled for some endpoints
      auto interpreter_flush =
        tx.template rw<ccf::InterpreterFlush>(interpreter_flush_map);
      interpreter_flush->put(true);

      // Refresh app bytecode
      ccf::js::core::Context jsctx(ccf::js::TxAccess::APP_RW);
      jsctx.runtime().set_runtime_options(
        tx.ro<ccf::JSEngine>(runtime_options_map)->get(),
        ccf::js::core::RuntimeLimitsPolicy::NO_LOWER_THAN_DEFAULTS);

      auto quickjs_version =
        tx.wo<ccf::ModulesQuickJsVersion>(modules_quickjs_version_map);
      auto quickjs_bytecode =
        tx.wo<ccf::ModulesQuickJsBytecode>(modules_quickjs_bytecode_map);

      quickjs_version->put(ccf::quickjs_version);
      quickjs_bytecode->clear();
      jsctx.set_module_loader(
        std::make_shared<ccf::js::modules::KvModuleLoader>(modules));

      modules->foreach([&](const auto& name, const auto& src) {
        auto module_val = jsctx.eval(
          src.c_str(),
          src.size(),
          name.c_str(),
          JS_EVAL_TYPE_MODULE | JS_EVAL_FLAG_COMPILE_ONLY);

        uint8_t* out_buf;
        size_t out_buf_len;
        int flags = JS_WRITE_OBJ_BYTECODE;
        out_buf = JS_WriteObject(jsctx, &out_buf_len, module_val.val, flags);
        if (!out_buf)
        {
          throw std::runtime_error(fmt::format(
            "Unable to serialize bytecode for JS module '{}'", name));
        }

        quickjs_bytecode->put(name, {out_buf, out_buf + out_buf_len});
        js_free(jsctx, out_buf);

        return true;
      });

      return ccf::ApiResult::OK;
    }
    catch (const std::exception& e)
    {
      LOG_FAIL_FMT("{}", e.what());
      return ApiResult::InternalError;
    }
  }

  ccf::ApiResult DynamicJSEndpointRegistry::get_custom_endpoints_v1(
    ccf::js::Bundle& bundle, kv::ReadOnlyTx& tx)
  {
    try
    {
      auto endpoints_handle =
        tx.template ro<ccf::endpoints::EndpointsMap>(metadata_map);
      endpoints_handle->foreach([&endpoints = bundle.metadata.endpoints](
                                  const auto& endpoint_key,
                                  const auto& properties) {
        using PropertiesMap =
          std::map<std::string, ccf::endpoints::EndpointProperties>;

        auto it = endpoints.find(endpoint_key.uri_path);
        if (it == endpoints.end())
        {
          it =
            endpoints.emplace_hint(it, endpoint_key.uri_path, PropertiesMap{});
        }

        PropertiesMap& method_properties = it->second;

        method_properties.emplace_hint(
          method_properties.end(), endpoint_key.verb.c_str(), properties);

        return true;
      });

      auto modules_handle = tx.template ro<ccf::Modules>(modules_map);
      modules_handle->foreach(
        [&modules =
           bundle.modules](const auto& module_name, const auto& module_src) {
          modules.push_back({module_name, module_src});
          return true;
        });

      return ApiResult::OK;
    }
    catch (const std::exception& e)
    {
      LOG_FAIL_FMT("{}", e.what());
      return ApiResult::InternalError;
    }
  }

  ccf::ApiResult DynamicJSEndpointRegistry::get_custom_endpoint_properties_v1(
    ccf::endpoints::EndpointProperties& properties,
    kv::ReadOnlyTx& tx,
    const ccf::RESTVerb& verb,
    const ccf::endpoints::URI& uri)
  {
    try
    {
      auto endpoints = tx.ro<ccf::endpoints::EndpointsMap>(metadata_map);
      const auto key = ccf::endpoints::EndpointKey{uri, verb};

      auto it = endpoints->get(key);
      if (it.has_value())
      {
        properties = it.value();
        return ApiResult::OK;
      }
      else
      {
        return ApiResult::NotFound;
      }
    }
    catch (const std::exception& e)
    {
      LOG_FAIL_FMT("{}", e.what());
      return ApiResult::InternalError;
    }
  }

  ccf::ApiResult DynamicJSEndpointRegistry::get_custom_endpoint_module_v1(
    std::string& code, kv::ReadOnlyTx& tx, const std::string& module_name)
  {
    try
    {
      auto modules = tx.template ro<ccf::Modules>(modules_map);

      auto it = modules->get(normalised_module_path(module_name));
      if (it.has_value())
      {
        code = it.value();
        return ApiResult::OK;
      }
      else
      {
        return ApiResult::NotFound;
      }
    }
    catch (const std::exception& e)
    {
      LOG_FAIL_FMT("{}", e.what());
      return ApiResult::InternalError;
    }
  }

<<<<<<< HEAD
  void DynamicJSEndpointRegistry::set_js_kv_namespace_restriction(
    const ccf::js::NamespaceRestriction& nr)
  {
    namespace_restriction = nr;
=======
  ccf::ApiResult DynamicJSEndpointRegistry::set_js_runtime_options_v1(
    kv::Tx& tx, const ccf::JSRuntimeOptions& options)
  {
    try
    {
      tx.wo<ccf::JSEngine>(runtime_options_map)->put(options);
      return ccf::ApiResult::OK;
    }
    catch (const std::exception& e)
    {
      return ccf::ApiResult::InternalError;
    }
  }

  ccf::ApiResult DynamicJSEndpointRegistry::get_js_runtime_options_v1(
    ccf::JSRuntimeOptions& options, kv::ReadOnlyTx& tx)
  {
    try
    {
      options = tx.ro<ccf::JSEngine>(runtime_options_map)
                  ->get()
                  .value_or(ccf::JSRuntimeOptions());

      return ccf::ApiResult::OK;
    }
    catch (const std::exception& e)
    {
      return ccf::ApiResult::InternalError;
    }
>>>>>>> a00a91b9
  }

  ccf::endpoints::EndpointDefinitionPtr DynamicJSEndpointRegistry::
    find_endpoint(kv::Tx& tx, ccf::RpcContext& rpc_ctx)
  {
    // Look up the endpoint definition
    // First in the user-defined endpoints, and then fall-back to built-ins
    const auto method = rpc_ctx.get_method();
    const auto verb = rpc_ctx.get_request_verb();

    auto endpoints = tx.ro<ccf::endpoints::EndpointsMap>(metadata_map);
    const auto key = ccf::endpoints::EndpointKey{method, verb};

    // Look for a direct match of the given path
    const auto it = endpoints->get(key);
    if (it.has_value())
    {
      auto endpoint_def = std::make_shared<CustomJSEndpoint>();
      endpoint_def->dispatch = key;
      endpoint_def->properties = it.value();
      endpoint_def->full_uri_path =
        fmt::format("/{}{}", method_prefix, endpoint_def->dispatch.uri_path);
      ccf::instantiate_authn_policies(*endpoint_def);
      return endpoint_def;
    }

    // If that doesn't exist, look through _all_ the endpoints to find
    // templated matches. If there is one, that's a match. More is an error,
    // none means delegate to the base class.
    {
      std::vector<ccf::endpoints::EndpointDefinitionPtr> matches;

      endpoints->foreach_key(
        [this, &endpoints, &matches, &key, &rpc_ctx](const auto& other_key) {
          if (key.verb == other_key.verb)
          {
            const auto opt_spec =
              ccf::endpoints::PathTemplateSpec::parse(other_key.uri_path);
            if (opt_spec.has_value())
            {
              const auto& template_spec = opt_spec.value();
              // This endpoint has templates in its path, and the correct verb
              // - now check if template matches the current request's path
              std::smatch match;
              if (std::regex_match(
                    key.uri_path, match, template_spec.template_regex))
              {
                if (matches.empty())
                {
                  auto ctx_impl = static_cast<ccf::RpcContextImpl*>(&rpc_ctx);
                  if (ctx_impl == nullptr)
                  {
                    throw std::logic_error("Unexpected type of RpcContext");
                  }
                  // Populate the request_path_params while we have the match,
                  // though this will be discarded on error if we later find
                  // multiple matches
                  auto& path_params = ctx_impl->path_params;
                  for (size_t i = 0;
                       i < template_spec.template_component_names.size();
                       ++i)
                  {
                    const auto& template_name =
                      template_spec.template_component_names[i];
                    const auto& template_value = match[i + 1].str();
                    path_params[template_name] = template_value;
                  }
                }

                auto endpoint = std::make_shared<CustomJSEndpoint>();
                endpoint->dispatch = other_key;
                endpoint->full_uri_path = fmt::format(
                  "/{}{}", method_prefix, endpoint->dispatch.uri_path);
                endpoint->properties = endpoints->get(other_key).value();
                ccf::instantiate_authn_policies(*endpoint);
                matches.push_back(endpoint);
              }
            }
          }
          return true;
        });

      if (matches.size() > 1)
      {
        report_ambiguous_templated_path(key.uri_path, matches);
      }
      else if (matches.size() == 1)
      {
        return matches[0];
      }
    }

    return ccf::endpoints::EndpointRegistry::find_endpoint(tx, rpc_ctx);
  }

  void DynamicJSEndpointRegistry::execute_endpoint(
    ccf::endpoints::EndpointDefinitionPtr e,
    ccf::endpoints::EndpointContext& endpoint_ctx)
  {
    // Handle endpoint execution
    auto endpoint = dynamic_cast<const CustomJSEndpoint*>(e.get());
    if (endpoint != nullptr)
    {
      execute_request(endpoint, endpoint_ctx);
      return;
    }

    ccf::endpoints::EndpointRegistry::execute_endpoint(e, endpoint_ctx);
  }

  void DynamicJSEndpointRegistry::execute_endpoint_locally_committed(
    ccf::endpoints::EndpointDefinitionPtr e,
    ccf::endpoints::CommandEndpointContext& endpoint_ctx,
    const ccf::TxID& tx_id)
  {
    auto endpoint = dynamic_cast<const CustomJSEndpoint*>(e.get());
    if (endpoint != nullptr)
    {
      execute_request_locally_committed(endpoint, endpoint_ctx, tx_id);
      return;
    }

    ccf::endpoints::EndpointRegistry::execute_endpoint_locally_committed(
      e, endpoint_ctx, tx_id);
  }
}<|MERGE_RESOLUTION|>--- conflicted
+++ resolved
@@ -640,12 +640,12 @@
     }
   }
 
-<<<<<<< HEAD
   void DynamicJSEndpointRegistry::set_js_kv_namespace_restriction(
     const ccf::js::NamespaceRestriction& nr)
   {
     namespace_restriction = nr;
-=======
+  }
+
   ccf::ApiResult DynamicJSEndpointRegistry::set_js_runtime_options_v1(
     kv::Tx& tx, const ccf::JSRuntimeOptions& options)
   {
@@ -675,7 +675,6 @@
     {
       return ccf::ApiResult::InternalError;
     }
->>>>>>> a00a91b9
   }
 
   ccf::endpoints::EndpointDefinitionPtr DynamicJSEndpointRegistry::
