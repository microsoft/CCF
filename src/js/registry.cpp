// Copyright (c) Microsoft Corporation. All rights reserved.
// Licensed under the Apache 2.0 License.

// CCF
#include "ccf/js/registry.h"

#include "ccf/app_interface.h"
#include "ccf/common_auth_policies.h"
#include "ccf/ds/hash.h"
#include "ccf/http_query.h"
#include "ccf/json_handler.h"
#include "ccf/service/tables/modules.h"
#include "ccf/version.h"

#include <charconv>
#define FMT_HEADER_ONLY
#include <fmt/format.h>

// Custom Endpoints
#include "ccf/endpoint.h"
#include "ccf/endpoints/authentication/js.h"
#include "ccf/js/bundle.h"
#include "ccf/js/core/context.h"
#include "ccf/js/core/wrapped_property_enum.h"
#include "ccf/js/extensions/ccf/consensus.h"
#include "ccf/js/extensions/ccf/converters.h"
#include "ccf/js/extensions/ccf/crypto.h"
#include "ccf/js/extensions/ccf/historical.h"
#include "ccf/js/extensions/ccf/host.h"
#include "ccf/js/extensions/ccf/kv.h"
#include "ccf/js/extensions/ccf/request.h"
#include "ccf/js/extensions/ccf/rpc.h"
#include "ccf/js/extensions/console.h"
#include "ccf/js/extensions/math/random.h"
#include "ccf/js/extensions/openenclave.h"
#include "ccf/js/extensions/snp_attestation.h"
#include "ccf/js/interpreter_cache_interface.h"
#include "ccf/js/modules/chained_module_loader.h"
#include "ccf/js/modules/kv_bytecode_module_loader.h"
#include "ccf/js/modules/kv_module_loader.h"
#include "ccf/node/rpc_context_impl.h"

namespace ccf::js
{
  void DynamicJSEndpointRegistry::do_execute_request(
    const CustomJSEndpoint* endpoint,
    ccf::endpoints::EndpointContext& endpoint_ctx,
    const std::optional<PreExecutionHook>& pre_exec_hook)
  {
    // This KV Value should be updated by any governance actions which modify
    // the JS app (including _any_ of its contained modules). We then use the
    // version where it was last modified as a safe approximation of when an
    // interpreter is unsafe to use. If this value is written to, the
    // version_of_previous_write will advance, and all cached interpreters
    // will be flushed.
    const auto interpreter_flush =
      endpoint_ctx.tx.ro<ccf::InterpreterFlush>(interpreter_flush_map);
    const auto flush_marker =
      interpreter_flush->get_version_of_previous_write().value_or(0);

    const auto rw_access =
      endpoint->properties.mode == ccf::endpoints::Mode::ReadWrite ?
      ccf::js::TxAccess::APP_RW :
      ccf::js::TxAccess::APP_RO;
    std::optional<ccf::endpoints::InterpreterReusePolicy> reuse_policy =
      endpoint->properties.interpreter_reuse;
    std::shared_ptr<ccf::js::core::Context> interpreter =
      interpreter_cache->get_interpreter(rw_access, reuse_policy, flush_marker);
    if (interpreter == nullptr)
    {
      throw std::logic_error("Cache failed to produce interpreter");
    }
    ccf::js::core::Context& ctx = *interpreter;

    // Prevent any other thread modifying this interpreter, until this
    // function completes. We could create interpreters per-thread, but then
    // we would get no cross-thread caching benefit (and would need to either
    // enforce, or share, caps across per-thread caches). We choose
    // instead to allow interpreters to be maximally reused, even across
    // threads, at the cost of locking (and potentially stalling another
    // thread's request execution) here.
    std::lock_guard<ccf::pal::Mutex> guard(ctx.lock);
    // Update the top of the stack for the current thread, used by the stack
    // guard Note this is only active outside SGX
    JS_UpdateStackTop(ctx.runtime());
    // Make the heap and stack limits safe while we init the runtime
    ctx.runtime().reset_runtime_options();

    ccf::js::modules::ModuleLoaders sub_loaders = {
      std::make_shared<ccf::js::modules::KvBytecodeModuleLoader>(
        endpoint_ctx.tx.ro<ccf::ModulesQuickJsBytecode>(
          modules_quickjs_bytecode_map),
        endpoint_ctx.tx.ro<ccf::ModulesQuickJsVersion>(
          modules_quickjs_version_map)),
      std::make_shared<ccf::js::modules::KvModuleLoader>(
        endpoint_ctx.tx.ro<ccf::Modules>(modules_map))};
    auto module_loader =
      std::make_shared<ccf::js::modules::ChainedModuleLoader>(
        std::move(sub_loaders));
    ctx.set_module_loader(std::move(module_loader));

    // Extensions with a dependency on this endpoint context (invocation),
    // which must be removed after execution.
    ccf::js::extensions::Extensions local_extensions;

    // ccf.kv.*
    local_extensions.emplace_back(
      std::make_shared<ccf::js::extensions::KvExtension>(&endpoint_ctx.tx));

    // ccf.rpc.*
    local_extensions.emplace_back(
      std::make_shared<ccf::js::extensions::RpcExtension>(
        endpoint_ctx.rpc_ctx.get()));

    auto request_extension =
      std::make_shared<ccf::js::extensions::RequestExtension>(
        endpoint_ctx.rpc_ctx.get());
    local_extensions.push_back(request_extension);

    for (auto extension : local_extensions)
    {
      ctx.add_extension(extension);
    }

    if (pre_exec_hook.has_value())
    {
      pre_exec_hook.value()(ctx);
    }

    ccf::js::core::JSWrappedValue export_func;
    try
    {
      const auto& props = endpoint->properties;
      auto module_val = ctx.get_module(props.js_module);
      export_func = ctx.get_exported_function(
        *module_val, props.js_function, props.js_module);
    }
    catch (const std::exception& exc)
    {
      endpoint_ctx.rpc_ctx->set_error(
        HTTP_STATUS_INTERNAL_SERVER_ERROR,
        ccf::errors::InternalError,
        exc.what());
      return;
    }

    // Call exported function;
    auto request = request_extension->create_request_obj(
      ctx, endpoint->full_uri_path, endpoint_ctx, this);

    auto options = endpoint_ctx.tx.ro<ccf::JSEngine>(runtime_options_map)
                     ->get()
                     .value_or(ccf::JSRuntimeOptions());

    auto val = ctx.call_with_rt_options(
      export_func,
      {request},
      options,
      ccf::js::core::RuntimeLimitsPolicy::NONE);

    for (auto extension : local_extensions)
    {
      ctx.remove_extension(extension);
    }

    const auto& rt = ctx.runtime();

    if (val.is_exception())
    {
      bool time_out = ctx.interrupt_data.request_timed_out;
      std::string error_msg = "Exception thrown while executing.";
      if (time_out)
      {
        error_msg = "Operation took too long to complete.";
      }

      auto [reason, trace] = ctx.error_message();

      if (options.log_exception_details)
      {
        CCF_APP_FAIL("{}: {}", reason, trace.value_or("<no trace>"));
      }

      if (options.return_exception_details)
      {
        std::vector<nlohmann::json> details = {ccf::ODataJSExceptionDetails{
          ccf::errors::JSException, reason, trace}};
        endpoint_ctx.rpc_ctx->set_error(
          HTTP_STATUS_INTERNAL_SERVER_ERROR,
          ccf::errors::InternalError,
          std::move(error_msg),
          std::move(details));
      }
      else
      {
        endpoint_ctx.rpc_ctx->set_error(
          HTTP_STATUS_INTERNAL_SERVER_ERROR,
          ccf::errors::InternalError,
          std::move(error_msg));
      }

      return;
    }

    // Handle return value: {body, headers, statusCode}
    if (!val.is_obj())
    {
      endpoint_ctx.rpc_ctx->set_error(
        HTTP_STATUS_INTERNAL_SERVER_ERROR,
        ccf::errors::InternalError,
        "Invalid endpoint function return value (not an object).");
      return;
    }

    // Response body (also sets a default response content-type header)
    {
      auto response_body_js = val["body"];
      if (!response_body_js.is_undefined())
      {
        std::vector<uint8_t> response_body;
        size_t buf_size;
        size_t buf_offset;
        auto typed_array_buffer = ctx.get_typed_array_buffer(
          response_body_js, &buf_offset, &buf_size, nullptr);
        uint8_t* array_buffer;
        if (!typed_array_buffer.is_exception())
        {
          size_t buf_size_total;
          array_buffer =
            JS_GetArrayBuffer(ctx, &buf_size_total, typed_array_buffer.val);
          array_buffer += buf_offset;
        }
        else
        {
          array_buffer =
            JS_GetArrayBuffer(ctx, &buf_size, response_body_js.val);
        }
        if (array_buffer)
        {
          endpoint_ctx.rpc_ctx->set_response_header(
            http::headers::CONTENT_TYPE,
            http::headervalues::contenttype::OCTET_STREAM);
          response_body =
            std::vector<uint8_t>(array_buffer, array_buffer + buf_size);
        }
        else
        {
          std::optional<std::string> str;
          if (response_body_js.is_str())
          {
            endpoint_ctx.rpc_ctx->set_response_header(
              http::headers::CONTENT_TYPE,
              http::headervalues::contenttype::TEXT);
            str = ctx.to_str(response_body_js);
          }
          else
          {
            endpoint_ctx.rpc_ctx->set_response_header(
              http::headers::CONTENT_TYPE,
              http::headervalues::contenttype::JSON);
            auto rval = ctx.json_stringify(response_body_js);
            if (rval.is_exception())
            {
              auto [reason, trace] = ctx.error_message();

              if (options.log_exception_details)
              {
                CCF_APP_FAIL(
                  "Failed to convert return value to JSON:{} {}",
                  reason,
                  trace.value_or("<no trace>"));
              }

              if (options.return_exception_details)
              {
                std::vector<nlohmann::json> details = {
                  ccf::ODataJSExceptionDetails{
                    ccf::errors::JSException, reason, trace}};
                endpoint_ctx.rpc_ctx->set_error(
                  HTTP_STATUS_INTERNAL_SERVER_ERROR,
                  ccf::errors::InternalError,
                  "Invalid endpoint function return value (error during JSON "
                  "conversion of body)",
                  std::move(details));
              }
              else
              {
                endpoint_ctx.rpc_ctx->set_error(
                  HTTP_STATUS_INTERNAL_SERVER_ERROR,
                  ccf::errors::InternalError,
                  "Invalid endpoint function return value (error during JSON "
                  "conversion of body).");
              }
              return;
            }
            str = ctx.to_str(rval);
          }

          if (!str)
          {
            auto [reason, trace] = ctx.error_message();

            if (options.log_exception_details)
            {
              CCF_APP_FAIL(
                "Failed to convert return value to JSON:{} {}",
                reason,
                trace.value_or("<no trace>"));
            }

            if (options.return_exception_details)
            {
              std::vector<nlohmann::json> details = {
                ccf::ODataJSExceptionDetails{
                  ccf::errors::JSException, reason, trace}};
              endpoint_ctx.rpc_ctx->set_error(
                HTTP_STATUS_INTERNAL_SERVER_ERROR,
                ccf::errors::InternalError,
                "Invalid endpoint function return value (error during string "
                "conversion of body).",
                std::move(details));
            }
            else
            {
              endpoint_ctx.rpc_ctx->set_error(
                HTTP_STATUS_INTERNAL_SERVER_ERROR,
                ccf::errors::InternalError,
                "Invalid endpoint function return value (error during string "
                "conversion of body).");
            }
            return;
          }

          response_body = std::vector<uint8_t>(str->begin(), str->end());
        }
        endpoint_ctx.rpc_ctx->set_response_body(std::move(response_body));
      }
    }

    // Response headers
    {
      auto response_headers_js = val["headers"];
      if (response_headers_js.is_obj())
      {
        ccf::js::core::JSWrappedPropertyEnum prop_enum(
          ctx, response_headers_js);
        for (size_t i = 0; i < prop_enum.size(); i++)
        {
          auto prop_name = ctx.to_str(prop_enum[i]);
          if (!prop_name)
          {
            endpoint_ctx.rpc_ctx->set_error(
              HTTP_STATUS_INTERNAL_SERVER_ERROR,
              ccf::errors::InternalError,
              "Invalid endpoint function return value (header type).");
            return;
          }
          auto prop_val = response_headers_js[*prop_name];
          auto prop_val_str = ctx.to_str(prop_val);
          if (!prop_val_str)
          {
            endpoint_ctx.rpc_ctx->set_error(
              HTTP_STATUS_INTERNAL_SERVER_ERROR,
              ccf::errors::InternalError,
              "Invalid endpoint function return value (header value type).");
            return;
          }
          endpoint_ctx.rpc_ctx->set_response_header(*prop_name, *prop_val_str);
        }
      }
    }

    // Response status code
    int response_status_code = HTTP_STATUS_OK;
    {
      auto status_code_js = val["statusCode"];
      if (!status_code_js.is_undefined() && !JS_IsNull(status_code_js.val))
      {
        if (JS_VALUE_GET_TAG(status_code_js.val) != JS_TAG_INT)
        {
          endpoint_ctx.rpc_ctx->set_error(
            HTTP_STATUS_INTERNAL_SERVER_ERROR,
            ccf::errors::InternalError,
            "Invalid endpoint function return value (status code type).");
          return;
        }
        response_status_code = JS_VALUE_GET_INT(status_code_js.val);
      }
      endpoint_ctx.rpc_ctx->set_response_status(response_status_code);
    }
  }

  void DynamicJSEndpointRegistry::execute_request(
    const CustomJSEndpoint* endpoint,
    ccf::endpoints::EndpointContext& endpoint_ctx)
  {
    do_execute_request(endpoint, endpoint_ctx);
  }

  void DynamicJSEndpointRegistry::execute_request_locally_committed(
    const CustomJSEndpoint* endpoint,
    ccf::endpoints::CommandEndpointContext& endpoint_ctx,
    const ccf::TxID& tx_id)
  {
    ccf::endpoints::default_locally_committed_func(endpoint_ctx, tx_id);
  }

  DynamicJSEndpointRegistry::DynamicJSEndpointRegistry(
    ccfapp::AbstractNodeContext& context, const std::string& kv_prefix) :
    ccf::UserEndpointRegistry(context),
    modules_map(fmt::format("{}.modules", kv_prefix)),
    metadata_map(fmt::format("{}.metadata", kv_prefix)),
    interpreter_flush_map(fmt::format("{}.interpreter_flush", kv_prefix)),
    modules_quickjs_version_map(
      fmt::format("{}.modules_quickjs_version", kv_prefix)),
    modules_quickjs_bytecode_map(
      fmt::format("{}.modules_quickjs_bytecode", kv_prefix)),
    runtime_options_map(fmt::format("{}.runtime_options", kv_prefix))
  {
    interpreter_cache =
      context.get_subsystem<ccf::js::AbstractInterpreterCache>();
    if (interpreter_cache == nullptr)
    {
      throw std::logic_error(
        "Unexpected: Could not access AbstractInterpreterCache subsytem");
    }

    // Install dependency-less (ie reusable) extensions on interpreters _at
    // creation_, rather than on every run
    ccf::js::extensions::Extensions extensions;
    // override Math.random
    extensions.emplace_back(
      std::make_shared<ccf::js::extensions::MathRandomExtension>());
    // add console.[debug|log|...]
    extensions.emplace_back(
      std::make_shared<ccf::js::extensions::ConsoleExtension>());
    // add ccf.[strToBuf|bufToStr|...]
    extensions.emplace_back(
      std::make_shared<ccf::js::extensions::ConvertersExtension>());
    // add ccf.crypto.*
    extensions.emplace_back(
      std::make_shared<ccf::js::extensions::CryptoExtension>());
    // add ccf.consensus.*
    extensions.emplace_back(
      std::make_shared<ccf::js::extensions::ConsensusExtension>(this));
    // add ccf.host.*
    extensions.emplace_back(
      std::make_shared<ccf::js::extensions::HostExtension>(
        context.get_subsystem<ccf::AbstractHostProcesses>().get()));
    // add ccf.historical.*
    extensions.emplace_back(
      std::make_shared<ccf::js::extensions::HistoricalExtension>(
        &context.get_historical_state()));
    // add openenclave.*
    extensions.emplace_back(
      std::make_shared<ccf::js::extensions::OpenEnclaveExtension>());
    // add snp_attestation.*
    extensions.emplace_back(
      std::make_shared<ccf::js::extensions::SnpAttestationExtension>());

    interpreter_cache->set_interpreter_factory(
      [extensions](ccf::js::TxAccess access) {
        auto interpreter = std::make_shared<ccf::js::core::Context>(access);

        for (auto extension : extensions)
        {
          interpreter->add_extension(extension);
        }

        return interpreter;
      });
  }

<<<<<<< HEAD
  ccf::ApiResult DynamicJSEndpointRegistry::install_custom_endpoints_v1(
    kv::Tx& tx, const ccf::js::BundleWrapper& wrapper)
  {
    try
=======
  void DynamicJSEndpointRegistry::install_custom_endpoints(
    ccf::endpoints::EndpointContext& ctx, const ccf::js::Bundle& bundle)
  {
    auto endpoints =
      ctx.tx.template rw<ccf::endpoints::EndpointsMap>(metadata_map);
    endpoints->clear();
    for (const auto& [url, methods] : bundle.metadata.endpoints)
>>>>>>> d26271f9
    {
      auto endpoints =
        tx.template rw<ccf::endpoints::EndpointsMap>(metadata_map);
      endpoints->clear();
      for (const auto& [url, methods] : wrapper.bundle.metadata.endpoints)
      {
        for (const auto& [method, metadata] : methods)
        {
          std::string method_upper = method;
          nonstd::to_upper(method_upper);
          const auto key = ccf::endpoints::EndpointKey{url, method_upper};
          endpoints->put(key, metadata);
        }
      }

      auto modules = tx.template rw<ccf::Modules>(modules_map);
      modules->clear();
      for (const auto& [name, module] : wrapper.bundle.modules)
      {
        modules->put(name, module);
      }

      // Trigger interpreter flush, in case interpreter reuse
      // is enabled for some endpoints
      auto interpreter_flush =
        tx.template rw<ccf::InterpreterFlush>(interpreter_flush_map);
      interpreter_flush->put(true);

      // Refresh app bytecode
      ccf::js::core::Context jsctx(ccf::js::TxAccess::APP_RW);
      jsctx.runtime().set_runtime_options(
        tx.ro<ccf::JSEngine>(runtime_options_map)->get(),
        ccf::js::core::RuntimeLimitsPolicy::NO_LOWER_THAN_DEFAULTS);

      auto quickjs_version =
        tx.wo<ccf::ModulesQuickJsVersion>(modules_quickjs_version_map);
      auto quickjs_bytecode =
        tx.wo<ccf::ModulesQuickJsBytecode>(modules_quickjs_bytecode_map);

      quickjs_version->put(ccf::quickjs_version);
      quickjs_bytecode->clear();
      jsctx.set_module_loader(
        std::make_shared<ccf::js::modules::KvModuleLoader>(modules));

      modules->foreach([&](const auto& name, const auto& src) {
        auto module_val = jsctx.eval(
          src.c_str(),
          src.size(),
          name.c_str(),
          JS_EVAL_TYPE_MODULE | JS_EVAL_FLAG_COMPILE_ONLY);

        uint8_t* out_buf;
        size_t out_buf_len;
        int flags = JS_WRITE_OBJ_BYTECODE;
        out_buf = JS_WriteObject(jsctx, &out_buf_len, module_val.val, flags);
        if (!out_buf)
        {
          throw std::runtime_error(fmt::format(
            "Unable to serialize bytecode for JS module '{}'", name));
        }

        quickjs_bytecode->put(name, {out_buf, out_buf + out_buf_len});
        js_free(jsctx, out_buf);

        return true;
      });

      return ccf::ApiResult::OK;
    }
    catch (const std::exception& e)
    {
      LOG_FAIL_FMT("{}", e.what());
      return ApiResult::InternalError;
    }
  }

  ccf::ApiResult DynamicJSEndpointRegistry::get_custom_endpoints_v1(
    ccf::js::BundleWrapper& wrapper, kv::ReadOnlyTx& tx)
  {
    try
    {
      auto endpoints_handle =
        tx.template ro<ccf::endpoints::EndpointsMap>(metadata_map);
      endpoints_handle->foreach(
        [&endpoints = wrapper.bundle.metadata.endpoints](
          const auto& endpoint_key, const auto& properties) {
          using PropertiesMap =
            std::map<std::string, ccf::endpoints::EndpointProperties>;

          auto it = endpoints.find(endpoint_key.uri_path);
          if (it == endpoints.end())
          {
            it = endpoints.emplace_hint(
              it, endpoint_key.uri_path, PropertiesMap{});
          }

          PropertiesMap& method_properties = it->second;

          std::string method_lower = endpoint_key.verb.c_str();
          nonstd::to_lower(method_lower);
          method_properties.emplace_hint(
            method_properties.end(), method_lower, properties);

          return true;
        });

<<<<<<< HEAD
      auto modules_handle = tx.template ro<ccf::Modules>(modules_map);
      modules_handle->foreach(
        [&modules = wrapper.bundle.modules](
          const auto& module_name, const auto& module_src) {
          modules.emplace_hint(modules.end(), module_name, module_src);
          return true;
        });

      return ApiResult::OK;
    }
    catch (const std::exception& e)
    {
      LOG_FAIL_FMT("{}", e.what());
      return ApiResult::InternalError;
=======
    auto modules = ctx.tx.template rw<ccf::Modules>(modules_map);
    modules->clear();
    for (const auto& module_def : bundle.modules)
    {
      modules->put(fmt::format("/{}", module_def.name), module_def.module);
>>>>>>> d26271f9
    }
  }

  ccf::ApiResult DynamicJSEndpointRegistry::get_custom_endpoint_properties_v1(
    ccf::endpoints::EndpointProperties& properties,
    kv::ReadOnlyTx& tx,
    const ccf::RESTVerb& verb,
    const ccf::endpoints::URI& uri)
  {
    try
    {
      auto endpoints = tx.ro<ccf::endpoints::EndpointsMap>(metadata_map);
      const auto key = ccf::endpoints::EndpointKey{uri, verb};

      auto it = endpoints->get(key);
      if (it.has_value())
      {
        properties = it.value();
        return ApiResult::OK;
      }
      else
      {
        return ApiResult::NotFound;
      }
    }
    catch (const std::exception& e)
    {
      LOG_FAIL_FMT("{}", e.what());
      return ApiResult::InternalError;
    }
  }

  ccf::ApiResult DynamicJSEndpointRegistry::get_custom_endpoint_module_v1(
    std::string& code, kv::ReadOnlyTx& tx, const std::string& module_name)
  {
    try
    {
      auto modules = tx.template ro<ccf::Modules>(modules_map);

      auto it = modules->get(module_name);
      if (it.has_value())
      {
        code = it.value();
        return ApiResult::OK;
      }
      else
      {
        return ApiResult::NotFound;
      }
    }
    catch (const std::exception& e)
    {
      LOG_FAIL_FMT("{}", e.what());
      return ApiResult::InternalError;
    }
  }

  ccf::endpoints::EndpointDefinitionPtr DynamicJSEndpointRegistry::
    find_endpoint(kv::Tx& tx, ccf::RpcContext& rpc_ctx)
  {
    // Look up the endpoint definition
    // First in the user-defined endpoints, and then fall-back to built-ins
    const auto method = rpc_ctx.get_method();
    const auto verb = rpc_ctx.get_request_verb();

    auto endpoints = tx.ro<ccf::endpoints::EndpointsMap>(metadata_map);
    const auto key = ccf::endpoints::EndpointKey{method, verb};

    // Look for a direct match of the given path
    const auto it = endpoints->get(key);
    if (it.has_value())
    {
      auto endpoint_def = std::make_shared<CustomJSEndpoint>();
      endpoint_def->dispatch = key;
      endpoint_def->properties = it.value();
      endpoint_def->full_uri_path =
        fmt::format("/{}{}", method_prefix, endpoint_def->dispatch.uri_path);
      ccf::instantiate_authn_policies(*endpoint_def);
      return endpoint_def;
    }

    // If that doesn't exist, look through _all_ the endpoints to find
    // templated matches. If there is one, that's a match. More is an error,
    // none means delegate to the base class.
    {
      std::vector<ccf::endpoints::EndpointDefinitionPtr> matches;

      endpoints->foreach_key(
        [this, &endpoints, &matches, &key, &rpc_ctx](const auto& other_key) {
          if (key.verb == other_key.verb)
          {
            const auto opt_spec =
              ccf::endpoints::PathTemplateSpec::parse(other_key.uri_path);
            if (opt_spec.has_value())
            {
              const auto& template_spec = opt_spec.value();
              // This endpoint has templates in its path, and the correct verb
              // - now check if template matches the current request's path
              std::smatch match;
              if (std::regex_match(
                    key.uri_path, match, template_spec.template_regex))
              {
                if (matches.empty())
                {
                  auto ctx_impl = static_cast<ccf::RpcContextImpl*>(&rpc_ctx);
                  if (ctx_impl == nullptr)
                  {
                    throw std::logic_error("Unexpected type of RpcContext");
                  }
                  // Populate the request_path_params while we have the match,
                  // though this will be discarded on error if we later find
                  // multiple matches
                  auto& path_params = ctx_impl->path_params;
                  for (size_t i = 0;
                       i < template_spec.template_component_names.size();
                       ++i)
                  {
                    const auto& template_name =
                      template_spec.template_component_names[i];
                    const auto& template_value = match[i + 1].str();
                    path_params[template_name] = template_value;
                  }
                }

                auto endpoint = std::make_shared<CustomJSEndpoint>();
                endpoint->dispatch = other_key;
                endpoint->full_uri_path = fmt::format(
                  "/{}{}", method_prefix, endpoint->dispatch.uri_path);
                endpoint->properties = endpoints->get(other_key).value();
                ccf::instantiate_authn_policies(*endpoint);
                matches.push_back(endpoint);
              }
            }
          }
          return true;
        });

      if (matches.size() > 1)
      {
        report_ambiguous_templated_path(key.uri_path, matches);
      }
      else if (matches.size() == 1)
      {
        return matches[0];
      }
    }

    return ccf::endpoints::EndpointRegistry::find_endpoint(tx, rpc_ctx);
  }

  void DynamicJSEndpointRegistry::execute_endpoint(
    ccf::endpoints::EndpointDefinitionPtr e,
    ccf::endpoints::EndpointContext& endpoint_ctx)
  {
    // Handle endpoint execution
    auto endpoint = dynamic_cast<const CustomJSEndpoint*>(e.get());
    if (endpoint != nullptr)
    {
      execute_request(endpoint, endpoint_ctx);
      return;
    }

    ccf::endpoints::EndpointRegistry::execute_endpoint(e, endpoint_ctx);
  }

  void DynamicJSEndpointRegistry::execute_endpoint_locally_committed(
    ccf::endpoints::EndpointDefinitionPtr e,
    ccf::endpoints::CommandEndpointContext& endpoint_ctx,
    const ccf::TxID& tx_id)
  {
    auto endpoint = dynamic_cast<const CustomJSEndpoint*>(e.get());
    if (endpoint != nullptr)
    {
      execute_request_locally_committed(endpoint, endpoint_ctx, tx_id);
      return;
    }

    ccf::endpoints::EndpointRegistry::execute_endpoint_locally_committed(
      e, endpoint_ctx, tx_id);
  }
}<|MERGE_RESOLUTION|>--- conflicted
+++ resolved
@@ -471,20 +471,10 @@
       });
   }
 
-<<<<<<< HEAD
   ccf::ApiResult DynamicJSEndpointRegistry::install_custom_endpoints_v1(
-    kv::Tx& tx, const ccf::js::BundleWrapper& wrapper)
+    kv::Tx& tx, const const ccf::js::Bundle& bundle)
   {
     try
-=======
-  void DynamicJSEndpointRegistry::install_custom_endpoints(
-    ccf::endpoints::EndpointContext& ctx, const ccf::js::Bundle& bundle)
-  {
-    auto endpoints =
-      ctx.tx.template rw<ccf::endpoints::EndpointsMap>(metadata_map);
-    endpoints->clear();
-    for (const auto& [url, methods] : bundle.metadata.endpoints)
->>>>>>> d26271f9
     {
       auto endpoints =
         tx.template rw<ccf::endpoints::EndpointsMap>(metadata_map);
@@ -591,12 +581,11 @@
           return true;
         });
 
-<<<<<<< HEAD
       auto modules_handle = tx.template ro<ccf::Modules>(modules_map);
       modules_handle->foreach(
         [&modules = wrapper.bundle.modules](
           const auto& module_name, const auto& module_src) {
-          modules.emplace_hint(modules.end(), module_name, module_src);
+          modules.emplace_back({module_name, module_src});
           return true;
         });
 
@@ -606,13 +595,6 @@
     {
       LOG_FAIL_FMT("{}", e.what());
       return ApiResult::InternalError;
-=======
-    auto modules = ctx.tx.template rw<ccf::Modules>(modules_map);
-    modules->clear();
-    for (const auto& module_def : bundle.modules)
-    {
-      modules->put(fmt::format("/{}", module_def.name), module_def.module);
->>>>>>> d26271f9
     }
   }
 
