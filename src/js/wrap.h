--- conflicted
+++ resolved
@@ -174,13 +174,8 @@
   void register_request_body_class(JSContext* ctx);
   void populate_global(
     TxContext* txctx,
-<<<<<<< HEAD
     ReadOnlyTxContext* historical_txctx,
-    enclave::RpcContext* rpc_ctx,
-=======
-    TxContext* historical_txctx,
     ccf::RpcContext* rpc_ctx,
->>>>>>> c08d7f01
     const std::optional<ccf::TxID>& transaction_id,
     ccf::TxReceiptPtr receipt,
     ccf::AbstractGovernanceEffects* gov_effects,
