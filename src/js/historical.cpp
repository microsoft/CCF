--- conflicted
+++ resolved
@@ -164,23 +164,15 @@
       return ccf::js::constants::Null;
     }
 
-<<<<<<< HEAD
     js::Context& jsctx = *(js::Context*)JS_GetContextOpaque(ctx);
-
-    auto states_array = JS_NewArray(ctx);
-    size_t i = 0;
-    for (auto& state : states)
-    {
-      auto js_state = ccf::js::create_historical_state_object(jsctx, state);
-      JS_SetPropertyUint32(ctx, states_array, i++, js_state);
-=======
-    ccf::js::Context* jsctx = (ccf::js::Context*)JS_GetContextOpaque(ctx);
 
     auto states_array = jsctx->new_array();
     JS_CHECK_EXC(states_array);
     size_t i = 0;
     for (auto& state : states)
     {
+      /*
+      
       auto js_state = jsctx->new_obj_class(historical_state_class_id);
       JS_CHECK_EXC(js_state);
 
@@ -204,9 +196,10 @@
       JS_CHECK_EXC(kv);
       JS_SetOpaque(kv, &state_ctx->tx_ctx);
       JS_CHECK_SET(js_state.set("kv", std::move(kv)));
-
+      */
+      // TODO: Use new macros in create_historical...
+      auto js_state = ccf::js::create_historical_state_object(jsctx, state);
       states_array.set_at_index(i++, std::move(js_state));
->>>>>>> f5b40fe9
     }
 
     return states_array.take();
