// Copyright (c) Microsoft Corporation. All rights reserved.
// Licensed under the Apache 2.0 License.
#include "js/wrap.h"

#include "ccf/ds/logger.h"
#include "ccf/rpc_context.h"
#include "ccf/service/tables/jwt.h"
#include "ccf/tx_id.h"
#include "ccf/version.h"
#include "crypto/certs.h"
#include "enclave/enclave_time.h"
#include "js/consensus.cpp"
#include "js/conv.cpp"
#include "js/crypto.cpp"
#include "js/historical.cpp"
#include "js/no_plugins.cpp"
#include "kv/untyped_map.h"
#include "node/rpc/call_types.h"
#include "node/rpc/gov_effects_interface.h"
#include "node/rpc/gov_logging.h"
#include "node/rpc/jwt_management.h"
#include "node/rpc/node_interface.h"

#include <algorithm>
#include <memory>
#include <quickjs/quickjs-exports.h>
#include <quickjs/quickjs.h>
#include <span>

#define JS_CHECK_HANDLE(h) \
  do \
  { \
    if (h == nullptr) \
    { \
      return JS_ThrowInternalError( \
        ctx, "Internal: Unable to access MapHandle"); \
    } \
  } while (0)

namespace ccf::js
{
// "mixture of designated and non-designated initializers in the same
// initializer list is a C99 extension"
// Used heavily by QuickJS, including in macros (such as JS_CFUNC_DEF) repeated
// here
#pragma clang diagnostic push
#pragma clang diagnostic ignored "-Wc99-extensions"

  using KVMap = kv::untyped::Map;

  JSClassID kv_class_id = 0;
  JSClassID kv_historical_class_id = 0;
  JSClassID kv_map_handle_class_id = 0;
  JSClassID body_class_id = 0;
  JSClassID node_class_id = 0;
  JSClassID network_class_id = 0;
  JSClassID rpc_class_id = 0;
  JSClassID host_class_id = 0;
  JSClassID consensus_class_id = 0;
  JSClassID historical_class_id = 0;
  JSClassID historical_state_class_id = 0;

  JSClassDef kv_class_def = {};
  JSClassExoticMethods kv_exotic_methods = {};
  JSClassDef kv_historical_class_def = {};
  JSClassExoticMethods kv_historical_exotic_methods = {};
  JSClassDef kv_map_handle_class_def = {};
  JSClassDef kv_historical_map_handle_class_def = {};
  JSClassDef body_class_def = {};
  JSClassDef node_class_def = {};
  JSClassDef network_class_def = {};
  JSClassDef rpc_class_def = {};
  JSClassDef host_class_def = {};
  JSClassDef consensus_class_def = {};
  JSClassDef historical_class_def = {};
  JSClassDef historical_state_class_def = {};

  std::vector<FFIPlugin> ffi_plugins;

  static void register_ffi_plugin(const FFIPlugin& plugin)
  {
    if (plugin.ccf_version != std::string(ccf::ccf_version))
    {
      throw std::runtime_error(fmt::format(
        "CCF version mismatch in JS FFI plugin '{}': expected={} != actual={}",
        plugin.name,
        plugin.ccf_version,
        ccf::ccf_version));
    }
    LOG_DEBUG_FMT("JS FFI plugin registered: {}", plugin.name);
    ffi_plugins.push_back(plugin);
  }

  void register_ffi_plugins(const std::vector<FFIPlugin>& plugins)
  {
    for (const auto& plugin : plugins)
    {
      register_ffi_plugin(plugin);
    }
  }

  static void log_info_with_tag(
    const ccf::js::TxAccess access, std::string_view s)
  {
    switch (access)
    {
      case (js::TxAccess::APP):
      {
        CCF_APP_INFO("{}", s);
        break;
      }

      case (js::TxAccess::GOV_RO):
      case (js::TxAccess::GOV_RW):
      {
        GOV_INFO_FMT("{}", s);
        break;
      }

      default:
      {
        LOG_INFO_FMT("{}", s);
        break;
      }
    }
  }

  static int js_custom_interrupt_handler(JSRuntime* rt, void* opaque)
  {
    InterruptData* inter = reinterpret_cast<InterruptData*>(opaque);
    auto now = ccf::get_enclave_time();
    auto elapsed_time = now - inter->start_time;
    auto elapsed_ms =
      std::chrono::duration_cast<std::chrono::milliseconds>(elapsed_time);
    if (elapsed_ms.count() >= inter->max_execution_time.count())
    {
      log_info_with_tag(
        inter->access,
        fmt::format(
          "JS execution has timed out after {}ms (max is {}ms)",
          elapsed_ms.count(),
          inter->max_execution_time.count()));
      inter->request_timed_out = true;
      return 1;
    }
    else
    {
      return 0;
    }
  }

  JSWrappedValue Context::inner_call(
    const JSWrappedValue& f, const std::vector<js::JSWrappedValue>& argv)
  {
    std::vector<JSValue> argvn;
    argvn.reserve(argv.size());
    for (auto& a : argv)
    {
      argvn.push_back(a.val);
    }

    return W(JS_Call(
      ctx, f.val, ccf::js::constants::Undefined, argv.size(), argvn.data()));
  }

  JSWrappedValue Context::call_with_rt_options(
    const JSWrappedValue& f,
    const std::vector<js::JSWrappedValue>& argv,
    kv::Tx* tx,
    RuntimeLimitsPolicy policy)
  {
    rt.set_runtime_options(tx, policy);
    const auto curr_time = ccf::get_enclave_time();
    interrupt_data.start_time = curr_time;
    interrupt_data.max_execution_time = rt.get_max_exec_time();
    JS_SetInterruptHandler(rt, js_custom_interrupt_handler, &interrupt_data);

    auto rv = inner_call(f, argv);

    rt.reset_runtime_options();

    return rv;
  }

  Runtime::Runtime()
  {
    rt = JS_NewRuntime();
    if (rt == nullptr)
    {
      throw std::runtime_error("Failed to initialise QuickJS runtime");
    }

    JS_SetRuntimeOpaque(rt, this);

    add_ccf_classdefs();
  }

  Runtime::~Runtime()
  {
    JS_FreeRuntime(rt);
  }

  static KVMap::Handle* _get_map_handle(
    js::Context& jsctx, JSValueConst _this_val)
  {
    JSWrappedValue this_val = jsctx(JS_DupValue(jsctx, _this_val));
    auto map_name_val = this_val["_map_name"];
    auto map_name = jsctx.to_str(map_name_val);

    if (!map_name.has_value())
    {
      LOG_FAIL_FMT("No map name stored on handle");
      return nullptr;
    }

    auto& handles = jsctx.globals.kv_handles;
    auto it = handles.find(map_name.value());
    if (it == handles.end())
    {
      it = handles.emplace_hint(it, map_name.value(), nullptr);
    }

    if (it->second == nullptr)
    {
      kv::Tx* tx = jsctx.globals.tx;
      if (tx == nullptr)
      {
        LOG_FAIL_FMT("Can't rehydrate MapHandle - no transaction context");
        return nullptr;
      }
      it->second = tx->rw<KVMap>(map_name.value());
    }

    return it->second;
  }

  using HandleGetter =
    KVMap::ReadOnlyHandle* (*)(js::Context& jsctx, JSValueConst this_val);

  static KVMap::ReadOnlyHandle* _get_map_handle_current(
    js::Context& jsctx, JSValueConst this_val)
  {
    // NB: This creates (and stores) a writeable handle internally, but converts
    // to the (subtype) ReadOnlyHandle* in return here. This means that if we
    // call has() and then put(), we'll correctly have a writeable handle for
    // the put() despite reading initially.
    return _get_map_handle(jsctx, this_val);
  }

  static KVMap::ReadOnlyHandle* _get_map_handle_historical(
    js::Context& jsctx, JSValueConst _this_val)
  {
    JSWrappedValue this_val = jsctx(JS_DupValue(jsctx, _this_val));
    auto map_name_val = this_val["_map_name"];
    auto map_name = jsctx.to_str(map_name_val);

    if (!map_name.has_value())
    {
      LOG_FAIL_FMT("No map name stored on handle");
      return nullptr;
    }

    const auto seqno = reinterpret_cast<ccf::SeqNo>(
<<<<<<< HEAD
      JS_GetOpaque(_this_val, kv_map_handle_class_id));
=======
      JS_GetOpaque(this_val, kv_map_handle_class_id));
>>>>>>> 264ae7a0

    // Handle to historical KV
    auto it = jsctx.globals.historical_handles.find(seqno);
    if (it == jsctx.globals.historical_handles.end())
    {
      LOG_FAIL_FMT(
        "Unable to retrieve any historical handles for state at {}", seqno);
      return nullptr;
    }

    auto& handles = it->second.kv_handles;
    auto hit = handles.find(map_name.value());
    if (hit == handles.end())
    {
      hit = handles.emplace_hint(hit, map_name.value(), nullptr);
    }

    if (hit->second == nullptr)
    {
      kv::ReadOnlyTx* tx = it->second.tx.get();
      if (tx == nullptr)
      {
        LOG_FAIL_FMT("Can't rehydrate MapHandle - no transaction");
        return nullptr;
      }

      hit->second = tx->ro<KVMap>(map_name.value());
    }

    return hit->second;
  }

  template <HandleGetter handle_getter_>
  static JSValue js_kv_map_has(
    JSContext* ctx, JSValueConst this_val, int argc, JSValueConst* argv)
  {
    js::Context& jsctx = *(js::Context*)JS_GetContextOpaque(ctx);

    if (argc != 1)
    {
      return JS_ThrowTypeError(
        ctx, "Passed %d arguments, but expected 1", argc);
    }

    size_t key_size;
    uint8_t* key = JS_GetArrayBuffer(ctx, &key_size, argv[0]);

    if (!key)
    {
      return JS_ThrowTypeError(ctx, "Argument must be an ArrayBuffer");
    }

    auto handle = handle_getter_(jsctx, this_val);
    JS_CHECK_HANDLE(handle);

    auto has = handle->has({key, key + key_size});

    return JS_NewBool(ctx, has);
  }

  template <HandleGetter handle_getter_>
  static JSValue js_kv_map_get(
    JSContext* ctx, JSValueConst this_val, int argc, JSValueConst* argv)
  {
    js::Context& jsctx = *(js::Context*)JS_GetContextOpaque(ctx);

    if (argc != 1)
    {
      return JS_ThrowTypeError(
        ctx, "Passed %d arguments, but expected 1", argc);
    }

    size_t key_size;
    uint8_t* key = JS_GetArrayBuffer(ctx, &key_size, argv[0]);

    if (!key)
    {
      return JS_ThrowTypeError(ctx, "Argument must be an ArrayBuffer");
    }

    auto handle = handle_getter_(jsctx, this_val);
    JS_CHECK_HANDLE(handle);

    auto val = handle->get({key, key + key_size});

    if (!val.has_value())
    {
      return ccf::js::constants::Undefined;
    }

    auto buf =
      jsctx.new_array_buffer_copy(val.value().data(), val.value().size());
    JS_CHECK_EXC(buf);

    return buf.take();
  }

  template <HandleGetter handle_getter_>
  static JSValue js_kv_get_version_of_previous_write(
    JSContext* ctx, JSValueConst this_val, int argc, JSValueConst* argv)
  {
    js::Context& jsctx = *(js::Context*)JS_GetContextOpaque(ctx);

    if (argc != 1)
    {
      return JS_ThrowTypeError(
        ctx, "Passed %d arguments, but expected 1", argc);
    }

    size_t key_size;
    uint8_t* key = JS_GetArrayBuffer(ctx, &key_size, argv[0]);

    if (!key)
    {
      return JS_ThrowTypeError(ctx, "Argument must be an ArrayBuffer");
    }

    auto handle = handle_getter_(jsctx, this_val);
    JS_CHECK_HANDLE(handle);

    auto val = handle->get_version_of_previous_write({key, key + key_size});

    if (!val.has_value())
    {
      return ccf::js::constants::Undefined;
    }

    return JS_NewInt64(ctx, val.value());
  }

  template <HandleGetter handle_getter_>
  static JSValue js_kv_map_size_getter(
    JSContext* ctx, JSValueConst this_val, int argc, JSValueConst*)
  {
    js::Context& jsctx = *(js::Context*)JS_GetContextOpaque(ctx);

    auto handle = handle_getter_(jsctx, this_val);
    JS_CHECK_HANDLE(handle);

    const uint64_t size = handle->size();
    if (size > INT64_MAX)
    {
      return JS_ThrowInternalError(
        ctx, "Map size (%lu) is too large to represent in int64", size);
    }

    return JS_NewInt64(ctx, (int64_t)size);
  }

  static JSValue js_kv_map_delete(
    JSContext* ctx, JSValueConst this_val, int argc, JSValueConst* argv)
  {
    js::Context& jsctx = *(js::Context*)JS_GetContextOpaque(ctx);

    if (argc != 1)
    {
      return JS_ThrowTypeError(
        ctx, "Passed %d arguments, but expected 1", argc);
    }

    size_t key_size;
    uint8_t* key = JS_GetArrayBuffer(ctx, &key_size, argv[0]);

    if (!key)
    {
      return JS_ThrowTypeError(ctx, "Argument must be an ArrayBuffer");
    }

    auto handle = _get_map_handle(jsctx, this_val);
    JS_CHECK_HANDLE(handle);

    handle->remove({key, key + key_size});

    return ccf::js::constants::Undefined;
  }

  static JSValue js_kv_map_set(
    JSContext* ctx, JSValueConst this_val, int argc, JSValueConst* argv)
  {
    js::Context& jsctx = *(js::Context*)JS_GetContextOpaque(ctx);

    if (argc != 2)
    {
      return JS_ThrowTypeError(
        ctx, "Passed %d arguments, but expected 2", argc);
    }

    size_t key_size;
    uint8_t* key = JS_GetArrayBuffer(ctx, &key_size, argv[0]);

    size_t val_size;
    uint8_t* val = JS_GetArrayBuffer(ctx, &val_size, argv[1]);

    if (!key || !val)
    {
      return JS_ThrowTypeError(ctx, "Arguments must be ArrayBuffers");
    }

    auto handle = _get_map_handle(jsctx, this_val);
    JS_CHECK_HANDLE(handle);

    handle->put({key, key + key_size}, {val, val + val_size});

    return JS_DupValue(ctx, this_val);
  }

  static JSValue js_kv_map_clear(
    JSContext* ctx, JSValueConst this_val, int argc, JSValueConst* argv)
  {
    js::Context& jsctx = *(js::Context*)JS_GetContextOpaque(ctx);

    if (argc != 0)
    {
      return JS_ThrowTypeError(
        ctx, "Passed %d arguments, but expected 0", argc);
    }

    auto handle = _get_map_handle(jsctx, this_val);
    JS_CHECK_HANDLE(handle);

    handle->clear();

    return ccf::js::constants::Undefined;
  }

  template <HandleGetter handle_getter_>
  static JSValue js_kv_map_foreach(
    JSContext* ctx, JSValueConst this_val, int argc, JSValueConst* argv)
  {
    js::Context& jsctx = *(js::Context*)JS_GetContextOpaque(ctx);

    if (argc != 1)
      return JS_ThrowTypeError(
        ctx, "Passed %d arguments, but expected 1", argc);

    JSWrappedValue func(ctx, argv[0]);
    JSWrappedValue obj(ctx, this_val);

    if (!JS_IsFunction(ctx, func.val))
    {
      return JS_ThrowTypeError(ctx, "Argument must be a function");
    }

    auto handle = handle_getter_(jsctx, this_val);
    JS_CHECK_HANDLE(handle);

    bool failed = false;
    handle->foreach(
      [&jsctx, &obj, &func, &failed](const auto& k, const auto& v) {
        auto value = jsctx.new_array_buffer_copy(v.data(), v.size());
        if (value.is_exception())
        {
          failed = true;
          return false;
        }
        auto key = jsctx.new_array_buffer_copy(k.data(), k.size());
        if (key.is_exception())
        {
          failed = true;
          return false;
        }
        // JS forEach expects (v, k, map) rather than (k, v)
        std::vector<JSWrappedValue> args = {value, key, obj};

        auto val = jsctx.inner_call(func, args);

        if (val.is_exception())
        {
          failed = true;
          return false;
        }

        return true;
      });

    if (failed)
    {
      return ccf::js::constants::Exception;
    }

    return ccf::js::constants::Undefined;
  }

  enum class MapAccessPermissions
  {
    READ_WRITE,
    READ_ONLY,
    ILLEGAL
  };

  static constexpr char const* access_permissions_explanation_url =
    "https://microsoft.github.io/CCF/main/audit/read_write_restrictions.html";

  static MapAccessPermissions _check_kv_map_access(
    TxAccess execution_context, const std::string& table_name)
  {
    // Enforce the restrictions described in the read_write_restrictions page in
    // the docs. Note that table is more readable, so should be considered the
    // source of truth for these restrictions. This code is formatted to attempt
    // to make it clear how it maps directly to that table.
    const auto [privacy_of_table, namespace_of_table] =
      kv::parse_map_name(table_name);

    switch (privacy_of_table)
    {
      case (kv::SecurityDomain::PRIVATE):
      {
        // The only time private tables can be used, is on private application
        // tables in an application context. Governance should neither read from
        // nor write to private tables, and if private governance or internal
        // tables exist then applications should not be able to read them.
        if (
          execution_context == TxAccess::APP &&
          namespace_of_table == kv::AccessCategory::APPLICATION)
        {
          return MapAccessPermissions::READ_WRITE;
        }
        else
        {
          return MapAccessPermissions::ILLEGAL;
        }
      }

      case (kv::SecurityDomain::PUBLIC):
      {
        switch (namespace_of_table)
        {
          case kv::AccessCategory::INTERNAL:
          {
            return MapAccessPermissions::READ_ONLY;
          }

          case kv::AccessCategory::GOVERNANCE:
          {
            if (execution_context == TxAccess::GOV_RW)
            {
              return MapAccessPermissions::READ_WRITE;
            }
            else
            {
              return MapAccessPermissions::READ_ONLY;
            }
          }

          case kv::AccessCategory::APPLICATION:
          {
            if (execution_context == TxAccess::APP)
            {
              return MapAccessPermissions::READ_WRITE;
            }
            else
            {
              return MapAccessPermissions::ILLEGAL;
            }
          }
        }
      }

      case (kv::SecurityDomain::SECURITY_DOMAIN_MAX):
      {
        throw std::logic_error(fmt::format(
          "Unexpected security domain (max) for table {}", table_name));
      }
    }
  }

#define JS_KV_PERMISSION_ERROR_HELPER(C_FUNC_NAME, JS_METHOD_NAME) \
  static JSValue C_FUNC_NAME( \
    JSContext* ctx, JSValueConst this_val, int, JSValueConst*) \
  { \
    js::Context& jsctx = *(js::Context*)JS_GetContextOpaque(ctx); \
    const auto table_name = \
      jsctx.to_str(JS_GetPropertyStr(jsctx, this_val, "_map_name")) \
        .value_or(""); \
    if (table_name.empty()) \
    { \
      return JS_ThrowTypeError(ctx, "Internal: No map name stored on handle"); \
    } \
    const auto permission = _check_kv_map_access(jsctx.access, table_name); \
    char const* table_kind = permission == MapAccessPermissions::READ_ONLY ? \
      "read-only" : \
      "inaccessible"; \
    char const* exec_context = jsctx.access == TxAccess::APP ? \
      "application" : \
      (jsctx.access == TxAccess::GOV_RO ? \
         "read-only governance" : \
         (jsctx.access == TxAccess::GOV_RW ? "read-write governance" : \
                                             "unknown")); \
    return JS_ThrowTypeError( \
      ctx, \
      "Cannot call " #JS_METHOD_NAME \
      " on %s table named %s in %s execution context. See %s for more " \
      "detail.", \
      table_kind, \
      table_name.c_str(), \
      exec_context, \
      access_permissions_explanation_url); \
  }

  JS_KV_PERMISSION_ERROR_HELPER(js_kv_map_has_denied, "has")
  JS_KV_PERMISSION_ERROR_HELPER(js_kv_map_get_denied, "get")
  JS_KV_PERMISSION_ERROR_HELPER(js_kv_map_size_denied, "size")
  JS_KV_PERMISSION_ERROR_HELPER(js_kv_map_set_denied, "set")
  JS_KV_PERMISSION_ERROR_HELPER(js_kv_map_delete_denied, "delete")
  JS_KV_PERMISSION_ERROR_HELPER(js_kv_map_clear_denied, "clear")
  JS_KV_PERMISSION_ERROR_HELPER(js_kv_map_foreach_denied, "foreach")
  JS_KV_PERMISSION_ERROR_HELPER(js_kv_map_get_version_denied, "get_version")
#undef JS_KV_PERMISSION_ERROR_HELPER

  template <HandleGetter HG>
  static JSValue _create_kv_map_handle(
    js::Context& ctx,
    const std::string& map_name,
    MapAccessPermissions access_permission)
  {
    // This follows the interface of Map:
    // https://developer.mozilla.org/en-US/docs/Web/JavaScript/Reference/Global_Objects/Map
    // Keys and values are ArrayBuffers. Keys are matched based on their
    // contents.
    auto view_val = ctx.new_obj_class(kv_map_handle_class_id);
    JS_CHECK_EXC(view_val);

    // Store (owning) copy of map_name in a property on this JSValue
    auto map_name_val = ctx.new_string(map_name);
    JS_CHECK_EXC(map_name_val);
    JS_CHECK_SET(view_val.set("_map_name", std::move(map_name_val)));

    // Add methods to handle object. Note that this is done once, when this
    // object is created, because jsctx.access is constant. If the access
    // restrictions could vary between invocations, then this object's
    // properties would need to be updated as well.

    auto has_fn = js_kv_map_has<HG>;
    auto get_fn = js_kv_map_get<HG>;
    auto size_fn = js_kv_map_size_getter<HG>;
    auto set_fn = js_kv_map_set;
    auto delete_fn = js_kv_map_delete;
    auto clear_fn = js_kv_map_clear;
    auto foreach_fn = js_kv_map_foreach<HG>;
    auto get_version_fn = js_kv_get_version_of_previous_write<HG>;

    if (access_permission == MapAccessPermissions::ILLEGAL)
    {
      has_fn = js_kv_map_has_denied;
      get_fn = js_kv_map_get_denied;
      size_fn = js_kv_map_size_denied;
      set_fn = js_kv_map_set_denied;
      delete_fn = js_kv_map_delete_denied;
      clear_fn = js_kv_map_clear_denied;
      foreach_fn = js_kv_map_foreach_denied;
      get_version_fn = js_kv_map_get_version_denied;
    }
    else if (access_permission == MapAccessPermissions::READ_ONLY)
    {
      set_fn = js_kv_map_set_denied;
      delete_fn = js_kv_map_delete_denied;
      clear_fn = js_kv_map_clear_denied;
    }

    auto has_fn_val = ctx.new_c_function(has_fn, "has", 1);
    JS_CHECK_EXC(has_fn_val);
    JS_CHECK_SET(view_val.set("has", std::move(has_fn_val)));

    auto get_fn_val = ctx.new_c_function(get_fn, "get", 1);
    JS_CHECK_EXC(get_fn_val);
    JS_CHECK_SET(view_val.set("get", std::move(get_fn_val)));

    auto get_size_fn_val = ctx.new_getter_c_function(size_fn, "size");
    JS_CHECK_EXC(get_size_fn_val);
    JS_CHECK_SET(view_val.set_getter("size", std::move(get_size_fn_val)));

    auto set_fn_val = ctx.new_c_function(set_fn, "set", 2);
    JS_CHECK_EXC(set_fn_val);
    JS_CHECK_SET(view_val.set("set", std::move(set_fn_val)));

    auto delete_fn_val = ctx.new_c_function(delete_fn, "delete", 1);
    JS_CHECK_EXC(delete_fn_val);
    JS_CHECK_SET(view_val.set("delete", std::move(delete_fn_val)));

    auto clear_fn_val = ctx.new_c_function(clear_fn, "clear", 0);
    JS_CHECK_EXC(clear_fn_val);
    JS_CHECK_SET(view_val.set("clear", std::move(clear_fn_val)));

    auto foreach_fn_val = ctx.new_c_function(foreach_fn, "forEach", 1);
    JS_CHECK_EXC(foreach_fn_val);
    JS_CHECK_SET(view_val.set("forEach", std::move(foreach_fn_val)));

    auto get_version_fn_val =
      ctx.new_c_function(get_version_fn, "getVersionOfPreviousWrite", 1);
    JS_CHECK_EXC(get_version_fn_val);
    JS_CHECK_SET(
      view_val.set("getVersionOfPreviousWrite", std::move(get_version_fn_val)));

    return view_val.take();
  }

  static int js_kv_lookup(
    JSContext* ctx,
    JSPropertyDescriptor* desc,
    JSValueConst this_val,
    JSAtom property)
  {
    js::Context& jsctx = *(js::Context*)JS_GetContextOpaque(ctx);
    const auto map_name = jsctx.to_str(property).value_or("");
    LOG_TRACE_FMT("Looking for kv map '{}'", map_name);

    const auto access_permission = _check_kv_map_access(jsctx.access, map_name);
    auto handle_val = _create_kv_map_handle<_get_map_handle_current>(
      jsctx, map_name, access_permission);
    if (JS_IsException(handle_val))
    {
      return -1;
    }

    desc->flags = 0;
    desc->value = handle_val;

    return true;
  }

  static int js_historical_kv_lookup(
    JSContext* ctx,
    JSPropertyDescriptor* desc,
    JSValueConst this_val,
    JSAtom property)
  {
    js::Context& jsctx = *(js::Context*)JS_GetContextOpaque(ctx);
    const auto map_name = jsctx.to_str(property).value_or("");
    auto seqno = reinterpret_cast<ccf::SeqNo>(
      JS_GetOpaque(this_val, kv_historical_class_id));
    LOG_TRACE_FMT(
      "Looking for historical kv map '{}' at seqno {}", map_name, seqno);

    // Ignore evaluated access permissions - all tables are read-only
    const auto access_permission = MapAccessPermissions::READ_ONLY;
    auto handle_val = _create_kv_map_handle<_get_map_handle_historical>(
      jsctx, map_name, access_permission);
    if (JS_IsException(handle_val))
    {
      return -1;
    }

    // Copy seqno from kv to handle
    JS_SetOpaque(handle_val, reinterpret_cast<void*>(seqno));

    desc->flags = 0;
    desc->value = handle_val;

    return true;
  }

  JSValue js_body_text(
    JSContext* ctx,
    JSValueConst this_val,
    int argc,
    [[maybe_unused]] JSValueConst* argv)
  {
    if (argc != 0)
      return JS_ThrowTypeError(
        ctx, "Passed %d arguments, but expected none", argc);

    js::Context& jsctx = *(js::Context*)JS_GetContextOpaque(ctx);
    auto body = jsctx.globals.current_request_body;
    if (body == nullptr)
    {
      return JS_ThrowInternalError(ctx, "No request body set");
    }

    auto body_ = JS_NewStringLen(ctx, (const char*)body->data(), body->size());
    return body_;
  }

  JSValue js_body_json(
    JSContext* ctx,
    JSValueConst this_val,
    int argc,
    [[maybe_unused]] JSValueConst* argv)
  {
    if (argc != 0)
      return JS_ThrowTypeError(
        ctx, "Passed %d arguments, but expected none", argc);

    js::Context& jsctx = *(js::Context*)JS_GetContextOpaque(ctx);
    auto body = jsctx.globals.current_request_body;
    if (body == nullptr)
    {
      return JS_ThrowTypeError(ctx, "No request body set");
    }

    std::string body_str(body->begin(), body->end());
    auto body_ = JS_ParseJSON(ctx, body_str.c_str(), body->size(), "<body>");
    return body_;
  }

  JSValue js_body_array_buffer(
    JSContext* ctx,
    JSValueConst this_val,
    int argc,
    [[maybe_unused]] JSValueConst* argv)
  {
    if (argc != 0)
      return JS_ThrowTypeError(
        ctx, "Passed %d arguments, but expected none", argc);

    js::Context& jsctx = *(js::Context*)JS_GetContextOpaque(ctx);
    auto body = jsctx.globals.current_request_body;
    if (body == nullptr)
    {
      return JS_ThrowTypeError(ctx, "No request body set");
    }

    auto body_ = JS_NewArrayBufferCopy(ctx, body->data(), body->size());
    return body_;
  }

  JSValue js_node_trigger_ledger_rekey(
    JSContext* ctx,
    JSValueConst this_val,
    int argc,
    [[maybe_unused]] JSValueConst* argv)
  {
    js::Context& jsctx = *(js::Context*)JS_GetContextOpaque(ctx);
    if (argc != 0)
    {
      return JS_ThrowTypeError(
        ctx, "Passed %d arguments but expected none", argc);
    }

    auto gov_effects = static_cast<ccf::AbstractGovernanceEffects*>(
      JS_GetOpaque(this_val, node_class_id));

    auto tx_ptr = jsctx.globals.tx;

    if (tx_ptr == nullptr)
    {
      return JS_ThrowInternalError(
        ctx, "No transaction available to rekey ledger");
    }

    try
    {
      bool result = gov_effects->rekey_ledger(*tx_ptr);
      if (!result)
      {
        return JS_ThrowInternalError(ctx, "Could not rekey ledger");
      }
    }
    catch (const std::exception& e)
    {
      GOV_FAIL_FMT("Failed to rekey ledger: {}", e.what());
      return JS_ThrowInternalError(ctx, "Failed to rekey ledger: %s", e.what());
    }

    return ccf::js::constants::Undefined;
  }

  JSValue js_node_transition_service_to_open(
    JSContext* ctx,
    JSValueConst this_val,
    int argc,
    [[maybe_unused]] JSValueConst* argv)
  {
    js::Context& jsctx = *(js::Context*)JS_GetContextOpaque(ctx);

    if (argc != 2)
    {
      return JS_ThrowTypeError(
        ctx, "Passed %d arguments but expected two", argc);
    }

    auto gov_effects = static_cast<ccf::AbstractGovernanceEffects*>(
      JS_GetOpaque(this_val, node_class_id));

    if (gov_effects == nullptr)
    {
      return JS_ThrowInternalError(ctx, "Node state is not set");
    }

    auto tx_ptr = jsctx.globals.tx;

    if (tx_ptr == nullptr)
    {
      return JS_ThrowInternalError(
        ctx, "No transaction available to open service");
    }

    try
    {
      AbstractGovernanceEffects::ServiceIdentities identities;

      size_t prev_bytes_sz = 0;
      uint8_t* prev_bytes = nullptr;
      if (!JS_IsUndefined(argv[0]))
      {
        prev_bytes = JS_GetArrayBuffer(ctx, &prev_bytes_sz, argv[0]);
        if (!prev_bytes)
        {
          return JS_ThrowTypeError(
            ctx, "Previous service identity argument is not an array buffer");
        }
        identities.previous = crypto::Pem(prev_bytes, prev_bytes_sz);
        GOV_DEBUG_FMT(
          "previous service identity: {}", identities.previous->str());
      }

      if (JS_IsUndefined(argv[1]))
      {
        return JS_ThrowInternalError(
          ctx, "Proposal requires a service identity");
      }

      size_t next_bytes_sz = 0;
      uint8_t* next_bytes = JS_GetArrayBuffer(ctx, &next_bytes_sz, argv[1]);

      if (!next_bytes)
      {
        return JS_ThrowTypeError(
          ctx, "Next service identity argument is not an array buffer");
      }

      identities.next = crypto::Pem(next_bytes, next_bytes_sz);
      GOV_DEBUG_FMT("next service identity: {}", identities.next.str());

      gov_effects->transition_service_to_open(*tx_ptr, identities);
    }
    catch (const std::exception& e)
    {
      GOV_FAIL_FMT("Unable to open service: {}", e.what());
      return JS_ThrowInternalError(ctx, "Unable to open service: %s", e.what());
    }

    return ccf::js::constants::Undefined;
  }

  JSValue js_network_generate_endorsed_certificate(
    JSContext* ctx,
    JSValueConst this_val,
    int argc,
    [[maybe_unused]] JSValueConst* argv)
  {
    js::Context& jsctx = *(js::Context*)JS_GetContextOpaque(ctx);

    if (argc != 3)
    {
      return JS_ThrowTypeError(ctx, "Passed %d arguments but expected 3", argc);
    }

    auto network =
      static_cast<ccf::NetworkState*>(JS_GetOpaque(this_val, network_class_id));
    if (network == nullptr)
    {
      return JS_ThrowInternalError(ctx, "Network state is not set");
    }

    auto csr_cstr = jsctx.to_str(argv[0]);
    if (!csr_cstr)
    {
      return ccf::js::constants::Exception;
    }
    crypto::Pem csr;
    try
    {
      csr = crypto::Pem(*csr_cstr);
    }
    catch (const std::exception& e)
    {
      return JS_ThrowInternalError(ctx, "CSR is not valid PEM: %s", e.what());
    }

    auto valid_from_str = jsctx.to_str(argv[1]);
    if (!valid_from_str)
    {
      return ccf::js::constants::Exception;
    }
    auto valid_from = *valid_from_str;

    size_t validity_period_days = 0;
    if (JS_ToIndex(ctx, &validity_period_days, argv[2]) < 0)
    {
      return ccf::js::constants::Exception;
    }

    try
    {
      auto endorsed_cert = create_endorsed_cert(
        csr,
        valid_from,
        validity_period_days,
        network->identity->priv_key,
        network->identity->cert);

      return JS_NewString(ctx, endorsed_cert.str().c_str());
    }
    catch (const std::exception& e)
    {
      return JS_ThrowInternalError(
        ctx, "Failed to create endorsed cert: %s", e.what());
    }
  }

  JSValue js_network_generate_certificate(
    JSContext* ctx,
    JSValueConst this_val,
    int argc,
    [[maybe_unused]] JSValueConst* argv)
  {
    js::Context& jsctx = *(js::Context*)JS_GetContextOpaque(ctx);

    if (argc != 2)
    {
      return JS_ThrowTypeError(ctx, "Passed %d arguments but expected 2", argc);
    }

    auto network =
      static_cast<ccf::NetworkState*>(JS_GetOpaque(this_val, network_class_id));
    if (network == nullptr)
    {
      return JS_ThrowInternalError(ctx, "Network state is not set");
    }

    auto valid_from_str = jsctx.to_str(argv[0]);
    if (!valid_from_str)
    {
      return ccf::js::constants::Exception;
    }
    auto valid_from = *valid_from_str;

    size_t validity_period_days = 0;
    if (JS_ToIndex(ctx, &validity_period_days, argv[1]) < 0)
    {
      return ccf::js::constants::Exception;
    }

    try
    {
      auto renewed_cert =
        network->identity->issue_certificate(valid_from, validity_period_days);

      return JS_NewString(ctx, renewed_cert.str().c_str());
    }
    catch (std::exception& exc)
    {
      return JS_ThrowInternalError(ctx, "Error: %s", exc.what());
    }
  }

  JSValue js_network_latest_ledger_secret_seqno(
    JSContext* ctx,
    JSValueConst this_val,
    int argc,
    [[maybe_unused]] JSValueConst* argv)
  {
    js::Context& jsctx = *(js::Context*)JS_GetContextOpaque(ctx);

    if (argc != 0)
    {
      return JS_ThrowTypeError(
        ctx, "Passed %d arguments but expected none", argc);
    }

    auto network =
      static_cast<ccf::NetworkState*>(JS_GetOpaque(this_val, network_class_id));

    if (network == nullptr)
    {
      return JS_ThrowInternalError(ctx, "Network state is not set");
    }

    auto tx_ptr = jsctx.globals.tx;

    if (tx_ptr == nullptr)
    {
      return JS_ThrowInternalError(
        ctx, "No transaction available to fetch latest ledger secret seqno");
    }

    int64_t latest_ledger_secret_seqno = 0;

    try
    {
      latest_ledger_secret_seqno =
        network->ledger_secrets->get_latest(*tx_ptr).first;
    }
    catch (const std::exception& e)
    {
      return JS_ThrowInternalError(
        ctx, "Failed to fetch latest ledger secret seqno: %s", e.what());
    }

    return JS_NewInt64(ctx, latest_ledger_secret_seqno);
  }

  JSValue js_rpc_set_apply_writes(
    JSContext* ctx, JSValueConst this_val, int argc, JSValueConst* argv)
  {
    js::Context& jsctx = *(js::Context*)JS_GetContextOpaque(ctx);

    if (argc != 1)
    {
      return JS_ThrowTypeError(ctx, "Passed %d arguments but expected 1", argc);
    }

    auto rpc_ctx = jsctx.globals.rpc_ctx;
    if (rpc_ctx == nullptr)
    {
      return JS_ThrowInternalError(ctx, "RPC context is not set");
    }

    int val = JS_ToBool(ctx, argv[0]);
    if (val == -1)
    {
      return ccf::js::constants::Exception;
    }

    rpc_ctx->set_apply_writes(val);
    return ccf::js::constants::Undefined;
  }

  JSValue js_rpc_set_claims_digest(
    JSContext* ctx, JSValueConst this_val, int argc, JSValueConst* argv)
  {
    js::Context& jsctx = *(js::Context*)JS_GetContextOpaque(ctx);

    if (argc != 1)
    {
      return JS_ThrowTypeError(ctx, "Passed %d arguments but expected 1", argc);
    }

    auto rpc_ctx = jsctx.globals.rpc_ctx;
    if (rpc_ctx == nullptr)
    {
      return JS_ThrowInternalError(ctx, "RPC context is not set");
    }

    size_t digest_size;
    uint8_t* digest = JS_GetArrayBuffer(ctx, &digest_size, argv[0]);

    if (!digest)
    {
      return JS_ThrowTypeError(ctx, "Argument must be an ArrayBuffer");
    }

    if (digest_size != ccf::ClaimsDigest::Digest::SIZE)
    {
      return JS_ThrowTypeError(
        ctx,
        "Argument must be an ArrayBuffer of the right size: %zu",
        ccf::ClaimsDigest::Digest::SIZE);
    }

    std::span<uint8_t, ccf::ClaimsDigest::Digest::SIZE> digest_bytes(
      digest, ccf::ClaimsDigest::Digest::SIZE);
    rpc_ctx->set_claims_digest(
      ccf::ClaimsDigest::Digest::from_span(digest_bytes));

    return ccf::js::constants::Undefined;
  }

  JSValue js_gov_set_jwt_public_signing_keys(
    JSContext* ctx,
    [[maybe_unused]] JSValueConst this_val,
    int argc,
    JSValueConst* argv)
  {
    js::Context& jsctx = *(js::Context*)JS_GetContextOpaque(ctx);

    if (argc != 3)
    {
      return JS_ThrowTypeError(ctx, "Passed %d arguments but expected 3", argc);
    }

    auto tx_ptr = jsctx.globals.tx;

    if (tx_ptr == nullptr)
    {
      return JS_ThrowInternalError(ctx, "No transaction available");
    }

    auto& tx = *tx_ptr;

    auto issuer = jsctx.to_str(argv[0]);
    if (!issuer)
    {
      return JS_ThrowTypeError(ctx, "issuer argument is not a string");
    }

    auto metadata_val = jsctx.json_stringify(JSWrappedValue(ctx, argv[1]));
    if (metadata_val.is_exception())
    {
      return JS_ThrowTypeError(ctx, "metadata argument is not a JSON object");
    }
    auto metadata_json = jsctx.to_str(metadata_val);
    if (!metadata_json)
    {
      return JS_ThrowTypeError(
        ctx, "Failed to convert metadata JSON to string");
    }

    auto jwks_val = jsctx.json_stringify(JSWrappedValue(ctx, argv[2]));
    if (jwks_val.is_exception())
    {
      return JS_ThrowTypeError(ctx, "jwks argument is not a JSON object");
    }
    auto jwks_json = jsctx.to_str(jwks_val);
    if (!jwks_json)
    {
      return JS_ThrowTypeError(ctx, "Failed to convert JWKS JSON to string");
    }

    try
    {
      auto metadata =
        nlohmann::json::parse(*metadata_json).get<ccf::JwtIssuerMetadata>();
      auto jwks = nlohmann::json::parse(*jwks_json).get<ccf::JsonWebKeySet>();
      auto success =
        ccf::set_jwt_public_signing_keys(tx, "<js>", *issuer, metadata, jwks);
      if (!success)
      {
        return JS_ThrowInternalError(
          ctx, "set_jwt_public_signing_keys() failed");
      }
    }
    catch (std::exception& exc)
    {
      return JS_ThrowInternalError(
        ctx, "Error setting JWT public signing keys: %s", exc.what());
    }
    return ccf::js::constants::Undefined;
  }

  JSValue js_gov_remove_jwt_public_signing_keys(
    JSContext* ctx,
    [[maybe_unused]] JSValueConst this_val,
    int argc,
    JSValueConst* argv)
  {
    js::Context& jsctx = *(js::Context*)JS_GetContextOpaque(ctx);

    if (argc != 1)
    {
      return JS_ThrowTypeError(ctx, "Passed %d arguments but expected 1", argc);
    }

    auto tx_ptr = jsctx.globals.tx;

    if (tx_ptr == nullptr)
    {
      return JS_ThrowInternalError(ctx, "No transaction available");
    }

    auto issuer = jsctx.to_str(argv[0]);
    if (!issuer)
    {
      return JS_ThrowTypeError(ctx, "issuer argument is not a string");
    }

    try
    {
      auto& tx = *tx_ptr;
      ccf::remove_jwt_public_signing_keys(tx, *issuer);
    }
    catch (std::exception& exc)
    {
      return JS_ThrowInternalError(
        ctx, "Failed to remove JWT public signing keys: %s", exc.what());
    }
    return ccf::js::constants::Undefined;
  }

  JSValue js_node_trigger_recovery_shares_refresh(
    JSContext* ctx,
    JSValueConst this_val,
    int argc,
    [[maybe_unused]] JSValueConst* argv)
  {
    js::Context& jsctx = *(js::Context*)JS_GetContextOpaque(ctx);

    if (argc != 0)
    {
      return JS_ThrowTypeError(
        ctx, "Passed %d arguments but expected none", argc);
    }

    auto gov_effects = static_cast<ccf::AbstractGovernanceEffects*>(
      JS_GetOpaque(this_val, node_class_id));
    auto tx_ptr = jsctx.globals.tx;

    if (tx_ptr == nullptr)
    {
      return JS_ThrowInternalError(
        ctx, "No transaction available to open service");
    }

    try
    {
      gov_effects->trigger_recovery_shares_refresh(*tx_ptr);
    }
    catch (const std::exception& e)
    {
      GOV_FAIL_FMT("Unable to trigger recovery shares refresh: {}", e.what());
      return JS_ThrowInternalError(
        ctx, "Unable to trigger recovery shares refresh: %s", e.what());
    }

    return ccf::js::constants::Undefined;
  }

  JSValue js_trigger_ledger_chunk(
    JSContext* ctx,
    JSValueConst this_val,
    [[maybe_unused]] int argc,
    [[maybe_unused]] JSValueConst* argv)
  {
    js::Context& jsctx = *(js::Context*)JS_GetContextOpaque(ctx);

    auto gov_effects = static_cast<ccf::AbstractGovernanceEffects*>(
      JS_GetOpaque(this_val, node_class_id));
    auto tx_ptr = jsctx.globals.tx;

    if (tx_ptr == nullptr)
    {
      return JS_ThrowInternalError(ctx, "No transaction available");
    }

    try
    {
      gov_effects->trigger_ledger_chunk(*tx_ptr);
    }
    catch (const std::exception& e)
    {
      GOV_FAIL_FMT("Unable to force ledger chunk: {}", e.what());
      return JS_ThrowInternalError(
        ctx, "Unable to force ledger chunk: %s", e.what());
    }

    return ccf::js::constants::Undefined;
  }

  JSValue js_trigger_snapshot(
    JSContext* ctx,
    JSValueConst this_val,
    [[maybe_unused]] int argc,
    [[maybe_unused]] JSValueConst* argv)
  {
    js::Context& jsctx = *(js::Context*)JS_GetContextOpaque(ctx);

    auto gov_effects = static_cast<ccf::AbstractGovernanceEffects*>(
      JS_GetOpaque(this_val, node_class_id));
    auto tx_ptr = jsctx.globals.tx;

    if (tx_ptr == nullptr)
    {
      return JS_ThrowInternalError(ctx, "No transaction available");
    }

    try
    {
      gov_effects->trigger_snapshot(*tx_ptr);
    }
    catch (const std::exception& e)
    {
      GOV_FAIL_FMT("Unable to request snapshot: {}", e.what());
      return JS_ThrowInternalError(
        ctx, "Unable to request snapshot: %s", e.what());
    }

    return ccf::js::constants::Undefined;
  }

  JSValue get_string_array(
    JSContext* ctx, JSValueConst& argv, std::vector<std::string>& out)
  {
    js::Context& jsctx = *(js::Context*)JS_GetContextOpaque(ctx);
    auto args = JSWrappedValue(ctx, argv);

    if (!JS_IsArray(ctx, argv))
    {
      return JS_ThrowTypeError(ctx, "First argument must be an array");
    }

    auto len_val = args["length"];
    uint32_t len = 0;
    if (JS_ToUint32(ctx, &len, len_val.val))
    {
      return ccf::js::constants::Exception;
    }

    if (len == 0)
    {
      return JS_ThrowRangeError(
        ctx, "First argument must be a non-empty array");
    }

    for (uint32_t i = 0; i < len; i++)
    {
      auto arg_val = args[i];
      if (!arg_val.is_str())
      {
        return JS_ThrowTypeError(
          ctx, "First argument must be an array of strings, found non-string");
      }
      auto s = jsctx.to_str(arg_val);
      if (!s)
      {
        return JS_ThrowTypeError(
          ctx, "Failed to extract C string from JS string at position %d", i);
      }
      out.push_back(*s);
    }

    return ccf::js::constants::Undefined;
  }

  JSValue js_trigger_acme_refresh(
    JSContext* ctx,
    JSValueConst this_val,
    [[maybe_unused]] int argc,
    [[maybe_unused]] JSValueConst* argv)
  {
    js::Context& jsctx = *(js::Context*)JS_GetContextOpaque(ctx);

    auto gov_effects = static_cast<ccf::AbstractGovernanceEffects*>(
      JS_GetOpaque(this_val, node_class_id));
    auto tx_ptr = jsctx.globals.tx;

    if (tx_ptr == nullptr)
    {
      return JS_ThrowInternalError(ctx, "No transaction available");
    }

    try
    {
      std::optional<std::vector<std::string>> opt_interfaces = std::nullopt;

      if (argc > 0)
      {
        std::vector<std::string> interfaces;
        JSValue r = get_string_array(ctx, argv[0], interfaces);

        if (!JS_IsUndefined(r))
        {
          return r;
        }

        opt_interfaces = interfaces;
      }

      gov_effects->trigger_acme_refresh(*tx_ptr, opt_interfaces);
    }
    catch (const std::exception& e)
    {
      GOV_FAIL_FMT("Unable to request snapshot: {}", e.what());
      return JS_ThrowInternalError(
        ctx, "Unable to request snapshot: %s", e.what());
    }

    return ccf::js::constants::Undefined;
  }

  JSValue js_node_trigger_host_process_launch(
    JSContext* ctx, JSValueConst this_val, int argc, JSValueConst* argv)
  {
    js::Context& jsctx = *(js::Context*)JS_GetContextOpaque(ctx);

    if (argc != 1 && argc != 2)
    {
      return JS_ThrowTypeError(
        ctx, "Passed %d arguments but expected 1 or 2", argc);
    }

    std::vector<std::string> process_args;
    std::vector<uint8_t> process_input;

    JSValue r = get_string_array(ctx, argv[0], process_args);
    if (!JS_IsUndefined(r))
    {
      return r;
    }

    if (argc == 2)
    {
      size_t size;
      uint8_t* buf = JS_GetArrayBuffer(ctx, &size, argv[1]);
      if (!buf)
      {
        return JS_ThrowTypeError(ctx, "Argument must be an ArrayBuffer");
      }
      process_input.assign(buf, buf + size);
    }

    auto host_processes = static_cast<ccf::AbstractHostProcesses*>(
      JS_GetOpaque(this_val, host_class_id));

    try
    {
      host_processes->trigger_host_process_launch(process_args, process_input);
    }
    catch (const std::exception& e)
    {
      return JS_ThrowInternalError(
        ctx, "Unable to launch host process: %s", e.what());
    }

    return ccf::js::constants::Undefined;
  }

  JSWrappedValue load_app_module(
    JSContext* ctx, const char* module_name, kv::Tx* tx)
  {
    js::Context& jsctx = *(js::Context*)JS_GetContextOpaque(ctx);

    std::string module_name_kv(module_name);
    if (module_name_kv[0] != '/')
    {
      module_name_kv.insert(0, "/");
    }
    // conforms to quickjs' default module filename normalizer
    auto module_name_quickjs = module_name_kv.c_str() + 1;

    auto loaded_module = jsctx.get_module_from_cache(module_name_quickjs);
    if (loaded_module.has_value())
    {
      LOG_TRACE_FMT("Using module from interpreter cache '{}'", module_name_kv);
      return loaded_module.value();
    }

    const auto modules = tx->ro<ccf::Modules>(ccf::Tables::MODULES);

    std::optional<std::vector<uint8_t>> bytecode;
    const auto modules_quickjs_bytecode = tx->ro<ccf::ModulesQuickJsBytecode>(
      ccf::Tables::MODULES_QUICKJS_BYTECODE);
    bytecode = modules_quickjs_bytecode->get(module_name_kv);
    if (bytecode)
    {
      auto modules_quickjs_version = tx->ro<ccf::ModulesQuickJsVersion>(
        ccf::Tables::MODULES_QUICKJS_VERSION);
      if (modules_quickjs_version->get() != std::string(ccf::quickjs_version))
        bytecode = std::nullopt;
    }

    JSWrappedValue module_val;

    if (!bytecode)
    {
      LOG_TRACE_FMT("Loading module '{}'", module_name_kv);

      auto module = modules->get(module_name_kv);
      auto& js = module.value();

      const char* buf = js.c_str();
      size_t buf_len = js.size();
      module_val = jsctx.eval(
        buf,
        buf_len,
        module_name_quickjs,
        JS_EVAL_TYPE_MODULE | JS_EVAL_FLAG_COMPILE_ONLY);
      if (module_val.is_exception())
      {
        auto [reason, trace] = js::js_error_message(jsctx);

        auto& rt = jsctx.runtime();
        if (rt.log_exception_details)
        {
          CCF_APP_FAIL("{}: {}", reason, trace.value_or("<no trace>"));
        }

        throw std::runtime_error(fmt::format(
          "Failed to compile module '{}': {}", module_name, reason));
      }
    }
    else
    {
      LOG_TRACE_FMT("Loading module from bytecode cache '{}'", module_name_kv);

      module_val = jsctx.read_object(
        bytecode->data(), bytecode->size(), JS_READ_OBJ_BYTECODE);
      if (module_val.is_exception())
      {
        auto [reason, trace] = js::js_error_message(jsctx);

        auto& rt = jsctx.runtime();
        if (rt.log_exception_details)
        {
          CCF_APP_FAIL("{}: {}", reason, trace.value_or("<no trace>"));
        }

        throw std::runtime_error(fmt::format(
          "Failed to deserialize bytecode for module '{}': {}",
          module_name,
          reason));
      }
      if (JS_ResolveModule(ctx, module_val.val) < 0)
      {
        auto [reason, trace] = js::js_error_message(jsctx);

        auto& rt = jsctx.runtime();
        if (rt.log_exception_details)
        {
          CCF_APP_FAIL("{}: {}", reason, trace.value_or("<no trace>"));
        }

        throw std::runtime_error(fmt::format(
          "Failed to resolve dependencies for module '{}': {}",
          module_name,
          reason));
      }
    }

    LOG_TRACE_FMT("Adding module to interpreter cache '{}'", module_name_kv);
    jsctx.load_module_to_cache(module_name_quickjs, module_val);

    return module_val;
  }

  JSModuleDef* js_app_module_loader(
    JSContext* ctx, const char* module_name, void* opaque)
  {
    auto tx = (kv::Tx*)opaque;

    try
    {
      auto module_val = load_app_module(ctx, module_name, tx);
      return (JSModuleDef*)JS_VALUE_GET_PTR(module_val.val);
    }
    catch (const std::exception& exc)
    {
      JS_ThrowReferenceError(ctx, "%s", exc.what());
      js::Context& jsctx = *(js::Context*)JS_GetContextOpaque(ctx);
      auto [reason, trace] = js::js_error_message(jsctx);

      auto& rt = jsctx.runtime();
      if (rt.log_exception_details)
      {
        CCF_APP_FAIL(
          "Failed to load module '{}': {} {}",
          module_name,
          reason,
          trace.value_or("<no trace>"));
      }
      return nullptr;
    }
  }

  JSValue js_refresh_app_bytecode_cache(
    JSContext* ctx, JSValueConst this_val, int argc, JSValueConst* argv)
  {
    js::Context& jsctx = *(js::Context*)JS_GetContextOpaque(ctx);

    if (argc != 0)
    {
      return JS_ThrowTypeError(
        ctx, "Passed %d arguments but expected none", argc);
    }

    auto tx_ptr = jsctx.globals.tx;

    if (tx_ptr == nullptr)
    {
      return JS_ThrowInternalError(ctx, "No transaction available");
    }

    auto& tx = *tx_ptr;

    js::Context ctx2(js::TxAccess::APP);
    ctx2.runtime().set_runtime_options(
      tx_ptr, js::RuntimeLimitsPolicy::NO_LOWER_THAN_DEFAULTS);
    JS_SetModuleLoaderFunc(
      ctx2.runtime(), nullptr, js::js_app_module_loader, &tx);

    auto modules = tx.ro<ccf::Modules>(ccf::Tables::MODULES);
    auto quickjs_version =
      tx.wo<ccf::ModulesQuickJsVersion>(ccf::Tables::MODULES_QUICKJS_VERSION);
    auto quickjs_bytecode =
      tx.wo<ccf::ModulesQuickJsBytecode>(ccf::Tables::MODULES_QUICKJS_BYTECODE);

    quickjs_version->put(ccf::quickjs_version);
    quickjs_bytecode->clear();

    try
    {
      modules->foreach([&](const auto& name, const auto& src) {
        auto module_val = load_app_module(ctx2, name.c_str(), &tx);

        uint8_t* out_buf;
        size_t out_buf_len;
        int flags = JS_WRITE_OBJ_BYTECODE;
        out_buf = JS_WriteObject(ctx2, &out_buf_len, module_val.val, flags);
        if (!out_buf)
        {
          throw std::runtime_error(fmt::format(
            "Unable to serialize bytecode for JS module '{}'", name));
        }

        quickjs_bytecode->put(name, {out_buf, out_buf + out_buf_len});

        js_free(ctx2, out_buf);

        return true;
      });
    }
    catch (std::runtime_error& exc)
    {
      return JS_ThrowInternalError(
        ctx, "Failed to refresh bytecode: %s", exc.what());
    }

    return ccf::js::constants::Undefined;
  }

  // Partially replicates https://developer.mozilla.org/en-US/docs/Web/API/Body
  // with a synchronous interface.
  static const JSCFunctionListEntry js_body_proto_funcs[] = {
    JS_CFUNC_DEF("text", 0, js_body_text),
    JS_CFUNC_DEF("json", 0, js_body_json),
    JS_CFUNC_DEF("arrayBuffer", 0, js_body_array_buffer),
  };

  // Not thread-safe, must happen exactly once
  void register_class_ids()
  {
    JS_NewClassID(&kv_class_id);
    kv_exotic_methods.get_own_property = js_kv_lookup;
    kv_class_def.class_name = "KV Tables";
    kv_class_def.exotic = &kv_exotic_methods;

    JS_NewClassID(&kv_historical_class_id);
    kv_historical_exotic_methods.get_own_property = js_historical_kv_lookup;
    kv_historical_class_def.class_name = "Read-only Historical KV Tables";
    kv_historical_class_def.exotic = &kv_historical_exotic_methods;

    JS_NewClassID(&kv_map_handle_class_id);
    kv_map_handle_class_def.class_name = "KV Map Handle";

    JS_NewClassID(&body_class_id);
    body_class_def.class_name = "Current Request Body";

    JS_NewClassID(&node_class_id);
    node_class_def.class_name = "Node";

    JS_NewClassID(&network_class_id);
    network_class_def.class_name = "Network";

    JS_NewClassID(&rpc_class_id);
    rpc_class_def.class_name = "RPC";

    JS_NewClassID(&host_class_id);
    host_class_def.class_name = "Host";

    JS_NewClassID(&consensus_class_id);
    consensus_class_def.class_name = "Consensus";

    JS_NewClassID(&historical_class_id);
    historical_class_def.class_name = "Historical";

    JS_NewClassID(&historical_state_class_id);
    historical_state_class_def.class_name = "HistoricalState";
  }

  std::optional<std::stringstream> stringify_args(
    JSContext* ctx, int argc, JSValueConst* argv)
  {
    js::Context& jsctx = *(js::Context*)JS_GetContextOpaque(ctx);

    int i;
    std::optional<std::string> str;
    std::stringstream ss;

    for (i = 0; i < argc; i++)
    {
      if (i != 0)
      {
        ss << ' ';
      }
      if (!JS_IsError(ctx, argv[i]) && JS_IsObject(argv[i]))
      {
        auto rval = jsctx.json_stringify(JSWrappedValue(ctx, argv[i]));
        str = jsctx.to_str(rval);
      }
      else
      {
        str = jsctx.to_str(argv[i]);
      }
      if (!str)
      {
        return std::nullopt;
      }
      ss << *str;
    }
    return ss;
  }

  JSValue js_info(JSContext* ctx, JSValueConst, int argc, JSValueConst* argv)
  {
    const auto ss = stringify_args(ctx, argc, argv);
    if (!ss.has_value())
    {
      return ccf::js::constants::Exception;
    }

    js::Context& jsctx = *(js::Context*)JS_GetContextOpaque(ctx);
    log_info_with_tag(jsctx.access, ss->str());
    return ccf::js::constants::Undefined;
  }

  JSValue js_fail(JSContext* ctx, JSValueConst, int argc, JSValueConst* argv)
  {
    const auto ss = stringify_args(ctx, argc, argv);
    if (!ss.has_value())
    {
      return ccf::js::constants::Exception;
    }

    js::Context& jsctx = *(js::Context*)JS_GetContextOpaque(ctx);
    switch (jsctx.access)
    {
      case (js::TxAccess::APP):
      {
        CCF_APP_FAIL("{}", ss->str());
        break;
      }

      case (js::TxAccess::GOV_RO):
      case (js::TxAccess::GOV_RW):
      {
        GOV_FAIL_FMT("{}", ss->str());
        break;
      }

      default:
      {
        LOG_FAIL_FMT("{}", ss->str());
        break;
      }
    }
    return ccf::js::constants::Undefined;
  }

  JSValue js_fatal(JSContext* ctx, JSValueConst, int argc, JSValueConst* argv)
  {
    const auto ss = stringify_args(ctx, argc, argv);
    if (!ss.has_value())
    {
      return ccf::js::constants::Exception;
    }

    js::Context& jsctx = *(js::Context*)JS_GetContextOpaque(ctx);
    switch (jsctx.access)
    {
      case (js::TxAccess::APP):
      {
        CCF_APP_FATAL("{}", ss->str());
        break;
      }

      case (js::TxAccess::GOV_RO):
      case (js::TxAccess::GOV_RW):
      {
        GOV_FATAL_FMT("{}", ss->str());
        break;
      }

      default:
      {
        LOG_FATAL_FMT("{}", ss->str());
        break;
      }
    }
    return ccf::js::constants::Undefined;
  }

  std::pair<std::string, std::optional<std::string>> js_error_message(
    Context& ctx)
  {
    auto exception_val = ctx.get_exception();
    std::optional<std::string> message;
    bool is_error = exception_val.is_error();
    if (!is_error && exception_val.is_obj())
    {
      auto rval = ctx.json_stringify(exception_val);
      message = ctx.to_str(rval);
    }
    else
    {
      message = ctx.to_str(exception_val);
    }

    std::optional<std::string> trace = std::nullopt;
    if (is_error)
    {
      auto val = exception_val["stack"];
      if (!val.is_undefined())
      {
        trace = ctx.to_str(val);
      }
    }
    return {message.value_or(""), trace};
  }

  static JSValue js_enable_untrusted_date_time(
    JSContext* ctx, JSValueConst, int argc, JSValueConst* argv)
  {
    if (argc != 1)
    {
      return JS_ThrowTypeError(
        ctx, "Passed %d arguments, but expected 1", argc);
    }

    const auto v = argv[0];
    if (!JS_IsBool(v))
    {
      return JS_ThrowTypeError(ctx, "First argument must be a boolean");
    }
    js::Context& jsctx = *(js::Context*)JS_GetContextOpaque(ctx);

    const auto previous = jsctx.implement_untrusted_time;
    jsctx.implement_untrusted_time = JS_ToBool(ctx, v);

    return JS_NewBool(ctx, previous);
  }

  static JSValue js_enable_metrics_logging(
    JSContext* ctx, JSValueConst, int argc, JSValueConst* argv)
  {
    if (argc != 1)
    {
      return JS_ThrowTypeError(
        ctx, "Passed %d arguments, but expected 1", argc);
    }

    const auto v = argv[0];
    if (!JS_IsBool(v))
    {
      return JS_ThrowTypeError(ctx, "First argument must be a boolean");
    }

    js::Context& jsctx = *(js::Context*)JS_GetContextOpaque(ctx);
    const auto previous = jsctx.log_execution_metrics;
    jsctx.log_execution_metrics = JS_ToBool(ctx, v);

    return JS_NewBool(ctx, previous);
  }

  JSWrappedValue Context::default_function(
    const std::string& code, const std::string& path)

  {
    return function(code, "default", path);
  }

  JSWrappedValue Context::function(
    const std::string& code, const std::string& func, const std::string& path)
  {
    auto module = eval(
      code.c_str(),
      code.size(),
      path.c_str(),
      JS_EVAL_TYPE_MODULE | JS_EVAL_FLAG_COMPILE_ONLY);

    if (module.is_exception())
    {
      throw std::runtime_error(fmt::format("Failed to compile {}", path));
    }

    return function(module, func, path);
  }

  JSWrappedValue Context::function(
    const JSWrappedValue& module,
    const std::string& func,
    const std::string& path)
  {
    js::Context& jsctx = *(js::Context*)JS_GetContextOpaque(ctx);
    auto eval_val = eval_function(module);

    if (eval_val.is_exception())
    {
      auto [reason, trace] = js::js_error_message(jsctx);

      if (rt.log_exception_details)
      {
        CCF_APP_FAIL("{}: {}", reason, trace.value_or("<no trace>"));
      }
      throw std::runtime_error(
        fmt::format("Failed to execute {}: {}", path, reason));
    }

    // Get exported function from module
    assert(JS_VALUE_GET_TAG(module.val) == JS_TAG_MODULE);
    auto module_def = (JSModuleDef*)JS_VALUE_GET_PTR(module.val);
    auto export_count = JS_GetModuleExportEntriesCount(module_def);
    for (auto i = 0; i < export_count; i++)
    {
      auto export_name_atom = JS_GetModuleExportEntryName(ctx, module_def, i);
      auto export_name = jsctx.to_str(export_name_atom);
      JS_FreeAtom(ctx, export_name_atom);
      if (export_name.value_or("") == func)
      {
        auto export_func = get_module_export_entry(module_def, i);
        if (!JS_IsFunction(ctx, export_func.val))
        {
          throw std::runtime_error(fmt::format(
            "Export '{}' of module '{}' is not a function", func, path));
        }
        return export_func;
      }
    }

    throw std::runtime_error(
      fmt::format("Failed to find export '{}' in module '{}'", func, path));
  }

  void register_request_body_class(JSContext* ctx)
  {
    // Set prototype for request body class
    JSValue body_proto = JS_NewObject(ctx);
    size_t func_count =
      sizeof(js_body_proto_funcs) / sizeof(js_body_proto_funcs[0]);
    JS_SetPropertyFunctionList(
      ctx, body_proto, js_body_proto_funcs, func_count);
    JS_SetClassProto(ctx, body_class_id, body_proto);
  }

  static JSWrappedValue create_console_obj(JSContext* ctx)
  {
    js::Context& jsctx = *(js::Context*)JS_GetContextOpaque(ctx);
    auto console = jsctx.new_obj();

    console.set("log", jsctx.new_c_function(js_info, "log", 1));
    console.set("info", jsctx.new_c_function(js_info, "info", 1));
    console.set("warn", jsctx.new_c_function(js_fail, "warn", 1));
    console.set("error", jsctx.new_c_function(js_fatal, "error", 1));

    return console;
  }

  void populate_global_console(Context& ctx)
  {
    auto global_obj = ctx.get_global_obj();
    global_obj.set("console", create_console_obj(ctx));
  }

  void populate_global_ccf(js::Context& ctx)
  {
    auto ccf = ctx.new_obj();

    ccf.set("strToBuf", ctx.new_c_function(js_str_to_buf, "strToBuf", 1));
    ccf.set("bufToStr", ctx.new_c_function(js_buf_to_str, "bufToStr", 1));

    ccf.set(
      "jsonCompatibleToBuf",
      ctx.new_c_function(js_json_compatible_to_buf, "jsonCompatibleToBuf", 1));
    ccf.set(
      "bufToJsonCompatible",
      ctx.new_c_function(js_buf_to_json_compatible, "bufToJsonCompatible", 1));

    ccf.set(
      "enableUntrustedDateTime",
      ctx.new_c_function(
        js_enable_untrusted_date_time, "enableUntrustedDateTime", 1));

    ccf.set(
      "enableMetricsLogging",
      ctx.new_c_function(js_enable_metrics_logging, "enableMetricsLogging", 1));

    ccf.set("pemToId", ctx.new_c_function(js_pem_to_id, "pemToId", 1));

    auto global_obj = ctx.get_global_obj();
    global_obj.set("ccf", std::move(ccf));
  }

  static JSValue js_random_impl(
    JSContext* ctx, JSValueConst this_val, int argc, JSValueConst* argv)
  {
    crypto::EntropyPtr entropy = crypto::create_entropy();

    // Generate a random 64 bit unsigned int, and transform that to a double
    // between 0 and 1. Note this is non-uniform, and not cryptographically
    // sound.
    union
    {
      double d;
      uint64_t u;
    } u;
    try
    {
      u.u = entropy->random64();
    }
    catch (const std::exception& e)
    {
      return JS_ThrowInternalError(
        ctx, "Failed to generate random number: %s", e.what());
    }
    // From QuickJS - set exponent to 1, and shift random bytes to fractional
    // part, producing 1.0 <= u.d < 2
    u.u = ((uint64_t)1023 << 52) | (u.u >> 12);

    return JS_NewFloat64(ctx, u.d - 1.0);
  }

  void override_builtin_funcs(js::Context& ctx)
  {
    // Overriding built-in Math.random
    auto math_val = ctx.get_global_property("Math");
    math_val.set("random", ctx.new_c_function(js_random_impl, "random", 0));
  }

  void populate_global_ccf_crypto(js::Context& ctx)
  {
    auto crypto = JS_NewObject(ctx);

    JS_SetPropertyStr(
      ctx, crypto, "sign", JS_NewCFunction(ctx, js_sign, "sign", 3));
    JS_SetPropertyStr(
      ctx,
      crypto,
      "verifySignature",
      JS_NewCFunction(ctx, js_verify_signature, "verifySignature", 4));
    JS_SetPropertyStr(
      ctx,
      crypto,
      "pubPemToJwk",
      JS_NewCFunction(
        ctx, js_pem_to_jwk<crypto::JsonWebKeyECPublic>, "pubPemToJwk", 1));
    JS_SetPropertyStr(
      ctx,
      crypto,
      "pemToJwk",
      JS_NewCFunction(
        ctx, js_pem_to_jwk<crypto::JsonWebKeyECPrivate>, "pemToJwk", 1));
    JS_SetPropertyStr(
      ctx,
      crypto,
      "pubRsaPemToJwk",
      JS_NewCFunction(
        ctx, js_pem_to_jwk<crypto::JsonWebKeyRSAPublic>, "pubRsaPemToJwk", 1));
    JS_SetPropertyStr(
      ctx,
      crypto,
      "rsaPemToJwk",
      JS_NewCFunction(
        ctx, js_pem_to_jwk<crypto::JsonWebKeyRSAPrivate>, "rsaPemToJwk", 1));
    JS_SetPropertyStr(
      ctx,
      crypto,
      "pubEddsaPemToJwk",
      JS_NewCFunction(
        ctx,
        js_pem_to_jwk<crypto::JsonWebKeyEdDSAPublic>,
        "pubEddsaPemToJwk",
        1));
    JS_SetPropertyStr(
      ctx,
      crypto,
      "eddsaPemToJwk",
      JS_NewCFunction(
        ctx,
        js_pem_to_jwk<crypto::JsonWebKeyEdDSAPrivate>,
        "eddsaPemToJwk",
        1));
    JS_SetPropertyStr(
      ctx,
      crypto,
      "pubJwkToPem",
      JS_NewCFunction(
        ctx, js_jwk_to_pem<crypto::JsonWebKeyECPublic>, "pubJwkToPem", 1));
    JS_SetPropertyStr(
      ctx,
      crypto,
      "jwkToPem",
      JS_NewCFunction(
        ctx, js_jwk_to_pem<crypto::JsonWebKeyECPrivate>, "jwkToPem", 1));
    JS_SetPropertyStr(
      ctx,
      crypto,
      "pubRsaJwkToPem",
      JS_NewCFunction(
        ctx, js_jwk_to_pem<crypto::JsonWebKeyRSAPublic>, "pubRsaJwkToPem", 1));
    JS_SetPropertyStr(
      ctx,
      crypto,
      "rsaJwkToPem",
      JS_NewCFunction(
        ctx, js_jwk_to_pem<crypto::JsonWebKeyRSAPrivate>, "rsaJwkToPem", 1));
    JS_SetPropertyStr(
      ctx,
      crypto,
      "pubEddsaJwkToPem",
      JS_NewCFunction(
        ctx,
        js_jwk_to_pem<crypto::JsonWebKeyEdDSAPublic>,
        "pubEddsaJwkToPem",
        1));
    JS_SetPropertyStr(
      ctx,
      crypto,
      "eddsaJwkToPem",
      JS_NewCFunction(
        ctx,
        js_jwk_to_pem<crypto::JsonWebKeyEdDSAPrivate>,
        "eddsaJwkToPem",
        1));
    JS_SetPropertyStr(
      ctx,
      crypto,
      "generateAesKey",
      JS_NewCFunction(ctx, js_generate_aes_key, "generateAesKey", 1));
    JS_SetPropertyStr(
      ctx,
      crypto,
      "generateRsaKeyPair",
      JS_NewCFunction(ctx, js_generate_rsa_key_pair, "generateRsaKeyPair", 1));
    JS_SetPropertyStr(
      ctx,
      crypto,
      "generateEcdsaKeyPair",
      JS_NewCFunction(
        ctx, js_generate_ecdsa_key_pair, "generateEcdsaKeyPair", 1));
    JS_SetPropertyStr(
      ctx,
      crypto,
      "generateEddsaKeyPair",
      JS_NewCFunction(
        ctx, js_generate_eddsa_key_pair, "generateEddsaKeyPair", 1));
    JS_SetPropertyStr(
      ctx, crypto, "wrapKey", JS_NewCFunction(ctx, js_wrap_key, "wrapKey", 3));
    JS_SetPropertyStr(
      ctx, crypto, "digest", JS_NewCFunction(ctx, js_digest, "digest", 2));
    JS_SetPropertyStr(
      ctx,
      crypto,
      "isValidX509CertBundle",
      JS_NewCFunction(
        ctx, js_is_valid_x509_cert_bundle, "isValidX509CertBundle", 1));
    JS_SetPropertyStr(
      ctx,
      crypto,
      "isValidX509CertChain",
      JS_NewCFunction(
        ctx, js_is_valid_x509_cert_chain, "isValidX509CertChain", 2));

    auto ccf = ctx.get_global_property("ccf");
    ccf.set("crypto", std::move(crypto));
  }

  void init_globals(js::Context& ctx)
  {
    populate_global_ccf(ctx);

    // Always available, no other dependencies
    populate_global_ccf_crypto(ctx);
    populate_global_console(ctx);

    override_builtin_funcs(ctx);

    for (auto& plugin : ffi_plugins)
    {
      plugin.extend(ctx);
    }
  }

  void populate_global_ccf_kv(kv::Tx& tx, js::Context& ctx)
  {
<<<<<<< HEAD
    auto kv = ctx.new_obj_class(kv_class_id);
=======
    auto kv = JS_NewObjectClass(ctx, kv_class_id);
>>>>>>> 264ae7a0
    ctx.globals.tx = &tx;

    auto ccf = ctx.get_global_property("ccf");
    ccf.set("kv", std::move(kv));
  }

  JSValue create_historical_state_object(
    js::Context& jsctx, ccf::historical::StatePtr state)
  {
    auto js_state = jsctx.new_obj_class(historical_state_class_id);
    JS_CHECK_EXC(js_state);

    const auto transaction_id = state->transaction_id;
    auto transaction_id_s = jsctx.new_string(transaction_id.to_str());
    JS_CHECK_EXC(transaction_id_s);
    JS_CHECK_SET(js_state.set("transactionId", std::move(transaction_id_s)));

    // NB: ccf_receipt_to_js returns a JSValue (unwrapped), due to its use of
    // macros. So we must rewrap it here, immediately after returning
    auto js_receipt = jsctx(ccf_receipt_to_js(jsctx, state->receipt));
    JS_CHECK_EXC(js_receipt);
    JS_CHECK_SET(js_state.set("receipt", std::move(js_receipt)));

    auto kv = jsctx.new_obj_class(kv_historical_class_id);
    JS_CHECK_EXC(kv);
<<<<<<< HEAD
    JS_SetOpaque(kv.val, reinterpret_cast<void*>(transaction_id.seqno));
=======
    JS_SetOpaque(kv, reinterpret_cast<void*>(transaction_id.seqno));
>>>>>>> 264ae7a0
    JS_CHECK_SET(js_state.set("kv", std::move(kv)));

    try
    {
      // Create a tx which will be used to access this state
      auto tx = state->store->create_read_only_tx_ptr();
      // Extend lifetime of state and tx, by storing on the ctx
      jsctx.globals.historical_handles[transaction_id.seqno] = {
        state, std::move(tx)};
    }
    catch (const std::exception& e)
    {
      return JS_ThrowInternalError(
        jsctx, "Failed to create read-only historical tx: %s", e.what());
    }

    return js_state.take();
  }

  void populate_global_ccf_node(
    ccf::AbstractGovernanceEffects* gov_effects, js::Context& ctx)
  {
    auto node = JS_NewObjectClass(ctx, node_class_id);
    JS_SetOpaque(node, gov_effects);
    JS_SetPropertyStr(
      ctx,
      node,
      "triggerLedgerRekey",
      JS_NewCFunction(
        ctx, js_node_trigger_ledger_rekey, "triggerLedgerRekey", 0));
    JS_SetPropertyStr(
      ctx,
      node,
      "transitionServiceToOpen",
      JS_NewCFunction(
        ctx, js_node_transition_service_to_open, "transitionServiceToOpen", 2));
    JS_SetPropertyStr(
      ctx,
      node,
      "triggerRecoverySharesRefresh",
      JS_NewCFunction(
        ctx,
        js_node_trigger_recovery_shares_refresh,
        "triggerRecoverySharesRefresh",
        0));
    JS_SetPropertyStr(
      ctx,
      node,
      "triggerLedgerChunk",
      JS_NewCFunction(ctx, js_trigger_ledger_chunk, "triggerLedgerChunk", 0));
    JS_SetPropertyStr(
      ctx,
      node,
      "triggerSnapshot",
      JS_NewCFunction(ctx, js_trigger_snapshot, "triggerSnapshot", 0));
    JS_SetPropertyStr(
      ctx,
      node,
      "triggerACMERefresh",
      JS_NewCFunction(ctx, js_trigger_acme_refresh, "triggerACMERefresh", 0));

    auto ccf = ctx.get_global_property("ccf");
    ccf.set("node", std::move(node));
  }

  void populate_global_ccf_gov_actions(js::Context& ctx)
  {
    auto ccf = ctx.get_global_property("ccf");

    ccf.set(
      "refreshAppBytecodeCache",
      ctx.new_c_function(
        js_refresh_app_bytecode_cache, "refreshAppBytecodeCache", 0));
    ccf.set(
      "setJwtPublicSigningKeys",
      ctx.new_c_function(
        js_gov_set_jwt_public_signing_keys, "setJwtPublicSigningKeys", 3));
    ccf.set(
      "removeJwtPublicSigningKeys",
      ctx.new_c_function(
        js_gov_remove_jwt_public_signing_keys,
        "removeJwtPublicSigningKeys",
        1));
  }

  void populate_global_ccf_host(
    ccf::AbstractHostProcesses* host_processes, js::Context& ctx)
  {
    auto host = JS_NewObjectClass(ctx, host_class_id);
    JS_SetOpaque(host, host_processes);

    JS_SetPropertyStr(
      ctx,
      host,
      "triggerSubprocess",
      JS_NewCFunction(
        ctx, js_node_trigger_host_process_launch, "triggerSubprocess", 1));

    auto ccf = ctx.get_global_property("ccf");
    ccf.set("host", std::move(host));
  }

  void populate_global_ccf_network(
    ccf::NetworkState* network_state, js::Context& ctx)
  {
    auto network = JS_NewObjectClass(ctx, network_class_id);
    JS_SetOpaque(network, network_state);

    JS_SetPropertyStr(
      ctx,
      network,
      "getLatestLedgerSecretSeqno",
      JS_NewCFunction(
        ctx,
        js_network_latest_ledger_secret_seqno,
        "getLatestLedgerSecretSeqno",
        0));
    JS_SetPropertyStr(
      ctx,
      network,
      "generateEndorsedCertificate",
      JS_NewCFunction(
        ctx,
        js_network_generate_endorsed_certificate,
        "generateEndorsedCertificate",
        0));
    JS_SetPropertyStr(
      ctx,
      network,
      "generateNetworkCertificate",
      JS_NewCFunction(
        ctx, js_network_generate_certificate, "generateNetworkCertificate", 0));

    auto ccf = ctx.get_global_property("ccf");
    ccf.set("network", std::move(network));
  }

  void populate_global_ccf_rpc(ccf::RpcContext* rpc_ctx, js::Context& ctx)
  {
    auto rpc = JS_NewObjectClass(ctx, rpc_class_id);
    ctx.globals.rpc_ctx = rpc_ctx;
<<<<<<< HEAD

=======
    auto ccf = ctx.get_global_property("ccf");
    JS_SetPropertyStr(ctx, ccf, "rpc", rpc);
>>>>>>> 264ae7a0
    JS_SetPropertyStr(
      ctx,
      rpc,
      "setApplyWrites",
      JS_NewCFunction(ctx, js_rpc_set_apply_writes, "setApplyWrites", 1));
    JS_SetPropertyStr(
      ctx,
      rpc,
      "setClaimsDigest",
      JS_NewCFunction(ctx, js_rpc_set_claims_digest, "setClaimsDigest", 1));

    auto ccf = ctx.get_global_property("ccf");
    ccf.set("rpc", std::move(rpc));
  }

  void populate_global_ccf_consensus(
    ccf::BaseEndpointRegistry* endpoint_registry, js::Context& ctx)
  {
    auto consensus = JS_NewObjectClass(ctx, consensus_class_id);
    JS_SetOpaque(consensus, endpoint_registry);

    JS_SetPropertyStr(
      ctx,
      consensus,
      "getLastCommittedTxId",
      JS_NewCFunction(
        ctx, js_consensus_get_last_committed_txid, "getLastCommittedTxId", 0));
    JS_SetPropertyStr(
      ctx,
      consensus,
      "getStatusForTxId",
      JS_NewCFunction(
        ctx, js_consensus_get_status_for_txid, "getStatusForTxId", 2));
    JS_SetPropertyStr(
      ctx,
      consensus,
      "getViewForSeqno",
      JS_NewCFunction(
        ctx, js_consensus_get_view_for_seqno, "getViewForSeqno", 1));

    auto ccf = ctx.get_global_property("ccf");
    ccf.set("consensus", std::move(consensus));
  }

  void populate_global_ccf_historical(
    ccf::historical::AbstractStateCache* historical_state, js::Context& ctx)
  {
    auto historical = JS_NewObjectClass(ctx, historical_class_id);

    JS_SetOpaque(historical, historical_state);
    JS_SetPropertyStr(
      ctx,
      historical,
      "getStateRange",
      JS_NewCFunction(ctx, js_historical_get_state_range, "getStateRange", 4));
    JS_SetPropertyStr(
      ctx,
      historical,
      "dropCachedStates",
      JS_NewCFunction(
        ctx, js_historical_drop_cached_states, "dropCachedStates", 1));

    auto ccf = ctx.get_global_property("ccf");
    ccf.set("historical", std::move(historical));
  }

  void invalidate_globals(js::Context& ctx)
  {
    // Reset any state that has been stored on the ctx object to implement
    // globals. This should be called at the end of any invocation where the
    // globals may point to locally-scoped memory, and the Context itself (the
    // interpreter) may live longer and be reused for future calls. Those calls
    // must re-populate the globals appropriately, pointing to their own local
    // instances of state as required.

    ctx.globals.tx = nullptr;

    // Any KV handles which have been created with reference to this tx should
    // no longer be accessed. Any future calls on these JSValues will
    // re-populate this map with fresh KVMap::Handle*s
    ctx.globals.kv_handles.clear();

    ctx.globals.historical_handles.clear();

    ctx.globals.rpc_ctx = nullptr;
  }

  void invalidate_globals(js::Context& ctx)
  {
    // Reset any state that has been stored on the ctx object to implement
    // globals. This should be called at the end of any invocation where the
    // globals may point to locally-scoped memory, and the Context itself (the
    // interpreter) may live longer and be reused for future calls. Those calls
    // must re-populate the globals appropriately, pointing to their own local
    // instances of state as required.

    ctx.globals.tx = nullptr;

    // Any KV handles which have been created with reference to this tx should
    // no longer be accessed. Any future calls on these JSValues will
    // re-populate this map with fresh KVMap::Handle*s
    ctx.globals.kv_handles.clear();

    ctx.globals.historical_handles.clear();

    ctx.globals.rpc_ctx = nullptr;
  }

  void Runtime::add_ccf_classdefs()
  {
    std::vector<std::pair<JSClassID, JSClassDef*>> classes{
      {kv_class_id, &kv_class_def},
      {kv_historical_class_id, &kv_historical_class_def},
      {kv_map_handle_class_id, &kv_map_handle_class_def},
      {body_class_id, &body_class_def},
      {node_class_id, &node_class_def},
      {network_class_id, &network_class_def},
      {rpc_class_id, &rpc_class_def},
      {host_class_id, &host_class_def},
      {consensus_class_id, &consensus_class_def},
      {historical_class_id, &historical_class_def},
      {historical_state_class_id, &historical_state_class_def}};
    for (auto [class_id, class_def] : classes)
    {
      auto ret = JS_NewClass(rt, class_id, class_def);
      if (ret != 0)
        throw std::logic_error(fmt::format(
          "Failed to register JS class definition {}", class_def->class_name));
    }
  }

  void Runtime::reset_runtime_options()
  {
    JS_SetMaxStackSize(rt, 0);
    JS_SetMemoryLimit(rt, -1);
    JS_SetInterruptHandler(rt, NULL, NULL);
  }

  void Runtime::set_runtime_options(kv::Tx* tx, RuntimeLimitsPolicy policy)
  {
    size_t stack_size = default_stack_size;
    size_t heap_size = default_heap_size;

    const auto jsengine = tx->ro<ccf::JSEngine>(ccf::Tables::JSENGINE);
    const std::optional<JSRuntimeOptions> js_runtime_options = jsengine->get();

    if (js_runtime_options.has_value())
    {
      bool no_lower_than_defaults =
        policy == RuntimeLimitsPolicy::NO_LOWER_THAN_DEFAULTS;

      heap_size = std::max(
        js_runtime_options.value().max_heap_bytes,
        no_lower_than_defaults ? default_heap_size : 0);
      stack_size = std::max(
        js_runtime_options.value().max_stack_bytes,
        no_lower_than_defaults ? default_stack_size : 0);
      max_exec_time = std::max(
        std::chrono::milliseconds{
          js_runtime_options.value().max_execution_time_ms},
        no_lower_than_defaults ? default_max_execution_time :
                                 std::chrono::milliseconds{0});
      log_exception_details = js_runtime_options.value().log_exception_details;
      return_exception_details =
        js_runtime_options.value().return_exception_details;
    }

    JS_SetMaxStackSize(rt, stack_size);
    JS_SetMemoryLimit(rt, heap_size);
  }

#pragma clang diagnostic pop
}

extern "C"
{
  int qjs_gettimeofday(struct JSContext* ctx, struct timeval* tv, void* tz)
  {
    if (tv != NULL)
    {
      // Opaque may be null, when this is called during Context construction
      const ccf::js::Context* jsctx =
        (ccf::js::Context*)JS_GetContextOpaque(ctx);
      if (jsctx != nullptr && jsctx->implement_untrusted_time)
      {
        const auto microseconds_since_epoch = ccf::get_enclave_time();
        tv->tv_sec = std::chrono::duration_cast<std::chrono::seconds>(
                       microseconds_since_epoch)
                       .count();
        tv->tv_usec = microseconds_since_epoch.count() % std::micro::den;
      }
      else
      {
        memset(tv, 0, sizeof(struct timeval));
      }
    }
    return 0;
  }
}<|MERGE_RESOLUTION|>--- conflicted
+++ resolved
@@ -261,11 +261,7 @@
     }
 
     const auto seqno = reinterpret_cast<ccf::SeqNo>(
-<<<<<<< HEAD
       JS_GetOpaque(_this_val, kv_map_handle_class_id));
-=======
-      JS_GetOpaque(this_val, kv_map_handle_class_id));
->>>>>>> 264ae7a0
 
     // Handle to historical KV
     auto it = jsctx.globals.historical_handles.find(seqno);
@@ -2328,11 +2324,7 @@
 
   void populate_global_ccf_kv(kv::Tx& tx, js::Context& ctx)
   {
-<<<<<<< HEAD
     auto kv = ctx.new_obj_class(kv_class_id);
-=======
-    auto kv = JS_NewObjectClass(ctx, kv_class_id);
->>>>>>> 264ae7a0
     ctx.globals.tx = &tx;
 
     auto ccf = ctx.get_global_property("ccf");
@@ -2358,11 +2350,7 @@
 
     auto kv = jsctx.new_obj_class(kv_historical_class_id);
     JS_CHECK_EXC(kv);
-<<<<<<< HEAD
     JS_SetOpaque(kv.val, reinterpret_cast<void*>(transaction_id.seqno));
-=======
-    JS_SetOpaque(kv, reinterpret_cast<void*>(transaction_id.seqno));
->>>>>>> 264ae7a0
     JS_CHECK_SET(js_state.set("kv", std::move(kv)));
 
     try
@@ -2504,12 +2492,6 @@
   {
     auto rpc = JS_NewObjectClass(ctx, rpc_class_id);
     ctx.globals.rpc_ctx = rpc_ctx;
-<<<<<<< HEAD
-
-=======
-    auto ccf = ctx.get_global_property("ccf");
-    JS_SetPropertyStr(ctx, ccf, "rpc", rpc);
->>>>>>> 264ae7a0
     JS_SetPropertyStr(
       ctx,
       rpc,
