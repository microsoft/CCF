--- conflicted
+++ resolved
@@ -1743,7 +1743,6 @@
     JS_SetPropertyStr(
       ctx,
       crypto,
-<<<<<<< HEAD
       "pubPemToJwk",
       JS_NewCFunction(
         ctx, js_pem_to_jwk<crypto::JsonWebKeyECPublic>, "pubPemToJwk", 1));
@@ -1765,259 +1764,263 @@
       "rsaPemToJwk",
       JS_NewCFunction(
         ctx, js_pem_to_jwk<crypto::JsonWebKeyRSAPrivate>, "rsaPemToJwk", 1));
-=======
       "generateAesKey",
       JS_NewCFunction(ctx, js_generate_aes_key, "generateAesKey", 1));
-    JS_SetPropertyStr(
-      ctx,
-      crypto,
-      "generateRsaKeyPair",
-      JS_NewCFunction(ctx, js_generate_rsa_key_pair, "generateRsaKeyPair", 1));
-    JS_SetPropertyStr(
-      ctx,
-      crypto,
-      "generateEcdsaKeyPair",
-      JS_NewCFunction(
-        ctx, js_generate_ecdsa_key_pair, "generateEcdsaKeyPair", 1));
-    JS_SetPropertyStr(
-      ctx, crypto, "wrapKey", JS_NewCFunction(ctx, js_wrap_key, "wrapKey", 3));
-    JS_SetPropertyStr(
-      ctx, crypto, "digest", JS_NewCFunction(ctx, js_digest, "digest", 2));
-    JS_SetPropertyStr(
-      ctx,
-      crypto,
-      "isValidX509CertBundle",
-      JS_NewCFunction(
-        ctx, js_is_valid_x509_cert_bundle, "isValidX509CertBundle", 1));
-    JS_SetPropertyStr(
-      ctx,
-      crypto,
-      "isValidX509CertChain",
-      JS_NewCFunction(
-        ctx, js_is_valid_x509_cert_chain, "isValidX509CertChain", 2));
->>>>>>> 2ff9d41a
-
-    if (txctx != nullptr)
-    {
-      auto kv = JS_NewObjectClass(ctx, kv_class_id);
-      JS_SetOpaque(kv, txctx);
-      JS_SetPropertyStr(ctx, ccf, "kv", kv);
-
       JS_SetPropertyStr(
         ctx,
-        ccf,
-        "setJwtPublicSigningKeys",
+        crypto,
+        "generateRsaKeyPair",
         JS_NewCFunction(
-          ctx,
-          js_gov_set_jwt_public_signing_keys,
-          "setJwtPublicSigningKeys",
-          3));
+          ctx, js_generate_rsa_key_pair, "generateRsaKeyPair", 1));
       JS_SetPropertyStr(
         ctx,
-        ccf,
-        "removeJwtPublicSigningKeys",
+        crypto,
+        "generateEcdsaKeyPair",
         JS_NewCFunction(
-          ctx,
-          js_gov_remove_jwt_public_signing_keys,
-          "removeJwtPublicSigningKeys",
-          1));
-    }
-
-    // Historical queries
-    if (receipt != nullptr)
-    {
-      CCF_ASSERT(
-        transaction_id.has_value(),
-        "Expected receipt and transaction_id to both be passed");
-
-      auto state = JS_NewObject(ctx);
-
+          ctx, js_generate_ecdsa_key_pair, "generateEcdsaKeyPair", 1));
       JS_SetPropertyStr(
         ctx,
-        state,
-        "transactionId",
-        JS_NewString(ctx, transaction_id->to_str().c_str()));
-      auto js_receipt = ccf_receipt_to_js(ctx, receipt);
-      JS_SetPropertyStr(ctx, state, "receipt", js_receipt);
-      auto kv = JS_NewObjectClass(ctx, kv_read_only_class_id);
-      JS_SetOpaque(kv, historical_txctx);
-      JS_SetPropertyStr(ctx, state, "kv", kv);
-      JS_SetPropertyStr(ctx, ccf, "historicalState", state);
-    }
-
-    // Gov effects
-    if (gov_effects != nullptr)
-    {
-      if (txctx == nullptr)
-      {
-        throw std::logic_error("Tx should be set to set node context");
-      }
-
-      auto node = JS_NewObjectClass(ctx, node_class_id);
-      JS_SetOpaque(node, gov_effects);
-      JS_SetPropertyStr(ctx, ccf, "node", node);
+        crypto,
+        "wrapKey",
+        JS_NewCFunction(ctx, js_wrap_key, "wrapKey", 3));
+      JS_SetPropertyStr(
+        ctx, crypto, "digest", JS_NewCFunction(ctx, js_digest, "digest", 2));
       JS_SetPropertyStr(
         ctx,
-        node,
-        "triggerLedgerRekey",
+        crypto,
+        "isValidX509CertBundle",
         JS_NewCFunction(
-          ctx, js_node_trigger_ledger_rekey, "triggerLedgerRekey", 0));
+          ctx, js_is_valid_x509_cert_bundle, "isValidX509CertBundle", 1));
       JS_SetPropertyStr(
         ctx,
-        node,
-        "transitionServiceToOpen",
+        crypto,
+        "isValidX509CertChain",
         JS_NewCFunction(
+          ctx, js_is_valid_x509_cert_chain, "isValidX509CertChain", 2));
+
+      if (txctx != nullptr)
+      {
+        auto kv = JS_NewObjectClass(ctx, kv_class_id);
+        JS_SetOpaque(kv, txctx);
+        JS_SetPropertyStr(ctx, ccf, "kv", kv);
+
+        JS_SetPropertyStr(
           ctx,
-          js_node_transition_service_to_open,
+          ccf,
+          "setJwtPublicSigningKeys",
+          JS_NewCFunction(
+            ctx,
+            js_gov_set_jwt_public_signing_keys,
+            "setJwtPublicSigningKeys",
+            3));
+        JS_SetPropertyStr(
+          ctx,
+          ccf,
+          "removeJwtPublicSigningKeys",
+          JS_NewCFunction(
+            ctx,
+            js_gov_remove_jwt_public_signing_keys,
+            "removeJwtPublicSigningKeys",
+            1));
+      }
+
+      // Historical queries
+      if (receipt != nullptr)
+      {
+        CCF_ASSERT(
+          transaction_id.has_value(),
+          "Expected receipt and transaction_id to both be passed");
+
+        auto state = JS_NewObject(ctx);
+
+        JS_SetPropertyStr(
+          ctx,
+          state,
+          "transactionId",
+          JS_NewString(ctx, transaction_id->to_str().c_str()));
+        auto js_receipt = ccf_receipt_to_js(ctx, receipt);
+        JS_SetPropertyStr(ctx, state, "receipt", js_receipt);
+        auto kv = JS_NewObjectClass(ctx, kv_read_only_class_id);
+        JS_SetOpaque(kv, historical_txctx);
+        JS_SetPropertyStr(ctx, state, "kv", kv);
+        JS_SetPropertyStr(ctx, ccf, "historicalState", state);
+      }
+
+      // Gov effects
+      if (gov_effects != nullptr)
+      {
+        if (txctx == nullptr)
+        {
+          throw std::logic_error("Tx should be set to set node context");
+        }
+
+        auto node = JS_NewObjectClass(ctx, node_class_id);
+        JS_SetOpaque(node, gov_effects);
+        JS_SetPropertyStr(ctx, ccf, "node", node);
+        JS_SetPropertyStr(
+          ctx,
+          node,
+          "triggerLedgerRekey",
+          JS_NewCFunction(
+            ctx, js_node_trigger_ledger_rekey, "triggerLedgerRekey", 0));
+        JS_SetPropertyStr(
+          ctx,
+          node,
           "transitionServiceToOpen",
-          2));
-      JS_SetPropertyStr(
-        ctx,
-        node,
-        "triggerRecoverySharesRefresh",
-        JS_NewCFunction(
+          JS_NewCFunction(
+            ctx,
+            js_node_transition_service_to_open,
+            "transitionServiceToOpen",
+            2));
+        JS_SetPropertyStr(
           ctx,
-          js_node_trigger_recovery_shares_refresh,
+          node,
           "triggerRecoverySharesRefresh",
-          0));
-      JS_SetPropertyStr(
-        ctx,
-        node,
-        "triggerLedgerChunk",
-        JS_NewCFunction(ctx, js_trigger_ledger_chunk, "triggerLedgerChunk", 0));
-      JS_SetPropertyStr(
-        ctx,
-        node,
-        "triggerSnapshot",
-        JS_NewCFunction(ctx, js_trigger_snapshot, "triggerSnapshot", 0));
-      JS_SetPropertyStr(
-        ctx,
-        node,
-        "triggerACMERefresh",
-        JS_NewCFunction(ctx, js_trigger_acme_refresh, "triggerACMERefresh", 0));
-    }
-
-    if (host_processes != nullptr)
-    {
-      auto host = JS_NewObjectClass(ctx, host_class_id);
-      JS_SetOpaque(host, host_processes);
-      JS_SetPropertyStr(ctx, ccf, "host", host);
-
-      JS_SetPropertyStr(
-        ctx,
-        host,
-        "triggerSubprocess",
-        JS_NewCFunction(
-          ctx, js_node_trigger_host_process_launch, "triggerSubprocess", 1));
-    }
-
-    if (network_state != nullptr)
-    {
-      if (txctx == nullptr)
-      {
-        throw std::logic_error("Tx should be set to set network context");
-      }
-
-      auto network = JS_NewObjectClass(ctx, network_class_id);
-      JS_SetOpaque(network, network_state);
-      JS_SetPropertyStr(ctx, ccf, "network", network);
-      JS_SetPropertyStr(
-        ctx,
-        network,
-        "getLatestLedgerSecretSeqno",
-        JS_NewCFunction(
+          JS_NewCFunction(
+            ctx,
+            js_node_trigger_recovery_shares_refresh,
+            "triggerRecoverySharesRefresh",
+            0));
+        JS_SetPropertyStr(
           ctx,
-          js_network_latest_ledger_secret_seqno,
+          node,
+          "triggerLedgerChunk",
+          JS_NewCFunction(
+            ctx, js_trigger_ledger_chunk, "triggerLedgerChunk", 0));
+        JS_SetPropertyStr(
+          ctx,
+          node,
+          "triggerSnapshot",
+          JS_NewCFunction(ctx, js_trigger_snapshot, "triggerSnapshot", 0));
+        JS_SetPropertyStr(
+          ctx,
+          node,
+          "triggerACMERefresh",
+          JS_NewCFunction(
+            ctx, js_trigger_acme_refresh, "triggerACMERefresh", 0));
+      }
+
+      if (host_processes != nullptr)
+      {
+        auto host = JS_NewObjectClass(ctx, host_class_id);
+        JS_SetOpaque(host, host_processes);
+        JS_SetPropertyStr(ctx, ccf, "host", host);
+
+        JS_SetPropertyStr(
+          ctx,
+          host,
+          "triggerSubprocess",
+          JS_NewCFunction(
+            ctx, js_node_trigger_host_process_launch, "triggerSubprocess", 1));
+      }
+
+      if (network_state != nullptr)
+      {
+        if (txctx == nullptr)
+        {
+          throw std::logic_error("Tx should be set to set network context");
+        }
+
+        auto network = JS_NewObjectClass(ctx, network_class_id);
+        JS_SetOpaque(network, network_state);
+        JS_SetPropertyStr(ctx, ccf, "network", network);
+        JS_SetPropertyStr(
+          ctx,
+          network,
           "getLatestLedgerSecretSeqno",
-          0));
-      JS_SetPropertyStr(
-        ctx,
-        network,
-        "generateEndorsedCertificate",
-        JS_NewCFunction(
+          JS_NewCFunction(
+            ctx,
+            js_network_latest_ledger_secret_seqno,
+            "getLatestLedgerSecretSeqno",
+            0));
+        JS_SetPropertyStr(
           ctx,
-          js_network_generate_endorsed_certificate,
+          network,
           "generateEndorsedCertificate",
-          0));
-      JS_SetPropertyStr(
-        ctx,
-        network,
-        "generateNetworkCertificate",
-        JS_NewCFunction(
+          JS_NewCFunction(
+            ctx,
+            js_network_generate_endorsed_certificate,
+            "generateEndorsedCertificate",
+            0));
+        JS_SetPropertyStr(
           ctx,
-          js_network_generate_certificate,
+          network,
           "generateNetworkCertificate",
-          0));
-    }
-
-    if (rpc_ctx != nullptr)
-    {
-      auto rpc = JS_NewObjectClass(ctx, rpc_class_id);
-      JS_SetOpaque(rpc, rpc_ctx);
-      JS_SetPropertyStr(ctx, ccf, "rpc", rpc);
-      JS_SetPropertyStr(
-        ctx,
-        rpc,
-        "setApplyWrites",
-        JS_NewCFunction(ctx, js_rpc_set_apply_writes, "setApplyWrites", 1));
-      JS_SetPropertyStr(
-        ctx,
-        rpc,
-        "setClaimsDigest",
-        JS_NewCFunction(ctx, js_rpc_set_claims_digest, "setClaimsDigest", 1));
-    }
-
-    // All high-level public helper functions are exposed through
-    // ccf::BaseEndpointRegistry. Ideally, they should be
-    // exposed separately.
-    if (endpoint_registry != nullptr)
-    {
-      auto consensus = JS_NewObjectClass(ctx, consensus_class_id);
-      JS_SetOpaque(consensus, endpoint_registry);
-      JS_SetPropertyStr(ctx, ccf, "consensus", consensus);
-      JS_SetPropertyStr(
-        ctx,
-        consensus,
-        "getLastCommittedTxId",
-        JS_NewCFunction(
+          JS_NewCFunction(
+            ctx,
+            js_network_generate_certificate,
+            "generateNetworkCertificate",
+            0));
+      }
+
+      if (rpc_ctx != nullptr)
+      {
+        auto rpc = JS_NewObjectClass(ctx, rpc_class_id);
+        JS_SetOpaque(rpc, rpc_ctx);
+        JS_SetPropertyStr(ctx, ccf, "rpc", rpc);
+        JS_SetPropertyStr(
           ctx,
-          js_consensus_get_last_committed_txid,
+          rpc,
+          "setApplyWrites",
+          JS_NewCFunction(ctx, js_rpc_set_apply_writes, "setApplyWrites", 1));
+        JS_SetPropertyStr(
+          ctx,
+          rpc,
+          "setClaimsDigest",
+          JS_NewCFunction(ctx, js_rpc_set_claims_digest, "setClaimsDigest", 1));
+      }
+
+      // All high-level public helper functions are exposed through
+      // ccf::BaseEndpointRegistry. Ideally, they should be
+      // exposed separately.
+      if (endpoint_registry != nullptr)
+      {
+        auto consensus = JS_NewObjectClass(ctx, consensus_class_id);
+        JS_SetOpaque(consensus, endpoint_registry);
+        JS_SetPropertyStr(ctx, ccf, "consensus", consensus);
+        JS_SetPropertyStr(
+          ctx,
+          consensus,
           "getLastCommittedTxId",
-          0));
-      JS_SetPropertyStr(
-        ctx,
-        consensus,
-        "getStatusForTxId",
-        JS_NewCFunction(
-          ctx, js_consensus_get_status_for_txid, "getStatusForTxId", 2));
-      JS_SetPropertyStr(
-        ctx,
-        consensus,
-        "getViewForSeqno",
-        JS_NewCFunction(
-          ctx, js_consensus_get_view_for_seqno, "getViewForSeqno", 1));
-    }
-
-    if (historical_state != nullptr)
-    {
-      auto historical = JS_NewObjectClass(ctx, historical_class_id);
-      JS_SetOpaque(historical, historical_state);
-      JS_SetPropertyStr(ctx, ccf, "historical", historical);
-      JS_SetPropertyStr(
-        ctx,
-        historical,
-        "getStateRange",
-        JS_NewCFunction(
-          ctx, js_historical_get_state_range, "getStateRange", 4));
-      JS_SetPropertyStr(
-        ctx,
-        historical,
-        "dropCachedStates",
-        JS_NewCFunction(
-          ctx, js_historical_drop_cached_states, "dropCachedStates", 1));
-    }
-
-    return ccf;
+          JS_NewCFunction(
+            ctx,
+            js_consensus_get_last_committed_txid,
+            "getLastCommittedTxId",
+            0));
+        JS_SetPropertyStr(
+          ctx,
+          consensus,
+          "getStatusForTxId",
+          JS_NewCFunction(
+            ctx, js_consensus_get_status_for_txid, "getStatusForTxId", 2));
+        JS_SetPropertyStr(
+          ctx,
+          consensus,
+          "getViewForSeqno",
+          JS_NewCFunction(
+            ctx, js_consensus_get_view_for_seqno, "getViewForSeqno", 1));
+      }
+
+      if (historical_state != nullptr)
+      {
+        auto historical = JS_NewObjectClass(ctx, historical_class_id);
+        JS_SetOpaque(historical, historical_state);
+        JS_SetPropertyStr(ctx, ccf, "historical", historical);
+        JS_SetPropertyStr(
+          ctx,
+          historical,
+          "getStateRange",
+          JS_NewCFunction(
+            ctx, js_historical_get_state_range, "getStateRange", 4));
+        JS_SetPropertyStr(
+          ctx,
+          historical,
+          "dropCachedStates",
+          JS_NewCFunction(
+            ctx, js_historical_drop_cached_states, "dropCachedStates", 1));
+      }
+
+      return ccf;
   }
 
   void populate_global_ccf(
