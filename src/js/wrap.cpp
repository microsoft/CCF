// Copyright (c) Microsoft Corporation. All rights reserved.
// Licensed under the Apache 2.0 License.
#include "js/wrap.h"

#include "ccf/tx_id.h"
#include "ccf/version.h"
#include "crypto/openssl/x509_time.h"
#include "ds/logger.h"
#include "enclave/rpc_context.h"
#include "js/conv.cpp"
#include "js/crypto.cpp"
#include "js/oe.cpp"
#include "kv/untyped_map.h"
#include "node/jwt.h"
#include "node/rpc/call_types.h"
#include "node/rpc/node_interface.h"
#include "tls/base64.h"

#include <memory>
#include <quickjs/quickjs-exports.h>
#include <quickjs/quickjs.h>

namespace js
{
#pragma clang diagnostic push
#pragma clang diagnostic ignored "-Wc99-extensions"

  using KVMap = kv::untyped::Map;

  JSClassID kv_class_id = 0;
  JSClassID kv_map_handle_class_id = 0;
  JSClassID body_class_id = 0;
  JSClassID node_class_id = 0;
  JSClassID network_class_id = 0;
  JSClassID rpc_class_id = 0;
  JSClassID host_class_id = 0;

  JSClassDef kv_class_def = {};
  JSClassExoticMethods kv_exotic_methods = {};
  JSClassDef kv_map_handle_class_def = {};
  JSClassDef body_class_def = {};
  JSClassDef node_class_def = {};
  JSClassDef network_class_def = {};
  JSClassDef rpc_class_def = {};
  JSClassDef host_class_def = {};

  static JSValue js_kv_map_has(
    JSContext* ctx, JSValueConst this_val, int argc, JSValueConst* argv)
  {
    auto handle = static_cast<KVMap::Handle*>(
      JS_GetOpaque(this_val, kv_map_handle_class_id));

    if (argc != 1)
      return JS_ThrowTypeError(
        ctx, "Passed %d arguments, but expected 1", argc);

    size_t key_size;
    uint8_t* key = JS_GetArrayBuffer(ctx, &key_size, argv[0]);

    if (!key)
      return JS_ThrowTypeError(ctx, "Argument must be an ArrayBuffer");

    auto has = handle->has({key, key + key_size});

    return JS_NewBool(ctx, has);
  }

  static JSValue js_kv_map_get(
    JSContext* ctx, JSValueConst this_val, int argc, JSValueConst* argv)
  {
    auto handle = static_cast<KVMap::Handle*>(
      JS_GetOpaque(this_val, kv_map_handle_class_id));

    if (argc != 1)
      return JS_ThrowTypeError(
        ctx, "Passed %d arguments, but expected 1", argc);

    size_t key_size;
    uint8_t* key = JS_GetArrayBuffer(ctx, &key_size, argv[0]);

    if (!key)
      return JS_ThrowTypeError(ctx, "Argument must be an ArrayBuffer");

    auto val = handle->get({key, key + key_size});

    if (!val.has_value())
      return JS_UNDEFINED;

    JSValue buf =
      JS_NewArrayBufferCopy(ctx, val.value().data(), val.value().size());

    if (JS_IsException(buf))
      js_dump_error(ctx);

    return buf;
  }

  static JSValue js_kv_map_size_getter(
    JSContext* ctx, JSValueConst this_val, int argc, JSValueConst*)
  {
    auto handle = static_cast<KVMap::Handle*>(
      JS_GetOpaque(this_val, kv_map_handle_class_id));
    const uint64_t size = handle->size();
    if (size > INT64_MAX)
    {
      return JS_ThrowInternalError(
        ctx, "Map size (%lu) is too large to represent in int64", size);
    }
    return JS_NewInt64(ctx, (int64_t)size);
  }

  static JSValue js_kv_map_delete(
    JSContext* ctx, JSValueConst this_val, int argc, JSValueConst* argv)
  {
    auto handle = static_cast<KVMap::Handle*>(
      JS_GetOpaque(this_val, kv_map_handle_class_id));

    if (argc != 1)
      return JS_ThrowTypeError(
        ctx, "Passed %d arguments, but expected 1", argc);

    size_t key_size;
    uint8_t* key = JS_GetArrayBuffer(ctx, &key_size, argv[0]);

    if (!key)
      return JS_ThrowTypeError(ctx, "Argument must be an ArrayBuffer");

    auto val = handle->remove({key, key + key_size});

    return JS_NewBool(ctx, val);
  }

  static JSValue js_kv_map_delete_read_only(
    JSContext* ctx, JSValueConst, int, JSValueConst*)
  {
    return JS_ThrowTypeError(ctx, "Cannot call delete on read-only map");
  }

  static JSValue js_kv_map_set(
    JSContext* ctx, JSValueConst this_val, int argc, JSValueConst* argv)
  {
    auto handle = static_cast<KVMap::Handle*>(
      JS_GetOpaque(this_val, kv_map_handle_class_id));

    if (argc != 2)
      return JS_ThrowTypeError(
        ctx, "Passed %d arguments, but expected 2", argc);

    size_t key_size;
    uint8_t* key = JS_GetArrayBuffer(ctx, &key_size, argv[0]);

    size_t val_size;
    uint8_t* val = JS_GetArrayBuffer(ctx, &val_size, argv[1]);

    if (!key || !val)
      return JS_ThrowTypeError(ctx, "Arguments must be ArrayBuffers");

    handle->put({key, key + key_size}, {val, val + val_size});

    return JS_DupValue(ctx, this_val);
  }

  static JSValue js_kv_map_set_read_only(
    JSContext* ctx, JSValueConst, int, JSValueConst*)
  {
    return JS_ThrowTypeError(ctx, "Cannot call set on read-only map");
  }

  static JSValue js_kv_map_clear(
    JSContext* ctx, JSValueConst this_val, int argc, JSValueConst* argv)
  {
    auto handle = static_cast<KVMap::Handle*>(
      JS_GetOpaque(this_val, kv_map_handle_class_id));

    if (argc != 0)
    {
      return JS_ThrowTypeError(
        ctx, "Passed %d arguments, but expected 0", argc);
    }

    handle->clear();

    return JS_UNDEFINED;
  }

  static JSValue js_kv_map_clear_read_only(
    JSContext* ctx, JSValueConst, int, JSValueConst*)
  {
    return JS_ThrowTypeError(ctx, "Cannot call clear on read-only map");
  }

  static JSValue js_kv_map_foreach(
    JSContext* ctx, JSValueConst this_val, int argc, JSValueConst* argv)
  {
    auto handle = static_cast<KVMap::Handle*>(
      JS_GetOpaque(this_val, kv_map_handle_class_id));

    if (argc != 1)
      return JS_ThrowTypeError(
        ctx, "Passed %d arguments, but expected 1", argc);

    JSValue func = argv[0];

    if (!JS_IsFunction(ctx, func))
      return JS_ThrowTypeError(ctx, "Argument must be a function");

    bool failed = false;
    handle->foreach(
      [ctx, this_val, func, &failed](const auto& k, const auto& v) {
        JSValue args[3];

        // JS forEach expects (v, k, map) rather than (k, v)
        args[0] = JS_NewArrayBufferCopy(ctx, v.data(), v.size());
        args[1] = JS_NewArrayBufferCopy(ctx, k.data(), k.size());
        args[2] = JS_DupValue(ctx, this_val);

        auto val = JS_Call(ctx, func, JS_UNDEFINED, 3, args);

        JS_FreeValue(ctx, args[0]);
        JS_FreeValue(ctx, args[1]);
        JS_FreeValue(ctx, args[2]);

        if (JS_IsException(val))
        {
          js_dump_error(ctx);
          failed = true;
          return false;
        }

        JS_FreeValue(ctx, val);

        return true;
      });

    if (failed)
    {
      return JS_EXCEPTION;
    }

    return JS_UNDEFINED;
  }

  static int js_kv_lookup(
    JSContext* ctx,
    JSPropertyDescriptor* desc,
    JSValueConst this_val,
    JSAtom property)
  {
    const auto property_name_c = JS_AtomToCString(ctx, property);
    const std::string property_name(property_name_c);
    JS_FreeCString(ctx, property_name_c);
    LOG_TRACE_FMT("Looking for kv map '{}'", property_name);

    const auto [security_domain, access_category] =
      kv::parse_map_name(property_name);

    auto tx_ctx_ptr =
      static_cast<TxContext*>(JS_GetOpaque(this_val, kv_class_id));

    auto read_only = false;
    switch (access_category)
    {
      case kv::AccessCategory::INTERNAL:
      {
        if (security_domain == kv::SecurityDomain::PUBLIC)
        {
          read_only = true;
        }
        else
        {
          throw std::runtime_error(fmt::format(
            "JS application cannot access private internal CCF table '{}'",
            property_name));
        }
        break;
      }
      case kv::AccessCategory::GOVERNANCE:
      {
        read_only = tx_ctx_ptr->access != TxAccess::GOV_RW;
        break;
      }
      case kv::AccessCategory::APPLICATION:
      {
        read_only = tx_ctx_ptr->access != TxAccess::APP;
        break;
      }
      default:
      {
        throw std::logic_error(fmt::format(
          "Unhandled AccessCategory for table '{}'", property_name));
      }
    }

    auto handle = tx_ctx_ptr->tx->rw<KVMap>(property_name);

    // This follows the interface of Map:
    // https://developer.mozilla.org/en-US/docs/Web/JavaScript/Reference/Global_Objects/Map
    // Keys and values are ArrayBuffers. Keys are matched based on their
    // contents.
    auto view_val = JS_NewObjectClass(ctx, kv_map_handle_class_id);
    JS_SetOpaque(view_val, handle);

    JS_SetPropertyStr(
      ctx, view_val, "has", JS_NewCFunction(ctx, js_kv_map_has, "has", 1));

    JS_SetPropertyStr(
      ctx, view_val, "get", JS_NewCFunction(ctx, js_kv_map_get, "get", 1));

    auto size_atom = JS_NewAtom(ctx, "size");
    JS_DefinePropertyGetSet(
      ctx,
      view_val,
      size_atom,
      JS_NewCFunction2(
        ctx,
        js_kv_map_size_getter,
        "size",
        0,
        JS_CFUNC_getter,
        JS_CFUNC_getter_magic),
      JS_UNDEFINED,
      0);
    JS_FreeAtom(ctx, size_atom);

    auto setter = js_kv_map_set;
    auto deleter = js_kv_map_delete;
    auto clearer = js_kv_map_clear;

    if (read_only)
    {
      setter = js_kv_map_set_read_only;
      deleter = js_kv_map_delete_read_only;
      clearer = js_kv_map_clear_read_only;
    }

    JS_SetPropertyStr(
      ctx, view_val, "set", JS_NewCFunction(ctx, setter, "set", 2));
    JS_SetPropertyStr(
      ctx, view_val, "delete", JS_NewCFunction(ctx, deleter, "delete", 1));
    JS_SetPropertyStr(
      ctx, view_val, "clear", JS_NewCFunction(ctx, clearer, "clear", 0));

    JS_SetPropertyStr(
      ctx,
      view_val,
      "forEach",
      JS_NewCFunction(ctx, js_kv_map_foreach, "forEach", 1));

    desc->flags = 0;
    desc->value = view_val;

    return true;
  }

  JSValue js_body_text(
    JSContext* ctx,
    JSValueConst this_val,
    int argc,
    [[maybe_unused]] JSValueConst* argv)
  {
    if (argc != 0)
      return JS_ThrowTypeError(
        ctx, "Passed %d arguments, but expected none", argc);

    auto body = static_cast<const std::vector<uint8_t>*>(
      JS_GetOpaque(this_val, body_class_id));
    auto body_ = JS_NewStringLen(ctx, (const char*)body->data(), body->size());
    return body_;
  }

  JSValue js_body_json(
    JSContext* ctx,
    JSValueConst this_val,
    int argc,
    [[maybe_unused]] JSValueConst* argv)
  {
    if (argc != 0)
      return JS_ThrowTypeError(
        ctx, "Passed %d arguments, but expected none", argc);

    auto body = static_cast<const std::vector<uint8_t>*>(
      JS_GetOpaque(this_val, body_class_id));
    std::string body_str(body->begin(), body->end());
    auto body_ = JS_ParseJSON(ctx, body_str.c_str(), body->size(), "<body>");
    return body_;
  }

  JSValue js_body_array_buffer(
    JSContext* ctx,
    JSValueConst this_val,
    int argc,
    [[maybe_unused]] JSValueConst* argv)
  {
    if (argc != 0)
      return JS_ThrowTypeError(
        ctx, "Passed %d arguments, but expected none", argc);

    auto body = static_cast<const std::vector<uint8_t>*>(
      JS_GetOpaque(this_val, body_class_id));
    auto body_ = JS_NewArrayBufferCopy(ctx, body->data(), body->size());
    return body_;
  }

  JSValue js_node_trigger_ledger_rekey(
    JSContext* ctx,
    JSValueConst this_val,
    int argc,
    [[maybe_unused]] JSValueConst* argv)
  {
    if (argc != 0)
    {
      return JS_ThrowTypeError(
        ctx, "Passed %d arguments but expected none", argc);
    }

    auto node = static_cast<ccf::AbstractNodeState*>(
      JS_GetOpaque(this_val, node_class_id));

    auto global_obj = JS_GetGlobalObject(ctx);
    auto ccf = JS_GetPropertyStr(ctx, global_obj, "ccf");
    auto kv = JS_GetPropertyStr(ctx, ccf, "kv");

    auto tx_ctx_ptr = static_cast<TxContext*>(JS_GetOpaque(kv, kv_class_id));

    if (tx_ctx_ptr->tx == nullptr)
    {
      return JS_ThrowInternalError(
        ctx, "No transaction available to rekey ledger");
    }

    JS_FreeValue(ctx, kv);
    JS_FreeValue(ctx, ccf);
    JS_FreeValue(ctx, global_obj);

    bool result = node->rekey_ledger(*tx_ctx_ptr->tx);

    if (!result)
    {
      return JS_ThrowInternalError(ctx, "Could not rekey ledger");
    }

    return JS_UNDEFINED;
  }

  JSValue js_node_transition_service_to_open(
    JSContext* ctx,
    JSValueConst this_val,
    int argc,
    [[maybe_unused]] JSValueConst* argv)
  {
    if (argc != 0)
    {
      return JS_ThrowTypeError(
        ctx, "Passed %d arguments but expected none", argc);
    }

    auto node = static_cast<ccf::AbstractNodeState*>(
      JS_GetOpaque(this_val, node_class_id));

    if (node == nullptr)
    {
      return JS_ThrowInternalError(ctx, "Node state is not set");
    }

    auto global_obj = JS_GetGlobalObject(ctx);
    auto ccf = JS_GetPropertyStr(ctx, global_obj, "ccf");
    auto kv = JS_GetPropertyStr(ctx, ccf, "kv");

    auto tx_ctx_ptr = static_cast<TxContext*>(JS_GetOpaque(kv, kv_class_id));

    if (tx_ctx_ptr->tx == nullptr)
    {
      return JS_ThrowInternalError(
        ctx, "No transaction available to open service");
    }

    JS_FreeValue(ctx, kv);
    JS_FreeValue(ctx, ccf);
    JS_FreeValue(ctx, global_obj);

    try
    {
      node->transition_service_to_open(*tx_ctx_ptr->tx);
    }
    catch (const std::exception& e)
    {
      LOG_FAIL_FMT("Unable to open service: {}", e.what());
    }

    return JS_UNDEFINED;
  }

  JSValue js_network_generate_endorsed_certificate(
    JSContext* ctx,
    JSValueConst this_val,
    int argc,
    [[maybe_unused]] JSValueConst* argv)
  {
<<<<<<< HEAD
    if (argc != 3)
    {
      return JS_ThrowTypeError(ctx, "Passed %d arguments but expected 3", argc);
=======
    if (argc != 1)
    {
      return JS_ThrowTypeError(ctx, "Passed %d arguments but expected 1", argc);
>>>>>>> d3aebe84
    }

    auto network =
      static_cast<ccf::NetworkState*>(JS_GetOpaque(this_val, network_class_id));
    if (network == nullptr)
    {
      return JS_ThrowInternalError(ctx, "Network state is not set");
    }

<<<<<<< HEAD
    auto global_obj = JS_GetGlobalObject(ctx);
    auto ccf = JS_GetPropertyStr(ctx, global_obj, "ccf");
    auto node_ = JS_GetPropertyStr(ctx, ccf, "node");
=======
    auto global_obj = Context::JSWrappedValue(ctx, JS_GetGlobalObject(ctx));
    auto ccf =
      Context::JSWrappedValue(ctx, JS_GetPropertyStr(ctx, global_obj, "ccf"));
    auto node_ =
      Context::JSWrappedValue(ctx, JS_GetPropertyStr(ctx, ccf, "node"));
>>>>>>> d3aebe84

    auto node =
      static_cast<ccf::AbstractNodeState*>(JS_GetOpaque(node_, node_class_id));

    if (node == nullptr)
    {
      return JS_ThrowInternalError(ctx, "Node state is not set");
    }

<<<<<<< HEAD
    JS_FreeValue(ctx, node_);
    JS_FreeValue(ctx, ccf);
    JS_FreeValue(ctx, global_obj);

=======
>>>>>>> d3aebe84
    auto csr_cstr = JS_ToCString(ctx, argv[0]);
    if (csr_cstr == nullptr)
    {
      throw JS_ThrowTypeError(ctx, "csr argument is not a string");
    }
    auto csr = crypto::Pem(csr_cstr);
    JS_FreeCString(ctx, csr_cstr);

<<<<<<< HEAD
    auto valid_from_cstr = JS_ToCString(ctx, argv[1]);
    if (valid_from_cstr == nullptr)
    {
      throw JS_ThrowTypeError(ctx, "valid from argument is not a string");
    }
    auto valid_from = std::string(valid_from_cstr);
    JS_FreeCString(ctx, valid_from_cstr);

    auto valid_to_cstr = JS_ToCString(ctx, argv[2]);
    if (valid_to_cstr == nullptr)
    {
      throw JS_ThrowTypeError(ctx, "valid to argument is not a string");
    }
    auto valid_to = std::string(valid_to_cstr);
    JS_FreeCString(ctx, valid_to_cstr);

    auto endorsed_cert = node->generate_endorsed_certificate(
      csr,
      network->identity->priv_key,
      network->identity->cert,
      valid_from,
      valid_to);
=======
    auto endorsed_cert = node->generate_endorsed_certificate(
      csr, network->identity->priv_key, network->identity->cert);
>>>>>>> d3aebe84

    return JS_NewString(ctx, endorsed_cert.str().c_str());
  }

  JSValue js_network_latest_ledger_secret_seqno(
    JSContext* ctx,
    JSValueConst this_val,
    int argc,
    [[maybe_unused]] JSValueConst* argv)
  {
    if (argc != 0)
    {
      return JS_ThrowTypeError(
        ctx, "Passed %d arguments but expected none", argc);
    }

    auto network =
      static_cast<ccf::NetworkState*>(JS_GetOpaque(this_val, network_class_id));

    if (network == nullptr)
    {
      return JS_ThrowInternalError(ctx, "Network state is not set");
    }

    auto global_obj = JS_GetGlobalObject(ctx);
    auto ccf = JS_GetPropertyStr(ctx, global_obj, "ccf");
    auto kv = JS_GetPropertyStr(ctx, ccf, "kv");

    auto tx_ctx_ptr = static_cast<TxContext*>(JS_GetOpaque(kv, kv_class_id));

    if (tx_ctx_ptr->tx == nullptr)
    {
      return JS_ThrowInternalError(
        ctx, "No transaction available to fetch latest ledger secret seqno");
    }

    JS_FreeValue(ctx, kv);
    JS_FreeValue(ctx, ccf);
    JS_FreeValue(ctx, global_obj);

    return JS_NewInt64(
      ctx, network->ledger_secrets->get_latest(*tx_ctx_ptr->tx).first);
  }

  JSValue js_rpc_set_apply_writes(
    JSContext* ctx, JSValueConst this_val, int argc, JSValueConst* argv)
  {
    if (argc != 1)
    {
      return JS_ThrowTypeError(ctx, "Passed %d arguments but expected 1", argc);
    }

    auto rpc_ctx =
      static_cast<enclave::RpcContext*>(JS_GetOpaque(this_val, rpc_class_id));

    if (rpc_ctx == nullptr)
    {
      return JS_ThrowInternalError(ctx, "RPC context is not set");
    }

    int val = JS_ToBool(ctx, argv[0]);
    if (val == -1)
    {
      js_dump_error(ctx);
      return JS_EXCEPTION;
    }

    rpc_ctx->set_apply_writes(val);
    return JS_UNDEFINED;
  }

  JSValue js_gov_set_jwt_public_signing_keys(
    JSContext* ctx,
    [[maybe_unused]] JSValueConst this_val,
    int argc,
    JSValueConst* argv)
  {
    if (argc != 3)
    {
      return JS_ThrowTypeError(ctx, "Passed %d arguments but expected 3", argc);
    }

    // yikes
    auto global_obj = JS_GetGlobalObject(ctx);
    auto ccf = JS_GetPropertyStr(ctx, global_obj, "ccf");
    auto kv = JS_GetPropertyStr(ctx, ccf, "kv");

    auto tx_ctx_ptr = static_cast<TxContext*>(JS_GetOpaque(kv, kv_class_id));

    if (tx_ctx_ptr->tx == nullptr)
    {
      return JS_ThrowInternalError(ctx, "No transaction available");
    }

    JS_FreeValue(ctx, kv);
    JS_FreeValue(ctx, ccf);
    JS_FreeValue(ctx, global_obj);

    auto& tx = *tx_ctx_ptr->tx;

    auto issuer_cstr = JS_ToCString(ctx, argv[0]);
    if (issuer_cstr == nullptr)
    {
      return JS_ThrowTypeError(ctx, "issuer argument is not a string");
    }
    std::string issuer(issuer_cstr);
    JS_FreeCString(ctx, issuer_cstr);

    JSValue metadata_val = JS_JSONStringify(ctx, argv[1], JS_NULL, JS_NULL);
    if (JS_IsException(metadata_val))
    {
      return JS_ThrowTypeError(ctx, "metadata argument is not a JSON object");
    }
    auto metadata_cstr = JS_ToCString(ctx, metadata_val);
    std::string metadata_json(metadata_cstr);
    JS_FreeCString(ctx, metadata_cstr);
    JS_FreeValue(ctx, metadata_val);

    JSValue jwks_val = JS_JSONStringify(ctx, argv[2], JS_NULL, JS_NULL);
    if (JS_IsException(jwks_val))
    {
      return JS_ThrowTypeError(ctx, "jwks argument is not a JSON object");
    }
    auto jwks_cstr = JS_ToCString(ctx, jwks_val);
    std::string jwks_json(jwks_cstr);
    JS_FreeCString(ctx, jwks_cstr);
    JS_FreeValue(ctx, jwks_val);

    try
    {
      auto metadata =
        nlohmann::json::parse(metadata_json).get<ccf::JwtIssuerMetadata>();
      auto jwks = nlohmann::json::parse(jwks_json).get<ccf::JsonWebKeySet>();
      auto success =
        ccf::set_jwt_public_signing_keys(tx, "<js>", issuer, metadata, jwks);
      if (!success)
      {
        return JS_ThrowInternalError(
          ctx, "set_jwt_public_signing_keys() failed");
      }
    }
    catch (std::exception& exc)
    {
      return JS_ThrowInternalError(ctx, "Error: %s", exc.what());
    }
    return JS_UNDEFINED;
  }

  JSValue js_gov_remove_jwt_public_signing_keys(
    JSContext* ctx,
    [[maybe_unused]] JSValueConst this_val,
    int argc,
    JSValueConst* argv)
  {
    if (argc != 1)
    {
      return JS_ThrowTypeError(ctx, "Passed %d arguments but expected 1", argc);
    }

    // yikes
    auto global_obj = JS_GetGlobalObject(ctx);
    auto ccf = JS_GetPropertyStr(ctx, global_obj, "ccf");
    auto kv = JS_GetPropertyStr(ctx, ccf, "kv");

    auto tx_ctx_ptr = static_cast<TxContext*>(JS_GetOpaque(kv, kv_class_id));

    if (tx_ctx_ptr->tx == nullptr)
    {
      return JS_ThrowInternalError(ctx, "No transaction available");
    }

    JS_FreeValue(ctx, kv);
    JS_FreeValue(ctx, ccf);
    JS_FreeValue(ctx, global_obj);

    auto& tx = *tx_ctx_ptr->tx;

    auto issuer_cstr = JS_ToCString(ctx, argv[0]);
    if (issuer_cstr == nullptr)
    {
      return JS_ThrowTypeError(ctx, "issuer argument is not a string");
    }
    std::string issuer(issuer_cstr);
    JS_FreeCString(ctx, issuer_cstr);

    try
    {
      ccf::remove_jwt_public_signing_keys(tx, issuer);
    }
    catch (std::exception& exc)
    {
      return JS_ThrowInternalError(ctx, "Error: %s", exc.what());
    }
    return JS_UNDEFINED;
  }

  JSValue js_node_trigger_recovery_shares_refresh(
    JSContext* ctx,
    JSValueConst this_val,
    int argc,
    [[maybe_unused]] JSValueConst* argv)
  {
    if (argc != 0)
    {
      return JS_ThrowTypeError(
        ctx, "Passed %d arguments but expected none", argc);
    }

    auto node = static_cast<ccf::AbstractNodeState*>(
      JS_GetOpaque(this_val, node_class_id));
    auto global_obj = JS_GetGlobalObject(ctx);
    auto ccf = JS_GetPropertyStr(ctx, global_obj, "ccf");
    auto kv = JS_GetPropertyStr(ctx, ccf, "kv");

    auto tx_ctx_ptr = static_cast<TxContext*>(JS_GetOpaque(kv, kv_class_id));

    if (tx_ctx_ptr->tx == nullptr)
    {
      return JS_ThrowInternalError(
        ctx, "No transaction available to open service");
    }

    JS_FreeValue(ctx, kv);
    JS_FreeValue(ctx, ccf);
    JS_FreeValue(ctx, global_obj);

    node->trigger_recovery_shares_refresh(*tx_ctx_ptr->tx);

    return JS_UNDEFINED;
  }

  JSValue js_node_trigger_host_process_launch(
    JSContext* ctx, JSValueConst this_val, int argc, JSValueConst* argv)
  {
    if (argc != 1)
    {
      return JS_ThrowTypeError(ctx, "Passed %d arguments but expected 1", argc);
    }

    auto args = argv[0];

    if (!JS_IsArray(ctx, args))
    {
      return JS_ThrowTypeError(ctx, "First argument must be an array");
    }

    std::vector<std::string> process_args;

    auto len_atom = JS_NewAtom(ctx, "length");
    auto len_val = JS_GetProperty(ctx, args, len_atom);
    JS_FreeAtom(ctx, len_atom);
    uint32_t len = 0;
    JS_ToUint32(ctx, &len, len_val);
    JS_FreeValue(ctx, len_val);

    if (len == 0)
    {
      return JS_ThrowRangeError(
        ctx, "First argument must be a non-empty array");
    }

    for (uint32_t i = 0; i < len; i++)
    {
      auto arg_val = JS_GetPropertyUint32(ctx, args, i);
      if (!JS_IsString(arg_val))
      {
        JS_FreeValue(ctx, arg_val);
        return JS_ThrowTypeError(
          ctx, "First argument must be an array of strings, found non-string");
      }
      auto arg_cstr = JS_ToCString(ctx, arg_val);
      process_args.push_back(arg_cstr);
      JS_FreeCString(ctx, arg_cstr);
      JS_FreeValue(ctx, arg_val);
    }

    auto node = static_cast<ccf::AbstractNodeState*>(
      JS_GetOpaque(this_val, host_class_id));

    node->trigger_host_process_launch(process_args);

    return JS_UNDEFINED;
  }

  JSValue load_app_module(JSContext* ctx, const char* module_name, kv::Tx* tx)
  {
    std::string module_name_kv(module_name);
    if (module_name_kv[0] != '/')
    {
      module_name_kv.insert(0, "/");
    }
    // conforms to quickjs' default module filename normalizer
    auto module_name_quickjs = module_name_kv.c_str() + 1;

    const auto modules = tx->ro<ccf::Modules>(ccf::Tables::MODULES);

    std::optional<std::vector<uint8_t>> bytecode;
    const auto modules_quickjs_bytecode = tx->ro<ccf::ModulesQuickJsBytecode>(
      ccf::Tables::MODULES_QUICKJS_BYTECODE);
    bytecode = modules_quickjs_bytecode->get(module_name_kv);
    if (bytecode.has_value())
    {
      auto modules_quickjs_version = tx->ro<ccf::ModulesQuickJsVersion>(
        ccf::Tables::MODULES_QUICKJS_VERSION);
      if (modules_quickjs_version->get() != std::string(ccf::quickjs_version))
        bytecode = std::nullopt;
    }

    JSValue module_val;

    if (!bytecode.has_value())
    {
      LOG_TRACE_FMT("Loading module '{}'", module_name_kv);

      auto module = modules->get(module_name_kv);
      auto& js = module.value();

      const char* buf = js.c_str();
      size_t buf_len = js.size();
      module_val = JS_Eval(
        ctx,
        buf,
        buf_len,
        module_name_quickjs,
        JS_EVAL_TYPE_MODULE | JS_EVAL_FLAG_COMPILE_ONLY);
      if (JS_IsException(module_val))
      {
        js::js_dump_error(ctx);
        throw std::runtime_error(
          fmt::format("Failed to compile module '{}'", module_name));
      }
    }
    else
    {
      LOG_TRACE_FMT("Loading module from cache '{}'", module_name_kv);

      module_val = JS_ReadObject(
        ctx, bytecode->data(), bytecode->size(), JS_READ_OBJ_BYTECODE);
      if (JS_IsException(module_val))
      {
        js::js_dump_error(ctx);
        throw std::runtime_error(fmt::format(
          "Failed to deserialize bytecode for module '{}'", module_name));
      }
      if (JS_ResolveModule(ctx, module_val) < 0)
      {
        js::js_dump_error(ctx);
        throw std::runtime_error(fmt::format(
          "Failed to resolve dependencies for module '{}'", module_name));
      }
    }
    return module_val;
  }

  JSModuleDef* js_app_module_loader(
    JSContext* ctx, const char* module_name, void* opaque)
  {
    auto tx = (kv::Tx*)opaque;

    JSValue module_val;
    try
    {
      module_val = load_app_module(ctx, module_name, tx);
    }
    catch (const std::exception& exc)
    {
      JS_ThrowReferenceError(ctx, "%s", exc.what());
      js::js_dump_error(ctx);
      return nullptr;
    }

    auto m = (JSModuleDef*)JS_VALUE_GET_PTR(module_val);
    // module already referenced, decrement ref count
    JS_FreeValue(ctx, module_val);
    return m;
  }

  JSValue js_refresh_app_bytecode_cache(
    JSContext* ctx, JSValueConst this_val, int argc, JSValueConst* argv)
  {
    if (argc != 0)
    {
      return JS_ThrowTypeError(
        ctx, "Passed %d arguments but expected none", argc);
    }

    auto global_obj = JS_GetGlobalObject(ctx);
    auto ccf = JS_GetPropertyStr(ctx, global_obj, "ccf");
    auto kv = JS_GetPropertyStr(ctx, ccf, "kv");

    auto tx_ctx_ptr = static_cast<TxContext*>(JS_GetOpaque(kv, kv_class_id));

    if (tx_ctx_ptr->tx == nullptr)
    {
      return JS_ThrowInternalError(ctx, "No transaction available");
    }

    JS_FreeValue(ctx, kv);
    JS_FreeValue(ctx, ccf);
    JS_FreeValue(ctx, global_obj);

    auto& tx = *tx_ctx_ptr->tx;

    js::Runtime rt;
    JS_SetModuleLoaderFunc(rt, nullptr, js::js_app_module_loader, &tx);
    js::Context ctx2(rt);

    auto modules = tx.ro<ccf::Modules>(ccf::Tables::MODULES);
    auto quickjs_version =
      tx.wo<ccf::ModulesQuickJsVersion>(ccf::Tables::MODULES_QUICKJS_VERSION);
    auto quickjs_bytecode =
      tx.wo<ccf::ModulesQuickJsBytecode>(ccf::Tables::MODULES_QUICKJS_BYTECODE);

    quickjs_version->put(ccf::quickjs_version);
    quickjs_bytecode->clear();

    try
    {
      modules->foreach([&](const auto& name, const auto& src) {
        JSValue module_val = load_app_module(ctx2, name.c_str(), &tx);

        uint8_t* out_buf;
        size_t out_buf_len;
        int flags = JS_WRITE_OBJ_BYTECODE;
        out_buf = JS_WriteObject(ctx2, &out_buf_len, module_val, flags);
        if (!out_buf)
        {
          js_dump_error(ctx);
          throw std::runtime_error(fmt::format(
            "Unable to serialize bytecode for JS module '{}'", name));
        }

        quickjs_bytecode->put(name, {out_buf, out_buf + out_buf_len});

        js_free(ctx2, out_buf);

        return true;
      });
    }
    catch (std::runtime_error& exc)
    {
      return JS_ThrowInternalError(ctx, "%s", exc.what());
    }

    return JS_UNDEFINED;
  }

  // Partially replicates https://developer.mozilla.org/en-US/docs/Web/API/Body
  // with a synchronous interface.
  static const JSCFunctionListEntry js_body_proto_funcs[] = {
    JS_CFUNC_DEF("text", 0, js_body_text),
    JS_CFUNC_DEF("json", 0, js_body_json),
    JS_CFUNC_DEF("arrayBuffer", 0, js_body_array_buffer),
  };

  // Not thread-safe, must happen exactly once
  void register_class_ids()
  {
    JS_NewClassID(&kv_class_id);
    kv_exotic_methods.get_own_property = js_kv_lookup;
    kv_class_def.class_name = "KV Tables";
    kv_class_def.exotic = &kv_exotic_methods;

    JS_NewClassID(&kv_map_handle_class_id);
    kv_map_handle_class_def.class_name = "KV Map Handle";

    JS_NewClassID(&body_class_id);
    body_class_def.class_name = "Body";

    JS_NewClassID(&node_class_id);
    node_class_def.class_name = "Node";

    JS_NewClassID(&network_class_id);
    network_class_def.class_name = "Network";

    JS_NewClassID(&rpc_class_id);
    rpc_class_def.class_name = "RPC";

    JS_NewClassID(&host_class_id);
    host_class_def.class_name = "Host";
  }

  JSValue js_print(JSContext* ctx, JSValueConst, int argc, JSValueConst* argv)
  {
    int i;
    const char* str;
    std::stringstream ss;

    for (i = 0; i < argc; i++)
    {
      if (i != 0)
        ss << ' ';
      if (!JS_IsError(ctx, argv[i]) && JS_IsObject(argv[i]))
      {
        JSValue rval = JS_JSONStringify(ctx, argv[i], JS_NULL, JS_NULL);
        str = JS_ToCString(ctx, rval);
        JS_FreeValue(ctx, rval);
      }
      else
        str = JS_ToCString(ctx, argv[i]);
      if (!str)
        return JS_EXCEPTION;
      ss << str;
      JS_FreeCString(ctx, str);
    }
    LOG_INFO << ss.str() << std::endl;
    return JS_UNDEFINED;
  }

  void js_dump_error(JSContext* ctx)
  {
    JSValue exception_val = JS_GetException(ctx);

    JSValue val;
    const char* stack;
    bool is_error;

    is_error = JS_IsError(ctx, exception_val);
    if (!is_error)
      LOG_INFO_FMT("Throw: ");
    js_print(ctx, JS_NULL, 1, (JSValueConst*)&exception_val);
    if (is_error)
    {
      val = JS_GetPropertyStr(ctx, exception_val, "stack");
      if (!JS_IsUndefined(val))
      {
        stack = JS_ToCString(ctx, val);
        LOG_INFO_FMT("{}", stack);

        JS_FreeCString(ctx, stack);
      }
      JS_FreeValue(ctx, val);
    }

    JS_Throw(ctx, exception_val);
  }

  std::pair<std::string, std::optional<std::string>> js_error_message(
    JSContext* ctx)
  {
    JSValue exception_val = JS_GetException(ctx);
    const char* str;
    bool is_error = JS_IsError(ctx, exception_val);
    if (!is_error && JS_IsObject(exception_val))
    {
      JSValue rval = JS_JSONStringify(ctx, exception_val, JS_NULL, JS_NULL);
      str = JS_ToCString(ctx, rval);
      JS_FreeValue(ctx, rval);
    }
    else
    {
      str = JS_ToCString(ctx, exception_val);
    }
    std::string message(str);
    JS_FreeCString(ctx, str);

    std::optional<std::string> trace = std::nullopt;
    if (is_error)
    {
      auto val = JS_GetPropertyStr(ctx, exception_val, "stack");
      if (!JS_IsUndefined(val))
      {
        auto stack = JS_ToCString(ctx, val);
        trace = stack;
        JS_FreeCString(ctx, stack);
      }
      JS_FreeValue(ctx, val);
    }
    JS_FreeValue(ctx, exception_val);
    return {message, trace};
  }

  JSValue Context::default_function(
    const std::string& code, const std::string& path)

  {
    return function(code, "default", path);
  }

  JSValue Context::function(
    const std::string& code, const std::string& func, const std::string& path)
  {
    JSValue module = JS_Eval(
      ctx,
      code.c_str(),
      code.size(),
      path.c_str(),
      JS_EVAL_TYPE_MODULE | JS_EVAL_FLAG_COMPILE_ONLY);

    if (JS_IsException(module))
    {
      js_dump_error(ctx);
      throw std::runtime_error(fmt::format("Failed to compile {}", path));
    }
    return function(module, func, path);
  }

  JSValue Context::function(
    JSValue module, const std::string& func, const std::string& path)
  {
    auto eval_val = JS_EvalFunction(ctx, module);
    if (JS_IsException(eval_val))
    {
      js_dump_error(ctx);
      JS_FreeValue(ctx, eval_val);
      throw std::runtime_error(fmt::format("Failed to execute {}", path));
    }
    JS_FreeValue(ctx, eval_val);

    // Get exported function from module
    assert(JS_VALUE_GET_TAG(module) == JS_TAG_MODULE);
    auto module_def = (JSModuleDef*)JS_VALUE_GET_PTR(module);
    auto export_count = JS_GetModuleExportEntriesCount(module_def);
    for (auto i = 0; i < export_count; i++)
    {
      auto export_name_atom = JS_GetModuleExportEntryName(ctx, module_def, i);
      auto export_name_cstr = JS_AtomToCString(ctx, export_name_atom);
      std::string export_name{export_name_cstr};
      JS_FreeCString(ctx, export_name_cstr);
      JS_FreeAtom(ctx, export_name_atom);
      if (export_name == func)
      {
        auto export_func = JS_GetModuleExportEntry(ctx, module_def, i);
        if (!JS_IsFunction(ctx, export_func))
        {
          JS_FreeValue(ctx, export_func);
          throw std::runtime_error(fmt::format(
            "Export '{}' of module '{}' is not a function", func, path));
        }
        return export_func;
      }
    }

    throw std::runtime_error(
      fmt::format("Failed to find export '{}' in module '{}'", func, path));
  }

  void register_request_body_class(JSContext* ctx)
  {
    // Set prototype for request body class
    JSValue body_proto = JS_NewObject(ctx);
    size_t func_count =
      sizeof(js_body_proto_funcs) / sizeof(js_body_proto_funcs[0]);
    JS_SetPropertyFunctionList(
      ctx, body_proto, js_body_proto_funcs, func_count);
    JS_SetClassProto(ctx, body_class_id, body_proto);
  }

  static JSValue create_console_obj(JSContext* ctx)
  {
    auto console = JS_NewObject(ctx);

    JS_SetPropertyStr(
      ctx, console, "log", JS_NewCFunction(ctx, js_print, "log", 1));

    return console;
  }

  void populate_global_console(JSContext* ctx)
  {
    auto global_obj = JS_GetGlobalObject(ctx);
    JS_SetPropertyStr(ctx, global_obj, "console", create_console_obj(ctx));
    JS_FreeValue(ctx, global_obj);
  }

  static JSValue create_openenclave_obj(JSContext* ctx)
  {
    auto openenclave = JS_NewObject(ctx);

    JS_SetPropertyStr(
      ctx,
      openenclave,
      "verifyOpenEnclaveEvidence",
      JS_NewCFunction(
        ctx, js_verify_open_enclave_evidence, "verifyOpenEnclaveEvidence", 3));

    return openenclave;
  }

  void populate_global_openenclave(JSContext* ctx)
  {
    auto global_obj = JS_GetGlobalObject(ctx);
    JS_SetPropertyStr(
      ctx, global_obj, "openenclave", create_openenclave_obj(ctx));
    JS_FreeValue(ctx, global_obj);
  }

  JSValue create_ccf_obj(
    TxContext* txctx,
    enclave::RpcContext* rpc_ctx,
    const std::optional<ccf::TxID>& transaction_id,
    ccf::historical::TxReceiptPtr receipt,
    ccf::AbstractNodeState* node_state,
    ccf::AbstractNodeState* host_node_state,
    ccf::NetworkState* network_state,
    JSContext* ctx)
  {
    auto ccf = JS_NewObject(ctx);

    JS_SetPropertyStr(
      ctx, ccf, "strToBuf", JS_NewCFunction(ctx, js_str_to_buf, "strToBuf", 1));
    JS_SetPropertyStr(
      ctx, ccf, "bufToStr", JS_NewCFunction(ctx, js_buf_to_str, "bufToStr", 1));
    JS_SetPropertyStr(
      ctx,
      ccf,
      "jsonCompatibleToBuf",
      JS_NewCFunction(
        ctx, js_json_compatible_to_buf, "jsonCompatibleToBuf", 1));
    JS_SetPropertyStr(
      ctx,
      ccf,
      "bufToJsonCompatible",
      JS_NewCFunction(
        ctx, js_buf_to_json_compatible, "bufToJsonCompatible", 1));
    JS_SetPropertyStr(
      ctx,
      ccf,
      "generateAesKey",
      JS_NewCFunction(ctx, js_generate_aes_key, "generateAesKey", 1));
    JS_SetPropertyStr(
      ctx,
      ccf,
      "generateRsaKeyPair",
      JS_NewCFunction(ctx, js_generate_rsa_key_pair, "generateRsaKeyPair", 1));
    JS_SetPropertyStr(
      ctx, ccf, "wrapKey", JS_NewCFunction(ctx, js_wrap_key, "wrapKey", 3));
    JS_SetPropertyStr(
      ctx, ccf, "digest", JS_NewCFunction(ctx, js_digest, "digest", 2));
    JS_SetPropertyStr(
      ctx,
      ccf,
      "isValidX509CertBundle",
      JS_NewCFunction(
        ctx, js_is_valid_x509_cert_bundle, "isValidX509CertBundle", 1));
    JS_SetPropertyStr(
      ctx,
      ccf,
      "isValidX509CertChain",
      JS_NewCFunction(
        ctx, js_is_valid_x509_cert_chain, "isValidX509CertChain", 2));
    JS_SetPropertyStr(
      ctx, ccf, "pemToId", JS_NewCFunction(ctx, js_pem_to_id, "pemToId", 1));
    JS_SetPropertyStr(
      ctx,
      ccf,
      "refreshAppBytecodeCache",
      JS_NewCFunction(
        ctx, js_refresh_app_bytecode_cache, "refreshAppBytecodeCache", 0));
    JS_SetPropertyStr(
      ctx,
      ccf,
      "validateCertificateValidityPeriod",
      JS_NewCFunction(
        ctx,
        js_validate_certificate_validity_period,
        "validateCertificateValidityPeriod",
        0));

    auto crypto = JS_NewObject(ctx);
    JS_SetPropertyStr(ctx, ccf, "crypto", crypto);

    if (txctx != nullptr)
    {
      auto kv = JS_NewObjectClass(ctx, kv_class_id);
      JS_SetOpaque(kv, txctx);
      JS_SetPropertyStr(ctx, ccf, "kv", kv);

      JS_SetPropertyStr(
        ctx,
        ccf,
        "setJwtPublicSigningKeys",
        JS_NewCFunction(
          ctx,
          js_gov_set_jwt_public_signing_keys,
          "setJwtPublicSigningKeys",
          3));
      JS_SetPropertyStr(
        ctx,
        ccf,
        "removeJwtPublicSigningKeys",
        JS_NewCFunction(
          ctx,
          js_gov_remove_jwt_public_signing_keys,
          "removeJwtPublicSigningKeys",
          1));
    }

    // Historical queries
    if (receipt != nullptr)
    {
      CCF_ASSERT(
        transaction_id.has_value(),
        "Expected receipt and transaction_id to both be passed");

      auto state = JS_NewObject(ctx);

      JS_SetPropertyStr(
        ctx,
        state,
        "transactionId",
        JS_NewString(ctx, transaction_id->to_str().c_str()));

      ccf::Receipt receipt_out;
      receipt->describe(receipt_out);
      auto js_receipt = JS_NewObject(ctx);
      JS_SetPropertyStr(
        ctx,
        js_receipt,
        "signature",
        JS_NewString(ctx, receipt_out.signature.c_str()));
      JS_SetPropertyStr(
        ctx, js_receipt, "root", JS_NewString(ctx, receipt_out.root.c_str()));
      JS_SetPropertyStr(
        ctx, js_receipt, "leaf", JS_NewString(ctx, receipt_out.leaf.c_str()));
      JS_SetPropertyStr(
        ctx,
        js_receipt,
        "nodeId",
        JS_NewString(ctx, receipt_out.node_id.value().c_str()));
      auto proof = JS_NewArray(ctx);
      uint32_t i = 0;
      for (auto& element : receipt_out.proof)
      {
        auto js_element = JS_NewObject(ctx);
        auto is_left = element.left.has_value();
        JS_SetPropertyStr(
          ctx,
          js_element,
          is_left ? "left" : "right",
          JS_NewString(
            ctx, (is_left ? element.left : element.right).value().c_str()));
        JS_DefinePropertyValueUint32(
          ctx, proof, i++, js_element, JS_PROP_C_W_E);
      }
      JS_SetPropertyStr(ctx, js_receipt, "proof", proof);
      JS_SetPropertyStr(ctx, state, "receipt", js_receipt);
      JS_SetPropertyStr(ctx, ccf, "historicalState", state);
    }

    // Node state
    if (node_state != nullptr)
    {
      if (txctx == nullptr)
      {
        throw std::logic_error("Tx should be set to set node context");
      }

      auto node = JS_NewObjectClass(ctx, node_class_id);
      JS_SetOpaque(node, node_state);
      JS_SetPropertyStr(ctx, ccf, "node", node);
      JS_SetPropertyStr(
        ctx,
        node,
        "triggerLedgerRekey",
        JS_NewCFunction(
          ctx, js_node_trigger_ledger_rekey, "triggerLedgerRekey", 0));
      JS_SetPropertyStr(
        ctx,
        node,
        "transitionServiceToOpen",
        JS_NewCFunction(
          ctx,
          js_node_transition_service_to_open,
          "transitionServiceToOpen",
          0));
      JS_SetPropertyStr(
        ctx,
        node,
        "triggerRecoverySharesRefresh",
        JS_NewCFunction(
          ctx,
          js_node_trigger_recovery_shares_refresh,
          "triggerRecoverySharesRefresh",
          0));
    }

    if (host_node_state != nullptr)
    {
      auto host = JS_NewObjectClass(ctx, host_class_id);
      JS_SetOpaque(host, host_node_state);
      JS_SetPropertyStr(ctx, ccf, "host", host);

      JS_SetPropertyStr(
        ctx,
        host,
        "triggerSubprocess",
        JS_NewCFunction(
          ctx, js_node_trigger_host_process_launch, "triggerSubprocess", 1));
    }

    if (network_state != nullptr)
    {
      if (txctx == nullptr)
      {
        throw std::logic_error("Tx should be set to set network context");
      }

      auto network = JS_NewObjectClass(ctx, network_class_id);
      JS_SetOpaque(network, network_state);
      JS_SetPropertyStr(ctx, ccf, "network", network);
      JS_SetPropertyStr(
        ctx,
        network,
        "getLatestLedgerSecretSeqno",
        JS_NewCFunction(
          ctx,
          js_network_latest_ledger_secret_seqno,
          "getLatestLedgerSecretSeqno",
          0));

      if (node_state != nullptr)
      {
        JS_SetPropertyStr(
          ctx,
          network,
          "generateEndorsedCertificate",
          JS_NewCFunction(
            ctx,
            js_network_generate_endorsed_certificate,
            "generateEndorsedCertificate",
            0));
      }
    }

    if (rpc_ctx != nullptr)
    {
      auto rpc = JS_NewObjectClass(ctx, rpc_class_id);
      JS_SetOpaque(rpc, rpc_ctx);
      JS_SetPropertyStr(ctx, ccf, "rpc", rpc);
      JS_SetPropertyStr(
        ctx,
        rpc,
        "setApplyWrites",
        JS_NewCFunction(ctx, js_rpc_set_apply_writes, "setApplyWrites", 1));
    }

    return ccf;
  }

  void populate_global_ccf(
    TxContext* txctx,
    enclave::RpcContext* rpc_ctx,
    const std::optional<ccf::TxID>& transaction_id,
    ccf::historical::TxReceiptPtr receipt,
    ccf::AbstractNodeState* node_state,
    ccf::AbstractNodeState* host_node_state,
    ccf::NetworkState* network_state,
    JSContext* ctx)
  {
    auto global_obj = JS_GetGlobalObject(ctx);

    JS_SetPropertyStr(
      ctx,
      global_obj,
      "ccf",
      create_ccf_obj(
        txctx,
        rpc_ctx,
        transaction_id,
        receipt,
        node_state,
        host_node_state,
        network_state,
        ctx));

    JS_FreeValue(ctx, global_obj);
  }

  void Runtime::add_ccf_classdefs()
  {
    // Register class for KV
    {
      auto ret = JS_NewClass(rt, kv_class_id, &kv_class_def);
      if (ret != 0)
      {
        throw std::logic_error("Failed to register JS class definition for KV");
      }
    }

    // Register class for KV map views
    {
      auto ret =
        JS_NewClass(rt, kv_map_handle_class_id, &kv_map_handle_class_def);
      if (ret != 0)
      {
        throw std::logic_error(
          "Failed to register JS class definition for KVMap");
      }
    }

    // Register class for request body
    {
      auto ret = JS_NewClass(rt, body_class_id, &body_class_def);
      if (ret != 0)
      {
        throw std::logic_error(
          "Failed to register JS class definition for Body");
      }
    }

    // Register class for node
    {
      auto ret = JS_NewClass(rt, node_class_id, &node_class_def);
      if (ret != 0)
      {
        throw std::logic_error(
          "Failed to register JS class definition for node");
      }
    }

    // Register class for network
    {
      auto ret = JS_NewClass(rt, network_class_id, &network_class_def);
      if (ret != 0)
      {
        throw std::logic_error(
          "Failed to register JS class definition for network");
      }
    }

    // Register class for rpc
    {
      auto ret = JS_NewClass(rt, rpc_class_id, &rpc_class_def);
      if (ret != 0)
      {
        throw std::logic_error(
          "Failed to register JS class definition for rpc");
      }
    }

    // Register class for host
    {
      auto ret = JS_NewClass(rt, host_class_id, &host_class_def);
      if (ret != 0)
      {
        throw std::logic_error(
          "Failed to register JS class definition for host");
      }
    }
  }

#pragma clang diagnostic pop
}<|MERGE_RESOLUTION|>--- conflicted
+++ resolved
@@ -496,15 +496,9 @@
     int argc,
     [[maybe_unused]] JSValueConst* argv)
   {
-<<<<<<< HEAD
     if (argc != 3)
     {
       return JS_ThrowTypeError(ctx, "Passed %d arguments but expected 3", argc);
-=======
-    if (argc != 1)
-    {
-      return JS_ThrowTypeError(ctx, "Passed %d arguments but expected 1", argc);
->>>>>>> d3aebe84
     }
 
     auto network =
@@ -514,17 +508,11 @@
       return JS_ThrowInternalError(ctx, "Network state is not set");
     }
 
-<<<<<<< HEAD
-    auto global_obj = JS_GetGlobalObject(ctx);
-    auto ccf = JS_GetPropertyStr(ctx, global_obj, "ccf");
-    auto node_ = JS_GetPropertyStr(ctx, ccf, "node");
-=======
     auto global_obj = Context::JSWrappedValue(ctx, JS_GetGlobalObject(ctx));
     auto ccf =
       Context::JSWrappedValue(ctx, JS_GetPropertyStr(ctx, global_obj, "ccf"));
     auto node_ =
       Context::JSWrappedValue(ctx, JS_GetPropertyStr(ctx, ccf, "node"));
->>>>>>> d3aebe84
 
     auto node =
       static_cast<ccf::AbstractNodeState*>(JS_GetOpaque(node_, node_class_id));
@@ -534,13 +522,6 @@
       return JS_ThrowInternalError(ctx, "Node state is not set");
     }
 
-<<<<<<< HEAD
-    JS_FreeValue(ctx, node_);
-    JS_FreeValue(ctx, ccf);
-    JS_FreeValue(ctx, global_obj);
-
-=======
->>>>>>> d3aebe84
     auto csr_cstr = JS_ToCString(ctx, argv[0]);
     if (csr_cstr == nullptr)
     {
@@ -549,7 +530,6 @@
     auto csr = crypto::Pem(csr_cstr);
     JS_FreeCString(ctx, csr_cstr);
 
-<<<<<<< HEAD
     auto valid_from_cstr = JS_ToCString(ctx, argv[1]);
     if (valid_from_cstr == nullptr)
     {
@@ -572,10 +552,6 @@
       network->identity->cert,
       valid_from,
       valid_to);
-=======
-    auto endorsed_cert = node->generate_endorsed_certificate(
-      csr, network->identity->priv_key, network->identity->cert);
->>>>>>> d3aebe84
 
     return JS_NewString(ctx, endorsed_cert.str().c_str());
   }
