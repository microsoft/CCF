--- conflicted
+++ resolved
@@ -617,7 +617,6 @@
     JS_FreeValue(ctx, exception_val);
   }
 
-<<<<<<< HEAD
   std::pair<std::string, std::optional<std::string>> js_error_message(
     JSContext* ctx)
   {
@@ -653,11 +652,9 @@
     return {message, trace};
   }
 
-  JSValue Context::function(const std::string& code, const std::string& path)
-=======
   JSValue Context::default_function(
     const std::string& code, const std::string& path)
->>>>>>> 3f250e2b
+
   {
     return function(code, "default", path);
   }
