// Copyright (c) Microsoft Corporation. All rights reserved.
// Licensed under the Apache 2.0 License.
#include "js/wrap.h"

#include "ccf/ds/logger.h"
#include "ccf/rpc_context.h"
#include "ccf/service/tables/jwt.h"
#include "ccf/tx_id.h"
#include "ccf/version.h"
#include "crypto/certs.h"
#include "crypto/openssl/x509_time.h"
#include "js/consensus.cpp"
#include "js/conv.cpp"
#include "js/crypto.cpp"
#include "js/historical.cpp"
#include "js/no_plugins.cpp"
#include "kv/untyped_map.h"
#include "node/rpc/call_types.h"
#include "node/rpc/gov_effects_interface.h"
#include "node/rpc/jwt_management.h"
#include "node/rpc/node_interface.h"

#include <memory>
#include <quickjs/quickjs-exports.h>
#include <quickjs/quickjs.h>
#include <span>

namespace ccf::js
{
#pragma clang diagnostic push
#pragma clang diagnostic ignored "-Wc99-extensions"

  using KVMap = kv::untyped::Map;

  JSClassID kv_class_id = 0;
  JSClassID kv_map_handle_class_id = 0;
  JSClassID body_class_id = 0;
  JSClassID node_class_id = 0;
  JSClassID network_class_id = 0;
  JSClassID rpc_class_id = 0;
  JSClassID host_class_id = 0;
  JSClassID consensus_class_id = 0;
  JSClassID historical_class_id = 0;
  JSClassID historical_state_class_id = 0;

  JSClassDef kv_class_def = {};
  JSClassExoticMethods kv_exotic_methods = {};
  JSClassDef kv_map_handle_class_def = {};
  JSClassDef body_class_def = {};
  JSClassDef node_class_def = {};
  JSClassDef network_class_def = {};
  JSClassDef rpc_class_def = {};
  JSClassDef host_class_def = {};
  JSClassDef consensus_class_def = {};
  JSClassDef historical_class_def = {};
  JSClassDef historical_state_class_def = {};

  std::vector<FFIPlugin> ffi_plugins;

  static void register_ffi_plugin(const FFIPlugin& plugin)
  {
    if (plugin.ccf_version != std::string(ccf::ccf_version))
    {
      throw std::runtime_error(fmt::format(
        "CCF version mismatch in JS FFI plugin '{}': expected={} != actual={}",
        plugin.name,
        plugin.ccf_version,
        ccf::ccf_version));
    }
    LOG_DEBUG_FMT("JS FFI plugin registered: {}", plugin.name);
    ffi_plugins.push_back(plugin);
  }

  void register_ffi_plugins(const std::vector<FFIPlugin>& plugins)
  {
    for (const auto& plugin : plugins)
    {
      register_ffi_plugin(plugin);
    }
  }

  static JSValue js_kv_map_has(
    JSContext* ctx, JSValueConst this_val, int argc, JSValueConst* argv)
  {
    js::Context& jsctx = *(js::Context*)JS_GetContextOpaque(ctx);

    auto handle = static_cast<KVMap::Handle*>(
      JS_GetOpaque(this_val, kv_map_handle_class_id));

    if (argc != 1)
    {
      return JS_ThrowTypeError(
        ctx, "Passed %d arguments, but expected 1", argc);
    }

    size_t key_size;
    uint8_t* key = JS_GetArrayBuffer(ctx, &key_size, argv[0]);

    if (!key)
    {
      return JS_ThrowTypeError(ctx, "Argument must be an ArrayBuffer");
    }

    auto has = handle->has({key, key + key_size});

    return JS_NewBool(ctx, has);
  }

  static JSValue js_kv_map_get(
    JSContext* ctx, JSValueConst this_val, int argc, JSValueConst* argv)
  {
    js::Context& jsctx = *(js::Context*)JS_GetContextOpaque(ctx);

    auto handle = static_cast<KVMap::Handle*>(
      JS_GetOpaque(this_val, kv_map_handle_class_id));

    if (argc != 1)
    {
      return JS_ThrowTypeError(
        ctx, "Passed %d arguments, but expected 1", argc);
    }

    size_t key_size;
    uint8_t* key = JS_GetArrayBuffer(ctx, &key_size, argv[0]);

    if (!key)
    {
      return JS_ThrowTypeError(ctx, "Argument must be an ArrayBuffer");
    }

    auto val = handle->get({key, key + key_size});

    if (!val.has_value())
    {
      return JS_UNDEFINED;
    }

    JSValue buf =
      JS_NewArrayBufferCopy(ctx, val.value().data(), val.value().size());

    if (JS_IsException(buf))
      js_dump_error(ctx);

    return buf;
  }

  static JSValue js_kv_get_version_of_previous_write(
    JSContext* ctx, JSValueConst this_val, int argc, JSValueConst* argv)
  {
    js::Context& jsctx = *(js::Context*)JS_GetContextOpaque(ctx);

    auto handle = static_cast<KVMap::Handle*>(
      JS_GetOpaque(this_val, kv_map_handle_class_id));

    if (argc != 1)
    {
      return JS_ThrowTypeError(
        ctx, "Passed %d arguments, but expected 1", argc);
    }

    size_t key_size;
    uint8_t* key = JS_GetArrayBuffer(ctx, &key_size, argv[0]);

    if (!key)
    {
      return JS_ThrowTypeError(ctx, "Argument must be an ArrayBuffer");
    }

    auto val = handle->get_version_of_previous_write({key, key + key_size});

    if (!val.has_value())
    {
      return JS_UNDEFINED;
    }

    return JS_NewInt64(ctx, val.value());
  }

  static JSValue js_kv_map_size_getter(
    JSContext* ctx, JSValueConst this_val, int argc, JSValueConst*)
  {
    auto handle = static_cast<KVMap::Handle*>(
      JS_GetOpaque(this_val, kv_map_handle_class_id));
    const uint64_t size = handle->size();
    if (size > INT64_MAX)
    {
      return JS_ThrowInternalError(
        ctx, "Map size (%lu) is too large to represent in int64", size);
    }
    return JS_NewInt64(ctx, (int64_t)size);
  }

  static JSValue js_kv_map_delete(
    JSContext* ctx, JSValueConst this_val, int argc, JSValueConst* argv)
  {
    js::Context& jsctx = *(js::Context*)JS_GetContextOpaque(ctx);

    auto handle = static_cast<KVMap::Handle*>(
      JS_GetOpaque(this_val, kv_map_handle_class_id));

    if (argc != 1)
    {
      return JS_ThrowTypeError(
        ctx, "Passed %d arguments, but expected 1", argc);
    }

    size_t key_size;
    uint8_t* key = JS_GetArrayBuffer(ctx, &key_size, argv[0]);

    if (!key)
    {
      return JS_ThrowTypeError(ctx, "Argument must be an ArrayBuffer");
    }

    auto val = handle->remove({key, key + key_size});

    return JS_NewBool(ctx, val);
  }

  static JSValue js_kv_map_delete_read_only(
    JSContext* ctx, JSValueConst, int, JSValueConst*)
  {
    return JS_ThrowTypeError(ctx, "Cannot call delete on read-only map");
  }

  static JSValue js_kv_map_set(
    JSContext* ctx, JSValueConst this_val, int argc, JSValueConst* argv)
  {
    js::Context& jsctx = *(js::Context*)JS_GetContextOpaque(ctx);

    auto handle = static_cast<KVMap::Handle*>(
      JS_GetOpaque(this_val, kv_map_handle_class_id));

    if (argc != 2)
    {
      return JS_ThrowTypeError(
        ctx, "Passed %d arguments, but expected 2", argc);
    }

    size_t key_size;
    uint8_t* key = JS_GetArrayBuffer(ctx, &key_size, argv[0]);

    size_t val_size;
    uint8_t* val = JS_GetArrayBuffer(ctx, &val_size, argv[1]);

    if (!key || !val)
    {
      return JS_ThrowTypeError(ctx, "Arguments must be ArrayBuffers");
    }

    handle->put({key, key + key_size}, {val, val + val_size});

    return JS_DupValue(ctx, this_val);
  }

  static JSValue js_kv_map_set_read_only(
    JSContext* ctx, JSValueConst, int, JSValueConst*)
  {
    return JS_ThrowTypeError(ctx, "Cannot call set on read-only map");
  }

  static JSValue js_kv_map_clear(
    JSContext* ctx, JSValueConst this_val, int argc, JSValueConst* argv)
  {
    auto handle = static_cast<KVMap::Handle*>(
      JS_GetOpaque(this_val, kv_map_handle_class_id));

    if (argc != 0)
    {
      return JS_ThrowTypeError(
        ctx, "Passed %d arguments, but expected 0", argc);
    }

    handle->clear();

    return JS_UNDEFINED;
  }

  static JSValue js_kv_map_clear_read_only(
    JSContext* ctx, JSValueConst, int, JSValueConst*)
  {
    return JS_ThrowTypeError(ctx, "Cannot call clear on read-only map");
  }

  static JSValue js_kv_map_foreach(
    JSContext* ctx, JSValueConst this_val, int argc, JSValueConst* argv)
  {
    js::Context& jsctx = *(js::Context*)JS_GetContextOpaque(ctx);

    auto handle = static_cast<KVMap::Handle*>(
      JS_GetOpaque(this_val, kv_map_handle_class_id));

    if (argc != 1)
      return JS_ThrowTypeError(
        ctx, "Passed %d arguments, but expected 1", argc);

    JSWrappedValue func(ctx, argv[0]);
    JSWrappedValue obj(ctx, this_val);

    if (!JS_IsFunction(ctx, func))
    {
      return JS_ThrowTypeError(ctx, "Argument must be a function");
    }

    bool failed = false;
    handle->foreach(
      [&jsctx, &obj, &func, &failed](const auto& k, const auto& v) {
        std::vector<JSWrappedValue> args = {
          // JS forEach expects (v, k, map) rather than (k, v)
          jsctx.new_array_buffer_copy(v.data(), v.size()),
          jsctx.new_array_buffer_copy(k.data(), k.size()),
          obj};

        auto val = jsctx.call(func, args);

        if (JS_IsException(val))
        {
          js_dump_error(jsctx);
          failed = true;
          return false;
        }

        return true;
      });

    if (failed)
    {
      return JS_EXCEPTION;
    }

    return JS_UNDEFINED;
  }

  static int js_kv_lookup(
    JSContext* ctx,
    JSPropertyDescriptor* desc,
    JSValueConst this_val,
    JSAtom property)
  {
    js::Context& jsctx = *(js::Context*)JS_GetContextOpaque(ctx);
    const auto property_name = jsctx.to_str(property).value_or("");
    LOG_TRACE_FMT("Looking for kv map '{}'", property_name);

    const auto [security_domain, access_category] =
      kv::parse_map_name(property_name);

    auto tx_ctx_ptr =
      static_cast<TxContext*>(JS_GetOpaque(this_val, kv_class_id));

    auto read_only = false;
    switch (access_category)
    {
      case kv::AccessCategory::INTERNAL:
      {
        if (security_domain == kv::SecurityDomain::PUBLIC)
        {
          read_only = true;
        }
        else
        {
          throw std::runtime_error(fmt::format(
            "JS application cannot access private internal CCF table '{}'",
            property_name));
        }
        break;
      }
      case kv::AccessCategory::GOVERNANCE:
      {
        read_only = tx_ctx_ptr->access != TxAccess::GOV_RW;
        break;
      }
      case kv::AccessCategory::APPLICATION:
      {
        read_only = tx_ctx_ptr->access != TxAccess::APP;
        break;
      }
      default:
      {
        throw std::logic_error(fmt::format(
          "Unhandled AccessCategory for table '{}'", property_name));
      }
    }

    auto handle = tx_ctx_ptr->tx->rw<KVMap>(property_name);

    // This follows the interface of Map:
    // https://developer.mozilla.org/en-US/docs/Web/JavaScript/Reference/Global_Objects/Map
    // Keys and values are ArrayBuffers. Keys are matched based on their
    // contents.
    auto view_val = JS_NewObjectClass(ctx, kv_map_handle_class_id);
    JS_SetOpaque(view_val, handle);

    JS_SetPropertyStr(
      ctx, view_val, "has", JS_NewCFunction(ctx, js_kv_map_has, "has", 1));

    JS_SetPropertyStr(
      ctx, view_val, "get", JS_NewCFunction(ctx, js_kv_map_get, "get", 1));

    auto size_atom = JS_NewAtom(ctx, "size");
    JS_DefinePropertyGetSet(
      ctx,
      view_val,
      size_atom,
      JS_NewCFunction2(
        ctx,
        js_kv_map_size_getter,
        "size",
        0,
        JS_CFUNC_getter,
        JS_CFUNC_getter_magic),
      JS_UNDEFINED,
      0);
    JS_FreeAtom(ctx, size_atom);

    auto setter = js_kv_map_set;
    auto deleter = js_kv_map_delete;
    auto clearer = js_kv_map_clear;

    if (read_only)
    {
      setter = js_kv_map_set_read_only;
      deleter = js_kv_map_delete_read_only;
      clearer = js_kv_map_clear_read_only;
    }

    JS_SetPropertyStr(
      ctx, view_val, "set", JS_NewCFunction(ctx, setter, "set", 2));
    JS_SetPropertyStr(
      ctx, view_val, "delete", JS_NewCFunction(ctx, deleter, "delete", 1));
    JS_SetPropertyStr(
      ctx, view_val, "clear", JS_NewCFunction(ctx, clearer, "clear", 0));

    JS_SetPropertyStr(
      ctx,
      view_val,
      "forEach",
      JS_NewCFunction(ctx, js_kv_map_foreach, "forEach", 1));

    JS_SetPropertyStr(
      ctx,
      view_val,
      "getVersionOfPreviousWrite",
      JS_NewCFunction(
        ctx,
        js_kv_get_version_of_previous_write,
        "getVersionOfPreviousWrite",
        1));

    desc->flags = 0;
    desc->value = view_val;

    return true;
  }

  JSValue js_body_text(
    JSContext* ctx,
    JSValueConst this_val,
    int argc,
    [[maybe_unused]] JSValueConst* argv)
  {
    if (argc != 0)
      return JS_ThrowTypeError(
        ctx, "Passed %d arguments, but expected none", argc);

    auto body = static_cast<const std::vector<uint8_t>*>(
      JS_GetOpaque(this_val, body_class_id));
    auto body_ = JS_NewStringLen(ctx, (const char*)body->data(), body->size());
    return body_;
  }

  JSValue js_body_json(
    JSContext* ctx,
    JSValueConst this_val,
    int argc,
    [[maybe_unused]] JSValueConst* argv)
  {
    if (argc != 0)
      return JS_ThrowTypeError(
        ctx, "Passed %d arguments, but expected none", argc);

    auto body = static_cast<const std::vector<uint8_t>*>(
      JS_GetOpaque(this_val, body_class_id));
    std::string body_str(body->begin(), body->end());
    auto body_ = JS_ParseJSON(ctx, body_str.c_str(), body->size(), "<body>");
    return body_;
  }

  JSValue js_body_array_buffer(
    JSContext* ctx,
    JSValueConst this_val,
    int argc,
    [[maybe_unused]] JSValueConst* argv)
  {
    if (argc != 0)
      return JS_ThrowTypeError(
        ctx, "Passed %d arguments, but expected none", argc);

    auto body = static_cast<const std::vector<uint8_t>*>(
      JS_GetOpaque(this_val, body_class_id));
    auto body_ = JS_NewArrayBufferCopy(ctx, body->data(), body->size());
    return body_;
  }

  JSValue js_node_trigger_ledger_rekey(
    JSContext* ctx,
    JSValueConst this_val,
    int argc,
    [[maybe_unused]] JSValueConst* argv)
  {
    js::Context& jsctx = *(js::Context*)JS_GetContextOpaque(ctx);
    if (argc != 0)
    {
      return JS_ThrowTypeError(
        ctx, "Passed %d arguments but expected none", argc);
    }

    auto gov_effects = static_cast<ccf::AbstractGovernanceEffects*>(
      JS_GetOpaque(this_val, node_class_id));

    auto global_obj = jsctx.get_global_obj();
    auto ccf = global_obj["ccf"];
    auto kv = ccf["kv"];

    auto tx_ctx_ptr = static_cast<TxContext*>(JS_GetOpaque(kv, kv_class_id));

    if (tx_ctx_ptr->tx == nullptr)
    {
      return JS_ThrowInternalError(
        ctx, "No transaction available to rekey ledger");
    }

    bool result = gov_effects->rekey_ledger(*tx_ctx_ptr->tx);

    if (!result)
    {
      return JS_ThrowInternalError(ctx, "Could not rekey ledger");
    }

    return JS_UNDEFINED;
  }

  JSValue js_node_transition_service_to_open(
    JSContext* ctx,
    JSValueConst this_val,
    int argc,
    [[maybe_unused]] JSValueConst* argv)
  {
    js::Context& jsctx = *(js::Context*)JS_GetContextOpaque(ctx);

    if (argc != 2)
    {
      return JS_ThrowTypeError(
        ctx, "Passed %d arguments but expected two", argc);
    }

    auto gov_effects = static_cast<ccf::AbstractGovernanceEffects*>(
      JS_GetOpaque(this_val, node_class_id));

    if (gov_effects == nullptr)
    {
      return JS_ThrowInternalError(ctx, "Node state is not set");
    }

    auto global_obj = jsctx.get_global_obj();
    auto ccf = global_obj["ccf"];
    auto kv = ccf["kv"];

    auto tx_ctx_ptr = static_cast<TxContext*>(JS_GetOpaque(kv, kv_class_id));

    if (tx_ctx_ptr->tx == nullptr)
    {
      return JS_ThrowInternalError(
        ctx, "No transaction available to open service");
    }

    try
    {
      AbstractGovernanceEffects::ServiceIdentities identities;

      size_t prev_bytes_sz = 0;
      uint8_t* prev_bytes = nullptr;
      if (!JS_IsUndefined(argv[0]))
      {
        prev_bytes = JS_GetArrayBuffer(ctx, &prev_bytes_sz, argv[0]);
        if (!prev_bytes)
        {
          return JS_ThrowTypeError(
            ctx, "Previous service identity argument is not an array buffer");
        }
        identities.previous =
          std::vector<uint8_t>{prev_bytes, prev_bytes + prev_bytes_sz};
        LOG_DEBUG_FMT(
          "previous service identity: {}", ds::to_hex(*identities.previous));
      }

      if (JS_IsUndefined(argv[1]))
      {
        return JS_ThrowInternalError(
          ctx, "Proposal requires a service identity");
      }

      size_t next_bytes_sz = 0;
      uint8_t* next_bytes = JS_GetArrayBuffer(ctx, &next_bytes_sz, argv[1]);

      if (!next_bytes)
      {
        return JS_ThrowTypeError(
          ctx, "Next service identity argument is not an array buffer");
      }

      identities.next =
        std::vector<uint8_t>{next_bytes, next_bytes + next_bytes_sz};
      LOG_DEBUG_FMT("next service identity: {}", ds::to_hex(identities.next));

      gov_effects->transition_service_to_open(*tx_ctx_ptr->tx, identities);
    }
    catch (const std::exception& e)
    {
      LOG_FAIL_FMT("Unable to open service: {}", e.what());
    }

    return JS_UNDEFINED;
  }

  JSValue js_network_generate_endorsed_certificate(
    JSContext* ctx,
    JSValueConst this_val,
    int argc,
    [[maybe_unused]] JSValueConst* argv)
  {
    js::Context& jsctx = *(js::Context*)JS_GetContextOpaque(ctx);

    if (argc != 3)
    {
      return JS_ThrowTypeError(ctx, "Passed %d arguments but expected 3", argc);
    }

    auto network =
      static_cast<ccf::NetworkState*>(JS_GetOpaque(this_val, network_class_id));
    if (network == nullptr)
    {
      return JS_ThrowInternalError(ctx, "Network state is not set");
    }

    auto csr_cstr = jsctx.to_str(argv[0]);
    if (!csr_cstr)
    {
      js::js_dump_error(ctx);
      return JS_EXCEPTION;
    }
    auto csr = crypto::Pem(*csr_cstr);

    auto valid_from_str = jsctx.to_str(argv[1]);
    if (!valid_from_str)
    {
      js::js_dump_error(ctx);
      return JS_EXCEPTION;
    }
    auto valid_from = *valid_from_str;

    size_t validity_period_days = 0;
    if (JS_ToIndex(ctx, &validity_period_days, argv[2]) < 0)
    {
      js::js_dump_error(ctx);
      return JS_EXCEPTION;
    }

    auto endorsed_cert = create_endorsed_cert(
      csr,
      valid_from,
      validity_period_days,
      network->identity->priv_key,
      network->identity->cert);

    return JS_NewString(ctx, endorsed_cert.str().c_str());
  }

  JSValue js_network_generate_certificate(
    JSContext* ctx,
    JSValueConst this_val,
    int argc,
    [[maybe_unused]] JSValueConst* argv)
  {
    js::Context& jsctx = *(js::Context*)JS_GetContextOpaque(ctx);

    if (argc != 2)
    {
      return JS_ThrowTypeError(ctx, "Passed %d arguments but expected 2", argc);
    }

    auto network =
      static_cast<ccf::NetworkState*>(JS_GetOpaque(this_val, network_class_id));
    if (network == nullptr)
    {
      return JS_ThrowInternalError(ctx, "Network state is not set");
    }

    auto valid_from_str = jsctx.to_str(argv[0]);
    if (!valid_from_str)
    {
      js::js_dump_error(ctx);
      return JS_EXCEPTION;
    }
    auto valid_from = *valid_from_str;

    size_t validity_period_days = 0;
    if (JS_ToIndex(ctx, &validity_period_days, argv[1]) < 0)
    {
      js::js_dump_error(ctx);
      return JS_EXCEPTION;
    }

    auto renewed_cert =
      network->identity->issue_certificate(valid_from, validity_period_days);

    return JS_NewString(ctx, renewed_cert.str().c_str());
  }

  JSValue js_network_latest_ledger_secret_seqno(
    JSContext* ctx,
    JSValueConst this_val,
    int argc,
    [[maybe_unused]] JSValueConst* argv)
  {
    js::Context& jsctx = *(js::Context*)JS_GetContextOpaque(ctx);

    if (argc != 0)
    {
      return JS_ThrowTypeError(
        ctx, "Passed %d arguments but expected none", argc);
    }

    auto network =
      static_cast<ccf::NetworkState*>(JS_GetOpaque(this_val, network_class_id));

    if (network == nullptr)
    {
      return JS_ThrowInternalError(ctx, "Network state is not set");
    }

    auto global_obj = jsctx.get_global_obj();
    auto ccf = global_obj["ccf"];
    auto kv = ccf["kv"];

    auto tx_ctx_ptr = static_cast<TxContext*>(JS_GetOpaque(kv, kv_class_id));

    if (tx_ctx_ptr->tx == nullptr)
    {
      return JS_ThrowInternalError(
        ctx, "No transaction available to fetch latest ledger secret seqno");
    }

    return JS_NewInt64(
      ctx, network->ledger_secrets->get_latest(*tx_ctx_ptr->tx).first);
  }

  JSValue js_rpc_set_apply_writes(
    JSContext* ctx, JSValueConst this_val, int argc, JSValueConst* argv)
  {
    js::Context& jsctx = *(js::Context*)JS_GetContextOpaque(ctx);

    if (argc != 1)
    {
      return JS_ThrowTypeError(ctx, "Passed %d arguments but expected 1", argc);
    }

    auto rpc_ctx =
      static_cast<ccf::RpcContext*>(JS_GetOpaque(this_val, rpc_class_id));

    if (rpc_ctx == nullptr)
    {
      return JS_ThrowInternalError(ctx, "RPC context is not set");
    }

    int val = JS_ToBool(ctx, argv[0]);
    if (val == -1)
    {
      js_dump_error(ctx);
      return JS_EXCEPTION;
    }

    rpc_ctx->set_apply_writes(val);
    return JS_UNDEFINED;
  }

  JSValue js_rpc_set_claims_digest(
    JSContext* ctx, JSValueConst this_val, int argc, JSValueConst* argv)
  {
    if (argc != 1)
    {
      return JS_ThrowTypeError(ctx, "Passed %d arguments but expected 1", argc);
    }

    auto rpc_ctx =
      static_cast<ccf::RpcContext*>(JS_GetOpaque(this_val, rpc_class_id));

    if (rpc_ctx == nullptr)
    {
      return JS_ThrowInternalError(ctx, "RPC context is not set");
    }

    size_t digest_size;
    uint8_t* digest = JS_GetArrayBuffer(ctx, &digest_size, argv[0]);

    if (!digest)
    {
      return JS_ThrowTypeError(ctx, "Argument must be an ArrayBuffer");
    }

    if (digest_size != ccf::ClaimsDigest::Digest::SIZE)
    {
      return JS_ThrowTypeError(
        ctx, "Argument must be an ArrayBuffer of the right size");
    }

    std::span<uint8_t, ccf::ClaimsDigest::Digest::SIZE> digest_bytes(
      digest, ccf::ClaimsDigest::Digest::SIZE);
    rpc_ctx->set_claims_digest(
      ccf::ClaimsDigest::Digest::from_span(digest_bytes));

    return JS_UNDEFINED;
  }

  JSValue js_gov_set_jwt_public_signing_keys(
    JSContext* ctx,
    [[maybe_unused]] JSValueConst this_val,
    int argc,
    JSValueConst* argv)
  {
    js::Context& jsctx = *(js::Context*)JS_GetContextOpaque(ctx);

    if (argc != 3)
    {
      return JS_ThrowTypeError(ctx, "Passed %d arguments but expected 3", argc);
    }

    // yikes
    auto global_obj = jsctx.get_global_obj();
    auto ccf = global_obj["ccf"];
    auto kv = ccf["kv"];

    auto tx_ctx_ptr = static_cast<TxContext*>(JS_GetOpaque(kv, kv_class_id));

    if (tx_ctx_ptr->tx == nullptr)
    {
      return JS_ThrowInternalError(ctx, "No transaction available");
    }

    auto& tx = *tx_ctx_ptr->tx;

    auto issuer = jsctx.to_str(argv[0]);
    if (!issuer)
    {
      return JS_ThrowTypeError(ctx, "issuer argument is not a string");
    }

    JSValue metadata_val = JS_JSONStringify(ctx, argv[1], JS_NULL, JS_NULL);
    if (JS_IsException(metadata_val))
    {
      return JS_ThrowTypeError(ctx, "metadata argument is not a JSON object");
    }
    auto metadata_json = jsctx.to_str(metadata_val);

    JSValue jwks_val = JS_JSONStringify(ctx, argv[2], JS_NULL, JS_NULL);
    if (JS_IsException(jwks_val))
    {
      return JS_ThrowTypeError(ctx, "jwks argument is not a JSON object");
    }
    auto jwks_json = jsctx.to_str(jwks_val);

    try
    {
      auto metadata =
        nlohmann::json::parse(*metadata_json).get<ccf::JwtIssuerMetadata>();
      auto jwks = nlohmann::json::parse(*jwks_json).get<ccf::JsonWebKeySet>();
      auto success =
        ccf::set_jwt_public_signing_keys(tx, "<js>", *issuer, metadata, jwks);
      if (!success)
      {
        return JS_ThrowInternalError(
          ctx, "set_jwt_public_signing_keys() failed");
      }
    }
    catch (std::exception& exc)
    {
      return JS_ThrowInternalError(ctx, "Error: %s", exc.what());
    }
    return JS_UNDEFINED;
  }

  JSValue js_gov_remove_jwt_public_signing_keys(
    JSContext* ctx,
    [[maybe_unused]] JSValueConst this_val,
    int argc,
    JSValueConst* argv)
  {
    js::Context& jsctx = *(js::Context*)JS_GetContextOpaque(ctx);

    if (argc != 1)
    {
      return JS_ThrowTypeError(ctx, "Passed %d arguments but expected 1", argc);
    }

    // yikes
    auto global_obj = jsctx.get_global_obj();
    auto ccf = global_obj["ccf"];
    auto kv = ccf["kv"];

    auto tx_ctx_ptr = static_cast<TxContext*>(JS_GetOpaque(kv, kv_class_id));

    if (tx_ctx_ptr->tx == nullptr)
    {
      return JS_ThrowInternalError(ctx, "No transaction available");
    }

    auto issuer = jsctx.to_str(argv[0]);
    if (!issuer)
    {
      return JS_ThrowTypeError(ctx, "issuer argument is not a string");
    }

    try
    {
      auto& tx = *tx_ctx_ptr->tx;
      ccf::remove_jwt_public_signing_keys(tx, *issuer);
    }
    catch (std::exception& exc)
    {
      return JS_ThrowInternalError(ctx, "Error: %s", exc.what());
    }
    return JS_UNDEFINED;
  }

  JSValue js_node_trigger_recovery_shares_refresh(
    JSContext* ctx,
    JSValueConst this_val,
    int argc,
    [[maybe_unused]] JSValueConst* argv)
  {
    js::Context& jsctx = *(js::Context*)JS_GetContextOpaque(ctx);

    if (argc != 0)
    {
      return JS_ThrowTypeError(
        ctx, "Passed %d arguments but expected none", argc);
    }

    auto gov_effects = static_cast<ccf::AbstractGovernanceEffects*>(
      JS_GetOpaque(this_val, node_class_id));
    auto global_obj = jsctx.get_global_obj();
    auto ccf = global_obj["ccf"];
    auto kv = ccf["kv"];

    auto tx_ctx_ptr = static_cast<TxContext*>(JS_GetOpaque(kv, kv_class_id));

    if (tx_ctx_ptr->tx == nullptr)
    {
      return JS_ThrowInternalError(
        ctx, "No transaction available to open service");
    }

    gov_effects->trigger_recovery_shares_refresh(*tx_ctx_ptr->tx);

    return JS_UNDEFINED;
  }

  JSValue js_trigger_ledger_chunk(
    JSContext* ctx,
    JSValueConst this_val,
    [[maybe_unused]] int argc,
    [[maybe_unused]] JSValueConst* argv)
  {
    js::Context& jsctx = *(js::Context*)JS_GetContextOpaque(ctx);

    auto gov_effects = static_cast<ccf::AbstractGovernanceEffects*>(
      JS_GetOpaque(this_val, node_class_id));
    auto global_obj = jsctx.get_global_obj();
    auto ccf = global_obj["ccf"];
    auto kv = ccf["kv"];

    auto tx_ctx_ptr = static_cast<TxContext*>(JS_GetOpaque(kv, kv_class_id));

    if (tx_ctx_ptr->tx == nullptr)
    {
      return JS_ThrowInternalError(ctx, "No transaction available");
    }

    try
    {
      gov_effects->trigger_ledger_chunk(*tx_ctx_ptr->tx);
    }
    catch (const std::exception& e)
    {
      LOG_FAIL_FMT("Unable to force ledger chunk: {}", e.what());
    }

    return JS_UNDEFINED;
  }

  JSValue js_trigger_snapshot(
    JSContext* ctx,
    JSValueConst this_val,
    [[maybe_unused]] int argc,
    [[maybe_unused]] JSValueConst* argv)
  {
    js::Context& jsctx = *(js::Context*)JS_GetContextOpaque(ctx);

    auto gov_effects = static_cast<ccf::AbstractGovernanceEffects*>(
      JS_GetOpaque(this_val, node_class_id));
    auto global_obj = jsctx.get_global_obj();
    auto ccf = global_obj["ccf"];
    auto kv = ccf["kv"];

    auto tx_ctx_ptr = static_cast<TxContext*>(JS_GetOpaque(kv, kv_class_id));

    if (tx_ctx_ptr->tx == nullptr)
    {
      return JS_ThrowInternalError(ctx, "No transaction available");
    }

    try
    {
      gov_effects->trigger_snapshot(*tx_ctx_ptr->tx);
    }
    catch (const std::exception& e)
    {
      LOG_FAIL_FMT("Unable to request snapshot: {}", e.what());
    }

    return JS_UNDEFINED;
  }

  JSValue js_node_trigger_host_process_launch(
    JSContext* ctx, JSValueConst this_val, int argc, JSValueConst* argv)
  {
    js::Context& jsctx = *(js::Context*)JS_GetContextOpaque(ctx);

    if (argc != 1)
    {
      return JS_ThrowTypeError(ctx, "Passed %d arguments but expected 1", argc);
    }

    auto args = JSWrappedValue(ctx, argv[0]);

    if (!JS_IsArray(ctx, args))
    {
      return JS_ThrowTypeError(ctx, "First argument must be an array");
    }

    std::vector<std::string> process_args;

    auto len_atom = JS_NewAtom(ctx, "length");
    auto len_val = args.get_property(len_atom);
    JS_FreeAtom(ctx, len_atom);
    uint32_t len = 0;
    JS_ToUint32(ctx, &len, len_val);

    if (len == 0)
    {
      return JS_ThrowRangeError(
        ctx, "First argument must be a non-empty array");
    }

    for (uint32_t i = 0; i < len; i++)
    {
      auto arg_val = args[i];
      if (!JS_IsString(arg_val))
      {
        return JS_ThrowTypeError(
          ctx, "First argument must be an array of strings, found non-string");
      }
      auto arg = jsctx.to_str(arg_val);
      process_args.push_back(*arg);
    }

    auto host_processes = static_cast<ccf::AbstractHostProcesses*>(
      JS_GetOpaque(this_val, host_class_id));

    host_processes->trigger_host_process_launch(process_args);

    return JS_UNDEFINED;
  }

  JSWrappedValue load_app_module(
    JSContext* ctx, const char* module_name, kv::Tx* tx)
  {
    js::Context& jsctx = *(js::Context*)JS_GetContextOpaque(ctx);

    std::string module_name_kv(module_name);
    if (module_name_kv[0] != '/')
    {
      module_name_kv.insert(0, "/");
    }
    // conforms to quickjs' default module filename normalizer
    auto module_name_quickjs = module_name_kv.c_str() + 1;

    const auto modules = tx->ro<ccf::Modules>(ccf::Tables::MODULES);

    std::optional<std::vector<uint8_t>> bytecode;
    const auto modules_quickjs_bytecode = tx->ro<ccf::ModulesQuickJsBytecode>(
      ccf::Tables::MODULES_QUICKJS_BYTECODE);
    bytecode = modules_quickjs_bytecode->get(module_name_kv);
    if (bytecode)
    {
      auto modules_quickjs_version = tx->ro<ccf::ModulesQuickJsVersion>(
        ccf::Tables::MODULES_QUICKJS_VERSION);
      if (modules_quickjs_version->get() != std::string(ccf::quickjs_version))
        bytecode = std::nullopt;
    }

    JSWrappedValue module_val;

    if (!bytecode)
    {
      LOG_TRACE_FMT("Loading module '{}'", module_name_kv);

      auto module = modules->get(module_name_kv);
      auto& js = module.value();

      const char* buf = js.c_str();
      size_t buf_len = js.size();
      module_val = jsctx.eval(
        buf,
        buf_len,
        module_name_quickjs,
        JS_EVAL_TYPE_MODULE | JS_EVAL_FLAG_COMPILE_ONLY);
      if (JS_IsException(module_val))
      {
        js::js_dump_error(ctx);
        throw std::runtime_error(
          fmt::format("Failed to compile module '{}'", module_name));
      }
    }
    else
    {
      LOG_TRACE_FMT("Loading module from cache '{}'", module_name_kv);

      module_val = jsctx.read_object(
        bytecode->data(), bytecode->size(), JS_READ_OBJ_BYTECODE);
      if (JS_IsException(module_val))
      {
        js::js_dump_error(ctx);
        throw std::runtime_error(fmt::format(
          "Failed to deserialize bytecode for module '{}'", module_name));
      }
      if (JS_ResolveModule(ctx, module_val) < 0)
      {
        js::js_dump_error(ctx);
        throw std::runtime_error(fmt::format(
          "Failed to resolve dependencies for module '{}'", module_name));
      }
    }

    return module_val;
  }

  JSModuleDef* js_app_module_loader(
    JSContext* ctx, const char* module_name, void* opaque)
  {
    auto tx = (kv::Tx*)opaque;

    try
    {
      auto module_val = load_app_module(ctx, module_name, tx);
      return (JSModuleDef*)JS_VALUE_GET_PTR(module_val.val);
    }
    catch (const std::exception& exc)
    {
      JS_ThrowReferenceError(ctx, "%s", exc.what());
      js::js_dump_error(ctx);
      return nullptr;
    }
  }

  JSValue js_refresh_app_bytecode_cache(
    JSContext* ctx, JSValueConst this_val, int argc, JSValueConst* argv)
  {
    js::Context& jsctx = *(js::Context*)JS_GetContextOpaque(ctx);

    if (argc != 0)
    {
      return JS_ThrowTypeError(
        ctx, "Passed %d arguments but expected none", argc);
    }

    auto global_obj = jsctx.get_global_obj();
    auto ccf = global_obj["ccf"];
    auto kv = ccf["kv"];

    auto tx_ctx_ptr = static_cast<TxContext*>(JS_GetOpaque(kv, kv_class_id));

    if (tx_ctx_ptr->tx == nullptr)
    {
      return JS_ThrowInternalError(ctx, "No transaction available");
    }

    auto& tx = *tx_ctx_ptr->tx;

    js::Runtime rt;
    JS_SetModuleLoaderFunc(rt, nullptr, js::js_app_module_loader, &tx);
    js::Context ctx2(rt);

    auto modules = tx.ro<ccf::Modules>(ccf::Tables::MODULES);
    auto quickjs_version =
      tx.wo<ccf::ModulesQuickJsVersion>(ccf::Tables::MODULES_QUICKJS_VERSION);
    auto quickjs_bytecode =
      tx.wo<ccf::ModulesQuickJsBytecode>(ccf::Tables::MODULES_QUICKJS_BYTECODE);

    quickjs_version->put(ccf::quickjs_version);
    quickjs_bytecode->clear();

    try
    {
      modules->foreach([&](const auto& name, const auto& src) {
        JSValue module_val = load_app_module(ctx2, name.c_str(), &tx);

        uint8_t* out_buf;
        size_t out_buf_len;
        int flags = JS_WRITE_OBJ_BYTECODE;
        out_buf = JS_WriteObject(ctx2, &out_buf_len, module_val, flags);
        if (!out_buf)
        {
          js_dump_error(ctx);
          throw std::runtime_error(fmt::format(
            "Unable to serialize bytecode for JS module '{}'", name));
        }

        quickjs_bytecode->put(name, {out_buf, out_buf + out_buf_len});

        js_free(ctx2, out_buf);

        return true;
      });
    }
    catch (std::runtime_error& exc)
    {
      return JS_ThrowInternalError(ctx, "%s", exc.what());
    }

    return JS_UNDEFINED;
  }

  // Partially replicates https://developer.mozilla.org/en-US/docs/Web/API/Body
  // with a synchronous interface.
  static const JSCFunctionListEntry js_body_proto_funcs[] = {
    JS_CFUNC_DEF("text", 0, js_body_text),
    JS_CFUNC_DEF("json", 0, js_body_json),
    JS_CFUNC_DEF("arrayBuffer", 0, js_body_array_buffer),
  };

  // Not thread-safe, must happen exactly once
  void register_class_ids()
  {
    JS_NewClassID(&kv_class_id);
    kv_exotic_methods.get_own_property = js_kv_lookup;
    kv_class_def.class_name = "KV Tables";
    kv_class_def.exotic = &kv_exotic_methods;

    JS_NewClassID(&kv_map_handle_class_id);
    kv_map_handle_class_def.class_name = "KV Map Handle";

    JS_NewClassID(&body_class_id);
    body_class_def.class_name = "Body";

    JS_NewClassID(&node_class_id);
    node_class_def.class_name = "Node";

    JS_NewClassID(&network_class_id);
    network_class_def.class_name = "Network";

    JS_NewClassID(&rpc_class_id);
    rpc_class_def.class_name = "RPC";

    JS_NewClassID(&host_class_id);
    host_class_def.class_name = "Host";

    JS_NewClassID(&consensus_class_id);
    consensus_class_def.class_name = "Consensus";

    JS_NewClassID(&historical_class_id);
    historical_class_def.class_name = "Historical";

    JS_NewClassID(&historical_state_class_id);
    historical_state_class_def.class_name = "HistoricalState";
    historical_state_class_def.finalizer = js_historical_state_finalizer;
  }

  JSValue js_print(JSContext* ctx, JSValueConst, int argc, JSValueConst* argv)
  {
    js::Context& jsctx = *(js::Context*)JS_GetContextOpaque(ctx);

    int i;
    std::optional<std::string> str;
    std::stringstream ss;

    for (i = 0; i < argc; i++)
    {
      if (i != 0)
        ss << ' ';
      if (!JS_IsError(ctx, argv[i]) && JS_IsObject(argv[i]))
      {
        auto rval = jsctx.json_stringify(JSWrappedValue(ctx, argv[i]));
        str = jsctx.to_str(rval);
      }
      else
        str = jsctx.to_str(argv[i]);
      if (!str)
        return JS_EXCEPTION;
      ss << *str;
    }
    LOG_INFO << ss.str() << std::endl;
    return JS_UNDEFINED;
  }

  void js_dump_error(JSContext* ctx)
  {
    js::Context& jsctx = *(js::Context*)JS_GetContextOpaque(ctx);
    auto exception_val = jsctx.get_exception();

    bool is_error = JS_IsError(ctx, exception_val);
    if (!is_error)
      LOG_INFO_FMT("Throw: ");
    js_print(ctx, JS_NULL, 1, (JSValueConst*)&exception_val);
    if (is_error)
    {
      auto val = exception_val["stack"];
      if (!JS_IsUndefined(val))
      {
        LOG_INFO_FMT("{}", jsctx.to_str(val).value_or(""));
      }
    }

    JS_Throw(ctx, exception_val.take());
  }

  std::pair<std::string, std::optional<std::string>> js_error_message(
    Context& ctx)
  {
    auto exception_val = ctx.get_exception();
    std::optional<std::string> message;
    bool is_error = JS_IsError(ctx, exception_val);
    if (!is_error && JS_IsObject(exception_val))
    {
      auto rval = ctx.json_stringify(exception_val);
      message = ctx.to_str(rval);
    }
    else
    {
      message = ctx.to_str(exception_val);
    }

    std::optional<std::string> trace = std::nullopt;
    if (is_error)
    {
      auto val = exception_val["stack"];
      if (!JS_IsUndefined(val))
      {
        trace = ctx.to_str(val);
      }
    }
    return {message.value_or(""), trace};
  }

  JSWrappedValue Context::default_function(
    const std::string& code, const std::string& path)

  {
    return function(code, "default", path);
  }

  JSWrappedValue Context::function(
    const std::string& code, const std::string& func, const std::string& path)
  {
    auto module = eval(
      code.c_str(),
      code.size(),
      path.c_str(),
      JS_EVAL_TYPE_MODULE | JS_EVAL_FLAG_COMPILE_ONLY);

    if (JS_IsException(module))
    {
      js_dump_error(ctx);
      throw std::runtime_error(fmt::format("Failed to compile {}", path));
    }

    return function(module, func, path);
  }

  JSWrappedValue Context::function(
    const JSWrappedValue& module,
    const std::string& func,
    const std::string& path)
  {
    js::Context& jsctx = *(js::Context*)JS_GetContextOpaque(ctx);
    auto eval_val = eval_function(module);

    if (JS_IsException(eval_val))
    {
      js_dump_error(ctx);
      throw std::runtime_error(fmt::format("Failed to execute {}", path));
    }

    // Get exported function from module
    assert(JS_VALUE_GET_TAG(module.val) == JS_TAG_MODULE);
    auto module_def = (JSModuleDef*)JS_VALUE_GET_PTR(module.val);
    auto export_count = JS_GetModuleExportEntriesCount(module_def);
    for (auto i = 0; i < export_count; i++)
    {
      auto export_name_atom = JS_GetModuleExportEntryName(ctx, module_def, i);
      auto export_name = jsctx.to_str(export_name_atom);
      JS_FreeAtom(ctx, export_name_atom);
      if (export_name.value_or("") == func)
      {
        auto export_func = get_module_export_entry(module_def, i);
        if (!JS_IsFunction(ctx, export_func))
        {
          throw std::runtime_error(fmt::format(
            "Export '{}' of module '{}' is not a function", func, path));
        }
        return export_func;
      }
    }

    throw std::runtime_error(
      fmt::format("Failed to find export '{}' in module '{}'", func, path));
  }

  void register_request_body_class(JSContext* ctx)
  {
    // Set prototype for request body class
    JSValue body_proto = JS_NewObject(ctx);
    size_t func_count =
      sizeof(js_body_proto_funcs) / sizeof(js_body_proto_funcs[0]);
    JS_SetPropertyFunctionList(
      ctx, body_proto, js_body_proto_funcs, func_count);
    JS_SetClassProto(ctx, body_class_id, body_proto);
  }

  static JSWrappedValue create_console_obj(JSContext* ctx)
  {
    js::Context& jsctx = *(js::Context*)JS_GetContextOpaque(ctx);
    auto console = jsctx.new_obj();

    JS_SetPropertyStr(
      ctx, console, "log", JS_NewCFunction(ctx, js_print, "log", 1));

    return console;
  }

  void populate_global_console(Context& ctx)
  {
    auto global_obj = ctx.get_global_obj();
    global_obj.set("console", create_console_obj(ctx));
  }

  JSValue create_ccf_obj(
    TxContext* txctx,
<<<<<<< HEAD
    ReadOnlyTxContext* historical_txctx,
    enclave::RpcContext* rpc_ctx,
=======
    TxContext* historical_txctx,
    ccf::RpcContext* rpc_ctx,
>>>>>>> c08d7f01
    const std::optional<ccf::TxID>& transaction_id,
    ccf::TxReceiptPtr receipt,
    ccf::AbstractGovernanceEffects* gov_effects,
    ccf::AbstractHostProcesses* host_processes,
    ccf::NetworkState* network_state,
    ccf::historical::AbstractStateCache* historical_state,
    ccf::BaseEndpointRegistry* endpoint_registry,
    js::Context& ctx)
  {
    auto ccf = JS_NewObject(ctx);

    JS_SetPropertyStr(
      ctx, ccf, "strToBuf", JS_NewCFunction(ctx, js_str_to_buf, "strToBuf", 1));
    JS_SetPropertyStr(
      ctx, ccf, "bufToStr", JS_NewCFunction(ctx, js_buf_to_str, "bufToStr", 1));
    JS_SetPropertyStr(
      ctx,
      ccf,
      "jsonCompatibleToBuf",
      JS_NewCFunction(
        ctx, js_json_compatible_to_buf, "jsonCompatibleToBuf", 1));
    JS_SetPropertyStr(
      ctx,
      ccf,
      "bufToJsonCompatible",
      JS_NewCFunction(
        ctx, js_buf_to_json_compatible, "bufToJsonCompatible", 1));
    JS_SetPropertyStr(
      ctx,
      ccf,
      "generateAesKey",
      JS_NewCFunction(ctx, js_generate_aes_key, "generateAesKey", 1));
    JS_SetPropertyStr(
      ctx,
      ccf,
      "generateRsaKeyPair",
      JS_NewCFunction(ctx, js_generate_rsa_key_pair, "generateRsaKeyPair", 1));
    JS_SetPropertyStr(
      ctx, ccf, "wrapKey", JS_NewCFunction(ctx, js_wrap_key, "wrapKey", 3));
    JS_SetPropertyStr(
      ctx, ccf, "digest", JS_NewCFunction(ctx, js_digest, "digest", 2));
    JS_SetPropertyStr(
      ctx,
      ccf,
      "isValidX509CertBundle",
      JS_NewCFunction(
        ctx, js_is_valid_x509_cert_bundle, "isValidX509CertBundle", 1));
    JS_SetPropertyStr(
      ctx,
      ccf,
      "isValidX509CertChain",
      JS_NewCFunction(
        ctx, js_is_valid_x509_cert_chain, "isValidX509CertChain", 2));
    JS_SetPropertyStr(
      ctx, ccf, "pemToId", JS_NewCFunction(ctx, js_pem_to_id, "pemToId", 1));
    JS_SetPropertyStr(
      ctx,
      ccf,
      "refreshAppBytecodeCache",
      JS_NewCFunction(
        ctx, js_refresh_app_bytecode_cache, "refreshAppBytecodeCache", 0));

    auto crypto = JS_NewObject(ctx);
    JS_SetPropertyStr(ctx, ccf, "crypto", crypto);

    JS_SetPropertyStr(
      ctx,
      crypto,
      "verifySignature",
      JS_NewCFunction(ctx, js_verify_signature, "verifySignature", 4));

    if (txctx != nullptr)
    {
      auto kv = JS_NewObjectClass(ctx, kv_class_id);
      JS_SetOpaque(kv, txctx);
      JS_SetPropertyStr(ctx, ccf, "kv", kv);

      JS_SetPropertyStr(
        ctx,
        ccf,
        "setJwtPublicSigningKeys",
        JS_NewCFunction(
          ctx,
          js_gov_set_jwt_public_signing_keys,
          "setJwtPublicSigningKeys",
          3));
      JS_SetPropertyStr(
        ctx,
        ccf,
        "removeJwtPublicSigningKeys",
        JS_NewCFunction(
          ctx,
          js_gov_remove_jwt_public_signing_keys,
          "removeJwtPublicSigningKeys",
          1));
    }

    // Historical queries
    if (receipt != nullptr)
    {
      CCF_ASSERT(
        transaction_id.has_value(),
        "Expected receipt and transaction_id to both be passed");

      auto state = JS_NewObject(ctx);

      JS_SetPropertyStr(
        ctx,
        state,
        "transactionId",
        JS_NewString(ctx, transaction_id->to_str().c_str()));
      auto js_receipt = ccf_receipt_to_js(ctx, receipt);
      JS_SetPropertyStr(ctx, state, "receipt", js_receipt);
      auto kv = JS_NewObjectClass(
        ctx, kv_class_id); // TODO: This should be a read-only KV
      JS_SetOpaque(kv, historical_txctx);
      JS_SetPropertyStr(ctx, state, "kv", kv);
      JS_SetPropertyStr(ctx, ccf, "historicalState", state);
    }

    // Gov effects
    if (gov_effects != nullptr)
    {
      if (txctx == nullptr)
      {
        throw std::logic_error("Tx should be set to set node context");
      }

      auto node = JS_NewObjectClass(ctx, node_class_id);
      JS_SetOpaque(node, gov_effects);
      JS_SetPropertyStr(ctx, ccf, "node", node);
      JS_SetPropertyStr(
        ctx,
        node,
        "triggerLedgerRekey",
        JS_NewCFunction(
          ctx, js_node_trigger_ledger_rekey, "triggerLedgerRekey", 0));
      JS_SetPropertyStr(
        ctx,
        node,
        "transitionServiceToOpen",
        JS_NewCFunction(
          ctx,
          js_node_transition_service_to_open,
          "transitionServiceToOpen",
          2));
      JS_SetPropertyStr(
        ctx,
        node,
        "triggerRecoverySharesRefresh",
        JS_NewCFunction(
          ctx,
          js_node_trigger_recovery_shares_refresh,
          "triggerRecoverySharesRefresh",
          0));
      JS_SetPropertyStr(
        ctx,
        node,
        "triggerLedgerChunk",
        JS_NewCFunction(ctx, js_trigger_ledger_chunk, "triggerLedgerChunk", 0));
      JS_SetPropertyStr(
        ctx,
        node,
        "triggerSnapshot",
        JS_NewCFunction(ctx, js_trigger_snapshot, "triggerSnapshot", 0));
    }

    if (host_processes != nullptr)
    {
      auto host = JS_NewObjectClass(ctx, host_class_id);
      JS_SetOpaque(host, host_processes);
      JS_SetPropertyStr(ctx, ccf, "host", host);

      JS_SetPropertyStr(
        ctx,
        host,
        "triggerSubprocess",
        JS_NewCFunction(
          ctx, js_node_trigger_host_process_launch, "triggerSubprocess", 1));
    }

    if (network_state != nullptr)
    {
      if (txctx == nullptr)
      {
        throw std::logic_error("Tx should be set to set network context");
      }

      auto network = JS_NewObjectClass(ctx, network_class_id);
      JS_SetOpaque(network, network_state);
      JS_SetPropertyStr(ctx, ccf, "network", network);
      JS_SetPropertyStr(
        ctx,
        network,
        "getLatestLedgerSecretSeqno",
        JS_NewCFunction(
          ctx,
          js_network_latest_ledger_secret_seqno,
          "getLatestLedgerSecretSeqno",
          0));
      JS_SetPropertyStr(
        ctx,
        network,
        "generateEndorsedCertificate",
        JS_NewCFunction(
          ctx,
          js_network_generate_endorsed_certificate,
          "generateEndorsedCertificate",
          0));
      JS_SetPropertyStr(
        ctx,
        network,
        "generateNetworkCertificate",
        JS_NewCFunction(
          ctx,
          js_network_generate_certificate,
          "generateNetworkCertificate",
          0));
    }

    if (rpc_ctx != nullptr)
    {
      auto rpc = JS_NewObjectClass(ctx, rpc_class_id);
      JS_SetOpaque(rpc, rpc_ctx);
      JS_SetPropertyStr(ctx, ccf, "rpc", rpc);
      JS_SetPropertyStr(
        ctx,
        rpc,
        "setApplyWrites",
        JS_NewCFunction(ctx, js_rpc_set_apply_writes, "setApplyWrites", 1));
      JS_SetPropertyStr(
        ctx,
        rpc,
        "setClaimsDigest",
        JS_NewCFunction(ctx, js_rpc_set_claims_digest, "setClaimsDigest", 1));
    }

    // All high-level public helper functions are exposed through
    // ccf::BaseEndpointRegistry. Ideally, they should be
    // exposed separately.
    if (endpoint_registry != nullptr)
    {
      auto consensus = JS_NewObjectClass(ctx, consensus_class_id);
      JS_SetOpaque(consensus, endpoint_registry);
      JS_SetPropertyStr(ctx, ccf, "consensus", consensus);
      JS_SetPropertyStr(
        ctx,
        consensus,
        "getLastCommittedTxId",
        JS_NewCFunction(
          ctx,
          js_consensus_get_last_committed_txid,
          "getLastCommittedTxId",
          0));
      JS_SetPropertyStr(
        ctx,
        consensus,
        "getStatusForTxId",
        JS_NewCFunction(
          ctx, js_consensus_get_status_for_txid, "getStatusForTxId", 2));
      JS_SetPropertyStr(
        ctx,
        consensus,
        "getViewForSeqno",
        JS_NewCFunction(
          ctx, js_consensus_get_view_for_seqno, "getViewForSeqno", 1));
    }

    if (historical_state != nullptr)
    {
      auto historical = JS_NewObjectClass(ctx, historical_class_id);
      JS_SetOpaque(historical, historical_state);
      JS_SetPropertyStr(ctx, ccf, "historical", historical);
      JS_SetPropertyStr(
        ctx,
        historical,
        "getStateRange",
        JS_NewCFunction(
          ctx, js_historical_get_state_range, "getStateRange", 4));
      JS_SetPropertyStr(
        ctx,
        historical,
        "dropCachedStates",
        JS_NewCFunction(
          ctx, js_historical_drop_cached_states, "dropCachedStates", 1));
    }

    return ccf;
  }

  void populate_global_ccf(
    TxContext* txctx,
<<<<<<< HEAD
    ReadOnlyTxContext* historical_txctx,
    enclave::RpcContext* rpc_ctx,
=======
    TxContext* historical_txctx,
    ccf::RpcContext* rpc_ctx,
>>>>>>> c08d7f01
    const std::optional<ccf::TxID>& transaction_id,
    ccf::TxReceiptPtr receipt,
    ccf::AbstractGovernanceEffects* gov_effects,
    ccf::AbstractHostProcesses* host_processes,
    ccf::NetworkState* network_state,
    ccf::historical::AbstractStateCache* historical_state,
    ccf::BaseEndpointRegistry* endpoint_registry,
    js::Context& ctx)
  {
    auto global_obj = ctx.get_global_obj();

    JS_SetPropertyStr(
      ctx,
      global_obj,
      "ccf",
      create_ccf_obj(
        txctx,
        historical_txctx,
        rpc_ctx,
        transaction_id,
        receipt,
        gov_effects,
        host_processes,
        network_state,
        historical_state,
        endpoint_registry,
        ctx));
  }

  void populate_global(
    TxContext* txctx,
<<<<<<< HEAD
    ReadOnlyTxContext* historical_txctx,
    enclave::RpcContext* rpc_ctx,
=======
    TxContext* historical_txctx,
    ccf::RpcContext* rpc_ctx,
>>>>>>> c08d7f01
    const std::optional<ccf::TxID>& transaction_id,
    ccf::TxReceiptPtr receipt,
    ccf::AbstractGovernanceEffects* gov_effects,
    ccf::AbstractHostProcesses* host_processes,
    ccf::NetworkState* network_state,
    ccf::historical::AbstractStateCache* historical_state,
    ccf::BaseEndpointRegistry* endpoint_registry,
    js::Context& ctx)
  {
    populate_global_console(ctx);
    populate_global_ccf(
      txctx,
      historical_txctx,
      rpc_ctx,
      transaction_id,
      receipt,
      gov_effects,
      host_processes,
      network_state,
      historical_state,
      endpoint_registry,
      ctx);

    for (auto& plugin : ffi_plugins)
    {
      plugin.extend(ctx);
    }
  }

  void Runtime::add_ccf_classdefs()
  {
    std::vector<std::pair<JSClassID, JSClassDef*>> classes{
      {kv_class_id, &kv_class_def},
      {kv_map_handle_class_id, &kv_map_handle_class_def},
      {body_class_id, &body_class_def},
      {node_class_id, &node_class_def},
      {network_class_id, &network_class_def},
      {rpc_class_id, &rpc_class_def},
      {host_class_id, &host_class_def},
      {consensus_class_id, &consensus_class_def},
      {historical_class_id, &historical_class_def},
      {historical_state_class_id, &historical_state_class_def}};
    for (auto [class_id, class_def] : classes)
    {
      auto ret = JS_NewClass(rt, class_id, class_def);
      if (ret != 0)
        throw std::logic_error(fmt::format(
          "Failed to register JS class definition {}", class_def->class_name));
    }
  }

#pragma clang diagnostic pop
}<|MERGE_RESOLUTION|>--- conflicted
+++ resolved
@@ -1455,13 +1455,8 @@
 
   JSValue create_ccf_obj(
     TxContext* txctx,
-<<<<<<< HEAD
     ReadOnlyTxContext* historical_txctx,
-    enclave::RpcContext* rpc_ctx,
-=======
-    TxContext* historical_txctx,
     ccf::RpcContext* rpc_ctx,
->>>>>>> c08d7f01
     const std::optional<ccf::TxID>& transaction_id,
     ccf::TxReceiptPtr receipt,
     ccf::AbstractGovernanceEffects* gov_effects,
@@ -1754,13 +1749,8 @@
 
   void populate_global_ccf(
     TxContext* txctx,
-<<<<<<< HEAD
     ReadOnlyTxContext* historical_txctx,
-    enclave::RpcContext* rpc_ctx,
-=======
-    TxContext* historical_txctx,
     ccf::RpcContext* rpc_ctx,
->>>>>>> c08d7f01
     const std::optional<ccf::TxID>& transaction_id,
     ccf::TxReceiptPtr receipt,
     ccf::AbstractGovernanceEffects* gov_effects,
@@ -1792,13 +1782,8 @@
 
   void populate_global(
     TxContext* txctx,
-<<<<<<< HEAD
     ReadOnlyTxContext* historical_txctx,
-    enclave::RpcContext* rpc_ctx,
-=======
-    TxContext* historical_txctx,
     ccf::RpcContext* rpc_ctx,
->>>>>>> c08d7f01
     const std::optional<ccf::TxID>& transaction_id,
     ccf::TxReceiptPtr receipt,
     ccf::AbstractGovernanceEffects* gov_effects,
