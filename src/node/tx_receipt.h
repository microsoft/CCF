--- conflicted
+++ resolved
@@ -2,11 +2,8 @@
 // Licensed under the Apache 2.0 License.
 #pragma once
 
-<<<<<<< HEAD
 #include "ccf/receipt.h"
-=======
 #include "crypto/base64.h"
->>>>>>> e6f12578
 #include "node/history.h"
 
 namespace ccf
