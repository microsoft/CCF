--- conflicted
+++ resolved
@@ -41,11 +41,7 @@
         signed_public.value());
     }
 
-<<<<<<< HEAD
-    bool is_channel_established(NodeId id, Channel& channel)
-=======
     bool try_established_channel(NodeId id, Channel& channel)
->>>>>>> 5d941631
     {
       if (channel.get_status() != ChannelStatus::ESTABLISHED)
       {
@@ -71,11 +67,7 @@
       const NodeMsgType& msg_type, NodeId to, const T& data)
     {
       auto& n2n_channel = channels->get(to);
-<<<<<<< HEAD
-      if (!is_channel_established(to, n2n_channel))
-=======
       if (!try_established_channel(to, n2n_channel))
->>>>>>> 5d941631
       {
         return false;
       }
@@ -93,22 +85,14 @@
       const NodeMsgType& msg_type, NodeId to, const std::vector<uint8_t>& data)
     {
       auto& n2n_channel = channels->get(to);
-<<<<<<< HEAD
-      if (!is_channel_established(to, n2n_channel))
-=======
       if (!try_established_channel(to, n2n_channel))
->>>>>>> 5d941631
       {
         return false;
       }
 
       // The secure channel between self and to has already been established
       GcmHdr hdr;
-<<<<<<< HEAD
-      n2n_channel.tag(hdr, CBuffer{data.data(), data.size()});
-=======
       n2n_channel.tag(hdr, data);
->>>>>>> 5d941631
 
       to_host->write(node_outbound, to, msg_type, data, hdr);
       return true;
@@ -134,15 +118,6 @@
     }
 
     template <class T>
-<<<<<<< HEAD
-    std::vector<uint8_t> recv_authenticated_with_load(
-      const uint8_t*& data, size_t& size)
-    {
-      // data contains the message header of type T, the raw data, and the gcm
-      // header at the end
-      const auto& t = serialized::peek<T>(data, size);
-      const auto d = serialized::read(data, size, (size - sizeof(GcmHdr)));
-=======
     CBuffer recv_authenticated_with_load(const uint8_t*& data, size_t& size)
     {
       // data contains the message header of type T, the raw data, and the gcm
@@ -152,47 +127,31 @@
 
       const auto& t = serialized::overlay<T>(data, size);
       serialized::skip(data, size, (size - sizeof(GcmHdr)));
->>>>>>> 5d941631
       const auto& hdr = serialized::overlay<GcmHdr>(data, size);
 
       auto& n2n_channel = channels->get(t.from_node);
 
-<<<<<<< HEAD
-      if (!n2n_channel.verify(hdr, CBuffer{d.data(), d.size()}))
-=======
       if (!n2n_channel.verify(hdr, {payload_data, payload_size}))
->>>>>>> 5d941631
       {
         throw std::logic_error(fmt::format(
           "Invalid authenticated node2node message from node {} (size: {})",
           t.from_node,
           size));
       }
-<<<<<<< HEAD
-      return d;
-=======
 
       serialized::skip(payload_data, payload_size, sizeof(T));
       return {payload_data, payload_size};
->>>>>>> 5d941631
     }
 
     template <class T>
     bool send_encrypted(
-<<<<<<< HEAD
       const NodeMsgType& msg_type,
       NodeId to,
       const std::vector<uint8_t>& data,
       const T& msg_hdr)
     {
       auto& n2n_channel = channels->get(to);
-      if (!is_channel_established(to, n2n_channel))
-=======
-      NodeId to, const std::vector<uint8_t>& data, const T& msg_hdr)
-    {
-      auto& n2n_channel = channels->get(to);
       if (!try_established_channel(to, n2n_channel))
->>>>>>> 5d941631
       {
         return false;
       }
@@ -201,12 +160,7 @@
       std::vector<uint8_t> cipher(data.size());
       n2n_channel.encrypt(hdr, asCb(msg_hdr), data, cipher);
 
-<<<<<<< HEAD
       to_host->write(node_outbound, to, msg_type, msg_hdr, hdr, cipher);
-=======
-      to_host->write(
-        node_outbound, to, NodeMsgType::forwarded_msg, msg_hdr, hdr, cipher);
->>>>>>> 5d941631
 
       return true;
     }
