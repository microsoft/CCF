// Copyright (c) Microsoft Corporation. All rights reserved.
// Licensed under the Apache 2.0 License.
#pragma once

#include "ccf/crypto/pem.h"
#include "ccf/serdes.h"
#include "ccf/service/map.h"
#include "ccf/tx_id.h"
#include "consensus/aft/impl/state.h"
#include "enclave/rpc_sessions.h"
#include "kv/kv_types.h"
#include "node/identity.h"
#include "node/resharing_tracker.h"
#include "node/rpc/call_types.h"
#include "node/rpc/serialization.h"

#include <optional>
#include <vector>

namespace ccf
{
  using Index = uint64_t;

  class ResharingsHook : public kv::ConsensusHook
  {
    kv::Version version;
    std::unordered_map<kv::ReconfigurationId, ResharingResult> results;

  public:
    ResharingsHook(kv::Version version_, const Resharings::Write& w) :
      version(version_)
    {
      for (const auto& [rid, opt_rr] : w)
      {
        if (opt_rr.has_value())
        {
          LOG_DEBUG_FMT(
            "Resharings: new resharing result for configuration #{}.", rid);
          results.try_emplace(rid, opt_rr.value());
        }
      }
    }

    void call(kv::ConfigurableConsensus* consensus) override
    {
      for (auto& [rid, res] : results)
      {
        consensus->add_resharing_result(version, rid, res);
      }
    }
  };

  class SplitIdentityResharingTracker : public ResharingTracker
  {
  public:
    enum class SessionState
    {
      STARTED,
      FINISHED
    };

    class ResharingSession
    {
    public:
      SessionState state = SessionState::STARTED;
      kv::Configuration config;

      ResharingSession(const kv::Configuration& config_) : config(config_) {}
    };

    SplitIdentityResharingTracker(
      std::shared_ptr<aft::State> shared_state_,
      std::shared_ptr<ccf::RPCMap> rpc_map_,
      crypto::KeyPairPtr node_sign_kp_,
      const crypto::Pem& self_signed_node_cert_,
      const std::optional<crypto::Pem>& endorsed_node_cert_) :
      shared_state(shared_state_),
      rpc_map(rpc_map_),
      node_sign_kp(node_sign_kp_),
      self_signed_node_cert(self_signed_node_cert_),
      endorsed_node_cert(endorsed_node_cert_)
    {}

    virtual ~SplitIdentityResharingTracker() {}

    virtual void add_network_configuration(
      const kv::Configuration& config) override
    {
      configs[config.rid] = config;
    }

    virtual void reshare(const kv::Configuration& config) override
    {
      auto rid = config.rid;
      LOG_DEBUG_FMT("Resharings: start resharing for configuration #{}", rid);
      sessions.emplace(rid, ResharingSession(config));

      const auto& node_cert = endorsed_node_cert.has_value() ?
        endorsed_node_cert.value() :
        self_signed_node_cert;
      auto msg = std::make_unique<threading::Tmsg<UpdateResharingTaskMsg>>(
        update_resharing_cb, rid, rpc_map, node_sign_kp, node_cert);

      auto& tm = threading::ThreadMessaging::instance();
      tm.add_task(
        tm.get_execution_thread(threading::MAIN_THREAD_ID), std::move(msg));
    }

    virtual std::optional<kv::ReconfigurationId> find_reconfiguration(
      const kv::Configuration::Nodes& nodes) const override
    {
      // We're searching for a configuration with the same set of nodes as
      // `nodes`. We currently don't have an easy way to look up the
      // reconfiguration ID, which would make this unnecessary.
      for (auto& [rid, config] : configs)
      {
        bool have_all = true;
        for (auto& [nid, _] : nodes)
        {
          if (config.nodes.find(nid) == config.nodes.end())
          {
            have_all = false;
            break;
          }
        }
        if (have_all)
        {
          return rid;
        }
      }
      return std::nullopt;
    }

    virtual bool have_resharing_result_for(
      kv::ReconfigurationId rid, ccf::SeqNo idx) const override
    {
      auto idt = results.find(rid);
      return idt != results.end() && idt->second.seqno <= idx;
    }

    virtual void add_resharing_result(
      ccf::SeqNo seqno,
      kv::ReconfigurationId rid,
      const ResharingResult& result) override
    {
      LOG_DEBUG_FMT(
        "Resharings: adding resharing result for configuration #{}", rid);
      results.emplace(rid, result);
      sessions.erase(rid);
    }

    virtual void compact(Index idx) override
    {
      for (auto it = sessions.begin(); it != sessions.end();)
      {
        if (it->first <= idx)
        {
          it = sessions.erase(it);
        }
        else
        {
          it++;
        }
      }
    }

    virtual ResharingResult get_resharing_result(
      kv::ReconfigurationId rid) const override
    {
      auto iit = results.find(rid);
      if (iit == results.end())
      {
        throw std::runtime_error("missing resharing result");
      }
      return iit->second;
    }

    virtual void rollback(Index idx) override
    {
      for (auto it = results.begin(); it != results.end();)
      {
        if (it->second.seqno > idx)
        {
          assert(sessions.find(it->first) == sessions.end());
          it = results.erase(it);
        }
        else
        {
          it++;
        }
      }
    }

    struct UpdateResharingTaskMsg
    {
      UpdateResharingTaskMsg(
        kv::ReconfigurationId rid_,
        std::shared_ptr<ccf::RPCMap> rpc_map_,
        crypto::KeyPairPtr node_sign_kp_,
        const crypto::Pem& node_cert_,
        size_t retries_ = 10) :
        rid(rid_),
        rpc_map(rpc_map_),
        node_sign_kp(node_sign_kp_),
        node_cert(node_cert_),
        retries(retries_)
      {}

      kv::ReconfigurationId rid;
      std::shared_ptr<ccf::RPCMap> rpc_map;
      crypto::KeyPairPtr node_sign_kp;
      const crypto::Pem& node_cert;
      size_t retries;
    };

  protected:
    std::shared_ptr<aft::State> shared_state;
    std::shared_ptr<ccf::RPCMap> rpc_map;
    crypto::KeyPairPtr node_sign_kp;
    const crypto::Pem& self_signed_node_cert;
    const std::optional<crypto::Pem>& endorsed_node_cert;
    std::unordered_map<kv::ReconfigurationId, ResharingSession> sessions;
    std::unordered_map<kv::ReconfigurationId, ResharingResult> results;
    std::unordered_map<kv::ReconfigurationId, kv::Configuration> configs;

    static inline void make_request(
      http::Request& request,
      std::shared_ptr<ccf::RPCMap> rpc_map,
      crypto::KeyPairPtr node_sign_kp,
      const crypto::Pem& node_cert,
      ccf::RpcHandler::DoneCB&& done_cb)
    {
      auto node_cert_der = crypto::cert_pem_to_der(node_cert);
      const auto key_id = crypto::Sha256Hash(node_cert_der).hex_str();

      http::sign_request(request, node_sign_kp, key_id);
      std::vector<uint8_t> packed = request.build_request();
      auto node_session = std::make_shared<ccf::SessionContext>(
        ccf::InvalidSessionId, node_cert.raw());
      auto ctx = ccf::make_rpc_context(node_session, packed);

      std::shared_ptr<ccf::RpcHandler> search =
        http::fetch_rpc_handler(ctx, rpc_map);

      search->process_async(ctx, std::move(done_cb));
    }

    static inline void request_update_resharing_async(
      kv::ReconfigurationId rid,
      std::shared_ptr<ccf::RPCMap> rpc_map,
      crypto::KeyPairPtr node_sign_kp,
      const crypto::Pem& node_cert,
      ccf::RpcHandler::DoneCB&& done_cb)
    {
      ccf::UpdateResharing::In ps = {rid};

      http::Request request(fmt::format(
        "/{}/{}",
        ccf::get_actor_prefix(ccf::ActorsType::nodes),
        "update-resharing"));
      request.set_header(
        http::headers::CONTENT_TYPE, http::headervalues::contenttype::JSON);

      auto body = serdes::pack(ps, serdes::Pack::Text);
      request.set_body(&body);
      make_request(
        request, rpc_map, node_sign_kp, node_cert, std::move(done_cb));
    }

    static void update_resharing_cb(
      std::unique_ptr<threading::Tmsg<UpdateResharingTaskMsg>> msg)
    {
<<<<<<< HEAD
      request_update_resharing_async(
        msg->data.rid,
        msg->data.rpc_map,
        msg->data.node_sign_kp,
        msg->data.node_cert,
        [rid = msg->data.rid,
         rpc_map = msg->data.rpc_map,
         node_sign_kp = msg->data.node_sign_kp,
         node_cert = msg->data.node_cert,
         retries = msg->data.retries](auto&& done_ctx) mutable {
          auto rs = done_ctx->get_response_status();

          if (rs != HTTP_STATUS_OK)
          {
            auto ser_res = done_ctx->serialise_response();
            std::string str((char*)ser_res.data(), ser_res.size());
            LOG_FAIL_FMT("Resharing request failed: {}", str);
            if (--retries > 0)
            {
              auto msg =
                std::make_unique<threading::Tmsg<UpdateResharingTaskMsg>>(
                  update_resharing_cb,
                  rid,
                  rpc_map,
                  node_sign_kp,
                  node_cert,
                  retries);
              threading::ThreadMessaging::thread_messaging.add_task(
                threading::ThreadMessaging::get_execution_thread(
                  threading::MAIN_THREAD_ID),
                std::move(msg));
            }
            else
            {
              LOG_FAIL_FMT(
                "Failed request, giving up as there are no more retries left");
            }
          }
        });
=======
      if (!request_update_resharing(
            msg->data.rid,
            msg->data.rpc_map,
            msg->data.node_sign_kp,
            msg->data.node_cert))
      {
        if (--msg->data.retries > 0)
        {
          auto& tm = threading::ThreadMessaging::instance();
          tm.add_task(
            tm.get_execution_thread(threading::MAIN_THREAD_ID), std::move(msg));
        }
        else
        {
          LOG_DEBUG_FMT(
            "Failed request, giving up as there are no more retries left");
        }
      }
>>>>>>> 4cb5cc26
    }
  };
}<|MERGE_RESOLUTION|>--- conflicted
+++ resolved
@@ -270,7 +270,6 @@
     static void update_resharing_cb(
       std::unique_ptr<threading::Tmsg<UpdateResharingTaskMsg>> msg)
     {
-<<<<<<< HEAD
       request_update_resharing_async(
         msg->data.rid,
         msg->data.rpc_map,
@@ -298,9 +297,9 @@
                   node_sign_kp,
                   node_cert,
                   retries);
-              threading::ThreadMessaging::thread_messaging.add_task(
-                threading::ThreadMessaging::get_execution_thread(
-                  threading::MAIN_THREAD_ID),
+              auto& tm = threading::ThreadMessaging::instance();
+              tm.add_task(
+                tm.get_execution_thread(threading::MAIN_THREAD_ID),
                 std::move(msg));
             }
             else
@@ -310,26 +309,6 @@
             }
           }
         });
-=======
-      if (!request_update_resharing(
-            msg->data.rid,
-            msg->data.rpc_map,
-            msg->data.node_sign_kp,
-            msg->data.node_cert))
-      {
-        if (--msg->data.retries > 0)
-        {
-          auto& tm = threading::ThreadMessaging::instance();
-          tm.add_task(
-            tm.get_execution_thread(threading::MAIN_THREAD_ID), std::move(msg));
-        }
-        else
-        {
-          LOG_DEBUG_FMT(
-            "Failed request, giving up as there are no more retries left");
-        }
-      }
->>>>>>> 4cb5cc26
     }
   };
 }