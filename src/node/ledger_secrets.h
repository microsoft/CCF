// Copyright (c) Microsoft Corporation. All rights reserved.
// Licensed under the Apache 2.0 License.
#pragma once

#include "crypto/symmetric_key.h"
#include "kv/kv_types.h"
#include "kv/tx.h"
#include "secrets.h"
#include "tls/entropy.h"

#include <algorithm>
#include <map>
#include <optional>

namespace ccf
{
  struct LedgerSecret
  {
    std::vector<uint8_t> raw_key;
    std::shared_ptr<crypto::KeyAesGcm> key;

    bool operator==(const LedgerSecret& other) const
    {
      return raw_key == other.raw_key;
    }

    LedgerSecret() = default;

    // The copy construtor is used for serialising a LedgerSecret. However, only
    // the raw_key is serialised and other.key is nullptr so use raw_key to seed
    // key.
    LedgerSecret(const LedgerSecret& other) :
      raw_key(other.raw_key),
      key(std::make_shared<crypto::KeyAesGcm>(other.raw_key))
    {}

    LedgerSecret(std::vector<uint8_t>&& raw_key_) :
      raw_key(raw_key_),
      key(std::make_shared<crypto::KeyAesGcm>(std::move(raw_key_)))
    {}
  };

  inline LedgerSecret make_ledger_secret()
  {
    return LedgerSecret(tls::create_entropy()->random(crypto::GCM_SIZE_KEY));
  }

  using LedgerSecretsMap = std::map<kv::Version, LedgerSecret>;
  using VersionedLedgerSecret = LedgerSecretsMap::value_type;

  class LedgerSecrets
  {
  private:
    std::optional<NodeId> self = std::nullopt;

    SpinLock lock;
    LedgerSecretsMap ledger_secrets;

    std::optional<LedgerSecretsMap::iterator> last_used_secret_it =
      std::nullopt;

    const LedgerSecret& get_secret_for_version(
      kv::Version version, bool historical_hint = false)
    {
      if (ledger_secrets.empty())
      {
        throw std::logic_error("Ledger secrets map is empty");
      }
<<<<<<< HEAD

      if (!historical_hint && last_used_secret_it.has_value())
      {
        // Fast path for non-historical queries as both primary and backup nodes
        // encryt/decrypt transactions in order, it is sufficient to keep an
        // iterator on the last used secret to access ledger secrets in constant
        // time.
        auto& last_used_secret_it_ = last_used_secret_it.value();
        if (
          std::next(last_used_secret_it_) != ledger_secrets.end() &&
          version >= std::next(last_used_secret_it_)->first)
        {
          // Across a rekey, start using the next key
          ++last_used_secret_it_;
        }

=======

      if (!historical_hint && last_used_secret_it.has_value())
      {
        // Fast path for non-historical queries as both primary and backup nodes
        // encryt/decrypt transactions in order, it is sufficient to keep an
        // iterator on the last used secret to access ledger secrets in constant
        // time.
        auto& last_used_secret_it_ = last_used_secret_it.value();
        if (
          std::next(last_used_secret_it_) != ledger_secrets.end() &&
          version >= std::next(last_used_secret_it_)->first)
        {
          // Across a rekey, start using the next key
          ++last_used_secret_it_;
        }

>>>>>>> 254d5109
        return last_used_secret_it_->second;
      }

      // Slow path, e.g. for historical queries. The ledger secret used to
      // encrypt/decrypt a transaction at a given version is the one with the
      // highest version that is lower than the given version (e.g. if
      // ledger_secrets contains two keys for version 0 and 10 then the key
      // associated with version 0 is used for version [0..9] and version 10 for
      // versions 10+)
      auto search = std::upper_bound(
        ledger_secrets.begin(),
        ledger_secrets.end(),
        version,
        [](auto a, const auto& b) { return b.first > a; });

      if (search == ledger_secrets.begin())
      {
        throw std::logic_error(
          fmt::format("Could not find ledger secret for seqno {}", version));
      }

      if (!historical_hint)
      {
        // Only update the last secret iterator on non-historical queries so
        // that the fast path is always preserved for transactions on the main
        // store
        last_used_secret_it = std::prev(search);
      }

      return std::prev(search)->second;
    }

    void take_dependency_on_secrets(kv::ReadOnlyTx& tx)
    {
      // Ledger secrets are not stored in the KV. Instead, they are
      // cached in a unique LedgerSecrets instance that can be accessed
      // without reading the KV. However, it is possible that the ledger
      // secrets are updated (e.g. rekey tx) concurrently to their access by
      // another tx. To prevent conflicts, accessing the ledger secrets
      // require access to a tx object, which must take a dependency on the
      // secrets table.
      auto v = tx.get_read_only_view<Secrets>(Tables::SECRETS);

      // Taking a read dependency on the key at self, which would get updated
      // on rekey
      if (!self.has_value())
      {
        throw std::logic_error(
          "Node id should be set before taking dependency on secrets table");
      }
      v->get(self.value());
    }

  public:
    LedgerSecrets(std::optional<NodeId> self_ = std::nullopt) : self(self_) {}

    LedgerSecrets(NodeId self_, LedgerSecretsMap&& ledger_secrets_) :
      self(self_),
      ledger_secrets(std::move(ledger_secrets_))
    {}

    void init(kv::Version initial_version = 1)
    {
      std::lock_guard<SpinLock> guard(lock);

      auto init_secret = make_ledger_secret();

      LOG_INFO_FMT("Init ledger secrets at {}", initial_version);
      LOG_FAIL_FMT(
        "{}", tls::b64_from_raw(init_secret.raw_key)); // TODO: Delete

      ledger_secrets.emplace(initial_version, std::move(init_secret));
    }

    void set_node_id(NodeId id)
    {
      if (self.has_value())
      {
        throw std::logic_error(
          "Node id has already been set on ledger secrets");
      }

      self = id;
    }

    VersionedLedgerSecret get_latest(kv::Tx& tx)
    {
      std::lock_guard<SpinLock> guard(lock);

      take_dependency_on_secrets(tx);

      if (ledger_secrets.empty())
      {
        throw std::logic_error(
          "Could not retrieve latest ledger secret: no secret set");
      }

      return *ledger_secrets.rbegin();
    }

    std::pair<VersionedLedgerSecret, std::optional<VersionedLedgerSecret>>
    get_latest_and_penultimate(kv::Tx& tx)
    {
      std::lock_guard<SpinLock> guard(lock);

      take_dependency_on_secrets(tx);

      if (ledger_secrets.empty())
      {
        throw std::logic_error(
          "Could not retrieve latest ledger secret: no secret set");
      }

      const auto& latest_ledger_secret = ledger_secrets.rbegin();
      if (ledger_secrets.size() < 2)
      {
        return std::make_pair(*latest_ledger_secret, std::nullopt);
      }
      return std::make_pair(
        *latest_ledger_secret, *std::next(latest_ledger_secret));
    }

    LedgerSecretsMap get(
      kv::Tx& tx, std::optional<kv::Version> up_to = std::nullopt)
    {
      std::lock_guard<SpinLock> guard(lock);

      take_dependency_on_secrets(tx);

      if (!up_to.has_value())
      {
        return ledger_secrets;
      }

      auto search = ledger_secrets.find(up_to.value());
      if (search == ledger_secrets.end())
      {
        throw std::logic_error(
          fmt::format("No ledger secrets at {}", up_to.has_value()));
      }

      return LedgerSecretsMap(ledger_secrets.begin(), ++search);
    }

    void restore_historical(LedgerSecretsMap&& restored_ledger_secrets)
    {
      std::lock_guard<SpinLock> guard(lock);

      if (
        restored_ledger_secrets.rbegin()->first >=
        ledger_secrets.begin()->first)
      {
        throw std::logic_error(fmt::format(
          "Last restored version {} is greater than first existing version "
          "{}",
          restored_ledger_secrets.rbegin()->first,
          ledger_secrets.begin()->first));
      }

      LOG_FAIL_FMT("Ledger secrets before: {}", ledger_secrets.size());
      LOG_FAIL_FMT("LS before: {}", ledger_secrets.begin()->first);

      LOG_FAIL_FMT("Restored secrets: {}", restored_ledger_secrets.size());
      for (auto const& ls : restored_ledger_secrets)
      {
        LOG_FAIL_FMT(
          "LS: {} - {}", ls.first, tls::b64_from_raw(ls.second.raw_key));
      }

      ledger_secrets.merge(restored_ledger_secrets);
    }

    auto get_encryption_key_for(
      kv::Version version, bool historical_hint = false)
    {
      std::lock_guard<SpinLock> guard(lock);
      return get_secret_for_version(version, historical_hint).key;
    }

    void set_secret(kv::Version version, LedgerSecret&& secret)
    {
      std::lock_guard<SpinLock> guard(lock);

      CCF_ASSERT_FMT(
        ledger_secrets.find(version) == ledger_secrets.end(),
        "Ledger secret at seqno {} already exists",
        version);

      LOG_INFO_FMT("Added new ledger secret at seqno {}", version);
      LOG_FAIL_FMT("{}", tls::b64_from_raw(secret.raw_key)); // TODO: Delete

<<<<<<< HEAD
      ledger_secrets.emplace(version, std::move(secret));
=======
      LOG_INFO_FMT("Added new ledger secret at seqno {}", version);
>>>>>>> 254d5109
    }

    void rollback(kv::Version version)
    {
      std::lock_guard<SpinLock> guard(lock);
      if (ledger_secrets.empty())
      {
        return;
      }

      if (version < ledger_secrets.begin()->first)
      {
        LOG_FAIL_FMT(
          "Cannot rollback ledger secrets at {}: first secret is at {}",
          version,
          ledger_secrets.begin()->first);
        return;
      }

      while (ledger_secrets.size() > 1)
      {
        auto k = ledger_secrets.rbegin();
        if (k->first <= version)
        {
          break;
        }

        LOG_TRACE_FMT("Rollback ledger secrets at seqno {}", k->first);
        ledger_secrets.erase(k->first);
      }

      // Assume that the next operation will use the first non-rollbacked secret
      last_used_secret_it = std::prev(ledger_secrets.end());
    }
  };
}<|MERGE_RESOLUTION|>--- conflicted
+++ resolved
@@ -6,6 +6,7 @@
 #include "kv/kv_types.h"
 #include "kv/tx.h"
 #include "secrets.h"
+#include "tls/base64.h"
 #include "tls/entropy.h"
 
 #include <algorithm>
@@ -66,7 +67,6 @@
       {
         throw std::logic_error("Ledger secrets map is empty");
       }
-<<<<<<< HEAD
 
       if (!historical_hint && last_used_secret_it.has_value())
       {
@@ -83,24 +83,6 @@
           ++last_used_secret_it_;
         }
 
-=======
-
-      if (!historical_hint && last_used_secret_it.has_value())
-      {
-        // Fast path for non-historical queries as both primary and backup nodes
-        // encryt/decrypt transactions in order, it is sufficient to keep an
-        // iterator on the last used secret to access ledger secrets in constant
-        // time.
-        auto& last_used_secret_it_ = last_used_secret_it.value();
-        if (
-          std::next(last_used_secret_it_) != ledger_secrets.end() &&
-          version >= std::next(last_used_secret_it_)->first)
-        {
-          // Across a rekey, start using the next key
-          ++last_used_secret_it_;
-        }
-
->>>>>>> 254d5109
         return last_used_secret_it_->second;
       }
 
@@ -292,11 +274,7 @@
       LOG_INFO_FMT("Added new ledger secret at seqno {}", version);
       LOG_FAIL_FMT("{}", tls::b64_from_raw(secret.raw_key)); // TODO: Delete
 
-<<<<<<< HEAD
       ledger_secrets.emplace(version, std::move(secret));
-=======
-      LOG_INFO_FMT("Added new ledger secret at seqno {}", version);
->>>>>>> 254d5109
     }
 
     void rollback(kv::Version version)
