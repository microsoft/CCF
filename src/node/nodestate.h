--- conflicted
+++ resolved
@@ -1081,13 +1081,8 @@
 
     void setup_raft(bool public_only = false)
     {
-<<<<<<< HEAD
       // setup node-to-node channels, raft, pbft and store hooks
       n2n_channels->initialize(self, {network.secrets->get_current().priv_key});
-=======
-      // setup node-to-node channels, raft and store hooks
-      n2n_channels->initialize(self, network.secrets->get_current().priv_key);
->>>>>>> 7939befc
 
 #ifndef PBFT
       raft = std::make_shared<ConsensusRaft>(
