--- conflicted
+++ resolved
@@ -400,19 +400,9 @@
               std::move(resp.network_info.ledger_secrets), seal);
             network.encryption_priv_key = resp.network_info.encryption_priv_key;
 
-<<<<<<< HEAD
-            self = resp->node_id;
-
-            setup_consensus(
-              args.consensus_type, args.config, resp->public_only);
-=======
             self = resp.node_id;
-#ifdef PBFT
-            setup_pbft(args.config);
-#else
-            setup_raft(resp.public_only);
-#endif
->>>>>>> 7f982dab
+
+            setup_consensus(args.consensus_type, args.config, resp.public_only);
             setup_history();
             setup_encryptor(args.consensus_type);
 
