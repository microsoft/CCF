--- conflicted
+++ resolved
@@ -440,22 +440,7 @@
       join_params.node_info_network = args.config.node_info_network;
       join_params.public_encryption_key =
         node_encrypt_kp->public_key_pem().raw();
-<<<<<<< HEAD
-
-      std::vector<uint8_t> quote{1};
-
-#ifdef GET_QUOTE
-      auto quote_opt = get_quote();
-      if (!quote_opt.has_value())
-      {
-        throw std::logic_error("Quote could not be retrieved");
-      }
-      quote = quote_opt.value();
-#endif
       join_params.quote = quote;
-=======
-      join_rpc.params.quote = quote;
->>>>>>> 3ae6e3d4
 
       LOG_DEBUG_FMT(
         "Sending join request to {}:{}",
