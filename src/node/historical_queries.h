--- conflicted
+++ resolved
@@ -521,11 +521,21 @@
     std::vector<StatePtr> get_state_range_internal(
       RequestHandle handle,
       ccf::SeqNo start_seqno,
-      size_t num_following_indices,
+      ccf::SeqNo end_seqno,
       ExpiryDuration seconds_until_expiry,
       bool include_receipts)
     {
       std::lock_guard<std::mutex> guard(requests_lock);
+
+      if (end_seqno < start_seqno)
+      {
+        throw std::logic_error(fmt::format(
+          "Invalid range for historical query: end {} is before start {}",
+          end_seqno,
+          start_seqno));
+      }
+
+      const auto tail_length = end_seqno - start_seqno;
 
       const auto ms_until_expiry =
         std::chrono::duration_cast<std::chrono::milliseconds>(
@@ -660,13 +670,7 @@
       ccf::SeqNo seqno,
       ExpiryDuration seconds_until_expiry) override
     {
-<<<<<<< HEAD
-      auto range =
-        get_store_range_internal(handle, seqno, 0, seconds_until_expiry, true);
-
-=======
       auto range = get_state_range(handle, seqno, seqno, seconds_until_expiry);
->>>>>>> 7ef2bdc7
       if (range.empty())
       {
         return nullptr;
@@ -686,8 +690,8 @@
       ccf::SeqNo end_seqno,
       ExpiryDuration seconds_until_expiry) override
     {
-      auto range =
-        get_state_range(handle, start_seqno, end_seqno, seconds_until_expiry);
+      auto range = get_state_range_internal(
+        handle, start_seqno, end_seqno, seconds_until_expiry, false);
       std::vector<StorePtr> stores;
       for (size_t i = 0; i < range.size(); i++)
       {
@@ -711,29 +715,9 @@
       ccf::SeqNo end_seqno,
       ExpiryDuration seconds_until_expiry) override
     {
-      if (end_seqno < start_seqno)
-      {
-        throw std::logic_error(fmt::format(
-          "Invalid range for historical query: end {} is before start {}",
-          end_seqno,
-          start_seqno));
-      }
-
-      const auto tail_length = end_seqno - start_seqno;
-<<<<<<< HEAD
-      auto range = get_store_range_internal(
-        handle, start_seqno, tail_length, seconds_until_expiry, false);
-      std::vector<StorePtr> stores;
-      for (size_t i = 0; i < range.size(); i++)
-      {
-        stores.push_back(range[i]->store);
-      }
-      return stores;
-=======
       auto range = get_state_range_internal(
-        handle, start_seqno, tail_length, seconds_until_expiry);
+        handle, start_seqno, end_seqno, seconds_until_expiry, true);
       return range;
->>>>>>> 7ef2bdc7
     }
 
     std::vector<StatePtr> get_state_range(
