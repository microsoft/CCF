--- conflicted
+++ resolved
@@ -660,13 +660,7 @@
       ccf::SeqNo seqno,
       ExpiryDuration seconds_until_expiry) override
     {
-<<<<<<< HEAD
-      auto range =
-        get_store_range_internal(handle, seqno, 0, seconds_until_expiry, true);
-
-=======
       auto range = get_state_range(handle, seqno, seqno, seconds_until_expiry);
->>>>>>> 19ccafa6
       if (range.empty())
       {
         return nullptr;
@@ -720,20 +714,9 @@
       }
 
       const auto tail_length = end_seqno - start_seqno;
-<<<<<<< HEAD
-      auto range = get_store_range_internal(
-        handle, start_seqno, tail_length, seconds_until_expiry, false);
-      std::vector<StorePtr> stores;
-      for (size_t i = 0; i < range.size(); i++)
-      {
-        stores.push_back(range[i]->store);
-      }
-      return stores;
-=======
       auto range = get_state_range_internal(
         handle, start_seqno, tail_length, seconds_until_expiry);
       return range;
->>>>>>> 19ccafa6
     }
 
     std::vector<StatePtr> get_state_range(
