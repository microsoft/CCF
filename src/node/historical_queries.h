// Copyright (c) Microsoft Corporation. All rights reserved.
// Licensed under the Apache 2.0 License.
#pragma once

#include "ccf/historical_queries_interface.h"
#include "consensus/ledger_enclave_types.h"
#include "ds/ccf_assert.h"
#include "kv/store.h"
#include "node/encryptor.h"
#include "node/history.h"
#include "node/ledger_secrets.h"
#include "node/node_signature.h"
#include "node/rpc/node_interface.h"

#include <list>
#include <map>
#include <memory>
#include <set>

#ifdef ENABLE_HISTORICAL_VERBOSE_LOGGING
#  define HISTORICAL_LOG(...) LOG_INFO_FMT(__VA_ARGS__)
#else
#  define HISTORICAL_LOG(...)
#endif

namespace ccf::historical
{
  enum class RequestNamespace : uint8_t
  {
    Application,
    System,
  };

  using CompoundHandle = std::pair<RequestNamespace, RequestHandle>;

  static std::optional<ccf::PrimarySignature> get_signature(
    const StorePtr& sig_store)
  {
    auto tx = sig_store->create_read_only_tx();
    auto signatures = tx.ro<ccf::Signatures>(ccf::Tables::SIGNATURES);
    return signatures->get();
  }

  static std::optional<std::vector<uint8_t>> get_tree(const StorePtr& sig_store)
  {
    auto tx = sig_store->create_read_only_tx();
    auto tree =
      tx.ro<ccf::SerialisedMerkleTree>(ccf::Tables::SERIALISED_MERKLE_TREE);
    return tree->get();
  }

  class StateCacheImpl
  {
  protected:
    kv::Store& source_store;
    std::shared_ptr<ccf::LedgerSecrets> source_ledger_secrets;
    ringbuffer::WriterPtr to_host;

    std::shared_ptr<ccf::LedgerSecrets> historical_ledger_secrets;
    std::shared_ptr<ccf::NodeEncryptor> historical_encryptor;

    enum class RequestStage
    {
      Fetching,
      Untrusted,
      Trusted,
    };

    using LedgerEntry = std::vector<uint8_t>;

    struct LedgerSecretRecoveryInfo
    {
      ccf::SeqNo target_seqno = 0;
      LedgerSecretPtr last_ledger_secret;

      LedgerSecretRecoveryInfo(
        ccf::SeqNo target_seqno_, LedgerSecretPtr last_ledger_secret_) :
        target_seqno(target_seqno_),
        last_ledger_secret(last_ledger_secret_)
      {}
    };

    ccf::VersionedLedgerSecret get_earliest_known_ledger_secret()
    {
      if (historical_ledger_secrets->is_empty())
      {
        return source_ledger_secrets->get_first();
      }

      auto tx = source_store.create_read_only_tx();
      CCF_ASSERT_FMT(
        historical_ledger_secrets->get_latest(tx).first <
          source_ledger_secrets->get_first().first,
        "Historical ledger secrets are not older than main ledger secrets");

      return historical_ledger_secrets->get_first();
    }

    struct StoreDetails
    {
      RequestStage current_stage = RequestStage::Fetching;
      crypto::Sha256Hash entry_digest = {};
      StorePtr store = nullptr;
      bool is_signature = false;
      TxReceiptPtr receipt = nullptr;
      ccf::TxID transaction_id;
    };
    using StoreDetailsPtr = std::shared_ptr<StoreDetails>;

    struct Request
    {
      ccf::SeqNo first_requested_seqno = 0;
      SeqNoCollection requested_seqnos;
      std::map<ccf::SeqNo, StoreDetailsPtr> requested_stores;
      std::chrono::milliseconds time_to_expiry;

      bool include_receipts = false;

      // Entries from outside the requested range (such as the next signature)
      // may be needed to produce receipts. They are stored here, distinct from
      // user-requested stores.
      std::map<ccf::SeqNo, StoreDetailsPtr> supporting_signatures;

      // Only set when recovering ledger secrets
      std::unique_ptr<LedgerSecretRecoveryInfo> ledger_secret_recovery_info =
        nullptr;

      Request() {}

      StoreDetailsPtr get_store_details(ccf::SeqNo seqno) const
      {
        auto it = requested_stores.find(seqno);
        if (it != requested_stores.end())
        {
          return it->second;
        }

        auto supporting_it = supporting_signatures.find(seqno);
        if (supporting_it != supporting_signatures.end())
        {
          return supporting_it->second;
        }

        return nullptr;
      }

      using SeqNoRange = std::pair<ccf::SeqNo, ccf::SeqNo>;

      // Keep as many existing entries as possible, return indices that weren't
      // already present to indicate they should be fetched. For example, if we
      // were previously fetching:
      //        2  3  4  5
      // and then we adjust to:
      //              4  5
      // we don't need to fetch anything new; this is a subrange. But if we
      // adjust to:
      //  0  1  2  3  4  5  6
      // we need to start fetching 0, 1, and 6.
      SeqNoCollection adjust_ranges(
        const SeqNoCollection& new_seqnos, bool should_include_receipts)
      {
        HISTORICAL_LOG(
          "Adjusting ranges, previously {}, new {} ({} vs {})",
          requested_seqnos.size(),
          new_seqnos.size(),
          include_receipts,
          should_include_receipts);
        if (
          new_seqnos == requested_seqnos &&
          should_include_receipts == include_receipts)
        {
          // This is precisely the request we're already tracking - do nothing
          HISTORICAL_LOG("Already have this range");
          return {};
        }

        std::set<SeqNo> newly_requested;
        std::map<ccf::SeqNo, StoreDetailsPtr> new_stores;

        for (auto seqno : new_seqnos)
        {
          auto existing_details = get_store_details(seqno);
          if (existing_details == nullptr)
          {
            newly_requested.insert(seqno);
            new_stores[seqno] = std::make_shared<StoreDetails>();
            HISTORICAL_LOG("{} is new", seqno);
          }
          else
          {
            new_stores[seqno] = std::move(existing_details);
            HISTORICAL_LOG("Found {} already", seqno);
          }
        }

        requested_stores = std::move(new_stores);
        first_requested_seqno = new_seqnos.front();

        // If the range has changed, forget what ledger secrets we may have been
        // fetching - the caller can begin asking for them again
        ledger_secret_recovery_info = nullptr;

        const auto newly_requested_receipts =
          should_include_receipts && !include_receipts;

        requested_seqnos = new_seqnos;
        include_receipts = should_include_receipts;

        HISTORICAL_LOG(
          "Clearing {} supporting signatures", supporting_signatures.size());
        supporting_signatures.clear();
        if (newly_requested_receipts)
        {
          // If requesting signatures, populate receipts for each entry that we
          // already have. Normally this would be done when each entry was
          // received, but in the case that we have the entries already and only
          // request signatures now, we delay that work to now.

          for (auto seqno : new_seqnos)
          {
            const auto next_seqno = populate_receipts(seqno);
            if (next_seqno.has_value())
            {
              newly_requested.insert(*next_seqno);
              supporting_signatures[*next_seqno] =
                std::make_shared<StoreDetails>();
            }
          }
        }

        return SeqNoCollection(newly_requested.begin(), newly_requested.end());
      }

      enum class PopulateReceiptsResult
      {
        // Common result. The new seqno may have added receipts for some entries
        Continue,

        // Occasional result. The new seqno was at the end of the sequence (or
        // an attempt at retrieving a trailing supporting signature), but we
        // still have receiptless entries, so attempt to fetch the next
        FetchNext,
      };

      std::optional<ccf::SeqNo> populate_receipts(ccf::SeqNo new_seqno)
      {
        HISTORICAL_LOG(
          "Looking at {}, and populating receipts from it", new_seqno);
        auto new_details = get_store_details(new_seqno);
        if (new_details->store != nullptr)
        {
          if (new_details->is_signature)
          {
            HISTORICAL_LOG("{} is a signature", new_seqno);
            // Iterate through earlier indices. If this signature covers them
            // then create a receipt for them
            const auto sig = get_signature(new_details->store);
            ccf::MerkleTreeHistory tree(get_tree(new_details->store).value());

            for (auto seqno : requested_seqnos)
            {
              if (seqno >= new_seqno)
              {
                break;
              }

              if (tree.in_range(seqno))
              {
                auto details = get_store_details(seqno);
                if (details != nullptr)
                {
                  auto proof = tree.get_proof(seqno);
                  details->receipt = std::make_shared<TxReceipt>(
                    sig->sig,
                    proof.get_root(),
                    proof.get_path(),
                    sig->node,
                    sig->cert);
                  details->transaction_id = {sig->view, seqno};
                  HISTORICAL_LOG(
                    "Assigned a sig for {} after given signature at {}",
                    seqno,
                    new_seqno);
                }
              }
            }
          }
          else
          {
            HISTORICAL_LOG("{} is not a signature", new_seqno);
            const auto sig_it = supporting_signatures.find(new_seqno);
            if (sig_it != supporting_signatures.end())
            {
              // This was a search for a supporting signature, but this entry is
              // _not_ a signature - fetch the next
              // NB: We skip any entries we already have here. It is possible we
              // are fetching 10, previously had entries at 13, 14, 15, and the
              // signature for all of these is at 20. The supporting signature
              // for 10 tries 11, then 12. Next, it should try 16, not 13.
              auto next_seqno = new_seqno + 1;
              while (requested_seqnos.contains(next_seqno))
              {
                ++next_seqno;
              }
              HISTORICAL_LOG(
                "{} was a supporting signature attempt, fetch next {}",
                new_seqno,
                next_seqno);
              return {next_seqno};
            }
            else if (new_details->receipt == nullptr)
            {
              HISTORICAL_LOG(
                "{} also has no receipt - looking for later signature",
                new_seqno);
              // Iterate through later indices, see if there's a signature that
              // covers this one
              const auto& untrusted_digest = new_details->entry_digest;
              bool sig_seen = false;
              std::optional<ccf::SeqNo> end_of_matching_range = std::nullopt;
              for (const auto& [first_seqno, additional] :
                   requested_seqnos.get_ranges())
              {
                if (first_seqno + additional < new_seqno)
                {
                  HISTORICAL_LOG(
                    "Ignoring range starting at {} - too early", first_seqno);
                  continue;
                }

                if (!end_of_matching_range.has_value())
                {
                  end_of_matching_range = first_seqno + additional;
                }

                for (auto seqno = first_seqno;
                     seqno <= first_seqno + additional;
                     ++seqno)
                {
                  if (seqno <= new_seqno)
                  {
                    HISTORICAL_LOG("Ignoring {} - too early", seqno);
                    continue;
                  }

                  auto details = get_store_details(seqno);
                  if (details != nullptr)
                  {
                    if (details->store != nullptr && details->is_signature)
                    {
                      const auto sig = get_signature(details->store);
                      ccf::MerkleTreeHistory tree(
                        get_tree(details->store).value());
                      if (tree.in_range(new_seqno))
                      {
                        auto proof = tree.get_proof(new_seqno);
                        new_details->receipt = std::make_shared<TxReceipt>(
                          sig->sig,
                          proof.get_root(),
                          proof.get_path(),
                          sig->node,
                          sig->cert);
                        new_details->transaction_id = {sig->view, new_seqno};
                        return std::nullopt;
                      }

                      // Break here - if this signature doesn't cover us, no
                      // later one can
                      sig_seen = true;
                      HISTORICAL_LOG(
                        "Found a sig for {} at {}", new_seqno, seqno);
                      break;
                    }
                  }
                }

                if (sig_seen)
                {
                  break;
                }
              }

              if (!sig_seen)
              {
                auto sig_it = supporting_signatures.lower_bound(new_seqno);
                if (sig_it != supporting_signatures.end())
                {
                  const auto& [sig_seqno, details] = *sig_it;
                  HISTORICAL_LOG(
                    "Considering a supporting signature for {} at {}",
                    new_seqno,
                    sig_seqno);
                  if (details->store != nullptr && details->is_signature)
                  {
                    const auto sig = get_signature(details->store);
                    ccf::MerkleTreeHistory tree(
                      get_tree(details->store).value());
                    if (tree.in_range(new_seqno))
                    {
                      auto proof = tree.get_proof(new_seqno);
                      new_details->receipt = std::make_shared<TxReceipt>(
                        sig->sig,
                        proof.get_root(),
                        proof.get_path(),
                        sig->node,
                        sig->cert);
                      new_details->transaction_id = {sig->view, new_seqno};
                    }
                  }
                }
              }

              // If still have no receipt, after considering every larger value
              // we have, and the best-guess at a supporting signature, then we
              // may need to fetch another supporting signature. Request the
              // first entry after the range
              if (
                new_details->receipt == nullptr &&
                end_of_matching_range.has_value())
              {
                HISTORICAL_LOG(
                  "Still nothing, better fetch {}",
                  end_of_matching_range.value() + 1);
                return {end_of_matching_range.value() + 1};
              }
            }
          }
        }

        return std::nullopt;
      }
    };

    // Guard all access to internal state with this lock
    std::mutex requests_lock;

    // Track all things currently requested by external callers
    std::map<CompoundHandle, Request> requests;

    std::set<ccf::SeqNo> pending_fetches;

    ExpiryDuration default_expiry_duration = std::chrono::seconds(1800);

    void fetch_entry_at(ccf::SeqNo seqno)
    {
      fetch_entries_range(seqno, seqno);
    }

    void fetch_entries_range(ccf::SeqNo from, ccf::SeqNo to)
    {
      std::optional<ccf::SeqNo> unfetched_from = std::nullopt;
      std::optional<ccf::SeqNo> unfetched_to = std::nullopt;

      for (auto seqno = from; seqno <= to; ++seqno)
      {
        const auto ib = pending_fetches.insert(seqno);
        if (ib.second)
        {
          if (!unfetched_from.has_value())
          {
            unfetched_from = seqno;
          }
          unfetched_to = seqno;
        }
      }

      if (unfetched_from.has_value())
      {
        // Newly requested seqnos
        RINGBUFFER_WRITE_MESSAGE(
          consensus::ledger_get_range,
          to_host,
          static_cast<consensus::Index>(unfetched_from.value()),
          static_cast<consensus::Index>(unfetched_to.value()),
          consensus::LedgerRequestPurpose::HistoricalQuery);
      }
    }

    std::unique_ptr<LedgerSecretRecoveryInfo> fetch_supporting_secret_if_needed(
      ccf::SeqNo seqno)
    {
      auto [earliest_ledger_secret_seqno, earliest_ledger_secret] =
        get_earliest_known_ledger_secret();
      if (seqno < earliest_ledger_secret_seqno)
      {
        // Still need more secrets, fetch the next
        auto previous_secret_stored_version =
          earliest_ledger_secret->previous_secret_stored_version;
        if (!previous_secret_stored_version.has_value())
        {
          throw std::logic_error(fmt::format(
            "Earliest known ledger secret at {} has no earlier secret stored "
            "version",
            earliest_ledger_secret_seqno));
        }

        const auto seqno_to_fetch = previous_secret_stored_version.value();
        LOG_TRACE_FMT(
          "Requesting historical entry at {} but first known ledger "
          "secret is applicable from {} - requesting older secret now",
          seqno,
          earliest_ledger_secret_seqno);

        fetch_entry_at(seqno_to_fetch);
        return std::make_unique<LedgerSecretRecoveryInfo>(
          seqno_to_fetch, earliest_ledger_secret);
      }

      return nullptr;
    }

    void process_deserialised_store(
      const StorePtr& store,
      const crypto::Sha256Hash& entry_digest,
      ccf::SeqNo seqno,
      bool is_signature)
    {
      auto request_it = requests.begin();
      while (request_it != requests.end())
      {
        auto& [handle, request] = *request_it;

        // If this request was still waiting for a ledger secret, and this is
        // that secret
        if (
          request.ledger_secret_recovery_info != nullptr &&
          request.ledger_secret_recovery_info->target_seqno == seqno)
        {
          // Handle it, hopefully extending earliest_known_ledger_secret to
          // cover earlier entries
          const auto valid_secret = handle_encrypted_past_ledger_secret(
            store, std::move(request.ledger_secret_recovery_info));
          if (!valid_secret)
          {
            // Invalid! Erase this request: host gave us junk, need to start
            // over
            request_it = requests.erase(request_it);
            continue;
          }

          auto new_secret_fetch =
            fetch_supporting_secret_if_needed(request.first_requested_seqno);
          if (new_secret_fetch != nullptr)
          {
            request.ledger_secret_recovery_info = std::move(new_secret_fetch);
          }
          else
          {
            // Newly have all required secrets - begin fetching the actual
            // entries
            for (const auto& [first_requested_seqno, num_following] :
                 request.requested_seqnos.get_ranges())
            {
              fetch_entries_range(
                first_requested_seqno, first_requested_seqno + num_following);
            }
          }

          // In either case, done with this request, try the next
          ++request_it;
          continue;
        }

        auto details = request.get_store_details(seqno);
        if (
          details != nullptr &&
          details->current_stage == RequestStage::Fetching)
        {
          // Deserialisation includes a GCM integrity check, so all entries have
          // been verified by the time we get here.
          details->current_stage = RequestStage::Trusted;

          details->entry_digest = entry_digest;

          CCF_ASSERT_FMT(
            details->store == nullptr,
            "Request {} already has store for seqno {}",
            handle,
            seqno);
          details->store = store;

          details->is_signature = is_signature;
          if (is_signature)
          {
            // Construct a signature receipt.
            // We do this whether it was requested or not, because we have all
            // the state to do so already, and it's simpler than constructing
            // the receipt _later_ for an already-fetched signature transaction.
            const auto sig = get_signature(details->store);
            assert(sig.has_value());
            details->receipt = std::make_shared<TxReceipt>(
              sig->sig, sig->root.h, nullptr, sig->node, sig->cert);
            details->transaction_id = {sig->view, sig->seqno};
          }

          if (request.include_receipts)
          {
            const auto next_seqno = request.populate_receipts(seqno);
            if (next_seqno.has_value())
            {
              request.supporting_signatures.erase(seqno);
              fetch_entry_at(*next_seqno);
              request.supporting_signatures[*next_seqno] =
                std::make_shared<StoreDetails>();
            }
            ++request_it;
          }
        }
        else
        {
          ++request_it;
        }
      }
    }

    bool handle_encrypted_past_ledger_secret(
      const StorePtr& store,
      std::unique_ptr<LedgerSecretRecoveryInfo> ledger_secret_recovery_info)
    {
      // Read encrypted secrets from store
      auto tx = store->create_read_only_tx();
      auto encrypted_past_ledger_secret =
        tx.ro<ccf::EncryptedLedgerSecretsInfo>(
          ccf::Tables::ENCRYPTED_PAST_LEDGER_SECRET);
      if (!encrypted_past_ledger_secret)
      {
        return false;
      }

      // Construct description and decrypted secret
      auto previous_ledger_secret =
        encrypted_past_ledger_secret->get()->previous_ledger_secret;

      auto recovered_ledger_secret = std::make_shared<LedgerSecret>(
        ccf::decrypt_previous_ledger_secret_raw(
          ledger_secret_recovery_info->last_ledger_secret,
          std::move(previous_ledger_secret->encrypted_data)),
        previous_ledger_secret->previous_secret_stored_version);

      // Add recovered secret to historical secrets
      historical_ledger_secrets->set_secret(
        previous_ledger_secret->version, std::move(recovered_ledger_secret));

      return true;
    }

    SeqNoCollection collection_from_single_range(
      ccf::SeqNo start_seqno, ccf::SeqNo end_seqno)
    {
      if (end_seqno < start_seqno)
      {
        throw std::logic_error(fmt::format(
          "Invalid range for historical query: end {} is before start {}",
          end_seqno,
          start_seqno));
      }

      SeqNoCollection c(start_seqno, end_seqno - start_seqno);
      return c;
    }

    std::vector<StatePtr> get_states_internal(
<<<<<<< HEAD
      const CompoundHandle& handle,
=======
      RequestHandle handle,
>>>>>>> 2514a92f
      const SeqNoCollection& seqnos,
      ExpiryDuration seconds_until_expiry,
      bool include_receipts)
    {
      std::lock_guard<std::mutex> guard(requests_lock);

      const auto ms_until_expiry =
        std::chrono::duration_cast<std::chrono::milliseconds>(
          seconds_until_expiry);

      auto it = requests.find(handle);
      if (it == requests.end())
      {
        // This is a new handle - insert a newly created Request for it
        it = requests.emplace_hint(it, handle, Request());
        HISTORICAL_LOG("First time I've seen handle {}", handle);
      }

      Request& request = it->second;

      // Update this Request to represent the currently requested ranges,
      // returning any newly requested indices
      auto new_seqnos = request.adjust_ranges(seqnos, include_receipts);

      // If the earliest target entry cannot be deserialised with the earliest
      // known ledger secret, record the target seqno and begin fetching the
      // previous historical ledger secret.
      auto secret_fetch =
        fetch_supporting_secret_if_needed(request.first_requested_seqno);
      if (secret_fetch != nullptr)
      {
        if (
          request.ledger_secret_recovery_info == nullptr ||
          request.ledger_secret_recovery_info->target_seqno !=
            secret_fetch->target_seqno)
        {
          request.ledger_secret_recovery_info = std::move(secret_fetch);
        }
      }
      else
      {
        // If we have sufficiently early secrets, begin fetching any newly
        // requested entries. If we don't fall into this branch, they'll only
        // begin to be fetched once the secret arrives.
        for (const auto& [start_seqno, additional] : new_seqnos.get_ranges())
        {
          fetch_entries_range(start_seqno, start_seqno + additional);
        }
      }

      // Reset the expiry timer as this has just been requested
      request.time_to_expiry = ms_until_expiry;

      std::vector<StatePtr> trusted_states;

      for (auto seqno : seqnos)
      {
        auto target_details = request.get_store_details(seqno);
        if (target_details == nullptr)
        {
          throw std::logic_error("Request isn't tracking state for seqno");
        }

        if (
          target_details->current_stage == RequestStage::Trusted &&
          (!request.include_receipts || target_details->receipt != nullptr))
        {
          // Have this store, associated txid and receipt and trust it - add
          // it to return list
          StatePtr state = std::make_shared<State>(
            target_details->store,
            target_details->receipt,
            target_details->transaction_id);
          trusted_states.push_back(state);
        }
        else
        {
          // Still fetching this store or don't trust it yet, so range is
          // incomplete - return empty vector
          return {};
        }
      }

      return trusted_states;
    }

    // Used when we received an invalid entry, to drop any requests which were
    // asking for it
    void delete_all_interested_requests(ccf::SeqNo seqno)
    {
      auto request_it = requests.begin();
      while (request_it != requests.end())
      {
        if (request_it->second.get_store_details(seqno) != nullptr)
        {
          request_it = requests.erase(request_it);
        }
        else
        {
          ++request_it;
        }
      }
    }

    std::vector<StorePtr> states_to_stores(const std::vector<StatePtr>& states)
    {
      std::vector<StorePtr> stores;
      for (size_t i = 0; i < states.size(); i++)
      {
        stores.push_back(states[i]->store);
      }
      return stores;
    }

  public:
    StateCacheImpl(
      kv::Store& store,
      const std::shared_ptr<ccf::LedgerSecrets>& secrets,
      const ringbuffer::WriterPtr& host_writer) :
      source_store(store),
      source_ledger_secrets(secrets),
      to_host(host_writer),
      historical_ledger_secrets(std::make_shared<ccf::LedgerSecrets>()),
      historical_encryptor(
        std::make_shared<ccf::NodeEncryptor>(historical_ledger_secrets))
    {}

    StorePtr get_store_at(
      const CompoundHandle& handle,
      ccf::SeqNo seqno,
      ExpiryDuration seconds_until_expiry)
    {
      auto range = get_store_range(handle, seqno, seqno, seconds_until_expiry);
      if (range.empty())
      {
        return nullptr;
      }

      return range[0];
    }

    StorePtr get_store_at(const CompoundHandle& handle, ccf::SeqNo seqno)
    {
      return get_store_at(handle, seqno, default_expiry_duration);
    }

    StatePtr get_state_at(
      const CompoundHandle& handle,
      ccf::SeqNo seqno,
      ExpiryDuration seconds_until_expiry)
    {
      auto range = get_state_range(handle, seqno, seqno, seconds_until_expiry);
      if (range.empty())
      {
        return nullptr;
      }

      return range[0];
    }

    StatePtr get_state_at(const CompoundHandle& handle, ccf::SeqNo seqno)
    {
      return get_state_at(handle, seqno, default_expiry_duration);
    }

    std::vector<StorePtr> get_store_range(
      const CompoundHandle& handle,
      ccf::SeqNo start_seqno,
      ccf::SeqNo end_seqno,
      ExpiryDuration seconds_until_expiry)
    {
      return states_to_stores(get_states_internal(
        handle,
        collection_from_single_range(start_seqno, end_seqno),
        seconds_until_expiry,
        false));
    }

    std::vector<StorePtr> get_store_range(
      const CompoundHandle& handle,
      ccf::SeqNo start_seqno,
      ccf::SeqNo end_seqno)
    {
      return get_store_range(
        handle, start_seqno, end_seqno, default_expiry_duration);
    }

    std::vector<StatePtr> get_state_range(
      const CompoundHandle& handle,
      ccf::SeqNo start_seqno,
      ccf::SeqNo end_seqno,
      ExpiryDuration seconds_until_expiry)
    {
      return get_states_internal(
        handle,
        collection_from_single_range(start_seqno, end_seqno),
        seconds_until_expiry,
        true);
    }

    std::vector<StatePtr> get_state_range(
      const CompoundHandle& handle,
      ccf::SeqNo start_seqno,
      ccf::SeqNo end_seqno)
    {
      return get_state_range(
        handle, start_seqno, end_seqno, default_expiry_duration);
    }

    std::vector<StorePtr> get_stores_for(
<<<<<<< HEAD
      const CompoundHandle& handle,
      const SeqNoCollection& seqnos,
      ExpiryDuration seconds_until_expiry)
=======
      RequestHandle handle,
      const SeqNoCollection& seqnos,
      ExpiryDuration seconds_until_expiry) override
>>>>>>> 2514a92f
    {
      return states_to_stores(
        get_states_internal(handle, seqnos, seconds_until_expiry, false));
    }

    std::vector<StorePtr> get_stores_for(
<<<<<<< HEAD
      const CompoundHandle& handle, const SeqNoCollection& seqnos)
=======
      RequestHandle handle, const SeqNoCollection& seqnos) override
>>>>>>> 2514a92f
    {
      return get_stores_for(handle, seqnos, default_expiry_duration);
    }

    std::vector<StatePtr> get_states_for(
<<<<<<< HEAD
      const CompoundHandle& handle,
      const SeqNoCollection& seqnos,
      ExpiryDuration seconds_until_expiry)
=======
      RequestHandle handle,
      const SeqNoCollection& seqnos,
      ExpiryDuration seconds_until_expiry) override
>>>>>>> 2514a92f
    {
      if (seqnos.empty())
      {
        throw std::runtime_error("Cannot request empty range");
      }
      return get_states_internal(handle, seqnos, seconds_until_expiry, true);
    }

    std::vector<StatePtr> get_states_for(
<<<<<<< HEAD
      const CompoundHandle& handle, const SeqNoCollection& seqnos)
=======
      RequestHandle handle, const SeqNoCollection& seqnos) override
>>>>>>> 2514a92f
    {
      return get_states_for(handle, seqnos, default_expiry_duration);
    }

<<<<<<< HEAD
    void set_default_expiry_duration(ExpiryDuration duration)
=======
    void set_default_expiry_duration(ExpiryDuration duration) override
>>>>>>> 2514a92f
    {
      default_expiry_duration = duration;
    }

    bool drop_cached_states(const CompoundHandle& handle)
    {
      std::lock_guard<std::mutex> guard(requests_lock);
      const auto erased_count = requests.erase(handle);
      return erased_count > 0;
    }

    bool handle_ledger_entry(ccf::SeqNo seqno, const std::vector<uint8_t>& data)
    {
      return handle_ledger_entry(seqno, data.data(), data.size());
    }

    bool handle_ledger_entry(ccf::SeqNo seqno, const uint8_t* data, size_t size)
    {
      std::lock_guard<std::mutex> guard(requests_lock);
      const auto it = pending_fetches.find(seqno);
      if (it == pending_fetches.end())
      {
        // Unexpected entry - ignore it?
        return false;
      }

      pending_fetches.erase(it);

      kv::ApplyResult deserialise_result;
      auto store =
        deserialise_ledger_entry(seqno, data, size, deserialise_result);

      if (deserialise_result == kv::ApplyResult::FAIL)
      {
        return false;
      }

      {
        // Confirm this entry is from a precursor of the current state, and not
        // a fork
        const auto tx_id = store->current_txid();
        if (tx_id.version != seqno)
        {
          LOG_FAIL_FMT(
            "Corrupt ledger entry received - claims to be {} but is actually "
            "{}.{}",
            seqno,
            tx_id.term,
            tx_id.version);
          return false;
        }

        auto consensus = source_store.get_consensus();
        if (consensus == nullptr)
        {
          LOG_FAIL_FMT("No consensus on source store");
          return false;
        }

        const auto actual_view = consensus->get_view(seqno);
        if (actual_view != tx_id.term)
        {
          LOG_FAIL_FMT(
            "Ledger entry comes from fork - contains {}.{} but this service "
            "expected {}.{}",
            tx_id.term,
            tx_id.version,
            actual_view,
            seqno);
          return false;
        }
      }

      const auto is_signature =
        deserialise_result == kv::ApplyResult::PASS_SIGNATURE;

      HISTORICAL_LOG(
        "Processing historical store at {} ({})",
        seqno,
        (size_t)deserialise_result);
      const auto entry_digest = crypto::Sha256Hash({data, size});
      process_deserialised_store(store, entry_digest, seqno, is_signature);

      return true;
    }

    bool handle_ledger_entries(
      ccf::SeqNo from_seqno, ccf::SeqNo to_seqno, const LedgerEntry& data)
    {
      return handle_ledger_entries(
        from_seqno, to_seqno, data.data(), data.size());
    }

    bool handle_ledger_entries(
      ccf::SeqNo from_seqno,
      ccf::SeqNo to_seqno,
      const uint8_t* data,
      size_t size)
    {
      auto seqno = from_seqno;
      bool all_accepted = true;
      while (size > 0)
      {
        const auto header =
          serialized::peek<kv::SerialisedEntryHeader>(data, size);
        const auto whole_size = header.size + kv::serialised_entry_header_size;
        all_accepted &= handle_ledger_entry(seqno, data, whole_size);
        data += whole_size;
        size -= whole_size;
        ++seqno;
      }

      CCF_ASSERT_FMT(
        seqno == to_seqno + 1,
        "Ledger entry range doesn't contain claimed entries");
      return all_accepted;
    }

    void handle_no_entry(ccf::SeqNo seqno)
    {
      handle_no_entry_range(seqno, seqno);
    }

    void handle_no_entry_range(ccf::SeqNo from_seqno, ccf::SeqNo to_seqno)
    {
      std::lock_guard<std::mutex> guard(requests_lock);

      for (auto seqno = from_seqno; seqno <= to_seqno; ++seqno)
      {
        // The host failed or refused to give this entry. Currently just
        // forget about it and drop any requests which were looking for it -
        // don't have a mechanism for remembering this failure and reporting it
        // to users.
        const auto fetches_it = pending_fetches.find(seqno);
        if (fetches_it != pending_fetches.end())
        {
          delete_all_interested_requests(seqno);

          pending_fetches.erase(fetches_it);
        }
      }
    }

    StorePtr deserialise_ledger_entry(
      ccf::SeqNo seqno,
      const uint8_t* data,
      size_t size,
      kv::ApplyResult& result)
    {
      // Create a new store and try to deserialise this entry into it
      StorePtr store = std::make_shared<kv::Store>(
        false /* Do not start from very first seqno */,
        true /* Make use of historical secrets */);

      // If this is older than the node's currently known ledger secrets, use
      // the historical encryptor (which should have older secrets)
      if (seqno < source_ledger_secrets->get_first().first)
      {
        store->set_encryptor(historical_encryptor);
      }
      else
      {
        store->set_encryptor(source_store.get_encryptor());
      }

      try
      {
        // Encrypted ledger secrets are deserialised in public-only mode. Their
        // Merkle tree integrity is not verified: even if the recovered ledger
        // secret was bogus, the deserialisation of subsequent ledger entries
        // would fail.
        bool public_only = false;
        for (const auto& [_, request] : requests)
        {
          if (
            request.ledger_secret_recovery_info != nullptr &&
            request.ledger_secret_recovery_info->target_seqno == seqno)
          {
            public_only = true;
            break;
          }
        }

        auto exec = store->deserialize(
          {data, data + size}, ConsensusType::CFT, public_only);
        if (exec == nullptr)
        {
          result = kv::ApplyResult::FAIL;
          return nullptr;
        }

        result = exec->apply();
      }
      catch (const std::exception& e)
      {
        LOG_FAIL_FMT(
          "Exception while attempting to deserialise entry {}: {}",
          seqno,
          e.what());
        result = kv::ApplyResult::FAIL;
      }

      return store;
    }

    void tick(const std::chrono::milliseconds& elapsed_ms)
    {
      std::lock_guard<std::mutex> guard(requests_lock);
      auto it = requests.begin();
      while (it != requests.end())
      {
        auto& request = it->second;
        if (elapsed_ms >= request.time_to_expiry)
        {
          it = requests.erase(it);
        }
        else
        {
          request.time_to_expiry -= elapsed_ms;
          ++it;
        }
      }
    }
  };

  class StateCache : public StateCacheImpl, public AbstractStateCache
  {
  protected:
    CompoundHandle make_compound_handle(RequestHandle rh)
    {
      return {RequestNamespace::Application, rh};
    }

  public:
    template <typename... Ts>
    StateCache(Ts&&... ts) : StateCacheImpl(std::forward<Ts>(ts)...)
    {}

    StorePtr get_store_at(
      RequestHandle handle,
      ccf::SeqNo seqno,
      ExpiryDuration seconds_until_expiry) override
    {
      return StateCacheImpl::get_store_at(
        make_compound_handle(handle), seqno, seconds_until_expiry);
    }

    StorePtr get_store_at(RequestHandle handle, ccf::SeqNo seqno) override
    {
      return StateCacheImpl::get_store_at(make_compound_handle(handle), seqno);
    }

    StatePtr get_state_at(
      RequestHandle handle,
      ccf::SeqNo seqno,
      ExpiryDuration seconds_until_expiry) override
    {
      return StateCacheImpl::get_state_at(
        make_compound_handle(handle), seqno, seconds_until_expiry);
    }

    StatePtr get_state_at(RequestHandle handle, ccf::SeqNo seqno) override
    {
      return StateCacheImpl::get_state_at(make_compound_handle(handle), seqno);
    }

    std::vector<StorePtr> get_store_range(
      RequestHandle handle,
      ccf::SeqNo start_seqno,
      ccf::SeqNo end_seqno,
      ExpiryDuration seconds_until_expiry) override
    {
      return StateCacheImpl::get_store_range(
        make_compound_handle(handle),
        start_seqno,
        end_seqno,
        seconds_until_expiry);
    }

    std::vector<StorePtr> get_store_range(
      RequestHandle handle,
      ccf::SeqNo start_seqno,
      ccf::SeqNo end_seqno) override
    {
      return StateCacheImpl::get_store_range(
        make_compound_handle(handle), start_seqno, end_seqno);
    }

    std::vector<StatePtr> get_state_range(
      RequestHandle handle,
      ccf::SeqNo start_seqno,
      ccf::SeqNo end_seqno,
      ExpiryDuration seconds_until_expiry) override
    {
      return StateCacheImpl::get_state_range(
        make_compound_handle(handle),
        start_seqno,
        end_seqno,
        seconds_until_expiry);
    }

    std::vector<StatePtr> get_state_range(
      RequestHandle handle,
      ccf::SeqNo start_seqno,
      ccf::SeqNo end_seqno) override
    {
      return StateCacheImpl::get_state_range(
        make_compound_handle(handle), start_seqno, end_seqno);
    }

    std::vector<StorePtr> get_stores_for(
      RequestHandle handle,
      const SeqNoCollection& seqnos,
      ExpiryDuration seconds_until_expiry) override
    {
      return StateCacheImpl::get_stores_for(
        make_compound_handle(handle), seqnos, seconds_until_expiry);
    }

    std::vector<StorePtr> get_stores_for(
      RequestHandle handle, const SeqNoCollection& seqnos) override
    {
      return StateCacheImpl::get_stores_for(make_compound_handle(handle), seqnos);
    }

    std::vector<StatePtr> get_states_for(
      RequestHandle handle,
      const SeqNoCollection& seqnos,
      ExpiryDuration seconds_until_expiry) override
    {
      return StateCacheImpl::get_states_for(
        make_compound_handle(handle), seqnos, seconds_until_expiry);
    }

    std::vector<StatePtr> get_states_for(
      RequestHandle handle, const SeqNoCollection& seqnos) override
    {
      return StateCacheImpl::get_states_for(make_compound_handle(handle), seqnos);
    }

    void set_default_expiry_duration(ExpiryDuration duration) override
    {
      StateCacheImpl::set_default_expiry_duration(duration);
    }

    bool drop_cached_states(RequestHandle handle) override
    {
      return StateCacheImpl::drop_cached_states(make_compound_handle(handle));
    }
  };
}

namespace fmt
{
  template <>
  struct formatter<ccf::historical::CompoundHandle>
  {
    template <typename ParseContext>
    constexpr auto parse(ParseContext& ctx)
    {
      return ctx.begin();
    }

    template <typename FormatContext>
    auto format(const ccf::historical::CompoundHandle& p, FormatContext& ctx)
    {
      return format_to(
        ctx.out(),
        "[{}|{}]",
        std::get<0>(p) == ccf::historical::RequestNamespace::Application ?
          "APP" :
          "SYS",
        std::get<1>(p));
    }
  };
}<|MERGE_RESOLUTION|>--- conflicted
+++ resolved
@@ -660,11 +660,7 @@
     }
 
     std::vector<StatePtr> get_states_internal(
-<<<<<<< HEAD
       const CompoundHandle& handle,
-=======
-      RequestHandle handle,
->>>>>>> 2514a92f
       const SeqNoCollection& seqnos,
       ExpiryDuration seconds_until_expiry,
       bool include_receipts)
@@ -875,40 +871,24 @@
     }
 
     std::vector<StorePtr> get_stores_for(
-<<<<<<< HEAD
       const CompoundHandle& handle,
       const SeqNoCollection& seqnos,
       ExpiryDuration seconds_until_expiry)
-=======
-      RequestHandle handle,
-      const SeqNoCollection& seqnos,
-      ExpiryDuration seconds_until_expiry) override
->>>>>>> 2514a92f
     {
       return states_to_stores(
         get_states_internal(handle, seqnos, seconds_until_expiry, false));
     }
 
     std::vector<StorePtr> get_stores_for(
-<<<<<<< HEAD
       const CompoundHandle& handle, const SeqNoCollection& seqnos)
-=======
-      RequestHandle handle, const SeqNoCollection& seqnos) override
->>>>>>> 2514a92f
     {
       return get_stores_for(handle, seqnos, default_expiry_duration);
     }
 
     std::vector<StatePtr> get_states_for(
-<<<<<<< HEAD
       const CompoundHandle& handle,
       const SeqNoCollection& seqnos,
       ExpiryDuration seconds_until_expiry)
-=======
-      RequestHandle handle,
-      const SeqNoCollection& seqnos,
-      ExpiryDuration seconds_until_expiry) override
->>>>>>> 2514a92f
     {
       if (seqnos.empty())
       {
@@ -918,20 +898,12 @@
     }
 
     std::vector<StatePtr> get_states_for(
-<<<<<<< HEAD
       const CompoundHandle& handle, const SeqNoCollection& seqnos)
-=======
-      RequestHandle handle, const SeqNoCollection& seqnos) override
->>>>>>> 2514a92f
     {
       return get_states_for(handle, seqnos, default_expiry_duration);
     }
 
-<<<<<<< HEAD
     void set_default_expiry_duration(ExpiryDuration duration)
-=======
-    void set_default_expiry_duration(ExpiryDuration duration) override
->>>>>>> 2514a92f
     {
       default_expiry_duration = duration;
     }
