// Copyright (c) Microsoft Corporation. All rights reserved.
// Licensed under the Apache 2.0 License.
#pragma once

#include "ds/json.h"
#include "ds/msgpack_adaptor_nlohmann.h"
#include "entities.h"
#include "script.h"

#include <msgpack-c/msgpack.hpp>
#include <unordered_map>
#include <vector>

namespace ccf
{
  // TODO(#feature): add optional explicit signatures to Proposal and Vote
  // as in the paper

  /** Members use proposals to propose changes to the KV store.
   * Active members can issue proposals through the Propose RPC.
   * A proposal is defined by a Lua script and a corresponding parameter.
   * Proposal are passed two arguments:
   *  (1) a table mapping KV store table names to corresponding accessors
   *  (2) the specified parameter (which is translated from json to Lua, this
   * could for example be the certificate of a to-be-added node).
   * Proposal scripts can read KV tables with the rights of the proposing
   * member, but they cannot write. Proposal scripts must return a list of
   * proposed function calls (ie, ::ProposedCalls). For this, they have access
   * to the helper class Calls. If a script returns an empty list, the vote is
   * aborted and it may run again at a later point. The available function calls
   * are defined in
   * ::MemberCallRpcFrontend and gov.lua. The following script proposes calling
   * "raw_puts" (defined in gov.lua) to make raw writes to the KV. It uses the
   * helper class Puts. (The environment for proposal scripts is defined
   * ./src/runtime_config/gov.lua.)
   *
   *  local tables, param = ...
   *  local value = tables["values"]:get(param)
   *  local c = Calls:new()
   *  local p = Puts:new()
   *  -- propose writing store["table"]["key"] = value
   *  p:put("table", "key", value)
   *  c:call("raw_puts", p)
   *  return c
   *
   * Or more compact:
   *
   *  local tables, param = ...
   *  return Calls:call(Puts:put("table", "key", tables["values"]:get(param))
   */
  struct Proposal
  {
    //! arguments for propose RPC
    struct In
    {
      //! script that proposes changes
      Script script;
      //! fixed parameter for the script
      nlohmann::json parameter;
    };

    //! results from propose RPC
    struct Out
    {
      //! the id of the created proposal
      ObjectId id;
      //! the completion result
      bool completed;
    };
  };
  DECLARE_JSON_TYPE(Proposal::In)
  DECLARE_JSON_REQUIRED_FIELDS(Proposal::In, script, parameter)
  DECLARE_JSON_TYPE(Proposal::Out)
  DECLARE_JSON_REQUIRED_FIELDS(Proposal::Out, id, completed)

  struct OpenProposal
  {
    Script script = {};
    nlohmann::json parameter = {};
    MemberId proposer = {};
    std::unordered_map<MemberId, Script> votes = {};

    OpenProposal() = default;
    OpenProposal(const Script& s, const nlohmann::json& param, MemberId prop) :
      script(s),
      parameter(param),
      proposer(prop)
    {}

    bool operator==(const OpenProposal& o) const
    {
      return script == o.script && parameter == o.parameter &&
        proposer == o.proposer && votes == o.votes;
    }

    MSGPACK_DEFINE(script, parameter, proposer, votes);
  };
<<<<<<< HEAD
  DECLARE_JSON_TYPE_WITH_BASE(OpenProposal, Proposal::In)
  DECLARE_JSON_REQUIRED_FIELDS(OpenProposal, proposer, votes)
=======
  DECLARE_REQUIRED_JSON_FIELDS(OpenProposal, script, parameter, proposer, votes)
>>>>>>> 1c566724
  using Proposals = Store::Map<ObjectId, OpenProposal>;

  struct ProposalAction
  {
    //! the id of the proposal subject to the action
    ObjectId id;
  };
  DECLARE_JSON_TYPE(ProposalAction)
  DECLARE_JSON_REQUIRED_FIELDS(ProposalAction, id)

  struct Vote : public ProposalAction
  {
    Script ballot;
  };
  DECLARE_JSON_TYPE_WITH_BASE(Vote, ProposalAction)
  DECLARE_JSON_REQUIRED_FIELDS(Vote, ballot)

  //! A call proposed by a proposal script
  struct ProposedCall
  {
    //! the name of the function to call
    std::string func;
    //! the corresponding arguments
    nlohmann::json args;
  };
  DECLARE_JSON_TYPE(ProposedCall)
  DECLARE_JSON_REQUIRED_FIELDS(ProposedCall, func, args)

  /** A list of calls proposed (and returned) by a proposal script
   * Every proposal script must return a compatible data structure.
   */
  using ProposedCalls = std::vector<ProposedCall>;

  struct KVRead
  {
    struct In
    {
      std::string table = {};
      nlohmann::json key = {};
    };

    using Out = nlohmann::json;
  };
  DECLARE_JSON_TYPE(KVRead::In)
  DECLARE_JSON_REQUIRED_FIELDS(KVRead::In, table, key);
}<|MERGE_RESOLUTION|>--- conflicted
+++ resolved
@@ -95,12 +95,9 @@
 
     MSGPACK_DEFINE(script, parameter, proposer, votes);
   };
-<<<<<<< HEAD
-  DECLARE_JSON_TYPE_WITH_BASE(OpenProposal, Proposal::In)
-  DECLARE_JSON_REQUIRED_FIELDS(OpenProposal, proposer, votes)
-=======
-  DECLARE_REQUIRED_JSON_FIELDS(OpenProposal, script, parameter, proposer, votes)
->>>>>>> 1c566724
+  DECLARE_JSON_TYPE(OpenProposal)
+  DECLARE_JSON_REQUIRED_FIELDS(OpenProposal, script, parameter, proposer, votes)
+
   using Proposals = Store::Map<ObjectId, OpenProposal>;
 
   struct ProposalAction
