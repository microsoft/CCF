--- conflicted
+++ resolved
@@ -60,28 +60,6 @@
 
   struct Tables
   {
-<<<<<<< HEAD
-    // Governance tables
-    static constexpr auto MEMBERS = "public:ccf.gov.members";
-    static constexpr auto MEMBER_ACKS = "public:ccf.gov.member_acks";
-    static constexpr auto MEMBER_CERT_DERS = "public:ccf.gov.member_cert_ders";
-    static constexpr auto MEMBER_DIGESTS = "public:ccf.gov.member_digests";
-    static constexpr auto USERS = "public:ccf.gov.users";
-    static constexpr auto USER_CERT_DERS = "public:ccf.gov.user_cert_ders";
-    static constexpr auto USER_DIGESTS = "public:ccf.gov.user_digests";
-    static constexpr auto SERVICE_PRINCIPALS =
-      "public:ccf.gov.service_principals";
-    static constexpr auto NODES = "public:ccf.gov.nodes";
-    static constexpr auto VALUES = "public:ccf.gov.values";
-    static constexpr auto CONSENSUS = "public:ccf.gov.consensus";
-    static constexpr auto WHITELISTS = "public:ccf.gov.whitelists";
-    static constexpr auto PROPOSALS = "public:ccf.gov.proposals";
-    static constexpr auto GOV_SCRIPTS = "public:ccf.gov.governance.scripts";
-    static constexpr auto APP_SCRIPTS = "public:ccf.gov.app_scripts";
-    static constexpr auto MODULES = "public:ccf.gov.modules";
-    static constexpr auto MODULES_HASH = "public:ccf.gov.modules_hash";
-    static constexpr auto SECRETS = "public:ccf.gov.secrets";
-=======
     // Service tables
 
     // Member identities
@@ -100,7 +78,6 @@
 
     // Nodes identities and allowed code ids
     static constexpr auto NODES = "public:ccf.gov.nodes.info";
->>>>>>> acc4ad22
     static constexpr auto NODE_CODE_IDS = "public:ccf.gov.nodes.code_ids";
 
     // Service information
@@ -116,6 +93,7 @@
     // JS applications, not service specific but writable by governance only
     static constexpr auto APP_SCRIPTS = "public:gov.scripts";
     static constexpr auto MODULES = "public:gov.modules";
+    static constexpr auto MODULES_HASH = "public:ccf.gov.modules_hash";
     static constexpr auto ENDPOINTS = "public:gov.endpoints";
     static constexpr auto SERVICE_PRINCIPALS = "public:gov.service_principals";
 
