// Copyright (c) Microsoft Corporation. All rights reserved.
// Licensed under the Apache 2.0 License.
#pragma once

#include "ccf/entity_id.h"
<<<<<<< HEAD
#include "crypto/san.h"
=======
#include "crypto/key_pair.h"
#include "crypto/verifier.h"
>>>>>>> 4929ee61
#include "entities.h"
#include "kv/map.h"
#include "node_info_network.h"
#include "quote_info.h"
#include "service_map.h"

#include <string>
#include <vector>

namespace ccf
{
  enum class NodeStatus
  {
    PENDING = 0,
    TRUSTED = 1,
    RETIRED = 2,
    LEARNER = 3,
    RETIRING = 4
  };
  DECLARE_JSON_ENUM(
    NodeStatus,
    {{NodeStatus::PENDING, "Pending"},
     {NodeStatus::TRUSTED, "Trusted"},
     {NodeStatus::RETIRED, "Retired"},
     {NodeStatus::LEARNER, "Learner"},
     {NodeStatus::RETIRING, "Retiring"}});
}

namespace ccf
{
  struct NodeInfo : NodeInfoNetwork
  {
    /// Node enclave quote
    QuoteInfo quote_info;
    /// Node encryption public key, used to distribute ledger re-keys.
    crypto::Pem encryption_pub_key;
    /// Node status
    NodeStatus status = NodeStatus::PENDING;

    /** Set to the seqno of the latest ledger secret at the time the node is
        trusted */
    std::optional<kv::Version> ledger_secret_seqno = std::nullopt;

    /// Code identity for the node
    std::optional<std::string> code_digest = std::nullopt;

    /**
     *  Fields below are added in 2.x
     */

    /// Node certificate signing request
    std::optional<crypto::Pem> certificate_signing_request = std::nullopt;

    /// Public key
    std::optional<crypto::Pem> public_key = std::nullopt;

    /**
     * Fields below are deprecated
     */

    /** Deprecated as of 2.x.
     * Node certificate. Only set for 1.x releases. Further releases record
     * node identity in `public_key` field. Service-endorsed certificate is
     * recorded in "public:ccf.nodes.endorsed_certificates" table */
    std::optional<crypto::Pem> cert = std::nullopt;
  };
  DECLARE_JSON_TYPE_WITH_BASE_AND_OPTIONAL_FIELDS(NodeInfo, NodeInfoNetwork);
  DECLARE_JSON_REQUIRED_FIELDS(
    NodeInfo, quote_info, encryption_pub_key, status);
  DECLARE_JSON_OPTIONAL_FIELDS(
    NodeInfo,
    cert,
    ledger_secret_seqno,
    code_digest,
    certificate_signing_request,
    public_key);

  using Nodes = ServiceMap<NodeId, NodeInfo>;
<<<<<<< HEAD
  using NodeEndorsedCertificates =
    kv::RawCopySerialisedMap<NodeId, crypto::Pem>;
=======

  inline NodeId compute_node_id_from_pubk_der(
    const std::vector<uint8_t>& node_pubk_der)
  {
    return crypto::Sha256Hash(node_pubk_der).hex_str();
  }

  inline NodeId compute_node_id_from_cert_der(
    const std::vector<uint8_t>& node_cert_der)
  {
    return compute_node_id_from_pubk_der(
      crypto::public_key_der_from_cert(node_cert_der));
  }

  inline NodeId compute_node_id_from_kp(const crypto::KeyPairPtr& node_sign_kp)
  {
    return compute_node_id_from_pubk_der(node_sign_kp->public_key_der());
  }
>>>>>>> 4929ee61
}

FMT_BEGIN_NAMESPACE
template <>
struct formatter<ccf::NodeStatus>
{
  template <typename ParseContext>
  auto parse(ParseContext& ctx)
  {
    return ctx.begin();
  }

  template <typename FormatContext>
  auto format(const ccf::NodeStatus& state, FormatContext& ctx)
    -> decltype(ctx.out())
  {
    switch (state)
    {
      case (ccf::NodeStatus::PENDING):
      {
        return format_to(ctx.out(), "PENDING");
      }
      case (ccf::NodeStatus::TRUSTED):
      {
        return format_to(ctx.out(), "TRUSTED");
      }
      case (ccf::NodeStatus::RETIRED):
      {
        return format_to(ctx.out(), "RETIRED");
      }
      case (ccf::NodeStatus::LEARNER):
      {
        return format_to(ctx.out(), "LEARNER");
      }
      case (ccf::NodeStatus::RETIRING):
      {
        return format_to(ctx.out(), "RETIRING");
      }
    }
  }
};
FMT_END_NAMESPACE<|MERGE_RESOLUTION|>--- conflicted
+++ resolved
@@ -3,12 +3,9 @@
 #pragma once
 
 #include "ccf/entity_id.h"
-<<<<<<< HEAD
+#include "crypto/key_pair.h"
 #include "crypto/san.h"
-=======
-#include "crypto/key_pair.h"
 #include "crypto/verifier.h"
->>>>>>> 4929ee61
 #include "entities.h"
 #include "kv/map.h"
 #include "node_info_network.h"
@@ -87,10 +84,8 @@
     public_key);
 
   using Nodes = ServiceMap<NodeId, NodeInfo>;
-<<<<<<< HEAD
   using NodeEndorsedCertificates =
     kv::RawCopySerialisedMap<NodeId, crypto::Pem>;
-=======
 
   inline NodeId compute_node_id_from_pubk_der(
     const std::vector<uint8_t>& node_pubk_der)
@@ -109,7 +104,6 @@
   {
     return compute_node_id_from_pubk_der(node_sign_kp->public_key_der());
   }
->>>>>>> 4929ee61
 }
 
 FMT_BEGIN_NAMESPACE
