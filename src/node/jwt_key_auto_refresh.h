// Copyright (c) Microsoft Corporation. All rights reserved.
// Licensed under the Apache 2.0 License.
#pragma once

#include "ccf/service/tables/jwt.h"
#include "http/http_builder.h"
#include "http/http_rpc_context.h"
#include "node/rpc/node_frontend.h"

#define FMT_HEADER_ONLY
#include <fmt/format.h>

namespace ccf
{
  class JwtKeyAutoRefresh
  {
  private:
    size_t refresh_interval_s;
    NetworkState& network;
    std::shared_ptr<ccf::kv::Consensus> consensus;
    std::shared_ptr<ccf::RPCSessions> rpcsessions;
    std::shared_ptr<ccf::RPCMap> rpc_map;
    ccf::crypto::KeyPairPtr node_sign_kp;
    ccf::crypto::Pem node_cert;
    std::atomic_size_t attempts;

  public:
    JwtKeyAutoRefresh(
      size_t refresh_interval_s,
      NetworkState& network,
      const std::shared_ptr<ccf::kv::Consensus>& consensus,
      const std::shared_ptr<ccf::RPCSessions>& rpcsessions,
      const std::shared_ptr<ccf::RPCMap>& rpc_map,
      const ccf::crypto::KeyPairPtr& node_sign_kp,
      const ccf::crypto::Pem& node_cert) :
      refresh_interval_s(refresh_interval_s),
      network(network),
      consensus(consensus),
      rpcsessions(rpcsessions),
      rpc_map(rpc_map),
      node_sign_kp(node_sign_kp),
      node_cert(node_cert),
      attempts(0)
    {}

    struct RefreshTimeMsg
    {
      RefreshTimeMsg(JwtKeyAutoRefresh& self_) : self(self_) {}

      JwtKeyAutoRefresh& self;
    };

    void start()
    {
      auto refresh_msg = std::make_unique<::threading::Tmsg<RefreshTimeMsg>>(
        [](std::unique_ptr<::threading::Tmsg<RefreshTimeMsg>> msg) {
          if (!msg->data.self.consensus->can_replicate())
          {
            LOG_DEBUG_FMT(
              "JWT key auto-refresh: Node is not primary, skipping");
          }
          else
          {
            msg->data.self.refresh_jwt_keys();
          }
          LOG_DEBUG_FMT(
            "JWT key auto-refresh: Scheduling in {}s",
            msg->data.self.refresh_interval_s);
          auto delay = std::chrono::seconds(msg->data.self.refresh_interval_s);
          ::threading::ThreadMessaging::instance().add_task_after(
            std::move(msg), delay);
        },
        *this);

      LOG_DEBUG_FMT(
        "JWT key auto-refresh: Scheduling in {}s", refresh_interval_s);
      auto delay = std::chrono::seconds(refresh_interval_s);
      ::threading::ThreadMessaging::instance().add_task_after(
        std::move(refresh_msg), delay);
    }

    void schedule_once()
    {
      auto refresh_msg = std::make_unique<::threading::Tmsg<RefreshTimeMsg>>(
        [](std::unique_ptr<::threading::Tmsg<RefreshTimeMsg>> msg) {
          if (!msg->data.self.consensus->can_replicate())
          {
            LOG_DEBUG_FMT(
              "JWT key one-off refresh: Node is not primary, skipping");
          }
          else
          {
            msg->data.self.refresh_jwt_keys();
          }
        },
        *this);

      LOG_DEBUG_FMT("JWT key one-off refresh: Scheduling without delay");
      auto delay = std::chrono::seconds(0);
      ::threading::ThreadMessaging::instance().add_task_after(
        std::move(refresh_msg), delay);
    }

    template <typename T>
    void send_refresh_jwt_keys(T msg)
    {
      auto body = nlohmann::json(msg);

      ::http::Request request(fmt::format(
        "/{}/{}",
        ccf::get_actor_prefix(ccf::ActorsType::nodes),
        "jwt_keys/refresh"));
      request.set_header(
<<<<<<< HEAD
        http::headers::CONTENT_TYPE, http::headervalues::contenttype::JSON);
      request.set_body(body.dump());
=======
        ccf::http::headers::CONTENT_TYPE,
        ccf::http::headervalues::contenttype::JSON);
      request.set_body(&body);
>>>>>>> 8f7689cc

      auto packed = request.build_request();

      auto node_session = std::make_shared<ccf::SessionContext>(
        ccf::InvalidSessionId, node_cert.raw());
      auto ctx = ccf::make_rpc_context(node_session, packed);

      std::shared_ptr<ccf::RpcHandler> search =
        ::http::fetch_rpc_handler(ctx, this->rpc_map);

      search->process(ctx);
    }

    void send_refresh_jwt_keys_error()
    {
      // A message that the endpoint fails to parse, leading to 500.
      // This is done purely for exposing errors as endpoint metrics.
      auto msg = false;
      send_refresh_jwt_keys(msg);
    }

    void handle_jwt_jwks_response(
      const std::string& issuer,
      const std::optional<std::string>& issuer_constraint,
      http_status status,
      std::vector<uint8_t>&& data)
    {
      if (status != HTTP_STATUS_OK)
      {
        LOG_FAIL_FMT(
          "JWT key auto-refresh: Error while requesting JWKS: {} {}{}",
          status,
          http_status_str(status),
          data.empty() ?
            "" :
            fmt::format("  '{}'", std::string(data.begin(), data.end())));
        send_refresh_jwt_keys_error();
        return;
      }

      LOG_DEBUG_FMT(
        "JWT key auto-refresh: Received JWKS for issuer '{}'", issuer);

      JsonWebKeySet jwks;
      try
      {
        jwks = nlohmann::json::parse(data).get<JsonWebKeySet>();
      }
      catch (const std::exception& e)
      {
        LOG_FAIL_FMT(
          "JWT key auto-refresh: Cannot parse JWKS for issuer '{}': {}",
          issuer,
          e.what());
        send_refresh_jwt_keys_error();
        return;
      }

      // call internal endpoint to update keys
      auto msg = SetJwtPublicSigningKeys{issuer, jwks};

      // For each key we leave the specified issuer constraint or set a common
      // one otherwise (if present).
      if (issuer_constraint.has_value())
      {
        for (auto& key : jwks.keys)
        {
          if (!key.issuer.has_value())
          {
            key.issuer = issuer_constraint;
          }
        }
      }

      send_refresh_jwt_keys(msg);
    }

    void handle_jwt_metadata_response(
      const std::string& issuer,
      std::shared_ptr<::tls::CA> ca,
      http_status status,
      std::vector<uint8_t>&& data)
    {
      if (status != HTTP_STATUS_OK)
      {
        LOG_FAIL_FMT(
          "JWT key auto-refresh: Error while requesting OpenID metadata: {} "
          "{}{}",
          status,
          http_status_str(status),
          data.empty() ?
            "" :
            fmt::format("  '{}'", std::string(data.begin(), data.end())));
        send_refresh_jwt_keys_error();
        return;
      }

      LOG_DEBUG_FMT(
        "JWT key auto-refresh: Received OpenID metadata for issuer '{}'",
        issuer);

      std::string jwks_url_str;
      nlohmann::json metadata;
      try
      {
        metadata = nlohmann::json::parse(data);
        jwks_url_str = metadata.at("jwks_uri").get<std::string>();
      }
      catch (const std::exception& e)
      {
        LOG_FAIL_FMT(
          "JWT key auto-refresh: Cannot parse OpenID metadata for issuer '{}': "
          "{}",
          issuer,
          e.what());
        send_refresh_jwt_keys_error();
        return;
      }
      ::http::URL jwks_url;
      try
      {
        jwks_url = ::http::parse_url_full(jwks_url_str);
      }
      catch (const std::invalid_argument& e)
      {
        LOG_FAIL_FMT(
          "JWT key auto-refresh: Cannot parse jwks_uri for issuer '{}': {}",
          issuer,
          jwks_url_str);
        send_refresh_jwt_keys_error();
        return;
      }
      auto jwks_url_port = !jwks_url.port.empty() ? jwks_url.port : "443";

      auto ca_cert = std::make_shared<::tls::Cert>(
        ca, std::nullopt, std::nullopt, jwks_url.host);

      std::optional<std::string> issuer_constraint{std::nullopt};
      const auto constraint = metadata.find("issuer");
      if (constraint != metadata.end())
      {
        issuer_constraint = *constraint;
      }

      LOG_DEBUG_FMT(
        "JWT key auto-refresh: Requesting JWKS at https://{}:{}{}",
        jwks_url.host,
        jwks_url_port,
        jwks_url.path);
      auto http_client = rpcsessions->create_client(ca_cert);
      // Note: Connection errors are not signalled and hence not tracked in
      // endpoint metrics currently.
      http_client->connect(
        std::string(jwks_url.host),
        std::string(jwks_url_port),
        [this, issuer, issuer_constraint](
          http_status status, http::HeaderMap&&, std::vector<uint8_t>&& data) {
          handle_jwt_jwks_response(
            issuer, issuer_constraint, status, std::move(data));
          return true;
        });
      ::http::Request r(jwks_url.path, HTTP_GET);
      r.set_header(ccf::http::headers::HOST, std::string(jwks_url.host));
      http_client->send_request(std::move(r));
    }

    void refresh_jwt_keys()
    {
      auto tx = network.tables->create_read_only_tx();
      auto jwt_issuers = tx.ro(network.jwt_issuers);
      auto ca_cert_bundles = tx.ro(network.ca_cert_bundles);
      jwt_issuers->foreach([this, &ca_cert_bundles](
                             const JwtIssuer& issuer,
                             const JwtIssuerMetadata& metadata) {
        if (!metadata.auto_refresh)
        {
          LOG_DEBUG_FMT(
            "JWT key auto-refresh: Skipping issuer '{}', auto-refresh is "
            "disabled",
            issuer);
          return true;
        }

        // Increment attempts, only when auto-refresh is enabled.
        attempts++;

        LOG_DEBUG_FMT(
          "JWT key auto-refresh: Refreshing keys for issuer '{}'", issuer);
        auto& ca_cert_bundle_name = metadata.ca_cert_bundle_name.value();
        auto ca_cert_bundle_pem = ca_cert_bundles->get(ca_cert_bundle_name);
        if (!ca_cert_bundle_pem.has_value())
        {
          LOG_FAIL_FMT(
            "JWT key auto-refresh: CA cert bundle with name '{}' for issuer "
            "'{}' not "
            "found",
            ca_cert_bundle_name,
            issuer);
          send_refresh_jwt_keys_error();
          return true;
        }

        auto metadata_url_str = issuer + "/.well-known/openid-configuration";
        auto metadata_url = ::http::parse_url_full(metadata_url_str);
        auto metadata_url_port =
          !metadata_url.port.empty() ? metadata_url.port : "443";

        auto ca = std::make_shared<::tls::CA>(ca_cert_bundle_pem.value());
        auto ca_cert = std::make_shared<::tls::Cert>(
          ca, std::nullopt, std::nullopt, metadata_url.host);

        LOG_DEBUG_FMT(
          "JWT key auto-refresh: Requesting OpenID metadata at https://{}:{}{}",
          metadata_url.host,
          metadata_url_port,
          metadata_url.path);
        auto http_client = rpcsessions->create_client(ca_cert);
        // Note: Connection errors are not signalled and hence not tracked in
        // endpoint metrics currently.
        http_client->connect(
          std::string(metadata_url.host),
          std::string(metadata_url_port),
          [this, issuer, ca](
            http_status status,
            ccf::http::HeaderMap&&,
            std::vector<uint8_t>&& data) {
            handle_jwt_metadata_response(issuer, ca, status, std::move(data));
            return true;
          });
        ::http::Request r(metadata_url.path, HTTP_GET);
        r.set_header(ccf::http::headers::HOST, std::string(metadata_url.host));
        http_client->send_request(std::move(r));
        return true;
      });
    }

    // Returns a copy of the current attempts
    size_t get_attempts() const
    {
      return attempts.load();
    }
  };
}<|MERGE_RESOLUTION|>--- conflicted
+++ resolved
@@ -111,14 +111,8 @@
         ccf::get_actor_prefix(ccf::ActorsType::nodes),
         "jwt_keys/refresh"));
       request.set_header(
-<<<<<<< HEAD
         http::headers::CONTENT_TYPE, http::headervalues::contenttype::JSON);
       request.set_body(body.dump());
-=======
-        ccf::http::headers::CONTENT_TYPE,
-        ccf::http::headervalues::contenttype::JSON);
-      request.set_body(&body);
->>>>>>> 8f7689cc
 
       auto packed = request.build_request();
 
