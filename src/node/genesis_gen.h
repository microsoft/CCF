--- conflicted
+++ resolved
@@ -427,22 +427,14 @@
         ServiceStatus::WAITING_FOR_RECOVERY_SHARES)
       {
         LOG_FAIL_FMT(
-<<<<<<< HEAD
-          "Failed to set recovery threshold: service is currently waiting for "
-=======
           "Cannot set recovery threshold: service is currently waiting for "
->>>>>>> 88db1933
           "recovery shares");
         return false;
       }
 
       if (threshold == 0)
       {
-<<<<<<< HEAD
-        LOG_FAIL_FMT("Recovery threshold cannot be set to 0");
-=======
         LOG_FAIL_FMT("Cannot set recovery threshold to 0");
->>>>>>> 88db1933
         return false;
       }
 
@@ -450,13 +442,8 @@
       if (threshold > active_members_count)
       {
         LOG_FAIL_FMT(
-<<<<<<< HEAD
-          "Recovery threshold cannot be set to {} as it is greater than "
-          "the number of active members ({})",
-=======
           "Cannot set recovery threshold to {} as it is greater than the "
           "number of active members ({})",
->>>>>>> 88db1933
           threshold,
           active_members_count);
         return false;
