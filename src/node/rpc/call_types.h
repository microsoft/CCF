--- conflicted
+++ resolved
@@ -1,11 +1,9 @@
 // Copyright (c) Microsoft Corporation. All rights reserved.
 // Licensed under the Apache 2.0 License.
 #pragma once
-<<<<<<< HEAD
+
 #include "ccf/receipt.h"
-=======
-
->>>>>>> 44ac55d2
+#include "ccf/tx_id.h"
 #include "ds/json_schema.h"
 #include "kv/kv_types.h"
 #include "node/code_id.h"
@@ -14,7 +12,6 @@
 #include "node/nodes.h"
 #include "node/service.h"
 #include "node_call_types.h"
-#include "tx_id.h"
 #include "tx_status.h"
 
 #include <nlohmann/json.hpp>
