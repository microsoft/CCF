--- conflicted
+++ resolved
@@ -59,11 +59,8 @@
       std::optional<ccf::View> current_view;
       std::optional<NodeId> primary_id;
       size_t recovery_count;
-<<<<<<< HEAD
       nlohmann::json service_data;
-=======
       std::optional<ccf::TxID> current_service_create_txid;
->>>>>>> 47804201
     };
   };
 
