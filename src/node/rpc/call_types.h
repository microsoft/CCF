// Copyright (c) Microsoft Corporation. All rights reserved.
// Licensed under the Apache 2.0 License.
#pragma once

#include "ccf/receipt.h"
#include "ccf/tx_id.h"
#include "ds/json_schema.h"
#include "kv/kv_types.h"
#include "node/code_id.h"
#include "node/identity.h"
#include "node/ledger_secrets.h"
#include "node/nodes.h"
#include "node/service.h"
#include "node_call_types.h"
#include "tx_status.h"

#include <nlohmann/json.hpp>

namespace ccf
{
  struct GetCommit
  {
    struct Out
    {
<<<<<<< HEAD
      ccf::View view;
      ccf::SeqNo seqno;
=======
      ccf::TxID transaction_id;
>>>>>>> bdbdc10b
    };
  };

  struct GetTxStatus
  {
    struct Out
    {
<<<<<<< HEAD
      ccf::View view;
      ccf::SeqNo seqno;
=======
      ccf::TxID transaction_id;
>>>>>>> bdbdc10b
      TxStatus status;
    };
  };

  struct GetCode
  {
    struct Version
    {
      std::string digest;
      ccf::CodeStatus status;
    };

    struct Out
    {
      std::vector<GetCode::Version> versions = {};
    };
  };

  struct GetNetworkInfo
  {
    struct Out
    {
      ServiceStatus service_status;
      std::optional<ccf::View> current_view;
      std::optional<NodeId> primary_id;
    };
  };

  struct GetNode
  {
    struct NodeInfo
    {
      NodeId node_id;
      NodeStatus status;
      std::string host;
      std::string port;
      std::string local_host;
      std::string local_port;
      bool primary;
    };

    using Out = NodeInfo;
  };

  struct GetNodes
  {
    struct Out
    {
      std::vector<GetNode::NodeInfo> nodes = {};
    };
  };

  struct CallerInfo
  {
    EntityId caller_id;
  };

  struct GetCallerId
  {
    struct In
    {
      std::string cert;
    };

    using Out = CallerInfo;
  };

  struct GetAPI
  {
    using Out = nlohmann::json;
  };

  struct EndpointMetrics
  {
    struct Entry
    {
      std::string path;
      std::string method;
      size_t calls = 0;
      size_t errors = 0;
      size_t failures = 0;
      size_t retries = 0;
    };

    struct Out
    {
      std::vector<Entry> metrics;
    };
  };

  struct VerifyReceipt
  {
    struct In
    {
      std::vector<std::uint8_t> receipt = {};
    };

    struct Out
    {
      bool valid = false;
    };
  };

  struct GetRecoveryShare
  {
    using In = void;

    struct Out
    {
      std::string encrypted_share;
    };
  };

  struct SubmitRecoveryShare
  {
    struct In
    {
      std::string share;
    };

    struct Out
    {
      std::string message;
    };
  };
}<|MERGE_RESOLUTION|>--- conflicted
+++ resolved
@@ -22,12 +22,7 @@
   {
     struct Out
     {
-<<<<<<< HEAD
-      ccf::View view;
-      ccf::SeqNo seqno;
-=======
       ccf::TxID transaction_id;
->>>>>>> bdbdc10b
     };
   };
 
@@ -35,12 +30,7 @@
   {
     struct Out
     {
-<<<<<<< HEAD
-      ccf::View view;
-      ccf::SeqNo seqno;
-=======
       ccf::TxID transaction_id;
->>>>>>> bdbdc10b
       TxStatus status;
     };
   };
