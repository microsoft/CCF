// Copyright (c) Microsoft Corporation. All rights reserved.
// Licensed under the Apache 2.0 License.
#pragma once

#include "endpoint_registry.h"
#include "http/http_consts.h"
#include "http/ws_consts.h"
#include "json_handler.h"
#include "metrics.h"
#include "node/code_id.h"

namespace ccf
{
  /*
   * Extends the basic EndpointRegistry with methods which should be present
   * on all frontends
   */
  class CommonEndpointRegistry : public EndpointRegistry
  {
  private:
    metrics::Metrics metrics;

  protected:
    kv::Store* tables = nullptr;

  public:
    CommonEndpointRegistry(
      const std::string& method_prefix_,
      kv::Store& store,
      const std::string& certs_table_name = "",
      const std::string& digests_table_name = "") :
      EndpointRegistry(
        method_prefix_, store, certs_table_name, digests_table_name),
      tables(&store)
    {}

    void init_handlers(kv::Store& t) override
    {
      EndpointRegistry::init_handlers(t);

      auto get_commit = [this](auto&, nlohmann::json&&) {
        if (consensus != nullptr)
        {
          auto [view, seqno] = consensus->get_committed_txid();
          return make_success(GetCommit::Out{view, seqno});
        }

        return make_error(
          HTTP_STATUS_INTERNAL_SERVER_ERROR,
          ccf::errors::InternalError,
          "Failed to get commit info from Consensus.");
      };
      make_command_endpoint(
        "commit", HTTP_GET, json_command_adapter(get_commit))
        .set_execute_locally(true)
        .set_auto_schema<void, GetCommit::Out>()
        .install();

      auto get_tx_status = [this](auto&, nlohmann::json&& params) {
        const auto in = params.get<GetTxStatus::In>();

        if (consensus != nullptr)
        {
          const auto tx_view = consensus->get_view(in.seqno);
          const auto committed_seqno = consensus->get_committed_seqno();
          const auto committed_view = consensus->get_view(committed_seqno);

          GetTxStatus::Out out;
          out.status = ccf::get_tx_status(
            in.view, in.seqno, tx_view, committed_view, committed_seqno);
          return make_success(out);
        }

        return make_error(
          HTTP_STATUS_INTERNAL_SERVER_ERROR,
          ccf::errors::InternalError,
          "Consensus is not yet configured.");
      };
      make_command_endpoint("tx", HTTP_GET, json_command_adapter(get_tx_status))
        .set_auto_schema<GetTxStatus>()
        .install();

      make_command_endpoint(
        "local_tx", HTTP_GET, json_command_adapter(get_tx_status))
        .set_auto_schema<GetTxStatus>()
        .set_execute_locally(true)
        .install();

      auto get_metrics = [this](auto&, nlohmann::json&&) {
        auto result = metrics.get_metrics();
        return make_success(result);
      };
      make_command_endpoint(
        "metrics", HTTP_GET, json_command_adapter(get_metrics))
        .set_auto_schema<void, GetMetrics::Out>()
        .set_execute_locally(true)
        .install();

      auto user_id = [this](auto& args, nlohmann::json&& params) {
        GetUserId::Out out;

        if (!params.is_null())
        {
          const GetUserId::In in = params;
          auto certs_view =
            args.tx.template get_read_only_view<CertDERs>(certs_table_name);
          std::vector<uint8_t> pem(in.cert.begin(), in.cert.end());
          std::vector<uint8_t> der = tls::make_verifier(pem)->der_cert_data();
          auto caller_id_opt = certs_view->get(der);

          if (!caller_id_opt.has_value())
          {
            return make_error(
<<<<<<< HEAD
              HTTP_STATUS_BAD_REQUEST, "Certificate not recognised");
          }

          out.caller_id = caller_id_opt.value();
        }
        else if (
          auto user_cert_ident =
            args.template try_get_caller<ccf::UserCertAuthnIdentity>())
        {
          out.caller_id = user_cert_ident->user_id;
        }
        else if (
          auto member_cert_ident =
            args.template try_get_caller<ccf::MemberCertAuthnIdentity>())
        {
          out.caller_id = member_cert_ident->member_id;
        }
        else if (
          auto user_sig_ident =
            args.template try_get_caller<ccf::UserSignatureAuthnIdentity>())
        {
          out.caller_id = user_cert_ident->user_id;
        }
        else if (
          auto member_sig_ident =
            args.template try_get_caller<ccf::MemberSignatureAuthnIdentity>())
        {
          out.caller_id = member_cert_ident->member_id;
        }
=======
              HTTP_STATUS_INTERNAL_SERVER_ERROR,
              ccf::errors::InternalError,
              "This frontend does not support 'user_id'.");
          }

          auto caller_id = args.caller_id;

          if (!params.is_null())
          {
            const GetUserId::In in = params;
            auto certs_view =
              args.tx.template get_read_only_view<CertDERs>(certs_table_name);
            std::vector<uint8_t> pem(in.cert.begin(), in.cert.end());
            std::vector<uint8_t> der = tls::make_verifier(pem)->der_cert_data();
            auto caller_id_opt = certs_view->get(der);

            if (!caller_id_opt.has_value())
            {
              return make_error(
                HTTP_STATUS_BAD_REQUEST,
                ccf::errors::UnknownCertificate,
                "Certificate not recognised.");
            }

            caller_id = caller_id_opt.value();
          }
>>>>>>> 70092934

        return make_success(out);
      };
      make_read_only_endpoint(
        "user_id", HTTP_GET, json_read_only_adapter(user_id))
        .set_auto_schema<GetUserId::In, GetUserId::Out>()
        .add_authentication_policy(user_cert_auth_policy)
        .add_authentication_policy(user_signature_auth_policy)
        .add_authentication_policy(member_cert_auth_policy)
        .add_authentication_policy(member_signature_auth_policy)
        .install();

      auto get_primary_info = [this](auto& args, nlohmann::json&&) {
        if (consensus != nullptr)
        {
          NodeId primary_id = consensus->primary();
          auto current_view = consensus->get_view();

          auto nodes_view =
            args.tx.template get_read_only_view<Nodes>(Tables::NODES);
          auto info = nodes_view->get(primary_id);

          if (info)
          {
            GetPrimaryInfo::Out out;
            out.primary_id = primary_id;
            out.primary_host = info->pubhost;
            out.primary_port = info->rpcport;
            out.current_view = current_view;
            return make_success(out);
          }
        }

        return make_error(
          HTTP_STATUS_INTERNAL_SERVER_ERROR,
          ccf::errors::InternalError,
          "Primary unknown.");
      };
      make_read_only_endpoint(
        "primary_info", HTTP_GET, json_read_only_adapter(get_primary_info))
        .set_auto_schema<void, GetPrimaryInfo::Out>()
        .install();

      auto get_network_info = [this](auto& args, nlohmann::json&&) {
        GetNetworkInfo::Out out;
        if (consensus != nullptr)
        {
          out.primary_id = consensus->primary();
        }

        auto nodes_view =
          args.tx.template get_read_only_view<Nodes>(Tables::NODES);
        nodes_view->foreach([&out](const NodeId& nid, const NodeInfo& ni) {
          if (ni.status == ccf::NodeStatus::TRUSTED)
          {
            out.nodes.push_back({nid, ni.pubhost, ni.rpcport});
          }
          return true;
        });

        return make_success(out);
      };
      make_read_only_endpoint(
        "network_info", HTTP_GET, json_read_only_adapter(get_network_info))
        .set_auto_schema<void, GetNetworkInfo::Out>()
        .install();

      auto get_code = [](auto& args, nlohmann::json&&) {
        GetCode::Out out;

        auto code_view =
          args.tx.template get_read_only_view<CodeIDs>(Tables::NODE_CODE_IDS);
        code_view->foreach(
          [&out](const ccf::CodeDigest& cd, const ccf::CodeStatus& cs) {
            auto digest = fmt::format("{:02x}", fmt::join(cd, ""));
            out.versions.push_back({digest, cs});
            return true;
          });

        return make_success(out);
      };
      make_read_only_endpoint(
        "code", HTTP_GET, json_read_only_adapter(get_code))
        .set_auto_schema<void, GetCode::Out>()
        .install();

      auto get_nodes_by_rpc_address = [](auto& args, nlohmann::json&& params) {
        const auto in = params.get<GetNodesByRPCAddress::In>();

        GetNodesByRPCAddress::Out out;
        auto nodes_view =
          args.tx.template get_read_only_view<Nodes>(Tables::NODES);
        nodes_view->foreach([&in, &out](const NodeId& nid, const NodeInfo& ni) {
          if (ni.rpchost == in.host && ni.rpcport == in.port)
          {
            if (ni.status != ccf::NodeStatus::RETIRED || in.retired)
            {
              out.nodes.push_back({nid, ni.status});
            }
          }
          return true;
        });

        return make_success(out);
      };
      make_read_only_endpoint(
        "node/ids", HTTP_GET, json_read_only_adapter(get_nodes_by_rpc_address))
        .set_auto_schema<GetNodesByRPCAddress::In, GetNodesByRPCAddress::Out>()
        .install();

      auto openapi = [this](kv::Tx& tx, nlohmann::json&&) {
        auto document = ds::openapi::create_document(
          openapi_info.title,
          openapi_info.description,
          openapi_info.document_version);
        build_api(document, tx);
        return make_success(document);
      };
      make_endpoint("api", HTTP_GET, json_adapter(openapi))
        .set_auto_schema<void, GetAPI::Out>()
        .install();

      auto endpoint_metrics_fn = [this](kv::Tx& tx, nlohmann::json&&) {
        EndpointMetrics::Out out;
        endpoint_metrics(tx, out);

        return make_success(out);
      };
      make_endpoint(
        "endpoint_metrics", HTTP_GET, json_adapter(endpoint_metrics_fn))
        .set_auto_schema<void, EndpointMetrics::Out>()
        .install();

      auto get_receipt = [this](auto&, nlohmann::json&& params) {
        const auto in = params.get<GetReceipt::In>();

        if (history != nullptr)
        {
          try
          {
            auto p = history->get_receipt(in.commit);
            const GetReceipt::Out out{p};

            return make_success(out);
          }
          catch (const std::exception& e)
          {
            return make_error(
              HTTP_STATUS_INTERNAL_SERVER_ERROR,
              ccf::errors::InternalError,
              fmt::format(
                "Unable to produce receipt for commit {} : {}.",
                in.commit,
                e.what()));
          }
        }

        return make_error(
          HTTP_STATUS_INTERNAL_SERVER_ERROR,
          ccf::errors::InternalError,
          "Unable to produce receipt.");
      };
      make_command_endpoint(
        "receipt", HTTP_GET, json_command_adapter(get_receipt))
        .set_auto_schema<GetReceipt>()
        .install();

      auto verify_receipt = [this](auto&, nlohmann::json&& params) {
        const auto in = params.get<VerifyReceipt::In>();

        if (history != nullptr)
        {
          try
          {
            bool v = history->verify_receipt(in.receipt);
            const VerifyReceipt::Out out{v};

            return make_success(out);
          }
          catch (const std::exception& e)
          {
            return make_error(
              HTTP_STATUS_INTERNAL_SERVER_ERROR,
              ccf::errors::InternalError,
              fmt::format("Unable to verify receipt: {}.", e.what()));
          }
        }

        return make_error(
          HTTP_STATUS_INTERNAL_SERVER_ERROR,
          ccf::errors::InternalError,
          "Unable to verify receipt.");
      };
      make_command_endpoint(
        "receipt/verify", HTTP_POST, json_command_adapter(verify_receipt))
        .set_auto_schema<VerifyReceipt>()
        .install();
    }

    void tick(
      std::chrono::milliseconds elapsed,
      kv::Consensus::Statistics stats) override
    {
      metrics.track_tx_rates(elapsed, stats);

      EndpointRegistry::tick(elapsed, stats);
    }
  };
}<|MERGE_RESOLUTION|>--- conflicted
+++ resolved
@@ -111,8 +111,9 @@
           if (!caller_id_opt.has_value())
           {
             return make_error(
-<<<<<<< HEAD
-              HTTP_STATUS_BAD_REQUEST, "Certificate not recognised");
+              HTTP_STATUS_BAD_REQUEST,
+              ccf::errors::UnknownCertificate,
+              "Certificate not recognised.");
           }
 
           out.caller_id = caller_id_opt.value();
@@ -141,34 +142,6 @@
         {
           out.caller_id = member_cert_ident->member_id;
         }
-=======
-              HTTP_STATUS_INTERNAL_SERVER_ERROR,
-              ccf::errors::InternalError,
-              "This frontend does not support 'user_id'.");
-          }
-
-          auto caller_id = args.caller_id;
-
-          if (!params.is_null())
-          {
-            const GetUserId::In in = params;
-            auto certs_view =
-              args.tx.template get_read_only_view<CertDERs>(certs_table_name);
-            std::vector<uint8_t> pem(in.cert.begin(), in.cert.end());
-            std::vector<uint8_t> der = tls::make_verifier(pem)->der_cert_data();
-            auto caller_id_opt = certs_view->get(der);
-
-            if (!caller_id_opt.has_value())
-            {
-              return make_error(
-                HTTP_STATUS_BAD_REQUEST,
-                ccf::errors::UnknownCertificate,
-                "Certificate not recognised.");
-            }
-
-            caller_id = caller_id_opt.value();
-          }
->>>>>>> 70092934
 
         return make_success(out);
       };
