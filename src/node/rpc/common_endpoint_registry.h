// Copyright (c) Microsoft Corporation. All rights reserved.
// Licensed under the Apache 2.0 License.
#pragma once

#include "base_endpoint_registry.h"
#include "ds/nonstd.h"
#include "enclave/node_context.h"
#include "http/http_consts.h"
#include "http/ws_consts.h"
#include "json_handler.h"
#include "node/code_id.h"
#include "node/historical_queries_adapter.h"

namespace ccf
{
  static inline std::optional<ccf::TxID> txid_from_query_string(
    EndpointContext& args)
  {
    const std::string prefix("transaction_id=");
    const auto& path_params = args.rpc_ctx->get_request_query();

    if (!nonstd::starts_with(path_params, prefix))
    {
      args.rpc_ctx->set_error(
        HTTP_STATUS_BAD_REQUEST,
        ccf::errors::InvalidInput,
        "Query string must contain a single 'transaction_id' parameter");
      return std::nullopt;
    }

    const auto& txid_str =
      path_params.substr(prefix.size(), path_params.size() - prefix.size());

    const auto tx_id_opt = ccf::TxID::from_str(txid_str);
    if (!tx_id_opt.has_value())
    {
      args.rpc_ctx->set_error(
        HTTP_STATUS_BAD_REQUEST,
        ccf::errors::InvalidHeaderValue,
        fmt::format(
          "The value '{}' passed as 'transaction_id' '{}' could not be "
          "converted to a valid "
          "Tx ID.",
          txid_str,
          http::headers::CCF_TX_ID));
      return std::nullopt;
    }

    return tx_id_opt;
  }

  /*
   * Extends the BaseEndpointRegistry by installing common endpoints we expect
   * to be available on most services. Override init_handlers or inherit from
   * BaseEndpointRegistry directly if you wish to wrap some of this
   * functionality in different Endpoints.
   */
  class CommonEndpointRegistry : public BaseEndpointRegistry
  {
  public:
    CommonEndpointRegistry(
<<<<<<< HEAD
      const std::string& method_prefix_, AbstractNodeState& node_state) :
      BaseEndpointRegistry(method_prefix_, node_state)
=======
      const std::string& method_prefix_,
      ccfapp::AbstractNodeContext& context_,
      const std::string& certs_table_name_ = "") :
      BaseEndpointRegistry(method_prefix_, context_),
      certs_table_name(certs_table_name_)
>>>>>>> 06d462b2
    {}

    void init_handlers() override
    {
      BaseEndpointRegistry::init_handlers();

      auto get_commit = [this](auto&, nlohmann::json&&) {
        GetCommit::Out out;
        const auto result = get_last_committed_txid_v1(out.view, out.seqno);

        if (result == ccf::ApiResult::OK)
        {
          return make_success(out);
        }
        else
        {
          return make_error(
            HTTP_STATUS_INTERNAL_SERVER_ERROR,
            ccf::errors::InternalError,
            fmt::format("Error code: {}", ccf::api_result_to_str(result)));
        }
      };
      make_command_endpoint(
        "commit", HTTP_GET, json_command_adapter(get_commit), no_auth_required)
        .set_execute_outside_consensus(
          ccf::endpoints::ExecuteOutsideConsensus::Locally)
        .set_auto_schema<void, GetCommit::Out>()
        .install();

      auto get_tx_status = [this](auto&, nlohmann::json&& params) {
        const auto in = params.get<GetTxStatus::In>();

        GetTxStatus::Out out;
        const auto result =
          get_status_for_txid_v1(in.view, in.seqno, out.status);
        if (result == ccf::ApiResult::OK)
        {
          out.view = in.view;
          out.seqno = in.seqno;
          return make_success(out);
        }
        else
        {
          return make_error(
            HTTP_STATUS_INTERNAL_SERVER_ERROR,
            ccf::errors::InternalError,
            fmt::format("Error code: {}", ccf::api_result_to_str(result)));
        }
      };
      make_command_endpoint(
        "tx", HTTP_GET, json_command_adapter(get_tx_status), no_auth_required)
        .set_auto_schema<GetTxStatus>()
        .install();

      make_command_endpoint(
        "local_tx",
        HTTP_GET,
        json_command_adapter(get_tx_status),
        no_auth_required)
        .set_auto_schema<GetTxStatus>()
        .set_execute_outside_consensus(
          ccf::endpoints::ExecuteOutsideConsensus::Locally)
        .install();

      auto get_code = [](auto& args, nlohmann::json&&) {
        GetCode::Out out;

        auto codes_ids = args.tx.template ro<CodeIDs>(Tables::NODE_CODE_IDS);
        codes_ids->foreach(
          [&out](const ccf::CodeDigest& cd, const ccf::CodeStatus& cs) {
            auto digest = fmt::format("{:02x}", fmt::join(cd, ""));
            out.versions.push_back({digest, cs});
            return true;
          });

        return make_success(out);
      };
      make_read_only_endpoint(
        "code", HTTP_GET, json_read_only_adapter(get_code), no_auth_required)
        .set_auto_schema<void, GetCode::Out>()
        .install();

      auto openapi = [this](kv::Tx& tx, nlohmann::json&&) {
        nlohmann::json document;
        const auto result = generate_openapi_document_v1(
          tx,
          openapi_info.title,
          openapi_info.description,
          openapi_info.document_version,
          document);

        if (result == ccf::ApiResult::OK)
        {
          return make_success(document);
        }
        else
        {
          return make_error(
            HTTP_STATUS_INTERNAL_SERVER_ERROR,
            ccf::errors::InternalError,
            fmt::format("Error code: {}", ccf::api_result_to_str(result)));
        }
      };
      make_endpoint("api", HTTP_GET, json_adapter(openapi), no_auth_required)
        .set_auto_schema<void, GetAPI::Out>()
        .install();

      auto endpoint_metrics_fn = [this](auto&, nlohmann::json&&) {
        EndpointMetrics::Out out;
        endpoint_metrics(out);
        return make_success(out);
      };
      make_command_endpoint(
        "api/metrics",
        HTTP_GET,
        json_command_adapter(endpoint_metrics_fn),
        no_auth_required)
        .set_auto_schema<void, EndpointMetrics::Out>()
        .set_execute_outside_consensus(
          ccf::endpoints::ExecuteOutsideConsensus::Locally)
        .install();

      auto is_tx_committed = [this](
                               kv::Consensus::View view,
                               kv::Consensus::SeqNo seqno,
                               std::string& error_reason) {
        if (consensus == nullptr)
        {
          error_reason = "Node is not fully configured";
          return false;
        }

        const auto tx_view = consensus->get_view(seqno);
        const auto committed_seqno = consensus->get_committed_seqno();
        const auto committed_view = consensus->get_view(committed_seqno);

        const auto tx_status = ccf::evaluate_tx_status(
          view, seqno, tx_view, committed_view, committed_seqno);
        if (tx_status != ccf::TxStatus::Committed)
        {
          error_reason = fmt::format(
            "Only committed transactions can be queried. Transaction {}.{} is "
            "{}",
            view,
            seqno,
            ccf::tx_status_to_str(tx_status));
          return false;
        }

        return true;
      };

      auto get_receipt = [](
                           ccf::EndpointContext& args,
                           ccf::historical::StatePtr historical_state) {
        const auto [pack, params] =
          ccf::jsonhandler::get_json_params(args.rpc_ctx);

        GetReceipt::Out out;
        out.from_receipt(historical_state->receipt);
        args.rpc_ctx->set_response_status(HTTP_STATUS_OK);
        ccf::jsonhandler::set_response(out, args.rpc_ctx, pack);
      };

      make_endpoint(
        "receipt",
        HTTP_GET,
        ccf::historical::adapter(
          get_receipt,
          context.get_historical_state(),
          is_tx_committed,
          txid_from_query_string),
        no_auth_required)
        .set_execute_outside_consensus(
          ccf::endpoints::ExecuteOutsideConsensus::Locally)
        .set_auto_schema<GetReceipt>()
        .install();
    }
  };
}<|MERGE_RESOLUTION|>--- conflicted
+++ resolved
@@ -59,16 +59,9 @@
   {
   public:
     CommonEndpointRegistry(
-<<<<<<< HEAD
-      const std::string& method_prefix_, AbstractNodeState& node_state) :
-      BaseEndpointRegistry(method_prefix_, node_state)
-=======
       const std::string& method_prefix_,
-      ccfapp::AbstractNodeContext& context_,
-      const std::string& certs_table_name_ = "") :
-      BaseEndpointRegistry(method_prefix_, context_),
-      certs_table_name(certs_table_name_)
->>>>>>> 06d462b2
+      ccfapp::AbstractNodeContext& context_) :
+      BaseEndpointRegistry(method_prefix_, context_)
     {}
 
     void init_handlers() override
