--- conflicted
+++ resolved
@@ -23,28 +23,6 @@
 
 namespace ccf
 {
-<<<<<<< HEAD
-=======
-  static void legacy_remove_jwt_public_signing_keys(
-    ccf::kv::Tx& tx, std::string issuer)
-  {
-    auto keys =
-      tx.rw<JwtPublicSigningKeys>(Tables::Legacy::JWT_PUBLIC_SIGNING_KEYS);
-    auto key_issuer = tx.rw<Tables::Legacy::JwtPublicSigningKeyIssuer>(
-      Tables::Legacy::JWT_PUBLIC_SIGNING_KEY_ISSUER);
-
-    key_issuer->foreach(
-      [&issuer, &keys, &key_issuer](const auto& k, const auto& v) {
-        if (v == issuer)
-        {
-          keys->remove(k);
-          key_issuer->remove(k);
-        }
-        return true;
-      });
-  }
-
->>>>>>> ec469a4a
   static bool check_issuer_constraint(
     const std::string& issuer, const std::string& constraint)
   {
