--- conflicted
+++ resolved
@@ -24,55 +24,8 @@
         QuoteVerificationResult verify_result = QuoteVerifier::verify_quote(
           args.tx, network, joining_nodeinfo.quote, joining_nodeinfo.cert);
 
-<<<<<<< HEAD
-        if (result != OE_OK)
-        {
-          LOG_FAIL << "Quote could not be verified " << oe_result_str(result)
-                   << std::endl;
-          return jsonrpc::error(
-            jsonrpc::ErrorCodes::INTERNAL_ERROR, "Quote could not be verified");
-        }
-
-        // Verify enclave measurement
-        auto codeid_view = args.tx.get_view(network.code_id);
-        CodeStatus code_id_status = CodeStatus::UNKNOWN;
-        std::array<
-          uint8_t,
-          sizeof(parsed_quote.identity.unique_id) /
-            sizeof(*parsed_quote.identity.unique_id)>
-          id_vec;
-        std::copy(
-          std::begin(parsed_quote.identity.unique_id),
-          std::end(parsed_quote.identity.unique_id),
-          id_vec.begin());
-        auto status = codeid_view->get(id_vec);
-        if (status)
-          code_id_status = *status;
-
-        if (code_id_status != CodeStatus::ACCEPTED)
-        {
-          return jsonrpc::error(
-            (code_id_status == CodeStatus::RETIRED ?
-               jsonrpc::ErrorCodes::CODE_ID_RETIRED :
-               jsonrpc::ErrorCodes::CODE_ID_NOT_FOUND),
-            "Quote does not contain known enclave measurement");
-        }
-
-        // Verify quote data
-        crypto::Sha256Hash hash{joining_nodeinfo.cert};
-        if (
-          parsed_quote.report_data_size != crypto::Sha256Hash::SIZE &&
-          memcmp(hash.h, parsed_quote.report_data, crypto::Sha256Hash::SIZE) !=
-            0)
-        {
-          return jsonrpc::error(
-            jsonrpc::ErrorCodes::INTERNAL_ERROR,
-            "Quote does not contain joining node certificate hash");
-        }
-=======
         if (verify_result != QuoteVerificationResult::VERIFIED)
           return QuoteVerifier::quote_verification_error_to_json(verify_result);
->>>>>>> 7c09e1ec
 #else
         LOG_INFO << "Skipped joining node quote verification." << std::endl;
 #endif
