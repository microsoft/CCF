--- conflicted
+++ resolved
@@ -658,6 +658,61 @@
       install_with_auto_schema<void, StateDigest>(
         MemberProcs::UPDATE_ACK_STATE_DIGEST, update_state_digest, Write);
 
+      auto get_encrypted_recovery_share = [this](RequestArgs& args) {
+        // This check should depend on whether new shares are emitted when a new
+        // member is added (status = Accepted) or when the new member acks
+        // (status = Active). For now, the member should just be accepted.
+        if (!check_member_accepted(args.tx, args.caller_id))
+        {
+          args.rpc_ctx->set_response_error(
+            jsonrpc::CCFErrorCodes::INSUFFICIENT_RIGHTS);
+          return;
+        }
+
+        std::optional<EncryptedShare> enc_s;
+        auto current_keyshare = args.tx.get_view(this->network.shares)->get(0);
+        for (auto const& s : current_keyshare->encrypted_shares)
+        {
+          LOG_FAIL_FMT("We've got a share for member {}", s.first);
+          if (s.first == args.caller_id)
+          {
+            LOG_FAIL_FMT("A share for me!");
+            enc_s = s.second;
+          }
+        }
+
+        if (!enc_s.has_value())
+        {
+          args.rpc_ctx->set_response_error(
+            jsonrpc::CCFErrorCodes::RECOVERY_SHARE_NOT_FOUND);
+        }
+
+        args.rpc_ctx->set_response_result(enc_s.value());
+        return;
+      };
+      install_with_auto_schema<void, EncryptedShare>(
+        MemberProcs::GET_ENCRYPTED_RECOVERY_SHARE,
+        get_encrypted_recovery_share,
+        Read);
+
+      auto submit_recovery_share = [this](RequestArgs& args) {
+        // Only active members can submit their shares for recovery
+        if (!check_member_active(args.tx, args.caller_id))
+        {
+          args.rpc_ctx->set_response_error(
+            jsonrpc::CCFErrorCodes::INSUFFICIENT_RIGHTS);
+          return;
+        }
+
+        // For now, we don't check if recovery has yet been approved. To be
+        // resilient to elections, we should store that the service is waiting
+        // for shares post recovery vote.
+
+        throw std::logic_error("Not implemented");
+      };
+      install_with_auto_schema<std::vector<uint8_t>, bool>(
+        MemberProcs::SUBMIT_RECOVERY_SHARE, submit_recovery_share, Write);
+
       auto create = [this](RequestArgs& args) {
         LOG_DEBUG_FMT("Processing create RPC");
         const auto in =
@@ -722,143 +777,6 @@
         return;
       };
       install(MemberProcs::CREATE, create, Write);
-<<<<<<< HEAD
-
-      auto complete = [this](RequestArgs& args) {
-        if (!check_member_active(args.tx, args.caller_id))
-        {
-          args.rpc_ctx->set_response_error(
-            jsonrpc::CCFErrorCodes::INSUFFICIENT_RIGHTS);
-          return;
-        }
-
-        const auto proposal_action = args.params.get<ProposalAction>();
-        const auto proposal_id = proposal_action.id;
-
-        args.rpc_ctx->set_response_result(
-          complete_proposal(args.tx, proposal_id));
-        return;
-      };
-      install_with_auto_schema<ProposalAction, bool>(
-        MemberProcs::COMPLETE, complete, Write);
-
-      //! A member acknowledges state
-      auto ack = [this](RequestArgs& args) {
-        auto mas = args.tx.get_view(this->network.member_acks);
-        const auto last_ma = mas->get(args.caller_id);
-        if (!last_ma)
-        {
-          args.rpc_ctx->set_response_error(
-            jsonrpc::CCFErrorCodes::INVALID_CALLER_ID,
-            fmt::format("No ACK record exists for caller {}", args.caller_id));
-          return;
-        }
-
-        auto verifier = tls::make_verifier(
-          std::vector<uint8_t>(args.rpc_ctx->session.caller_cert));
-        const auto rs = args.params.get<RawSignature>();
-        if (!verifier->verify(last_ma->next_nonce, rs.sig))
-        {
-          args.rpc_ctx->set_response_error(
-            jsonrpc::StandardErrorCodes::INVALID_PARAMS,
-            "Signature is not valid");
-          return;
-        }
-
-        MemberAck next_ma{rs.sig, rng->random(SIZE_NONCE)};
-        mas->put(args.caller_id, next_ma);
-
-        // update member status to ACTIVE
-        auto members = args.tx.get_view(this->network.members);
-        auto member = members->get(args.caller_id);
-        if (member->status == MemberStatus::ACCEPTED)
-        {
-          member->status = MemberStatus::ACTIVE;
-        }
-        members->put(args.caller_id, *member);
-        args.rpc_ctx->set_response_result(true);
-        return;
-      };
-      // ACK method cannot be forwarded and should be run on primary as it makes
-      // explicit use of caller certificate
-      install_with_auto_schema<RawSignature, bool>(
-        MemberProcs::ACK, ack, Write, Forwardable::DoNotForward);
-
-      //! A member asks for a fresher nonce
-      auto update_ack_nonce = [this](RequestArgs& args) {
-        auto mas = args.tx.get_view(this->network.member_acks);
-        auto ma = mas->get(args.caller_id);
-        if (!ma)
-        {
-          args.rpc_ctx->set_response_error(
-            jsonrpc::CCFErrorCodes::INVALID_CALLER_ID,
-            fmt::format("No ACK record exists for caller {}", args.caller_id));
-          return;
-        }
-        ma->next_nonce = rng->random(SIZE_NONCE);
-        mas->put(args.caller_id, *ma);
-        args.rpc_ctx->set_response_result(true);
-        return;
-      };
-      install_with_auto_schema<void, bool>(
-        MemberProcs::UPDATE_ACK_NONCE, update_ack_nonce, Write);
-
-      auto get_encrypted_recovery_share = [this](RequestArgs& args) {
-        // This check should depend on whether new shares are emitted when a new
-        // member is added (status = Accepted) or when the new member acks
-        // (status = Active). For now, the member should just be accepted.
-        if (!check_member_accepted(args.tx, args.caller_id))
-        {
-          args.rpc_ctx->set_response_error(
-            jsonrpc::CCFErrorCodes::INSUFFICIENT_RIGHTS);
-          return;
-        }
-
-        std::optional<EncryptedShare> enc_s;
-        auto current_keyshare = args.tx.get_view(this->network.shares)->get(0);
-        for (auto const& s : current_keyshare->encrypted_shares)
-        {
-          LOG_FAIL_FMT("We've got a share for member {}", s.first);
-          if (s.first == args.caller_id)
-          {
-            LOG_FAIL_FMT("A share for me!");
-            enc_s = s.second;
-          }
-        }
-
-        if (!enc_s.has_value())
-        {
-          args.rpc_ctx->set_response_error(
-            jsonrpc::CCFErrorCodes::RECOVERY_SHARE_NOT_FOUND);
-        }
-
-        args.rpc_ctx->set_response_result(enc_s.value());
-        return;
-      };
-      install_with_auto_schema<void, EncryptedShare>(
-        MemberProcs::GET_ENCRYPTED_RECOVERY_SHARE,
-        get_encrypted_recovery_share,
-        Read);
-
-      auto submit_recovery_share = [this](RequestArgs& args) {
-        // Only active members can submit their shares for recovery
-        if (!check_member_active(args.tx, args.caller_id))
-        {
-          args.rpc_ctx->set_response_error(
-            jsonrpc::CCFErrorCodes::INSUFFICIENT_RIGHTS);
-          return;
-        }
-
-        // For now, we don't check if recovery has yet been approved. To be
-        // resilient to elections, we should store that the service is waiting
-        // for shares post recovery vote.
-
-        throw std::logic_error("Not implemented");
-      };
-      install_with_auto_schema<std::vector<uint8_t>, bool>(
-        MemberProcs::SUBMIT_RECOVERY_SHARE, submit_recovery_share, Write);
-=======
->>>>>>> 02f01ad0
     }
   };
 
