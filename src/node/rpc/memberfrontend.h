--- conflicted
+++ resolved
@@ -464,41 +464,7 @@
           return make_error(HTTP_STATUS_FORBIDDEN, "Member is not active");
         }
 
-<<<<<<< HEAD
         const auto proposal_action = params.get<ProposalAction>();
-=======
-        const auto in = args.rpc_ctx->get_params().get<Propose::In>();
-        const auto proposal_id = get_next_id(
-          args.tx.get_view(this->network.values), ValueIds::NEXT_PROPOSAL_ID);
-        Proposal proposal(in.script, in.parameter, args.caller_id);
-
-        auto proposals = args.tx.get_view(this->network.proposals);
-        proposal.votes[args.caller_id] = in.ballot;
-        proposals->put(proposal_id, proposal);
-        const bool completed = complete_proposal(args.tx, proposal_id);
-
-        record_voting_history(
-          args.tx, args.caller_id, args.rpc_ctx->get_signed_request().value());
-
-        args.rpc_ctx->set_response_result(
-          Propose::Out({proposal_id, completed}));
-        return;
-      };
-      install_with_auto_schema<Propose>(
-        MemberProcs::PROPOSE, propose, Write, true);
-
-      auto withdraw = [this](RequestArgs& args) {
-        if (!check_member_status(
-              args.tx, args.caller_id, {MemberStatus::ACTIVE}))
-        {
-          args.rpc_ctx->set_response_error(
-            jsonrpc::CCFErrorCodes::INSUFFICIENT_RIGHTS);
-          return;
-        }
-
-        const auto proposal_action =
-          args.rpc_ctx->get_params().get<ProposalAction>();
->>>>>>> e519fdd4
         const auto proposal_id = proposal_action.id;
         auto proposals = tx.get_view(this->network.proposals);
         auto proposal = proposals->get(proposal_id);
@@ -541,11 +507,7 @@
         return make_success(true);
       };
       install_with_auto_schema<ProposalAction, bool>(
-<<<<<<< HEAD
-        MemberProcs::WITHDRAW, json_adapter(withdraw), Write);
-=======
-        MemberProcs::WITHDRAW, withdraw, Write, true);
->>>>>>> e519fdd4
+        MemberProcs::WITHDRAW, json_adapter(withdraw), Write, true);
 
       auto vote = [this](RequestArgs& args, const nlohmann::json& params) {
         if (!check_member_active(args.tx, args.caller_id))
@@ -553,7 +515,6 @@
           return make_error(HTTP_STATUS_FORBIDDEN, "Member is not active");
         }
 
-<<<<<<< HEAD
         const auto signed_request = args.rpc_ctx->get_signed_request();
         if (!signed_request.has_value())
         {
@@ -561,9 +522,6 @@
         }
 
         const auto vote = params.get<Vote>();
-=======
-        const auto vote = args.rpc_ctx->get_params().get<Vote>();
->>>>>>> e519fdd4
         auto proposals = args.tx.get_view(this->network.proposals);
         auto proposal = proposals->get(vote.id);
         if (!proposal)
@@ -594,108 +552,88 @@
         return make_success(complete_proposal(args.tx, vote.id));
       };
       install_with_auto_schema<Vote, bool>(
-<<<<<<< HEAD
-        MemberProcs::VOTE, json_adapter(vote), Write);
-
-      auto create = [this](Store::Tx& tx, nlohmann::json&& params) {
-        LOG_INFO_FMT("Processing create RPC");
-        const auto in = params.get<CreateNetworkNodeToNode::In>();
-=======
         MemberProcs::VOTE, vote, Write, true);
 
-      auto complete = [this](RequestArgs& args) {
-        if (!check_member_active(args.tx, args.caller_id))
-        {
-          args.rpc_ctx->set_response_error(
-            jsonrpc::CCFErrorCodes::INSUFFICIENT_RIGHTS);
-          return;
-        }
-
-        const auto proposal_action =
-          args.rpc_ctx->get_params().get<ProposalAction>();
-        const auto proposal_id = proposal_action.id;
-
-        record_voting_history(
-          args.tx, args.caller_id, args.rpc_ctx->get_signed_request().value());
-
-        args.rpc_ctx->set_response_result(
-          complete_proposal(args.tx, proposal_id));
-        return;
-      };
+      auto complete =
+        [this](
+          Store::Tx& tx, CallerId caller_id, const nlohmann::json& params) {
+          if (!check_member_active(tx, caller_id))
+          {
+            return make_error(HTTP_STATUS_FORBIDDEN, "Member is not active");
+          }
+
+          const auto proposal_action = params.get<ProposalAction>();
+          const auto proposal_id = proposal_action.id;
+
+          return make_success(complete_proposal(tx, proposal_id));
+        };
       install_with_auto_schema<ProposalAction, bool>(
-        MemberProcs::COMPLETE, complete, Write, true);
+        MemberProcs::COMPLETE, json_adapter(complete), Write, true);
 
       //! A member acknowledges state
-      auto ack = [this](RequestArgs& args) {
-        const auto signed_request = args.rpc_ctx->get_signed_request();
-
-        auto [ma_view, sig_view] =
-          args.tx.get_view(this->network.member_acks, this->network.signatures);
-        const auto ma = ma_view->get(args.caller_id);
-        if (!ma)
-        {
-          args.rpc_ctx->set_response_error(
-            jsonrpc::CCFErrorCodes::INVALID_CALLER_ID,
+      auto ack = [this](RequestArgs& args, const nlohmann::json& params) {
+        auto mas = args.tx.get_view(this->network.member_acks);
+        const auto last_ma = mas->get(args.caller_id);
+        if (!last_ma)
+        {
+          return make_error(
+            HTTP_STATUS_FORBIDDEN,
             fmt::format("No ACK record exists for caller {}", args.caller_id));
-          return;
-        }
-
-        if (
-          ma->state_digest !=
-          args.rpc_ctx->get_params().get<StateDigest>().state_digest)
-        {
-          args.rpc_ctx->set_response_error(
-            jsonrpc::StandardErrorCodes::INVALID_PARAMS,
-            "Submitted state digest is not valid");
-          return;
-        }
-
-        ma_view->put(
-          args.caller_id,
-          MemberAck(sig_view->get(0)->root, signed_request.value()));
-
+        }
+
+        auto verifier = tls::make_verifier(
+          std::vector<uint8_t>(args.rpc_ctx->session.caller_cert));
+        const auto rs = params.get<RawSignature>();
+        if (!verifier->verify(last_ma->next_nonce, rs.sig))
+        {
+          return make_error(HTTP_STATUS_BAD_REQUEST, "Signature is not valid");
+        }
+
+        MemberAck next_ma{rs.sig, rng->random(SIZE_NONCE)};
+        mas->put(args.caller_id, next_ma);
+
+        // update member status to ACTIVE
         auto members = args.tx.get_view(this->network.members);
         auto member = members->get(args.caller_id);
         if (member->status == MemberStatus::ACCEPTED)
         {
           member->status = MemberStatus::ACTIVE;
         }
-        members->put(args.caller_id, member.value());
-        args.rpc_ctx->set_response_result(true);
-        return;
+        members->put(args.caller_id, *member);
+        return make_success(true);
       };
-
       install_with_auto_schema<StateDigest, bool>(
-        MemberProcs::ACK, ack, Write, true);
+        MemberProcs::ACK, json_adapter(ack), Write, true);
 
       //! A member asks for a fresher state digest
-      auto update_state_digest = [this](RequestArgs& args) {
-        auto [ma_view, sig_view] =
-          args.tx.get_view(this->network.member_acks, this->network.signatures);
-        auto ma = ma_view->get(args.caller_id);
-        if (!ma)
-        {
-          args.rpc_ctx->set_response_error(
-            jsonrpc::CCFErrorCodes::INVALID_CALLER_ID,
-            fmt::format("No ACK record exists for caller {}", args.caller_id));
-          return;
-        }
-
-        auto root = sig_view->get(0)->root;
-        ma->state_digest = std::vector<uint8_t>(root.h.begin(), root.h.end());
-        ma_view->put(args.caller_id, ma.value());
-
-        args.rpc_ctx->set_response_result(ma->state_digest);
-        return;
-      };
+      auto update_state_digest =
+        [this](
+          Store::Tx& tx, CallerId caller_id, const nlohmann::json& params) {
+          auto [ma_view, sig_view] =
+            tx.get_view(this->network.member_acks, this->network.signatures);
+          auto ma = ma_view->get(caller_id);
+          if (!ma)
+          {
+            return make_error(
+              HTTP_STATUS_FORBIDDEN,
+              fmt::format("No ACK record exists for caller {}", caller_id));
+          }
+
+          auto root = sig_view->get(0)->root;
+          ma->state_digest = std::vector<uint8_t>(root.h.begin(), root.h.end());
+          ma_view->put(caller_id, ma.value());
+
+          return make_success(ma->state_digest);
+        };
       install_with_auto_schema<void, StateDigest>(
-        MemberProcs::UPDATE_ACK_STATE_DIGEST, update_state_digest, Write);
+        MemberProcs::UPDATE_ACK_STATE_DIGEST,
+        json_adapter(update_state_digest),
+        Write);
 
       auto create = [this](RequestArgs& args) {
         LOG_DEBUG_FMT("Processing create RPC");
         const auto in =
           args.rpc_ctx->get_params().get<CreateNetworkNodeToNode::In>();
->>>>>>> e519fdd4
 
         GenesisGenerator g(this->network, tx);
 
@@ -750,83 +688,7 @@
         LOG_INFO_FMT("Created service");
         return make_success(true);
       };
-<<<<<<< HEAD
       install(MemberProcs::CREATE, json_adapter(create), Write);
-
-      auto complete =
-        [this](
-          Store::Tx& tx, CallerId caller_id, const nlohmann::json& params) {
-          if (!check_member_active(tx, caller_id))
-          {
-            return make_error(HTTP_STATUS_FORBIDDEN, "Member is not active");
-          }
-
-          const auto proposal_action = params.get<ProposalAction>();
-          const auto proposal_id = proposal_action.id;
-
-          return make_success(complete_proposal(tx, proposal_id));
-        };
-      install_with_auto_schema<ProposalAction, bool>(
-        MemberProcs::COMPLETE, json_adapter(complete), Write);
-
-      //! A member acknowledges state
-      auto ack = [this](RequestArgs& args, const nlohmann::json& params) {
-        auto mas = args.tx.get_view(this->network.member_acks);
-        const auto last_ma = mas->get(args.caller_id);
-        if (!last_ma)
-        {
-          return make_error(
-            HTTP_STATUS_FORBIDDEN,
-            fmt::format("No ACK record exists for caller {}", args.caller_id));
-        }
-
-        auto verifier = tls::make_verifier(
-          std::vector<uint8_t>(args.rpc_ctx->session.caller_cert));
-        const auto rs = params.get<RawSignature>();
-        if (!verifier->verify(last_ma->next_nonce, rs.sig))
-        {
-          return make_error(HTTP_STATUS_BAD_REQUEST, "Signature is not valid");
-        }
-
-        MemberAck next_ma{rs.sig, rng->random(SIZE_NONCE)};
-        mas->put(args.caller_id, next_ma);
-
-        // update member status to ACTIVE
-        auto members = args.tx.get_view(this->network.members);
-        auto member = members->get(args.caller_id);
-        if (member->status == MemberStatus::ACCEPTED)
-        {
-          member->status = MemberStatus::ACTIVE;
-        }
-        members->put(args.caller_id, *member);
-        return make_success(true);
-      };
-      // ACK method cannot be forwarded and should be run on primary as it makes
-      // explicit use of caller certificate
-      install_with_auto_schema<RawSignature, bool>(
-        MemberProcs::ACK, json_adapter(ack), Write, Forwardable::DoNotForward);
-
-      //! A member asks for a fresher nonce
-      auto update_ack_nonce =
-        [this](
-          Store::Tx& tx, CallerId caller_id, const nlohmann::json& params) {
-          auto mas = tx.get_view(this->network.member_acks);
-          auto ma = mas->get(caller_id);
-          if (!ma)
-          {
-            return make_error(
-              HTTP_STATUS_FORBIDDEN,
-              fmt::format("No ACK record exists for caller {}", caller_id));
-          }
-          ma->next_nonce = rng->random(SIZE_NONCE);
-          mas->put(caller_id, *ma);
-          return make_success(true);
-        };
-      install_with_auto_schema<void, bool>(
-        MemberProcs::UPDATE_ACK_NONCE, json_adapter(update_ack_nonce), Write);
-=======
-      install(MemberProcs::CREATE, create, Write);
->>>>>>> e519fdd4
     }
   };
 
