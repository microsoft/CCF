// Copyright (c) Microsoft Corporation. All rights reserved.
// Licensed under the Apache 2.0 License.
#pragma once

#include "ccf/crypto/pem.h"
#include "ccf/ds/quote_info.h"
#include "ccf/node_startup_state.h"
#include "ccf/service/acme_client_config.h"
#include "ccf/service/node_info_network.h"
#include "ccf/service/tables/code_id.h"
#include "common/configuration.h"
#include "http/http_builder.h"
#include "http/http_parser.h"
#include "kv/store.h"
#include "node/rpc/gov_effects_interface.h"
#include "node/rpc/node_operation_interface.h"
#include "node/session_metrics.h"

namespace ccf
{
  class AbstractNodeState
  {
  public:
    virtual ~AbstractNodeState() {}

    virtual void transition_service_to_open(
      ccf::kv::Tx& tx,
      AbstractGovernanceEffects::ServiceIdentities identities) = 0;
    virtual bool rekey_ledger(ccf::kv::Tx& tx) = 0;
    virtual void trigger_recovery_shares_refresh(ccf::kv::Tx& tx) = 0;
    virtual void trigger_ledger_chunk(ccf::kv::Tx& tx) = 0;
    virtual void trigger_snapshot(ccf::kv::Tx& tx) = 0;
    virtual void trigger_host_process_launch(
      const std::vector<std::string>& args,
      const std::vector<uint8_t>& input) = 0;
    virtual void trigger_acme_refresh(
      ccf::kv::Tx& tx,
      const std::optional<std::vector<std::string>>& interfaces =
        std::nullopt) = 0;
    virtual void install_custom_acme_challenge_handler(
      const NodeInfoNetwork::RpcInterfaceID& interface_id,
      std::shared_ptr<ACMEChallengeHandler> h) = 0;
    virtual bool is_in_initialised_state() const = 0;
    virtual bool is_part_of_public_network() const = 0;
    virtual bool is_primary() const = 0;
    virtual bool can_replicate() = 0;
    virtual bool is_reading_public_ledger() const = 0;
    virtual bool is_reading_private_ledger() const = 0;
    virtual bool is_part_of_network() const = 0;
    virtual ccf::kv::Version get_last_recovered_signed_idx() = 0;
    virtual void initiate_private_recovery(ccf::kv::Tx& tx) = 0;
    virtual ExtendedState state() = 0;
    virtual QuoteVerificationResult verify_quote(
      ccf::kv::ReadOnlyTx& tx,
      const QuoteInfo& quote_info,
      const std::vector<uint8_t>& expected_node_public_key_der,
      pal::PlatformAttestationMeasurement& measurement) = 0;
    virtual ccf::kv::Version get_startup_snapshot_seqno() = 0;
    virtual SessionMetrics get_session_metrics() = 0;
    virtual size_t get_jwt_attempts() = 0;
    virtual ccf::crypto::Pem get_self_signed_certificate() = 0;
<<<<<<< HEAD
    virtual const ccf::StartupConfig& get_node_config() const = 0;
=======
    virtual const ccf::COSESignaturesConfig& get_cose_signatures_config() = 0;
    virtual const StartupConfig& get_node_config() const = 0;
>>>>>>> 7ad0ebc0
    virtual ccf::crypto::Pem get_network_cert() = 0;
    virtual void stop_notice() = 0;
    virtual bool has_received_stop_notice() = 0;
    virtual bool is_member_frontend_open() = 0;
    virtual bool is_user_frontend_open() = 0;
    virtual bool is_accessible_to_members() const = 0;

    virtual void make_http_request(
      const ::http::URL& url,
      ::http::Request&& req,
      std::function<bool(
        ccf::http_status status,
        ccf::http::HeaderMap&&,
        std::vector<uint8_t>&&)> callback,
      const std::vector<std::string>& ca_certs = {},
      const std::string& app_protocol = "HTTP1",
      bool use_node_client_certificate = false) = 0;

    virtual std::shared_ptr<ccf::kv::Store> get_store() = 0;
    virtual ringbuffer::AbstractWriterFactory& get_writer_factory() = 0;
  };
}<|MERGE_RESOLUTION|>--- conflicted
+++ resolved
@@ -59,12 +59,8 @@
     virtual SessionMetrics get_session_metrics() = 0;
     virtual size_t get_jwt_attempts() = 0;
     virtual ccf::crypto::Pem get_self_signed_certificate() = 0;
-<<<<<<< HEAD
+    virtual const ccf::COSESignaturesConfig& get_cose_signatures_config() = 0;
     virtual const ccf::StartupConfig& get_node_config() const = 0;
-=======
-    virtual const ccf::COSESignaturesConfig& get_cose_signatures_config() = 0;
-    virtual const StartupConfig& get_node_config() const = 0;
->>>>>>> 7ad0ebc0
     virtual ccf::crypto::Pem get_network_cert() = 0;
     virtual void stop_notice() = 0;
     virtual bool has_received_stop_notice() = 0;
