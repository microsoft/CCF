--- conflicted
+++ resolved
@@ -55,12 +55,8 @@
     virtual size_t get_jwt_attempts() = 0;
     virtual ccf::crypto::Pem get_self_signed_certificate() = 0;
     virtual const ccf::COSESignaturesConfig& get_cose_signatures_config() = 0;
-<<<<<<< HEAD
     virtual SelfHealingOpenSubsystem& self_healing_open() = 0;
-    virtual const ccf::StartupConfig& get_node_config() const = 0;
-=======
     [[nodiscard]] virtual const ccf::StartupConfig& get_node_config() const = 0;
->>>>>>> 81df0d6e
     virtual ccf::crypto::Pem get_network_cert() = 0;
     virtual void stop_notice() = 0;
     virtual bool has_received_stop_notice() = 0;
