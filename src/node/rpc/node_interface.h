--- conflicted
+++ resolved
@@ -30,19 +30,6 @@
     virtual void trigger_recovery_shares_refresh(ccf::kv::Tx& tx) = 0;
     virtual void trigger_ledger_chunk(ccf::kv::Tx& tx) = 0;
     virtual void trigger_snapshot(ccf::kv::Tx& tx) = 0;
-<<<<<<< HEAD
-    virtual void trigger_host_process_launch(
-      const std::vector<std::string>& args,
-      const std::vector<uint8_t>& input) = 0;
-=======
-    virtual void trigger_acme_refresh(
-      ccf::kv::Tx& tx,
-      const std::optional<std::vector<std::string>>& interfaces =
-        std::nullopt) = 0;
-    virtual void install_custom_acme_challenge_handler(
-      const NodeInfoNetwork::RpcInterfaceID& interface_id,
-      std::shared_ptr<ACMEChallengeHandler> h) = 0;
->>>>>>> 386a4c16
     virtual bool is_in_initialised_state() const = 0;
     virtual bool is_part_of_public_network() const = 0;
     virtual bool is_primary() const = 0;
