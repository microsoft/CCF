--- conflicted
+++ resolved
@@ -11,22 +11,6 @@
 
 namespace ccf
 {
-<<<<<<< HEAD
-=======
-  enum class QuoteVerificationResult
-  {
-    Verified = 0,
-    Failed,
-    FailedCodeIdNotFound,
-    FailedInvalidQuotedPublicKey,
-  };
-
-  using ExtendedState = std::tuple<
-    NodeStartupState,
-    std::optional<kv::Version> /* recovery_target_seqno */,
-    std::optional<kv::Version> /* last_recovered_seqno */>;
-
->>>>>>> c4ea8dff
   class AbstractNodeState
   {
   public:
