--- conflicted
+++ resolved
@@ -26,10 +26,6 @@
       const std::optional<std::set<NodeId>>& filter = std::nullopt) = 0;
     virtual NodeId get_node_id() const = 0;
     virtual kv::Version get_last_recovered_commit_idx() = 0;
-<<<<<<< HEAD
-    virtual void restore_ledger_secrets(kv::Tx& tx) = 0;
-=======
     virtual void initiate_private_recovery(kv::Tx& tx) = 0;
->>>>>>> 88db1933
   };
 }