--- conflicted
+++ resolved
@@ -333,7 +333,6 @@
       const nlohmann::json& params_schema = nlohmann::json::object(),
       const nlohmann::json& result_schema = nlohmann::json::object(),
       Forwardable forwardable = Forwardable::CanForward)
-<<<<<<< HEAD
     {
       handlers[method] = {f, rw, params_schema, result_schema, forwardable};
     }
@@ -344,18 +343,6 @@
       ReadWrite rw,
       Forwardable forwardable)
     {
-=======
-    {
-      handlers[method] = {f, rw, params_schema, result_schema, forwardable};
-    }
-
-    void install(
-      const std::string& method,
-      HandleFunction f,
-      ReadWrite rw,
-      Forwardable forwardable)
-    {
->>>>>>> 4dd63480
       install(
         method,
         f,
