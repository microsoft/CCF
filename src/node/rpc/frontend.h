--- conflicted
+++ resolved
@@ -87,8 +87,6 @@
     {
       if (!cmd_forwarder || !consensus)
       {
-<<<<<<< HEAD
-=======
         ctx->set_error(
           HTTP_STATUS_INTERNAL_SERVER_ERROR,
           ccf::errors::InternalError,
@@ -96,20 +94,6 @@
         update_metrics(ctx, endpoint);
         return ctx->serialise_response();
       }
-
-      if (ctx->session->is_forwarded)
-      {
-        // If the request was already forwarded, return an error to prevent
-        // daisy chains.
->>>>>>> dcff5f6e
-        ctx->set_error(
-          HTTP_STATUS_SERVICE_UNAVAILABLE,
-          ccf::errors::RequestAlreadyForwarded,
-          "RPC was already forwarded.");
-        update_metrics(ctx, endpoint);
-        return ctx->serialise_response();
-      }
-<<<<<<< HEAD
 
       if (ctx->session->is_forwarded)
       {
@@ -122,22 +106,14 @@
         update_metrics(ctx, endpoint);
         return ctx->serialise_response();
       }
-=======
->>>>>>> dcff5f6e
 
       auto primary_id = consensus->primary();
       if (!primary_id.has_value())
       {
         ctx->set_error(
-<<<<<<< HEAD
-          HTTP_STATUS_INTERNAL_SERVER_ERROR,
-          ccf::errors::InternalError,
-          "RPC could not be redirected to unknown primary.");
-=======
           HTTP_STATUS_SERVICE_UNAVAILABLE,
           ccf::errors::InternalError,
           "RPC could not be forwarded to unknown primary.");
->>>>>>> dcff5f6e
         update_metrics(ctx, endpoint);
         return ctx->serialise_response();
       }
@@ -146,14 +122,9 @@
       cmd_forwarder->forward_command(
         ctx, primary_id.value(), ctx->session->caller_cert);
 
-<<<<<<< HEAD
+      LOG_TRACE_FMT("RPC forwarded to primary {}", primary_id.value());
+
       // Indicate that the RPC has been forwarded to primary
-      LOG_TRACE_FMT("RPC forwarded to primary {}", primary_id.value());
-=======
-      LOG_TRACE_FMT("RPC forwarded to primary {}", primary_id.value());
-
-      // Indicate that the RPC has been forwarded to primary
->>>>>>> dcff5f6e
       return std::nullopt;
     }
 
