// Copyright (c) Microsoft Corporation. All rights reserved.
// Licensed under the Apache 2.0 License.
#pragma once
#include "consts.h"
#include "ds/buffer.h"
#include "enclave/rpchandler.h"
#include "forwarder.h"
#include "jsonrpc.h"
#include "metrics.h"
#include "node/certs.h"
#include "node/clientsignatures.h"
#include "node/consensus.h"
#include "node/nodes.h"
#include "nodeinterface.h"
#include "rpcexception.h"
#include "serialization.h"

#include <utility>
#include <vector>

namespace ccf
{
  class RpcFrontend : public enclave::RpcHandler, public ForwardedRpcHandler
  {
  public:
    enum ReadWrite
    {
      Read,
      Write,
      MayWrite
    };

  protected:
    Store& tables;

    struct RequestArgs
    {
      enclave::RpcContext& rpc_ctx;
      Store::Tx& tx;
      CBuffer caller;
      CallerId caller_id;
      const std::string& method;
      const nlohmann::json& params;
    };

  private:
    using HandleFunction =
      std::function<std::pair<bool, nlohmann::json>(RequestArgs& args)>;

    using MinimalHandleFunction = std::function<std::pair<bool, nlohmann::json>(
      Store::Tx& tx, const nlohmann::json& params)>;

    using CallerKey = std::vector<uint8_t>;

    // TODO: replace with an lru map
    std::map<CallerId, std::shared_ptr<tls::Verifier>> verifiers;

    struct Handler
    {
      HandleFunction func;
      ReadWrite rw;
    };

    Nodes* nodes;
    ClientSignatures* client_signatures;
    Certs* certs;
    std::optional<Handler> default_handler;
    std::unordered_map<std::string, Handler> handlers;
    kv::Replicator* raft;
    std::shared_ptr<AbstractForwarder> cmd_forwarder;
    kv::TxHistory* history;
    size_t sig_max_tx = 1000;
    size_t tx_count = 0;
    std::chrono::milliseconds sig_max_ms = std::chrono::milliseconds(1000);
    std::chrono::milliseconds ms_to_sig = std::chrono::milliseconds(1000);
    bool request_storing_disabled = false;
    metrics::Metrics metrics;

    void update_raft()
    {
      if (raft != tables.get_replicator().get())
      {
        raft = tables.get_replicator().get();
      }
    }

    void update_history()
    {
      if (history == nullptr)
        history = tables.get_history().get();
    }

    std::pair<bool, nlohmann::json> unpack_json(
      const std::vector<uint8_t>& input, jsonrpc::Pack pack)
    {
      nlohmann::json rpc;
      try
      {
        rpc = jsonrpc::unpack(input, pack);
        if (!rpc.is_object())
          return {false,
                  jsonrpc::error_response(
                    jsonrpc::ErrorCodes::INVALID_REQUEST, "Non-object.")};
      }
      catch (const std::exception& e)
      {
        return {
          false,
          jsonrpc::error_response(
            jsonrpc::ErrorCodes::INVALID_REQUEST, "Exception during unpack.")};
      }

      return {true, rpc};
    }

    std::optional<CallerId> valid_caller(Store::Tx& tx, const CBuffer& caller)
    {
      if (certs == nullptr)
        return INVALID_ID;

      if (!caller.p)
        return {};

      auto certs_view = tx.get_view(*certs);
      auto caller_id = certs_view->get(std::vector<uint8_t>(caller));

      return caller_id;
    }

    std::optional<nlohmann::json> forward_or_redirect_json(
      jsonrpc::SeqNo seq_no, bool is_forwarded = false)
    {
      if (cmd_forwarder && !is_forwarded)
      {
        return {};
      }
      else
      {
        // If this frontend is not allowed to forward or the command has already
        // been forwarded, redirect to the current leader
        if ((nodes != nullptr) && (raft != nullptr))
        {
          NodeId leader_id = raft->leader();
          Store::Tx tx;
          auto nodes_view = tx.get_view(*nodes);
          auto info = nodes_view->get(leader_id);

          if (info)
          {
            return jsonrpc::error_response(
              seq_no,
              jsonrpc::ErrorCodes::TX_NOT_LEADER,
              info->pubhost + ":" + info->tlsport);
          }
        }
        return jsonrpc::error_response(
          seq_no,
          jsonrpc::ErrorCodes::TX_NOT_LEADER,
          "Not leader, leader unknown.");
      }
    }

  public:
    RpcFrontend(Store& tables_) : RpcFrontend(tables_, nullptr, nullptr) {}

    RpcFrontend(Store& tables_, ClientSignatures* client_sigs_, Certs* certs_) :
      tables(tables_),
      nodes(tables.get<Nodes>(Tables::NODES)),
      client_signatures(client_sigs_),
      certs(certs_),
      raft(nullptr),
      history(nullptr)
    {
      auto get_commit = [this](Store::Tx& tx, const nlohmann::json& params) {
        kv::Version commit;

        if (
          params.is_array() && (params.size() > 0) &&
          params[0].is_number_unsigned())
        {
          commit = params[0];
        }
        else
        {
          commit = tables.commit_version();
        }

        update_raft();

        if (raft != nullptr)
        {
          auto term = raft->get_term(commit);
          return jsonrpc::success(GetCommit::Out{term, commit});
        }

        return jsonrpc::error(
          jsonrpc::ErrorCodes::INTERNAL_ERROR,
          "Failed to get commit info from Raft");
      };

      auto get_metrics = [this](Store::Tx& tx, const nlohmann::json& params) {
        auto result = metrics.get_metrics();
        return jsonrpc::success(GetMetrics::Out{result});
      };

      auto make_signature =
        [this](Store::Tx& tx, const nlohmann::json& params) {
          update_history();

          if (history != nullptr)
          {
            history->emit_signature();
            return jsonrpc::success();
          }

          return jsonrpc::error(
            jsonrpc::ErrorCodes::INTERNAL_ERROR, "Failed to trigger signature");
        };

      auto get_leader_info =
        [this](Store::Tx& tx, const nlohmann::json& params) {
          if ((nodes != nullptr) && (raft != nullptr))
          {
            NodeId leader_id = raft->leader();
            nlohmann::json result;

            auto nodes_view = tx.get_view(*nodes);
            auto info = nodes_view->get(leader_id);

            if (info)
            {
              result["leader_id"] = leader_id;
              result["leader_host"] = info->pubhost;
              result["leader_port"] = info->tlsport;
              return jsonrpc::success(result);
            }
          }

          return jsonrpc::error(
            jsonrpc::ErrorCodes::TX_LEADER_UNKNOWN, "Leader unknown.");
        };

      install(GeneralProcs::GET_COMMIT, get_commit, Read);
      install(GeneralProcs::GET_METRICS, get_metrics, Read);
      install(GeneralProcs::MK_SIGN, make_signature, Write);
      install(GeneralProcs::GET_LEADER_INFO, get_leader_info, Read);
    }

    void disable_request_storing()
    {
      request_storing_disabled = true;
    }

    void set_sig_intervals(size_t sig_max_tx_, size_t sig_max_ms_)
    {
      sig_max_tx = sig_max_tx_;
      sig_max_ms = std::chrono::milliseconds(sig_max_ms_);
      ms_to_sig = sig_max_ms;
    }

    void set_cmd_forwarder(std::shared_ptr<AbstractForwarder> cmd_forwarder_)
    {
      cmd_forwarder = cmd_forwarder_;
    }

    /** Install HandleFunction for method name
     *
     * If an implementation is already installed for that method, it will be
     * replaced.
     *
     * @param method Method name
     * @param f Method implementation
     * @param rw Flag if method will Read, Write, MayWrite
     */
    void install(const std::string& method, HandleFunction f, ReadWrite rw)
    {
      handlers[method] = {f, rw};
    }

    /** Install MinimalHandleFunction for method name
     *
     * For simple app methods which require minimal arguments, this creates a
     * wrapper to reduce handler complexity and repetition.
     *
     * @param method Method name
     * @param f Method implementation
     * @param rw Flag if method will Read, Write, MayWrite
     */
    void install(
      const std::string& method, MinimalHandleFunction f, ReadWrite rw)
    {
      handlers[method] = {
        [f](RequestArgs& args) { return f(args.tx, args.params); }, rw};
    }

    /** Set a default HandleFunction
     *
     * The default HandleFunction is only invoked if no specific HandleFunction
     * was found.
     *
     * @param f Method implementation
     * @param rw Flag if method will Read, Write, MayWrite
     */
    void set_default(HandleFunction f, ReadWrite rw)
    {
      default_handler = {f, rw};
    }

    std::optional<jsonrpc::Pack> detect_pack(const std::vector<uint8_t>& input)
    {
      if (input.size() == 0)
        return {};

      if (input[0] == '{')
        return jsonrpc::Pack::Text;
      else
        return jsonrpc::Pack::MsgPack;
    }

    /** Process a serialised command with the associated caller certificate
     *
     * If a RPC that requires writing to the kv store is processed on a
     * follower, the serialised RPC is forwarded to the current network leader.
     *
     * @param rpc_ctx Context for this RPC
     * @param input Serialised JSON RPC
     */
    std::vector<uint8_t> process(
      enclave::RpcContext& rpc_ctx, const std::vector<uint8_t>& input) override
    {
      Store::Tx tx;

      rpc_ctx.pack = detect_pack(input);
      if (!rpc_ctx.pack.has_value())
        return jsonrpc::pack(
          jsonrpc::error_response(
            0, jsonrpc::ErrorCodes::INVALID_REQUEST, "Empty request."),
          jsonrpc::Pack::Text);

      // Retrieve id of caller
      auto caller_id = valid_caller(tx, rpc_ctx.caller);
      if (!caller_id.has_value())
      {
        return jsonrpc::pack(
          jsonrpc::error_response(
            0,
            jsonrpc::ErrorCodes::INVALID_CALLER_ID,
            "No corresponding caller entry exists."),
          rpc_ctx.pack.value());
      }

      auto rpc = unpack_json(input, rpc_ctx.pack.value());
      if (!rpc.first)
        return jsonrpc::pack(rpc.second, rpc_ctx.pack.value());

      auto rep = process_json(
        rpc_ctx, tx, rpc_ctx.caller, caller_id.value(), rpc.second, false);

      // If necessary, forward the RPC to the current leader
      if (!rep.has_value())
      {
        if (raft != nullptr)
        {
          auto leader_id = raft->leader();
          auto local_id = raft->id();

          if (
            leader_id != NoNode &&
            cmd_forwarder->forward_command(
              rpc_ctx, local_id, leader_id, caller_id.value(), input))
          {
            // Indicate that the RPC has been forwarded to leader
            LOG_DEBUG << "RPC forwarded to leader " << leader_id << std::endl;
            rpc_ctx.is_forwarded = true;
            return {};
          }
        }
        return jsonrpc::pack(
          jsonrpc::error_response(
            0,
            jsonrpc::ErrorCodes::RPC_NOT_FORWARDED,
            "RPC could not be forwarded to leader."),
          rpc_ctx.pack.value());
      }

      return jsonrpc::pack(rep.value(), rpc_ctx.pack.value());
    }

    /** Process a serialised input that has been forwarded from another node
     *
     * This function assumes that fwd_ctx contains the caller_id as read by the
     * forwarding follower.
     *
     * @param fwd_ctx Context for this forwarded RPC
     * @param input Serialised JSON RPC
     *
     * @return Serialised reply to send back to forwarder node
     */
    std::vector<uint8_t> process_forwarded(
      FwdContext& fwd_ctx, const std::vector<uint8_t>& input) override
    {
      Store::Tx tx;

      // For forwarded command, caller is empty and caller_id should be used
      // instead.
      CBuffer caller;

      update_raft();
      fwd_ctx.leader_id = raft->id();

      auto pack = detect_pack(input);
      if (!pack.has_value())
        return jsonrpc::pack(
          jsonrpc::error_response(
            0,
            jsonrpc::ErrorCodes::INVALID_REQUEST,
            "Empty forwarded request."),
          jsonrpc::Pack::Text);

      // If the RPC was forwarded, assume that the caller has already been
      // verified
      if (certs && fwd_ctx.caller_id == INVALID_ID)
      {
        return jsonrpc::pack(
          jsonrpc::error_response(
            0,
            jsonrpc::ErrorCodes::INVALID_CALLER_ID,
            "No corresponding caller entry exists (forwarded)."),
          pack.value());
      }

<<<<<<< HEAD
      // TODO: Unify FwdContext and RpcContext
      auto pack = detect_pack(input);
      if (!pack.has_value())
        return jsonrpc::pack(
          jsonrpc::error_response(
            0,
            jsonrpc::ErrorCodes::INVALID_REQUEST,
            "Empty forwarded request."),
          jsonrpc::Pack::Text);

=======
>>>>>>> 75ecdf1b
      auto rpc = unpack_json(input, pack.value());
      if (!rpc.first)
        return jsonrpc::pack(rpc.second, pack.value());

      // TODO: Replace this with unified FwdContext/RpcContext
      enclave::RpcContext rpc_ctx(0, nullb);
      auto rep =
        process_json(rpc_ctx, tx, caller, fwd_ctx.caller_id, rpc.second, true);
      if (!rep.has_value())
      {
        // This should never be called when process_json is called with
        // is_forwarded = True
        throw std::logic_error("Forwarded RPC cannot be forwarded");
      }

      return jsonrpc::pack(rep.value(), pack.value());
    }

    std::optional<nlohmann::json> process_json(
      enclave::RpcContext& rpc_ctx,
      Store::Tx& tx,
      const CBuffer& caller,
      CallerId caller_id,
      const nlohmann::json& full_rpc,
      bool is_forwarded = false)
    {
      auto rpc_ = &full_rpc;
      if (full_rpc.find(jsonrpc::SIG) != full_rpc.end())
      {
        // TODO(#important): Signature should only be verified for a Write
        // RPC
        if (!verify_client_signature(
              tx, caller, caller_id, full_rpc, is_forwarded))
        {
          return jsonrpc::error_response(
            full_rpc[jsonrpc::REQ][jsonrpc::ID],
            jsonrpc::ErrorCodes::INVALID_CLIENT_SIGNATURE,
            "Failed to verify client signature.");
        }
        rpc_ = &full_rpc[jsonrpc::REQ];
      }
      auto& rpc = *rpc_;

      if (rpc[jsonrpc::JSON_RPC] != jsonrpc::RPC_VERSION)
        return jsonrpc::error_response(
          rpc[jsonrpc::ID],
          jsonrpc::ErrorCodes::INVALID_REQUEST,
          "Wrong JSON-RPC version.");

      std::string method = rpc[jsonrpc::METHOD];
      rpc_ctx.seq_no = rpc[jsonrpc::ID];

      const nlohmann::json params = rpc[jsonrpc::PARAMS];
      if (!params.is_array() && !params.is_object() && !params.is_null())
        return jsonrpc::error_response(
          rpc_ctx.seq_no,
          jsonrpc::ErrorCodes::INVALID_REQUEST,
          "Invalid params.");

      Handler* handler = nullptr;
      auto search = handlers.find(method);
      if (search != handlers.end())
        handler = &search->second;
      else if (default_handler)
        handler = &*default_handler;
      else
        return jsonrpc::error_response(
          rpc_ctx.seq_no, jsonrpc::ErrorCodes::METHOD_NOT_FOUND, method);

      update_raft();
      update_history();

      bool is_leader = (raft == nullptr) || raft->is_leader();

      if (!is_leader)
      {
        switch (handler->rw)
        {
          case Read:
            break;

          case Write:
            return forward_or_redirect_json(rpc_ctx.seq_no, is_forwarded);
            break;

          case MayWrite:
            bool readonly = rpc.value(jsonrpc::READONLY, true);
            if (!readonly)
              return forward_or_redirect_json(rpc_ctx.seq_no, is_forwarded);
            break;
        }
      }

      auto func = handler->func;
      auto args = RequestArgs{rpc_ctx, tx, caller, caller_id, method, params};

      tx_count++;

      while (true)
      {
        try
        {
          auto tx_result = func(args);

          if (!tx_result.first)
            return jsonrpc::error_response(rpc_ctx.seq_no, tx_result.second);

          switch (tx.commit())
          {
            case kv::CommitSuccess::OK:
            {
              nlohmann::json result =
                jsonrpc::result_response(rpc_ctx.seq_no, tx_result.second);

              auto cv = tx.commit_version();
              if (cv == 0)
                cv = tx.get_read_version();
              if (cv == kv::NoVersion)
                cv = tables.current_version();
              result[COMMIT] = cv;
              if (raft != nullptr)
              {
                result[TERM] = raft->get_term();
                result[GLOBAL_COMMIT] = raft->get_commit_idx();

                if (
                  history && raft->is_leader() &&
                  (cv % sig_max_tx == sig_max_tx / 2))
                  history->emit_signature();
              }

              return result;
            }

            case kv::CommitSuccess::CONFLICT:
              break;

            case kv::CommitSuccess::NO_REPLICATE:
              return jsonrpc::error_response(
                rpc_ctx.seq_no,
                jsonrpc::ErrorCodes::TX_FAILED_TO_REPLICATE,
                "Transaction failed to replicate.");
              break;
          }
        }
        catch (const RpcException& e)
        {
          return jsonrpc::error_response(rpc_ctx.seq_no, e.error_id, e.msg);
        }
        catch (const std::exception& e)
        {
          return jsonrpc::error_response(
            rpc_ctx.seq_no, jsonrpc::ErrorCodes::INTERNAL_ERROR, e.what());
        }
      }
    }

    bool verify_client_signature(
      Store::Tx& tx,
      const CBuffer& caller,
      const CallerId& caller_id,
      const nlohmann::json& full_rpc,
      bool is_forwarded)
    {
      if (!client_signatures)
        return false;

      SignedReq signed_request(full_rpc);

#ifndef DISABLE_CLIENT_SIGNATURE_VERIFICATION
      // If the RPC is forwarded, assume that the signature has already been
      // verified by the follower
      if (!is_forwarded)
      {
        auto v = verifiers.find(caller_id);
        if (v == verifiers.end())
        {
          CallerKey key(caller);
          verifiers.emplace(
            std::make_pair(caller_id, std::make_shared<tls::Verifier>(key)));
        }
        if (!verifiers[caller_id]->verify(
              signed_request.req, signed_request.sig))
          return false;
      }
#endif

      // TODO(#important): Request should only be stored on the leader
      if (request_storing_disabled)
      {
        signed_request.req.clear();
      }
      auto client_sig_view = tx.get_view(*client_signatures);
      client_sig_view->put(caller_id, signed_request);
      return true;
    }

    std::optional<SignedReq> get_signed_req(const CallerId& caller_id)
    {
      Store::Tx tx;
      auto client_sig_view = tx.get_view(*client_signatures);
      return client_sig_view->get(caller_id);
    }

    void tick(std::chrono::milliseconds elapsed) override
    {
      metrics.track_tx_rates(elapsed, tx_count);
      // reset tx_counter for next tick interval
      tx_count = 0;
      // TODO(#refactoring): move this to NodeState::tick
      update_raft();
      if ((raft != nullptr) && raft->is_leader())
      {
        if (elapsed < ms_to_sig)
        {
          ms_to_sig -= elapsed;
          return;
        }

        ms_to_sig = sig_max_ms;
        if (history && tables.commit_gap() > 0)
          history->emit_signature();
      }
    }
  };
}<|MERGE_RESOLUTION|>--- conflicted
+++ resolved
@@ -408,28 +408,6 @@
       update_raft();
       fwd_ctx.leader_id = raft->id();
 
-      auto pack = detect_pack(input);
-      if (!pack.has_value())
-        return jsonrpc::pack(
-          jsonrpc::error_response(
-            0,
-            jsonrpc::ErrorCodes::INVALID_REQUEST,
-            "Empty forwarded request."),
-          jsonrpc::Pack::Text);
-
-      // If the RPC was forwarded, assume that the caller has already been
-      // verified
-      if (certs && fwd_ctx.caller_id == INVALID_ID)
-      {
-        return jsonrpc::pack(
-          jsonrpc::error_response(
-            0,
-            jsonrpc::ErrorCodes::INVALID_CALLER_ID,
-            "No corresponding caller entry exists (forwarded)."),
-          pack.value());
-      }
-
-<<<<<<< HEAD
       // TODO: Unify FwdContext and RpcContext
       auto pack = detect_pack(input);
       if (!pack.has_value())
@@ -440,8 +418,18 @@
             "Empty forwarded request."),
           jsonrpc::Pack::Text);
 
-=======
->>>>>>> 75ecdf1b
+      // If the RPC was forwarded, assume that the caller has already been
+      // verified
+      if (certs && fwd_ctx.caller_id == INVALID_ID)
+      {
+        return jsonrpc::pack(
+          jsonrpc::error_response(
+            0,
+            jsonrpc::ErrorCodes::INVALID_CALLER_ID,
+            "No corresponding caller entry exists (forwarded)."),
+          pack.value());
+      }
+
       auto rpc = unpack_json(input, pack.value());
       if (!rpc.first)
         return jsonrpc::pack(rpc.second, pack.value());
