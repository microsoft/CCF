--- conflicted
+++ resolved
@@ -358,9 +358,11 @@
         return;
       }
 
-<<<<<<< HEAD
       if (!cmd_forwarder->forward_command(
-            ctx, primary_id.value(), ctx->get_session_context()->caller_cert))
+            ctx,
+            primary_id.value(),
+            ctx->get_session_context()->caller_cert,
+            get_forwarding_timeout(ctx)))
       {
         ctx->set_error(
           HTTP_STATUS_SERVICE_UNAVAILABLE,
@@ -369,14 +371,6 @@
         update_metrics(ctx);
         return;
       }
-=======
-      // Ignore return value - false only means it is pending
-      cmd_forwarder->forward_command(
-        ctx,
-        primary_id.value(),
-        ctx->get_session_context()->caller_cert,
-        get_forwarding_timeout(ctx));
->>>>>>> 11018cfa
 
       LOG_TRACE_FMT("RPC forwarded to primary {}", primary_id.value());
 
