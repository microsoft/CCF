// Copyright (c) Microsoft Corporation. All rights reserved.
// Licensed under the Apache 2.0 License.
#pragma once

#include "ccf/endpoint_registry.h"
#include "ccf/http_status.h"
#include "ccf/node_context.h"
#include "ccf/service/node_info_network.h"
#include "ccf/service/signed_req.h"
#include "ccf/service/tables/jwt.h"
#include "ccf/service/tables/nodes.h"
#include "ccf/service/tables/service.h"
#include "common/configuration.h"
#include "consensus/aft/request.h"
#include "enclave/rpc_handler.h"
#include "forwarder.h"
#include "http/http_jwt.h"
#include "kv/compacted_version_conflict.h"
#include "kv/store.h"
#include "node/node_configuration_subsystem.h"
#include "rpc_exception.h"

#define FMT_HEADER_ONLY
#include "ccf/ds/pal.h"

#include <fmt/format.h>
#include <utility>
#include <vector>

namespace ccf
{
  class RpcFrontend : public RpcHandler, public ForwardedRpcHandler
  {
  protected:
    kv::Store& tables;
    endpoints::EndpointRegistry& endpoints;
    ccfapp::AbstractNodeContext& node_context;

  private:
    ccf::Pal::Mutex open_lock;
    bool is_open_ = false;

    kv::Consensus* consensus;
    std::shared_ptr<AbstractForwarder> cmd_forwarder;
    kv::TxHistory* history;

    size_t sig_tx_interval = 5000;
    std::chrono::milliseconds sig_ms_interval = std::chrono::milliseconds(1000);
    std::chrono::milliseconds ms_to_sig = std::chrono::milliseconds(1000);
    crypto::Pem* service_identity = nullptr;

    std::shared_ptr<NodeConfigurationSubsystem> node_configuration_subsystem =
      nullptr;

    using PreExec =
      std::function<void(kv::CommittableTx& tx, ccf::RpcContextImpl& ctx)>;

    void update_consensus()
    {
      auto c = tables.get_consensus().get();

      if (consensus != c)
      {
        consensus = c;
        endpoints.set_consensus(consensus);
      }
    }

    void update_history()
    {
      history = tables.get_history().get();
      endpoints.set_history(history);
    }

    void update_metrics(
      const std::shared_ptr<ccf::RpcContextImpl>& ctx,
      const endpoints::EndpointDefinitionPtr& endpoint)
    {
      int cat = ctx->get_response_status() / 100;
      switch (cat)
      {
        case 4:
          endpoints.increment_metrics_errors(endpoint);
          return;
        case 5:
          endpoints.increment_metrics_failures(endpoint);
          return;
      }
    }

    std::optional<std::vector<uint8_t>> forward(
      std::shared_ptr<ccf::RpcContextImpl> ctx,
      kv::ReadOnlyTx& tx,
      const endpoints::EndpointDefinitionPtr& endpoint)
    {
      if (!cmd_forwarder || !consensus)
      {
        ctx->set_error(
          HTTP_STATUS_INTERNAL_SERVER_ERROR,
          ccf::errors::InternalError,
          "No consensus or forwarder to forward request.");
        update_metrics(ctx, endpoint);
        return ctx->serialise_response();
      }

      if (ctx->get_session_context()->is_forwarded)
      {
        // If the request was already forwarded, return an error to prevent
        // daisy chains.
        ctx->set_error(
          HTTP_STATUS_SERVICE_UNAVAILABLE,
          ccf::errors::RequestAlreadyForwarded,
          "RPC was already forwarded.");
        update_metrics(ctx, endpoint);
        return ctx->serialise_response();
      }

      auto primary_id = consensus->primary();
      if (!primary_id.has_value())
      {
        ctx->set_error(
          HTTP_STATUS_SERVICE_UNAVAILABLE,
          ccf::errors::InternalError,
          "RPC could not be forwarded to unknown primary.");
        update_metrics(ctx, endpoint);
        return ctx->serialise_response();
      }

      // Ignore return value - false only means it is pending
      cmd_forwarder->forward_command(
        ctx, primary_id.value(), ctx->get_session_context()->caller_cert);

      LOG_TRACE_FMT("RPC forwarded to primary {}", primary_id.value());

      // Indicate that the RPC has been forwarded to primary
      return std::nullopt;
    }

    std::optional<std::vector<uint8_t>> process_command(
      std::shared_ptr<ccf::RpcContextImpl> ctx,
      kv::CommittableTx& tx,
      const PreExec& pre_exec = {},
      kv::Version prescribed_commit_version = kv::NoVersion,
      ccf::View replicated_view = ccf::VIEW_UNKNOWN)
    {
      auto sctx = ctx->get_session_context();
      auto interface_id = sctx->interface_id;

      const auto endpoint = endpoints.find_endpoint(tx, *ctx);
      if (endpoint == nullptr)
      {
        const auto allowed_verbs = endpoints.get_allowed_verbs(tx, *ctx);
        if (allowed_verbs.empty())
        {
          ctx->set_error(
            HTTP_STATUS_NOT_FOUND,
            ccf::errors::ResourceNotFound,
            fmt::format("Unknown path: {}.", ctx->get_method()));
          return ctx->serialise_response();
        }
        else
        {
          std::vector<char const*> allowed_verb_strs;
          allowed_verb_strs.push_back(llhttp_method_name(HTTP_OPTIONS));
          for (auto verb : allowed_verbs)
          {
            allowed_verb_strs.push_back(verb.c_str());
          }
          const std::string allow_header_value =
            fmt::format("{}", fmt::join(allowed_verb_strs, ", "));
          // List allowed methods in 2 places:
          // - ALLOW header for standards compliance + machine parsing
          // - Body for visiblity + human readability (unless this was an
          // OPTIONS request, which returns a 204 No Content)
          ctx->set_response_header(http::headers::ALLOW, allow_header_value);
          if (ctx->get_request_verb() == HTTP_OPTIONS)
          {
            ctx->set_response_status(HTTP_STATUS_NO_CONTENT);
          }
          else
          {
            ctx->set_error(
              HTTP_STATUS_METHOD_NOT_ALLOWED,
              ccf::errors::UnsupportedHttpVerb,
              fmt::format(
                "Allowed methods for '{}' are: {}.",
                ctx->get_method(),
                allow_header_value));
          }
          return ctx->serialise_response();
        }
      }

      if (consensus && interface_id)
      {
        if (!node_configuration_subsystem)
        {
          node_configuration_subsystem =
            node_context.get_subsystem<NodeConfigurationSubsystem>();
          if (!node_configuration_subsystem)
          {
            ctx->set_response_status(HTTP_STATUS_INTERNAL_SERVER_ERROR);
            return ctx->serialise_response();
          }
        }

        auto& ncs = node_configuration_subsystem->get();
        auto rit = ncs.rpc_interface_regexes.find(*interface_id);

        if (rit != ncs.rpc_interface_regexes.end())
        {
          bool ok = false;
          for (const auto& re : rit->second)
          {
            std::smatch m;
            if (std::regex_match(endpoint->full_uri_path, m, re))
            {
              ok = true;
              break;
            }
          }
          if (!ok)
          {
            ctx->set_response_status(HTTP_STATUS_SERVICE_UNAVAILABLE);
            return ctx->serialise_response();
          }
        }
        else
        {
          auto icfg = ncs.node_config.network.rpc_interfaces.at(*interface_id);
          if (icfg.endorsement->authority == Authority::UNSECURED)
          {
            // Unsecured interfaces are opt-in only.
            LOG_FAIL_FMT(
              "Request for {} rejected because the interface is unsecured and "
              "no accepted_endpoints have been configured.",
              endpoint->full_uri_path);
            ctx->set_response_status(HTTP_STATUS_SERVICE_UNAVAILABLE);
            return ctx->serialise_response();
          }
        }
      }
      else
      {
        // internal or forwarded: OK because they have been checked by the
        // forwarder (forward() happens further down).
      }

      // Note: calls that could not be dispatched (cases handled above)
      // are not counted against any particular endpoint.
      endpoints.increment_metrics_calls(endpoint);

      try
      {
<<<<<<< HEAD
=======
        std::unique_ptr<AuthnIdentity> identity = nullptr;

        // If any auth policy was required, check that at least one is accepted
        if (!endpoint->authn_policies.empty())
        {
          std::string auth_error_reason;
          std::vector<ccf::ODataErrorDetails> error_details;
          for (const auto& policy : endpoint->authn_policies)
          {
            identity = policy->authenticate(tx, ctx, auth_error_reason);
            if (identity != nullptr)
            {
              break;
            }
            else
            {
              // Collate error details
              error_details.push_back(
                {policy->get_security_scheme_name(),
                 ccf::errors::InvalidAuthenticationInfo,
                 auth_error_reason});
            }
          }

          if (identity == nullptr)
          {
            // If none were accepted, let the last set the response header
            endpoint->authn_policies.back()->set_unauthenticated_error(
              ctx, std::move(auth_error_reason));
            // Return collated error details for the auth policies declared
            // in the request
            ctx->set_error(
              HTTP_STATUS_UNAUTHORIZED,
              ccf::errors::InvalidAuthenticationInfo,
              "Invalid info",
              error_details);
            update_metrics(ctx, endpoint);
            return ctx->serialise_response();
          }
        }

>>>>>>> 7df2b3d5
        update_history();

        const bool is_primary = (consensus == nullptr) ||
          consensus->can_replicate() || ctx->is_create_request;
        const bool forwardable = (consensus != nullptr) &&
          (consensus->type() == ConsensusType::CFT ||
           (consensus->type() != ConsensusType::CFT && !ctx->execute_on_node));

        if (!is_primary && forwardable)
        {
          switch (endpoint->properties.forwarding_required)
          {
            case endpoints::ForwardingRequired::Never:
            {
              break;
            }

            case endpoints::ForwardingRequired::Sometimes:
            {
              if (
                (ctx->get_session_context()->is_forwarding &&
                 consensus->type() == ConsensusType::CFT) ||
                (consensus->type() != ConsensusType::CFT &&
                 !ctx->execute_on_node))
              {
                ctx->get_session_context()->is_forwarding = true;
                return forward(ctx, tx, endpoint);
              }
              break;
            }

            case endpoints::ForwardingRequired::Always:
            {
              ctx->get_session_context()->is_forwarding = true;
              return forward(ctx, tx, endpoint);
            }
          }
        }

        auto args = endpoints::EndpointContext(ctx, tx);

        size_t attempts = 0;
        constexpr auto max_attempts = 30;

        while (attempts < max_attempts)
        {
          if (attempts > 0)
          {
            // If the endpoint has already been executed, the effects of its
            // execution should be dropped
            tx = tables.create_tx();
            ctx->reset_response();
            set_root_on_proposals(*ctx, tx);
            endpoints.increment_metrics_retries(endpoint);
          }

          ++attempts;

          try
          {
            if (pre_exec)
            {
              pre_exec(tx, *ctx.get());
            }

            // Check auth policies
            {
              std::unique_ptr<AuthnIdentity> identity = nullptr;

              // If any auth policy was required, check that at least one is
              // accepted
              if (!endpoint->authn_policies.empty())
              {
                std::string auth_error_reason;
                for (const auto& policy : endpoint->authn_policies)
                {
                  identity = policy->authenticate(tx, ctx, auth_error_reason);
                  if (identity != nullptr)
                  {
                    break;
                  }
                }

                if (identity == nullptr)
                {
                  // If none were accepted, let the last set an error
                  endpoint->authn_policies.back()->set_unauthenticated_error(
                    ctx, std::move(auth_error_reason));
                  update_metrics(ctx, endpoint);
                  return ctx->serialise_response();
                }
              }

              args.caller = std::move(identity);
            }

            endpoints.execute_endpoint(endpoint, args);

            if (!ctx->should_apply_writes())
            {
              update_metrics(ctx, endpoint);
              return ctx->serialise_response();
            }

            kv::CommitResult result;
            bool track_read_versions =
              (consensus != nullptr && consensus->type() == ConsensusType::BFT);
            if (prescribed_commit_version != kv::NoVersion)
            {
              CCF_ASSERT(
                consensus->type() == ConsensusType::BFT,
                "Wrong consensus type");
              auto version_resolver = [&](bool) {
                tables.next_version();
                return std::make_tuple(
                  prescribed_commit_version, kv::NoVersion);
              };
              tx.set_view(replicated_view);
              result =
                tx.commit(ctx->claims, track_read_versions, version_resolver);
            }
            else
            {
              result = tx.commit(ctx->claims, track_read_versions);
            }

            switch (result)
            {
              case kv::CommitResult::SUCCESS:
              {
                auto tx_id = tx.get_txid();
                if (tx_id.has_value() && consensus != nullptr)
                {
                  // Only transactions that acquired one or more map handles
                  // have a TxID, while others (e.g. unauthenticated commands)
                  // don't. Also, only report a TxID if the consensus is set, as
                  // the consensus is required to verify that a TxID is valid.
                  ctx->set_tx_id(tx_id.value());
                }

                if (
                  consensus != nullptr && consensus->can_replicate() &&
                  history != nullptr)
                {
                  history->try_emit_signature();
                }

                update_metrics(ctx, endpoint);
                return ctx->serialise_response();
              }

              case kv::CommitResult::FAIL_CONFLICT:
              {
                break;
              }

              case kv::CommitResult::FAIL_NO_REPLICATE:
              {
                ctx->set_error(
                  HTTP_STATUS_SERVICE_UNAVAILABLE,
                  ccf::errors::TransactionReplicationFailed,
                  "Transaction failed to replicate.");
                update_metrics(ctx, endpoint);
                return ctx->serialise_response();
              }
            }
          }
          catch (const kv::CompactedVersionConflict& e)
          {
            // The executing transaction failed because of a conflicting
            // compaction. Reset and retry
            LOG_DEBUG_FMT(
              "Transaction execution conflicted with compaction: {}", e.what());
            continue;
          }
          catch (RpcException& e)
          {
            ctx->set_error(std::move(e.error));
            update_metrics(ctx, endpoint);
            return ctx->serialise_response();
          }
          catch (const JsonParseError& e)
          {
            ctx->set_error(
              HTTP_STATUS_BAD_REQUEST,
              ccf::errors::InvalidInput,
              fmt::format("At {}: {}", e.pointer(), e.what()));
            update_metrics(ctx, endpoint);
            return ctx->serialise_response();
          }
          catch (const nlohmann::json::exception& e)
          {
            ctx->set_error(
              HTTP_STATUS_BAD_REQUEST, ccf::errors::InvalidInput, e.what());
            update_metrics(ctx, endpoint);
            return ctx->serialise_response();
          }
          catch (const kv::KvSerialiserException& e)
          {
            // If serialising the committed transaction fails, there is no way
            // to recover safely (https://github.com/microsoft/CCF/issues/338).
            // Better to abort.
            LOG_DEBUG_FMT("Failed to serialise: {}", e.what());
            LOG_FATAL_FMT("Failed to serialise");
            abort();
          }

          ctx->set_error(
            HTTP_STATUS_SERVICE_UNAVAILABLE,
            ccf::errors::TransactionCommitAttemptsExceedLimit,
            fmt::format(
              "Transaction continued to conflict after {} attempts. Retry "
              "later.",
              max_attempts));
          static constexpr size_t retry_after_seconds = 3;
          ctx->set_response_header(
            http::headers::RETRY_AFTER, retry_after_seconds);
        }
      }
      catch (const std::exception& e)
      {
        ctx->set_error(
          HTTP_STATUS_INTERNAL_SERVER_ERROR,
          ccf::errors::InternalError,
          e.what());
        update_metrics(ctx, endpoint);
        return ctx->serialise_response();
      }

      return ctx->serialise_response();
    }

  public:
    RpcFrontend(
      kv::Store& tables_,
      endpoints::EndpointRegistry& handlers_,
      ccfapp::AbstractNodeContext& node_context_) :
      tables(tables_),
      endpoints(handlers_),
      node_context(node_context_),
      consensus(nullptr),
      history(nullptr)
    {}

    void set_sig_intervals(
      size_t sig_tx_interval_, size_t sig_ms_interval_) override
    {
      sig_tx_interval = sig_tx_interval_;
      sig_ms_interval = std::chrono::milliseconds(sig_ms_interval_);
      ms_to_sig = sig_ms_interval;
    }

    void set_cmd_forwarder(
      std::shared_ptr<AbstractForwarder> cmd_forwarder_) override
    {
      cmd_forwarder = cmd_forwarder_;
    }

    void open(std::optional<crypto::Pem*> identity = std::nullopt) override
    {
      std::lock_guard<ccf::Pal::Mutex> mguard(open_lock);
      // open() without an identity unconditionally opens the frontend.
      // If an identity is passed, the frontend must instead wait for
      // the KV to read that this is identity is present and open,
      // see is_open()
      if (identity.has_value())
      {
        service_identity = identity.value();
      }
      else
      {
        if (!is_open_)
        {
          is_open_ = true;
          endpoints.init_handlers();
        }
      }
    }

    bool is_open(kv::Tx& tx) override
    {
      std::lock_guard<ccf::Pal::Mutex> mguard(open_lock);
      if (!is_open_)
      {
        auto service = tx.ro<Service>(Tables::SERVICE);
        auto s = service->get_globally_committed();
        if (
          s.has_value() && s.value().status == ServiceStatus::OPEN &&
          service_identity != nullptr && s.value().cert == *service_identity)
        {
          LOG_INFO_FMT(
            "Service state is OPEN, now accepting user transactions");
          is_open_ = true;
          endpoints.init_handlers();
        }
      }
      return is_open_;
    }

    bool is_open() override
    {
      std::lock_guard<ccf::Pal::Mutex> mguard(open_lock);
      return is_open_;
    }

    void set_root_on_proposals(
      const ccf::RpcContextImpl& ctx, kv::CommittableTx& tx)
    {
      if (
        ctx.get_request_path() == "/gov/proposals" &&
        ctx.get_request_verb() == HTTP_POST)
      {
        update_history();
        if (history)
        {
          // Warning: Retrieving the current TxID and root from the history
          // should only ever be used for the proposal creation endpoint and
          // nothing else. Many bad things could happen otherwise (e.g. breaking
          // session consistency).
          const auto& [txid, root, term_of_next_version] =
            history->get_replicated_state_txid_and_root();
          tx.set_read_txid(txid, term_of_next_version);
          tx.set_root_at_read_version(root);
        }
      }
    }

    /** Process a serialised command with the associated RPC context
     *
     * If an RPC that requires writing to the kv store is processed on a
     * backup, the serialised RPC is forwarded to the current network primary.
     *
     * @param ctx Context for this RPC
     * @returns nullopt if the result is pending (to be forwarded, or still
     * to-be-executed by consensus), else the response (may contain error)
     */
    std::optional<std::vector<uint8_t>> process(
      std::shared_ptr<ccf::RpcContextImpl> ctx) override
    {
      update_consensus();

      auto tx = tables.create_tx();
      set_root_on_proposals(*ctx, tx);

      if (!is_open(tx))
      {
        ctx->set_error(
          HTTP_STATUS_NOT_FOUND,
          ccf::errors::FrontendNotOpen,
          "Frontend is not open.");
        return ctx->serialise_response();
      }

      // NB: If we want to re-execute on backups, the original command could be
      // propagated from here
      return process_command(ctx, tx);
    }

    /** Process a serialised input forwarded from another node
     *
     * @param ctx Context for this forwarded RPC
     *
     * @return Serialised reply to send back to forwarder node
     */
    std::vector<uint8_t> process_forwarded(
      std::shared_ptr<ccf::RpcContextImpl> ctx) override
    {
      if (!ctx->get_session_context()->is_forwarded)
      {
        throw std::logic_error(
          "Processing forwarded command with unitialised forwarded context");
      }

      update_consensus();
      auto tx = tables.create_tx();
      set_root_on_proposals(*ctx, tx);

      const auto endpoint = endpoints.find_endpoint(tx, *ctx);
      if (consensus->type() == ConsensusType::CFT)
      {
        auto rep = process_command(ctx, tx);
        if (!rep.has_value())
        {
          // This should never be called when process_command is called with a
          // forwarded RPC context
          throw std::logic_error("Forwarded RPC cannot be forwarded");
        }

        return rep.value();
      }
      else
      {
        LOG_FAIL_FMT("Unsupported consensus type");
        return {};
      }
    }

    void tick(std::chrono::milliseconds elapsed) override
    {
      update_consensus();

      endpoints.tick(elapsed);
    }
  };
}<|MERGE_RESOLUTION|>--- conflicted
+++ resolved
@@ -252,50 +252,6 @@
 
       try
       {
-<<<<<<< HEAD
-=======
-        std::unique_ptr<AuthnIdentity> identity = nullptr;
-
-        // If any auth policy was required, check that at least one is accepted
-        if (!endpoint->authn_policies.empty())
-        {
-          std::string auth_error_reason;
-          std::vector<ccf::ODataErrorDetails> error_details;
-          for (const auto& policy : endpoint->authn_policies)
-          {
-            identity = policy->authenticate(tx, ctx, auth_error_reason);
-            if (identity != nullptr)
-            {
-              break;
-            }
-            else
-            {
-              // Collate error details
-              error_details.push_back(
-                {policy->get_security_scheme_name(),
-                 ccf::errors::InvalidAuthenticationInfo,
-                 auth_error_reason});
-            }
-          }
-
-          if (identity == nullptr)
-          {
-            // If none were accepted, let the last set the response header
-            endpoint->authn_policies.back()->set_unauthenticated_error(
-              ctx, std::move(auth_error_reason));
-            // Return collated error details for the auth policies declared
-            // in the request
-            ctx->set_error(
-              HTTP_STATUS_UNAUTHORIZED,
-              ccf::errors::InvalidAuthenticationInfo,
-              "Invalid info",
-              error_details);
-            update_metrics(ctx, endpoint);
-            return ctx->serialise_response();
-          }
-        }
-
->>>>>>> 7df2b3d5
         update_history();
 
         const bool is_primary = (consensus == nullptr) ||
@@ -370,6 +326,7 @@
               if (!endpoint->authn_policies.empty())
               {
                 std::string auth_error_reason;
+                std::vector<ccf::ODataErrorDetails> error_details;
                 for (const auto& policy : endpoint->authn_policies)
                 {
                   identity = policy->authenticate(tx, ctx, auth_error_reason);
@@ -377,13 +334,28 @@
                   {
                     break;
                   }
+                  else
+                  {
+                    // Collate error details
+                    error_details.push_back(
+                      {policy->get_security_scheme_name(),
+                       ccf::errors::InvalidAuthenticationInfo,
+                       auth_error_reason});
+                  }
                 }
 
                 if (identity == nullptr)
                 {
-                  // If none were accepted, let the last set an error
+                  // If none were accepted, let the last set the response header
                   endpoint->authn_policies.back()->set_unauthenticated_error(
                     ctx, std::move(auth_error_reason));
+                  // Return collated error details for the auth policies
+                  // declared in the request
+                  ctx->set_error(
+                    HTTP_STATUS_UNAUTHORIZED,
+                    ccf::errors::InvalidAuthenticationInfo,
+                    "Invalid info",
+                    error_details);
                   update_metrics(ctx, endpoint);
                   return ctx->serialise_response();
                 }
