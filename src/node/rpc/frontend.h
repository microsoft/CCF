--- conflicted
+++ resolved
@@ -135,20 +135,14 @@
 
           if (info)
           {
-<<<<<<< HEAD
             const auto& address = info->rpc_interfaces[0].public_rpc_address;
-            ctx->set_response_header(
-              http::headers::LOCATION,
-              fmt::format("{}:{}", address.hostname, address.port));
-=======
             const auto location = fmt::format(
               "https://{}:{}{}",
-              info->pubhost,
-              info->pubport,
+              address.hostname,
+              address.port,
               ctx->get_request_path());
             ctx->set_response_header(http::headers::LOCATION, location);
             LOG_DEBUG_FMT("Redirecting to {}", location);
->>>>>>> 0d8aa4b8
           }
         }
 
