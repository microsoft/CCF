--- conflicted
+++ resolved
@@ -550,63 +550,6 @@
       return process_command(ctx, tx);
     }
 
-<<<<<<< HEAD
-    ProcessBftResp process_bft(
-      std::shared_ptr<enclave::RpcContext> ctx,
-      ccf::SeqNo prescribed_commit_version,
-      ccf::View replicated_view) override
-    {
-      auto tx = tables.create_tx();
-      return process_bft(
-        ctx,
-        tx,
-        prescribed_commit_version,
-        replicated_view);
-    }
-
-    /** Process a serialised command with the associated RPC context via BFT
-     *
-     * @param ctx Context for this RPC
-     * @param tx Transaction
-     * @param prescribed_commit_version Prescribed commit version
-     * @param replicated_view Prescribed view
-     */
-    ProcessBftResp process_bft(
-      std::shared_ptr<enclave::RpcContext> ctx,
-      kv::CommittableTx& tx,
-      ccf::SeqNo prescribed_commit_version = kv::NoVersion,
-      ccf::View replicated_view = ccf::VIEW_UNKNOWN) override
-    {
-      // Note: this can only happen if the primary is malicious,
-      // and has executed a user transaction when the service wasn't
-      // open. The backup should ideally trigger a view change here.
-      if (!is_open(tx))
-      {
-        throw std::logic_error("Transaction failed");
-      }
-
-      kv::Version version = kv::NoVersion;
-
-      update_consensus();
-
-      PreExec fn = [](kv::CommittableTx& tx, enclave::RpcContext& ctx) {
-        auto aft_requests = tx.rw<aft::RequestsMap>(ccf::Tables::AFT_REQUESTS);
-        aft_requests->put(
-          {tx.get_req_id(),
-           ctx.session->caller_cert,
-           ctx.get_serialised_request(),
-           ctx.frame_format()});
-      };
-
-      auto rep = process_command(
-        ctx, tx, fn, prescribed_commit_version, replicated_view);
-
-      version = tx.get_version();
-      return {std::move(rep.value()), version};
-    }
-
-=======
->>>>>>> 039cfa53
     /** Process a serialised input forwarded from another node
      *
      * @param ctx Context for this forwarded RPC
