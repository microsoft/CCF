--- conflicted
+++ resolved
@@ -319,11 +319,7 @@
           "RPC could not be forwarded to primary.");
       }
 
-<<<<<<< HEAD
-      return jsonrpc::pack(rep.value(), ctx.pack.value());
-=======
       return rep.value();
->>>>>>> 0de60cd4
 #endif
     }
 
