// Copyright (c) Microsoft Corporation. All rights reserved.
// Licensed under the Apache 2.0 License.
#pragma once

#include "ccf/rpc_context.h"
#include "node/rpc/claims.h"

namespace ccf
{
  // Partial implementation of RpcContext, private to the framework (not visible
  // to apps). Serves 2 purposes:
  // - Default implementation of simple methods accessing member fields
  // - Adding methods like `serialise_response()`, required by frontends
  class RpcContextImpl : public RpcContext
  {
  protected:
    std::shared_ptr<SessionContext> session;

    std::shared_ptr<void> user_data;

  public:
    RpcContextImpl(const std::shared_ptr<SessionContext>& s) : session(s) {}

    std::shared_ptr<SessionContext> get_session_context() const override
    {
      return session;
    }

    virtual void set_user_data(std::shared_ptr<void> data) override
    {
      user_data = data;
    }

    virtual void* get_user_data() const override
    {
      return user_data.get();
    }

    ccf::ClaimsDigest claims = ccf::empty_claims();
    void set_claims_digest(ccf::ClaimsDigest::Digest&& digest) override
    {
      claims.set(std::move(digest));
    }

    ccf::PathParams path_params = {};
    virtual const ccf::PathParams& get_request_path_params() override
    {
      return path_params;
    }

    ccf::PathParams decoded_path_params = {};
    virtual const ccf::PathParams& get_decoded_request_path_params() override
    {
      return decoded_path_params;
    }

    bool is_create_request = false;
    bool execute_on_node = false;
    bool response_is_pending = false;
<<<<<<< HEAD
    bool is_streaming = false;
=======
    bool terminate_session = false;
>>>>>>> 91d8ba92

    virtual void set_is_streaming() override
    {
      is_streaming = true;
    }
    virtual void set_tx_id(const ccf::TxID& tx_id) = 0;
    virtual bool should_apply_writes() const = 0;
    virtual void reset_response() = 0;
    virtual std::vector<uint8_t> serialise_response() const = 0;
    virtual const std::vector<uint8_t>& get_serialised_request() = 0;
  };
}<|MERGE_RESOLUTION|>--- conflicted
+++ resolved
@@ -57,11 +57,8 @@
     bool is_create_request = false;
     bool execute_on_node = false;
     bool response_is_pending = false;
-<<<<<<< HEAD
     bool is_streaming = false;
-=======
     bool terminate_session = false;
->>>>>>> 91d8ba92
 
     virtual void set_is_streaming() override
     {
