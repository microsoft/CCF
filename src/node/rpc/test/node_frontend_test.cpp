--- conflicted
+++ resolved
@@ -87,11 +87,7 @@
   auto gen_tx = network.tables->create_tx();
   GenesisGenerator gen(network, gen_tx);
   gen.init_values();
-<<<<<<< HEAD
-  gen.init_configuration({0, ConsensusType::CFT, std::nullopt, true});
-=======
   gen.init_configuration({0, ConsensusType::CFT, std::nullopt});
->>>>>>> d3aebe84
 
   ShareManager share_manager(network);
   StubNodeContext context;
