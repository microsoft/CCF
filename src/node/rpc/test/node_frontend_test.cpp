// Copyright (c) Microsoft Corporation. All rights reserved.
// Licensed under the Apache 2.0 License.

#define DOCTEST_CONFIG_IMPLEMENT
#include "crypto/crypto_box.h"
#include "ds/logger.h"
#include "nlohmann/json.hpp"
#include "node/genesis_gen.h"
#include "node/rpc/node_frontend.h"
#include "node/rpc/serdes.h"
#include "node_stub.h"
#include "tls/pem.h"
#include "tls/verifier.h"

#include <doctest/doctest.h>

using namespace ccf;
using namespace nlohmann;
using namespace serdes;

extern "C"
{
#include <evercrypt/EverCrypt_AutoConfig2.h>
}

using TResponse = http::SimpleResponseProcessor::Response;

auto kp = tls::make_key_pair();
auto member_cert = kp -> self_sign("CN=name_member");

void check_error(const TResponse& r, http_status expected)
{
  CHECK(r.status == expected);
}

void check_error_message(const TResponse& r, const std::string& msg)
{
  const std::string body_s(r.body.begin(), r.body.end());
  CHECK(body_s.find(msg) != std::string::npos);
}

TResponse frontend_process(
  NodeRpcFrontend& frontend,
  const json& json_params,
  const std::string& method,
  const tls::Pem& caller)
{
  http::Request r(method);
  const auto body = json_params.is_null() ?
    std::vector<uint8_t>() :
    serdes::pack(json_params, Pack::Text);
  r.set_body(&body);
  auto serialise_request = r.build_request();

  auto session = std::make_shared<enclave::SessionContext>(0, caller.raw());
  auto rpc_ctx = enclave::make_rpc_context(session, serialise_request);
  auto serialised_response = frontend.process(rpc_ctx);

  CHECK(serialised_response.has_value());

  http::SimpleResponseProcessor processor;
  http::ResponseParser parser(processor);

  const auto parsed_count =
    parser.execute(serialised_response->data(), serialised_response->size());
  REQUIRE(parsed_count == serialised_response->size());
  REQUIRE(processor.received.size() == 1);

  return processor.received.front();
}

template <typename T>
T parse_response_body(const TResponse& r)
{
<<<<<<< HEAD
  const auto body_j = jsonrpc::unpack(r.body, jsonrpc::Pack::Text);
  LOG_DEBUG_FMT("{}", body_j.dump()); // TODO: Delete
=======
  const auto body_j = serdes::unpack(r.body, serdes::Pack::Text);
>>>>>>> 5fb217f3
  return body_j.get<T>();
}

TEST_CASE("Add a node to an opening service")
{
  NetworkState network;
  kv::Tx gen_tx;
  GenesisGenerator gen(network, gen_tx);
  gen.init_values();

  ShareManager share_manager(network);
  StubNodeState node(share_manager);
  NodeRpcFrontend frontend(network, node);
  frontend.open();

  network.identity = std::make_unique<NetworkIdentity>();
  network.ledger_secrets = std::make_shared<LedgerSecrets>();
  network.ledger_secrets->init();
  network.encryption_key = std::make_unique<NetworkEncryptionKey>();

  // Node certificate
  tls::KeyPairPtr kp = tls::make_key_pair();
  const auto caller = kp->self_sign(fmt::format("CN=nodes"));
  const auto node_public_encryption_key =
    tls::make_key_pair()->public_key_pem();

  INFO("Try to join with a different consensus");
  {
    JoinNetworkNodeToNode::In join_input;
    join_input.public_encryption_key = node_public_encryption_key;
    join_input.consensus_type = ConsensusType::PBFT;
    const auto response =
      frontend_process(frontend, join_input, "join", caller);

    check_error(response, HTTP_STATUS_BAD_REQUEST);
    check_error_message(
      response,
      fmt::format(
        "Node requested to join with consensus type {} but "
        "current consensus type is {}",
        ConsensusType::PBFT,
        ConsensusType::RAFT));
  }

  INFO("Add first node before a service exists");
  {
    JoinNetworkNodeToNode::In join_input;
    join_input.public_encryption_key = node_public_encryption_key;
    const auto response =
      frontend_process(frontend, join_input, "join", caller);

    check_error(response, HTTP_STATUS_INTERNAL_SERVER_ERROR);
    check_error_message(response, "No service is available to accept new node");
  }

  gen.create_service({});
  gen.finalize();

  INFO("Add first node which should be trusted straight away");
  {
    JoinNetworkNodeToNode::In join_input;
    join_input.public_encryption_key = node_public_encryption_key;

    auto http_response = frontend_process(frontend, join_input, "join", caller);
    CHECK(http_response.status == HTTP_STATUS_OK);

    const auto response =
      parse_response_body<JoinNetworkNodeToNode::Out>(http_response);

    CHECK(
      response.network_info.ledger_secrets == *network.ledger_secrets.get());
    CHECK(response.network_info.identity == *network.identity.get());
    CHECK(
      response.network_info.encryption_key == *network.encryption_key.get());
    CHECK(response.node_status == NodeStatus::TRUSTED);
    CHECK(response.network_info.public_only == false);

    kv::Tx tx;
    const NodeId node_id = response.node_id;
    auto nodes_view = tx.get_view(network.nodes);
    auto node_info = nodes_view->get(node_id);

    CHECK(node_info.has_value());
    CHECK(node_info->status == NodeStatus::TRUSTED);
    CHECK(caller == node_info->cert);
  }

  INFO("Adding the same node should return the same result");
  {
    JoinNetworkNodeToNode::In join_input;
    join_input.public_encryption_key = node_public_encryption_key;

    auto http_response = frontend_process(frontend, join_input, "join", caller);
    CHECK(http_response.status == HTTP_STATUS_OK);

    const auto response =
      parse_response_body<JoinNetworkNodeToNode::Out>(http_response);

    CHECK(
      response.network_info.ledger_secrets == *network.ledger_secrets.get());
    CHECK(response.network_info.identity == *network.identity.get());
    CHECK(
      response.network_info.encryption_key == *network.encryption_key.get());
    CHECK(response.node_status == NodeStatus::TRUSTED);
  }

  INFO(
    "Adding a different node with the same node network details should fail");
  {
    tls::KeyPairPtr kp = tls::make_key_pair();
    auto v = tls::make_verifier(kp->self_sign(fmt::format("CN=nodes")));
    const auto caller = v->der_cert_data();

    // Network node info is empty (same as before)
    JoinNetworkNodeToNode::In join_input;
    join_input.public_encryption_key = node_public_encryption_key;

    auto http_response = frontend_process(frontend, join_input, "join", caller);

    check_error(http_response, HTTP_STATUS_BAD_REQUEST);
    check_error_message(http_response, "A node with the same node host");
  }
}

TEST_CASE("Add a node to an open service")
{
  NetworkState network;
  kv::Tx gen_tx;
  GenesisGenerator gen(network, gen_tx);
  gen.init_values();

  ShareManager share_manager(network);
  StubNodeState node(share_manager);
  node.set_is_public(true);
  NodeRpcFrontend frontend(network, node);
  frontend.open();

  network.identity = std::make_unique<NetworkIdentity>();
  network.ledger_secrets = std::make_shared<LedgerSecrets>();
  network.ledger_secrets->init();
  network.ledger_secrets->add_new_secret(4, LedgerSecret());
  network.encryption_key = std::make_unique<NetworkEncryptionKey>();

  gen.create_service({});
  gen.set_recovery_threshold(1);
  gen.activate_member(gen.add_member(member_cert, {}));
  REQUIRE(gen.open_service());
  gen.finalize();

  // Node certificate
  tls::KeyPairPtr kp = tls::make_key_pair();
  const auto caller = kp->self_sign(fmt::format("CN=nodes"));

  std::optional<NodeInfo> node_info;
  kv::Tx tx;

  JoinNetworkNodeToNode::In join_input;

  INFO("Add node once service is open");
  {
    auto http_response = frontend_process(frontend, join_input, "join", caller);
    CHECK(http_response.status == HTTP_STATUS_OK);

    const auto response =
      parse_response_body<JoinNetworkNodeToNode::Out>(http_response);

    CHECK(response.network_info.identity.priv_key.empty());

    auto node_id = response.node_id;

    auto nodes_view = tx.get_view(network.nodes);
    node_info = nodes_view->get(node_id);
    CHECK(node_info.has_value());
    CHECK(node_info->status == NodeStatus::PENDING);
    CHECK(caller == node_info->cert);
  }

  INFO(
    "Adding a different node with the same node network details should fail");
  {
    tls::KeyPairPtr kp = tls::make_key_pair();
    auto v = tls::make_verifier(kp->self_sign(fmt::format("CN=nodes")));
    const auto caller = v->der_cert_data();

    // Network node info is empty (same as before)
    JoinNetworkNodeToNode::In join_input;

    auto http_response = frontend_process(frontend, join_input, "join", caller);

    check_error(http_response, HTTP_STATUS_BAD_REQUEST);
    check_error_message(http_response, "A node with the same node host");
  }

  INFO("Try to join again without being trusted");
  {
    auto http_response = frontend_process(frontend, join_input, "join", caller);
    CHECK(http_response.status == HTTP_STATUS_OK);

    const auto response =
      parse_response_body<JoinNetworkNodeToNode::Out>(http_response);

    // The network secrets are still not available to the joining node
    CHECK(response.network_info.identity.priv_key.empty());
  }

  INFO("Trust node and attempt to join");
  {
    // In a real scenario, nodes are trusted via member governance.
    node_info->status = NodeStatus::TRUSTED;
    auto nodes_view = tx.get_view(network.nodes);
    nodes_view->put(0, node_info.value());
    CHECK(tx.commit() == kv::CommitSuccess::OK);

    auto http_response = frontend_process(frontend, join_input, "join", caller);
    CHECK(http_response.status == HTTP_STATUS_OK);

    const auto response =
      parse_response_body<JoinNetworkNodeToNode::Out>(http_response);

    CHECK(
      response.network_info.ledger_secrets == *network.ledger_secrets.get());
    CHECK(response.network_info.identity == *network.identity.get());
    CHECK(
      response.network_info.encryption_key == *network.encryption_key.get());
    CHECK(response.node_status == NodeStatus::TRUSTED);
    CHECK(response.network_info.public_only == true);
  }
}

// We need an explicit main to initialize kremlib and EverCrypt
int main(int argc, char** argv)
{
  doctest::Context context;
  context.applyCommandLine(argc, argv);
  ::EverCrypt_AutoConfig2_init();
  int res = context.run();
  if (context.shouldExit())
    return res;
  return res;
}<|MERGE_RESOLUTION|>--- conflicted
+++ resolved
@@ -72,12 +72,7 @@
 template <typename T>
 T parse_response_body(const TResponse& r)
 {
-<<<<<<< HEAD
-  const auto body_j = jsonrpc::unpack(r.body, jsonrpc::Pack::Text);
-  LOG_DEBUG_FMT("{}", body_j.dump()); // TODO: Delete
-=======
   const auto body_j = serdes::unpack(r.body, serdes::Pack::Text);
->>>>>>> 5fb217f3
   return body_j.get<T>();
 }
 
