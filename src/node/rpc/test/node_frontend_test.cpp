--- conflicted
+++ resolved
@@ -25,17 +25,9 @@
   const std::string& method,
   const ccf::crypto::Pem& caller)
 {
-<<<<<<< HEAD
-  http::Request r(method);
+  ::http::Request r(method);
   const auto body = json_params.is_null() ? std::string() : json_params.dump();
   r.set_body(body);
-=======
-  ::http::Request r(method);
-  const auto body = json_params.is_null() ?
-    std::vector<uint8_t>() :
-    serdes::pack(json_params, Pack::Text);
-  r.set_body(&body);
->>>>>>> 8f7689cc
   auto serialise_request = r.build_request();
 
   auto session =
