// Copyright (c) Microsoft Corporation. All rights reserved.
// Licensed under the Apache 2.0 License.

#include "crypto/pem.h"
#include "crypto/verifier.h"
#include "ds/logger.h"
#include "nlohmann/json.hpp"
#include "node/genesis_gen.h"
#include "node/rpc/node_frontend.h"
#include "node/rpc/serdes.h"
#include "node_stub.h"

#define DOCTEST_CONFIG_IMPLEMENT_WITH_MAIN
#include <doctest/doctest.h>

using namespace ccf;
using namespace nlohmann;
using namespace serdes;

using TResponse = http::SimpleResponseProcessor::Response;

auto kp = crypto::make_key_pair();
auto member_cert = kp -> self_sign("CN=name_member");
auto node_id = 0;

void check_error(const TResponse& r, http_status expected)
{
  CHECK(r.status == expected);
}

void check_error_message(const TResponse& r, const std::string& msg)
{
  const std::string body_s(r.body.begin(), r.body.end());
  CHECK(body_s.find(msg) != std::string::npos);
}

TResponse frontend_process(
  NodeRpcFrontend& frontend,
  const json& json_params,
  const std::string& method,
  const crypto::Pem& caller)
{
  http::Request r(method);
  const auto body = json_params.is_null() ?
    std::vector<uint8_t>() :
    serdes::pack(json_params, Pack::Text);
  r.set_body(&body);
  auto serialise_request = r.build_request();

  auto session = std::make_shared<enclave::SessionContext>(
    enclave::InvalidSessionId, caller.raw());
  auto rpc_ctx = enclave::make_rpc_context(session, serialise_request);
  auto serialised_response = frontend.process(rpc_ctx);

  CHECK(serialised_response.has_value());

  http::SimpleResponseProcessor processor;
  http::ResponseParser parser(processor);

  parser.execute(serialised_response->data(), serialised_response->size());
  REQUIRE(processor.received.size() == 1);

  return processor.received.front();
}

template <typename T>
T parse_response_body(const TResponse& r)
{
  const auto body_j = serdes::unpack(r.body, serdes::Pack::Text);
  return body_j.get<T>();
}

void require_ledger_secrets_equal(
  const LedgerSecretsMap& first, const LedgerSecretsMap& second)
{
  REQUIRE(first.size() == second.size());
  REQUIRE(std::equal(
    first.begin(),
    first.end(),
    second.begin(),
    [](const auto& a, const auto& b) { return (*a.second == *b.second); }));
}

TEST_CASE("Add a node to an opening service")
{
  NetworkState network;
  auto gen_tx = network.tables->create_tx();
  GenesisGenerator gen(network, gen_tx);
  gen.init_values();

  ShareManager share_manager(network);
  StubNodeContext context;
  NodeRpcFrontend frontend(network, context);
  frontend.open();

  network.identity = std::make_unique<NetworkIdentity>();
  network.ledger_secrets = std::make_shared<ccf::LedgerSecrets>();
  network.ledger_secrets->init();

  // New node should not be given ledger secret past this one via join request
  kv::Version up_to_ledger_secret_seqno = 4;
  network.ledger_secrets->set_secret(
    up_to_ledger_secret_seqno, make_ledger_secret());

  // Node certificate
  crypto::KeyPairPtr kp = crypto::make_key_pair();
  const auto caller = kp->self_sign("CN=Joiner");
  const auto node_public_encryption_key =
    crypto::make_key_pair()->public_key_pem();

  INFO("Try to join with a different consensus");
  {
    JoinNetworkNodeToNode::In join_input;
    join_input.public_encryption_key = node_public_encryption_key;
    join_input.consensus_type = ConsensusType::BFT;
    const auto response =
      frontend_process(frontend, join_input, "join", caller);

    check_error(response, HTTP_STATUS_BAD_REQUEST);
    check_error_message(
      response,
      fmt::format(
        "Node requested to join with consensus type {} but "
        "current consensus type is {}",
        ConsensusType::BFT,
        ConsensusType::CFT));
  }

  INFO("Add first node before a service exists");
  {
    JoinNetworkNodeToNode::In join_input;
    join_input.public_encryption_key = node_public_encryption_key;
    const auto response =
      frontend_process(frontend, join_input, "join", caller);

    check_error(response, HTTP_STATUS_INTERNAL_SERVER_ERROR);
    check_error_message(response, "No service is available to accept new node");
  }

  gen.create_service({});
  REQUIRE(gen_tx.commit() == kv::CommitResult::SUCCESS);
  auto tx = network.tables->create_tx();

  INFO("Add first node which should be trusted straight away");
  {
    JoinNetworkNodeToNode::In join_input;
    join_input.public_encryption_key = node_public_encryption_key;
    // Join input does not include CSR (1.x)
    join_input.certificate_signing_request = std::nullopt;

    auto http_response = frontend_process(frontend, join_input, "join", caller);
    CHECK(http_response.status == HTTP_STATUS_OK);

    const auto response =
      parse_response_body<JoinNetworkNodeToNode::Out>(http_response);

    CHECK(response.node_status == NodeStatus::TRUSTED);
<<<<<<< HEAD
    CHECK(response.network_info.public_only == false);
    // No endorsed certificate since no CSR was passed in
    CHECK(response.network_info.endorsed_certificate == std::nullopt);
=======
    CHECK(response.network_info.has_value());
    require_ledger_secrets_equal(
      response.network_info->ledger_secrets, network.ledger_secrets->get(tx));
    CHECK(response.network_info->identity == *network.identity.get());
    CHECK(response.network_info->public_only == false);
>>>>>>> fe083e90

    const NodeId node_id = response.node_id;
    auto nodes = tx.rw(network.nodes);
    auto node_info = nodes->get(node_id);

    CHECK(node_info.has_value());
    CHECK(node_info->status == NodeStatus::TRUSTED);
    CHECK(kp->public_key_pem() == node_info->public_key);
  }

  INFO("Adding the same node should return the same result");
  {
    // Even if rekey occurs in between, the same ledger secrets should be
    // returned
    network.ledger_secrets->set_secret(
      up_to_ledger_secret_seqno + 1, make_ledger_secret());

    JoinNetworkNodeToNode::In join_input;
    join_input.public_encryption_key = node_public_encryption_key;

    auto http_response = frontend_process(frontend, join_input, "join", caller);
    CHECK(http_response.status == HTTP_STATUS_OK);

    const auto response =
      parse_response_body<JoinNetworkNodeToNode::Out>(http_response);

    CHECK(response.node_status == NodeStatus::TRUSTED);
    CHECK(response.network_info.has_value());
    require_ledger_secrets_equal(
      response.network_info->ledger_secrets,
      network.ledger_secrets->get(tx, up_to_ledger_secret_seqno));
    CHECK(response.network_info->identity == *network.identity.get());
  }

  INFO(
    "Adding a different node with the same node network details should fail");
  {
    crypto::KeyPairPtr kp = crypto::make_key_pair();
    auto v = crypto::make_verifier(kp->self_sign("CN=Other Joiner"));
    const auto caller = v->cert_der();

    // Network node info is empty (same as before)
    JoinNetworkNodeToNode::In join_input;
    join_input.public_encryption_key = node_public_encryption_key;

    auto http_response = frontend_process(frontend, join_input, "join", caller);

    check_error(http_response, HTTP_STATUS_BAD_REQUEST);
    check_error_message(http_response, "A node with the same node host");
  }
}

TEST_CASE("Add a node to an open service")
{
  NetworkState network;
  auto gen_tx = network.tables->create_tx();
  GenesisGenerator gen(network, gen_tx);
  gen.init_values();

  ShareManager share_manager(network);
  StubNodeContext context;
  context.get_node_state().set_is_public(true);
  NodeRpcFrontend frontend(network, context);
  frontend.open();

  network.identity = std::make_unique<NetworkIdentity>();

  network.ledger_secrets = std::make_shared<ccf::LedgerSecrets>();
  network.ledger_secrets->init();

  // New node should not be given ledger secret past this one via join request
  kv::Version up_to_ledger_secret_seqno = 4;
  network.ledger_secrets->set_secret(
    up_to_ledger_secret_seqno, make_ledger_secret());

  gen.create_service({});
  gen.init_configuration({1});
  gen.activate_member(gen.add_member(
    {member_cert, crypto::make_rsa_key_pair()->public_key_pem()}));
  REQUIRE(gen.open_service());
  REQUIRE(gen_tx.commit() == kv::CommitResult::SUCCESS);

  // Node certificate
  crypto::KeyPairPtr kp = crypto::make_key_pair();
  const auto caller = kp->self_sign("CN=Joiner");

  std::optional<NodeInfo> node_info;
  auto tx = network.tables->create_tx();

  JoinNetworkNodeToNode::In join_input;
  join_input.certificate_signing_request = kp->create_csr("CN=Joiner");

  INFO("Add node once service is open");
  {
    auto http_response = frontend_process(frontend, join_input, "join", caller);
    CHECK(http_response.status == HTTP_STATUS_OK);

    const auto response =
      parse_response_body<JoinNetworkNodeToNode::Out>(http_response);

    CHECK(!response.network_info.has_value());

    auto node_id = response.node_id;

    auto nodes = tx.rw(network.nodes);
    node_info = nodes->get(node_id);
    CHECK(node_info.has_value());
    CHECK(node_info->status == NodeStatus::PENDING);
    CHECK(kp->public_key_pem() == node_info->public_key);
  }

  INFO(
    "Adding a different node with the same node network details should fail");
  {
    crypto::KeyPairPtr kp = crypto::make_key_pair();
    auto v = crypto::make_verifier(kp->self_sign("CN=Joiner"));
    const auto caller = v->cert_der();

    // Network node info is empty (same as before)
    JoinNetworkNodeToNode::In join_input;

    auto http_response = frontend_process(frontend, join_input, "join", caller);

    check_error(http_response, HTTP_STATUS_BAD_REQUEST);
    check_error_message(http_response, "A node with the same node host");
  }

  INFO("Try to join again without being trusted");
  {
    auto http_response = frontend_process(frontend, join_input, "join", caller);
    CHECK(http_response.status == HTTP_STATUS_OK);

    const auto response =
      parse_response_body<JoinNetworkNodeToNode::Out>(http_response);

    // The network secrets are still not available to the joining node
    CHECK(!response.network_info.has_value());
  }

  INFO("Trust node and attempt to join");
  {
    // In a real scenario, nodes are trusted via member governance.
    GenesisGenerator g(network, tx);
    auto joining_node_id = crypto::Sha256Hash(kp->public_key_der()).hex_str();
    g.trust_node(joining_node_id, network.ledger_secrets->get_latest(tx).first);
    const auto dummy_endorsed_certificate =
      crypto::make_key_pair()->self_sign("CN=dummy endorsed certificate");
    auto endorsed_certificate = tx.rw(network.node_endorsed_certificates);
    endorsed_certificate->put(joining_node_id, {dummy_endorsed_certificate});
    REQUIRE(tx.commit() == kv::CommitResult::SUCCESS);

    // In the meantime, a new ledger secret is added. The new ledger secret
    // should not be passed to the new joiner via the join
    network.ledger_secrets->set_secret(
      up_to_ledger_secret_seqno + 1, make_ledger_secret());

    auto http_response = frontend_process(frontend, join_input, "join", caller);
    CHECK(http_response.status == HTTP_STATUS_OK);

    const auto response =
      parse_response_body<JoinNetworkNodeToNode::Out>(http_response);

    auto tx = network.tables->create_tx();
    CHECK(response.node_status == NodeStatus::TRUSTED);
    CHECK(response.network_info.has_value());
    require_ledger_secrets_equal(
      response.network_info->ledger_secrets,
      network.ledger_secrets->get(tx, up_to_ledger_secret_seqno));
<<<<<<< HEAD
    CHECK(response.node_id == joining_node_id);
    CHECK(response.network_info.identity == *network.identity.get());
    CHECK(response.node_status == NodeStatus::TRUSTED);
    CHECK(response.network_info.public_only == true);
    CHECK(response.network_info.endorsed_certificate.has_value());
    CHECK(
      response.network_info.endorsed_certificate.value() ==
      dummy_endorsed_certificate);
=======
    CHECK(response.network_info->identity == *network.identity.get());
    CHECK(response.network_info->public_only == true);
>>>>>>> fe083e90
  }
}<|MERGE_RESOLUTION|>--- conflicted
+++ resolved
@@ -155,17 +155,11 @@
       parse_response_body<JoinNetworkNodeToNode::Out>(http_response);
 
     CHECK(response.node_status == NodeStatus::TRUSTED);
-<<<<<<< HEAD
-    CHECK(response.network_info.public_only == false);
-    // No endorsed certificate since no CSR was passed in
-    CHECK(response.network_info.endorsed_certificate == std::nullopt);
-=======
     CHECK(response.network_info.has_value());
-    require_ledger_secrets_equal(
-      response.network_info->ledger_secrets, network.ledger_secrets->get(tx));
     CHECK(response.network_info->identity == *network.identity.get());
     CHECK(response.network_info->public_only == false);
->>>>>>> fe083e90
+    // No endorsed certificate since no CSR was passed in
+    CHECK(response.network_info->endorsed_certificate == std::nullopt);
 
     const NodeId node_id = response.node_id;
     auto nodes = tx.rw(network.nodes);
@@ -334,18 +328,13 @@
     require_ledger_secrets_equal(
       response.network_info->ledger_secrets,
       network.ledger_secrets->get(tx, up_to_ledger_secret_seqno));
-<<<<<<< HEAD
     CHECK(response.node_id == joining_node_id);
-    CHECK(response.network_info.identity == *network.identity.get());
+    CHECK(response.network_info->identity == *network.identity.get());
     CHECK(response.node_status == NodeStatus::TRUSTED);
-    CHECK(response.network_info.public_only == true);
-    CHECK(response.network_info.endorsed_certificate.has_value());
+    CHECK(response.network_info->public_only == true);
+    CHECK(response.network_info->endorsed_certificate.has_value());
     CHECK(
-      response.network_info.endorsed_certificate.value() ==
+      response.network_info->endorsed_certificate.value() ==
       dummy_endorsed_certificate);
-=======
-    CHECK(response.network_info->identity == *network.identity.get());
-    CHECK(response.network_info->public_only == true);
->>>>>>> fe083e90
   }
 }