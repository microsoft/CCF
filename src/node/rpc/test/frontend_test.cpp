// Copyright (c) Microsoft Corporation. All rights reserved.
// Licensed under the Apache 2.0 License.
#define DOCTEST_CONFIG_IMPLEMENT
#include "consensus/pbft/pbftrequests.h"
#include "consensus/test/stub_consensus.h"
#include "ds/files.h"
#include "ds/logger.h"
#include "enclave/appinterface.h"
#include "node/encryptor.h"
#include "node/entities.h"
#include "node/genesisgen.h"
#include "node/history.h"
#include "node/networkstate.h"
#include "node/rpc/jsonhandler.h"
#include "node/rpc/jsonrpc.h"
#include "node/rpc/memberfrontend.h"
#include "node/rpc/nodefrontend.h"
#include "node/rpc/userfrontend.h"
#include "node/test/channel_stub.h"
#include "node_stub.h"

#include <doctest/doctest.h>
#include <iostream>
#include <string>

extern "C"
{
#include <evercrypt/EverCrypt_AutoConfig2.h>
}

using namespace ccfapp;
using namespace ccf;
using namespace std;

static constexpr auto default_pack = jsonrpc::Pack::MsgPack;

class TestUserFrontend : public SimpleUserRpcFrontend
{
public:
  TestUserFrontend(Store& tables) : SimpleUserRpcFrontend(tables)
  {
    open();

    auto empty_function = [this](RequestArgs& args) {
      args.rpc_ctx->set_response_status(HTTP_STATUS_OK);
    };
    install("empty_function", empty_function, HandlerRegistry::Read);

    auto empty_function_signed = [this](RequestArgs& args) {
      args.rpc_ctx->set_response_status(HTTP_STATUS_OK);
    };
    install(
<<<<<<< HEAD
      "empty_function_signed",
      empty_function_signed,
      HandlerRegistry::Read,
      true);

    auto empty_function_no_auth = [this](RequestArgs& args) {
      args.rpc_ctx->set_response_status(HTTP_STATUS_OK);
    };
    install(
      "empty_function_no_auth",
      empty_function_no_auth,
      HandlerRegistry::Read,
      false, // does not require signature
      true); // disable valid caller
=======
      "empty_function_signed", empty_function_signed, HandlerRegistry::Read)
      .set_require_client_signature(true);
>>>>>>> 487d9b53
  }
};

class TestReqNotStoredFrontend : public SimpleUserRpcFrontend
{
public:
  TestReqNotStoredFrontend(Store& tables) : SimpleUserRpcFrontend(tables)
  {
    open();

    auto empty_function = [this](RequestArgs& args) {
      args.rpc_ctx->set_response_status(HTTP_STATUS_OK);
    };
    install("empty_function", empty_function, HandlerRegistry::Read, true);
    disable_request_storing();
  }
};

class TestMinimalHandleFunction : public SimpleUserRpcFrontend
{
public:
  TestMinimalHandleFunction(Store& tables) : SimpleUserRpcFrontend(tables)
  {
    open();

    auto echo_function = [this](Store::Tx& tx, nlohmann::json&& params) {
      return make_success(std::move(params));
    };
    install("echo", json_adapter(echo_function), HandlerRegistry::Read);

    auto get_caller_function =
      [this](Store::Tx& tx, CallerId caller_id, nlohmann::json&& params) {
        return make_success(caller_id);
      };
    install(
      "get_caller", json_adapter(get_caller_function), HandlerRegistry::Read);

    auto failable_function =
      [this](Store::Tx& tx, CallerId caller_id, const nlohmann::json& params) {
        const auto it = params.find("error");
        if (it != params.end())
        {
          const http_status error_code = (*it)["code"];
          const std::string error_msg = (*it)["message"];

          return make_error((http_status)error_code, error_msg);
        }

        return make_success(true);
      };
    install("failable", json_adapter(failable_function), HandlerRegistry::Read);
  }
};

class TestMemberFrontend : public MemberRpcFrontend
{
public:
  TestMemberFrontend(ccf::NetworkState& network, ccf::StubNodeState& node) :
    MemberRpcFrontend(network, node)
  {
    open();

    auto empty_function = [this](RequestArgs& args) {
      args.rpc_ctx->set_response_status(HTTP_STATUS_OK);
    };
    member_handlers.install(
      "empty_function", empty_function, HandlerRegistry::Read);
  }
};

class TestNoCertsFrontend : public RpcFrontend
{
  HandlerRegistry handlers;

public:
  TestNoCertsFrontend(Store& tables) :
    RpcFrontend(tables, handlers),
    handlers(tables)
  {
    open();

    auto empty_function = [this](RequestArgs& args) {
      args.rpc_ctx->set_response_status(HTTP_STATUS_OK);
    };
    handlers.install("empty_function", empty_function, HandlerRegistry::Read);
  }
};

//
// User, Node and Member frontends used for forwarding tests
//

class RpcContextRecorder
{
public:
  std::vector<uint8_t> last_caller_cert;
  CallerId last_caller_id;

  void record_ctx(RequestArgs& args)
  {
    last_caller_cert = std::vector<uint8_t>(args.rpc_ctx->session->caller_cert);
    last_caller_id = args.caller_id;
  }
};

class TestForwardingUserFrontEnd : public SimpleUserRpcFrontend,
                                   public RpcContextRecorder
{
public:
  TestForwardingUserFrontEnd(Store& tables) : SimpleUserRpcFrontend(tables)
  {
    open();

    auto empty_function = [this](RequestArgs& args) {
      record_ctx(args);
      args.rpc_ctx->set_response_status(HTTP_STATUS_OK);
    };
    // Note that this a Write function so that a backup executing this command
    // will forward it to the primary
    install("empty_function", empty_function, HandlerRegistry::Write);
  }
};

class TestForwardingNodeFrontEnd : public NodeRpcFrontend,
                                   public RpcContextRecorder
{
public:
  TestForwardingNodeFrontEnd(
    ccf::NetworkState& network, ccf::StubNodeState& node) :
    NodeRpcFrontend(network, node)
  {
    open();

    auto empty_function = [this](RequestArgs& args) {
      record_ctx(args);
      args.rpc_ctx->set_response_status(HTTP_STATUS_OK);
    };
    // Note that this a Write function so that a backup executing this command
    // will forward it to the primary
    handlers.install("empty_function", empty_function, HandlerRegistry::Write);
  }
};

class TestForwardingMemberFrontEnd : public MemberRpcFrontend,
                                     public RpcContextRecorder
{
public:
  TestForwardingMemberFrontEnd(
    Store& tables, ccf::NetworkState& network, ccf::StubNodeState& node) :
    MemberRpcFrontend(network, node)
  {
    open();

    auto empty_function = [this](RequestArgs& args) {
      record_ctx(args);
      args.rpc_ctx->set_response_status(HTTP_STATUS_OK);
    };
    // Note that this a Write function so that a backup executing this command
    // will forward it to the primary
    handlers.install("empty_function", empty_function, HandlerRegistry::Write);
  }
};

// used throughout
auto kp = tls::make_key_pair();
NetworkState network;
NetworkState network2;
auto encryptor = std::make_shared<NullTxEncryptor>();

NetworkState pbft_network(ConsensusType::PBFT);
auto history_kp = tls::make_key_pair();

auto history = std::make_shared<NullTxHistory>(
  *pbft_network.tables,
  0,
  *history_kp,
  pbft_network.signatures,
  pbft_network.nodes);

StubNodeState stub_node;

std::vector<uint8_t> sign_json(nlohmann::json j)
{
  auto contents = nlohmann::json::to_msgpack(j);
  return kp->sign(contents);
}

auto create_simple_request(
  const std::string& method = "empty_function",
  jsonrpc::Pack pack = default_pack)
{
  http::Request request(method);
  request.set_header(
    http::headers::CONTENT_TYPE, details::pack_to_content_type(pack));
  return request;
}

std::pair<http::Request, ccf::SignedReq> create_signed_request(
  const http::Request& r = create_simple_request(),
  const std::vector<uint8_t>* body = nullptr)
{
  http::Request s(r);

  s.set_body(body);

  http::SigningDetails details;
  http::sign_request(s, kp, &details);

  ccf::SignedReq signed_req{details.signature,
                            details.to_sign,
                            body == nullptr ? std::vector<uint8_t>() : *body,
                            MBEDTLS_MD_SHA256};
  return {s, signed_req};
}

http::SimpleResponseProcessor::Response parse_response(const vector<uint8_t>& v)
{
  http::SimpleResponseProcessor processor;
  http::ResponseParser parser(processor);

  const auto parsed_count = parser.execute(v.data(), v.size());
  REQUIRE(parsed_count == v.size());
  REQUIRE(processor.received.size() == 1);

  return processor.received.front();
}

nlohmann::json parse_response_body(
  const vector<uint8_t>& body, jsonrpc::Pack pack = default_pack)
{
  return jsonrpc::unpack(body, pack);
}

std::optional<SignedReq> get_signed_req(CallerId caller_id)
{
  Store::Tx tx;
  auto client_sig_view = tx.get_view(network.user_client_signatures);
  return client_sig_view->get(caller_id);
}

// callers used throughout
auto user_caller = kp -> self_sign("CN=name");
auto user_caller_der = tls::make_verifier(user_caller) -> der_cert_data();

auto member_caller = kp -> self_sign("CN=name_member");
auto member_caller_der = tls::make_verifier(member_caller) -> der_cert_data();

auto node_caller = kp -> self_sign("CN=node");
auto node_caller_der = tls::make_verifier(node_caller) -> der_cert_data();

auto nos_caller = kp -> self_sign("CN=nostore_user");
auto nos_caller_der = tls::make_verifier(nos_caller) -> der_cert_data();

auto kp_other = tls::make_key_pair();
auto invalid_caller = kp_other -> self_sign("CN=name");
auto invalid_caller_der = tls::make_verifier(invalid_caller) -> der_cert_data();

auto anonymous_caller_der = std::vector<uint8_t>();

std::vector<uint8_t> dummy_key_share = {1, 2, 3};

auto user_session = make_shared<enclave::SessionContext>(
  enclave::InvalidSessionId, user_caller_der);
auto backup_user_session = make_shared<enclave::SessionContext>(
  enclave::InvalidSessionId, user_caller_der);
auto invalid_session = make_shared<enclave::SessionContext>(
  enclave::InvalidSessionId, invalid_caller_der);
auto member_session = make_shared<enclave::SessionContext>(
  enclave::InvalidSessionId, member_caller_der);
auto anonymous_session = make_shared<enclave::SessionContext>(
  enclave::InvalidSessionId, anonymous_caller_der);

UserId user_id = INVALID_ID;
UserId invalid_user_id = INVALID_ID;
UserId nos_id = INVALID_ID;

MemberId member_id = INVALID_ID;
MemberId invalid_member_id = INVALID_ID;

void prepare_callers()
{
  // It is necessary to set a consensus before committing the first transaction,
  // so that the KV batching done before calling into replicate() stays in
  // order.

  // First, clear all previous callers since the same callers cannot be added
  // twice to a store
  network.tables->clear();
  auto backup_consensus = std::make_shared<kv::PrimaryStubConsensus>();
  network.tables->set_consensus(backup_consensus);

  Store::Tx tx;
  network.tables->set_encryptor(encryptor);
  network2.tables->set_encryptor(encryptor);

  GenesisGenerator g(network, tx);
  g.init_values();
  user_id = g.add_user(user_caller);
  nos_id = g.add_user(nos_caller);
  member_id = g.add_member(member_caller, dummy_key_share);
  invalid_member_id = g.add_member(invalid_caller, dummy_key_share);
  CHECK(g.finalize() == kv::CommitSuccess::OK);
}

void add_callers_primary_store()
{
  Store::Tx gen_tx;
  network2.tables->clear();
  GenesisGenerator g(network2, gen_tx);
  g.init_values();
  user_id = g.add_user(user_caller);
  member_id = g.add_member(member_caller, dummy_key_share);
  CHECK(g.finalize() == kv::CommitSuccess::OK);
}

void add_callers_pbft_store()
{
  Store::Tx gen_tx;
  pbft_network.tables->set_encryptor(encryptor);
  pbft_network.tables->clear();
  pbft_network.tables->set_history(history);
  auto backup_consensus =
    std::make_shared<kv::PrimaryStubConsensus>(ConsensusType::PBFT);
  pbft_network.tables->set_consensus(backup_consensus);

  GenesisGenerator g(pbft_network, gen_tx);
  g.init_values();
  user_id = g.add_user(user_caller);
  CHECK(g.finalize() == kv::CommitSuccess::OK);
}

TEST_CASE("process_pbft")
{
  add_callers_pbft_store();
  TestUserFrontend frontend(*pbft_network.tables);
  auto simple_call = create_simple_request();

  const nlohmann::json call_body = {{"foo", "bar"}, {"baz", 42}};
  const auto serialized_body = jsonrpc::pack(call_body, default_pack);
  simple_call.set_body(&serialized_body);

  const auto serialized_call = simple_call.build_request();
  pbft::Request request = {user_id, user_caller_der, serialized_call};

  auto session = std::make_shared<enclave::SessionContext>(
    enclave::InvalidSessionId, user_id, user_caller_der);
  auto ctx = enclave::make_rpc_context(session, request.raw);
  frontend.process_pbft(ctx);

  Store::Tx tx;
  auto pbft_requests_map = tx.get_view(pbft_network.pbft_requests_map);
  auto request_value = pbft_requests_map->get(0);
  REQUIRE(request_value.has_value());

  pbft::Request deserialised_req = request_value.value();

  REQUIRE(deserialised_req.caller_id == user_id);
  REQUIRE(deserialised_req.caller_cert == user_caller_der);
  REQUIRE(deserialised_req.raw == serialized_call);
}

TEST_CASE("SignedReq to and from json")
{
  SignedReq sr;
  REQUIRE(sr.sig.empty());
  REQUIRE(sr.req.empty());

  nlohmann::json j = sr;

  sr = j;
  REQUIRE(sr.sig.empty());
  REQUIRE(sr.req.empty());
}

TEST_CASE("process_command")
{
  prepare_callers();
  TestUserFrontend frontend(*network.tables);
  auto simple_call = create_simple_request();

  const auto serialized_call = simple_call.build_request();
  auto rpc_ctx = enclave::make_rpc_context(user_session, serialized_call);

  Store::Tx tx;
  CallerId caller_id(0);
  auto response_raw = frontend.process_command(rpc_ctx, tx, caller_id);
  REQUIRE(response_raw.has_value());

  const auto response = parse_response(response_raw.value());
  REQUIRE(response.status == HTTP_STATUS_OK);
}

TEST_CASE("process with signatures")
{
  prepare_callers();
  TestUserFrontend frontend(*network.tables);

  SUBCASE("missing rpc")
  {
    constexpr auto rpc_name = "this_rpc_doesnt_exist";
    const auto invalid_call = create_simple_request(rpc_name);
    const auto serialized_call = invalid_call.build_request();
    auto rpc_ctx = enclave::make_rpc_context(user_session, serialized_call);

    const auto serialized_response = frontend.process(rpc_ctx).value();
    auto response = parse_response(serialized_response);
    REQUIRE(response.status == HTTP_STATUS_NOT_FOUND);
  }

  SUBCASE("handler does not require signature")
  {
    const auto simple_call = create_simple_request();
    const auto [signed_call, signed_req] = create_signed_request(simple_call);
    const auto serialized_simple_call = simple_call.build_request();
    const auto serialized_signed_call = signed_call.build_request();

    auto simple_rpc_ctx =
      enclave::make_rpc_context(user_session, serialized_simple_call);
    auto signed_rpc_ctx =
      enclave::make_rpc_context(user_session, serialized_signed_call);

    INFO("Unsigned RPC");
    {
      const auto serialized_response = frontend.process(simple_rpc_ctx).value();
      auto response = parse_response(serialized_response);
      REQUIRE(response.status == HTTP_STATUS_OK);

      auto signed_resp = get_signed_req(user_id);
      CHECK(!signed_resp.has_value());
    }

    INFO("Signed RPC");
    {
      const auto serialized_response = frontend.process(signed_rpc_ctx).value();
      auto response = parse_response(serialized_response);
      REQUIRE(response.status == HTTP_STATUS_OK);

      auto signed_resp = get_signed_req(user_id);
      REQUIRE(signed_resp.has_value());
      auto value = signed_resp.value();
      CHECK(value == signed_req);
    }
  }

  SUBCASE("handler requires signature")
  {
    const auto simple_call = create_simple_request("empty_function_signed");
    const auto [signed_call, signed_req] = create_signed_request(simple_call);
    const auto serialized_simple_call = simple_call.build_request();
    const auto serialized_signed_call = signed_call.build_request();

    auto simple_rpc_ctx =
      enclave::make_rpc_context(user_session, serialized_simple_call);
    auto signed_rpc_ctx =
      enclave::make_rpc_context(user_session, serialized_signed_call);

    INFO("Unsigned RPC");
    {
      const auto serialized_response = frontend.process(simple_rpc_ctx).value();
      auto response = parse_response(serialized_response);

      CHECK(response.status == HTTP_STATUS_UNAUTHORIZED);
      const std::string error_msg(response.body.begin(), response.body.end());
      CHECK(error_msg.find("RPC must be signed") != std::string::npos);

      auto signed_resp = get_signed_req(user_id);
      CHECK(!signed_resp.has_value());
    }

    INFO("Signed RPC");
    {
      const auto serialized_response = frontend.process(signed_rpc_ctx).value();
      auto response = parse_response(serialized_response);
      REQUIRE(response.status == HTTP_STATUS_OK);

      auto signed_resp = get_signed_req(user_id);
      REQUIRE(signed_resp.has_value());
      auto value = signed_resp.value();
      CHECK(value == signed_req);
    }
  }

  SUBCASE("request with signature but do not store")
  {
    TestReqNotStoredFrontend frontend_nostore(*network.tables);
    const auto simple_call = create_simple_request("empty_function");
    const auto [signed_call, signed_req] = create_signed_request(simple_call);
    const auto serialized_signed_call = signed_call.build_request();
    auto signed_rpc_ctx =
      enclave::make_rpc_context(user_session, serialized_signed_call);

    const auto serialized_response =
      frontend_nostore.process(signed_rpc_ctx).value();
    const auto response = parse_response(serialized_response);
    REQUIRE(response.status == HTTP_STATUS_OK);

    auto signed_resp = get_signed_req(user_id);
    REQUIRE(signed_resp.has_value());
    auto value = signed_resp.value();
    CHECK(value.req.empty());
    CHECK(value.sig == signed_req.sig);
  }
}

TEST_CASE("process with caller")
{
  prepare_callers();
  TestUserFrontend frontend(*network.tables);

  SUBCASE("handler does not require valid caller")
  {
    const auto simple_call = create_simple_request("empty_function_no_auth");
    const auto serialized_simple_call = simple_call.build_request();
    auto authenticated_rpc_ctx =
      enclave::make_rpc_context(user_session, serialized_simple_call);
    auto invalid_rpc_ctx =
      enclave::make_rpc_context(invalid_session, serialized_simple_call);
    auto anonymous_rpc_ctx =
      enclave::make_rpc_context(anonymous_session, serialized_simple_call);

    INFO("Valid authentication"); // (2)
    {
      const auto serialized_response =
        frontend.process(authenticated_rpc_ctx).value();
      auto response = parse_response(serialized_response);

      // Even though the RPC does not require authenticated caller, an
      // authenticated RPC succeeds
      REQUIRE(response.status == HTTP_STATUS_OK);
    }

    INFO("Invalid authentication"); // (4)
    {
      const auto serialized_response =
        frontend.process(invalid_rpc_ctx).value();
      auto response = parse_response(serialized_response);
      REQUIRE(response.status == HTTP_STATUS_OK);
    }

    INFO("Anonymous caller"); // (10)
    {
      const auto serialized_response =
        frontend.process(anonymous_rpc_ctx).value();
      auto response = parse_response(serialized_response);
      REQUIRE(response.status == HTTP_STATUS_OK);
    }
  }

  SUBCASE("handler requires valid caller")
  {
    const auto simple_call = create_simple_request("empty_function");
    const auto serialized_simple_call = simple_call.build_request();
    auto authenticated_rpc_ctx =
      enclave::make_rpc_context(user_session, serialized_simple_call);
    auto invalid_rpc_ctx =
      enclave::make_rpc_context(invalid_session, serialized_simple_call);
    auto anonymous_rpc_ctx =
      enclave::make_rpc_context(anonymous_session, serialized_simple_call);

    INFO("Valid authentication"); // (1)
    {
      const auto serialized_response =
        frontend.process(authenticated_rpc_ctx).value();
      auto response = parse_response(serialized_response);
      REQUIRE(response.status == HTTP_STATUS_OK);
    }

    INFO("Invalid authentication"); // (3)
    {
      const auto serialized_response =
        frontend.process(invalid_rpc_ctx).value();
      auto response = parse_response(serialized_response);
      REQUIRE(response.status == HTTP_STATUS_FORBIDDEN);
      const std::string error_msg(response.body.begin(), response.body.end());
      CHECK(
        error_msg.find("Could not find matching user certificate") !=
        std::string::npos);
    }

    INFO("Anonymous caller"); // (9)
    {
      const auto serialized_response =
        frontend.process(anonymous_rpc_ctx).value();
      auto response = parse_response(serialized_response);
      REQUIRE(response.status == HTTP_STATUS_FORBIDDEN);
      const std::string error_msg(response.body.begin(), response.body.end());
      CHECK(
        error_msg.find("Could not find matching user certificate") !=
        std::string::npos);
    }
  }
}

TEST_CASE("No certs table")
{
  prepare_callers();
  TestNoCertsFrontend frontend(*network.tables);
  auto simple_call = create_simple_request();
  std::vector<uint8_t> serialized_call = simple_call.build_request();

  INFO("Authenticated caller"); // (6)
  {
    auto rpc_ctx = enclave::make_rpc_context(user_session, serialized_call);
    std::vector<uint8_t> serialized_response =
      frontend.process(rpc_ctx).value();
    auto response = parse_response(serialized_response);
    CHECK(response.status == HTTP_STATUS_OK);
  }

  INFO("Anonymous caller"); // (12)
  {
    auto rpc_ctx =
      enclave::make_rpc_context(anonymous_session, serialized_call);
    std::vector<uint8_t> serialized_response =
      frontend.process(rpc_ctx).value();
    auto response = parse_response(serialized_response);
    CHECK(response.status == HTTP_STATUS_OK);
  }
}

TEST_CASE("Member caller")
{
  prepare_callers();
  auto simple_call = create_simple_request();
  std::vector<uint8_t> serialized_call = simple_call.build_request();
  TestMemberFrontend frontend(network, stub_node);

  SUBCASE("valid caller")
  {
    auto member_rpc_ctx =
      enclave::make_rpc_context(member_session, serialized_call);
    std::vector<uint8_t> serialized_response =
      frontend.process(member_rpc_ctx).value();
    auto response = parse_response(serialized_response);
    CHECK(response.status == HTTP_STATUS_OK);
  }

  SUBCASE("invalid caller")
  {
    auto rpc_ctx = enclave::make_rpc_context(user_session, serialized_call);
    std::vector<uint8_t> serialized_response =
      frontend.process(rpc_ctx).value();
    auto response = parse_response(serialized_response);
    CHECK(response.status == HTTP_STATUS_FORBIDDEN);
  }
}

TEST_CASE("MinimalHandleFunction")
{
  prepare_callers();
  TestMinimalHandleFunction frontend(*network.tables);
  for (const auto pack_type : {jsonrpc::Pack::Text, jsonrpc::Pack::MsgPack})
  {
    {
      INFO("Calling echo, with params in body");
      auto echo_call = create_simple_request("echo", pack_type);
      const nlohmann::json j_body = {{"data", {"nested", "Some string"}},
                                     {"other", "Another string"}};
      const auto serialized_body = jsonrpc::pack(j_body, pack_type);

      auto [signed_call, signed_req] =
        create_signed_request(echo_call, &serialized_body);
      const auto serialized_call = signed_call.build_request();

      auto rpc_ctx = enclave::make_rpc_context(user_session, serialized_call);
      auto response = parse_response(frontend.process(rpc_ctx).value());
      CHECK(response.status == HTTP_STATUS_OK);

      const auto response_body = parse_response_body(response.body, pack_type);
      CHECK(response_body == j_body);
    }

    {
      INFO("Calling echo, with params in query");
      auto echo_call = create_simple_request("echo", pack_type);
      const nlohmann::json j_params = {{"foo", "helloworld"},
                                       {"bar", 1},
                                       {"fooz", "2"},
                                       {"baz", "\"awkward\"\"escapes"}};
      echo_call.set_query_params(j_params);
      const auto serialized_call = echo_call.build_request();

      auto rpc_ctx = enclave::make_rpc_context(user_session, serialized_call);
      auto response = parse_response(frontend.process(rpc_ctx).value());
      CHECK(response.status == HTTP_STATUS_OK);

      const auto response_body = parse_response_body(response.body, pack_type);
      CHECK(response_body == j_params);
    }

    {
      INFO("Calling get_caller");
      auto get_caller = create_simple_request("get_caller", pack_type);

      const auto [signed_call, signed_req] = create_signed_request(get_caller);
      const auto serialized_call = signed_call.build_request();

      auto rpc_ctx = enclave::make_rpc_context(user_session, serialized_call);
      auto response = parse_response(frontend.process(rpc_ctx).value());
      CHECK(response.status == HTTP_STATUS_OK);

      const auto response_body = parse_response_body(response.body, pack_type);
      CHECK(response_body == user_id);
    }
  }

  {
    INFO("Calling failable, without failing");
    auto dont_fail = create_simple_request("failable");

    const auto [signed_call, signed_req] = create_signed_request(dont_fail);
    const auto serialized_call = signed_call.build_request();

    auto rpc_ctx = enclave::make_rpc_context(user_session, serialized_call);
    auto response = parse_response(frontend.process(rpc_ctx).value());
    CHECK(response.status == HTTP_STATUS_OK);
  }

  {
    for (const auto err : {
           HTTP_STATUS_INTERNAL_SERVER_ERROR,
           HTTP_STATUS_BAD_REQUEST,
           (http_status)418 // Teapot
         })
    {
      INFO("Calling failable, with error");
      const auto msg = fmt::format("An error message about {}", err);
      auto fail = create_simple_request("failable");
      const nlohmann::json j_body = {
        {"error", {{"code", err}, {"message", msg}}}};
      const auto serialized_body = jsonrpc::pack(j_body, default_pack);

      const auto [signed_call, signed_req] =
        create_signed_request(fail, &serialized_body);
      const auto serialized_call = signed_call.build_request();

      auto rpc_ctx = enclave::make_rpc_context(user_session, serialized_call);
      auto response = parse_response(frontend.process(rpc_ctx).value());
      CHECK(response.status == err);
      CHECK(
        response.headers[http::headers::CONTENT_TYPE] ==
        http::headervalues::contenttype::TEXT);
      const std::string body_s(response.body.begin(), response.body.end());
      CHECK(body_s == msg);
    }
  }
}

TEST_CASE("Signed read requests can be executed on backup")
{
  prepare_callers();

  TestUserFrontend frontend(*network.tables);

  auto backup_consensus = std::make_shared<kv::BackupStubConsensus>();
  network.tables->set_consensus(backup_consensus);

  auto [signed_call, signed_req] = create_signed_request();
  auto serialized_signed_call = signed_call.build_request();
  auto rpc_ctx =
    enclave::make_rpc_context(user_session, serialized_signed_call);
  auto response = parse_response(frontend.process(rpc_ctx).value());
  CHECK(response.status == HTTP_STATUS_OK);
}

TEST_CASE("Forwarding" * doctest::test_suite("forwarding"))
{
  prepare_callers();

  TestForwardingUserFrontEnd user_frontend_backup(*network.tables);
  TestForwardingUserFrontEnd user_frontend_primary(*network2.tables);

  auto channel_stub = std::make_shared<ChannelStubProxy>();
  auto backup_forwarder = std::make_shared<Forwarder<ChannelStubProxy>>(
    nullptr, channel_stub, nullptr);
  auto backup_consensus = std::make_shared<kv::BackupStubConsensus>();
  network.tables->set_consensus(backup_consensus);

  auto primary_consensus = std::make_shared<kv::PrimaryStubConsensus>();
  network2.tables->set_consensus(primary_consensus);

  auto simple_call = create_simple_request();
  auto serialized_call = simple_call.build_request();

  auto backup_ctx =
    enclave::make_rpc_context(backup_user_session, serialized_call);
  auto ctx = enclave::make_rpc_context(user_session, serialized_call);

  {
    INFO("Backup frontend without forwarder does not forward");
    REQUIRE(channel_stub->is_empty());

    const auto r = user_frontend_backup.process(backup_ctx);
    REQUIRE(r.has_value());
    REQUIRE(channel_stub->is_empty());

    const auto response = parse_response(r.value());
    CHECK(response.status == HTTP_STATUS_TEMPORARY_REDIRECT);
  }

  user_frontend_backup.set_cmd_forwarder(backup_forwarder);
  backup_ctx->session->is_forwarded = false;

  {
    INFO("Read command is not forwarded to primary");
    TestUserFrontend user_frontend_backup_read(*network.tables);
    REQUIRE(channel_stub->is_empty());

    const auto r = user_frontend_backup_read.process(backup_ctx);
    REQUIRE(r.has_value());
    REQUIRE(channel_stub->is_empty());

    const auto response = parse_response(r.value());
    CHECK(response.status == HTTP_STATUS_OK);
  }

  {
    INFO("Write command on backup is forwarded to primary");
    REQUIRE(channel_stub->is_empty());

    const auto r = user_frontend_backup.process(backup_ctx);
    REQUIRE(!r.has_value());
    REQUIRE(channel_stub->size() == 1);

    auto forwarded_msg = channel_stub->get_pop_back();
    auto [fwd_ctx, node_id] =
      backup_forwarder
        ->recv_forwarded_command(forwarded_msg.data(), forwarded_msg.size())
        .value();

    {
      INFO("Invalid caller");
      auto response =
        parse_response(user_frontend_primary.process_forwarded(fwd_ctx));
      CHECK(response.status == HTTP_STATUS_FORBIDDEN);
    };

    {
      INFO("Valid caller");
      add_callers_primary_store();
      auto response =
        parse_response(user_frontend_primary.process_forwarded(fwd_ctx));
      CHECK(response.status == HTTP_STATUS_OK);
    }
  }

  {
    INFO("Forwarding write command to a backup returns error");
    REQUIRE(channel_stub->is_empty());

    const auto r = user_frontend_backup.process(backup_ctx);
    REQUIRE(!r.has_value());
    REQUIRE(channel_stub->size() == 1);

    auto forwarded_msg = channel_stub->get_pop_back();
    auto [fwd_ctx, node_id] =
      backup_forwarder
        ->recv_forwarded_command(forwarded_msg.data(), forwarded_msg.size())
        .value();

    // Processing forwarded response by a backup frontend (here, the same
    // frontend that the command was originally issued to)
    auto response =
      parse_response(user_frontend_backup.process_forwarded(fwd_ctx));

    CHECK(response.status == HTTP_STATUS_TEMPORARY_REDIRECT);
  }

  {
    // A write was executed on this frontend (above), so reads must be
    // forwarded too for session consistency
    INFO("Read command is now forwarded to primary on this session");
    TestUserFrontend user_frontend_backup_read(*network.tables);
    REQUIRE(channel_stub->is_empty());

    const auto r = user_frontend_backup_read.process(backup_ctx);
    REQUIRE(r.has_value());
    REQUIRE(channel_stub->is_empty());

    const auto response = parse_response(r.value());
    CHECK(response.status == HTTP_STATUS_TEMPORARY_REDIRECT);
  }

  {
    INFO("Client signature on forwarded RPC is recorded by primary");

    REQUIRE(channel_stub->is_empty());
    auto [signed_call, signed_req] = create_signed_request();
    auto serialized_signed_call = signed_call.build_request();
    auto signed_ctx =
      enclave::make_rpc_context(user_session, serialized_signed_call);
    const auto r = user_frontend_backup.process(signed_ctx);
    REQUIRE(!r.has_value());
    REQUIRE(channel_stub->size() == 1);

    auto forwarded_msg = channel_stub->get_pop_back();
    auto [fwd_ctx, node_id] =
      backup_forwarder
        ->recv_forwarded_command(forwarded_msg.data(), forwarded_msg.size())
        .value();

    user_frontend_primary.process_forwarded(fwd_ctx);

    Store::Tx tx;
    auto client_sig_view = tx.get_view(network2.user_client_signatures);
    auto client_sig = client_sig_view->get(user_id);
    REQUIRE(client_sig.has_value());
    REQUIRE(client_sig.value() == signed_req);
  }

  // On a session that was previously forwarded, and is now primary,
  // commands should still succeed
  ctx->session->is_forwarded = true;
  {
    INFO("Write command primary on a forwarded session succeeds");
    REQUIRE(channel_stub->is_empty());

    const auto r = user_frontend_primary.process(ctx);
    CHECK(r.has_value());
    add_callers_primary_store();
    auto response = parse_response(r.value());
    CHECK(response.status == HTTP_STATUS_OK);
  }
}

TEST_CASE("Nodefrontend forwarding" * doctest::test_suite("forwarding"))
{
  prepare_callers();

  TestForwardingNodeFrontEnd node_frontend_backup(network, stub_node);
  TestForwardingNodeFrontEnd node_frontend_primary(network2, stub_node);
  auto channel_stub = std::make_shared<ChannelStubProxy>();

  auto backup_forwarder = std::make_shared<Forwarder<ChannelStubProxy>>(
    nullptr, channel_stub, nullptr);
  node_frontend_backup.set_cmd_forwarder(backup_forwarder);
  auto backup_consensus = std::make_shared<kv::BackupStubConsensus>();
  network.tables->set_consensus(backup_consensus);

  auto primary_consensus = std::make_shared<kv::PrimaryStubConsensus>();
  network2.tables->set_consensus(primary_consensus);

  auto write_req = create_simple_request();
  auto serialized_call = write_req.build_request();

  auto node_session = std::make_shared<enclave::SessionContext>(
    enclave::InvalidSessionId, node_caller);
  auto ctx = enclave::make_rpc_context(node_session, serialized_call);
  const auto r = node_frontend_backup.process(ctx);
  REQUIRE(!r.has_value());
  REQUIRE(channel_stub->size() == 1);

  auto forwarded_msg = channel_stub->get_pop_back();
  auto [fwd_ctx, node_id] =
    backup_forwarder
      ->recv_forwarded_command(forwarded_msg.data(), forwarded_msg.size())
      .value();

  auto response =
    parse_response(node_frontend_primary.process_forwarded(fwd_ctx));
  CHECK(response.status == HTTP_STATUS_OK);

  CHECK(node_frontend_primary.last_caller_cert == node_caller);
  CHECK(node_frontend_primary.last_caller_id == INVALID_ID);
}

TEST_CASE("Userfrontend forwarding" * doctest::test_suite("forwarding"))
{
  prepare_callers();
  add_callers_primary_store();

  TestForwardingUserFrontEnd user_frontend_backup(*network.tables);
  TestForwardingUserFrontEnd user_frontend_primary(*network2.tables);
  auto channel_stub = std::make_shared<ChannelStubProxy>();

  auto backup_forwarder = std::make_shared<Forwarder<ChannelStubProxy>>(
    nullptr, channel_stub, nullptr);
  user_frontend_backup.set_cmd_forwarder(backup_forwarder);
  auto backup_consensus = std::make_shared<kv::BackupStubConsensus>();
  network.tables->set_consensus(backup_consensus);

  auto primary_consensus = std::make_shared<kv::PrimaryStubConsensus>();
  network2.tables->set_consensus(primary_consensus);

  auto write_req = create_simple_request();
  auto serialized_call = write_req.build_request();

  auto ctx = enclave::make_rpc_context(user_session, serialized_call);
  const auto r = user_frontend_backup.process(ctx);
  REQUIRE(!r.has_value());
  REQUIRE(channel_stub->size() == 1);

  auto forwarded_msg = channel_stub->get_pop_back();
  auto [fwd_ctx, node_id] =
    backup_forwarder
      ->recv_forwarded_command(forwarded_msg.data(), forwarded_msg.size())
      .value();

  auto response =
    parse_response(user_frontend_primary.process_forwarded(fwd_ctx));
  CHECK(response.status == HTTP_STATUS_OK);

  CHECK(user_frontend_primary.last_caller_cert == user_caller_der);
  CHECK(user_frontend_primary.last_caller_id == 0);
}

TEST_CASE("Memberfrontend forwarding" * doctest::test_suite("forwarding"))
{
  prepare_callers();
  add_callers_primary_store();

  TestForwardingMemberFrontEnd member_frontend_backup(
    *network.tables, network, stub_node);
  TestForwardingMemberFrontEnd member_frontend_primary(
    *network2.tables, network2, stub_node);
  auto channel_stub = std::make_shared<ChannelStubProxy>();

  auto backup_forwarder = std::make_shared<Forwarder<ChannelStubProxy>>(
    nullptr, channel_stub, nullptr);
  member_frontend_backup.set_cmd_forwarder(backup_forwarder);
  auto backup_consensus = std::make_shared<kv::BackupStubConsensus>();
  network.tables->set_consensus(backup_consensus);

  auto primary_consensus = std::make_shared<kv::PrimaryStubConsensus>();
  network2.tables->set_consensus(primary_consensus);

  auto write_req = create_simple_request();
  auto serialized_call = write_req.build_request();

  auto ctx = enclave::make_rpc_context(member_session, serialized_call);
  const auto r = member_frontend_backup.process(ctx);
  REQUIRE(!r.has_value());
  REQUIRE(channel_stub->size() == 1);

  auto forwarded_msg = channel_stub->get_pop_back();
  auto [fwd_ctx, node_id] =
    backup_forwarder
      ->recv_forwarded_command(forwarded_msg.data(), forwarded_msg.size())
      .value();

  auto response =
    parse_response(member_frontend_primary.process_forwarded(fwd_ctx));
  CHECK(response.status == HTTP_STATUS_OK);

  CHECK(member_frontend_primary.last_caller_cert == member_caller_der);
  CHECK(member_frontend_primary.last_caller_id == 0);
}

// We need an explicit main to initialize kremlib and EverCrypt
int main(int argc, char** argv)
{
  doctest::Context context;
  context.applyCommandLine(argc, argv);
  ::EverCrypt_AutoConfig2_init();
  int res = context.run();
  if (context.shouldExit())
    return res;
  return res;
}<|MERGE_RESOLUTION|>--- conflicted
+++ resolved
@@ -50,25 +50,15 @@
       args.rpc_ctx->set_response_status(HTTP_STATUS_OK);
     };
     install(
-<<<<<<< HEAD
-      "empty_function_signed",
-      empty_function_signed,
-      HandlerRegistry::Read,
-      true);
+      "empty_function_signed", empty_function_signed, HandlerRegistry::Read)
+      .set_require_client_signature(true);
 
     auto empty_function_no_auth = [this](RequestArgs& args) {
       args.rpc_ctx->set_response_status(HTTP_STATUS_OK);
     };
     install(
-      "empty_function_no_auth",
-      empty_function_no_auth,
-      HandlerRegistry::Read,
-      false, // does not require signature
-      true); // disable valid caller
-=======
-      "empty_function_signed", empty_function_signed, HandlerRegistry::Read)
-      .set_require_client_signature(true);
->>>>>>> 487d9b53
+      "empty_function_no_auth", empty_function_no_auth, HandlerRegistry::Read)
+      .set_caller_auth_disabled(true);
   }
 };
 
@@ -82,7 +72,7 @@
     auto empty_function = [this](RequestArgs& args) {
       args.rpc_ctx->set_response_status(HTTP_STATUS_OK);
     };
-    install("empty_function", empty_function, HandlerRegistry::Read, true);
+    install("empty_function", empty_function, HandlerRegistry::Read);
     disable_request_storing();
   }
 };
