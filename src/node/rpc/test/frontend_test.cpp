--- conflicted
+++ resolved
@@ -103,11 +103,7 @@
     };
     make_endpoint("echo", HTTP_POST, json_adapter(echo_function)).install();
 
-<<<<<<< HEAD
-    auto get_caller_function = [this](auto& ctx, nlohmann::json&&) {
-      const auto& ident = ctx.template get_caller<UserCertAuthnIdentity>();
-=======
-    auto echo_query_function = [this](EndpointContext& ctx, nlohmann::json&&) {
+    auto echo_query_function = [this](auto& ctx, nlohmann::json&&) {
       const auto parsed_query =
         http::parse_query(ctx.rpc_ctx->get_request_query());
       return make_success(std::move(parsed_query));
@@ -116,9 +112,8 @@
       "echo_parsed_query", HTTP_POST, json_adapter(echo_query_function))
       .install();
 
-    auto get_caller_function = [this](EndpointContext& ctx, nlohmann::json&&) {
+    auto get_caller_function = [this](auto& ctx, nlohmann::json&&) {
       const auto& ident = ctx.get_caller<UserCertAuthnIdentity>();
->>>>>>> 9292b824
       return make_success(ident.user_id);
     };
     make_endpoint(
