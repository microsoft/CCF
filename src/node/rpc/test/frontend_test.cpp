--- conflicted
+++ resolved
@@ -219,60 +219,6 @@
   }
 };
 
-<<<<<<< HEAD
-class TestNoForwardingFrontEnd : public SimpleUserRpcFrontend,
-                                 public RpcContextRecorder
-{
-public:
-  TestNoForwardingFrontEnd(Store& tables) : SimpleUserRpcFrontend(tables)
-  {
-    open();
-
-    auto empty_function = [this](RequestArgs& args) {
-      record_ctx(args);
-      args.rpc_ctx->set_response_status(HTTP_STATUS_OK);
-    };
-    // Note that this is a Write function that cannot be forwarded
-    install(
-      "empty_function",
-      empty_function,
-      HandlerRegistry::Write,
-      HandlerRegistry::Forwardable::DoNotForward);
-=======
-namespace userapp
-{
-  enum AppError : jsonrpc::ErrorBaseType
-  {
-    Foo = static_cast<jsonrpc::ErrorBaseType>(
-      jsonrpc::CCFErrorCodes::APP_ERROR_START),
-    Bar = Foo - 1
-  };
-}
-
-class TestAppErrorFrontEnd : public RpcFrontend
-{
-  HandlerRegistry handlers;
-
-public:
-  static constexpr auto bar_msg = "Bar is broken";
-
-  TestAppErrorFrontEnd(Store& tables) :
-    RpcFrontend(tables, handlers),
-    handlers(tables)
-  {
-    auto foo = [this](RequestArgs& args) {
-      args.rpc_ctx->set_response_error(userapp::AppError::Foo);
-    };
-    handlers.install("foo", foo, HandlerRegistry::Read);
-
-    auto bar = [this](RequestArgs& args) {
-      args.rpc_ctx->set_response_error(userapp::AppError::Bar, bar_msg);
-    };
-    handlers.install("bar", bar, HandlerRegistry::Read);
->>>>>>> e519fdd4
-  }
-};
-
 // used throughout
 auto kp = tls::make_key_pair();
 NetworkState network;
