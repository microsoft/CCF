--- conflicted
+++ resolved
@@ -41,8 +41,7 @@
 public:
   Registry registry;
 
-  TSimpleFrontend(
-    ccf::kv::Store& tables, ccf::AbstractNodeContext& context) :
+  TSimpleFrontend(ccf::kv::Store& tables, ccf::AbstractNodeContext& context) :
     RpcFrontend(tables, registry, context),
     registry(context)
   {}
@@ -418,12 +417,8 @@
 {
   ::http::Request request(method);
   request.set_header(
-<<<<<<< HEAD
-    http::headers::CONTENT_TYPE, http::headervalues::contenttype::JSON);
-=======
     ccf::http::headers::CONTENT_TYPE,
-    ccf::jsonhandler::pack_to_content_type(pack));
->>>>>>> 8f7689cc
+    ccf::http::headervalues::contenttype::JSON);
   return request;
 }
 
@@ -445,18 +440,18 @@
 }
 
 // callers used throughout
-auto user_caller = kp -> self_sign("CN=name", valid_from, valid_to);
-auto user_caller_der = ccf::crypto::make_verifier(user_caller) -> cert_der();
-
-auto member_caller_der = ccf::crypto::make_verifier(member_cert) -> cert_der();
-
-auto node_caller = kp -> self_sign("CN=node", valid_from, valid_to);
-auto node_caller_der = ccf::crypto::make_verifier(node_caller) -> cert_der();
+auto user_caller = kp->self_sign("CN=name", valid_from, valid_to);
+auto user_caller_der = ccf::crypto::make_verifier(user_caller)->cert_der();
+
+auto member_caller_der = ccf::crypto::make_verifier(member_cert)->cert_der();
+
+auto node_caller = kp->self_sign("CN=node", valid_from, valid_to);
+auto node_caller_der = ccf::crypto::make_verifier(node_caller)->cert_der();
 
 auto kp_other = ccf::crypto::make_key_pair();
-auto invalid_caller = kp_other -> self_sign("CN=name", valid_from, valid_to);
+auto invalid_caller = kp_other->self_sign("CN=name", valid_from, valid_to);
 auto invalid_caller_der =
-  ccf::crypto::make_verifier(invalid_caller) -> cert_der();
+  ccf::crypto::make_verifier(invalid_caller)->cert_der();
 
 auto anonymous_caller_der = std::vector<uint8_t>();
 
@@ -663,102 +658,73 @@
   NetworkState network;
   prepare_callers(network);
   TestJsonWrappedEndpointFunction frontend(*network.tables);
-  {{INFO("Calling echo, with params in body");
-  auto echo_call = create_simple_request("/echo");
-  const nlohmann::json j_body = {
-    {"data", {"nested", "Some string"}}, {"other", "Another string"}};
-  const auto serialized_body = j_body.dump();
-  echo_call.set_body(serialized_body);
-  const auto serialized_call = echo_call.build_request();
-
-  auto rpc_ctx = ccf::make_rpc_context(user_session, serialized_call);
-  frontend.process(rpc_ctx);
-  auto response = parse_response(rpc_ctx->serialise_response());
-  CHECK(response.status == HTTP_STATUS_OK);
-
-  const auto response_body = parse_response_body(response.body);
-  CHECK(response_body == j_body);
-}
-
-{
-  INFO("Calling echo_query, with params in query");
-  auto echo_call = create_simple_request("/echo_parsed_query");
-  const std::map<std::string, std::string> query_params = {
-    {"foo", "helloworld"},
-    {"bar", "1"},
-    {"fooz", "\"2\""},
-    {"baz", "\"awkward\"\"escapes"}};
-  for (const auto& [k, v] : query_params)
-  {
-    echo_call.set_query_param(k, v);
-  }
-
-  const auto serialized_call = echo_call.build_request();
-
-  auto rpc_ctx = ccf::make_rpc_context(user_session, serialized_call);
-  frontend.process(rpc_ctx);
-  auto response = parse_response(rpc_ctx->serialise_response());
-  CHECK(response.status == HTTP_STATUS_OK);
-
-  const auto response_body = parse_response_body(response.body);
-  const auto response_map = response_body.get<decltype(query_params)>();
-  CHECK(response_map == query_params);
-}
-
-{
-  INFO("Calling get_caller");
-  const auto get_caller = create_simple_request("/get_caller");
-  const auto serialized_call = get_caller.build_request();
-
-  auto rpc_ctx = ccf::make_rpc_context(user_session, serialized_call);
-  frontend.process(rpc_ctx);
-  auto response = parse_response(rpc_ctx->serialise_response());
-  CHECK(response.status == HTTP_STATUS_OK);
-
-  const auto response_body = parse_response_body(response.body);
-  CHECK(response_body == user_id);
-}
-}
-
-{
-  INFO("Calling failable, without failing");
-  auto dont_fail = create_simple_request("/failable");
-  const auto serialized_call = dont_fail.build_request();
-
-  auto rpc_ctx = ccf::make_rpc_context(user_session, serialized_call);
-  frontend.process(rpc_ctx);
-  auto response = parse_response(rpc_ctx->serialise_response());
-  CHECK(response.status == HTTP_STATUS_OK);
-}
-
-{
-  for (const auto err : {
-         HTTP_STATUS_INTERNAL_SERVER_ERROR,
-         HTTP_STATUS_BAD_REQUEST,
-         (http_status)418 // Teapot
-       })
-  {
-    INFO("Calling failable, with error");
-    const auto msg = fmt::format("An error message about {}", err);
-    auto fail = create_simple_request("/failable");
-    const nlohmann::json j_body = {
-      {"error", {{"code", err}, {"message", msg}}}};
-    const auto serialized_body = j_body.dump();
-    fail.set_body(serialized_body);
-    const auto serialized_call = fail.build_request();
+  {
+    {
+      INFO("Calling echo, with params in body");
+      auto echo_call = create_simple_request("/echo");
+      const nlohmann::json j_body = {
+        {"data", {"nested", "Some string"}}, {"other", "Another string"}};
+      const auto serialized_body = j_body.dump();
+      echo_call.set_body(serialized_body);
+      const auto serialized_call = echo_call.build_request();
+
+      auto rpc_ctx = ccf::make_rpc_context(user_session, serialized_call);
+      frontend.process(rpc_ctx);
+      auto response = parse_response(rpc_ctx->serialise_response());
+      CHECK(response.status == HTTP_STATUS_OK);
+
+      const auto response_body = parse_response_body(response.body);
+      CHECK(response_body == j_body);
+    }
+
+    {
+      INFO("Calling echo_query, with params in query");
+      auto echo_call = create_simple_request("/echo_parsed_query");
+      const std::map<std::string, std::string> query_params = {
+        {"foo", "helloworld"},
+        {"bar", "1"},
+        {"fooz", "\"2\""},
+        {"baz", "\"awkward\"\"escapes"}};
+      for (const auto& [k, v] : query_params)
+      {
+        echo_call.set_query_param(k, v);
+      }
+
+      const auto serialized_call = echo_call.build_request();
+
+      auto rpc_ctx = ccf::make_rpc_context(user_session, serialized_call);
+      frontend.process(rpc_ctx);
+      auto response = parse_response(rpc_ctx->serialise_response());
+      CHECK(response.status == HTTP_STATUS_OK);
+
+      const auto response_body = parse_response_body(response.body);
+      const auto response_map = response_body.get<decltype(query_params)>();
+      CHECK(response_map == query_params);
+    }
+
+    {
+      INFO("Calling get_caller");
+      const auto get_caller = create_simple_request("/get_caller");
+      const auto serialized_call = get_caller.build_request();
+
+      auto rpc_ctx = ccf::make_rpc_context(user_session, serialized_call);
+      frontend.process(rpc_ctx);
+      auto response = parse_response(rpc_ctx->serialise_response());
+      CHECK(response.status == HTTP_STATUS_OK);
+
+      const auto response_body = parse_response_body(response.body);
+      CHECK(response_body == user_id);
+    }
+  }
+
+  {
+    INFO("Calling failable, without failing");
+    auto dont_fail = create_simple_request("/failable");
+    const auto serialized_call = dont_fail.build_request();
 
     auto rpc_ctx = ccf::make_rpc_context(user_session, serialized_call);
     frontend.process(rpc_ctx);
     auto response = parse_response(rpc_ctx->serialise_response());
-<<<<<<< HEAD
-    CHECK(response.status == err);
-    CHECK(
-      response.headers[http::headers::CONTENT_TYPE] ==
-      http::headervalues::contenttype::JSON);
-    const std::string body_s(response.body.begin(), response.body.end());
-    auto body_j = nlohmann::json::parse(body_s);
-    CHECK(body_j["error"]["message"] == msg);
-=======
     CHECK(response.status == HTTP_STATUS_OK);
   }
 
@@ -774,8 +740,8 @@
       auto fail = create_simple_request("/failable");
       const nlohmann::json j_body = {
         {"error", {{"code", err}, {"message", msg}}}};
-      const auto serialized_body = serdes::pack(j_body, default_pack);
-      fail.set_body(serialized_body.data(), serialized_body.size());
+      const auto serialized_body = j_body.dump();
+      fail.set_body(serialized_body);
       const auto serialized_call = fail.build_request();
 
       auto rpc_ctx = ccf::make_rpc_context(user_session, serialized_call);
@@ -789,9 +755,7 @@
       auto body_j = nlohmann::json::parse(body_s);
       CHECK(body_j["error"]["message"] == msg);
     }
->>>>>>> 8f7689cc
-  }
-}
+  }
 }
 
 TEST_CASE("Restricted verbs")
