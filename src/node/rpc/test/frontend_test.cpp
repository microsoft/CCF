// Copyright (c) Microsoft Corporation. All rights reserved.
// Licensed under the Apache 2.0 License.

#include "ccf/tx.h"

#define DOCTEST_CONFIG_IMPLEMENT
#include "ccf/app_interface.h"
#include "ccf/ds/logger.h"
#include "ccf/json_handler.h"
#include "ccf/kv/map.h"
#include "ccf/serdes.h"
#include "consensus/aft/request.h"
#include "ds/files.h"
#include "frontend_test_infra.h"
#include "kv/test/null_encryptor.h"
#include "kv/test/stub_consensus.h"
#include "node/history.h"
#include "node/network_state.h"
#include "node/rpc/member_frontend.h"
#include "node/rpc/node_frontend.h"
#include "node/test/channel_stub.h"
#include "node_stub.h"
#include "service/genesis_gen.h"

#include <doctest/doctest.h>
#include <iostream>
#include <string>

threading::ThreadMessaging threading::ThreadMessaging::thread_messaging;
std::atomic<uint16_t> threading::ThreadMessaging::thread_count = 0;

using namespace ccf;
using namespace std;

class SimpleUserRpcFrontend : public RpcFrontend
{
protected:
  UserEndpointRegistry common_handlers;

public:
  SimpleUserRpcFrontend(
    kv::Store& tables, ccfapp::AbstractNodeContext& context) :
    RpcFrontend(tables, common_handlers, context),
    common_handlers(context)
  {}
};

class BaseTestFrontend : public SimpleUserRpcFrontend
{
public:
  ccf::StubNodeContext context;

  BaseTestFrontend(kv::Store& tables) : SimpleUserRpcFrontend(tables, context)
  {}

  // For testing only, we don't need to specify auth policies everywhere and
  // default to no auth
  ccf::endpoints::Endpoint make_endpoint(
    const std::string& method,
    RESTVerb verb,
    const ccf::endpoints::EndpointFunction& f,
    const ccf::AuthnPolicies& ap = no_auth_required)
  {
    return endpoints.make_endpoint(method, verb, f, ap);
  }
};

class TestUserFrontend : public BaseTestFrontend
{
public:
  TestUserFrontend(kv::Store& tables) : BaseTestFrontend(tables)
  {
    open();

    auto empty_function = [this](auto& ctx) {
      ctx.rpc_ctx->set_response_status(HTTP_STATUS_OK);
    };
    make_endpoint(
      "/empty_function", HTTP_POST, empty_function, {user_cert_auth_policy})
      .set_forwarding_required(ccf::endpoints::ForwardingRequired::Sometimes)
      .install();

    auto empty_function_signed = [this](auto& ctx) {
      ctx.rpc_ctx->set_response_status(HTTP_STATUS_OK);
    };
    make_endpoint(
      "/empty_function_signed",
      HTTP_POST,
      empty_function_signed,
      {user_signature_auth_policy})
      .set_forwarding_required(ccf::endpoints::ForwardingRequired::Sometimes)
      .install();

    auto empty_function_no_auth = [this](auto& ctx) {
      ctx.rpc_ctx->set_response_status(HTTP_STATUS_OK);
    };
    make_endpoint(
      "/empty_function_no_auth",
      HTTP_POST,
      empty_function_no_auth,
      no_auth_required)
      .set_forwarding_required(ccf::endpoints::ForwardingRequired::Sometimes)
      .install();
  }
};

class TestJsonWrappedEndpointFunction : public BaseTestFrontend
{
public:
  TestJsonWrappedEndpointFunction(kv::Store& tables) : BaseTestFrontend(tables)
  {
    open();

    auto echo_function = [this](auto& ctx, nlohmann::json&& params) {
      return make_success(std::move(params));
    };
    make_endpoint("/echo", HTTP_POST, json_adapter(echo_function)).install();

    auto echo_query_function = [this](auto& ctx, nlohmann::json&&) {
      const auto parsed_query =
        http::parse_query(ctx.rpc_ctx->get_request_query());
      return make_success(std::move(parsed_query));
    };
    make_endpoint(
      "/echo_parsed_query", HTTP_POST, json_adapter(echo_query_function))
      .install();

    auto get_caller_function = [this](auto& ctx, nlohmann::json&&) {
      const auto& ident = ctx.template get_caller<UserCertAuthnIdentity>();
      return make_success(ident.user_id);
    };
    make_endpoint(
      "/get_caller",
      HTTP_POST,
      json_adapter(get_caller_function),
      {user_cert_auth_policy})
      .install();

    auto failable_function = [this](auto& ctx, nlohmann::json&& params) {
      const auto it = params.find("error");
      if (it != params.end())
      {
        const http_status error_code = (*it)["code"];
        const std::string error_msg = (*it)["message"];

        return make_error((http_status)error_code, "Error", error_msg);
      }

      return make_success(true);
    };
    make_endpoint("/failable", HTTP_POST, json_adapter(failable_function))
      .install();
  }
};

class TestRestrictedVerbsFrontend : public BaseTestFrontend
{
public:
  TestRestrictedVerbsFrontend(kv::Store& tables) : BaseTestFrontend(tables)
  {
    open();

    auto get_only = [this](auto& ctx) {
      ctx.rpc_ctx->set_response_status(HTTP_STATUS_OK);
    };
    make_endpoint("/get_only", HTTP_GET, get_only).install();

    auto post_only = [this](auto& ctx) {
      ctx.rpc_ctx->set_response_status(HTTP_STATUS_OK);
    };
    make_endpoint("/post_only", HTTP_POST, post_only).install();

    auto put_or_delete = [this](auto& ctx) {
      ctx.rpc_ctx->set_response_status(HTTP_STATUS_OK);
    };
    make_endpoint("/put_or_delete", HTTP_PUT, put_or_delete).install();
    make_endpoint("/put_or_delete", HTTP_DELETE, put_or_delete).install();
  }
};

class TestExplicitCommitability : public BaseTestFrontend
{
public:
  kv::Map<size_t, size_t> values;

  TestExplicitCommitability(kv::Store& tables) :
    BaseTestFrontend(tables),
    values("test_values")
  {
    open();

    auto maybe_commit = [this](ccf::endpoints::EndpointContext& ctx) {
      const auto parsed =
        serdes::unpack(ctx.rpc_ctx->get_request_body(), default_pack);

      const auto new_value = parsed["value"].get<size_t>();
      auto vs = ctx.tx.rw(values);
      vs->put(0, new_value);

      const auto apply_it = parsed.find("apply");
      if (apply_it != parsed.end())
      {
        const auto should_apply = apply_it->get<bool>();
        ctx.rpc_ctx->set_apply_writes(should_apply);
      }

      const auto status = parsed["status"].get<http_status>();
      ctx.rpc_ctx->set_response_status(status);
    };
    make_endpoint("/maybe_commit", HTTP_POST, maybe_commit).install();
  }
};

class TestAlternativeHandlerTypes : public BaseTestFrontend
{
public:
  TestAlternativeHandlerTypes(kv::Store& tables) : BaseTestFrontend(tables)
  {
    open();

    auto command = [this](auto& ctx) {
      ctx.rpc_ctx->set_response_status(HTTP_STATUS_OK);
    };
    endpoints
      .make_command_endpoint("/command", HTTP_POST, command, no_auth_required)
      .install();

    auto read_only = [this](auto& ctx) {
      ctx.rpc_ctx->set_response_status(HTTP_STATUS_OK);
    };
    endpoints
      .make_read_only_endpoint(
        "/read_only", HTTP_POST, read_only, no_auth_required)
      .install();
    endpoints
      .make_read_only_endpoint(
        "/read_only", HTTP_GET, read_only, no_auth_required)
      .install();
  }
};

class TestTemplatedPaths : public BaseTestFrontend
{
public:
  TestTemplatedPaths(kv::Store& tables) : BaseTestFrontend(tables)
  {
    open();

    auto endpoint = [this](auto& ctx) {
      nlohmann::json response_body = ctx.rpc_ctx->get_request_path_params();
      ctx.rpc_ctx->set_response_body(response_body.dump(2));
      ctx.rpc_ctx->set_response_status(HTTP_STATUS_OK);
    };
    make_endpoint("/{foo}/{bar}/{baz}", HTTP_POST, endpoint).install();
  }
};

class TestDecodedTemplatedPaths : public BaseTestFrontend
{
public:
  TestDecodedTemplatedPaths(kv::Store& tables) : BaseTestFrontend(tables)
  {
    open();

    auto endpoint = [this](auto& ctx) {
      nlohmann::json response_body =
        ctx.rpc_ctx->get_decoded_request_path_params();
      ctx.rpc_ctx->set_response_body(response_body.dump(2));
      ctx.rpc_ctx->set_response_status(HTTP_STATUS_OK);
    };
    make_endpoint("/{foo}/{bar}/{baz}", HTTP_POST, endpoint).install();
  }
};

class TestMemberFrontend : public MemberRpcFrontend
{
public:
  TestMemberFrontend(
    ccf::NetworkState& network,
    ccf::StubNodeContext& context,
    ccf::ShareManager& share_manager) :
    MemberRpcFrontend(network, context, share_manager)
  {
    open();

    auto empty_function = [this](auto& ctx) {
      ctx.rpc_ctx->set_response_status(HTTP_STATUS_OK);
    };
    member_endpoints
      .make_endpoint(
        "/empty_function", HTTP_POST, empty_function, {member_cert_auth_policy})
      .set_forwarding_required(endpoints::ForwardingRequired::Sometimes)
      .install();
  }
};

class TestNoCertsFrontend : public RpcFrontend
{
  ccf::StubNodeContext context;
  ccf::endpoints::EndpointRegistry endpoints;

public:
  TestNoCertsFrontend(kv::Store& tables) :
    RpcFrontend(tables, endpoints, context),
    endpoints("test")
  {
    open();

    auto empty_function = [this](auto& ctx) {
      ctx.rpc_ctx->set_response_status(HTTP_STATUS_OK);
    };
    endpoints
      .make_endpoint(
        "/empty_function", HTTP_POST, empty_function, no_auth_required)
      .set_forwarding_required(endpoints::ForwardingRequired::Sometimes)
      .install();
  }
};

//
// User, Node and Member frontends used for forwarding tests
//

class RpcContextRecorder
{
public:
  // session->caller_cert may be DER or PEM, we always convert to PEM
  crypto::Pem last_caller_cert;
  std::optional<std::string> last_caller_id = std::nullopt;

  void record_ctx(ccf::endpoints::EndpointContext& ctx)
  {
    last_caller_cert =
      crypto::cert_der_to_pem(ctx.rpc_ctx->get_session_context()->caller_cert);
    if (const auto uci = ctx.try_get_caller<UserCertAuthnIdentity>())
    {
      last_caller_id = uci->user_id;
    }
    else if (const auto mci = ctx.try_get_caller<MemberCertAuthnIdentity>())
    {
      last_caller_id = mci->member_id;
    }
    else
    {
      last_caller_id.reset();
    }
  }
};

class TestForwardingUserFrontEnd : public BaseTestFrontend,
                                   public RpcContextRecorder
{
public:
  TestForwardingUserFrontEnd(kv::Store& tables) : BaseTestFrontend(tables)
  {
    open();

    auto empty_function = [this](auto& ctx) {
      record_ctx(ctx);
      ctx.rpc_ctx->set_response_status(HTTP_STATUS_OK);
    };
    // Note that this a Write function so that a backup executing this command
    // will forward it to the primary
    make_endpoint(
      "/empty_function", HTTP_POST, empty_function, {user_cert_auth_policy})
      .install();

    auto empty_function_no_auth = [this](auto& ctx) {
      record_ctx(ctx);
      ctx.rpc_ctx->set_response_status(HTTP_STATUS_OK);
    };
    make_endpoint("/empty_function_no_auth", HTTP_POST, empty_function_no_auth)
      .install();
  }
};

class TestForwardingNodeFrontEnd : public NodeRpcFrontend,
                                   public RpcContextRecorder
{
public:
  TestForwardingNodeFrontEnd(
    ccf::NetworkState& network, ccf::StubNodeContext& context) :
    NodeRpcFrontend(network, context)
  {
    open();

    auto empty_function = [this](auto& ctx) {
      record_ctx(ctx);
      ctx.rpc_ctx->set_response_status(HTTP_STATUS_OK);
    };
    // Note that this a Write function so that a backup executing this command
    // will forward it to the primary
    endpoints
      .make_endpoint(
        "/empty_function", HTTP_POST, empty_function, no_auth_required)
      .install();
  }
};

class TestForwardingMemberFrontEnd : public MemberRpcFrontend,
                                     public RpcContextRecorder
{
public:
  TestForwardingMemberFrontEnd(
    ccf::NetworkState& network,
    ccf::StubNodeContext& context,
    ccf::ShareManager& share_manager) :
    MemberRpcFrontend(network, context, share_manager)
  {
    open();

    auto empty_function = [this](auto& ctx) {
      record_ctx(ctx);
      ctx.rpc_ctx->set_response_status(HTTP_STATUS_OK);
    };
    // Note that this a Write function so that a backup executing this command
    // will forward it to the primary
    endpoints
      .make_endpoint(
        "/empty_function", HTTP_POST, empty_function, {member_cert_auth_policy})
      .install();
  }
};

NetworkState bft_network(ConsensusType::BFT);
auto history_kp = crypto::make_key_pair();

auto history = std::make_shared<NullTxHistory>(
  *bft_network.tables, kv::test::PrimaryNodeId, *history_kp);

auto create_simple_request(
  const std::string& method = "/empty_function",
  serdes::Pack pack = default_pack)
{
  http::Request request(method);
  request.set_header(
    http::headers::CONTENT_TYPE, ccf::jsonhandler::pack_to_content_type(pack));
  return request;
}

http::Request create_signed_request(
  const crypto::Pem& caller_cert,
  const http::Request& r = create_simple_request(),
  const std::vector<uint8_t>* body = nullptr)
{
  http::Request s(r);

  s.set_body(body);

  auto caller_cert_der = crypto::cert_pem_to_der(caller_cert);
  const auto key_id = crypto::Sha256Hash(caller_cert_der).hex_str();

  http::sign_request(s, kp, key_id);

  return s;
}

http::SimpleResponseProcessor::Response parse_response(const vector<uint8_t>& v)
{
  http::SimpleResponseProcessor processor;
  http::ResponseParser parser(processor);

  parser.execute(v.data(), v.size());
  REQUIRE(processor.received.size() == 1);

  return processor.received.front();
}

nlohmann::json parse_response_body(
  const vector<uint8_t>& body, serdes::Pack pack = default_pack)
{
  return serdes::unpack(body, pack);
}

// callers used throughout
auto user_caller = kp -> self_sign("CN=name", valid_from, valid_to);
auto user_caller_der = crypto::make_verifier(user_caller) -> cert_der();

auto member_caller_der = crypto::make_verifier(member_cert) -> cert_der();

auto node_caller = kp -> self_sign("CN=node", valid_from, valid_to);
auto node_caller_der = crypto::make_verifier(node_caller) -> cert_der();

auto kp_other = crypto::make_key_pair();
auto invalid_caller = kp_other -> self_sign("CN=name", valid_from, valid_to);
auto invalid_caller_der = crypto::make_verifier(invalid_caller) -> cert_der();

auto anonymous_caller_der = std::vector<uint8_t>();

auto user_session =
  make_shared<ccf::SessionContext>(ccf::InvalidSessionId, user_caller_der);
auto backup_user_session =
  make_shared<ccf::SessionContext>(ccf::InvalidSessionId, user_caller_der);
auto invalid_session =
  make_shared<ccf::SessionContext>(ccf::InvalidSessionId, invalid_caller_der);
auto member_session =
  make_shared<ccf::SessionContext>(ccf::InvalidSessionId, member_caller_der);
auto anonymous_session =
  make_shared<ccf::SessionContext>(ccf::InvalidSessionId, anonymous_caller_der);

UserId user_id;

MemberId member_id;
MemberId invalid_member_id;

void prepare_callers(NetworkState& network)
{
  // It is necessary to set a consensus before committing the first transaction,
  // so that the KV batching done before calling into replicate() stays in
  // order.
  auto backup_consensus = std::make_shared<kv::test::PrimaryStubConsensus>();
  network.tables->set_consensus(backup_consensus);

  auto tx = network.tables->create_tx();
  network.tables->set_encryptor(encryptor);

  init_network(network);

  GenesisGenerator g(network, tx);
  g.create_service(network.identity->cert, ccf::TxID{});
  user_id = g.add_user({user_caller});
  member_id = g.add_member(member_cert);
  invalid_member_id = g.add_member(invalid_caller);
  CHECK(tx.commit() == kv::CommitResult::SUCCESS);
}

TEST_CASE("SignedReq to and from json")
{
  SignedReq sr;
  REQUIRE(sr.sig.empty());
  REQUIRE(sr.req.empty());

  nlohmann::json j = sr;

  sr = j;
  REQUIRE(sr.sig.empty());
  REQUIRE(sr.req.empty());
}

TEST_CASE("process with signatures")
{
  NetworkState network;
  prepare_callers(network);
  TestUserFrontend frontend(*network.tables);

  SUBCASE("missing rpc")
  {
    for (const std::string& rpc_name :
         {"", "/", "/this_rpc_doesnt_exist", "/this/rpc/doesnt/exist"})
    {
      const auto invalid_call = create_simple_request(rpc_name);
      const auto serialized_call = invalid_call.build_request();
      auto rpc_ctx = ccf::make_rpc_context(user_session, serialized_call);

      frontend.process(rpc_ctx);
      const auto serialized_response = rpc_ctx->serialise_response();
      auto response = parse_response(serialized_response);
      REQUIRE(response.status == HTTP_STATUS_NOT_FOUND);
    }
  }

  SUBCASE("endpoint does not require signature")
  {
    const auto simple_call = create_simple_request();
    const auto signed_call = create_signed_request(user_caller, simple_call);
    const auto serialized_simple_call = simple_call.build_request();
    const auto serialized_signed_call = signed_call.build_request();

    auto simple_rpc_ctx =
      ccf::make_rpc_context(user_session, serialized_simple_call);
    auto signed_rpc_ctx =
      ccf::make_rpc_context(user_session, serialized_signed_call);

    INFO("Unsigned RPC");
    {
      frontend.process(simple_rpc_ctx);
      const auto serialized_response = simple_rpc_ctx->serialise_response();
      auto response = parse_response(serialized_response);
      REQUIRE(response.status == HTTP_STATUS_OK);
    }

    INFO("Signed RPC");
    {
      frontend.process(signed_rpc_ctx);
      const auto serialized_response = signed_rpc_ctx->serialise_response();
      auto response = parse_response(serialized_response);
      REQUIRE(response.status == HTTP_STATUS_OK);
    }
  }

  SUBCASE("endpoint requires signature")
  {
    const auto simple_call = create_simple_request("/empty_function_signed");
    const auto signed_call = create_signed_request(user_caller, simple_call);
    const auto serialized_simple_call = simple_call.build_request();
    const auto serialized_signed_call = signed_call.build_request();

    auto simple_rpc_ctx =
      ccf::make_rpc_context(user_session, serialized_simple_call);
    auto signed_rpc_ctx =
      ccf::make_rpc_context(user_session, serialized_signed_call);

    INFO("Unsigned RPC");
    {
      frontend.process(simple_rpc_ctx);
      const auto serialized_response = simple_rpc_ctx->serialise_response();
      auto response = parse_response(serialized_response);

      CHECK(response.status == HTTP_STATUS_UNAUTHORIZED);
      const std::string error_msg(response.body.begin(), response.body.end());
      CHECK(error_msg.find("Missing signature") != std::string::npos);
    }

    INFO("Signed RPC");
    {
      frontend.process(signed_rpc_ctx);
      const auto serialized_response = signed_rpc_ctx->serialise_response();
      auto response = parse_response(serialized_response);
      REQUIRE(response.status == HTTP_STATUS_OK);
    }
  }
}

TEST_CASE("process with caller")
{
  NetworkState network;
  prepare_callers(network);
  TestUserFrontend frontend(*network.tables);

  SUBCASE("endpoint does not require valid caller")
  {
    const auto simple_call = create_simple_request("/empty_function_no_auth");
    const auto serialized_simple_call = simple_call.build_request();
    auto authenticated_rpc_ctx =
      ccf::make_rpc_context(user_session, serialized_simple_call);
    auto invalid_rpc_ctx =
      ccf::make_rpc_context(invalid_session, serialized_simple_call);
    auto anonymous_rpc_ctx =
      ccf::make_rpc_context(anonymous_session, serialized_simple_call);

    INFO("Valid authentication");
    {
      frontend.process(authenticated_rpc_ctx);
      const auto serialized_response =
        authenticated_rpc_ctx->serialise_response();
      auto response = parse_response(serialized_response);

      // Even though the RPC does not require authenticated caller, an
      // authenticated RPC succeeds
      REQUIRE(response.status == HTTP_STATUS_OK);
    }

    INFO("Invalid authentication");
    {
      frontend.process(invalid_rpc_ctx);
      const auto serialized_response = invalid_rpc_ctx->serialise_response();
      auto response = parse_response(serialized_response);
      REQUIRE(response.status == HTTP_STATUS_OK);
    }

    INFO("Anonymous caller");
    {
      frontend.process(anonymous_rpc_ctx);
      const auto serialized_response = anonymous_rpc_ctx->serialise_response();
      auto response = parse_response(serialized_response);
      REQUIRE(response.status == HTTP_STATUS_OK);
    }
  }

  SUBCASE("endpoint requires valid caller")
  {
    const auto simple_call = create_simple_request("/empty_function");
    const auto serialized_simple_call = simple_call.build_request();
    auto authenticated_rpc_ctx =
      ccf::make_rpc_context(user_session, serialized_simple_call);
    auto invalid_rpc_ctx =
      ccf::make_rpc_context(invalid_session, serialized_simple_call);
    auto anonymous_rpc_ctx =
      ccf::make_rpc_context(anonymous_session, serialized_simple_call);

    INFO("Valid authentication");
    {
      frontend.process(authenticated_rpc_ctx);
      const auto serialized_response =
        authenticated_rpc_ctx->serialise_response();
      auto response = parse_response(serialized_response);
      REQUIRE(response.status == HTTP_STATUS_OK);
    }

    INFO("Invalid authentication");
    {
      frontend.process(invalid_rpc_ctx);
      const auto serialized_response = invalid_rpc_ctx->serialise_response();
      auto response = parse_response(serialized_response);
      REQUIRE(response.status == HTTP_STATUS_UNAUTHORIZED);
      const std::string error_msg(response.body.begin(), response.body.end());
      CHECK(
        error_msg.find("Could not find matching user certificate") !=
        std::string::npos);
    }

    INFO("Anonymous caller");
    {
      frontend.process(anonymous_rpc_ctx);
      const auto serialized_response = anonymous_rpc_ctx->serialise_response();
      auto response = parse_response(serialized_response);
      REQUIRE(response.status == HTTP_STATUS_UNAUTHORIZED);
      const std::string error_msg(response.body.begin(), response.body.end());
      CHECK(error_msg.find("No caller user certificate") != std::string::npos);
    }
  }
}

TEST_CASE("No certs table")
{
  NetworkState network;
  prepare_callers(network);
  TestNoCertsFrontend frontend(*network.tables);
  auto simple_call = create_simple_request();
  std::vector<uint8_t> serialized_call = simple_call.build_request();

  INFO("Authenticated caller");
  {
    auto rpc_ctx = ccf::make_rpc_context(user_session, serialized_call);
    frontend.process(rpc_ctx);
    const auto serialized_response = rpc_ctx->serialise_response();
    auto response = parse_response(serialized_response);
    CHECK(response.status == HTTP_STATUS_OK);
  }

  INFO("Anonymous caller");
  {
    auto rpc_ctx = ccf::make_rpc_context(anonymous_session, serialized_call);
    frontend.process(rpc_ctx);
    const auto serialized_response = rpc_ctx->serialise_response();
    auto response = parse_response(serialized_response);
    CHECK(response.status == HTTP_STATUS_OK);
  }
}

TEST_CASE("Member caller")
{
  NetworkState network;
  prepare_callers(network);

  ShareManager share_manager(network);
  StubNodeContext context;

  auto simple_call = create_simple_request();
  std::vector<uint8_t> serialized_call = simple_call.build_request();
  TestMemberFrontend frontend(network, context, share_manager);

  SUBCASE("valid caller")
  {
    auto member_rpc_ctx =
      ccf::make_rpc_context(member_session, serialized_call);
    frontend.process(member_rpc_ctx);
    const auto serialized_response = member_rpc_ctx->serialise_response();
    auto response = parse_response(serialized_response);
    CHECK(response.status == HTTP_STATUS_OK);
  }

  SUBCASE("invalid caller")
  {
    auto rpc_ctx = ccf::make_rpc_context(user_session, serialized_call);
    frontend.process(rpc_ctx);
    const auto serialized_response = rpc_ctx->serialise_response();
    auto response = parse_response(serialized_response);
    CHECK(response.status == HTTP_STATUS_UNAUTHORIZED);
  }
}

TEST_CASE("JsonWrappedEndpointFunction")
{
  NetworkState network;
  prepare_callers(network);
  TestJsonWrappedEndpointFunction frontend(*network.tables);
  for (const auto pack_type : {serdes::Pack::Text, serdes::Pack::MsgPack})
  {
    {
      INFO("Calling echo, with params in body");
      auto echo_call = create_simple_request("/echo", pack_type);
      const nlohmann::json j_body = {
        {"data", {"nested", "Some string"}}, {"other", "Another string"}};
      const auto serialized_body = serdes::pack(j_body, pack_type);
      echo_call.set_body(serialized_body.data(), serialized_body.size());
      const auto serialized_call = echo_call.build_request();

      auto rpc_ctx = ccf::make_rpc_context(user_session, serialized_call);
      frontend.process(rpc_ctx);
      auto response = parse_response(rpc_ctx->serialise_response());
      CHECK(response.status == HTTP_STATUS_OK);

      const auto response_body = parse_response_body(response.body, pack_type);
      CHECK(response_body == j_body);
    }

    {
      INFO("Calling echo_query, with params in query");
      auto echo_call = create_simple_request("/echo_parsed_query", pack_type);
      const std::map<std::string, std::string> query_params = {
        {"foo", "helloworld"},
        {"bar", "1"},
        {"fooz", "\"2\""},
        {"baz", "\"awkward\"\"escapes"}};
      for (const auto& [k, v] : query_params)
      {
        echo_call.set_query_param(k, v);
      }

      const auto serialized_call = echo_call.build_request();

      auto rpc_ctx = ccf::make_rpc_context(user_session, serialized_call);
      frontend.process(rpc_ctx);
      auto response = parse_response(rpc_ctx->serialise_response());
      CHECK(response.status == HTTP_STATUS_OK);

      const auto response_body = parse_response_body(response.body, pack_type);
      const auto response_map = response_body.get<decltype(query_params)>();
      CHECK(response_map == query_params);
    }

    {
      INFO("Calling get_caller");
      const auto get_caller = create_simple_request("/get_caller", pack_type);
      const auto serialized_call = get_caller.build_request();

      auto rpc_ctx = ccf::make_rpc_context(user_session, serialized_call);
      frontend.process(rpc_ctx);
      auto response = parse_response(rpc_ctx->serialise_response());
      CHECK(response.status == HTTP_STATUS_OK);

      const auto response_body = parse_response_body(response.body, pack_type);
      CHECK(response_body == user_id);
    }
  }

  {
    INFO("Calling failable, without failing");
    auto dont_fail = create_simple_request("/failable");
    const auto serialized_call = dont_fail.build_request();

    auto rpc_ctx = ccf::make_rpc_context(user_session, serialized_call);
    frontend.process(rpc_ctx);
    auto response = parse_response(rpc_ctx->serialise_response());
    CHECK(response.status == HTTP_STATUS_OK);
  }

  {
    for (const auto err : {
           HTTP_STATUS_INTERNAL_SERVER_ERROR,
           HTTP_STATUS_BAD_REQUEST,
           (http_status)418 // Teapot
         })
    {
      INFO("Calling failable, with error");
      const auto msg = fmt::format("An error message about {}", err);
      auto fail = create_simple_request("/failable");
      const nlohmann::json j_body = {
        {"error", {{"code", err}, {"message", msg}}}};
      const auto serialized_body = serdes::pack(j_body, default_pack);
      fail.set_body(serialized_body.data(), serialized_body.size());
      const auto serialized_call = fail.build_request();

      auto rpc_ctx = ccf::make_rpc_context(user_session, serialized_call);
      frontend.process(rpc_ctx);
      auto response = parse_response(rpc_ctx->serialise_response());
      CHECK(response.status == err);
      CHECK(
        response.headers[http::headers::CONTENT_TYPE] ==
        http::headervalues::contenttype::JSON);
      const std::string body_s(response.body.begin(), response.body.end());
      auto body_j = nlohmann::json::parse(body_s);
      CHECK(body_j["error"]["message"] == msg);
    }
  }
}

TEST_CASE("Restricted verbs")
{
  NetworkState network;
  prepare_callers(network);
  TestRestrictedVerbsFrontend frontend(*network.tables);

  for (auto verb = HTTP_DELETE; verb <= HTTP_SOURCE;
       verb = (llhttp_method)(size_t(verb) + 1))
  {
    INFO(llhttp_method_name(verb));

    const auto other_verb_status = verb == HTTP_OPTIONS ?
      HTTP_STATUS_NO_CONTENT :
      HTTP_STATUS_METHOD_NOT_ALLOWED;

    {
      http::Request get("get_only", verb);
      const auto serialized_get = get.build_request();
      auto rpc_ctx = ccf::make_rpc_context(user_session, serialized_get);
      frontend.process(rpc_ctx);
      const auto serialized_response = rpc_ctx->serialise_response();
      const auto response = parse_response(serialized_response);
      if (verb == HTTP_GET)
      {
        CHECK(response.status == HTTP_STATUS_OK);
      }
      else
      {
        CHECK(response.status == other_verb_status);
        const auto it = response.headers.find(http::headers::ALLOW);
        REQUIRE(it != response.headers.end());
        const auto v = it->second;
        CHECK(v.find(llhttp_method_name(HTTP_GET)) != std::string::npos);
      }
    }

    {
      http::Request post("post_only", verb);
      const auto serialized_post = post.build_request();
      auto rpc_ctx = ccf::make_rpc_context(user_session, serialized_post);
      frontend.process(rpc_ctx);
      const auto serialized_response = rpc_ctx->serialise_response();
      const auto response = parse_response(serialized_response);
      if (verb == HTTP_POST)
      {
        CHECK(response.status == HTTP_STATUS_OK);
      }
      else
      {
        CHECK(response.status == other_verb_status);
        const auto it = response.headers.find(http::headers::ALLOW);
        REQUIRE(it != response.headers.end());
        const auto v = it->second;
        CHECK(v.find(llhttp_method_name(HTTP_POST)) != std::string::npos);
      }
    }

    {
      http::Request put_or_delete("put_or_delete", verb);
      const auto serialized_put_or_delete = put_or_delete.build_request();
      auto rpc_ctx =
        ccf::make_rpc_context(user_session, serialized_put_or_delete);
      frontend.process(rpc_ctx);
      const auto serialized_response = rpc_ctx->serialise_response();
      const auto response = parse_response(serialized_response);
      if (verb == HTTP_PUT || verb == HTTP_DELETE)
      {
        CHECK(response.status == HTTP_STATUS_OK);
      }
      else
      {
        CHECK(response.status == other_verb_status);
        const auto it = response.headers.find(http::headers::ALLOW);
        REQUIRE(it != response.headers.end());
        const auto v = it->second;
        CHECK(v.find(llhttp_method_name(HTTP_PUT)) != std::string::npos);
        CHECK(v.find(llhttp_method_name(HTTP_DELETE)) != std::string::npos);
        if (verb != HTTP_OPTIONS)
        {
          CHECK(v.find(llhttp_method_name(verb)) == std::string::npos);
        }
      }
    }
  }
}

TEST_CASE("Explicit commitability")
{
  NetworkState network;
  prepare_callers(network);
  TestExplicitCommitability frontend(*network.tables);

#define XX(num, name, string) HTTP_STATUS_##name,
  std::vector<http_status> all_statuses = {HTTP_STATUS_MAP(XX)};
#undef XX

  size_t next_value = 0;

  auto get_value = [&]() {
    auto tx = network.tables->create_tx();
    auto values = tx.rw(frontend.values);
    auto actual_v = values->get(0).value();
    return actual_v;
  };

  // Set initial value
  {
    auto tx = network.tables->create_tx();
    tx.rw(frontend.values)->put(0, next_value);
    REQUIRE(tx.commit() == kv::CommitResult::SUCCESS);
  }

  for (const auto status : all_statuses)
  {
    INFO(http_status_str(status));

    {
      INFO("Without override...");
      const auto new_value = ++next_value;

      http::Request request("maybe_commit", HTTP_POST);

      const nlohmann::json request_body = {
        {"value", new_value}, {"status", status}};
      const auto serialized_body = serdes::pack(request_body, default_pack);
      request.set_body(&serialized_body);

      const auto serialized_request = request.build_request();
      auto rpc_ctx = ccf::make_rpc_context(user_session, serialized_request);
      frontend.process(rpc_ctx);
      const auto serialized_response = rpc_ctx->serialise_response();
      const auto response = parse_response(serialized_response);

      CHECK(response.status == status);

      const auto applied_value = get_value();

      if (status >= 200 && status < 300)
      {
        INFO("...2xx statuses are applied");
        CHECK(applied_value == new_value);
      }
      else
      {
        INFO("...error statuses are reverted");
        CHECK(applied_value != new_value);
      }
    }

    {
      INFO("With override...");

      for (bool apply : {false, true})
      {
        const auto new_value = ++next_value;

        http::Request request("maybe_commit", HTTP_POST);

        const nlohmann::json request_body = {
          {"value", new_value}, {"apply", apply}, {"status", status}};
        const auto serialized_body = serdes::pack(request_body, default_pack);
        request.set_body(&serialized_body);

        const auto serialized_request = request.build_request();
        auto rpc_ctx = ccf::make_rpc_context(user_session, serialized_request);
        frontend.process(rpc_ctx);
        const auto serialized_response = rpc_ctx->serialise_response();
        const auto response = parse_response(serialized_response);

        CHECK(response.status == status);

        const auto applied_value = get_value();

        if (apply)
        {
          INFO("...a request can be applied regardless of status");
          CHECK(applied_value == new_value);
        }
        else
        {
          INFO("...a request can be reverted regardless of status");
          CHECK(applied_value != new_value);
        }
      }
    }
  }
}

TEST_CASE("Alternative endpoints")
{
  NetworkState network;
  prepare_callers(network);
  TestAlternativeHandlerTypes frontend(*network.tables);

  {
    auto command = create_simple_request("/command");
    const auto serialized_command = command.build_request();

    auto rpc_ctx = ccf::make_rpc_context(user_session, serialized_command);
    frontend.process(rpc_ctx);
    auto response = parse_response(rpc_ctx->serialise_response());
    CHECK(response.status == HTTP_STATUS_OK);
  }

  for (auto verb : {HTTP_GET, HTTP_POST})
  {
    http::Request read_only("read_only", verb);
    const auto serialized_read_only = read_only.build_request();

    auto rpc_ctx = ccf::make_rpc_context(user_session, serialized_read_only);
    frontend.process(rpc_ctx);
    auto response = parse_response(rpc_ctx->serialise_response());
    CHECK(response.status == HTTP_STATUS_OK);
  }
}

TEST_CASE("Templated paths")
{
  NetworkState network;
  prepare_callers(network);
  TestTemplatedPaths frontend(*network.tables);

  {
    auto request = create_simple_request("/fin%3A/fang/foom");
    const auto serialized_request = request.build_request();

    auto rpc_ctx = ccf::make_rpc_context(user_session, serialized_request);
    frontend.process(rpc_ctx);
    auto response = parse_response(rpc_ctx->serialise_response());
    CHECK(response.status == HTTP_STATUS_OK);

    std::map<std::string, std::string> expected_mapping;
    expected_mapping["foo"] = "fin%3A";
    expected_mapping["bar"] = "fang";
    expected_mapping["baz"] = "foom";

    const auto response_json = nlohmann::json::parse(response.body);
    const auto actual_mapping = response_json.get<decltype(expected_mapping)>();

    CHECK(expected_mapping == actual_mapping);
  }

  {
    auto request = create_simple_request("/users/1/address");
    const auto serialized_request = request.build_request();

    auto rpc_ctx = ccf::make_rpc_context(user_session, serialized_request);
    frontend.process(rpc_ctx);
    auto response = parse_response(rpc_ctx->serialise_response());
    CHECK(response.status == HTTP_STATUS_OK);

    std::map<std::string, std::string> expected_mapping;
    expected_mapping["foo"] = "users";
    expected_mapping["bar"] = "1";
    expected_mapping["baz"] = "address";

    const auto response_json = nlohmann::json::parse(response.body);
    const auto actual_mapping = response_json.get<decltype(expected_mapping)>();

    CHECK(expected_mapping == actual_mapping);
  }
}

TEST_CASE("Decoded Templated paths")
{
  NetworkState network;
  prepare_callers(network);
  TestDecodedTemplatedPaths frontend(*network.tables);

  {
    auto request = create_simple_request("/fin%3A/fang%2F/foom");
    const auto serialized_request = request.build_request();

    auto rpc_ctx = ccf::make_rpc_context(user_session, serialized_request);
    frontend.process(rpc_ctx);
    auto response = parse_response(rpc_ctx->serialise_response());
    CHECK(response.status == HTTP_STATUS_OK);

    std::map<std::string, std::string> expected_mapping;
    expected_mapping["foo"] = "fin:";
    expected_mapping["bar"] = "fang/";
    expected_mapping["baz"] = "foom";

    const auto response_json = nlohmann::json::parse(response.body);
    const auto actual_mapping = response_json.get<decltype(expected_mapping)>();

    CHECK(expected_mapping == actual_mapping);
  }
}

TEST_CASE("Signed read requests can be executed on backup")
{
  NetworkState network;
  prepare_callers(network);
  TestUserFrontend frontend(*network.tables);

  auto backup_consensus = std::make_shared<kv::test::BackupStubConsensus>();
  network.tables->set_consensus(backup_consensus);

  auto signed_call = create_signed_request(user_caller);
  auto serialized_signed_call = signed_call.build_request();
  auto rpc_ctx = ccf::make_rpc_context(user_session, serialized_signed_call);
  frontend.process(rpc_ctx);
  auto response = parse_response(rpc_ctx->serialise_response());
  CHECK(response.status == HTTP_STATUS_OK);
}

TEST_CASE("Forwarding" * doctest::test_suite("forwarding"))
{
  NetworkState network_primary;

  NetworkState network_backup;
  prepare_callers(network_backup);

  TestForwardingUserFrontEnd user_frontend_primary(*network_primary.tables);
  TestForwardingUserFrontEnd user_frontend_backup(*network_backup.tables);

  auto primary_consensus = std::make_shared<kv::test::PrimaryStubConsensus>();
  network_primary.tables->set_consensus(primary_consensus);

  auto channel_stub = std::make_shared<ChannelStubProxy>();
  auto rpc_responder = std::weak_ptr<ccf::AbstractRPCResponder>();
  auto rpc_map = std::weak_ptr<ccf::RPCMap>();
  auto backup_forwarder = std::make_shared<Forwarder<ChannelStubProxy>>(
    rpc_responder, channel_stub, rpc_map, ConsensusType::CFT);
  auto backup_consensus = std::make_shared<kv::test::BackupStubConsensus>();
  network_backup.tables->set_consensus(backup_consensus);

  auto simple_call = create_simple_request();
  auto serialized_call = simple_call.build_request();

  auto backup_ctx = ccf::make_rpc_context(backup_user_session, serialized_call);
  auto ctx = ccf::make_rpc_context(user_session, serialized_call);

  {
    INFO("Backup frontend without forwarder does not forward");
    REQUIRE(channel_stub->is_empty());

    user_frontend_backup.process(backup_ctx);
    REQUIRE(!backup_ctx->response_is_pending);
    REQUIRE(channel_stub->is_empty());

    const auto response = parse_response(backup_ctx->serialise_response());
    CHECK(response.status == HTTP_STATUS_INTERNAL_SERVER_ERROR);
  }

  user_frontend_backup.set_cmd_forwarder(backup_forwarder);
  backup_ctx->get_session_context()->is_forwarding = false;

  {
    INFO("Read command is not forwarded to primary");
    TestUserFrontend user_frontend_backup_read(*network_backup.tables);
    REQUIRE(channel_stub->is_empty());

    user_frontend_backup_read.process(backup_ctx);
    REQUIRE(!backup_ctx->response_is_pending);
    REQUIRE(channel_stub->is_empty());

    const auto response = parse_response(backup_ctx->serialise_response());
    CHECK(response.status == HTTP_STATUS_OK);
  }

  {
    INFO("Write command on backup is forwarded to primary");
    REQUIRE(channel_stub->is_empty());

    user_frontend_backup.process(backup_ctx);
    REQUIRE(backup_ctx->response_is_pending);
    REQUIRE(channel_stub->size() == 1);

    auto forwarded_msg = channel_stub->get_pop_back();
    auto fwd_ctx =
      backup_forwarder->recv_forwarded_command<ccf::ForwardedHeader_v1>(
        kv::test::FirstBackupNodeId,
        forwarded_msg.data(),
        forwarded_msg.size());

    {
      INFO("Invalid caller");
      user_frontend_primary.process_forwarded(fwd_ctx);
      auto response = parse_response(fwd_ctx->serialise_response());
      CHECK(response.status == HTTP_STATUS_UNAUTHORIZED);
    };

    prepare_callers(network_primary);

    {
      INFO("Valid caller");
      user_frontend_primary.process_forwarded(fwd_ctx);
      auto response = parse_response(fwd_ctx->serialise_response());
      CHECK(response.status == HTTP_STATUS_OK);
    }
  }

  {
    INFO("Forwarding write command to a backup returns error");
    REQUIRE(channel_stub->is_empty());

    user_frontend_backup.process(backup_ctx);
    REQUIRE(backup_ctx->response_is_pending);
    REQUIRE(channel_stub->size() == 1);

    auto forwarded_msg = channel_stub->get_pop_back();
    auto fwd_ctx =
      backup_forwarder->recv_forwarded_command<ccf::ForwardedHeader_v1>(
        kv::test::FirstBackupNodeId,
        forwarded_msg.data(),
        forwarded_msg.size());

    // Processing forwarded response by a backup frontend (here, the same
    // frontend that the command was originally issued to)
    user_frontend_backup.process_forwarded(fwd_ctx);
    auto response = parse_response(fwd_ctx->serialise_response());

    // Command was already forwarded
    CHECK(response.status == HTTP_STATUS_SERVICE_UNAVAILABLE);
  }

  {
    // A write was executed on this frontend (above), so reads must be
    // forwarded too for session consistency
    INFO("Read command is now forwarded to primary on this session");

    TestUserFrontend user_frontend_backup_read(*network_backup.tables);
    user_frontend_backup_read.set_cmd_forwarder(backup_forwarder);
    REQUIRE(channel_stub->is_empty());

    user_frontend_backup_read.process(backup_ctx);
    REQUIRE(backup_ctx->response_is_pending);
    REQUIRE(channel_stub->size() == 1);

    channel_stub->clear();
  }

  {
    INFO("Client signature on forwarded RPC is recorded by primary");

    REQUIRE(channel_stub->is_empty());
    auto signed_call = create_signed_request(user_caller);
    auto serialized_signed_call = signed_call.build_request();
    auto signed_ctx =
      ccf::make_rpc_context(user_session, serialized_signed_call);
    user_frontend_backup.process(signed_ctx);
    REQUIRE(signed_ctx->response_is_pending);
    REQUIRE(channel_stub->size() == 1);

    auto forwarded_msg = channel_stub->get_pop_back();
    auto fwd_ctx =
      backup_forwarder->recv_forwarded_command<ccf::ForwardedHeader_v1>(
        kv::test::FirstBackupNodeId,
        forwarded_msg.data(),
        forwarded_msg.size());

<<<<<<< HEAD
    auto response =
      parse_response(user_frontend_primary.process_forwarded(fwd_ctx));
=======
    user_frontend_primary.process_forwarded(fwd_ctx);
    auto response = parse_response(fwd_ctx->serialise_response());
>>>>>>> aacb484a
    CHECK(response.status == HTTP_STATUS_OK);
  }

  // On a session that was previously forwarded, and is now primary,
  // commands should still succeed
  ctx->get_session_context()->is_forwarding = true;
  {
    INFO("Write command primary on a forwarded session succeeds");
    REQUIRE(channel_stub->is_empty());

    user_frontend_primary.process(ctx);
    CHECK(!ctx->response_is_pending);
    auto response = parse_response(ctx->serialise_response());
    CHECK(response.status == HTTP_STATUS_OK);
  }
}

TEST_CASE("Nodefrontend forwarding" * doctest::test_suite("forwarding"))
{
  NetworkState network_primary;
  prepare_callers(network_primary);

  NetworkState network_backup;
  prepare_callers(network_backup);

  ShareManager share_manager(network_primary);
  StubNodeContext context;

  TestForwardingNodeFrontEnd node_frontend_primary(network_primary, context);
  TestForwardingNodeFrontEnd node_frontend_backup(network_backup, context);

  auto channel_stub = std::make_shared<ChannelStubProxy>();

  auto primary_consensus = std::make_shared<kv::test::PrimaryStubConsensus>();
  network_primary.tables->set_consensus(primary_consensus);

  auto rpc_responder = std::weak_ptr<ccf::AbstractRPCResponder>();
  auto rpc_map = std::weak_ptr<ccf::RPCMap>();
  auto backup_forwarder = std::make_shared<Forwarder<ChannelStubProxy>>(
    rpc_responder, channel_stub, rpc_map, ConsensusType::CFT);
  node_frontend_backup.set_cmd_forwarder(backup_forwarder);
  auto backup_consensus = std::make_shared<kv::test::BackupStubConsensus>();
  network_backup.tables->set_consensus(backup_consensus);

  auto write_req = create_simple_request();
  auto serialized_call = write_req.build_request();

  auto node_session = std::make_shared<ccf::SessionContext>(
    ccf::InvalidSessionId, node_caller.raw());
  auto ctx = ccf::make_rpc_context(node_session, serialized_call);
  node_frontend_backup.process(ctx);
  REQUIRE(ctx->response_is_pending);
  REQUIRE(channel_stub->size() == 1);

  auto forwarded_msg = channel_stub->get_pop_back();
  auto fwd_ctx =
    backup_forwarder->recv_forwarded_command<ccf::ForwardedHeader_v1>(
      kv::test::FirstBackupNodeId, forwarded_msg.data(), forwarded_msg.size());

  node_frontend_primary.process_forwarded(fwd_ctx);
  auto response = parse_response(fwd_ctx->serialise_response());
  CHECK(response.status == HTTP_STATUS_OK);

  CHECK(node_frontend_primary.last_caller_cert == node_caller);
  CHECK(!node_frontend_primary.last_caller_id.has_value());
}

TEST_CASE("Userfrontend forwarding" * doctest::test_suite("forwarding"))
{
  NetworkState network_primary;
  prepare_callers(network_primary);

  NetworkState network_backup;
  prepare_callers(network_backup);

  TestForwardingUserFrontEnd user_frontend_primary(*network_primary.tables);
  TestForwardingUserFrontEnd user_frontend_backup(*network_backup.tables);

  auto channel_stub = std::make_shared<ChannelStubProxy>();

  auto primary_consensus = std::make_shared<kv::test::PrimaryStubConsensus>();
  network_primary.tables->set_consensus(primary_consensus);

  auto rpc_responder = std::weak_ptr<ccf::AbstractRPCResponder>();
  auto rpc_map = std::weak_ptr<ccf::RPCMap>();
  auto backup_forwarder = std::make_shared<Forwarder<ChannelStubProxy>>(
    rpc_responder, channel_stub, rpc_map, ConsensusType::CFT);
  user_frontend_backup.set_cmd_forwarder(backup_forwarder);
  auto backup_consensus = std::make_shared<kv::test::BackupStubConsensus>();
  network_backup.tables->set_consensus(backup_consensus);

  auto write_req = create_simple_request();
  auto serialized_call = write_req.build_request();

  auto ctx = ccf::make_rpc_context(user_session, serialized_call);
  user_frontend_backup.process(ctx);
  REQUIRE(ctx->response_is_pending);
  REQUIRE(channel_stub->size() == 1);

  auto forwarded_msg = channel_stub->get_pop_back();
  auto fwd_ctx =
    backup_forwarder->recv_forwarded_command<ccf::ForwardedHeader_v1>(
      kv::test::FirstBackupNodeId, forwarded_msg.data(), forwarded_msg.size());

  user_frontend_primary.process_forwarded(fwd_ctx);
  auto response = parse_response(fwd_ctx->serialise_response());
  CHECK(response.status == HTTP_STATUS_OK);

  CHECK(user_frontend_primary.last_caller_cert == user_caller);
  CHECK(user_frontend_primary.last_caller_id.value() == user_id.value());
}

TEST_CASE("Memberfrontend forwarding" * doctest::test_suite("forwarding"))
{
  NetworkState network_primary;
  prepare_callers(network_primary);

  NetworkState network_backup;
  prepare_callers(network_backup);

  ShareManager share_manager(network_primary);
  StubNodeContext context;

  TestForwardingMemberFrontEnd member_frontend_primary(
    network_primary, context, share_manager);
  TestForwardingMemberFrontEnd member_frontend_backup(
    network_backup, context, share_manager);
  auto channel_stub = std::make_shared<ChannelStubProxy>();

  auto primary_consensus = std::make_shared<kv::test::PrimaryStubConsensus>();
  network_primary.tables->set_consensus(primary_consensus);

  auto rpc_responder = std::weak_ptr<ccf::AbstractRPCResponder>();
  auto rpc_map = std::weak_ptr<ccf::RPCMap>();
  auto backup_forwarder = std::make_shared<Forwarder<ChannelStubProxy>>(
    rpc_responder, channel_stub, rpc_map, ConsensusType::CFT);
  member_frontend_backup.set_cmd_forwarder(backup_forwarder);
  auto backup_consensus = std::make_shared<kv::test::BackupStubConsensus>();
  network_backup.tables->set_consensus(backup_consensus);

  auto write_req = create_simple_request();
  auto serialized_call = write_req.build_request();

  auto ctx = ccf::make_rpc_context(member_session, serialized_call);
  member_frontend_backup.process(ctx);
  REQUIRE(ctx->response_is_pending);
  REQUIRE(channel_stub->size() == 1);

  auto forwarded_msg = channel_stub->get_pop_back();
  auto fwd_ctx =
    backup_forwarder->recv_forwarded_command<ccf::ForwardedHeader_v1>(
      kv::test::FirstBackupNodeId, forwarded_msg.data(), forwarded_msg.size());

  member_frontend_primary.process_forwarded(fwd_ctx);
  auto response = parse_response(fwd_ctx->serialise_response());
  CHECK(response.status == HTTP_STATUS_OK);

  CHECK(member_frontend_primary.last_caller_cert == member_cert);
  CHECK(member_frontend_primary.last_caller_id.value() == member_id.value());
}

class TestConflictFrontend : public BaseTestFrontend
{
public:
  using Values = kv::Map<size_t, size_t>;

  TestConflictFrontend(kv::Store& tables) : BaseTestFrontend(tables)
  {
    open();

    auto conflict = [this](auto& ctx) {
      size_t retry_count =
        std::stoi(ctx.rpc_ctx->get_request_header("test-retry-count")
                    .value()); // This header only exists in the context of
                               // this test

      static size_t execution_count = 0;

      auto conflict_map = ctx.tx.template rw<Values>("test_values_conflict");
      conflict_map->get(0); // Record a read dependency

      if (execution_count++ < retry_count)
      {
        // Warning: Never do this in a real application!
        // Create another transaction that conflicts with the frontend one
        auto tx = this->tables.create_tx();
        auto conflict_map = tx.template rw<Values>("test_values_conflict");
        conflict_map->put(0, 42);
        REQUIRE(tx.commit() == kv::CommitResult::SUCCESS);

        // Indicate that the execution conflicted
        ctx.rpc_ctx->set_response_header("test-has-conflicted", "true");
      }
      else
      {
        // No response header if no conflict
        execution_count = 0;
      }

      ctx.rpc_ctx->set_response_header("test-execution-count", execution_count);

      conflict_map->put(0, 0);

      ctx.rpc_ctx->set_response_status(HTTP_STATUS_OK);
    };
    make_endpoint("/conflict", HTTP_POST, conflict).install();
  }
};

TEST_CASE("Retry on conflict")
{
  NetworkState network;
  prepare_callers(network);
  TestConflictFrontend frontend(*network.tables);

  auto req = create_simple_request("/conflict");

  constexpr size_t ccf_max_attempts = 30; // Defined by CCF (frontend.h)

  INFO("Does not reach execution limit");
  {
    size_t retry_count = ccf_max_attempts - 1;
    req.set_header("test-retry-count", fmt::format("{}", retry_count));
    auto serialized_call = req.build_request();
    auto rpc_ctx = ccf::make_rpc_context(user_session, serialized_call);

    frontend.process(rpc_ctx);
    auto response = parse_response(rpc_ctx->serialise_response());
    CHECK(response.status == HTTP_STATUS_OK);

    // Response headers are cleared once conflict is resolved
    CHECK(
      response.headers.find("test-has-conflicted") == response.headers.end());
    CHECK(response.headers["test-execution-count"] == "0");
  }

  INFO("Reaches execution limit");
  {
    size_t retry_count = ccf_max_attempts + 1;
    req.set_header("test-retry-count", fmt::format("{}", retry_count));
    auto serialized_call = req.build_request();
    auto rpc_ctx = ccf::make_rpc_context(user_session, serialized_call);

    frontend.process(rpc_ctx);
    auto response = parse_response(rpc_ctx->serialise_response());
    CHECK(response.status == HTTP_STATUS_SERVICE_UNAVAILABLE);

    CHECK(response.headers["test-has-conflicted"] == "true");
    CHECK(
      response.headers["test-execution-count"] ==
      fmt::format("{}", ccf_max_attempts));
  }
}

class TestManualConflictsFrontend : public BaseTestFrontend
{
public:
  using MyVals = kv::Map<size_t, size_t>;
  static constexpr auto SRC = "source";
  static constexpr auto DST = "destination";

  static constexpr size_t KEY = 42;

  struct WaitPoint
  {
    std::mutex m;
    std::condition_variable cv;
    bool ready = false;

    void wait()
    {
      std::unique_lock lock(m);
      cv.wait(lock, [this] { return ready; });
    }

    void notify()
    {
      {
        std::lock_guard lock(m);
        ready = true;
      }
      cv.notify_one();
    }
  };

  WaitPoint before_read;
  WaitPoint after_read;
  WaitPoint before_write;
  WaitPoint after_write;

  TestManualConflictsFrontend(kv::Store& tables) : BaseTestFrontend(tables)
  {
    open();

    auto pausable = [this](auto& ctx) {
      auto src_handle = ctx.tx.template rw<MyVals>(SRC);
      auto dst_handle = ctx.tx.template rw<MyVals>(DST);

      before_read.wait();
      auto val = src_handle->get(KEY).value_or(0); // Record a read dependency
      after_read.notify();

      before_write.wait();
      dst_handle->put(KEY, val); // Create a write dependency
      after_write.notify();

      ctx.rpc_ctx->set_response_status(HTTP_STATUS_OK);
    };
    make_endpoint("/pausable", HTTP_POST, pausable, {user_cert_auth_policy})
      .install();
  }
};

TEST_CASE("Manual conflicts")
{
  NetworkState network;
  prepare_callers(network);

  using TF = TestManualConflictsFrontend;
  TF frontend(*network.tables);

  auto call_pausable = [&](
                         std::shared_ptr<ccf::SessionContext> session,
                         http_status expected_status) {
    auto req = create_simple_request("/pausable");
    auto serialized_call = req.build_request();
    auto rpc_ctx = ccf::make_rpc_context(session, serialized_call);
    frontend.process(rpc_ctx);
    auto response = parse_response(rpc_ctx->serialise_response());
    CHECK(response.status == expected_status);
  };

  auto get_metrics = [&]() {
    auto req = create_simple_request("/api/metrics");
    req.set_method(HTTP_GET);
    auto serialized_call = req.build_request();
    auto rpc_ctx = ccf::make_rpc_context(user_session, serialized_call);
    frontend.process(rpc_ctx);
    auto response = parse_response(rpc_ctx->serialise_response());
    CHECK(response.status == HTTP_STATUS_OK);
    auto body = nlohmann::json::parse(response.body);
    auto& element = body["metrics"];
    ccf::EndpointMetricsEntry ret;
    for (const auto& j : element)
    {
      if (j["path"] == "pausable")
      {
        ret = j.get<ccf::EndpointMetricsEntry>();
        break;
      }
    }

    return ret;
  };

  auto get_value = [&](const std::string& table = TF::DST) {
    auto tx = network.tables->create_tx();
    auto handle = tx.ro<TF::MyVals>(table);
    auto ret = handle->get(TF::KEY);
    REQUIRE(tx.commit() == kv::CommitResult::SUCCESS);
    return ret;
  };

  auto update_value =
    [&](size_t n, const std::string& table = TF::SRC, size_t key = TF::KEY) {
      auto tx = network.tables->create_tx();
      using TF = TestManualConflictsFrontend;
      auto handle = tx.wo<TF::MyVals>(table);
      handle->put(key, n);
      REQUIRE(tx.commit() == kv::CommitResult::SUCCESS);
    };

  auto run_test = [&](
                    std::function<void()>&& read_write_op,
                    std::shared_ptr<ccf::SessionContext> session = user_session,
                    http_status expected_status = HTTP_STATUS_OK) {
    frontend.before_read.ready = false;
    frontend.after_read.ready = false;
    frontend.before_write.ready = false;
    frontend.after_write.ready = false;

    std::thread worker(call_pausable, session, expected_status);

    frontend.before_read.notify();
    frontend.after_read.wait();

    read_write_op();

    frontend.before_write.notify();
    frontend.after_write.wait();

    worker.join();
  };

  {
    INFO("No conflicts");

    const auto new_value = rand();
    update_value(new_value);

    const auto metrics_before = get_metrics();
    run_test([]() {});
    const auto metrics_after = get_metrics();

    const auto v = get_value();
    REQUIRE(v.has_value());
    REQUIRE(v.value() == new_value);

    REQUIRE(metrics_after.calls == metrics_before.calls + 1);
    REQUIRE(metrics_after.retries == metrics_before.retries);
  }

  {
    INFO("Unauth'd access");

    call_pausable(invalid_session, HTTP_STATUS_UNAUTHORIZED);
  }

  {
    INFO("Inserted post-read conflict");

    const auto new_value = rand();
    const auto metrics_before = get_metrics();
    run_test([&]() { update_value(new_value); });
    const auto metrics_after = get_metrics();

    const auto v = get_value();
    REQUIRE(v.has_value());
    REQUIRE(v.value() == new_value);

    REQUIRE(metrics_after.calls == metrics_before.calls + 1);
    REQUIRE(metrics_after.retries == metrics_before.retries + 1);
  }

  {
    INFO("Pure reads are not a conflict");

    const auto new_value = rand();
    update_value(new_value);
    const auto metrics_before = get_metrics();
    run_test([&]() {
      get_value(TF::SRC);
      get_value(TF::DST);
      get_value("Some other table");
    });
    const auto metrics_after = get_metrics();

    const auto v = get_value();
    REQUIRE(v.has_value());
    REQUIRE(v.value() == new_value);

    REQUIRE(metrics_after.calls == metrics_before.calls + 1);
    REQUIRE(metrics_after.retries == metrics_before.retries);
  }

  {
    INFO("Unrelated writes are not a conflict");

    const auto new_value = rand();
    update_value(new_value);
    const auto metrics_before = get_metrics();
    run_test([&]() {
      update_value(rand(), TF::SRC, TF::KEY + 1);
      update_value(rand(), TF::DST);
      update_value(rand(), "Some other table");
    });
    const auto metrics_after = get_metrics();

    const auto v = get_value();
    REQUIRE(v.has_value());
    REQUIRE(v.value() == new_value);

    REQUIRE(metrics_after.calls == metrics_before.calls + 1);
    REQUIRE(metrics_after.retries == metrics_before.retries);
  }

  {
    INFO("Inserted post-read delete");
    // Ensuring that a delete is not treated differently from a 'normal' write

    update_value(rand());
    const auto metrics_before = get_metrics();
    run_test([&]() {
      auto tx = network.tables->create_tx();
      using TF = TestManualConflictsFrontend;
      auto handle = tx.wo<TF::MyVals>(TF::SRC);
      handle->remove(TF::KEY);
      REQUIRE(tx.commit() == kv::CommitResult::SUCCESS);
    });
    const auto metrics_after = get_metrics();

    const auto v = get_value();
    REQUIRE(v.has_value());
    REQUIRE(v.value() == 0);

    REQUIRE(metrics_after.calls == metrics_before.calls + 1);
    REQUIRE(metrics_after.retries == metrics_before.retries + 1);
  }

  {
    INFO("Inserted post-read clear");
    // Ensuring that a clear is not treated differently from a 'normal' write

    update_value(rand());
    const auto metrics_before = get_metrics();
    run_test([&]() {
      auto tx = network.tables->create_tx();
      using TF = TestManualConflictsFrontend;
      auto handle = tx.wo<TF::MyVals>(TF::SRC);
      handle->clear();
      REQUIRE(tx.commit() == kv::CommitResult::SUCCESS);
    });
    const auto metrics_after = get_metrics();

    const auto v = get_value();
    REQUIRE(v.has_value());
    REQUIRE(v.value() == 0);

    REQUIRE(metrics_after.calls == metrics_before.calls + 1);
    REQUIRE(metrics_after.retries == metrics_before.retries + 1);
  }

  {
    INFO("Removed caller ident post-read");

    const auto metrics_before = get_metrics();

    const auto old_value = get_value();
    update_value(rand());
    run_test(
      [&]() {
        auto tx = network.tables->create_tx();
        GenesisGenerator g(network, tx);
        g.remove_user(user_id);
        CHECK(tx.commit() == kv::CommitResult::SUCCESS);
      },
      user_session,
      HTTP_STATUS_UNAUTHORIZED);

    const auto v = get_value();
    REQUIRE(v.has_value());
    REQUIRE(v.value() == old_value);

    const auto metrics_after = get_metrics();
    REQUIRE(metrics_after.calls == metrics_before.calls + 1);
    REQUIRE(metrics_after.retries == metrics_before.retries + 1);
    REQUIRE(metrics_after.errors == metrics_before.errors + 1);
  }
}

int main(int argc, char** argv)
{
  doctest::Context context;
  context.applyCommandLine(argc, argv);
  int res = context.run();
  if (context.shouldExit())
    return res;
  return res;
}<|MERGE_RESOLUTION|>--- conflicted
+++ resolved
@@ -1329,13 +1329,8 @@
         forwarded_msg.data(),
         forwarded_msg.size());
 
-<<<<<<< HEAD
-    auto response =
-      parse_response(user_frontend_primary.process_forwarded(fwd_ctx));
-=======
     user_frontend_primary.process_forwarded(fwd_ctx);
     auto response = parse_response(fwd_ctx->serialise_response());
->>>>>>> aacb484a
     CHECK(response.status == HTTP_STATUS_OK);
   }
 
