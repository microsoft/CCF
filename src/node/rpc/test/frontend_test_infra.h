--- conflicted
+++ resolved
@@ -123,12 +123,7 @@
     "CN=CCF test network",
     ccf::crypto::service_identity_curve_choice,
     valid_from,
-<<<<<<< HEAD
-    2,
-    ccf::COSESignaturesConfig{});
-=======
     2);
->>>>>>> 7ad0ebc0
 }
 
 void init_network(NetworkState& network)
