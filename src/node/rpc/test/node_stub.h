// Copyright (c) Microsoft Corporation. All rights reserved.
// Licensed under the Apache 2.0 License.
#pragma once

#include "ccf/historical_queries_interface.h"
#include "kv/test/stub_consensus.h"
#include "node/rpc/gov_effects_interface.h"
#include "node/rpc/host_processes_interface.h"
#include "node/rpc/node_interface.h"
#include "node/rpc/node_operation_interface.h"
#include "node/share_manager.h"

namespace ccf
{
  class StubNodeOperation : public ccf::AbstractNodeOperation
  {
  public:
    bool is_public = false;

    ExtendedState state() override
    {
      return {NodeStartupState::partOfNetwork, {}, {}};
    }

    bool is_in_initialised_state() const override
    {
      return false;
    }

    bool is_part_of_public_network() const override
    {
      return is_public;
    }

    bool is_part_of_network() const override
    {
      return true;
    }

    bool is_reading_public_ledger() const override
    {
      return false;
    }

    bool is_reading_private_ledger() const override
    {
      return false;
    }

    bool can_replicate() override
    {
      return true;
    }

    kv::Version get_last_recovered_signed_idx() override
    {
      return kv::NoVersion;
    }

    std::optional<kv::Version> get_startup_snapshot_seqno() override
    {
      return std::nullopt;
    }

    SessionMetrics get_session_metrics() override
    {
      return {};
    }

    size_t get_jwt_attempts() override
    {
      return 0;
    }

    QuoteVerificationResult verify_quote(
      kv::ReadOnlyTx& tx,
      const QuoteInfo& quote_info,
      const std::vector<uint8_t>& expected_node_public_key_der,
      CodeDigest& code_digest) override
    {
      return QuoteVerificationResult::Verified;
    }

<<<<<<< HEAD
    kv::Version get_startup_snapshot_seqno() override
    {
      return 0;
=======
    void initiate_private_recovery(kv::Tx& tx) override
    {
      throw std::logic_error("Unimplemented");
>>>>>>> 681672fc
    }
  };

  class StubGovernanceEffects : public ccf::AbstractGovernanceEffects
  {
  public:
    void transition_service_to_open(kv::Tx& tx) override
    {
      return;
    }

    bool rekey_ledger(kv::Tx& tx) override
    {
      return true;
    }

    void trigger_recovery_shares_refresh(kv::Tx& tx) override
    {
      return;
    }

    void trigger_ledger_chunk(kv::Tx& tx) override
    {
      return;
    }

    void trigger_snapshot(kv::Tx& tx) override
    {
      return;
    }
  };

  class StubHostProcesses : public ccf::AbstractHostProcesses
  {
  public:
    void trigger_host_process_launch(
      const std::vector<std::string>& args) override
    {
      return;
    }
  };

  class StubNodeStateCache : public historical::AbstractStateCache
  {
  public:
    void set_default_expiry_duration(
      historical::ExpiryDuration seconds_until_expiry)
    {}

    kv::StorePtr get_store_at(
      historical::RequestHandle handle,
      ccf::SeqNo seqno,
      historical::ExpiryDuration seconds_until_expiry)
    {
      return nullptr;
    }

    kv::StorePtr get_store_at(
      historical::RequestHandle handle, ccf::SeqNo seqno)
    {
      return nullptr;
    }

    historical::StatePtr get_state_at(
      historical::RequestHandle handle,
      ccf::SeqNo seqno,
      historical::ExpiryDuration seconds_until_expiry)
    {
      return nullptr;
    }

    historical::StatePtr get_state_at(
      historical::RequestHandle handle, ccf::SeqNo seqno)
    {
      return nullptr;
    }

    std::vector<kv::StorePtr> get_store_range(
      historical::RequestHandle handle,
      ccf::SeqNo start_seqno,
      ccf::SeqNo end_seqno,
      historical::ExpiryDuration seconds_until_expiry)
    {
      return {};
    }

    std::vector<kv::StorePtr> get_store_range(
      historical::RequestHandle handle,
      ccf::SeqNo start_seqno,
      ccf::SeqNo end_seqno)
    {
      return {};
    }

    std::vector<historical::StatePtr> get_state_range(
      historical::RequestHandle handle,
      ccf::SeqNo start_seqno,
      ccf::SeqNo end_seqno,
      historical::ExpiryDuration seconds_until_expiry)
    {
      return {};
    }

    std::vector<historical::StatePtr> get_state_range(
      historical::RequestHandle handle,
      ccf::SeqNo start_seqno,
      ccf::SeqNo end_seqno)
    {
      return {};
    }

    std::vector<kv::StorePtr> get_stores_for(
      historical::RequestHandle handle,
      const SeqNoCollection& seqnos,
      historical::ExpiryDuration seconds_until_expiry)
    {
      return {};
    }

    std::vector<kv::StorePtr> get_stores_for(
      historical::RequestHandle handle, const SeqNoCollection& seqnos)
    {
      return {};
    }

    std::vector<historical::StatePtr> get_states_for(
      historical::RequestHandle handle,
      const SeqNoCollection& seqnos,
      historical::ExpiryDuration seconds_until_expiry)
    {
      return {};
    }

    std::vector<historical::StatePtr> get_states_for(
      historical::RequestHandle handle, const SeqNoCollection& seqnos)
    {
      return {};
    }

    bool drop_cached_states(historical::RequestHandle handle)
    {
      return true;
    }
  };

  struct StubNodeContext : public ccfapp::AbstractNodeContext
  {
  public:
    std::shared_ptr<StubNodeOperation> node_operation = nullptr;
    std::shared_ptr<StubGovernanceEffects> gov_effects = nullptr;
    std::shared_ptr<StubHostProcesses> host_processes = nullptr;
    std::shared_ptr<StubNodeStateCache> cache = nullptr;

    StubNodeContext()
    {
      node_operation = std::make_shared<StubNodeOperation>();
      install_subsystem(node_operation);

      gov_effects = std::make_shared<StubGovernanceEffects>();
      install_subsystem(gov_effects);

      host_processes = std::make_shared<StubHostProcesses>();
      install_subsystem(host_processes);

      cache = std::make_shared<StubNodeStateCache>();
      install_subsystem(cache);
    }

    ccf::NodeId get_node_id() const override
    {
      return kv::test::PrimaryNodeId;
    }
  };
}<|MERGE_RESOLUTION|>--- conflicted
+++ resolved
@@ -57,11 +57,6 @@
       return kv::NoVersion;
     }
 
-    std::optional<kv::Version> get_startup_snapshot_seqno() override
-    {
-      return std::nullopt;
-    }
-
     SessionMetrics get_session_metrics() override
     {
       return {};
@@ -81,15 +76,14 @@
       return QuoteVerificationResult::Verified;
     }
 
-<<<<<<< HEAD
     kv::Version get_startup_snapshot_seqno() override
     {
       return 0;
-=======
+    }
+
     void initiate_private_recovery(kv::Tx& tx) override
     {
       throw std::logic_error("Unimplemented");
->>>>>>> 681672fc
     }
   };
 
