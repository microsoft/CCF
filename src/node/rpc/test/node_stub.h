--- conflicted
+++ resolved
@@ -17,16 +17,7 @@
   public:
     bool is_public = false;
 
-<<<<<<< HEAD
     ExtendedState state() override
-=======
-    void trigger_ledger_chunk(kv::Tx& tx) override
-    {
-      return;
-    }
-
-    void trigger_snapshot(kv::Tx& tx) override
->>>>>>> 0f74bdd8
     {
       return {NodeStartupState::partOfNetwork, {}, {}};
     }
@@ -114,7 +105,12 @@
       return;
     }
 
-    void request_ledger_chunk(kv::Tx& tx) override
+    void trigger_ledger_chunk(kv::Tx& tx) override
+    {
+      return;
+    }
+
+    void trigger_snapshot(kv::Tx& tx) override
     {
       return;
     }
