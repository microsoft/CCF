--- conflicted
+++ resolved
@@ -21,23 +21,9 @@
 {
 #include <evercrypt/EverCrypt_AutoConfig2.h>
 }
-<<<<<<< HEAD
-=======
 
 auto dummy_encryption_priv_key = std::vector<uint8_t>(crypto::BoxKey::KEY_SIZE);
 
-json create_json_req(const json& params, const std::string& method_name)
-{
-  json j;
-  j[JSON_RPC] = RPC_VERSION;
-  j[ID] = 1;
-  j[METHOD] = method_name;
-  if (!params.is_null())
-    j[PARAMS] = params;
-  return j;
-}
-
->>>>>>> 86c057b2
 template <typename E>
 void check_error(const nlohmann::json& j, const E expected)
 {
