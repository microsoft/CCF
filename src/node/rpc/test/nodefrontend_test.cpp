// Copyright (c) Microsoft Corporation. All rights reserved.
// Licensed under the Apache 2.0 License.

#define DOCTEST_CONFIG_IMPLEMENT
#include "consensus/test/stub_consensus.h"
#include "crypto/cryptobox.h"
#include "ds/logger.h"
#include "nlohmann/json.hpp"
#include "node/genesisgen.h"
#include "node/rpc/jsonrpc.h"
#include "node/rpc/nodefrontend.h"
#include "node_stub.h"
#include "tls/pem.h"
#include "tls/verifier.h"

#include <doctest/doctest.h>

using namespace ccf;
using namespace nlohmann;
using namespace jsonrpc;

extern "C"
{
#include <evercrypt/EverCrypt_AutoConfig2.h>
}

auto dummy_encryption_priv_key = std::vector<uint8_t>(crypto::BoxKey::KEY_SIZE);
using TResponse = http::SimpleResponseProcessor::Response;

void check_error(const TResponse& r, http_status expected)
{
  CHECK(r.status == expected);
}

void check_error_message(const TResponse& r, const std::string& msg)
{
<<<<<<< HEAD
  CHECK(j[ERR]["message"].get<std::string>().find(msg) != std::string::npos);
=======
  const std::string body_s(r.body.begin(), r.body.end());
  CHECK(body_s.find(msg) != std::string::npos);
>>>>>>> 7f982dab
}

TResponse frontend_process(
  NodeRpcFrontend& frontend,
  const json& json_params,
  const std::string& method,
  const Cert& caller)
{
  http::Request r(method);
  const auto body = json_params.is_null() ?
    std::vector<uint8_t>() :
    jsonrpc::pack(json_params, Pack::Text);
  r.set_body(&body);
  auto serialise_request = r.build_request();

  auto session = std::make_shared<enclave::SessionContext>(0, caller);
  auto rpc_ctx = enclave::make_rpc_context(session, serialise_request);
  auto serialised_response = frontend.process(rpc_ctx);

  CHECK(serialised_response.has_value());

  http::SimpleResponseProcessor processor;
  http::ResponseParser parser(processor);

  const auto parsed_count =
    parser.execute(serialised_response->data(), serialised_response->size());
  REQUIRE(parsed_count == serialised_response->size());
  REQUIRE(processor.received.size() == 1);

  return processor.received.front();
}

template <typename T>
T parse_response_body(const TResponse& r)
{
  const auto body_j = jsonrpc::unpack(r.body, jsonrpc::Pack::Text);
  return body_j.get<T>();
}

TEST_CASE("Add a node to an opening service")
{
  NetworkState network;
  Store::Tx gen_tx;
  GenesisGenerator gen(network, gen_tx);
  gen.init_values();

  StubNodeState node;
  NodeRpcFrontend frontend(network, node);
  frontend.open();

  network.identity = std::make_unique<NetworkIdentity>();
  network.ledger_secrets = std::make_shared<LedgerSecrets>();
  network.ledger_secrets->set_secret(0, std::vector<uint8_t>(16, 0x42));
  network.ledger_secrets->set_secret(10, std::vector<uint8_t>(16, 0x44));
  network.encryption_priv_key = dummy_encryption_priv_key;
  auto consensus = std::make_shared<kv::PrimaryStubConsensus>();
  network.tables->set_consensus(consensus);

  // Node certificate
  tls::KeyPairPtr kp = tls::make_key_pair();
  auto v = tls::make_verifier(kp->self_sign(fmt::format("CN=nodes")));
  Cert caller = v->der_cert_data();

  INFO("Add first node before a service exists");
  {
    JoinNetworkNodeToNode::In join_input;
    const auto response =
      frontend_process(frontend, join_input, NodeProcs::JOIN, caller);

    check_error(response, HTTP_STATUS_INTERNAL_SERVER_ERROR);
    check_error_message(response, "No service is available to accept new node");
  }

  gen.create_service({});
  gen.finalize();

  INFO("Add first node which should be trusted straight away");
  {
    JoinNetworkNodeToNode::In join_input;

    auto http_response =
      frontend_process(frontend, join_input, NodeProcs::JOIN, caller);
    CHECK(http_response.status == HTTP_STATUS_OK);

    const auto response =
      parse_response_body<JoinNetworkNodeToNode::Out>(http_response);

    CHECK(
      response.network_info.ledger_secrets == *network.ledger_secrets.get());
    CHECK(response.network_info.identity == *network.identity.get());
    CHECK(
      response.network_info.encryption_priv_key == dummy_encryption_priv_key);
    CHECK(response.node_status == NodeStatus::TRUSTED);
    CHECK(response.public_only == false);

    Store::Tx tx;
    const NodeId node_id = response.node_id;
    auto nodes_view = tx.get_view(network.nodes);
    auto node_info = nodes_view->get(node_id);

    CHECK(node_info.has_value());
    CHECK(node_info->status == NodeStatus::TRUSTED);
    CHECK(
      v->cert_pem().str() ==
      std::string({node_info->cert.data(),
                   node_info->cert.data() + node_info->cert.size()}));
  }

  INFO("Adding the same node should return the same result");
  {
    JoinNetworkNodeToNode::In join_input;

    auto http_response =
      frontend_process(frontend, join_input, NodeProcs::JOIN, caller);
    CHECK(http_response.status == HTTP_STATUS_OK);

    const auto response =
      parse_response_body<JoinNetworkNodeToNode::Out>(http_response);

    CHECK(
      response.network_info.ledger_secrets == *network.ledger_secrets.get());
    CHECK(response.network_info.identity == *network.identity.get());
    CHECK(
      response.network_info.encryption_priv_key == dummy_encryption_priv_key);
    CHECK(response.node_status == NodeStatus::TRUSTED);
  }

  INFO(
    "Adding a different node with the same node network details should fail");
  {
    tls::KeyPairPtr kp = tls::make_key_pair();
    auto v = tls::make_verifier(kp->self_sign(fmt::format("CN=nodes")));
    Cert caller = v->der_cert_data();

    // Network node info is empty (same as before)
    JoinNetworkNodeToNode::In join_input;

    auto http_response =
      frontend_process(frontend, join_input, NodeProcs::JOIN, caller);

    check_error(http_response, HTTP_STATUS_BAD_REQUEST);
    check_error_message(http_response, "A node with the same node host");
  }
}

TEST_CASE("Add a node to an open service")
{
  NetworkState network;
  Store::Tx gen_tx;
  GenesisGenerator gen(network, gen_tx);
  gen.init_values();

  StubNodeState node;
  node.set_is_public(true);
  NodeRpcFrontend frontend(network, node);
  frontend.open();

  network.identity = std::make_unique<NetworkIdentity>();
  network.ledger_secrets = std::make_shared<LedgerSecrets>();
  network.ledger_secrets->set_secret(0, std::vector<uint8_t>(16, 0x42));
  network.ledger_secrets->set_secret(10, std::vector<uint8_t>(16, 0x44));
  network.encryption_priv_key = dummy_encryption_priv_key;
  auto consensus = std::make_shared<kv::PrimaryStubConsensus>();
  network.tables->set_consensus(consensus);

  gen.create_service({});
  gen.open_service();
  gen.finalize();

  // Node certificate
  tls::KeyPairPtr kp = tls::make_key_pair();
  auto v = tls::make_verifier(kp->self_sign(fmt::format("CN=nodes")));
  Cert caller = v->der_cert_data();

  std::optional<NodeInfo> node_info;
  Store::Tx tx;

  JoinNetworkNodeToNode::In join_input;

  INFO("Add node once service is open");
  {
    auto http_response =
      frontend_process(frontend, join_input, NodeProcs::JOIN, caller);
    CHECK(http_response.status == HTTP_STATUS_OK);

    const auto response =
      parse_response_body<JoinNetworkNodeToNode::Out>(http_response);

    CHECK(response.network_info.identity.priv_key.empty());

    auto node_id = response.node_id;

    auto nodes_view = tx.get_view(network.nodes);
    node_info = nodes_view->get(node_id);
    CHECK(node_info.has_value());
    CHECK(node_info->status == NodeStatus::PENDING);
    CHECK(
      v->cert_pem().str() ==
      std::string({node_info->cert.data(),
                   node_info->cert.data() + node_info->cert.size()}));
  }

  INFO(
    "Adding a different node with the same node network details should fail");
  {
    tls::KeyPairPtr kp = tls::make_key_pair();
    auto v = tls::make_verifier(kp->self_sign(fmt::format("CN=nodes")));
    Cert caller = v->der_cert_data();

    // Network node info is empty (same as before)
    JoinNetworkNodeToNode::In join_input;

    auto http_response =
      frontend_process(frontend, join_input, NodeProcs::JOIN, caller);

    check_error(http_response, HTTP_STATUS_BAD_REQUEST);
    check_error_message(http_response, "A node with the same node host");
  }

  INFO("Try to join again without being trusted");
  {
    auto http_response =
      frontend_process(frontend, join_input, NodeProcs::JOIN, caller);
    CHECK(http_response.status == HTTP_STATUS_OK);

    const auto response =
      parse_response_body<JoinNetworkNodeToNode::Out>(http_response);

    // The network secrets are still not available to the joining node
    CHECK(response.network_info.identity.priv_key.empty());
  }

  INFO("Trust node and attempt to join");
  {
    // In a real scenario, nodes are trusted via member governance.
    node_info->status = NodeStatus::TRUSTED;
    auto nodes_view = tx.get_view(network.nodes);
    nodes_view->put(0, node_info.value());
    CHECK(tx.commit() == kv::CommitSuccess::OK);

    auto http_response =
      frontend_process(frontend, join_input, NodeProcs::JOIN, caller);
    CHECK(http_response.status == HTTP_STATUS_OK);

    const auto response =
      parse_response_body<JoinNetworkNodeToNode::Out>(http_response);

    CHECK(
      response.network_info.ledger_secrets == *network.ledger_secrets.get());
    CHECK(response.network_info.identity == *network.identity.get());
    CHECK(
      response.network_info.encryption_priv_key == dummy_encryption_priv_key);
    CHECK(response.node_status == NodeStatus::TRUSTED);
    CHECK(response.public_only == true);
  }
}

// We need an explicit main to initialize kremlib and EverCrypt
int main(int argc, char** argv)
{
  doctest::Context context;
  context.applyCommandLine(argc, argv);
  ::EverCrypt_AutoConfig2_init();
  int res = context.run();
  if (context.shouldExit())
    return res;
  return res;
}<|MERGE_RESOLUTION|>--- conflicted
+++ resolved
@@ -34,12 +34,8 @@
 
 void check_error_message(const TResponse& r, const std::string& msg)
 {
-<<<<<<< HEAD
-  CHECK(j[ERR]["message"].get<std::string>().find(msg) != std::string::npos);
-=======
   const std::string body_s(r.body.begin(), r.body.end());
   CHECK(body_s.find(msg) != std::string::npos);
->>>>>>> 7f982dab
 }
 
 TResponse frontend_process(
