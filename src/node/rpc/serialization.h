// Copyright (c) Microsoft Corporation. All rights reserved.
// Licensed under the Apache 2.0 License.
#pragma once

#include "ccf/ds/json.h"
#include "ccf/service/tables/code_id.h"
#include "enclave/consensus_type.h"
#include "enclave/interface.h"
#include "node/rpc/call_types.h"

namespace ccf
{
  DECLARE_JSON_TYPE_WITH_OPTIONAL_FIELDS(GetState::Out)
  DECLARE_JSON_REQUIRED_FIELDS(
    GetState::Out,
    node_id,
    state,
    last_signed_seqno,
    startup_seqno,
    stop_notice)
  DECLARE_JSON_OPTIONAL_FIELDS(
    GetState::Out, recovery_target_seqno, last_recovered_seqno)

  DECLARE_JSON_TYPE(GetVersion::Out)
  DECLARE_JSON_REQUIRED_FIELDS(
    GetVersion::Out, ccf_version, quickjs_version, unsafe)

  DECLARE_JSON_TYPE_WITH_OPTIONAL_FIELDS(JoinNetworkNodeToNode::In)
  DECLARE_JSON_REQUIRED_FIELDS(
    JoinNetworkNodeToNode::In,
    node_info_network,
    quote_info,
    public_encryption_key,
    startup_seqno)
  DECLARE_JSON_OPTIONAL_FIELDS(
    JoinNetworkNodeToNode::In, certificate_signing_request, node_data)

  DECLARE_JSON_ENUM(
    ccf::IdentityType,
    {{ccf::IdentityType::REPLICATED, "Replicated"},
     {ccf::IdentityType::SPLIT, "Split"}})
  DECLARE_JSON_TYPE_WITH_OPTIONAL_FIELDS(NetworkIdentity)
  DECLARE_JSON_REQUIRED_FIELDS(NetworkIdentity, cert, priv_key)
  DECLARE_JSON_OPTIONAL_FIELDS(NetworkIdentity, type, subject_name)
  DECLARE_JSON_TYPE_WITH_BASE(ReplicatedNetworkIdentity, NetworkIdentity)

  DECLARE_JSON_TYPE_WITH_OPTIONAL_FIELDS(
    JoinNetworkNodeToNode::Out::NetworkInfo)
  DECLARE_JSON_REQUIRED_FIELDS(
    JoinNetworkNodeToNode::Out::NetworkInfo,
    public_only,
    last_recovered_signed_idx,
    ledger_secrets,
    identity)
  DECLARE_JSON_OPTIONAL_FIELDS(
    JoinNetworkNodeToNode::Out::NetworkInfo,
    service_status,
<<<<<<< HEAD
    endorsed_certificate,
    reconfiguration_type,
    consensus_type,
    cose_signatures_config)
=======
    endorsed_certificate)
>>>>>>> 79cb8c7b
  DECLARE_JSON_TYPE_WITH_OPTIONAL_FIELDS(JoinNetworkNodeToNode::Out)
  DECLARE_JSON_REQUIRED_FIELDS(JoinNetworkNodeToNode::Out, node_status)
  DECLARE_JSON_OPTIONAL_FIELDS(
    JoinNetworkNodeToNode::Out, node_id, network_info)

  DECLARE_JSON_TYPE_WITH_OPTIONAL_FIELDS(CreateNetworkNodeToNode::In)
  DECLARE_JSON_REQUIRED_FIELDS(
    CreateNetworkNodeToNode::In,
    node_id,
    certificate_signing_request,
    node_endorsed_certificate,
    public_key,
    service_cert,
    quote_info,
    public_encryption_key,
    measurement,
    node_info_network,
    create_txid)
  DECLARE_JSON_OPTIONAL_FIELDS(
    CreateNetworkNodeToNode::In,
    genesis_info,
    node_data,
    service_data,
    snp_security_policy,
    snp_uvm_endorsements)

  DECLARE_JSON_TYPE_WITH_OPTIONAL_FIELDS(GetCommit::Out)
  DECLARE_JSON_REQUIRED_FIELDS(GetCommit::Out, transaction_id)
  DECLARE_JSON_OPTIONAL_FIELDS(GetCommit::Out, view_history)

  DECLARE_JSON_TYPE(GetTxStatus::Out)
  DECLARE_JSON_REQUIRED_FIELDS(GetTxStatus::Out, transaction_id, status)

  DECLARE_JSON_TYPE(GetNetworkInfo::Out)
  DECLARE_JSON_REQUIRED_FIELDS(
    GetNetworkInfo::Out,
    service_status,
    service_certificate,
    current_view,
    primary_id,
    recovery_count,
    service_data,
    current_service_create_txid)

  DECLARE_JSON_TYPE(GetNode::NodeInfo)
  DECLARE_JSON_REQUIRED_FIELDS(
    GetNode::NodeInfo,
    node_id,
    status,
    primary,
    rpc_interfaces,
    node_data,
    last_written)

  DECLARE_JSON_TYPE(GetNodes::Out)
  DECLARE_JSON_REQUIRED_FIELDS(GetNodes::Out, nodes)

  DECLARE_JSON_TYPE(VerifyReceipt::In)
  DECLARE_JSON_REQUIRED_FIELDS(VerifyReceipt::In, receipt)
  DECLARE_JSON_TYPE(VerifyReceipt::Out)
  DECLARE_JSON_REQUIRED_FIELDS(VerifyReceipt::Out, valid)

  DECLARE_JSON_TYPE(GetCode::Version)
  DECLARE_JSON_REQUIRED_FIELDS(GetCode::Version, digest, status)
  DECLARE_JSON_TYPE(GetCode::Out)
  DECLARE_JSON_REQUIRED_FIELDS(GetCode::Out, versions)

  DECLARE_JSON_TYPE(GetSnpHostDataMap::HostData)
  DECLARE_JSON_REQUIRED_FIELDS(GetSnpHostDataMap::HostData, raw, metadata)
  DECLARE_JSON_TYPE(GetSnpHostDataMap::Out)
  DECLARE_JSON_REQUIRED_FIELDS(GetSnpHostDataMap::Out, host_data)

  DECLARE_JSON_TYPE(GetRecoveryShare::Out)
  DECLARE_JSON_REQUIRED_FIELDS(GetRecoveryShare::Out, encrypted_share)

  DECLARE_JSON_TYPE(SubmitRecoveryShare::In)
  DECLARE_JSON_REQUIRED_FIELDS(SubmitRecoveryShare::In, share)
  DECLARE_JSON_TYPE(SubmitRecoveryShare::Out)
  DECLARE_JSON_REQUIRED_FIELDS(SubmitRecoveryShare::Out, message)

  DECLARE_JSON_TYPE(MemoryUsage::Out)
  DECLARE_JSON_REQUIRED_FIELDS(
    MemoryUsage::Out,
    max_total_heap_size,
    current_allocated_heap_size,
    peak_allocated_heap_size)
}<|MERGE_RESOLUTION|>--- conflicted
+++ resolved
@@ -55,14 +55,9 @@
   DECLARE_JSON_OPTIONAL_FIELDS(
     JoinNetworkNodeToNode::Out::NetworkInfo,
     service_status,
-<<<<<<< HEAD
     endorsed_certificate,
-    reconfiguration_type,
-    consensus_type,
     cose_signatures_config)
-=======
-    endorsed_certificate)
->>>>>>> 79cb8c7b
+
   DECLARE_JSON_TYPE_WITH_OPTIONAL_FIELDS(JoinNetworkNodeToNode::Out)
   DECLARE_JSON_REQUIRED_FIELDS(JoinNetworkNodeToNode::Out, node_status)
   DECLARE_JSON_OPTIONAL_FIELDS(
