// Copyright (c) Microsoft Corporation. All rights reserved.
// Licensed under the Apache 2.0 License.
#pragma once
#include "ccf/common_auth_policies.h"
#include "ccf/common_endpoint_registry.h"
#include "ccf/crypto/base64.h"
#include "ccf/crypto/key_pair.h"
#include "ccf/ds/nonstd.h"
#include "ccf/json_handler.h"
#include "ccf/node/quote.h"
#include "ccf/service/tables/gov.h"
#include "ccf/service/tables/jwt.h"
#include "ccf/service/tables/members.h"
#include "ccf/service/tables/nodes.h"
#include "frontend.h"
#include "js/wrap.h"
#include "node/rpc/call_types.h"
#include "node/rpc/gov_effects_interface.h"
#include "node/rpc/node_operation_interface.h"
#include "node/rpc/serialization.h"
#include "node/share_manager.h"
#include "node_interface.h"
#include "service/genesis_gen.h"
#include "service/tables/endpoints.h"

#include <charconv>
#include <exception>
#include <initializer_list>
#include <map>
#include <memory>
#include <openssl/crypto.h>
#include <set>
#include <sstream>

namespace ccf
{
  struct SetModule
  {
    std::string name;
    Module module;
  };
  DECLARE_JSON_TYPE(SetModule)
  DECLARE_JSON_REQUIRED_FIELDS(SetModule, name, module)

  using JsBundleEndpoint =
    std::map<std::string, ccf::endpoints::EndpointProperties>;

  struct JsBundleMetadata
  {
    std::map<std::string, JsBundleEndpoint> endpoints;
  };
  DECLARE_JSON_TYPE(JsBundleMetadata)
  DECLARE_JSON_REQUIRED_FIELDS(JsBundleMetadata, endpoints)

  struct JsBundle
  {
    JsBundleMetadata metadata;
    std::vector<SetModule> modules;
  };
  DECLARE_JSON_TYPE(JsBundle)
  DECLARE_JSON_REQUIRED_FIELDS(JsBundle, metadata, modules)

  struct KeyIdInfo
  {
    JwtIssuer issuer;
    crypto::Pem cert;
  };
  DECLARE_JSON_TYPE(KeyIdInfo)
  DECLARE_JSON_REQUIRED_FIELDS(KeyIdInfo, issuer, cert)

  struct FullMemberDetails : public ccf::MemberDetails
  {
    crypto::Pem cert;
    std::optional<crypto::Pem> public_encryption_key;
  };
  DECLARE_JSON_TYPE(FullMemberDetails);
  DECLARE_JSON_REQUIRED_FIELDS(
    FullMemberDetails, status, member_data, cert, public_encryption_key);

  class MemberEndpoints : public CommonEndpointRegistry
  {
  private:
<<<<<<< HEAD
    bool set_js_app(kv::Tx& tx, const JsBundle& bundle)
    {
      std::string module_prefix = "/";
      remove_modules(tx, module_prefix);
      set_modules(tx, module_prefix, bundle.modules);

      remove_endpoints(tx);

      auto endpoints =
        tx.rw<ccf::endpoints::EndpointsMap>(ccf::endpoints::Tables::ENDPOINTS);

      for (auto& [url, endpoint] : bundle.metadata.endpoints)
      {
        for (auto& [method, info] : endpoint)
        {
          const std::string& js_module = info.js_module;
          if (std::none_of(
                bundle.modules.cbegin(),
                bundle.modules.cend(),
                [&js_module](const SetModule& item) {
                  return item.name == js_module;
                }))
          {
            LOG_FAIL_FMT(
              "{} {}: module '{}' not found in bundle",
              method,
              url,
              info.js_module);
            return false;
          }
          auto info_ = info;
          info_.js_module = module_prefix + info_.js_module;
          auto verb = nlohmann::json(method).get<RESTVerb>();
          endpoints->put(
            ccf::endpoints::EndpointKey{
              url.starts_with("/") ? url : fmt::format("/{}", url), verb},
            info_);
        }
      }

      return true;
    }

    bool remove_js_app(kv::Tx& tx)
    {
      remove_modules(tx, "/");
      remove_endpoints(tx);
      return true;
    }

    void set_modules(
      kv::Tx& tx, std::string prefix, const std::vector<SetModule>& modules)
    {
      for (auto& set_module_ : modules)
      {
        std::string full_name = prefix + set_module_.name;
        if (!set_module(tx, full_name, set_module_.module))
        {
          throw std::logic_error(
            fmt::format("Unexpected error while setting module {}", full_name));
        }
      }
    }

    bool set_module(kv::Tx& tx, std::string name, Module module)
    {
      if (name.empty() || name[0] != '/')
      {
        LOG_FAIL_FMT("module names must start with /");
        return false;
      }
      auto tx_modules = tx.rw(network.modules);
      tx_modules->put(name, module);
      return true;
    }

    void remove_modules(kv::Tx& tx, std::string prefix)
    {
      auto tx_modules = tx.rw(network.modules);
      tx_modules->foreach(
        [&tx_modules, &prefix](const std::string& name, const Module&) {
          if (name.starts_with(prefix))
          {
            tx_modules->remove(name);
          }
          return true;
        });
    }

    void remove_module(kv::Tx& tx, std::string name)
    {
      auto tx_modules = tx.rw(network.modules);
      tx_modules->remove(name);
    }

    void remove_endpoints(kv::Tx& tx) {}

=======
>>>>>>> be169caf
#pragma clang diagnostic push
#pragma clang diagnostic ignored "-Wc99-extensions"

    void remove_all_other_non_open_proposals(
      kv::Tx& tx, const ProposalId& proposal_id)
    {
      auto p = tx.rw<ccf::jsgov::ProposalMap>(jsgov::Tables::PROPOSALS);
      auto pi =
        tx.rw<ccf::jsgov::ProposalInfoMap>(jsgov::Tables::PROPOSALS_INFO);
      std::vector<ProposalId> to_be_removed;
      pi->foreach(
        [&to_be_removed, &proposal_id](
          const ProposalId& pid, const ccf::jsgov::ProposalInfo& pinfo) {
          if (pid != proposal_id && pinfo.state != ProposalState::OPEN)
          {
            to_be_removed.push_back(pid);
          }
          return true;
        });
      for (const auto& pr : to_be_removed)
      {
        p->remove(pr);
        pi->remove(pr);
      }
    }

    ccf::jsgov::ProposalInfoSummary resolve_proposal(
      kv::Tx& tx,
      const ProposalId& proposal_id,
      const std::vector<uint8_t>& proposal,
      const std::string& constitution)
    {
      auto pi =
        tx.rw<ccf::jsgov::ProposalInfoMap>(jsgov::Tables::PROPOSALS_INFO);
      auto pi_ = pi->get(proposal_id);

      std::vector<std::pair<MemberId, bool>> votes;
      std::optional<ccf::jsgov::Votes> final_votes = std::nullopt;
      std::optional<ccf::jsgov::VoteFailures> vote_failures = std::nullopt;
      for (const auto& [mid, mb] : pi_->ballots)
      {
        js::Runtime rt(&tx);
        js::Context context(rt, js::TxAccess::GOV_RO);
        rt.add_ccf_classdefs();
        js::TxContext txctx{&tx};
        js::populate_global(
          &txctx,
          nullptr,
          nullptr,
          std::nullopt,
          nullptr,
          nullptr,
          nullptr,
          nullptr,
          nullptr,
          nullptr,
          context);
        auto ballot_func = context.function(
          mb,
          "vote",
          fmt::format(
            "public:ccf.gov.proposal_info[{}].ballots[{}]", proposal_id, mid));

        std::vector<js::JSWrappedValue> argv = {
          context.new_string_len((const char*)proposal.data(), proposal.size()),
          context.new_string_len(
            pi_->proposer_id.data(), pi_->proposer_id.size())};

        auto val = context.call(ballot_func, argv);
        if (!JS_IsException(val))
        {
          votes.emplace_back(mid, JS_ToBool(context, val));
        }
        else
        {
          if (!vote_failures.has_value())
          {
            vote_failures = ccf::jsgov::VoteFailures();
          }
          auto [reason, trace] = js::js_error_message(context);
          vote_failures.value()[mid] = ccf::jsgov::Failure{reason, trace};
        }
      }

      {
        js::Runtime rt(&tx);
        js::Context js_context(rt, js::TxAccess::GOV_RO);
        rt.add_ccf_classdefs();
        js::TxContext txctx{&tx};
        js::populate_global(
          &txctx,
          nullptr,
          nullptr,
          std::nullopt,
          nullptr,
          nullptr,
          nullptr,
          nullptr,
          nullptr,
          nullptr,
          js_context);
        auto resolve_func = js_context.function(
          constitution, "resolve", "public:ccf.gov.constitution[0]");

        std::vector<js::JSWrappedValue> argv;
        argv.push_back(js_context.new_string_len(
          (const char*)proposal.data(), proposal.size()));

        argv.push_back(js_context.new_string_len(
          pi_->proposer_id.data(), pi_->proposer_id.size()));

        auto vs = js_context.new_array();
        size_t index = 0;
        for (auto& [mid, vote] : votes)
        {
          auto v = JS_NewObject(js_context);
          auto member_id = JS_NewStringLen(js_context, mid.data(), mid.size());
          JS_DefinePropertyValueStr(
            js_context, v, "member_id", member_id, JS_PROP_C_W_E);
          auto vote_status = JS_NewBool(js_context, vote);
          JS_DefinePropertyValueStr(
            js_context, v, "vote", vote_status, JS_PROP_C_W_E);
          JS_DefinePropertyValueUint32(
            js_context, vs, index++, v, JS_PROP_C_W_E);
        }
        argv.push_back(vs);

        auto val = js_context.call(resolve_func, argv);

        std::optional<jsgov::Failure> failure = std::nullopt;
        if (JS_IsException(val))
        {
          pi_.value().state = ProposalState::FAILED;
          auto [reason, trace] = js::js_error_message(js_context);
          failure = ccf::jsgov::Failure{
            fmt::format("Failed to resolve(): {}", reason), trace};
        }
        else if (JS_IsString(val))
        {
          auto status = js_context.to_str(val).value_or("");
          if (status == "Open")
          {
            pi_.value().state = ProposalState::OPEN;
          }
          else if (status == "Accepted")
          {
            pi_.value().state = ProposalState::ACCEPTED;
          }
          else if (status == "Withdrawn")
          {
            pi_.value().state = ProposalState::FAILED;
          }
          else if (status == "Rejected")
          {
            pi_.value().state = ProposalState::REJECTED;
          }
          else if (status == "Failed")
          {
            pi_.value().state = ProposalState::FAILED;
          }
          else if (status == "Dropped")
          {
            pi_.value().state = ProposalState::DROPPED;
          }
          else
          {
            pi_.value().state = ProposalState::FAILED;
            failure = ccf::jsgov::Failure{
              fmt::format(
                "resolve() returned invalid status value: \"{}\"", status),
              std::nullopt};
          }
        }
        else
        {
          pi_.value().state = ProposalState::FAILED;
          failure = ccf::jsgov::Failure{
            "resolve() returned invalid status value", std::nullopt};
        }

        if (pi_.value().state != ProposalState::OPEN)
        {
          remove_all_other_non_open_proposals(tx, proposal_id);
          final_votes = std::unordered_map<ccf::MemberId, bool>();
          for (auto& [mid, vote] : votes)
          {
            final_votes.value()[mid] = vote;
          }
          if (pi_.value().state == ProposalState::ACCEPTED)
          {
            js::Runtime rt(&tx);
            js::Context js_context(rt, js::TxAccess::GOV_RW);
            rt.add_ccf_classdefs();
            js::TxContext txctx{&tx};

            auto gov_effects =
              context.get_subsystem<AbstractGovernanceEffects>();
            if (gov_effects == nullptr)
            {
              throw std::logic_error(
                "Unexpected: Could not access GovEffects subsytem");
            }

            js::populate_global(
              &txctx,
              nullptr,
              nullptr,
              std::nullopt,
              nullptr,
              gov_effects.get(),
              nullptr,
              &network,
              nullptr,
              this,
              js_context);
            auto apply_func = js_context.function(
              constitution, "apply", "public:ccf.gov.constitution[0]");

            std::vector<js::JSWrappedValue> argv = {
              js_context.new_string_len(
                (const char*)proposal.data(), proposal.size()),
              js_context.new_string_len(
                proposal_id.c_str(), proposal_id.size())};

            auto val = js_context.call(apply_func, argv);

            if (JS_IsException(val))
            {
              pi_.value().state = ProposalState::FAILED;
              auto [reason, trace] = js::js_error_message(js_context);
              failure = ccf::jsgov::Failure{
                fmt::format("Failed to apply(): {}", reason), trace};
            }
          }
        }

        return jsgov::ProposalInfoSummary{
          proposal_id,
          pi_->proposer_id,
          pi_.value().state,
          pi_.value().ballots.size(),
          final_votes,
          vote_failures,
          failure};
      }
    }

#pragma clang diagnostic pop

    bool check_member_active(kv::ReadOnlyTx& tx, const MemberId& id)
    {
      return check_member_status(tx, id, {MemberStatus::ACTIVE});
    }

    bool check_member_status(
      kv::ReadOnlyTx& tx,
      const MemberId& id,
      std::initializer_list<MemberStatus> allowed)
    {
      auto member = tx.ro(this->network.member_info)->get(id);
      if (!member.has_value())
      {
        return false;
      }
      for (const auto s : allowed)
      {
        if (member->status == s)
        {
          return true;
        }
      }
      return false;
    }

    void record_voting_history(
      kv::Tx& tx, const MemberId& caller_id, const SignedReq& signed_request)
    {
      auto governance_history = tx.rw(network.governance_history);
      governance_history->put(caller_id, {signed_request});
    }

    bool get_proposal_id_from_path(
      const ccf::PathParams& params,
      ProposalId& proposal_id,
      std::string& error)
    {
      return get_path_param(params, "proposal_id", proposal_id, error);
    }

    bool get_member_id_from_path(
      const ccf::PathParams& params, MemberId& member_id, std::string& error)
    {
      return get_path_param(params, "member_id", member_id.value(), error);
    }

    NetworkState& network;
    ShareManager& share_manager;

  public:
    MemberEndpoints(
      NetworkState& network_,
      ccfapp::AbstractNodeContext& context_,
      ShareManager& share_manager_) :
      CommonEndpointRegistry(get_actor_prefix(ActorsType::members), context_),
      network(network_),
      share_manager(share_manager_)
    {
      openapi_info.title = "CCF Governance API";
      openapi_info.description =
        "This API is used to submit and query proposals which affect CCF's "
        "public governance tables.";
      openapi_info.document_version = "2.9.7";
    }

    static std::optional<MemberId> get_caller_member_id(
      endpoints::CommandEndpointContext& ctx)
    {
      if (
        const auto* sig_ident =
          ctx.try_get_caller<ccf::MemberSignatureAuthnIdentity>())
      {
        return sig_ident->member_id;
      }
      else if (
        const auto* cert_ident =
          ctx.try_get_caller<ccf::MemberCertAuthnIdentity>())
      {
        return cert_ident->member_id;
      }

      LOG_FATAL_FMT("Request was not authenticated with a member auth policy");
      return std::nullopt;
    }

    void init_handlers() override
    {
      CommonEndpointRegistry::init_handlers();

      const AuthnPolicies member_sig_only = {member_signature_auth_policy};

      const AuthnPolicies member_cert_or_sig = {
        member_cert_auth_policy, member_signature_auth_policy};

      //! A member acknowledges state
      auto ack = [this](auto& ctx, nlohmann::json&& params) {
        const auto& caller_identity =
          ctx.template get_caller<ccf::MemberSignatureAuthnIdentity>();
        const auto& signed_request = caller_identity.signed_request;

        auto mas = ctx.tx.rw(this->network.member_acks);
        const auto ma = mas->get(caller_identity.member_id);
        if (!ma)
        {
          return make_error(
            HTTP_STATUS_FORBIDDEN,
            ccf::errors::AuthorizationFailed,
            fmt::format(
              "No ACK record exists for caller {}.",
              caller_identity.member_id));
        }

        const auto digest = params.get<StateDigest>();
        if (ma->state_digest != digest.state_digest)
        {
          return make_error(
            HTTP_STATUS_BAD_REQUEST,
            ccf::errors::StateDigestMismatch,
            "Submitted state digest is not valid.");
        }

        auto sig = ctx.tx.rw(this->network.signatures);
        const auto s = sig->get();
        if (!s)
        {
          mas->put(caller_identity.member_id, MemberAck({}, signed_request));
        }
        else
        {
          mas->put(
            caller_identity.member_id, MemberAck(s->root, signed_request));
        }

        // update member status to ACTIVE
        GenesisGenerator g(this->network, ctx.tx);
        try
        {
          g.activate_member(caller_identity.member_id);
        }
        catch (const std::logic_error& e)
        {
          return make_error(
            HTTP_STATUS_FORBIDDEN,
            ccf::errors::AuthorizationFailed,
            fmt::format("Error activating new member: {}", e.what()));
        }

        auto service_status = g.get_service_status();
        if (!service_status.has_value())
        {
          return make_error(
            HTTP_STATUS_INTERNAL_SERVER_ERROR,
            ccf::errors::InternalError,
            "No service currently available.");
        }

        auto members = ctx.tx.rw(this->network.member_info);
        auto member_info = members->get(caller_identity.member_id);
        if (
          service_status.value() == ServiceStatus::OPEN &&
          g.is_recovery_member(caller_identity.member_id))
        {
          // When the service is OPEN and the new active member is a recovery
          // member, all recovery members are allocated new recovery shares
          try
          {
            share_manager.shuffle_recovery_shares(ctx.tx);
          }
          catch (const std::logic_error& e)
          {
            return make_error(
              HTTP_STATUS_INTERNAL_SERVER_ERROR,
              ccf::errors::InternalError,
              fmt::format("Error issuing new recovery shares: {}", e.what()));
          }
        }
        return make_success();
      };
      make_endpoint("/ack", HTTP_POST, json_adapter(ack), member_sig_only)
        .set_auto_schema<StateDigest, void>()
        .install();

      //! A member asks for a fresher state digest
      auto update_state_digest = [this](auto& ctx, nlohmann::json&&) {
        const auto member_id = get_caller_member_id(ctx);
        if (!member_id.has_value())
        {
          return make_error(
            HTTP_STATUS_FORBIDDEN,
            ccf::errors::AuthorizationFailed,
            "Caller is a not a valid member id");
        }

        auto mas = ctx.tx.rw(this->network.member_acks);
        auto sig = ctx.tx.rw(this->network.signatures);
        auto ma = mas->get(member_id.value());
        if (!ma)
        {
          return make_error(
            HTTP_STATUS_FORBIDDEN,
            ccf::errors::AuthorizationFailed,
            fmt::format(
              "No ACK record exists for caller {}.", member_id.value()));
        }

        auto s = sig->get();
        if (s)
        {
          ma->state_digest = s->root.hex_str();
          mas->put(member_id.value(), ma.value());
        }
        nlohmann::json j;
        j["state_digest"] = ma->state_digest;

        return make_success(j);
      };
      make_endpoint(
        "/ack/update_state_digest",
        HTTP_POST,
        json_adapter(update_state_digest),
        member_cert_or_sig)
        .set_auto_schema<void, StateDigest>()
        .install();

      auto get_encrypted_recovery_share = [this](auto& ctx, nlohmann::json&&) {
        const auto member_id = get_caller_member_id(ctx);
        if (!member_id.has_value())
        {
          return make_error(
            HTTP_STATUS_FORBIDDEN,
            ccf::errors::AuthorizationFailed,
            "Member is unknown.");
        }
        if (!check_member_active(ctx.tx, member_id.value()))
        {
          return make_error(
            HTTP_STATUS_FORBIDDEN,
            ccf::errors::AuthorizationFailed,
            "Only active members are given recovery shares.");
        }

        auto encrypted_share =
          share_manager.get_encrypted_share(ctx.tx, member_id.value());

        if (!encrypted_share.has_value())
        {
          return make_error(
            HTTP_STATUS_NOT_FOUND,
            ccf::errors::ResourceNotFound,
            fmt::format(
              "Recovery share not found for member {}.", member_id->value()));
        }

        return make_success(
          GetRecoveryShare::Out{crypto::b64_from_raw(encrypted_share.value())});
      };
      make_endpoint(
        "/recovery_share",
        HTTP_GET,
        json_adapter(get_encrypted_recovery_share),
        member_cert_or_sig)
        .set_auto_schema<GetRecoveryShare>()
        .install();

      auto submit_recovery_share = [this](auto& ctx, nlohmann::json&& params) {
        // Only active members can submit their shares for recovery
        const auto member_id = get_caller_member_id(ctx);
        if (!member_id.has_value())
        {
          return make_error(
            HTTP_STATUS_FORBIDDEN,
            ccf::errors::AuthorizationFailed,
            "Member is unknown.");
        }
        if (!check_member_active(ctx.tx, member_id.value()))
        {
          return make_error(
            HTTP_STATUS_FORBIDDEN,
            errors::AuthorizationFailed,
            "Member is not active.");
        }

        GenesisGenerator g(this->network, ctx.tx);
        if (
          g.get_service_status() != ServiceStatus::WAITING_FOR_RECOVERY_SHARES)
        {
          return make_error(
            HTTP_STATUS_FORBIDDEN,
            errors::ServiceNotWaitingForRecoveryShares,
            "Service is not waiting for recovery shares.");
        }

        auto node_operation = context.get_subsystem<AbstractNodeOperation>();
        if (node_operation == nullptr)
        {
          throw std::logic_error(
            "Unexpected: Could not access NodeOperation subsystem");
        }

        if (node_operation->is_reading_private_ledger())
        {
          return make_error(
            HTTP_STATUS_FORBIDDEN,
            errors::NodeAlreadyRecovering,
            "Node is already recovering private ledger.");
        }

        const auto in = params.get<SubmitRecoveryShare::In>();
        auto raw_recovery_share = crypto::raw_from_b64(in.share);
        OPENSSL_cleanse(const_cast<char*>(in.share.data()), in.share.size());

        size_t submitted_shares_count = 0;
        try
        {
          submitted_shares_count = share_manager.submit_recovery_share(
            ctx.tx, member_id.value(), raw_recovery_share);
        }
        catch (const std::exception& e)
        {
          constexpr auto error_msg = "Error submitting recovery shares.";
          LOG_FAIL_FMT(error_msg);
          LOG_DEBUG_FMT("Error: {}", e.what());
          return make_error(
            HTTP_STATUS_INTERNAL_SERVER_ERROR,
            errors::InternalError,
            error_msg);
        }
        OPENSSL_cleanse(raw_recovery_share.data(), raw_recovery_share.size());

        if (submitted_shares_count < g.get_recovery_threshold())
        {
          // The number of shares required to re-assemble the secret has not yet
          // been reached
          return make_success(SubmitRecoveryShare::Out{fmt::format(
            "{}/{} recovery shares successfully submitted.",
            submitted_shares_count,
            g.get_recovery_threshold())});
        }

        LOG_DEBUG_FMT(
          "Reached recovery threshold {}", g.get_recovery_threshold());

        try
        {
          node_operation->initiate_private_recovery(ctx.tx);
        }
        catch (const std::exception& e)
        {
          // Clear the submitted shares if combination fails so that members can
          // start over.
          constexpr auto error_msg = "Failed to initiate private recovery.";
          LOG_FAIL_FMT(error_msg);
          LOG_DEBUG_FMT("Error: {}", e.what());
          share_manager.clear_submitted_recovery_shares(ctx.tx);
          ctx.rpc_ctx->set_apply_writes(true);
          return make_error(
            HTTP_STATUS_INTERNAL_SERVER_ERROR,
            errors::InternalError,
            error_msg);
        }

        return make_success(SubmitRecoveryShare::Out{fmt::format(
          "{}/{} recovery shares successfully submitted. End of recovery "
          "procedure initiated.",
          submitted_shares_count,
          g.get_recovery_threshold())});
      };
      make_endpoint(
        "/recovery_share",
        HTTP_POST,
        json_adapter(submit_recovery_share),
        member_cert_or_sig)
        .set_auto_schema<SubmitRecoveryShare>()
        .install();

      using JWTKeyMap = std::map<JwtKeyId, KeyIdInfo>;

      auto get_jwt_keys = [this](auto& ctx, nlohmann::json&& body) {
        auto keys = ctx.tx.ro(network.jwt_public_signing_keys);
        auto keys_to_issuer = ctx.tx.ro(network.jwt_public_signing_key_issuer);

        JWTKeyMap kmap;
        keys->foreach(
          [&kmap, &keys_to_issuer](const auto& kid, const auto& kpem) {
            auto issuer = keys_to_issuer->get(kid);
            if (!issuer.has_value())
            {
              throw std::logic_error(fmt::format("kid {} has no issuer", kid));
            }
            kmap.emplace(
              kid, KeyIdInfo{issuer.value(), crypto::cert_der_to_pem(kpem)});
            return true;
          });

        return make_success(kmap);
      };
      make_endpoint(
        "/jwt_keys/all", HTTP_GET, json_adapter(get_jwt_keys), no_auth_required)
        .set_auto_schema<void, JWTKeyMap>()
        .install();

#pragma clang diagnostic push
#pragma clang diagnostic ignored "-Wc99-extensions"

      auto post_proposals_js = [this](ccf::endpoints::EndpointContext& ctx) {
        const auto& caller_identity =
          ctx.get_caller<ccf::MemberSignatureAuthnIdentity>();
        if (!check_member_active(ctx.tx, caller_identity.member_id))
        {
          ctx.rpc_ctx->set_error(
            HTTP_STATUS_FORBIDDEN,
            ccf::errors::AuthorizationFailed,
            "Member is not active.");
          return;
        }

        if (!consensus)
        {
          ctx.rpc_ctx->set_error(
            HTTP_STATUS_INTERNAL_SERVER_ERROR,
            ccf::errors::InternalError,
            "No consensus available.");
          return;
        }

        ProposalId proposal_id;
        if (consensus->type() == ConsensusType::CFT)
        {
          auto root_at_read = ctx.tx.get_root_at_read_version();
          if (!root_at_read.has_value())
          {
            ctx.rpc_ctx->set_error(
              HTTP_STATUS_INTERNAL_SERVER_ERROR,
              ccf::errors::InternalError,
              "Proposal failed to bind to state.");
            return;
          }

          // caller_identity.request_digest is set when getting the
          // MemberSignatureAuthnIdentity identity. The proposal id is a
          // digest of the root of the state tree at the read version and the
          // request digest.
          std::vector<uint8_t> acc(
            root_at_read.value().h.begin(), root_at_read.value().h.end());
          acc.insert(
            acc.end(),
            caller_identity.request_digest.begin(),
            caller_identity.request_digest.end());
          const crypto::Sha256Hash proposal_digest(acc);
          proposal_id = proposal_digest.hex_str();
        }
        else
        {
          proposal_id = fmt::format(
            "{:02x}", fmt::join(caller_identity.request_digest, ""));
        }

        auto constitution = ctx.tx.ro(network.constitution)->get();
        if (!constitution.has_value())
        {
          ctx.rpc_ctx->set_error(
            HTTP_STATUS_INTERNAL_SERVER_ERROR,
            ccf::errors::InternalError,
            "No constitution is set - proposals cannot be evaluated");
          return;
        }

        auto validate_script = constitution.value();

        js::Runtime rt(&ctx.tx);
        js::Context context(rt, js::TxAccess::GOV_RO);
        rt.add_ccf_classdefs();
        js::TxContext txctx{&ctx.tx};
        js::populate_global(
          &txctx,
          nullptr,
          nullptr,
          std::nullopt,
          nullptr,
          nullptr,
          nullptr,
          nullptr,
          nullptr,
          nullptr,
          context);

        auto validate_func = context.function(
          validate_script, "validate", "public:ccf.gov.constitution[0]");

        auto body =
          reinterpret_cast<const char*>(ctx.rpc_ctx->get_request_body().data());
        auto body_len = ctx.rpc_ctx->get_request_body().size();

        auto proposal = context.new_string_len(body, body_len);
        auto val = context.call(validate_func, {proposal});

        if (JS_IsException(val))
        {
          auto [reason, trace] = js_error_message(context);
          ctx.rpc_ctx->set_error(
            HTTP_STATUS_INTERNAL_SERVER_ERROR,
            ccf::errors::InternalError,
            fmt::format(
              "Failed to execute validation: {} {}",
              reason,
              trace.value_or("")));
          return;
        }

        if (!JS_IsObject(val))
        {
          ctx.rpc_ctx->set_error(
            HTTP_STATUS_INTERNAL_SERVER_ERROR,
            ccf::errors::InternalError,
            "Validation failed to return an object");
          return;
        }

        std::string description;
        auto desc = context(JS_GetPropertyStr(context, val, "description"));
        if (JS_IsString(desc))
        {
          description = context.to_str(desc).value_or("");
        }

        auto valid = context(JS_GetPropertyStr(context, val, "valid"));
        if (!JS_ToBool(context, valid))
        {
          ctx.rpc_ctx->set_error(
            HTTP_STATUS_BAD_REQUEST,
            ccf::errors::ProposalFailedToValidate,
            fmt::format("Proposal failed to validate: {}", description));
          return;
        }

        auto pm = ctx.tx.rw<ccf::jsgov::ProposalMap>(jsgov::Tables::PROPOSALS);
        // Introduce a read dependency, so that if identical proposal
        // creations are in-flight and reading at the same version, all except
        // the first conflict and are re-executed. If we ever produce a
        // proposal ID which already exists, we must have a hash collision.
        if (pm->has(proposal_id))
        {
          ctx.rpc_ctx->set_error(
            HTTP_STATUS_INTERNAL_SERVER_ERROR,
            ccf::errors::InternalError,
            "Proposal ID collision.");
          return;
        }
        pm->put(proposal_id, ctx.rpc_ctx->get_request_body());

        auto pi =
          ctx.tx.rw<ccf::jsgov::ProposalInfoMap>(jsgov::Tables::PROPOSALS_INFO);
        pi->put(
          proposal_id,
          {caller_identity.member_id, ccf::ProposalState::OPEN, {}});

        record_voting_history(
          ctx.tx, caller_identity.member_id, caller_identity.signed_request);

        auto rv = resolve_proposal(
          ctx.tx,
          proposal_id,
          ctx.rpc_ctx->get_request_body(),
          constitution.value());

        if (rv.state == ProposalState::FAILED)
        {
          // If the proposal failed to apply, we want to discard the tx and not
          // apply its side-effects to the KV state.
          ctx.rpc_ctx->set_error(
            HTTP_STATUS_INTERNAL_SERVER_ERROR,
            ccf::errors::InternalError,
            fmt::format("{}", rv.failure));
          return;
        }
        else
        {
          pi->put(
            proposal_id,
            {caller_identity.member_id,
             rv.state,
             {},
             {},
             std::nullopt,
             rv.failure});
          ctx.rpc_ctx->set_response_header(
            http::headers::CONTENT_TYPE, http::headervalues::contenttype::JSON);
          ctx.rpc_ctx->set_response_body(nlohmann::json(rv).dump());
          ctx.rpc_ctx->set_response_status(HTTP_STATUS_OK);
          return;
        }
      };

      make_endpoint("/proposals", HTTP_POST, post_proposals_js, member_sig_only)
        .set_auto_schema<jsgov::Proposal, jsgov::ProposalInfoSummary>()
        .install();

      using AllOpenProposals = std::map<ProposalId, jsgov::ProposalInfo>;
      auto get_open_proposals_js =
        [this](endpoints::ReadOnlyEndpointContext& ctx, nlohmann::json&&) {
          auto proposal_info = ctx.tx.ro<ccf::jsgov::ProposalInfoMap>(
            jsgov::Tables::PROPOSALS_INFO);
          AllOpenProposals response;
          proposal_info->foreach(
            [&response](
              const ProposalId& pid, const ccf::jsgov::ProposalInfo& pinfo) {
              if (pinfo.state == ProposalState::OPEN)
              {
                response[pid] = pinfo;
              }
              return true;
            });
          return make_success(response);
        };

      make_read_only_endpoint(
        "/proposals",
        HTTP_GET,
        json_read_only_adapter(get_open_proposals_js),
        member_cert_or_sig)
        .set_auto_schema<void, AllOpenProposals>()
        .install();

      auto get_proposal_js = [this](
                               endpoints::ReadOnlyEndpointContext& ctx,
                               nlohmann::json&&) {
        const auto member_id = get_caller_member_id(ctx);
        if (!member_id.has_value())
        {
          return make_error(
            HTTP_STATUS_FORBIDDEN,
            ccf::errors::AuthorizationFailed,
            "Member is unknown.");
        }
        if (!check_member_active(ctx.tx, member_id.value()))
        {
          return make_error(
            HTTP_STATUS_FORBIDDEN,
            ccf::errors::AuthorizationFailed,
            "Member is not active.");
        }

        // Take expand=ballots, return eg. "ballots": 3 if not set
        // or "ballots": list of ballots in full if passed

        ProposalId proposal_id;
        std::string error;
        if (!get_proposal_id_from_path(
              ctx.rpc_ctx->get_request_path_params(), proposal_id, error))
        {
          return make_error(
            HTTP_STATUS_BAD_REQUEST, ccf::errors::InvalidResourceName, error);
        }

        auto pm = ctx.tx.ro<ccf::jsgov::ProposalMap>(jsgov::Tables::PROPOSALS);
        auto p = pm->get(proposal_id);

        if (!p)
        {
          return make_error(
            HTTP_STATUS_NOT_FOUND,
            ccf::errors::ProposalNotFound,
            fmt::format("Proposal {} does not exist.", proposal_id));
        }

        auto pi =
          ctx.tx.ro<ccf::jsgov::ProposalInfoMap>(jsgov::Tables::PROPOSALS_INFO);
        auto pi_ = pi->get(proposal_id);

        if (!pi_)
        {
          return make_error(
            HTTP_STATUS_INTERNAL_SERVER_ERROR,
            ccf::errors::InternalError,
            fmt::format(
              "No proposal info associated with {} exists.", proposal_id));
        }

        return make_success(pi_.value());
      };

      make_read_only_endpoint(
        "/proposals/{proposal_id}",
        HTTP_GET,
        json_read_only_adapter(get_proposal_js),
        member_cert_or_sig)
        .set_auto_schema<void, jsgov::ProposalInfo>()
        .install();

      auto withdraw_js = [this](
                           endpoints::EndpointContext& ctx, nlohmann::json&&) {
        const auto& caller_identity =
          ctx.template get_caller<ccf::MemberSignatureAuthnIdentity>();
        if (!check_member_active(ctx.tx, caller_identity.member_id))
        {
          return make_error(
            HTTP_STATUS_FORBIDDEN,
            ccf::errors::AuthorizationFailed,
            "Member is not active.");
        }

        ProposalId proposal_id;
        std::string error;
        if (!get_proposal_id_from_path(
              ctx.rpc_ctx->get_request_path_params(), proposal_id, error))
        {
          return make_error(
            HTTP_STATUS_BAD_REQUEST, ccf::errors::InvalidResourceName, error);
        }

        auto pi =
          ctx.tx.rw<ccf::jsgov::ProposalInfoMap>(jsgov::Tables::PROPOSALS_INFO);
        auto pi_ = pi->get(proposal_id);

        if (!pi_)
        {
          return make_error(
            HTTP_STATUS_BAD_REQUEST,
            ccf::errors::ProposalNotFound,
            fmt::format("Proposal {} does not exist.", proposal_id));
        }

        if (caller_identity.member_id != pi_->proposer_id)
        {
          return make_error(
            HTTP_STATUS_FORBIDDEN,
            ccf::errors::AuthorizationFailed,
            fmt::format(
              "Proposal {} can only be withdrawn by proposer {}, not caller "
              "{}.",
              proposal_id,
              pi_->proposer_id,
              caller_identity.member_id));
        }

        if (pi_->state != ProposalState::OPEN)
        {
          return make_error(
            HTTP_STATUS_BAD_REQUEST,
            ccf::errors::ProposalNotOpen,
            fmt::format(
              "Proposal {} is currently in state {} - only {} proposals can be "
              "withdrawn.",
              proposal_id,
              pi_->state,
              ProposalState::OPEN));
        }

        pi_->state = ProposalState::WITHDRAWN;
        pi->put(proposal_id, pi_.value());

        remove_all_other_non_open_proposals(ctx.tx, proposal_id);
        record_voting_history(
          ctx.tx, caller_identity.member_id, caller_identity.signed_request);

        return make_success(pi_.value());
      };

      make_endpoint(
        "/proposals/{proposal_id}/withdraw",
        HTTP_POST,
        json_adapter(withdraw_js),
        member_sig_only)
        .set_auto_schema<void, jsgov::ProposalInfo>()
        .install();

      auto get_proposal_actions_js =
        [this](ccf::endpoints::ReadOnlyEndpointContext& ctx) {
          const auto& caller_identity =
            ctx.get_caller<ccf::MemberSignatureAuthnIdentity>();
          if (!check_member_active(ctx.tx, caller_identity.member_id))
          {
            ctx.rpc_ctx->set_error(
              HTTP_STATUS_FORBIDDEN,
              ccf::errors::AuthorizationFailed,
              "Member is not active.");
            return;
          }

          ProposalId proposal_id;
          std::string error;
          if (!get_proposal_id_from_path(
                ctx.rpc_ctx->get_request_path_params(), proposal_id, error))
          {
            ctx.rpc_ctx->set_error(
              HTTP_STATUS_BAD_REQUEST,
              ccf::errors::InvalidResourceName,
              std::move(error));
            return;
          }

          auto pm =
            ctx.tx.ro<ccf::jsgov::ProposalMap>(jsgov::Tables::PROPOSALS);
          auto p = pm->get(proposal_id);

          if (!p)
          {
            ctx.rpc_ctx->set_error(
              HTTP_STATUS_NOT_FOUND,
              ccf::errors::ProposalNotFound,
              fmt::format("Proposal {} does not exist.", proposal_id));
            return;
          }

          ctx.rpc_ctx->set_response_status(HTTP_STATUS_OK);
          ctx.rpc_ctx->set_response_header(
            http::headers::CONTENT_TYPE, http::headervalues::contenttype::JSON);
          ctx.rpc_ctx->set_response_body(std::move(p.value()));
        };

      make_read_only_endpoint(
        "/proposals/{proposal_id}/actions",
        HTTP_GET,
        get_proposal_actions_js,
        member_cert_or_sig)
        .set_auto_schema<void, jsgov::Proposal>()
        .install();

      auto vote_js = [this](ccf::endpoints::EndpointContext& ctx) {
        const auto& caller_identity =
          ctx.get_caller<ccf::MemberSignatureAuthnIdentity>();
        if (!check_member_active(ctx.tx, caller_identity.member_id))
        {
          ctx.rpc_ctx->set_error(
            HTTP_STATUS_FORBIDDEN,
            ccf::errors::AuthorizationFailed,
            "Member is not active.");
          return;
        }

        ProposalId proposal_id;
        std::string error;
        if (!get_proposal_id_from_path(
              ctx.rpc_ctx->get_request_path_params(), proposal_id, error))
        {
          ctx.rpc_ctx->set_error(
            HTTP_STATUS_BAD_REQUEST,
            ccf::errors::InvalidResourceName,
            std::move(error));
          return;
        }

        auto constitution = ctx.tx.ro(network.constitution)->get();
        if (!constitution.has_value())
        {
          ctx.rpc_ctx->set_error(
            HTTP_STATUS_INTERNAL_SERVER_ERROR,
            ccf::errors::InternalError,
            "No constitution is set - proposals cannot be evaluated");
          return;
        }

        auto pi =
          ctx.tx.rw<ccf::jsgov::ProposalInfoMap>(jsgov::Tables::PROPOSALS_INFO);
        auto pi_ = pi->get(proposal_id);
        if (!pi_)
        {
          ctx.rpc_ctx->set_error(
            HTTP_STATUS_NOT_FOUND,
            ccf::errors::ProposalNotFound,
            fmt::format("Could not find proposal {}.", proposal_id));
          return;
        }

        if (pi_.value().state != ProposalState::OPEN)
        {
          ctx.rpc_ctx->set_error(
            HTTP_STATUS_BAD_REQUEST,
            ccf::errors::ProposalNotOpen,
            fmt::format(
              "Proposal {} is currently in state {} - only {} proposals can "
              "receive votes.",
              proposal_id,
              pi_.value().state,
              ProposalState::OPEN));
          return;
        }

        auto pm = ctx.tx.ro<ccf::jsgov::ProposalMap>(jsgov::Tables::PROPOSALS);
        auto p = pm->get(proposal_id);

        if (!p)
        {
          ctx.rpc_ctx->set_error(
            HTTP_STATUS_NOT_FOUND,
            ccf::errors::ProposalNotFound,
            fmt::format("Proposal {} does not exist.", proposal_id));
          return;
        }

        if (pi_->ballots.find(caller_identity.member_id) != pi_->ballots.end())
        {
          ctx.rpc_ctx->set_error(
            HTTP_STATUS_BAD_REQUEST,
            ccf::errors::VoteAlreadyExists,
            "Vote already submitted.");
          return;
        }
        // Validate vote

        auto params = nlohmann::json::parse(ctx.rpc_ctx->get_request_body());

        {
          js::Runtime rt(&ctx.tx);
          js::Context context(rt, js::TxAccess::GOV_RO);
          auto ballot_func =
            context.function(params["ballot"], "vote", "body[\"ballot\"]");
        }

        pi_->ballots[caller_identity.member_id] = params["ballot"];
        pi->put(proposal_id, pi_.value());

        // Do we still need to do this?
        record_voting_history(
          ctx.tx, caller_identity.member_id, caller_identity.signed_request);

        auto rv = resolve_proposal(
          ctx.tx, proposal_id, p.value(), constitution.value());
        if (rv.state == ProposalState::FAILED)
        {
          // If the proposal failed to apply, we want to discard the tx and not
          // apply its side-effects to the KV state.
          ctx.rpc_ctx->set_error(
            HTTP_STATUS_INTERNAL_SERVER_ERROR,
            ccf::errors::InternalError,
            fmt::format("{}", rv.failure));
          return;
        }
        else
        {
          pi_.value().state = rv.state;
          pi_.value().final_votes = rv.votes;
          pi_.value().vote_failures = rv.vote_failures;
          pi_.value().failure = rv.failure;
          pi->put(proposal_id, pi_.value());
          ctx.rpc_ctx->set_response_header(
            http::headers::CONTENT_TYPE, http::headervalues::contenttype::JSON);
          ctx.rpc_ctx->set_response_body(nlohmann::json(rv).dump());
          ctx.rpc_ctx->set_response_status(HTTP_STATUS_OK);
          return;
        }
      };
      make_endpoint(
        "/proposals/{proposal_id}/ballots", HTTP_POST, vote_js, member_sig_only)
        .set_auto_schema<jsgov::Ballot, jsgov::ProposalInfoSummary>()
        .install();

      auto get_vote_js =
        [this](endpoints::ReadOnlyEndpointContext& ctx, nlohmann::json&&) {
          const auto member_id = get_caller_member_id(ctx);
          if (!member_id.has_value())
          {
            return make_error(
              HTTP_STATUS_FORBIDDEN,
              ccf::errors::AuthorizationFailed,
              "Member is unknown.");
          }
          if (!check_member_active(ctx.tx, member_id.value()))
          {
            return make_error(
              HTTP_STATUS_FORBIDDEN,
              ccf::errors::AuthorizationFailed,
              "Member is not active.");
          }

          std::string error;
          ProposalId proposal_id;
          if (!get_proposal_id_from_path(
                ctx.rpc_ctx->get_request_path_params(), proposal_id, error))
          {
            return make_error(
              HTTP_STATUS_BAD_REQUEST, ccf::errors::InvalidResourceName, error);
          }

          MemberId vote_member_id;
          if (!get_member_id_from_path(
                ctx.rpc_ctx->get_request_path_params(), vote_member_id, error))
          {
            return make_error(
              HTTP_STATUS_BAD_REQUEST, ccf::errors::InvalidResourceName, error);
          }

          auto pi = ctx.tx.ro<ccf::jsgov::ProposalInfoMap>(
            jsgov::Tables::PROPOSALS_INFO);
          auto pi_ = pi->get(proposal_id);
          if (!pi_)
          {
            return make_error(
              HTTP_STATUS_NOT_FOUND,
              ccf::errors::ProposalNotFound,
              fmt::format("Proposal {} does not exist.", proposal_id));
          }

          const auto vote_it = pi_->ballots.find(vote_member_id);
          if (vote_it == pi_->ballots.end())
          {
            return make_error(
              HTTP_STATUS_NOT_FOUND,
              ccf::errors::VoteNotFound,
              fmt::format(
                "Member {} has not voted for proposal {}.",
                vote_member_id,
                proposal_id));
          }

          return make_success(jsgov::Ballot{vote_it->second});
        };
      make_read_only_endpoint(
        "/proposals/{proposal_id}/ballots/{member_id}",
        HTTP_GET,
        json_read_only_adapter(get_vote_js),
        member_cert_or_sig)
        .set_auto_schema<void, jsgov::Ballot>()
        .install();

#pragma clang diagnostic pop

      using AllMemberDetails = std::map<ccf::MemberId, FullMemberDetails>;
      auto get_all_members =
        [this](endpoints::ReadOnlyEndpointContext& ctx, nlohmann::json&&) {
          auto members = ctx.tx.ro<ccf::MemberInfo>(ccf::Tables::MEMBER_INFO);
          auto member_certs =
            ctx.tx.ro<ccf::MemberCerts>(ccf::Tables::MEMBER_CERTS);
          auto member_public_encryption_keys =
            ctx.tx.ro<ccf::MemberPublicEncryptionKeys>(
              ccf::Tables::MEMBER_ENCRYPTION_PUBLIC_KEYS);

          AllMemberDetails response;

          members->foreach(
            [&response, member_certs, member_public_encryption_keys](
              const auto& k, const auto& v) {
              FullMemberDetails md;
              md.status = v.status;
              md.member_data = v.member_data;

              const auto cert = member_certs->get(k);
              if (cert.has_value())
              {
                md.cert = cert.value();
              }

              const auto public_encryption_key =
                member_public_encryption_keys->get(k);
              if (public_encryption_key.has_value())
              {
                md.public_encryption_key = public_encryption_key.value();
              }

              response[k] = md;
              return true;
            });

          return make_success(response);
        };
      make_read_only_endpoint(
        "/members",
        HTTP_GET,
        json_read_only_adapter(get_all_members),
        ccf::no_auth_required)
        .set_auto_schema<void, AllMemberDetails>()
        .install();
    }
  };

  class MemberRpcFrontend : public RpcFrontend
  {
  protected:
    MemberEndpoints member_endpoints;

  public:
    MemberRpcFrontend(
      NetworkState& network,
      ccfapp::AbstractNodeContext& context,
      ShareManager& share_manager) :
      RpcFrontend(*network.tables, member_endpoints, context),
      member_endpoints(network, context, share_manager)
    {}
  };
} // namespace ccf<|MERGE_RESOLUTION|>--- conflicted
+++ resolved
@@ -80,106 +80,6 @@
   class MemberEndpoints : public CommonEndpointRegistry
   {
   private:
-<<<<<<< HEAD
-    bool set_js_app(kv::Tx& tx, const JsBundle& bundle)
-    {
-      std::string module_prefix = "/";
-      remove_modules(tx, module_prefix);
-      set_modules(tx, module_prefix, bundle.modules);
-
-      remove_endpoints(tx);
-
-      auto endpoints =
-        tx.rw<ccf::endpoints::EndpointsMap>(ccf::endpoints::Tables::ENDPOINTS);
-
-      for (auto& [url, endpoint] : bundle.metadata.endpoints)
-      {
-        for (auto& [method, info] : endpoint)
-        {
-          const std::string& js_module = info.js_module;
-          if (std::none_of(
-                bundle.modules.cbegin(),
-                bundle.modules.cend(),
-                [&js_module](const SetModule& item) {
-                  return item.name == js_module;
-                }))
-          {
-            LOG_FAIL_FMT(
-              "{} {}: module '{}' not found in bundle",
-              method,
-              url,
-              info.js_module);
-            return false;
-          }
-          auto info_ = info;
-          info_.js_module = module_prefix + info_.js_module;
-          auto verb = nlohmann::json(method).get<RESTVerb>();
-          endpoints->put(
-            ccf::endpoints::EndpointKey{
-              url.starts_with("/") ? url : fmt::format("/{}", url), verb},
-            info_);
-        }
-      }
-
-      return true;
-    }
-
-    bool remove_js_app(kv::Tx& tx)
-    {
-      remove_modules(tx, "/");
-      remove_endpoints(tx);
-      return true;
-    }
-
-    void set_modules(
-      kv::Tx& tx, std::string prefix, const std::vector<SetModule>& modules)
-    {
-      for (auto& set_module_ : modules)
-      {
-        std::string full_name = prefix + set_module_.name;
-        if (!set_module(tx, full_name, set_module_.module))
-        {
-          throw std::logic_error(
-            fmt::format("Unexpected error while setting module {}", full_name));
-        }
-      }
-    }
-
-    bool set_module(kv::Tx& tx, std::string name, Module module)
-    {
-      if (name.empty() || name[0] != '/')
-      {
-        LOG_FAIL_FMT("module names must start with /");
-        return false;
-      }
-      auto tx_modules = tx.rw(network.modules);
-      tx_modules->put(name, module);
-      return true;
-    }
-
-    void remove_modules(kv::Tx& tx, std::string prefix)
-    {
-      auto tx_modules = tx.rw(network.modules);
-      tx_modules->foreach(
-        [&tx_modules, &prefix](const std::string& name, const Module&) {
-          if (name.starts_with(prefix))
-          {
-            tx_modules->remove(name);
-          }
-          return true;
-        });
-    }
-
-    void remove_module(kv::Tx& tx, std::string name)
-    {
-      auto tx_modules = tx.rw(network.modules);
-      tx_modules->remove(name);
-    }
-
-    void remove_endpoints(kv::Tx& tx) {}
-
-=======
->>>>>>> be169caf
 #pragma clang diagnostic push
 #pragma clang diagnostic ignored "-Wc99-extensions"
 
