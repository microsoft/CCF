--- conflicted
+++ resolved
@@ -489,11 +489,7 @@
       openapi_info.description =
         "This API is used to submit and query proposals which affect CCF's "
         "public governance tables.";
-<<<<<<< HEAD
-      openapi_info.document_version = "2.8.0";
-=======
       openapi_info.document_version = "2.8.1";
->>>>>>> 7a7ff7e8
     }
 
     static std::optional<MemberId> get_caller_member_id(
