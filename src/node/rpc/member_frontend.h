// Copyright (c) Microsoft Corporation. All rights reserved.
// Licensed under the Apache 2.0 License.
#pragma once
#include "ds/nonstd.h"
#include "frontend.h"
#include "lua_interp/lua_json.h"
#include "lua_interp/tx_script_runner.h"
#include "node/genesis_gen.h"
#include "node/jwt.h"
#include "node/members.h"
#include "node/nodes.h"
#include "node/quote.h"
#include "node/secret_share.h"
#include "node/share_manager.h"
#include "node_interface.h"
#include "tls/base64.h"
#include "tls/key_pair.h"

#include <charconv>
#include <exception>
#include <initializer_list>
#include <map>
#include <memory>
#include <openenclave/attestation/verifier.h>
#include <set>
#include <sstream>
#if defined(INSIDE_ENCLAVE) && !defined(VIRTUAL_ENCLAVE)
#  include <openenclave/enclave.h>
#else
#  include <openenclave/host_verify.h>
#endif

namespace ccf
{
  constexpr auto INVALID_PROPOSAL_ID = "INVALID";

  static oe_result_t oe_verify_attestation_certificate_with_evidence_cb(
    oe_claim_t* claims, size_t claims_length, void* arg)
  {
    auto claims_map = (std::map<std::string, std::vector<uint8_t>>*)arg;
    for (size_t i = 0; i < claims_length; i++)
    {
      std::string claim_name(claims[i].name);
      std::vector<uint8_t> claim_value(
        claims[i].value, claims[i].value + claims[i].value_size);
      claims_map->emplace(std::move(claim_name), std::move(claim_value));
    }
    return OE_OK;
  }

  class MemberTsr : public lua::TxScriptRunner
  {
    void setup_environment(
      lua::Interpreter& li,
      const std::optional<Script>& env_script) const override
    {
      TxScriptRunner::setup_environment(li, env_script);
    }

  public:
    MemberTsr(NetworkTables& network) : TxScriptRunner(network) {}
  };

  struct SetMemberData
  {
    MemberId member_id;
    nlohmann::json member_data = nullptr;
  };
  DECLARE_JSON_TYPE_WITH_OPTIONAL_FIELDS(SetMemberData)
  DECLARE_JSON_REQUIRED_FIELDS(SetMemberData, member_id)
  DECLARE_JSON_OPTIONAL_FIELDS(SetMemberData, member_data)

  struct SetUserData
  {
    UserId user_id;
    nlohmann::json user_data = nullptr;
  };
  DECLARE_JSON_TYPE_WITH_OPTIONAL_FIELDS(SetUserData)
  DECLARE_JSON_REQUIRED_FIELDS(SetUserData, user_id)
  DECLARE_JSON_OPTIONAL_FIELDS(SetUserData, user_data)

  struct SetModule
  {
    std::string name;
    Module module;
  };
  DECLARE_JSON_TYPE(SetModule)
  DECLARE_JSON_REQUIRED_FIELDS(SetModule, name, module)

  struct JsBundleEndpointMethod : public ccf::endpoints::EndpointProperties
  {
    std::string js_module;
    std::string js_function;
  };
  DECLARE_JSON_TYPE_WITH_BASE(
    JsBundleEndpointMethod, ccf::endpoints::EndpointProperties)
  DECLARE_JSON_REQUIRED_FIELDS(JsBundleEndpointMethod, js_module, js_function)

  using JsBundleEndpoint = std::map<std::string, JsBundleEndpointMethod>;

  struct JsBundleMetadata
  {
    std::map<std::string, JsBundleEndpoint> endpoints;
  };
  DECLARE_JSON_TYPE(JsBundleMetadata)
  DECLARE_JSON_REQUIRED_FIELDS(JsBundleMetadata, endpoints)

  struct JsBundle
  {
    JsBundleMetadata metadata;
    std::vector<SetModule> modules;
  };
  DECLARE_JSON_TYPE(JsBundle)
  DECLARE_JSON_REQUIRED_FIELDS(JsBundle, metadata, modules)

  struct DeployJsApp
  {
    JsBundle bundle;
  };
  DECLARE_JSON_TYPE(DeployJsApp)
  DECLARE_JSON_REQUIRED_FIELDS(DeployJsApp, bundle)

  struct JsonWebKey
  {
    std::vector<std::string> x5c;
    std::string kid;
    std::string kty;

    bool operator==(const JsonWebKey& rhs) const
    {
      return x5c == rhs.x5c && kid == rhs.kid && kty == rhs.kty;
    }
  };
  DECLARE_JSON_TYPE(JsonWebKey)
  DECLARE_JSON_REQUIRED_FIELDS(JsonWebKey, x5c, kid, kty)

  struct JsonWebKeySet
  {
    std::vector<JsonWebKey> keys;

    bool operator!=(const JsonWebKeySet& rhs) const
    {
      return keys != rhs.keys;
    }
  };
  DECLARE_JSON_TYPE(JsonWebKeySet)
  DECLARE_JSON_REQUIRED_FIELDS(JsonWebKeySet, keys)

  struct SetJwtIssuer : public ccf::JwtIssuerMetadata
  {
    std::string issuer;
    std::optional<JsonWebKeySet> jwks;
  };
  DECLARE_JSON_TYPE_WITH_BASE_AND_OPTIONAL_FIELDS(
    SetJwtIssuer, ccf::JwtIssuerMetadata)
  DECLARE_JSON_REQUIRED_FIELDS(SetJwtIssuer, issuer)
  DECLARE_JSON_OPTIONAL_FIELDS(SetJwtIssuer, jwks)

  struct RemoveJwtIssuer
  {
    std::string issuer;
  };
  DECLARE_JSON_TYPE(RemoveJwtIssuer)
  DECLARE_JSON_REQUIRED_FIELDS(RemoveJwtIssuer, issuer)

  struct SetJwtPublicSigningKeys
  {
    std::string issuer;
    JsonWebKeySet jwks;
  };
  DECLARE_JSON_TYPE(SetJwtPublicSigningKeys)
  DECLARE_JSON_REQUIRED_FIELDS(SetJwtPublicSigningKeys, issuer, jwks)

  struct SetCaCert
  {
    std::string name;
    std::string cert;
  };
  DECLARE_JSON_TYPE(SetCaCert)
  DECLARE_JSON_REQUIRED_FIELDS(SetCaCert, name, cert)

  class MemberEndpoints : public CommonEndpointRegistry
  {
  private:
    Script get_script(kv::Tx& tx, std::string name)
    {
      const auto s = tx.get_handle(network.gov_scripts)->get(name);
      if (!s)
      {
        throw std::logic_error(
          fmt::format("Could not find gov script: {}", name));
      }
      return *s;
    }

    void set_app_scripts(kv::Tx& tx, std::map<std::string, std::string> scripts)
    {
      auto tx_scripts = tx.get_handle(network.app_scripts);

      // First, remove all existing handlers
      tx_scripts->foreach(
        [&tx_scripts](const std::string& name, const Script&) {
          tx_scripts->remove(name);
          return true;
        });

      for (auto& rs : scripts)
      {
        tx_scripts->put(rs.first, lua::compile(rs.second));
      }
    }

    void set_js_scripts(kv::Tx& tx, std::map<std::string, std::string> scripts)
    {
      auto tx_scripts = tx.get_handle(network.app_scripts);

      // First, remove all existing handlers
      tx_scripts->foreach(
        [&tx_scripts](const std::string& name, const Script&) {
          tx_scripts->remove(name);
          return true;
        });

      for (auto& rs : scripts)
      {
        tx_scripts->put(rs.first, {rs.second});
      }
    }

    bool deploy_js_app(kv::Tx& tx, const JsBundle& bundle)
    {
      std::string module_prefix = "/";
      remove_modules(tx, module_prefix);
      set_modules(tx, module_prefix, bundle.modules);

      remove_endpoints(tx);

      auto endpoints =
        tx.get_handle<ccf::endpoints::EndpointsMap>(ccf::Tables::ENDPOINTS);

      std::map<std::string, std::string> scripts;
      for (auto& [url, endpoint] : bundle.metadata.endpoints)
      {
        for (auto& [method, info] : endpoint)
        {
          const std::string& js_module = info.js_module;
          if (std::none_of(
                bundle.modules.cbegin(),
                bundle.modules.cend(),
                [&js_module](const SetModule& item) {
                  return item.name == js_module;
                }))
          {
            LOG_FAIL_FMT(
              "{} {}: module '{}' not found in bundle",
              method,
              url,
              info.js_module);
            return false;
          }

          auto verb = nlohmann::json(method).get<RESTVerb>();
          endpoints->put(ccf::endpoints::EndpointKey{url, verb}, info);

          // CCF currently requires each endpoint to have an inline JS module.
          std::string method_uppercase = method;
          nonstd::to_upper(method_uppercase);
          std::string url_without_leading_slash = url.substr(1);
          std::string key =
            fmt::format("{} {}", method_uppercase, url_without_leading_slash);
          std::string script = fmt::format(
            "import {{ {} as f }} from '.{}{}'; export default (r) => f(r);",
            info.js_function,
            module_prefix,
            info.js_module);
          scripts.emplace(key, script);
        }
      }

      set_js_scripts(tx, scripts);

      return true;
    }

    bool remove_js_app(kv::Tx& tx)
    {
      remove_modules(tx, "/");
      set_js_scripts(tx, {});

      return true;
    }

    void set_modules(
      kv::Tx& tx, std::string prefix, const std::vector<SetModule>& modules)
    {
      for (auto& set_module_ : modules)
      {
        std::string full_name = prefix + set_module_.name;
        if (!set_module(tx, full_name, set_module_.module))
        {
          throw std::logic_error(
            fmt::format("Unexpected error while setting module {}", full_name));
        }
      }
    }

    bool set_module(kv::Tx& tx, std::string name, Module module)
    {
      if (name.empty() || name[0] != '/')
      {
        LOG_FAIL_FMT("module names must start with /");
        return false;
      }
      auto tx_modules = tx.get_handle(network.modules);
      tx_modules->put(name, module);
      return true;
    }

    void remove_modules(kv::Tx& tx, std::string prefix)
    {
      auto tx_modules = tx.get_handle(network.modules);
      tx_modules->foreach(
        [&tx_modules, &prefix](const std::string& name, const Module&) {
          if (nonstd::starts_with(name, prefix))
          {
            if (!tx_modules->remove(name))
            {
              throw std::logic_error(
                fmt::format("Unexpected error while removing module {}", name));
            }
          }
          return true;
        });
    }

    bool remove_module(kv::Tx& tx, std::string name)
    {
      auto tx_modules = tx.get_handle(network.modules);
      return tx_modules->remove(name);
    }

    void remove_jwt_keys(kv::Tx& tx, std::string issuer)
    {
      auto keys = tx.get_handle(this->network.jwt_public_signing_keys);
      auto key_issuer =
        tx.get_handle(this->network.jwt_public_signing_key_issuer);

      key_issuer->foreach(
        [&issuer, &keys, &key_issuer](const auto& k, const auto& v) {
          if (v == issuer)
          {
            keys->remove(k);
            key_issuer->remove(k);
          }
          return true;
        });
    }

    bool set_jwt_public_signing_keys(
      kv::Tx& tx,
      const ProposalId& proposal_id,
      std::string issuer,
      const JwtIssuerMetadata& issuer_metadata,
      const JsonWebKeySet& jwks)
    {
      auto keys = tx.get_handle(this->network.jwt_public_signing_keys);
      auto key_issuer =
        tx.get_handle(this->network.jwt_public_signing_key_issuer);

      auto log_prefix = proposal_id == INVALID_PROPOSAL_ID ?
        "JWT key auto-refresh" :
        fmt::format("Proposal {}", proposal_id);

      // add keys
      if (jwks.keys.empty())
      {
        LOG_FAIL_FMT("{}: JWKS has no keys", log_prefix, proposal_id);
        return false;
      }
      std::map<std::string, std::vector<uint8_t>> new_keys;
      for (auto& jwk : jwks.keys)
      {
        if (keys->has(jwk.kid) && key_issuer->get(jwk.kid).value() != issuer)
        {
          LOG_FAIL_FMT(
            "{}: key id {} already added for different issuer",
            log_prefix,
            jwk.kid);
          return false;
        }
        if (jwk.x5c.empty())
        {
          LOG_FAIL_FMT("{}: JWKS is invalid (empty x5c)", log_prefix);
          return false;
        }

        auto& der_base64 = jwk.x5c[0];
        ccf::Cert der;
        try
        {
          der = tls::raw_from_b64(der_base64);
        }
        catch (const std::invalid_argument& e)
        {
          LOG_FAIL_FMT(
            "{}: Could not parse x5c of key id {}: {}",
            log_prefix,
            jwk.kid,
            e.what());
          return false;
        }

        std::map<std::string, std::vector<uint8_t>> claims;
        bool has_key_policy_sgx_claims =
          issuer_metadata.key_policy.has_value() &&
          issuer_metadata.key_policy.value().sgx_claims.has_value() &&
          !issuer_metadata.key_policy.value().sgx_claims.value().empty();
        if (
          issuer_metadata.key_filter == JwtIssuerKeyFilter::SGX ||
          has_key_policy_sgx_claims)
        {
          oe_verifier_initialize();
          oe_verify_attestation_certificate_with_evidence(
            der.data(),
            der.size(),
            oe_verify_attestation_certificate_with_evidence_cb,
            &claims);
        }

        if (
          issuer_metadata.key_filter == JwtIssuerKeyFilter::SGX &&
          claims.empty())
        {
          LOG_INFO_FMT(
            "{}: Skipping JWT signing key with kid {} (not OE "
            "attested)",
            log_prefix,
            jwk.kid);
          continue;
        }

        if (has_key_policy_sgx_claims)
        {
          for (auto& [claim_name, expected_claim_val_hex] :
               issuer_metadata.key_policy.value().sgx_claims.value())
          {
            if (claims.find(claim_name) == claims.end())
            {
              LOG_FAIL_FMT(
                "{}: JWKS kid {} is missing the {} SGX claim",
                log_prefix,
                jwk.kid,
                claim_name);
              return false;
            }
            auto& actual_claim_val = claims[claim_name];
            auto actual_claim_val_hex =
              fmt::format("{:02x}", fmt::join(actual_claim_val, ""));
            if (expected_claim_val_hex != actual_claim_val_hex)
            {
              LOG_FAIL_FMT(
                "{}: JWKS kid {} has a mismatching {} SGX claim",
                log_prefix,
                jwk.kid,
                claim_name);
              return false;
            }
          }
        }
        else
        {
          try
          {
            tls::check_is_cert(der);
          }
          catch (std::invalid_argument& exc)
          {
            LOG_FAIL_FMT(
              "{}: JWKS kid {} has an invalid X.509 certificate: {}",
              log_prefix,
              jwk.kid,
              exc.what());
            return false;
          }
        }
        LOG_INFO_FMT(
          "{}: Storing JWT signing key with kid {}", log_prefix, jwk.kid);
        new_keys.emplace(jwk.kid, der);
      }
      if (new_keys.empty())
      {
        LOG_FAIL_FMT("{}: no keys left after applying filter", log_prefix);
        return false;
      }

      remove_jwt_keys(tx, issuer);
      for (auto& [kid, der] : new_keys)
      {
        keys->put(kid, der);
        key_issuer->put(kid, issuer);
      }

      return true;
    }

    void remove_endpoints(kv::Tx& tx)
    {
      auto endpoints =
        tx.get_handle<ccf::endpoints::EndpointsMap>(ccf::Tables::ENDPOINTS);
      endpoints->foreach([&endpoints](const auto& k, const auto&) {
        endpoints->remove(k);
        return true;
      });
    }

    bool add_new_code_id(
      kv::Tx& tx,
      const CodeDigest& new_code_id,
      CodeIDs& code_id_table,
      const ProposalId& proposal_id)
    {
      auto code_ids = tx.get_handle(code_id_table);
      auto existing_code_id = code_ids->get(new_code_id);
      if (existing_code_id)
      {
        LOG_FAIL_FMT(
          "Proposal {}: Code signature already exists with digest: {:02x}",
          proposal_id,
          fmt::join(new_code_id, ""));
        return false;
      }
      code_ids->put(new_code_id, CodeStatus::ALLOWED_TO_JOIN);
      return true;
    }

    bool retire_code_id(
      kv::Tx& tx,
      const CodeDigest& code_id,
      CodeIDs& code_id_table,
      const ProposalId& proposal_id)
    {
      auto code_ids = tx.get_handle(code_id_table);
      auto existing_code_id = code_ids->get(code_id);
      if (!existing_code_id)
      {
        LOG_FAIL_FMT(
          "Proposal {}: No such code id in table: {:02x}",
          proposal_id,
          fmt::join(code_id, ""));
        return false;
      }
      code_ids->remove(code_id);
      return true;
    }

    //! Table of functions that proposal scripts can propose to invoke
    const std::unordered_map<
      std::string,
      std::function<bool(const ProposalId&, kv::Tx&, const nlohmann::json&)>>
      hardcoded_funcs = {
        // set the js application script
        {"set_js_app",
         [this](const ProposalId&, kv::Tx& tx, const nlohmann::json& args) {
           const std::string app = args;
           set_js_scripts(tx, lua::Interpreter().invoke<nlohmann::json>(app));
           return true;
         }},
        // deploy the js application bundle
        {"deploy_js_app",
         [this](const ProposalId&, kv::Tx& tx, const nlohmann::json& args) {
           const auto parsed = args.get<DeployJsApp>();
           return deploy_js_app(tx, parsed.bundle);
         }},
        // undeploy/remove the js application
        {"remove_js_app",
         [this](const ProposalId&, kv::Tx& tx, const nlohmann::json&) {
           return remove_js_app(tx);
         }},
        // add/update a module
        {"set_module",
         [this](const ProposalId&, kv::Tx& tx, const nlohmann::json& args) {
           const auto parsed = args.get<SetModule>();
           return set_module(tx, parsed.name, parsed.module);
         }},
        // remove a module
        {"remove_module",
         [this](const ProposalId&, kv::Tx& tx, const nlohmann::json& args) {
           const auto name = args.get<std::string>();
           return remove_module(tx, name);
         }},
        // add a new member
        {"new_member",
         [this](const ProposalId&, kv::Tx& tx, const nlohmann::json& args) {
           const auto parsed = args.get<MemberPubInfo>();
           GenesisGenerator g(this->network, tx);
           g.add_member(parsed);

           return true;
         }},
        // retire an existing member
        {"retire_member",
         [this](const ProposalId&, kv::Tx& tx, const nlohmann::json& args) {
           const auto member_id = args.get<MemberId>();

           GenesisGenerator g(this->network, tx);

           auto member_info = g.get_member_info(member_id);
           if (!member_info.has_value())
           {
             return false;
           }

           if (!g.retire_member(member_id))
           {
             return false;
           }

           if (
             member_info->status == MemberStatus::ACTIVE &&
             member_info->is_recovery())
           {
             // A retired member with recovery share should not have access to
             // the private ledger going forward so rekey ledger, issuing new
             // share to remaining active members
             if (!node.rekey_ledger(tx))
             {
               return false;
             }
           }

           return true;
         }},
        {"set_member_data",
         [this](
           const ProposalId& proposal_id,
           kv::Tx& tx,
           const nlohmann::json& args) {
           const auto parsed = args.get<SetMemberData>();
           auto members = tx.get_handle(this->network.members);
           auto member_info = members->get(parsed.member_id);
           if (!member_info.has_value())
           {
             LOG_FAIL_FMT(
               "Proposal {}: {} is not a valid member ID",
               proposal_id,
               parsed.member_id);
             return false;
           }

           member_info->member_data = parsed.member_data;
           members->put(parsed.member_id, member_info.value());
           return true;
         }},
        {"new_user",
         [this](const ProposalId&, kv::Tx& tx, const nlohmann::json& args) {
           const auto user_info = args.get<ccf::UserInfo>();

           GenesisGenerator g(this->network, tx);
           g.add_user(user_info);

           return true;
         }},
        {"remove_user",
         [this](
           const ProposalId& proposal_id,
           kv::Tx& tx,
           const nlohmann::json& args) {
           const UserId user_id = args;

           GenesisGenerator g(this->network, tx);
           auto r = g.remove_user(user_id);
           if (!r)
           {
             LOG_FAIL_FMT(
               "Proposal {}: {} is not a valid user ID", proposal_id, user_id);
           }

           return r;
         }},
        {"set_user_data",
         [this](
           const ProposalId& proposal_id,
           kv::Tx& tx,
           const nlohmann::json& args) {
           const auto parsed = args.get<SetUserData>();
           auto users = tx.get_handle(this->network.users);
           auto user_info = users->get(parsed.user_id);
           if (!user_info.has_value())
           {
             LOG_FAIL_FMT(
               "Proposal {}: {} is not a valid user ID",
               proposal_id,
               parsed.user_id);
             return false;
           }

           user_info->user_data = parsed.user_data;
           users->put(parsed.user_id, user_info.value());
           return true;
         }},
        {"set_ca_cert",
         [this](
           const ProposalId& proposal_id,
           kv::Tx& tx,
           const nlohmann::json& args) {
           const auto parsed = args.get<SetCaCert>();
           auto ca_certs = tx.get_handle(this->network.ca_certs);
           std::vector<uint8_t> cert_der;
           try
           {
             cert_der = tls::cert_pem_to_der(parsed.cert);
           }
           catch (const std::invalid_argument& e)
           {
             LOG_FAIL_FMT(
               "Proposal {}: certificate is not a valid X.509 certificate in "
               "PEM format: {}",
               proposal_id,
               e.what());
             return false;
           }
           ca_certs->put(parsed.name, cert_der);
           return true;
         }},
        {"remove_ca_cert",
         [this](const ProposalId&, kv::Tx& tx, const nlohmann::json& args) {
           const auto cert_name = args.get<std::string>();
           auto ca_certs = tx.get_handle(this->network.ca_certs);
           ca_certs->remove(cert_name);
           return true;
         }},
        {"set_jwt_issuer",
         [this](
           const ProposalId& proposal_id,
           kv::Tx& tx,
           const nlohmann::json& args) {
           const auto parsed = args.get<SetJwtIssuer>();
           auto issuers = tx.get_handle(this->network.jwt_issuers);
           auto ca_certs = tx.get_read_only_handle(this->network.ca_certs);

           if (parsed.auto_refresh)
           {
             if (!parsed.ca_cert_name.has_value())
             {
               LOG_FAIL_FMT(
                 "Proposal {}: ca_cert_name is missing but required if "
                 "auto_refresh is true",
                 proposal_id);
               return false;
             }
             if (!ca_certs->has(parsed.ca_cert_name.value()))
             {
               LOG_FAIL_FMT(
                 "Proposal {}: No CA cert found with name '{}'",
                 proposal_id,
                 parsed.ca_cert_name.value());
               return false;
             }
             http::URL issuer_url;
             try
             {
               issuer_url = http::parse_url_full(parsed.issuer);
             }
             catch (const std::runtime_error&)
             {
               LOG_FAIL_FMT(
                 "Proposal {}: issuer must be a URL if auto_refresh is true",
                 proposal_id);
               return false;
             }
             if (issuer_url.scheme != "https")
             {
               LOG_FAIL_FMT(
                 "Proposal {}: issuer must be a URL starting with https:// if "
                 "auto_refresh is true",
                 proposal_id);
               return false;
             }
             if (!issuer_url.query.empty() || !issuer_url.fragment.empty())
             {
               LOG_FAIL_FMT(
                 "Proposal {}: issuer must be a URL without query/fragment if "
                 "auto_refresh is true",
                 proposal_id);
               return false;
             }
           }

           bool success = true;
           if (parsed.jwks.has_value())
           {
             success = set_jwt_public_signing_keys(
               tx, proposal_id, parsed.issuer, parsed, parsed.jwks.value());
           }
           if (success)
           {
             issuers->put(parsed.issuer, parsed);
           }

           return success;
         }},
        {"remove_jwt_issuer",
         [this](
           const ProposalId& proposal_id,
           kv::Tx& tx,
           const nlohmann::json& args) {
           const auto parsed = args.get<RemoveJwtIssuer>();
           const auto issuer = parsed.issuer;
           auto issuers = tx.get_handle(this->network.jwt_issuers);

           if (!issuers->remove(issuer))
           {
             LOG_FAIL_FMT(
               "Proposal {}: {} is not a valid issuer", proposal_id, issuer);
             return false;
           }

           remove_jwt_keys(tx, issuer);

           return true;
         }},
        {"set_jwt_public_signing_keys",
         [this](
           const ProposalId& proposal_id,
           kv::Tx& tx,
           const nlohmann::json& args) {
           const auto parsed = args.get<SetJwtPublicSigningKeys>();

           auto issuers = tx.get_handle(this->network.jwt_issuers);
           auto issuer_metadata_ = issuers->get(parsed.issuer);
           if (!issuer_metadata_.has_value())
           {
             LOG_FAIL_FMT(
               "Proposal {}: {} is not a valid issuer",
               proposal_id,
               parsed.issuer);
             return false;
           }
           auto& issuer_metadata = issuer_metadata_.value();

           return set_jwt_public_signing_keys(
             tx, proposal_id, parsed.issuer, issuer_metadata, parsed.jwks);
         }},
        // accept a node
        {"trust_node",
         [this](
           const ProposalId& proposal_id,
           kv::Tx& tx,
           const nlohmann::json& args) {
           const auto node_id = args.get<NodeId>();
           try
           {
             GenesisGenerator g(network, tx);
             g.trust_node(
               node_id, network.ledger_secrets->get_latest(tx).first);
           }
           catch (const std::logic_error& e)
           {
             LOG_FAIL_FMT("Proposal {} failed: {}", proposal_id, e.what());
             return false;
           }
           return true;
         }},
        // retire a node
        {"retire_node",
         [this](
           const ProposalId& proposal_id,
           kv::Tx& tx,
           const nlohmann::json& args) {
           const auto id = args.get<NodeId>();
           auto nodes = tx.get_handle(this->network.nodes);
           auto node_info = nodes->get(id);
           if (!node_info.has_value())
           {
             LOG_FAIL_FMT(
               "Proposal {}: Node {} does not exist", proposal_id, id);
             return false;
           }
           if (node_info->status == NodeStatus::RETIRED)
           {
             LOG_FAIL_FMT(
               "Proposal {}: Node {} is already retired", proposal_id, id);
             return false;
           }
           node_info->status = NodeStatus::RETIRED;
           nodes->put(id, node_info.value());
           LOG_INFO_FMT("Node {} is now {}", id, node_info->status);
           return true;
         }},
        // accept new node code ID
        {"new_node_code",
         [this](
           const ProposalId& proposal_id,
           kv::Tx& tx,
           const nlohmann::json& args) {
           return this->add_new_code_id(
             tx,
             args.get<CodeDigest>(),
             this->network.node_code_ids,
             proposal_id);
         }},
        // retire node code ID
        {"retire_node_code",
         [this](
           const ProposalId& proposal_id,
           kv::Tx& tx,
           const nlohmann::json& args) {
           return this->retire_code_id(
             tx,
             args.get<CodeDigest>(),
             this->network.node_code_ids,
             proposal_id);
         }},
        {"accept_recovery",
         [this](
           const ProposalId& proposal_id, kv::Tx& tx, const nlohmann::json&) {
           if (node.is_part_of_public_network())
           {
             const auto accept_recovery = node.accept_recovery(tx);
             if (!accept_recovery)
             {
               LOG_FAIL_FMT("Proposal {}: Accept recovery failed", proposal_id);
             }
             return accept_recovery;
           }
           else
           {
             LOG_FAIL_FMT(
               "Proposal {}: Node is not part of public network", proposal_id);
             return false;
           }
         }},
        {"open_network",
         [this](
           const ProposalId& proposal_id, kv::Tx& tx, const nlohmann::json&) {
           // On network open, the service checks that a sufficient number of
           // recovery members have become active. If so, recovery shares are
           // allocated to each recovery member
           try
           {
             share_manager.issue_shares(tx);
           }
           catch (const std::logic_error& e)
           {
             LOG_FAIL_FMT(
               "Proposal {}: Issuing recovery shares failed when opening the "
               "network: {}",
               proposal_id,
               e.what());
             return false;
           }

           GenesisGenerator g(this->network, tx);
           const auto network_opened = g.open_service();
           if (!network_opened)
           {
             LOG_FAIL_FMT("Proposal {}: Open network failed", proposal_id);
           }
           else
           {
             node.open_user_frontend();
           }
           return network_opened;
         }},
        {"rekey_ledger",
         [this](
           const ProposalId& proposal_id, kv::Tx& tx, const nlohmann::json&) {
           const auto ledger_rekeyed = node.rekey_ledger(tx);
           if (!ledger_rekeyed)
           {
             LOG_FAIL_FMT("Proposal {}: Ledger rekey failed", proposal_id);
           }
           return ledger_rekeyed;
         }},
        {"update_recovery_shares",
         [this](
           const ProposalId& proposal_id, kv::Tx& tx, const nlohmann::json&) {
           try
           {
             share_manager.issue_shares(tx);
           }
           catch (const std::logic_error& e)
           {
             LOG_FAIL_FMT(
               "Proposal {}: Updating recovery shares failed: {}",
               proposal_id,
               e.what());
             return false;
           }
           return true;
         }},
        {"set_recovery_threshold",
         [this](
           const ProposalId& proposal_id,
           kv::Tx& tx,
           const nlohmann::json& args) {
           const auto new_recovery_threshold = args.get<size_t>();

           GenesisGenerator g(this->network, tx);

           if (new_recovery_threshold == g.get_recovery_threshold())
           {
             // If the recovery threshold is the same as before, return with no
             // effect
             return true;
           }

           if (!g.set_recovery_threshold(new_recovery_threshold))
           {
             return false;
           }

           // Update recovery shares (same number of shares)
           try
           {
             share_manager.issue_shares(tx);
           }
           catch (const std::logic_error& e)
           {
             LOG_FAIL_FMT(
               "Proposal {}: Setting recovery threshold failed: {}",
               proposal_id,
               e.what());
             return false;
           }
           return true;
         }},
      };

    ProposalInfo complete_proposal(
      kv::Tx& tx, const ProposalId& proposal_id, Proposal& proposal)
    {
      if (proposal.state != ProposalState::OPEN)
      {
        throw std::logic_error(fmt::format(
          "Cannot complete non-open proposal - current state is {}",
          proposal.state));
      }

      auto proposals = tx.get_handle(this->network.proposals);

      // run proposal script
      const auto proposed_calls = tsr.run<nlohmann::json>(
        tx,
        {proposal.script,
         {}, // can't write
         WlIds::MEMBER_CAN_READ,
         get_script(tx, GovScriptIds::ENV_PROPOSAL)},
        // vvv arguments to script vvv
        proposal.parameter);

      nlohmann::json votes = nlohmann::json::object();
      // Collect all member votes
      for (const auto& vote : proposal.votes)
      {
        // valid voter
        if (!check_member_active(tx, vote.first))
        {
          continue;
        }

        // does the voter agree?
        votes[std::to_string(vote.first)] = tsr.run<bool>(
          tx,
          {vote.second,
           {}, // can't write
           WlIds::MEMBER_CAN_READ,
           {}},
          proposed_calls);
      }

      const auto pass = tsr.run<int>(
        tx,
        {get_script(tx, GovScriptIds::PASS),
         {}, // can't write
         WlIds::MEMBER_CAN_READ,
         {}},
        // vvv arguments to script vvv
        proposed_calls,
        votes,
        proposal.proposer);

      switch (pass)
      {
        case CompletionResult::PASSED:
        {
          // vote passed, go on to update the state
          break;
        }
        case CompletionResult::PENDING:
        {
          // vote is pending, return false but do not update state
          return get_proposal_info(proposal_id, proposal);
        }
        case CompletionResult::REJECTED:
        {
          // vote unsuccessful, update the proposal's state
          proposal.state = ProposalState::REJECTED;
          proposals->put(proposal_id, proposal);
          return get_proposal_info(proposal_id, proposal);
        }
        default:
        {
          throw std::logic_error(fmt::format(
            "Invalid completion result ({}) for proposal {}",
            pass,
            proposal_id));
        }
      };

      // execute proposed calls
      ProposedCalls pc = proposed_calls;
      for (const auto& call : pc)
      {
        // proposing a hardcoded C++ function?
        const auto f = hardcoded_funcs.find(call.func);
        if (f != hardcoded_funcs.end())
        {
          if (!f->second(proposal_id, tx, call.args))
          {
            proposal.state = ProposalState::FAILED;
            proposals->put(proposal_id, proposal);
            return get_proposal_info(proposal_id, proposal);
          }
          continue;
        }

        // proposing a script function?
        const auto s = tx.get_handle(network.gov_scripts)->get(call.func);
        if (!s.has_value())
        {
          continue;
        }
        tsr.run<void>(
          tx,
          {s.value(),
           WlIds::MEMBER_CAN_PROPOSE, // can write!
           {},
           {}},
          call.args);
      }

      // if the vote was successful, update the proposal's state
      proposal.state = ProposalState::ACCEPTED;
      proposals->put(proposal_id, proposal);

      return get_proposal_info(proposal_id, proposal);
    }

    bool check_member_active(kv::ReadOnlyTx& tx, MemberId id)
    {
      return check_member_status(tx, id, {MemberStatus::ACTIVE});
    }

    bool check_member_accepted(kv::ReadOnlyTx& tx, MemberId id)
    {
      return check_member_status(
        tx, id, {MemberStatus::ACTIVE, MemberStatus::ACCEPTED});
    }

    bool check_member_status(
      kv::ReadOnlyTx& tx,
      MemberId id,
      std::initializer_list<MemberStatus> allowed)
    {
      auto member = tx.get_read_only_handle(this->network.members)->get(id);
      if (!member)
      {
        return false;
      }
      for (const auto s : allowed)
      {
        if (member->status == s)
        {
          return true;
        }
      }
      return false;
    }

    void record_voting_history(
      kv::Tx& tx, MemberId caller_id, const SignedReq& signed_request)
    {
      auto governance_history = tx.get_handle(network.governance_history);
      governance_history->put(caller_id, {signed_request});
    }

    static ProposalInfo get_proposal_info(
      const ProposalId& proposal_id, const Proposal& proposal)
    {
      return ProposalInfo{proposal_id, proposal.proposer, proposal.state};
    }

    bool get_proposal_id_from_path(
      const enclave::PathParams& params,
      ProposalId& proposal_id,
      std::string& error)
    {
      return get_path_param(params, "proposal_id", proposal_id, error);
    }

    bool get_member_id_from_path(
      const enclave::PathParams& params,
      MemberId& member_id,
      std::string& error)
    {
      return get_path_param(params, "member_id", member_id, error);
    }

    NetworkState& network;
    ShareManager& share_manager;
    const MemberTsr tsr;

  public:
    MemberEndpoints(
      NetworkState& network,
      AbstractNodeState& node_state,
      ShareManager& share_manager) :
      CommonEndpointRegistry(
        get_actor_prefix(ActorsType::members),
        node_state,
        Tables::MEMBER_CERT_DERS),
      network(network),
      share_manager(share_manager),
      tsr(network)
    {
      openapi_info.title = "CCF Governance API";
      openapi_info.description =
        "This API is used to submit and query proposals which affect CCF's "
        "public governance tables.";
    }

    static MemberId get_caller_member_id(CommandEndpointContext& ctx)
    {
      if (
        const auto* sig_ident =
          ctx.try_get_caller<ccf::MemberSignatureAuthnIdentity>())
      {
        return sig_ident->member_id;
      }
      else if (
        const auto* cert_ident =
          ctx.try_get_caller<ccf::MemberCertAuthnIdentity>())
      {
        return cert_ident->member_id;
      }

      LOG_FATAL_FMT("Request was not authenticated with a member auth policy");
      return INVALID_ID;
    }

    void init_handlers() override
    {
      CommonEndpointRegistry::init_handlers();

      const AuthnPolicies member_sig_only = {member_signature_auth_policy};

      const AuthnPolicies member_cert_or_sig = {member_cert_auth_policy,
                                                member_signature_auth_policy};

      auto read = [this](EndpointContext& ctx, nlohmann::json&& params) {
        const auto member_id = get_caller_member_id(ctx);
        if (!check_member_status(
              ctx.tx,
              member_id,
              {MemberStatus::ACTIVE, MemberStatus::ACCEPTED}))
        {
          return make_error(
            HTTP_STATUS_FORBIDDEN,
            ccf::errors::AuthorizationFailed,
            "Member is not active or accepted.");
        }

        const auto in = params.get<KVRead::In>();

        const ccf::Script read_script(R"xxx(
        local tables, table_name, key = ...
        return tables[table_name]:get(key) or {}
        )xxx");

        auto value = tsr.run<nlohmann::json>(
          ctx.tx,
          {read_script, {}, WlIds::MEMBER_CAN_READ, {}},
          in.table,
          in.key);
        if (value.empty())
        {
          return make_error(
            HTTP_STATUS_BAD_REQUEST,
            ccf::errors::KeyNotFound,
            fmt::format(
              "Key {} does not exist in table {}.", in.key.dump(), in.table));
        }

        return make_success(value);
      };
      make_endpoint("read", HTTP_POST, json_adapter(read), member_cert_or_sig)
        // This can be executed locally, but can't currently take ReadOnlyTx due
        // to restrictions in our lua wrappers
        .set_forwarding_required(ForwardingRequired::Sometimes)
        .set_auto_schema<KVRead>()
        .install();

      auto query = [this](EndpointContext& ctx, nlohmann::json&& params) {
        const auto member_id = get_caller_member_id(ctx);
        if (!check_member_accepted(ctx.tx, member_id))
        {
          return make_error(
            HTTP_STATUS_FORBIDDEN,
            ccf::errors::AuthorizationFailed,
            "Member is not accepted.");
        }

        const auto script = params.get<ccf::Script>();
        return make_success(tsr.run<nlohmann::json>(
          ctx.tx, {script, {}, WlIds::MEMBER_CAN_READ, {}}));
      };
      make_endpoint("query", HTTP_POST, json_adapter(query), member_cert_or_sig)
        // This can be executed locally, but can't currently take ReadOnlyTx due
        // to restrictions in our lua wrappers
        .set_forwarding_required(ForwardingRequired::Sometimes)
        .set_auto_schema<Script, nlohmann::json>()
        .install();

      auto propose = [this](EndpointContext& ctx, nlohmann::json&& params) {
        const auto& caller_identity =
          ctx.get_caller<ccf::MemberSignatureAuthnIdentity>();
        if (!check_member_active(ctx.tx, caller_identity.member_id))
        {
          return make_error(
            HTTP_STATUS_FORBIDDEN,
            ccf::errors::AuthorizationFailed,
            "Member is not active.");
        }

        const auto in = params.get<Propose::In>();
<<<<<<< HEAD
        const auto proposal_id = get_next_id(
          ctx.tx.get_handle(this->network.values), ValueIds::NEXT_PROPOSAL_ID);
=======
        const auto proposal_id =
          fmt::format("{:02x}", fmt::join(caller_identity.request_digest, ""));

>>>>>>> 32cc0ad9
        Proposal proposal(in.script, in.parameter, caller_identity.member_id);

        auto proposals = ctx.tx.get_handle(this->network.proposals);
        proposals->put(proposal_id, proposal);

        record_voting_history(
          ctx.tx, caller_identity.member_id, caller_identity.signed_request);

        return make_success(
          Propose::Out{complete_proposal(ctx.tx, proposal_id, proposal)});
      };
      make_endpoint(
        "proposals", HTTP_POST, json_adapter(propose), member_sig_only)
        .set_auto_schema<Propose>()
        .install();

      auto get_proposal =
        [this](ReadOnlyEndpointContext& ctx, nlohmann::json&&) {
          const auto member_id = get_caller_member_id(ctx);
          if (!check_member_active(ctx.tx, member_id))
          {
            return make_error(
              HTTP_STATUS_FORBIDDEN,
              ccf::errors::AuthorizationFailed,
              "Member is not active.");
          }

          ProposalId proposal_id;
          std::string error;
          if (!get_proposal_id_from_path(
                ctx.rpc_ctx->get_request_path_params(), proposal_id, error))
          {
            return make_error(
              HTTP_STATUS_BAD_REQUEST, ccf::errors::InvalidResourceName, error);
          }

          auto proposals = ctx.tx.get_read_only_handle(this->network.proposals);
          auto proposal = proposals->get(proposal_id);

          if (!proposal)
          {
            return make_error(
              HTTP_STATUS_BAD_REQUEST,
              ccf::errors::ProposalNotFound,
              fmt::format("Proposal {} does not exist.", proposal_id));
          }

          return make_success(proposal.value());
        };
      make_read_only_endpoint(
        "proposals/{proposal_id}",
        HTTP_GET,
        json_read_only_adapter(get_proposal),
        member_cert_or_sig)
        .set_auto_schema<void, Proposal>()
        .install();

      auto withdraw = [this](EndpointContext& ctx, nlohmann::json&&) {
        const auto& caller_identity =
          ctx.get_caller<ccf::MemberSignatureAuthnIdentity>();
        if (!check_member_active(ctx.tx, caller_identity.member_id))
        {
          return make_error(
            HTTP_STATUS_FORBIDDEN,
            ccf::errors::AuthorizationFailed,
            "Member is not active.");
        }

        ProposalId proposal_id;
        std::string error;
        if (!get_proposal_id_from_path(
              ctx.rpc_ctx->get_request_path_params(), proposal_id, error))
        {
          return make_error(
            HTTP_STATUS_BAD_REQUEST, ccf::errors::InvalidResourceName, error);
        }

        auto proposals = ctx.tx.get_handle(this->network.proposals);
        auto proposal = proposals->get(proposal_id);

        if (!proposal)
        {
          return make_error(
            HTTP_STATUS_BAD_REQUEST,
            ccf::errors::ProposalNotFound,
            fmt::format("Proposal {} does not exist.", proposal_id));
        }

        if (proposal->proposer != caller_identity.member_id)
        {
          return make_error(
            HTTP_STATUS_FORBIDDEN,
            ccf::errors::AuthorizationFailed,
            fmt::format(
              "Proposal {} can only be withdrawn by proposer {}, not caller "
              "{}.",
              proposal_id,
              proposal->proposer,
              caller_identity.member_id));
        }

        if (proposal->state != ProposalState::OPEN)
        {
          return make_error(
            HTTP_STATUS_BAD_REQUEST,
            ccf::errors::ProposalNotOpen,
            fmt::format(
              "Proposal {} is currently in state {} - only {} proposals can be "
              "withdrawn.",
              proposal_id,
              proposal->state,
              ProposalState::OPEN));
        }

        proposal->state = ProposalState::WITHDRAWN;
        proposals->put(proposal_id, proposal.value());
        record_voting_history(
          ctx.tx, caller_identity.member_id, caller_identity.signed_request);

        return make_success(get_proposal_info(proposal_id, proposal.value()));
      };
      make_endpoint(
        "proposals/{proposal_id}/withdraw",
        HTTP_POST,
        json_adapter(withdraw),
        member_sig_only)
        .set_auto_schema<void, ProposalInfo>()
        .install();

      auto vote = [this](EndpointContext& ctx, nlohmann::json&& params) {
        const auto& caller_identity =
          ctx.get_caller<ccf::MemberSignatureAuthnIdentity>();

        if (!check_member_active(ctx.tx, caller_identity.member_id))
        {
          return make_error(
            HTTP_STATUS_FORBIDDEN,
            ccf::errors::AuthorizationFailed,
            "Member is not active.");
        }

        ProposalId proposal_id;
        std::string error;
        if (!get_proposal_id_from_path(
              ctx.rpc_ctx->get_request_path_params(), proposal_id, error))
        {
          return make_error(
            HTTP_STATUS_BAD_REQUEST, ccf::errors::InvalidResourceName, error);
        }

        auto proposals = ctx.tx.get_handle(this->network.proposals);
        auto proposal = proposals->get(proposal_id);
        if (!proposal)
        {
          return make_error(
            HTTP_STATUS_NOT_FOUND,
            ccf::errors::ProposalNotFound,
            fmt::format("Proposal {} does not exist.", proposal_id));
        }

        if (proposal->state != ProposalState::OPEN)
        {
          return make_error(
            HTTP_STATUS_BAD_REQUEST,
            ccf::errors::ProposalNotOpen,
            fmt::format(
              "Proposal {} is currently in state {} - only {} proposals can "
              "receive votes.",
              proposal_id,
              proposal->state,
              ProposalState::OPEN));
        }

        const auto vote = params.get<Vote>();
        if (
          proposal->votes.find(caller_identity.member_id) !=
          proposal->votes.end())
        {
          return make_error(
            HTTP_STATUS_BAD_REQUEST,
            ccf::errors::VoteAlreadyExists,
            "Vote already submitted.");
        }
        proposal->votes[caller_identity.member_id] = vote.ballot;
        proposals->put(proposal_id, proposal.value());

        record_voting_history(
          ctx.tx, caller_identity.member_id, caller_identity.signed_request);

        return make_success(
          complete_proposal(ctx.tx, proposal_id, proposal.value()));
      };
      make_endpoint(
        "proposals/{proposal_id}/votes",
        HTTP_POST,
        json_adapter(vote),
        member_sig_only)
        .set_auto_schema<Vote, ProposalInfo>()
        .install();

      auto get_vote = [this](ReadOnlyEndpointContext& ctx, nlohmann::json&&) {
        const auto caller_member_id = get_caller_member_id(ctx);
        if (!check_member_active(ctx.tx, caller_member_id))
        {
          return make_error(
            HTTP_STATUS_FORBIDDEN,
            ccf::errors::AuthorizationFailed,
            "Member is not active.");
        }

        std::string error;
        ProposalId proposal_id;
        if (!get_proposal_id_from_path(
              ctx.rpc_ctx->get_request_path_params(), proposal_id, error))
        {
          return make_error(
            HTTP_STATUS_BAD_REQUEST, ccf::errors::InvalidResourceName, error);
        }

        MemberId vote_member_id;
        if (!get_member_id_from_path(
              ctx.rpc_ctx->get_request_path_params(), vote_member_id, error))
        {
          return make_error(
            HTTP_STATUS_BAD_REQUEST, ccf::errors::InvalidResourceName, error);
        }

        auto proposals = ctx.tx.get_read_only_handle(this->network.proposals);
        auto proposal = proposals->get(proposal_id);
        if (!proposal)
        {
          return make_error(
            HTTP_STATUS_NOT_FOUND,
            ccf::errors::ProposalNotFound,
            fmt::format("Proposal {} does not exist.", proposal_id));
        }

        const auto vote_it = proposal->votes.find(vote_member_id);
        if (vote_it == proposal->votes.end())
        {
          return make_error(
            HTTP_STATUS_NOT_FOUND,
            ccf::errors::VoteNotFound,
            fmt::format(
              "Member {} has not voted for proposal {}.",
              vote_member_id,
              proposal_id));
        }

        return make_success(vote_it->second);
      };
      make_read_only_endpoint(
        "proposals/{proposal_id}/votes/{member_id}",
        HTTP_GET,
        json_read_only_adapter(get_vote),
        member_cert_or_sig)
        .set_auto_schema<void, Vote>()
        .install();

      //! A member acknowledges state
      auto ack = [this](EndpointContext& ctx, nlohmann::json&& params) {
        const auto& caller_identity =
          ctx.get_caller<ccf::MemberSignatureAuthnIdentity>();
        const auto& signed_request = caller_identity.signed_request;

        auto mas = ctx.tx.get_handle(this->network.member_acks);
        auto sig = ctx.tx.get_handle(this->network.signatures);
        auto members = ctx.tx.get_handle(this->network.members);

        const auto ma = mas->get(caller_identity.member_id);
        if (!ma)
        {
          return make_error(
            HTTP_STATUS_FORBIDDEN,
            ccf::errors::AuthorizationFailed,
            fmt::format(
              "No ACK record exists for caller {}.",
              caller_identity.member_id));
        }

        const auto digest = params.get<StateDigest>();
        if (ma->state_digest != digest.state_digest)
        {
          return make_error(
            HTTP_STATUS_BAD_REQUEST,
            ccf::errors::StateDigestMismatch,
            "Submitted state digest is not valid.");
        }

        const auto s = sig->get(0);
        if (!s)
        {
          mas->put(caller_identity.member_id, MemberAck({}, signed_request));
        }
        else
        {
          mas->put(
            caller_identity.member_id, MemberAck(s->root, signed_request));
        }

        // update member status to ACTIVE
        GenesisGenerator g(this->network, ctx.tx);
        try
        {
          g.activate_member(caller_identity.member_id);
        }
        catch (const std::logic_error& e)
        {
          return make_error(
            HTTP_STATUS_FORBIDDEN,
            ccf::errors::AuthorizationFailed,
            fmt::format("Error activating new member: {}", e.what()));
        }

        auto service_status = g.get_service_status();
        if (!service_status.has_value())
        {
          return make_error(
            HTTP_STATUS_INTERNAL_SERVER_ERROR,
            ccf::errors::InternalError,
            "No service currently available.");
        }

        auto member_info = members->get(caller_identity.member_id);
        if (
          service_status.value() == ServiceStatus::OPEN &&
          member_info->is_recovery())
        {
          // When the service is OPEN and the new active member is a recovery
          // member, all recovery members are allocated new recovery shares
          try
          {
            share_manager.issue_shares(ctx.tx);
          }
          catch (const std::logic_error& e)
          {
            return make_error(
              HTTP_STATUS_INTERNAL_SERVER_ERROR,
              ccf::errors::InternalError,
              fmt::format("Error issuing new recovery shares: {}", e.what()));
          }
        }
        return make_success();
      };
      make_endpoint("ack", HTTP_POST, json_adapter(ack), member_sig_only)
        .set_auto_schema<StateDigest, void>()
        .install();

      //! A member asks for a fresher state digest
      auto update_state_digest =
        [this](EndpointContext& ctx, nlohmann::json&&) {
          const auto member_id = get_caller_member_id(ctx);
          auto mas = ctx.tx.get_handle(this->network.member_acks);
          auto sig = ctx.tx.get_handle(this->network.signatures);
          auto ma = mas->get(member_id);
          if (!ma)
          {
            return make_error(
              HTTP_STATUS_FORBIDDEN,
              ccf::errors::AuthorizationFailed,
              fmt::format("No ACK record exists for caller {}.", member_id));
          }

          auto s = sig->get(0);
          if (s)
          {
            ma->state_digest = s->root.hex_str();
            mas->put(member_id, ma.value());
          }
          nlohmann::json j;
          j["state_digest"] = ma->state_digest;

          return make_success(j);
        };
      make_endpoint(
        "ack/update_state_digest",
        HTTP_POST,
        json_adapter(update_state_digest),
        member_cert_or_sig)
        .set_auto_schema<void, StateDigest>()
        .install();

      auto get_encrypted_recovery_share = [this](
                                            EndpointContext& ctx,
                                            nlohmann::json&&) {
        const auto member_id = get_caller_member_id(ctx);
        if (!check_member_active(ctx.tx, member_id))
        {
          return make_error(
            HTTP_STATUS_FORBIDDEN,
            ccf::errors::AuthorizationFailed,
            "Only active members are given recovery shares.");
        }

        auto encrypted_share =
          share_manager.get_encrypted_share(ctx.tx, member_id);

        if (!encrypted_share.has_value())
        {
          return make_error(
            HTTP_STATUS_NOT_FOUND,
            ccf::errors::ResourceNotFound,
            fmt::format("Recovery share not found for member {}.", member_id));
        }

        return make_success(
          GetRecoveryShare::Out{tls::b64_from_raw(encrypted_share.value())});
      };
      make_endpoint(
        "recovery_share",
        HTTP_GET,
        json_adapter(get_encrypted_recovery_share),
        member_cert_or_sig)
        .set_auto_schema<GetRecoveryShare>()
        .install();

      auto submit_recovery_share = [this](
                                     EndpointContext& ctx,
                                     nlohmann::json&& params) {
        // Only active members can submit their shares for recovery
        const auto member_id = get_caller_member_id(ctx);
        if (!check_member_active(ctx.tx, member_id))
        {
          return make_error(
            HTTP_STATUS_FORBIDDEN,
            errors::AuthorizationFailed,
            "Member is not active");
        }

        GenesisGenerator g(this->network, ctx.tx);
        if (
          g.get_service_status() != ServiceStatus::WAITING_FOR_RECOVERY_SHARES)
        {
          return make_error(
            HTTP_STATUS_FORBIDDEN,
            errors::ServiceNotWaitingForRecoveryShares,
            "Service is not waiting for recovery shares");
        }

        if (node.is_reading_private_ledger())
        {
          return make_error(
            HTTP_STATUS_FORBIDDEN,
            errors::NodeAlreadyRecovering,
            "Node is already recovering private ledger");
        }

        const auto in = params.get<SubmitRecoveryShare::In>();
        auto raw_recovery_share = tls::raw_from_b64(in.share);

        size_t submitted_shares_count = 0;
        try
        {
          submitted_shares_count = share_manager.submit_recovery_share(
            ctx.tx, member_id, raw_recovery_share);
        }
        catch (const std::exception& e)
        {
          constexpr auto error_msg = "Error submitting recovery shares";
          LOG_FAIL_FMT(error_msg);
          LOG_DEBUG_FMT("Error: {}", e.what());
          return make_error(
            HTTP_STATUS_INTERNAL_SERVER_ERROR,
            errors::InternalError,
            error_msg);
        }

        if (submitted_shares_count < g.get_recovery_threshold())
        {
          // The number of shares required to re-assemble the secret has not yet
          // been reached
          return make_success(SubmitRecoveryShare::Out{fmt::format(
            "{}/{} recovery shares successfully submitted.",
            submitted_shares_count,
            g.get_recovery_threshold())});
        }

        LOG_DEBUG_FMT(
          "Reached recovery threshold {}", g.get_recovery_threshold());

        try
        {
          node.initiate_private_recovery(ctx.tx);
        }
        catch (const std::exception& e)
        {
          // Clear the submitted shares if combination fails so that members can
          // start over.
          constexpr auto error_msg = "Failed to initiate private recovery";
          LOG_FAIL_FMT(error_msg);
          LOG_DEBUG_FMT("Error: {}", e.what());
          share_manager.clear_submitted_recovery_shares(ctx.tx);
          ctx.rpc_ctx->set_apply_writes(true);
          return make_error(
            HTTP_STATUS_INTERNAL_SERVER_ERROR,
            errors::InternalError,
            error_msg);
        }

        share_manager.clear_submitted_recovery_shares(ctx.tx);

        return make_success(SubmitRecoveryShare::Out{fmt::format(
          "{}/{} recovery shares successfully submitted. End of recovery "
          "procedure initiated.",
          submitted_shares_count,
          g.get_recovery_threshold())});
      };
      make_endpoint(
        "recovery_share",
        HTTP_POST,
        json_adapter(submit_recovery_share),
        member_cert_or_sig)
        .set_auto_schema<SubmitRecoveryShare>()
        .install();

      auto create = [this](kv::Tx& tx, nlohmann::json&& params) {
        LOG_DEBUG_FMT("Processing create RPC");
        const auto in = params.get<CreateNetworkNodeToNode::In>();

        GenesisGenerator g(this->network, tx);

        // This endpoint can only be called once, directly from the starting
        // node for the genesis transaction to initialise the service
        if (g.is_service_created())
        {
          return make_error(
            HTTP_STATUS_INTERNAL_SERVER_ERROR,
            ccf::errors::InternalError,
            "Service is already created.");
        }

        g.init_values();
        g.create_service(in.network_cert);

        for (const auto& info : in.members_info)
        {
          g.add_member(info);
        }

        // Note that it is acceptable to start a network without any member
        // having a recovery share. The service will check that at least one
        // recovery member is added before the service is opened.
        if (!g.set_recovery_threshold(in.recovery_threshold, true))
        {
          return make_error(
            HTTP_STATUS_INTERNAL_SERVER_ERROR,
            ccf::errors::InternalError,
            fmt::format(
              "Could not set recovery threshold to {}.",
              in.recovery_threshold));
        }

        g.add_consensus(in.consensus_type);

        size_t self = g.add_node({in.node_info_network,
                                  in.node_cert,
                                  in.quote,
                                  in.public_encryption_key,
                                  NodeStatus::TRUSTED});

        LOG_INFO_FMT("Create node id: {}", self);
        if (self != 0)
        {
          return make_error(
            HTTP_STATUS_INTERNAL_SERVER_ERROR,
            ccf::errors::InternalError,
            "Starting node ID is not 0.");
        }

#ifdef GET_QUOTE
        CodeDigest node_code_id;
        std::copy_n(
          std::begin(in.code_digest),
          CODE_DIGEST_BYTES,
          std::begin(node_code_id));
        g.trust_node_code_id(node_code_id);
#endif

        for (const auto& wl : default_whitelists)
        {
          g.set_whitelist(wl.first, wl.second);
        }

        g.set_gov_scripts(
          lua::Interpreter().invoke<nlohmann::json>(in.gov_script));

        LOG_INFO_FMT("Created service");
        return make_success(true);
      };
      make_endpoint("create", HTTP_POST, json_adapter(create), no_auth_required)
        .set_openapi_hidden(true)
        .install();

      // Only called from node. See node_state.h.
      auto refresh_jwt_keys = [this](
                                EndpointContext& ctx, nlohmann::json&& body) {
        // All errors are server errors since the client is the server.

        if (!consensus)
        {
          LOG_FAIL_FMT("JWT key auto-refresh: no consensus available");
          return make_error(
            HTTP_STATUS_INTERNAL_SERVER_ERROR,
            ccf::errors::InternalError,
            "No consensus available.");
        }

        auto primary_id = consensus->primary();
        auto nodes = ctx.tx.get_read_only_handle(this->network.nodes);
        auto info = nodes->get(primary_id);
        if (!info.has_value())
        {
          LOG_FAIL_FMT(
            "JWT key auto-refresh: could not find node info of primary");
          return make_error(
            HTTP_STATUS_INTERNAL_SERVER_ERROR,
            ccf::errors::InternalError,
            "Could not find node info of primary.");
        }

        auto primary_cert_pem = info.value().cert;
        auto cert_der = ctx.rpc_ctx->session->caller_cert;
        auto caller_cert_pem = tls::cert_der_to_pem(cert_der);
        if (caller_cert_pem != primary_cert_pem)
        {
          LOG_FAIL_FMT(
            "JWT key auto-refresh: request does not originate from primary");
          return make_error(
            HTTP_STATUS_INTERNAL_SERVER_ERROR,
            ccf::errors::InternalError,
            "Request does not originate from primary.");
        }

        SetJwtPublicSigningKeys parsed;
        try
        {
          parsed = body.get<SetJwtPublicSigningKeys>();
        }
        catch (const JsonParseError& e)
        {
          return make_error(
            HTTP_STATUS_INTERNAL_SERVER_ERROR,
            ccf::errors::InternalError,
            "Unable to parse body.");
        }

        auto issuers = ctx.tx.get_handle(this->network.jwt_issuers);
        auto issuer_metadata_ = issuers->get(parsed.issuer);
        if (!issuer_metadata_.has_value())
        {
          LOG_FAIL_FMT(
            "JWT key auto-refresh: {} is not a valid issuer", parsed.issuer);
          return make_error(
            HTTP_STATUS_INTERNAL_SERVER_ERROR,
            ccf::errors::InternalError,
            fmt::format("{} is not a valid issuer.", parsed.issuer));
        }
        auto& issuer_metadata = issuer_metadata_.value();

        if (!issuer_metadata.auto_refresh)
        {
          LOG_FAIL_FMT(
            "JWT key auto-refresh: {} does not have auto_refresh enabled",
            parsed.issuer);
          return make_error(
            HTTP_STATUS_INTERNAL_SERVER_ERROR,
            ccf::errors::InternalError,
            fmt::format(
              "{} does not have auto_refresh enabled.", parsed.issuer));
        }

        if (!set_jwt_public_signing_keys(
              ctx.tx,
              INVALID_PROPOSAL_ID,
              parsed.issuer,
              issuer_metadata,
              parsed.jwks))
        {
          LOG_FAIL_FMT(
            "JWT key auto-refresh: error while storing signing keys for issuer "
            "{}",
            parsed.issuer);
          return make_error(
            HTTP_STATUS_INTERNAL_SERVER_ERROR,
            ccf::errors::InternalError,
            fmt::format(
              "Error while storing signing keys for issuer {}.",
              parsed.issuer));
        }

        return make_success(true);
      };
      make_endpoint(
        "jwt_keys/refresh",
        HTTP_POST,
        json_adapter(refresh_jwt_keys),
        {std::make_shared<NodeCertAuthnPolicy>()})
        .set_openapi_hidden(true)
        .install();
    }
  };

  class MemberRpcFrontend : public RpcFrontend
  {
  protected:
    MemberEndpoints member_endpoints;
    Members* members;

  public:
    MemberRpcFrontend(
      NetworkState& network,
      AbstractNodeState& node,
      ShareManager& share_manager) :
      RpcFrontend(*network.tables, member_endpoints),
      member_endpoints(network, node, share_manager),
      members(&network.members)
    {}
  };
} // namespace ccf<|MERGE_RESOLUTION|>--- conflicted
+++ resolved
@@ -1334,14 +1334,9 @@
         }
 
         const auto in = params.get<Propose::In>();
-<<<<<<< HEAD
-        const auto proposal_id = get_next_id(
-          ctx.tx.get_handle(this->network.values), ValueIds::NEXT_PROPOSAL_ID);
-=======
         const auto proposal_id =
           fmt::format("{:02x}", fmt::join(caller_identity.request_digest, ""));
 
->>>>>>> 32cc0ad9
         Proposal proposal(in.script, in.parameter, caller_identity.member_id);
 
         auto proposals = ctx.tx.get_handle(this->network.proposals);
