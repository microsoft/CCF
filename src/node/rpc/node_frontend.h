// Copyright (c) Microsoft Corporation. All rights reserved.
// Licensed under the Apache 2.0 License.
#pragma once

#include "crypto/hash.h"
#include "frontend.h"
#include "node/entities.h"
#include "node/network_state.h"
#include "node/quote.h"
#include "node_interface.h"

namespace ccf
{
  struct Quote
  {
    NodeId node_id = {};
    std::string raw = {}; // < Hex-encoded
    std::string endorsements = {}; // < Hex-encoded
    QuoteFormat format;

    std::string mrenclave = {}; // < Hex-encoded
  };

  DECLARE_JSON_TYPE_WITH_OPTIONAL_FIELDS(Quote)
  DECLARE_JSON_REQUIRED_FIELDS(Quote, node_id, raw, endorsements, format)
  DECLARE_JSON_OPTIONAL_FIELDS(Quote, mrenclave)

  struct GetQuotes
  {
    using In = void;

    struct Out
    {
      std::vector<Quote> quotes;
    };
  };

  DECLARE_JSON_TYPE(GetQuotes::Out)
  DECLARE_JSON_REQUIRED_FIELDS(GetQuotes::Out, quotes)

  class NodeEndpoints : public CommonEndpointRegistry
  {
  private:
    NetworkState& network;

    using ExistingNodeInfo = std::pair<NodeId, std::optional<kv::Version>>;

    std::optional<ExistingNodeInfo> check_node_exists(
      kv::Tx& tx,
      const std::vector<uint8_t>& node_der,
      std::optional<NodeStatus> node_status = std::nullopt)
    {
      auto nodes = tx.rw(network.nodes);

      auto node_pem = crypto::cert_der_to_pem(node_der);

      std::optional<ExistingNodeInfo> existing_node_info = std::nullopt;
      nodes->foreach([&existing_node_info, &node_pem, &node_status](
                       const NodeId& nid, const NodeInfo& ni) {
        if (
          ni.cert == node_pem &&
          (!node_status.has_value() || ni.status == node_status.value()))
        {
          existing_node_info = std::make_pair(nid, ni.ledger_secret_seqno);
          return false;
        }
        return true;
      });

      return existing_node_info;
    }

    std::optional<NodeId> check_conflicting_node_network(
      kv::Tx& tx, const NodeInfoNetwork& node_info_network)
    {
      auto nodes = tx.rw(network.nodes);

      std::optional<NodeId> duplicate_node_id;
      nodes->foreach([&node_info_network, &duplicate_node_id](
                       const NodeId& nid, const NodeInfo& ni) {
        if (
          node_info_network.nodeport == ni.nodeport &&
          node_info_network.nodehost == ni.nodehost &&
          ni.status != NodeStatus::RETIRED)
        {
          duplicate_node_id = nid;
          return false;
        }
        return true;
      });

      return duplicate_node_id;
    }

    auto add_node(
      kv::Tx& tx,
      const std::vector<uint8_t>& node_der,
      const JoinNetworkNodeToNode::In& in,
      NodeStatus node_status)
    {
      auto nodes = tx.rw(network.nodes);

      auto conflicting_node_id =
        check_conflicting_node_network(tx, in.node_info_network);
      if (conflicting_node_id.has_value())
      {
        return make_error(
          HTTP_STATUS_BAD_REQUEST,
          ccf::errors::NodeAlreadyExists,
          fmt::format(
            "A node with the same node host {} and port {} already exists "
            "(node id: {}).",
            in.node_info_network.nodehost,
            in.node_info_network.nodeport,
            conflicting_node_id.value()));
      }

      auto pk_der = crypto::public_key_der_from_cert(node_der);

      NodeId joining_node_id;
      if (network.consensus_type == ConsensusType::CFT)
      {
        joining_node_id = crypto::Sha256Hash(pk_der).hex_str();
      }
      else
      {
        joining_node_id = std::to_string(
          get_next_id(tx.rw(this->network.values), NEXT_NODE_ID));
      }

#ifdef GET_QUOTE
      QuoteVerificationResult verify_result =
<<<<<<< HEAD
        this->context.get_node_state().verify_quote(tx, in.quote_info, pk_pem);
=======
        this->node.verify_quote(tx, in.quote_info, pk_der);
>>>>>>> a62eef94
      if (verify_result != QuoteVerificationResult::Verified)
      {
        const auto [code, message] = quote_verification_error(verify_result);
        return make_error(code, ccf::errors::InvalidQuote, message);
      }
#else
      LOG_INFO_FMT("Skipped joining node quote verification");
#endif

      std::optional<kv::Version> ledger_secret_seqno = std::nullopt;
      if (node_status == NodeStatus::TRUSTED)
      {
        ledger_secret_seqno =
          this->network.ledger_secrets->get_latest(tx).first;
      }

      nodes->put(
        joining_node_id,
        {in.node_info_network,
         crypto::cert_der_to_pem(node_der),
         in.quote_info,
         in.public_encryption_key,
         node_status,
         ledger_secret_seqno});

      LOG_INFO_FMT("Node {} added as {}", joining_node_id, node_status);

      JoinNetworkNodeToNode::Out rep;
      rep.node_status = node_status;
      rep.node_id = joining_node_id;

      if (node_status == NodeStatus::TRUSTED)
      {
        rep.network_info = JoinNetworkNodeToNode::Out::NetworkInfo{
          context.get_node_state().is_part_of_public_network(),
          context.get_node_state().get_last_recovered_signed_idx(),
          this->network.consensus_type,
          this->network.ledger_secrets->get(tx),
          *this->network.identity.get()};
      }
      return make_success(rep);
    }

  public:
    NodeEndpoints(NetworkState& network, ccfapp::AbstractNodeContext& context) :
      CommonEndpointRegistry(get_actor_prefix(ActorsType::nodes), context),
      network(network)
    {
      openapi_info.title = "CCF Public Node API";
      openapi_info.description =
        "This API provides public, uncredentialed access to service and node "
        "state.";
    }

    void init_handlers() override
    {
      CommonEndpointRegistry::init_handlers();

      auto accept =
        [this](EndpointContext& args, const nlohmann::json& params) {
          const auto in = params.get<JoinNetworkNodeToNode::In>();

          if (
            !this->context.get_node_state().is_part_of_network() &&
            !this->context.get_node_state().is_part_of_public_network() &&
            !this->context.get_node_state().is_reading_private_ledger())
          {
            return make_error(
              HTTP_STATUS_INTERNAL_SERVER_ERROR,
              ccf::errors::InternalError,
              "Target node should be part of network to accept new nodes.");
          }

          if (this->network.consensus_type != in.consensus_type)
          {
            return make_error(
              HTTP_STATUS_BAD_REQUEST,
              ccf::errors::ConsensusTypeMismatch,
              fmt::format(
                "Node requested to join with consensus type {} but "
                "current consensus type is {}.",
                in.consensus_type,
                this->network.consensus_type));
          }

          auto nodes = args.tx.rw(this->network.nodes);
          auto service = args.tx.rw(this->network.service);

          auto active_service = service->get(0);
          if (!active_service.has_value())
          {
            return make_error(
              HTTP_STATUS_INTERNAL_SERVER_ERROR,
              ccf::errors::InternalError,
              "No service is available to accept new node.");
          }

          if (active_service->status == ServiceStatus::OPENING)
          {
            // If the service is opening, new nodes are trusted straight away
            NodeStatus joining_node_status = NodeStatus::TRUSTED;

            // If the node is already trusted, return network secrets
            auto existing_node_info = check_node_exists(
              args.tx, args.rpc_ctx->session->caller_cert, joining_node_status);
            if (existing_node_info.has_value())
            {
              JoinNetworkNodeToNode::Out rep;
              rep.node_status = joining_node_status;
              rep.node_id = existing_node_info->first;
              rep.network_info = {
                context.get_node_state().is_part_of_public_network(),
                context.get_node_state().get_last_recovered_signed_idx(),
                this->network.consensus_type,
                this->network.ledger_secrets->get(
                  args.tx, existing_node_info->second),
                *this->network.identity.get()};
              return make_success(rep);
            }

            return add_node(
              args.tx,
              args.rpc_ctx->session->caller_cert,
              in,
              joining_node_status);
          }

          // If the service is open, new nodes are first added as pending and
          // then only trusted via member governance. It is expected that a new
          // node polls the network to retrieve the network secrets until it is
          // trusted

          auto existing_node_info =
            check_node_exists(args.tx, args.rpc_ctx->session->caller_cert);
          if (existing_node_info.has_value())
          {
            JoinNetworkNodeToNode::Out rep;
            rep.node_id = existing_node_info->first;

            // If the node already exists, return network secrets if is already
            // trusted. Otherwise, only return its status
            auto node_status = nodes->get(existing_node_info->first)->status;
            rep.node_status = node_status;
            if (node_status == NodeStatus::TRUSTED)
            {
              rep.network_info = {
                context.get_node_state().is_part_of_public_network(),
                context.get_node_state().get_last_recovered_signed_idx(),
                this->network.consensus_type,
                this->network.ledger_secrets->get(
                  args.tx, existing_node_info->second),
                *this->network.identity.get()};
              return make_success(rep);
            }
            else if (node_status == NodeStatus::PENDING)
            {
              // Only return node status and ID
              return make_success(rep);
            }
            else
            {
              return make_error(
                HTTP_STATUS_BAD_REQUEST,
                ccf::errors::InvalidNodeState,
                "Joining node is not in expected state.");
            }
          }
          else
          {
            // If the node does not exist, add it to the KV in state pending
            return add_node(
              args.tx,
              args.rpc_ctx->session->caller_cert,
              in,
              NodeStatus::PENDING);
          }
        };
      make_endpoint("join", HTTP_POST, json_adapter(accept), no_auth_required)
        .set_openapi_hidden(true)
        .install();

      auto get_state = [this](auto& args, nlohmann::json&&) {
        GetState::Out result;
        auto [s, rts, lrs] = this->context.get_node_state().state();
        result.node_id = this->context.get_node_state().get_node_id();
        result.state = s;
        result.recovery_target_seqno = rts;
        result.last_recovered_seqno = lrs;

        auto signatures = args.tx.template ro<Signatures>(Tables::SIGNATURES);
        auto sig = signatures->get(0);
        if (!sig.has_value())
        {
          result.last_signed_seqno = 0;
        }
        else
        {
          result.last_signed_seqno = sig.value().seqno;
        }

        return result;
      };
      make_read_only_endpoint(
        "state", HTTP_GET, json_read_only_adapter(get_state), no_auth_required)
        .set_auto_schema<GetState>()
        .set_forwarding_required(ForwardingRequired::Never)
        .install();

      auto get_quote = [this](auto& args, nlohmann::json&&) {
        QuoteInfo node_quote_info;
        const auto result =
          get_quote_for_this_node_v1(args.tx, node_quote_info);
        if (result == ApiResult::OK)
        {
          Quote q;
          q.node_id = context.get_node_state().get_node_id();
          q.raw = fmt::format("{:02x}", fmt::join(node_quote_info.quote, ""));
          q.endorsements =
            fmt::format("{:02x}", fmt::join(node_quote_info.endorsements, ""));
          q.format = node_quote_info.format;

#ifdef GET_QUOTE
          auto code_id =
            EnclaveAttestationProvider::get_code_id(node_quote_info);
          q.mrenclave = fmt::format("{:02x}", fmt::join(code_id, ""));
#endif

          return make_success(q);
        }
        else if (result == ApiResult::NotFound)
        {
          return make_error(
            HTTP_STATUS_NOT_FOUND,
            ccf::errors::ResourceNotFound,
            "Could not find node quote.");
        }
        else
        {
          return make_error(
            HTTP_STATUS_INTERNAL_SERVER_ERROR,
            ccf::errors::InternalError,
            fmt::format("Error code: {}", ccf::api_result_to_str(result)));
        }
      };
      make_read_only_endpoint(
        "quotes/self",
        HTTP_GET,
        json_read_only_adapter(get_quote),
        no_auth_required)
        .set_auto_schema<void, Quote>()
        .set_forwarding_required(ForwardingRequired::Never)
        .install();

      auto get_quotes = [this](auto& args, nlohmann::json&&) {
        GetQuotes::Out result;

        auto nodes = args.tx.ro(network.nodes);
        nodes->foreach([& quotes = result.quotes](
                         const auto& node_id, const auto& node_info) {
          if (node_info.status == ccf::NodeStatus::TRUSTED)
          {
            Quote q;
            q.node_id = node_id;
            q.raw =
              fmt::format("{:02x}", fmt::join(node_info.quote_info.quote, ""));
            q.endorsements = fmt::format(
              "{:02x}", fmt::join(node_info.quote_info.endorsements, ""));
            q.format = QuoteFormat::oe_sgx_v1;

#ifdef GET_QUOTE
            auto code_id =
              EnclaveAttestationProvider::get_code_id(node_info.quote_info);
            q.mrenclave = fmt::format("{:02x}", fmt::join(code_id, ""));
#endif
            quotes.emplace_back(q);
          }
          return true;
        });

        return make_success(result);
      };
      make_read_only_endpoint(
        "quotes",
        HTTP_GET,
        json_read_only_adapter(get_quotes),
        no_auth_required)
        .set_auto_schema<GetQuotes>()
        .install();

      auto network_status = [this](auto& args, nlohmann::json&&) {
        GetNetworkInfo::Out out;
        auto service = args.tx.ro(network.service);
        auto service_state = service->get(0);
        if (service_state.has_value())
        {
          out.service_status = service_state.value().status;
          if (consensus != nullptr)
          {
            out.current_view = consensus->get_view();
            out.view_change_in_progress = consensus->view_change_in_progress();

            auto primary_id = consensus->primary();
            if (primary_id.has_value())
            {
              auto nodes = args.tx.ro(this->network.nodes);
              auto info = nodes->get(primary_id.value());
              if (info)
              {
                out.primary_id = primary_id.value();
              }
            }
          }
          return make_success(out);
        }
        return make_error(
          HTTP_STATUS_NOT_FOUND,
          ccf::errors::ResourceNotFound,
          "Service state not available.");
      };
      make_read_only_endpoint(
        "network",
        HTTP_GET,
        json_read_only_adapter(network_status),
        no_auth_required)
        .set_execute_outside_consensus(
          ccf::endpoints::ExecuteOutsideConsensus::Locally)
        .set_auto_schema<void, GetNetworkInfo::Out>()
        .install();

      auto get_nodes = [this](auto& args, nlohmann::json&& params) {
        const auto in = params.get<GetNodes::In>();
        GetNodes::Out out;

        auto nodes = args.tx.ro(this->network.nodes);
        nodes->foreach(
          [this, &in, &out](const NodeId& nid, const NodeInfo& ni) {
            if (in.host.has_value() && in.host.value() != ni.pubhost)
              return true;
            if (in.port.has_value() && in.port.value() != ni.pubport)
              return true;
            if (in.status.has_value() && in.status.value() != ni.status)
              return true;
            bool is_primary = false;
            if (consensus != nullptr)
            {
              is_primary = consensus->primary() == nid;
            }
            out.nodes.push_back({nid,
                                 ni.status,
                                 ni.pubhost,
                                 ni.pubport,
                                 ni.rpchost,
                                 ni.rpcport,
                                 is_primary});
            return true;
          });

        return make_success(out);
      };
      make_read_only_endpoint(
        "network/nodes",
        HTTP_GET,
        json_read_only_adapter(get_nodes),
        no_auth_required)
        .set_execute_outside_consensus(
          ccf::endpoints::ExecuteOutsideConsensus::Primary)
        .set_auto_schema<GetNodes>()
        .install();

      auto get_node_info = [this](auto& args, nlohmann::json&&) {
        std::string node_id;
        std::string error;
        if (!get_path_param(
              args.rpc_ctx->get_request_path_params(),
              "node_id",
              node_id,
              error))
        {
          return make_error(
            HTTP_STATUS_BAD_REQUEST, ccf::errors::InvalidResourceName, error);
        }

        auto nodes = args.tx.ro(this->network.nodes);
        auto info = nodes->get(node_id);

        if (!info)
        {
          return make_error(
            HTTP_STATUS_NOT_FOUND,
            ccf::errors::ResourceNotFound,
            "Node not found");
        }

        bool is_primary = false;
        if (consensus != nullptr)
        {
          auto primary = consensus->primary();
          if (primary.has_value() && primary.value() == node_id)
          {
            is_primary = true;
          }
        }
        auto ni = info.value();
        return make_success(GetNode::Out{node_id,
                                         ni.status,
                                         ni.pubhost,
                                         ni.pubport,
                                         ni.rpchost,
                                         ni.rpcport,
                                         is_primary});
      };
      make_read_only_endpoint(
        "network/nodes/{node_id}",
        HTTP_GET,
        json_read_only_adapter(get_node_info),
        no_auth_required)
        .set_auto_schema<void, GetNode::Out>()
        .set_execute_outside_consensus(
          ccf::endpoints::ExecuteOutsideConsensus::Locally)
        .install();

      auto get_self_node = [this](ReadOnlyEndpointContext& args) {
        auto node_id = this->context.get_node_state().get_node_id();
        auto nodes = args.tx.ro(this->network.nodes);
        auto info = nodes->get(node_id);
        if (info)
        {
          args.rpc_ctx->set_response_status(HTTP_STATUS_PERMANENT_REDIRECT);
          args.rpc_ctx->set_response_header(
            "Location",
            fmt::format(
              "https://{}:{}/node/network/nodes/{}",
              info->pubhost,
              info->pubport,
              node_id.value()));
          return;
        }

        args.rpc_ctx->set_error(
          HTTP_STATUS_INTERNAL_SERVER_ERROR,
          ccf::errors::InternalError,
          "Node info not available");
      };
      make_read_only_endpoint(
        "network/nodes/self", HTTP_GET, get_self_node, no_auth_required)
        .set_forwarding_required(ForwardingRequired::Never)
        .set_execute_outside_consensus(
          ccf::endpoints::ExecuteOutsideConsensus::Locally)
        .install();

      auto get_primary_node = [this](ReadOnlyEndpointContext& args) {
        if (consensus != nullptr)
        {
          auto node_id = this->context.get_node_state().get_node_id();
          auto primary_id = consensus->primary();
          if (!primary_id.has_value())
          {
            args.rpc_ctx->set_error(
              HTTP_STATUS_INTERNAL_SERVER_ERROR,
              ccf::errors::InternalError,
              "Primary unknown");
          }

          auto nodes = args.tx.ro(this->network.nodes);
          auto info = nodes->get(node_id);
          auto info_primary = nodes->get(primary_id.value());
          if (info && info_primary)
          {
            args.rpc_ctx->set_response_status(HTTP_STATUS_PERMANENT_REDIRECT);
            args.rpc_ctx->set_response_header(
              "Location",
              fmt::format(
                "https://{}:{}/node/network/nodes/{}",
                info->pubhost,
                info->pubport,
                primary_id->value()));
            return;
          }
        }

        args.rpc_ctx->set_error(
          HTTP_STATUS_INTERNAL_SERVER_ERROR,
          ccf::errors::InternalError,
          "Primary unknown");
      };
      make_read_only_endpoint(
        "network/nodes/primary", HTTP_GET, get_primary_node, no_auth_required)
        .set_forwarding_required(ForwardingRequired::Never)
        .set_execute_outside_consensus(
          ccf::endpoints::ExecuteOutsideConsensus::Locally)
        .install();

      auto is_primary = [this](ReadOnlyEndpointContext& args) {
        if (this->context.get_node_state().is_primary())
        {
          args.rpc_ctx->set_response_status(HTTP_STATUS_OK);
        }
        else
        {
          args.rpc_ctx->set_response_status(HTTP_STATUS_PERMANENT_REDIRECT);
          if (consensus != nullptr)
          {
            auto primary_id = consensus->primary();
            if (!primary_id.has_value())
            {
              args.rpc_ctx->set_error(
                HTTP_STATUS_INTERNAL_SERVER_ERROR,
                ccf::errors::InternalError,
                "Primary unknown");
            }

            auto nodes = args.tx.ro(this->network.nodes);
            auto info = nodes->get(primary_id.value());
            if (info)
            {
              args.rpc_ctx->set_response_header(
                "Location",
                fmt::format(
                  "https://{}:{}/node/primary", info->pubhost, info->pubport));
            }
          }
        }
      };
      make_read_only_endpoint(
        "primary", HTTP_HEAD, is_primary, no_auth_required)
        .set_forwarding_required(ForwardingRequired::Never)
        .set_execute_outside_consensus(
          ccf::endpoints::ExecuteOutsideConsensus::Locally)
        .install();

      auto consensus_config = [this](CommandEndpointContext& args) {
        // Query node for configurations, separate current from pending
        if (consensus != nullptr)
        {
          auto cfg = consensus->get_latest_configuration();
          nlohmann::json c;
          for (auto& [nid, ninfo] : cfg)
          {
            nlohmann::json n;
            n["address"] = fmt::format("{}:{}", ninfo.hostname, ninfo.port);
            c[nid.value()] = n;
          }
          args.rpc_ctx->set_response_body(c.dump());
        }
        else
        {
          args.rpc_ctx->set_response_status(HTTP_STATUS_NOT_FOUND);
          args.rpc_ctx->set_response_body("No configured consensus");
        }
      };

      make_command_endpoint(
        "config", HTTP_GET, consensus_config, no_auth_required)
        .set_forwarding_required(ForwardingRequired::Never)
        .set_execute_outside_consensus(
          ccf::endpoints::ExecuteOutsideConsensus::Locally)
        .install();

      auto memory_usage = [](CommandEndpointContext& args) {

// Do not attempt to call oe_allocator_mallinfo when used from
// unit tests such as the frontend_test
#ifdef INSIDE_ENCLAVE
        oe_mallinfo_t info;
        auto rc = oe_allocator_mallinfo(&info);
        if (rc == OE_OK)
        {
          MemoryUsage::Out mu(info);
          args.rpc_ctx->set_response_status(HTTP_STATUS_OK);
          args.rpc_ctx->set_response_header(
            http::headers::CONTENT_TYPE, http::headervalues::contenttype::JSON);
          args.rpc_ctx->set_response_body(nlohmann::json(mu).dump());
          return;
        }
#endif

        args.rpc_ctx->set_response_status(HTTP_STATUS_INTERNAL_SERVER_ERROR);
        args.rpc_ctx->set_response_body("Failed to read memory usage");
      };

      make_command_endpoint("memory", HTTP_GET, memory_usage, no_auth_required)
        .set_forwarding_required(ForwardingRequired::Never)
        .set_execute_outside_consensus(
          ccf::endpoints::ExecuteOutsideConsensus::Locally)
        .set_auto_schema<MemoryUsage>()
        .install();
    }
  };

  class NodeRpcFrontend : public RpcFrontend
  {
  protected:
    NodeEndpoints node_endpoints;

  public:
    NodeRpcFrontend(
      NetworkState& network, ccfapp::AbstractNodeContext& context) :
      RpcFrontend(*network.tables, node_endpoints),
      node_endpoints(network, context)
    {}
  };
}<|MERGE_RESOLUTION|>--- conflicted
+++ resolved
@@ -130,11 +130,7 @@
 
 #ifdef GET_QUOTE
       QuoteVerificationResult verify_result =
-<<<<<<< HEAD
-        this->context.get_node_state().verify_quote(tx, in.quote_info, pk_pem);
-=======
-        this->node.verify_quote(tx, in.quote_info, pk_der);
->>>>>>> a62eef94
+        this->context.get_node_state().verify_quote(tx, in.quote_info, pk_der);
       if (verify_result != QuoteVerificationResult::Verified)
       {
         const auto [code, message] = quote_verification_error(verify_result);
