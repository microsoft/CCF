--- conflicted
+++ resolved
@@ -809,12 +809,9 @@
           out.service_status = service_value.status;
           out.service_certificate = service_value.cert;
           out.recovery_count = service_value.recovery_count.value_or(0);
-<<<<<<< HEAD
           out.service_data = service_value.service_data;
-=======
           out.current_service_create_txid =
             service_value.current_service_create_txid;
->>>>>>> 47804201
           if (consensus != nullptr)
           {
             out.current_view = consensus->get_view();
@@ -1352,11 +1349,8 @@
             "Service is already created.");
         }
 
-<<<<<<< HEAD
-        g.create_service(in.service_cert, in.service_data, recovering);
-=======
-        g.create_service(in.service_cert, in.create_txid, recovering);
->>>>>>> 47804201
+        g.create_service(
+          in.service_cert, in.create_txid, in.service_data, recovering);
 
         // Retire all nodes, in case there are any (i.e. post recovery)
         g.retire_active_nodes();
