// Copyright (c) Microsoft Corporation. All rights reserved.
// Licensed under the Apache 2.0 License.
#pragma once

#include "ccf/common_auth_policies.h"
#include "ccf/common_endpoint_registry.h"
#include "ccf/http_query.h"
#include "ccf/json_handler.h"
#include "ccf/version.h"
#include "crypto/csr.h"
#include "crypto/hash.h"
#include "frontend.h"
#include "node/entities.h"
#include "node/network_state.h"
#include "node/quote.h"
#include "node/reconfig_id.h"
#include "node/session_metrics.h"
#include "node_interface.h"

namespace ccf
{
  struct Quote
  {
    NodeId node_id = {};
    std::vector<uint8_t> raw;
    std::vector<uint8_t> endorsements;
    QuoteFormat format;

    std::string mrenclave = {}; // < Hex-encoded
  };

  DECLARE_JSON_TYPE_WITH_OPTIONAL_FIELDS(Quote)
  DECLARE_JSON_REQUIRED_FIELDS(Quote, node_id, raw, endorsements, format)
  DECLARE_JSON_OPTIONAL_FIELDS(Quote, mrenclave)

  struct GetQuotes
  {
    using In = void;

    struct Out
    {
      std::vector<Quote> quotes;
    };
  };

  DECLARE_JSON_TYPE(GetQuotes::Out)
  DECLARE_JSON_REQUIRED_FIELDS(GetQuotes::Out, quotes)

  struct NodeMetrics
  {
    ccf::SessionMetrics sessions;
  };

  DECLARE_JSON_TYPE(NodeMetrics)
  DECLARE_JSON_REQUIRED_FIELDS(NodeMetrics, sessions)

  struct JavaScriptMetrics
  {
    uint64_t bytecode_size;
    bool bytecode_used;
  };

  DECLARE_JSON_TYPE(JavaScriptMetrics)
  DECLARE_JSON_REQUIRED_FIELDS(JavaScriptMetrics, bytecode_size, bytecode_used)

  struct SetJwtPublicSigningKeys
  {
    std::string issuer;
    JsonWebKeySet jwks;
  };

  DECLARE_JSON_TYPE(SetJwtPublicSigningKeys)
  DECLARE_JSON_REQUIRED_FIELDS(SetJwtPublicSigningKeys, issuer, jwks)

  class NodeEndpoints : public CommonEndpointRegistry
  {
  private:
    NetworkState& network;

    struct ExistingNodeInfo
    {
      NodeId node_id;
      std::optional<kv::Version> ledger_secret_seqno = std::nullopt;
      std::optional<crypto::Pem> endorsed_certificate = std::nullopt;
    };

    std::optional<ExistingNodeInfo> check_node_exists(
      kv::Tx& tx,
      const std::vector<uint8_t>& self_signed_node_der,
      std::optional<NodeStatus> node_status = std::nullopt)
    {
      // Check that a node exists by looking up its public key in the nodes
      // table.
      auto nodes = tx.ro(network.nodes);
      auto endorsed_node_certificates =
        tx.ro(network.node_endorsed_certificates);

      auto pk_pem = crypto::public_key_pem_from_cert(self_signed_node_der);

      std::optional<ExistingNodeInfo> existing_node_info = std::nullopt;
      nodes->foreach([&existing_node_info,
                      &pk_pem,
                      &node_status,
                      &endorsed_node_certificates](
                       const NodeId& nid, const NodeInfo& ni) {
        if (
          ni.public_key == pk_pem &&
          (!node_status.has_value() || ni.status == node_status.value()))
        {
          existing_node_info = {
            nid, ni.ledger_secret_seqno, endorsed_node_certificates->get(nid)};
          return false;
        }
        return true;
      });

      return existing_node_info;
    }

    std::optional<NodeId> check_conflicting_node_network(
      kv::Tx& tx, const NodeInfoNetwork& node_info_network)
    {
      auto nodes = tx.rw(network.nodes);

      std::optional<NodeId> duplicate_node_id;
      nodes->foreach([&node_info_network, &duplicate_node_id](
                       const NodeId& nid, const NodeInfo& ni) {
        if (
          node_info_network.node_address == ni.node_address &&
          ni.status != NodeStatus::RETIRED)
        {
          duplicate_node_id = nid;
          return false;
        }
        return true;
      });

      return duplicate_node_id;
    }

    auto add_node(
      kv::Tx& tx,
      const std::vector<uint8_t>& node_der,
      const JoinNetworkNodeToNode::In& in,
      NodeStatus node_status,
      ServiceStatus service_status)
    {
      auto nodes = tx.rw(network.nodes);
      auto node_endorsed_certificates =
        tx.rw(network.node_endorsed_certificates);
<<<<<<< HEAD
      auto config = tx.rw(network.config)->get();
=======
>>>>>>> d3aebe84

      auto conflicting_node_id =
        check_conflicting_node_network(tx, in.node_info_network);
      if (conflicting_node_id.has_value())
      {
        return make_error(
          HTTP_STATUS_BAD_REQUEST,
          ccf::errors::NodeAlreadyExists,
          fmt::format(
            "A node with the same node host {} and port {} already exists "
            "(node id: {}).",
            in.node_info_network.node_address.hostname,
            in.node_info_network.node_address.port,
            conflicting_node_id.value()));
      }

      auto pubk_der = crypto::public_key_der_from_cert(node_der);
      NodeId joining_node_id = compute_node_id_from_pubk_der(pubk_der);

      CodeDigest code_digest;

#ifdef GET_QUOTE
      QuoteVerificationResult verify_result =
        this->context.get_node_state().verify_quote(
          tx, in.quote_info, pubk_der, code_digest);
      if (verify_result != QuoteVerificationResult::Verified)
      {
        const auto [code, message] = quote_verification_error(verify_result);
        return make_error(code, ccf::errors::InvalidQuote, message);
      }
#else
      LOG_INFO_FMT("Skipped joining node quote verification");
#endif

      std::optional<kv::Version> ledger_secret_seqno = std::nullopt;
      if (
        node_status == NodeStatus::TRUSTED ||
        node_status == NodeStatus::LEARNER)
      {
        ledger_secret_seqno =
          this->network.ledger_secrets->get_latest(tx).first;
      }

      // Note: All new nodes should specify a CSR from 2.x
      auto client_public_key_pem = crypto::public_key_pem_from_cert(node_der);
      if (in.certificate_signing_request.has_value())
      {
        // Verify that client's public key matches the one specified in the CSR)
        auto csr_public_key_pem = crypto::public_key_pem_from_csr(
          in.certificate_signing_request.value());
        if (client_public_key_pem != csr_public_key_pem)
        {
          return make_error(
            HTTP_STATUS_BAD_REQUEST,
            ccf::errors::CSRPublicKeyInvalid,
            "Public key in CSR does not match TLS client identity.");
        }
      }

      NodeInfo node_info = {
        in.node_info_network,
        in.quote_info,
        in.public_encryption_key,
        node_status,
        ledger_secret_seqno,
        ds::to_hex(code_digest.data),
        in.certificate_signing_request,
        client_public_key_pem};

<<<<<<< HEAD
      // Only record self-signed node certificate if the node does not require
      // endorsement by the service when it is trusted
      if (
        config->nodes.has_value() && !config->nodes->node_endorsement_on_trust)
=======
      // Because the certificate signature scheme is non-deterministic, only
      // self-signed node certificate is recorded in the node info table
      if (this->network.consensus_type == ConsensusType::BFT)
>>>>>>> d3aebe84
      {
        node_info.cert = crypto::cert_der_to_pem(node_der);
      }

      nodes->put(joining_node_id, node_info);

      kv::NetworkConfiguration nc =
        get_latest_network_configuration(network, tx);
      nc.nodes.insert(joining_node_id);
      add_new_network_reconfiguration(network, tx, nc);

      LOG_INFO_FMT("Node {} added as {}", joining_node_id, node_status);

      JoinNetworkNodeToNode::Out rep;
      rep.node_status = node_status;
      rep.node_id = joining_node_id;

      if (
        node_status == NodeStatus::TRUSTED ||
        node_status == NodeStatus::LEARNER)
      {
        // Joining node only submit a CSR from 2.x
        std::optional<crypto::Pem> endorsed_certificate = std::nullopt;
        if (
          in.certificate_signing_request.has_value() &&
<<<<<<< HEAD
          (!config->nodes.has_value() ||
           config->nodes->node_endorsement_on_trust))
=======
          this->network.consensus_type == ConsensusType::CFT)
>>>>>>> d3aebe84
        {
          endorsed_certificate =
            context.get_node_state().generate_endorsed_certificate(
              in.certificate_signing_request.value(),
              this->network.identity->priv_key,
              this->network.identity->cert);
          node_endorsed_certificates->put(
            joining_node_id, {endorsed_certificate.value()});
        }

        rep.network_info = JoinNetworkNodeToNode::Out::NetworkInfo{
          context.get_node_state().is_part_of_public_network(),
          context.get_node_state().get_last_recovered_signed_idx(),
          this->network.consensus_type,
          this->network.ledger_secrets->get(tx),
          *this->network.identity.get(),
          service_status,
          endorsed_certificate};
      }
      return make_success(rep);
    }

  public:
    NodeEndpoints(
      NetworkState& network, ccfapp::AbstractNodeContext& context_) :
      CommonEndpointRegistry(get_actor_prefix(ActorsType::nodes), context_),
      network(network)
    {
      openapi_info.title = "CCF Public Node API";
      openapi_info.description =
        "This API provides public, uncredentialed access to service and node "
        "state.";
      openapi_info.document_version = "1.4.0";
    }

    void init_handlers() override
    {
      CommonEndpointRegistry::init_handlers();

      auto accept = [this](auto& args, const nlohmann::json& params) {
        const auto in = params.get<JoinNetworkNodeToNode::In>();

        if (
          !this->context.get_node_state().is_part_of_network() &&
          !this->context.get_node_state().is_part_of_public_network() &&
          !this->context.get_node_state().is_reading_private_ledger())
        {
          return make_error(
            HTTP_STATUS_INTERNAL_SERVER_ERROR,
            ccf::errors::InternalError,
            "Target node should be part of network to accept new nodes.");
        }

        if (this->network.consensus_type != in.consensus_type)
        {
          return make_error(
            HTTP_STATUS_BAD_REQUEST,
            ccf::errors::ConsensusTypeMismatch,
            fmt::format(
              "Node requested to join with consensus type {} but "
              "current consensus type is {}.",
              in.consensus_type,
              this->network.consensus_type));
        }

        // If the joiner and this node both started from a snapshot, make sure
        // that the joiner's snapshot is more recent than this node's snapshot
        auto this_startup_seqno =
          this->context.get_node_state().get_startup_snapshot_seqno();
        if (
          this_startup_seqno.has_value() && in.startup_seqno.has_value() &&
          this_startup_seqno.value() > in.startup_seqno.value())
        {
          return make_error(
            HTTP_STATUS_BAD_REQUEST,
            ccf::errors::StartupSnapshotIsOld,
            fmt::format(
              "Node requested to join from snapshot at seqno {} which is "
              "older "
              "than this node startup seqno {}",
              in.startup_seqno.value(),
              this_startup_seqno.value()));
        }

        auto nodes = args.tx.rw(this->network.nodes);
        auto service = args.tx.rw(this->network.service);

        auto active_service = service->get();
        if (!active_service.has_value())
        {
          return make_error(
            HTTP_STATUS_INTERNAL_SERVER_ERROR,
            ccf::errors::InternalError,
            "No service is available to accept new node.");
        }

        if (active_service->status == ServiceStatus::OPENING)
        {
          // If the service is opening, new nodes are trusted straight away
          NodeStatus joining_node_status = NodeStatus::TRUSTED;

          // If the node is already trusted, return network secrets
          auto existing_node_info = check_node_exists(
            args.tx, args.rpc_ctx->session->caller_cert, joining_node_status);
          if (existing_node_info.has_value())
          {
            JoinNetworkNodeToNode::Out rep;
            rep.node_status = joining_node_status;
            rep.network_info = JoinNetworkNodeToNode::Out::NetworkInfo(
              context.get_node_state().is_part_of_public_network(),
              context.get_node_state().get_last_recovered_signed_idx(),
              this->network.consensus_type,
              this->network.ledger_secrets->get(
                args.tx, existing_node_info->ledger_secret_seqno),
              *this->network.identity.get(),
              active_service->status,
              existing_node_info->endorsed_certificate);

            return make_success(rep);
          }

          if (
            consensus != nullptr && consensus->type() == ConsensusType::CFT &&
            !this->context.get_node_state().can_replicate())
          {
            auto primary_id = consensus->primary();
            if (primary_id.has_value())
            {
              auto nodes = args.tx.ro(this->network.nodes);
              auto info = nodes->get(primary_id.value());
              if (info)
              {
                const auto& pub_address =
                  info->rpc_interfaces[0].public_rpc_address;
                args.rpc_ctx->set_response_header(
                  http::headers::LOCATION,
                  fmt::format(
                    "https://{}:{}/node/join",
                    pub_address.hostname,
                    pub_address.port));

                return make_error(
                  HTTP_STATUS_PERMANENT_REDIRECT,
                  ccf::errors::NodeCannotHandleRequest,
                  "Node is not primary; cannot handle write");
              }
            }

            return make_error(
              HTTP_STATUS_INTERNAL_SERVER_ERROR,
              ccf::errors::InternalError,
              "Primary unknown");
          }

          return add_node(
            args.tx,
            args.rpc_ctx->session->caller_cert,
            in,
            joining_node_status,
            active_service->status);
        }

        // If the service is open, new nodes are first added as pending and
        // then only trusted via member governance. It is expected that a new
        // node polls the network to retrieve the network secrets until it is
        // trusted

        auto existing_node_info =
          check_node_exists(args.tx, args.rpc_ctx->session->caller_cert);
        if (existing_node_info.has_value())
        {
          JoinNetworkNodeToNode::Out rep;

          // If the node already exists, return network secrets if is already
          // trusted. Otherwise, only return its status
          auto node_status = nodes->get(existing_node_info->node_id)->status;
          rep.node_status = node_status;
          if (
            node_status == NodeStatus::TRUSTED ||
            node_status == NodeStatus::LEARNER)
          {
            rep.network_info = JoinNetworkNodeToNode::Out::NetworkInfo(
              context.get_node_state().is_part_of_public_network(),
              context.get_node_state().get_last_recovered_signed_idx(),
              this->network.consensus_type,
              this->network.ledger_secrets->get(
                args.tx, existing_node_info->ledger_secret_seqno),
              *this->network.identity.get(),
              active_service->status,
              existing_node_info->endorsed_certificate);

            return make_success(rep);
          }
          else if (node_status == NodeStatus::PENDING)
          {
            // Only return node status and ID
            return make_success(rep);
          }
          else
          {
            return make_error(
              HTTP_STATUS_BAD_REQUEST,
              ccf::errors::InvalidNodeState,
              "Joining node is not in expected state.");
          }
        }
        else
        {
          if (
            consensus != nullptr && consensus->type() == ConsensusType::CFT &&
            !this->context.get_node_state().can_replicate())
          {
            auto primary_id = consensus->primary();
            if (primary_id.has_value())
            {
              auto nodes = args.tx.ro(this->network.nodes);
              auto info = nodes->get(primary_id.value());
              if (info)
              {
                const auto& pub_address =
                  info->rpc_interfaces[0].public_rpc_address;
                args.rpc_ctx->set_response_header(
                  http::headers::LOCATION,
                  fmt::format(
                    "https://{}:{}/node/join",
                    pub_address.hostname,
                    pub_address.port));

                return make_error(
                  HTTP_STATUS_PERMANENT_REDIRECT,
                  ccf::errors::NodeCannotHandleRequest,
                  "Node is not primary; cannot handle write");
              }
            }

            return make_error(
              HTTP_STATUS_INTERNAL_SERVER_ERROR,
              ccf::errors::InternalError,
              "Primary unknown");
          }

          // If the node does not exist, add it to the KV in state pending
          return add_node(
            args.tx,
            args.rpc_ctx->session->caller_cert,
            in,
            NodeStatus::PENDING,
            active_service->status);
        }
      };
      make_endpoint("/join", HTTP_POST, json_adapter(accept), no_auth_required)
        .set_forwarding_required(endpoints::ForwardingRequired::Never)
        .set_openapi_hidden(true)
        .install();

      auto get_state = [this](auto& args, nlohmann::json&&) {
        GetState::Out result;
        auto [s, rts, lrs] = this->context.get_node_state().state();
        result.node_id = this->context.get_node_state().get_node_id();
        result.state = s;
        result.recovery_target_seqno = rts;
        result.last_recovered_seqno = lrs;
        result.startup_seqno =
          this->context.get_node_state().get_startup_snapshot_seqno().value_or(
            0);

        auto signatures = args.tx.template ro<Signatures>(Tables::SIGNATURES);
        auto sig = signatures->get();
        if (!sig.has_value())
        {
          result.last_signed_seqno = 0;
        }
        else
        {
          result.last_signed_seqno = sig.value().seqno;
        }

        return result;
      };
      make_read_only_endpoint(
        "/state", HTTP_GET, json_read_only_adapter(get_state), no_auth_required)
        .set_auto_schema<GetState>()
        .set_forwarding_required(endpoints::ForwardingRequired::Never)
        .install();

      auto get_quote = [this](auto& args, nlohmann::json&&) {
        QuoteInfo node_quote_info;
        const auto result =
          get_quote_for_this_node_v1(args.tx, node_quote_info);
        if (result == ApiResult::OK)
        {
          Quote q;
          q.node_id = context.get_node_state().get_node_id();
          q.raw = node_quote_info.quote;
          q.endorsements = node_quote_info.endorsements;
          q.format = node_quote_info.format;

#ifdef GET_QUOTE
          // get_code_id attempts to re-validate the quote to extract mrenclave
          // and the Open Enclave is insufficiently flexible to allow quotes
          // with expired collateral to be parsed at all. Recent nodes therefore
          // cache their code digest on startup, and this code attempts to fetch
          // that value when possible and only call the unreliable get_code_id
          // otherwise.
          auto nodes = args.tx.ro(network.nodes);
          auto node_info = nodes->get(context.get_node_state().get_node_id());
          if (node_info.has_value() && node_info->code_digest.has_value())
          {
            q.mrenclave = node_info->code_digest.value();
          }
          else
          {
            auto code_id =
              EnclaveAttestationProvider::get_code_id(node_quote_info);
            if (code_id.has_value())
            {
              q.mrenclave = ds::to_hex(code_id.value().data);
            }
            else
            {
              return make_error(
                HTTP_STATUS_INTERNAL_SERVER_ERROR,
                ccf::errors::InvalidQuote,
                "Failed to extract code id from node quote.");
            }
          }
#endif

          return make_success(q);
        }
        else if (result == ApiResult::NotFound)
        {
          return make_error(
            HTTP_STATUS_NOT_FOUND,
            ccf::errors::ResourceNotFound,
            "Could not find node quote.");
        }
        else
        {
          return make_error(
            HTTP_STATUS_INTERNAL_SERVER_ERROR,
            ccf::errors::InternalError,
            fmt::format("Error code: {}", ccf::api_result_to_str(result)));
        }
      };
      make_read_only_endpoint(
        "/quotes/self",
        HTTP_GET,
        json_read_only_adapter(get_quote),
        no_auth_required)
        .set_auto_schema<void, Quote>()
        .set_forwarding_required(endpoints::ForwardingRequired::Never)
        .install();

      auto get_quotes = [this](auto& args, nlohmann::json&&) {
        GetQuotes::Out result;

        auto nodes = args.tx.ro(network.nodes);
        nodes->foreach([&quotes = result.quotes](
                         const auto& node_id, const auto& node_info) {
          if (
            node_info.status == ccf::NodeStatus::TRUSTED ||
            node_info.status == ccf::NodeStatus::LEARNER)
          {
            Quote q;
            q.node_id = node_id;
            q.raw = node_info.quote_info.quote;
            q.endorsements = node_info.quote_info.endorsements;
            q.format = node_info.quote_info.format;

#ifdef GET_QUOTE
            // get_code_id attempts to re-validate the quote to extract
            // mrenclave and the Open Enclave is insufficiently flexible to
            // allow quotes with expired collateral to be parsed at all. Recent
            // nodes therefore cache their code digest on startup, and this code
            // attempts to fetch that value when possible and only call the
            // unreliable get_code_id otherwise.
            if (node_info.code_digest.has_value())
            {
              q.mrenclave = node_info.code_digest.value();
            }
            else
            {
              auto code_id =
                EnclaveAttestationProvider::get_code_id(node_info.quote_info);
              if (code_id.has_value())
              {
                q.mrenclave = ds::to_hex(code_id.value().data);
              }
            }
#endif
            quotes.emplace_back(q);
          }
          return true;
        });

        return make_success(result);
      };
      make_read_only_endpoint(
        "/quotes",
        HTTP_GET,
        json_read_only_adapter(get_quotes),
        no_auth_required)
        .set_auto_schema<GetQuotes>()
        .install();

      auto network_status = [this](auto& args, nlohmann::json&&) {
        GetNetworkInfo::Out out;
        auto service = args.tx.ro(network.service);
        auto service_state = service->get();
        if (service_state.has_value())
        {
          const auto& service_value = service_state.value();
          out.service_status = service_value.status;
          out.service_certificate = service_value.cert;
          if (consensus != nullptr)
          {
            out.current_view = consensus->get_view();
            auto primary_id = consensus->primary();
            if (primary_id.has_value() && !consensus->view_change_in_progress())
            {
              out.primary_id = primary_id.value();
            }
          }
          return make_success(out);
        }
        return make_error(
          HTTP_STATUS_NOT_FOUND,
          ccf::errors::ResourceNotFound,
          "Service state not available.");
      };
      make_read_only_endpoint(
        "/network",
        HTTP_GET,
        json_read_only_adapter(network_status),
        no_auth_required)
        .set_execute_outside_consensus(
          ccf::endpoints::ExecuteOutsideConsensus::Locally)
        .set_auto_schema<void, GetNetworkInfo::Out>()
        .install();

      auto get_nodes = [this](auto& args, nlohmann::json&&) {
        const auto parsed_query =
          http::parse_query(args.rpc_ctx->get_request_query());

        std::string error_string; // Ignored - all params are optional
        const auto host = http::get_query_value_opt<std::string>(
          parsed_query, "host", error_string);
        const auto port = http::get_query_value_opt<std::string>(
          parsed_query, "port", error_string);
        const auto status_str = http::get_query_value_opt<std::string>(
          parsed_query, "status", error_string);

        std::optional<NodeStatus> status;
        if (status_str.has_value())
        {
          // Convert the query argument to a JSON string, try to parse it as a
          // NodeStatus, return an error if this doesn't work
          try
          {
            status = nlohmann::json(status_str.value()).get<NodeStatus>();
          }
          catch (const JsonParseError& e)
          {
            return ccf::make_error(
              HTTP_STATUS_BAD_REQUEST,
              ccf::errors::InvalidQueryParameterValue,
              fmt::format(
                "Query parameter '{}' is not a valid node status",
                status_str.value()));
          }
        }

        GetNodes::Out out;

        auto nodes = args.tx.ro(this->network.nodes);
        nodes->foreach([this, host, port, status, &out](
                         const NodeId& nid, const NodeInfo& ni) {
          const auto& primary_interface = ni.rpc_interfaces[0];
          const auto& pub_address = primary_interface.public_rpc_address;
          if (host.has_value() && host.value() != pub_address.hostname)
            return true;
          if (port.has_value() && port.value() != pub_address.port)
            return true;
          if (status.has_value() && status.value() != ni.status)
            return true;

          bool is_primary = false;
          if (consensus != nullptr)
          {
            is_primary = consensus->primary() == nid;
          }
          out.nodes.push_back(
            {nid,
             ni.status,
             pub_address.hostname,
             pub_address.port,
             primary_interface.rpc_address.hostname,
             primary_interface.rpc_address.port,
             is_primary});
          return true;
        });

        return make_success(out);
      };
      make_read_only_endpoint(
        "/network/nodes",
        HTTP_GET,
        json_read_only_adapter(get_nodes),
        no_auth_required)
        .set_execute_outside_consensus(
          ccf::endpoints::ExecuteOutsideConsensus::Primary)
        .set_auto_schema<void, GetNodes::Out>()
        .add_query_parameter<std::string>(
          "host", ccf::endpoints::OptionalParameter)
        .add_query_parameter<std::string>(
          "port", ccf::endpoints::OptionalParameter)
        .add_query_parameter<std::string>(
          "status", ccf::endpoints::OptionalParameter)
        .install();

      auto get_node_info = [this](auto& args, nlohmann::json&&) {
        std::string node_id;
        std::string error;
        if (!get_path_param(
              args.rpc_ctx->get_request_path_params(),
              "node_id",
              node_id,
              error))
        {
          return make_error(
            HTTP_STATUS_BAD_REQUEST, ccf::errors::InvalidResourceName, error);
        }

        auto nodes = args.tx.ro(this->network.nodes);
        auto info = nodes->get(node_id);

        if (!info)
        {
          return make_error(
            HTTP_STATUS_NOT_FOUND,
            ccf::errors::ResourceNotFound,
            "Node not found");
        }

        bool is_primary = false;
        if (consensus != nullptr)
        {
          auto primary = consensus->primary();
          if (primary.has_value() && primary.value() == node_id)
          {
            is_primary = true;
          }
        }
        auto ni = info.value();
        const auto& primary_interface = ni.rpc_interfaces[0];
        return make_success(GetNode::Out{
          node_id,
          ni.status,
          primary_interface.public_rpc_address.hostname,
          primary_interface.public_rpc_address.port,
          primary_interface.rpc_address.hostname,
          primary_interface.rpc_address.port,
          is_primary});
      };
      make_read_only_endpoint(
        "/network/nodes/{node_id}",
        HTTP_GET,
        json_read_only_adapter(get_node_info),
        no_auth_required)
        .set_auto_schema<void, GetNode::Out>()
        .set_execute_outside_consensus(
          ccf::endpoints::ExecuteOutsideConsensus::Locally)
        .install();

      auto get_self_node = [this](auto& args) {
        auto node_id = this->context.get_node_state().get_node_id();
        auto nodes = args.tx.ro(this->network.nodes);
        auto info = nodes->get(node_id);
        if (info)
        {
          const auto& address = info->rpc_interfaces[0].public_rpc_address;
          args.rpc_ctx->set_response_status(HTTP_STATUS_PERMANENT_REDIRECT);
          args.rpc_ctx->set_response_header(
            http::headers::LOCATION,
            fmt::format(
              "https://{}:{}/node/network/nodes/{}",
              address.hostname,
              address.port,
              node_id.value()));
          return;
        }

        args.rpc_ctx->set_error(
          HTTP_STATUS_INTERNAL_SERVER_ERROR,
          ccf::errors::InternalError,
          "Node info not available");
      };
      make_read_only_endpoint(
        "/network/nodes/self", HTTP_GET, get_self_node, no_auth_required)
        .set_forwarding_required(endpoints::ForwardingRequired::Never)
        .set_execute_outside_consensus(
          ccf::endpoints::ExecuteOutsideConsensus::Locally)
        .install();

      auto get_primary_node = [this](auto& args) {
        if (consensus != nullptr)
        {
          auto node_id = this->context.get_node_state().get_node_id();
          auto primary_id = consensus->primary();
          if (!primary_id.has_value())
          {
            args.rpc_ctx->set_error(
              HTTP_STATUS_INTERNAL_SERVER_ERROR,
              ccf::errors::InternalError,
              "Primary unknown");
          }

          auto nodes = args.tx.ro(this->network.nodes);
          auto info = nodes->get(node_id);
          auto info_primary = nodes->get(primary_id.value());
          if (info && info_primary)
          {
            const auto& address = info->rpc_interfaces[0].public_rpc_address;
            args.rpc_ctx->set_response_status(HTTP_STATUS_PERMANENT_REDIRECT);
            args.rpc_ctx->set_response_header(
              http::headers::LOCATION,
              fmt::format(
                "https://{}:{}/node/network/nodes/{}",
                address.hostname,
                address.port,
                primary_id->value()));
            return;
          }
        }

        args.rpc_ctx->set_error(
          HTTP_STATUS_INTERNAL_SERVER_ERROR,
          ccf::errors::InternalError,
          "Primary unknown");
      };
      make_read_only_endpoint(
        "/network/nodes/primary", HTTP_GET, get_primary_node, no_auth_required)
        .set_forwarding_required(endpoints::ForwardingRequired::Never)
        .set_execute_outside_consensus(
          ccf::endpoints::ExecuteOutsideConsensus::Locally)
        .install();

      auto is_primary = [this](auto& args) {
        if (this->context.get_node_state().can_replicate())
        {
          args.rpc_ctx->set_response_status(HTTP_STATUS_OK);
        }
        else
        {
          args.rpc_ctx->set_response_status(HTTP_STATUS_PERMANENT_REDIRECT);
          if (consensus != nullptr)
          {
            auto primary_id = consensus->primary();
            if (!primary_id.has_value())
            {
              args.rpc_ctx->set_error(
                HTTP_STATUS_INTERNAL_SERVER_ERROR,
                ccf::errors::InternalError,
                "Primary unknown");
            }

            auto nodes = args.tx.ro(this->network.nodes);
            auto info = nodes->get(primary_id.value());
            if (info)
            {
              const auto& address = info->rpc_interfaces[0].public_rpc_address;
              args.rpc_ctx->set_response_header(
                http::headers::LOCATION,
                fmt::format(
                  "https://{}:{}/node/primary",
                  address.hostname,
                  address.port));
            }
          }
        }
      };
      make_read_only_endpoint(
        "/primary", HTTP_HEAD, is_primary, no_auth_required)
        .set_forwarding_required(endpoints::ForwardingRequired::Never)
        .set_execute_outside_consensus(
          ccf::endpoints::ExecuteOutsideConsensus::Locally)
        .install();

      auto consensus_config = [this](auto& args) {
        // Query node for configurations, separate current from pending
        if (consensus != nullptr)
        {
          auto cfg = consensus->get_latest_configuration();
          nlohmann::json c;
          for (auto& [nid, ninfo] : cfg)
          {
            nlohmann::json n;
            n["address"] = fmt::format("{}:{}", ninfo.hostname, ninfo.port);
            c[nid.value()] = n;
          }
          args.rpc_ctx->set_response_body(c.dump());
        }
        else
        {
          args.rpc_ctx->set_response_status(HTTP_STATUS_NOT_FOUND);
          args.rpc_ctx->set_response_body("No configured consensus");
        }
      };

      make_command_endpoint(
        "/config", HTTP_GET, consensus_config, no_auth_required)
        .set_forwarding_required(endpoints::ForwardingRequired::Never)
        .set_execute_outside_consensus(
          ccf::endpoints::ExecuteOutsideConsensus::Locally)
        .install();

      auto consensus_state = [this](auto& args) {
        if (consensus != nullptr)
        {
          auto d = consensus->get_details();
          nlohmann::json c;
          c["details"] = d;
          args.rpc_ctx->set_response_body(c.dump());
        }
        else
        {
          args.rpc_ctx->set_response_status(HTTP_STATUS_NOT_FOUND);
          args.rpc_ctx->set_response_body("No configured consensus");
        }
      };

      make_command_endpoint(
        "/consensus", HTTP_GET, consensus_state, no_auth_required)
        .set_forwarding_required(endpoints::ForwardingRequired::Never)
        .set_execute_outside_consensus(
          ccf::endpoints::ExecuteOutsideConsensus::Locally)
        .install();

      auto memory_usage = [](auto& args) {

// Do not attempt to call oe_allocator_mallinfo when used from
// unit tests such as the frontend_test
#ifdef INSIDE_ENCLAVE
        oe_mallinfo_t info;
        auto rc = oe_allocator_mallinfo(&info);
        if (rc == OE_OK)
        {
          MemoryUsage::Out mu(info);
          args.rpc_ctx->set_response_status(HTTP_STATUS_OK);
          args.rpc_ctx->set_response_header(
            http::headers::CONTENT_TYPE, http::headervalues::contenttype::JSON);
          args.rpc_ctx->set_response_body(nlohmann::json(mu).dump());
          return;
        }
#endif

        args.rpc_ctx->set_response_status(HTTP_STATUS_INTERNAL_SERVER_ERROR);
        args.rpc_ctx->set_response_body("Failed to read memory usage");
      };

      make_command_endpoint("/memory", HTTP_GET, memory_usage, no_auth_required)
        .set_forwarding_required(endpoints::ForwardingRequired::Never)
        .set_execute_outside_consensus(
          ccf::endpoints::ExecuteOutsideConsensus::Locally)
        .set_auto_schema<MemoryUsage>()
        .install();

      auto node_metrics = [this](auto& args) {
        NodeMetrics nm;
        nm.sessions = context.get_node_state().get_session_metrics();

        args.rpc_ctx->set_response_status(HTTP_STATUS_OK);
        args.rpc_ctx->set_response_header(
          http::headers::CONTENT_TYPE, http::headervalues::contenttype::JSON);
        args.rpc_ctx->set_response_body(nlohmann::json(nm).dump());
      };

      make_command_endpoint(
        "/metrics", HTTP_GET, node_metrics, no_auth_required)
        .set_forwarding_required(endpoints::ForwardingRequired::Never)
        .set_execute_outside_consensus(
          ccf::endpoints::ExecuteOutsideConsensus::Locally)
        .set_auto_schema<void, NodeMetrics>()
        .install();

      auto js_metrics = [this](auto& args, nlohmann::json&&) {
        auto bytecode_map = args.tx.ro(this->network.modules_quickjs_bytecode);
        auto version_val = args.tx.ro(this->network.modules_quickjs_version);
        uint64_t bytecode_size = 0;
        bytecode_map->foreach(
          [&bytecode_size](const auto&, const auto& bytecode) {
            bytecode_size += bytecode.size();
            return true;
          });
        JavaScriptMetrics m;
        m.bytecode_size = bytecode_size;
        m.bytecode_used =
          version_val->get() == std::string(ccf::quickjs_version);
        return m;
      };

      make_read_only_endpoint(
        "/js_metrics",
        HTTP_GET,
        json_read_only_adapter(js_metrics),
        no_auth_required)
        .set_auto_schema<void, JavaScriptMetrics>()
        .set_execute_outside_consensus(
          ccf::endpoints::ExecuteOutsideConsensus::Locally)
        .install();

      auto version = [this](auto&, nlohmann::json&&) {
        GetVersion::Out result;
        result.ccf_version = ccf::ccf_version;
        result.quickjs_version = ccf::quickjs_version;
        return make_success(result);
      };

      make_command_endpoint(
        "/version", HTTP_GET, json_command_adapter(version), no_auth_required)
        .set_forwarding_required(endpoints::ForwardingRequired::Never)
        .set_auto_schema<GetVersion>()
        .set_execute_outside_consensus(
          ccf::endpoints::ExecuteOutsideConsensus::Locally)
        .install();

      auto create = [this](auto& ctx, nlohmann::json&& params) {
        LOG_DEBUG_FMT("Processing create RPC");

        // This endpoint can only be called once, directly from the starting
        // node for the genesis or end of public recovery transaction to
        // initialise the service
        if (
          network.consensus_type == ConsensusType::CFT &&
          !context.get_node_state().is_in_initialised_state() &&
          !context.get_node_state().is_reading_public_ledger())
        {
          return make_error(
            HTTP_STATUS_FORBIDDEN,
            ccf::errors::InternalError,
            "Node is not in initial state.");
        }

        const auto in = params.get<CreateNetworkNodeToNode::In>();
        GenesisGenerator g(this->network, ctx.tx);
        if (g.is_service_created(in.network_cert))
        {
          return make_error(
            HTTP_STATUS_FORBIDDEN,
            ccf::errors::InternalError,
            "Service is already created.");
        }

        g.create_service(in.network_cert);

        // Retire all nodes, in case there are any (i.e. post recovery)
        g.retire_active_nodes();

        NodeInfo node_info = {
          in.node_info_network,
          {in.quote_info},
          in.public_encryption_key,
          NodeStatus::TRUSTED,
          std::nullopt,
          ds::to_hex(in.code_digest.data),
          in.certificate_signing_request,
          in.public_key};

        // Genesis transaction (i.e. not after recovery)
        if (in.genesis_info.has_value())
        {
          g.init_values();

          // Note that it is acceptable to start a network without any member
          // having a recovery share. The service will check that at least one
          // recovery member is added before the service is opened.
          for (const auto& info : in.genesis_info->members_info)
          {
            g.add_member(info);
          }

          if (
            in.genesis_info->configuration.consensus == ConsensusType::BFT &&
            (!in.genesis_info->configuration.reconfiguration_type.has_value() ||
             in.genesis_info->configuration.reconfiguration_type.value() !=
               ReconfigurationType::TWO_TRANSACTION))
          {
            return make_error(
              HTTP_STATUS_INTERNAL_SERVER_ERROR,
              ccf::errors::InternalError,
              "BFT consensus requires two-transaction reconfiguration.");
          }

          g.init_configuration(in.genesis_info->configuration);
          g.set_constitution(in.genesis_info->constitution);
        }

        if (!in.node_cert.has_value())
        {
          auto endorsed_certificates =
            ctx.tx.rw(network.node_endorsed_certificates);
          endorsed_certificates->put(
            in.node_id,
            context.get_node_state().generate_endorsed_certificate(
              in.certificate_signing_request,
              this->network.identity->priv_key,
              this->network.identity->cert));
        }
        else
        {
          node_info.cert = in.node_cert.value();
        }

        g.add_node(in.node_id, node_info);

#ifdef GET_QUOTE
        g.trust_node_code_id(in.code_digest);
#endif

        LOG_INFO_FMT("Created service");
        return make_success(true);
      };
      make_endpoint(
        "/create", HTTP_POST, json_adapter(create), no_auth_required)
        .set_openapi_hidden(true)
        .install();

      // Only called from node. See node_state.h.
      auto refresh_jwt_keys = [this](auto& ctx, nlohmann::json&& body) {
        // All errors are server errors since the client is the server.

        if (!consensus)
        {
          LOG_FAIL_FMT("JWT key auto-refresh: no consensus available");
          return make_error(
            HTTP_STATUS_INTERNAL_SERVER_ERROR,
            ccf::errors::InternalError,
            "No consensus available.");
        }

        auto primary_id = consensus->primary();
        if (!primary_id.has_value())
        {
          LOG_FAIL_FMT("JWT key auto-refresh: primary unknown");
          return make_error(
            HTTP_STATUS_INTERNAL_SERVER_ERROR,
            ccf::errors::InternalError,
            "Primary is unknown");
        }

        const auto& sig_auth_ident =
          ctx.template get_caller<ccf::NodeCertAuthnIdentity>();
        if (primary_id.value() != sig_auth_ident.node_id)
        {
          LOG_FAIL_FMT(
            "JWT key auto-refresh: request does not originate from primary");
          return make_error(
            HTTP_STATUS_INTERNAL_SERVER_ERROR,
            ccf::errors::InternalError,
            "Request does not originate from primary.");
        }

        SetJwtPublicSigningKeys parsed;
        try
        {
          parsed = body.get<SetJwtPublicSigningKeys>();
        }
        catch (const JsonParseError& e)
        {
          return make_error(
            HTTP_STATUS_INTERNAL_SERVER_ERROR,
            ccf::errors::InternalError,
            "Unable to parse body.");
        }

        auto issuers = ctx.tx.rw(this->network.jwt_issuers);
        auto issuer_metadata_ = issuers->get(parsed.issuer);
        if (!issuer_metadata_.has_value())
        {
          LOG_FAIL_FMT(
            "JWT key auto-refresh: {} is not a valid issuer", parsed.issuer);
          return make_error(
            HTTP_STATUS_INTERNAL_SERVER_ERROR,
            ccf::errors::InternalError,
            fmt::format("{} is not a valid issuer.", parsed.issuer));
        }
        auto& issuer_metadata = issuer_metadata_.value();

        if (!issuer_metadata.auto_refresh)
        {
          LOG_FAIL_FMT(
            "JWT key auto-refresh: {} does not have auto_refresh enabled",
            parsed.issuer);
          return make_error(
            HTTP_STATUS_INTERNAL_SERVER_ERROR,
            ccf::errors::InternalError,
            fmt::format(
              "{} does not have auto_refresh enabled.", parsed.issuer));
        }

        if (!set_jwt_public_signing_keys(
              ctx.tx,
              "<auto-refresh>",
              parsed.issuer,
              issuer_metadata,
              parsed.jwks))
        {
          LOG_FAIL_FMT(
            "JWT key auto-refresh: error while storing signing keys for issuer "
            "{}",
            parsed.issuer);
          return make_error(
            HTTP_STATUS_INTERNAL_SERVER_ERROR,
            ccf::errors::InternalError,
            fmt::format(
              "Error while storing signing keys for issuer {}.",
              parsed.issuer));
        }

        return make_success(true);
      };
      make_endpoint(
        "/jwt_keys/refresh",
        HTTP_POST,
        json_adapter(refresh_jwt_keys),
        {std::make_shared<NodeCertAuthnPolicy>()})
        .set_openapi_hidden(true)
        .install();

      auto update_resharing = [this](auto& args, const nlohmann::json& params) {
        const auto in = params.get<UpdateResharing::In>();
        auto resharings = args.tx.rw(network.resharings);

        bool exists = false;
        resharings->foreach(
          [rid = in.rid, &exists](
            const kv::ReconfigurationId& trid, const ResharingResult& result) {
            if (trid == rid)
            {
              exists = true;
              return false;
            }
            return true;
          });

        if (exists)
        {
          return make_error(
            HTTP_STATUS_BAD_REQUEST,
            ccf::errors::ResharingAlreadyCompleted,
            fmt::format(
              "resharing for configuration {} already completed", in.rid));
        }

        // For now, just pretend that we're done.
        ResharingResult rr;
        rr.reconfiguration_id = in.rid;
        rr.seqno = 0;
        resharings->put(in.rid, rr);
        return make_success(true);
      };

      make_endpoint(
        "/update-resharing",
        HTTP_POST,
        json_adapter(update_resharing),
        {std::make_shared<NodeCertAuthnPolicy>()})
        .set_forwarding_required(endpoints::ForwardingRequired::Always)
        .set_openapi_hidden(true)
        .install();
    }
  };

  class NodeRpcFrontend : public RpcFrontend
  {
  protected:
    NodeEndpoints node_endpoints;

  public:
    NodeRpcFrontend(
      NetworkState& network, ccfapp::AbstractNodeContext& context) :
      RpcFrontend(*network.tables, node_endpoints),
      node_endpoints(network, context)
    {}
  };
}<|MERGE_RESOLUTION|>--- conflicted
+++ resolved
@@ -148,10 +148,6 @@
       auto nodes = tx.rw(network.nodes);
       auto node_endorsed_certificates =
         tx.rw(network.node_endorsed_certificates);
-<<<<<<< HEAD
-      auto config = tx.rw(network.config)->get();
-=======
->>>>>>> d3aebe84
 
       auto conflicting_node_id =
         check_conflicting_node_network(tx, in.node_info_network);
@@ -221,16 +217,9 @@
         in.certificate_signing_request,
         client_public_key_pem};
 
-<<<<<<< HEAD
-      // Only record self-signed node certificate if the node does not require
-      // endorsement by the service when it is trusted
-      if (
-        config->nodes.has_value() && !config->nodes->node_endorsement_on_trust)
-=======
       // Because the certificate signature scheme is non-deterministic, only
       // self-signed node certificate is recorded in the node info table
       if (this->network.consensus_type == ConsensusType::BFT)
->>>>>>> d3aebe84
       {
         node_info.cert = crypto::cert_der_to_pem(node_der);
       }
@@ -256,12 +245,7 @@
         std::optional<crypto::Pem> endorsed_certificate = std::nullopt;
         if (
           in.certificate_signing_request.has_value() &&
-<<<<<<< HEAD
-          (!config->nodes.has_value() ||
-           config->nodes->node_endorsement_on_trust))
-=======
           this->network.consensus_type == ConsensusType::CFT)
->>>>>>> d3aebe84
         {
           endorsed_certificate =
             context.get_node_state().generate_endorsed_certificate(
