// Copyright (c) Microsoft Corporation. All rights reserved.
// Licensed under the Apache 2.0 License.
#pragma once

#include "ccf/common_auth_policies.h"
#include "ccf/common_endpoint_registry.h"
#include "ccf/http_query.h"
#include "ccf/json_handler.h"
#include "ccf/node/quote.h"
#include "ccf/odata_error.h"
#include "ccf/version.h"
#include "consensus/aft/orc_requests.h"
#include "crypto/certs.h"
#include "crypto/csr.h"
#include "ds/std_formatters.h"
#include "enclave/reconfiguration_type.h"
#include "frontend.h"
#include "node/network_state.h"
#include "node/rpc/jwt_management.h"
#include "node/rpc/serialization.h"
#include "node/session_metrics.h"
#include "node_interface.h"
#include "service/genesis_gen.h"
#include "service/tables/previous_service_identity.h"

namespace ccf
{
  struct Quote
  {
    NodeId node_id = {};
    std::vector<uint8_t> raw;
    std::vector<uint8_t> endorsements;
    QuoteFormat format;

    std::string mrenclave = {}; // < Hex-encoded
  };

  DECLARE_JSON_TYPE_WITH_OPTIONAL_FIELDS(Quote);
  DECLARE_JSON_REQUIRED_FIELDS(Quote, node_id, raw, endorsements, format);
  DECLARE_JSON_OPTIONAL_FIELDS(Quote, mrenclave);

  struct GetQuotes
  {
    using In = void;

    struct Out
    {
      std::vector<Quote> quotes;
    };
  };

  DECLARE_JSON_TYPE(GetQuotes::Out);
  DECLARE_JSON_REQUIRED_FIELDS(GetQuotes::Out, quotes);

  struct NodeMetrics
  {
    ccf::SessionMetrics sessions;
  };

  DECLARE_JSON_TYPE(NodeMetrics);
  DECLARE_JSON_REQUIRED_FIELDS(NodeMetrics, sessions);

  struct JavaScriptMetrics
  {
    uint64_t bytecode_size;
    bool bytecode_used;
  };

  DECLARE_JSON_TYPE(JavaScriptMetrics);
  DECLARE_JSON_REQUIRED_FIELDS(JavaScriptMetrics, bytecode_size, bytecode_used);

  struct JWTMetrics
  {
    size_t attempts;
    size_t successes;
  };

  DECLARE_JSON_TYPE(JWTMetrics)
  DECLARE_JSON_REQUIRED_FIELDS(JWTMetrics, attempts, successes)

  struct SetJwtPublicSigningKeys
  {
    std::string issuer;
    JsonWebKeySet jwks;
  };

  DECLARE_JSON_TYPE(SetJwtPublicSigningKeys);
  DECLARE_JSON_REQUIRED_FIELDS(SetJwtPublicSigningKeys, issuer, jwks);

  struct ConsensusNodeConfig
  {
    std::string address;
  };

  DECLARE_JSON_TYPE(ConsensusNodeConfig);
  DECLARE_JSON_REQUIRED_FIELDS(ConsensusNodeConfig, address);

  using ConsensusConfig = std::map<std::string, ConsensusNodeConfig>;

  struct ConsensusConfigDetails
  {
    kv::ConsensusDetails details;
  };

  DECLARE_JSON_TYPE(ConsensusConfigDetails);
  DECLARE_JSON_REQUIRED_FIELDS(ConsensusConfigDetails, details);

  struct SelfSignedNodeCertificateInfo
  {
    crypto::Pem self_signed_certificate;
  };

  DECLARE_JSON_TYPE(SelfSignedNodeCertificateInfo);
  DECLARE_JSON_REQUIRED_FIELDS(
    SelfSignedNodeCertificateInfo, self_signed_certificate);

  struct GetServicePreviousIdentity
  {
    struct Out
    {
      crypto::Pem previous_service_identity;
    };
  };

  DECLARE_JSON_TYPE(GetServicePreviousIdentity::Out);
  DECLARE_JSON_REQUIRED_FIELDS(
    GetServicePreviousIdentity::Out, previous_service_identity);

  class NodeEndpoints : public CommonEndpointRegistry
  {
  private:
    NetworkState& network;
    ccf::AbstractNodeOperation& node_operation;

    static std::pair<http_status, std::string> quote_verification_error(
      QuoteVerificationResult result)
    {
      switch (result)
      {
        case QuoteVerificationResult::Failed:
          return std::make_pair(
            HTTP_STATUS_INTERNAL_SERVER_ERROR, "Quote could not be verified");
        case QuoteVerificationResult::FailedCodeIdNotFound:
          return std::make_pair(
            HTTP_STATUS_INTERNAL_SERVER_ERROR,
            "Quote does not contain known enclave measurement");
        case QuoteVerificationResult::FailedInvalidQuotedPublicKey:
          return std::make_pair(
            HTTP_STATUS_INTERNAL_SERVER_ERROR,
            "Quote report data does not contain node's public key hash");
        default:
          return std::make_pair(
            HTTP_STATUS_INTERNAL_SERVER_ERROR,
            "Unknown quote verification error");
      }
    }

    struct ExistingNodeInfo
    {
      NodeId node_id;
      std::optional<kv::Version> ledger_secret_seqno = std::nullopt;
      std::optional<crypto::Pem> endorsed_certificate = std::nullopt;
    };

    std::optional<ExistingNodeInfo> check_node_exists(
      kv::Tx& tx,
      const std::vector<uint8_t>& self_signed_node_der,
      std::optional<NodeStatus> node_status = std::nullopt)
    {
      // Check that a node exists by looking up its public key in the nodes
      // table.
      auto nodes = tx.ro(network.nodes);
      auto endorsed_node_certificates =
        tx.ro(network.node_endorsed_certificates);

      LOG_DEBUG_FMT(
        "Check node exists with certificate [{}]", self_signed_node_der);
      auto pk_pem = crypto::public_key_pem_from_cert(self_signed_node_der);

      std::optional<ExistingNodeInfo> existing_node_info = std::nullopt;
      nodes->foreach([&existing_node_info,
                      &pk_pem,
                      &node_status,
                      &endorsed_node_certificates](
                       const NodeId& nid, const NodeInfo& ni) {
        if (
          ni.public_key == pk_pem &&
          (!node_status.has_value() || ni.status == node_status.value()))
        {
          existing_node_info = {
            nid, ni.ledger_secret_seqno, endorsed_node_certificates->get(nid)};
          return false;
        }
        return true;
      });

      return existing_node_info;
    }

    std::optional<NodeId> check_conflicting_node_network(
      kv::Tx& tx, const NodeInfoNetwork& node_info_network)
    {
      auto nodes = tx.rw(network.nodes);

      std::optional<NodeId> duplicate_node_id = std::nullopt;
      nodes->foreach([&node_info_network, &duplicate_node_id](
                       const NodeId& nid, const NodeInfo& ni) {
        if (
          node_info_network.node_to_node_interface ==
            ni.node_to_node_interface &&
          ni.status != NodeStatus::RETIRED)
        {
          duplicate_node_id = nid;
          return false;
        }
        return true;
      });

      return duplicate_node_id;
    }

    bool is_taking_part_in_acking(NodeStatus node_status)
    {
      return node_status == NodeStatus::TRUSTED ||
        node_status == NodeStatus::LEARNER ||
        node_status == NodeStatus::RETIRING;
    }

    auto add_node(
      kv::Tx& tx,
      const std::vector<uint8_t>& node_der,
      const JoinNetworkNodeToNode::In& in,
      NodeStatus node_status,
      ServiceStatus service_status,
      ReconfigurationType reconfiguration_type)
    {
      auto nodes = tx.rw(network.nodes);
      auto node_endorsed_certificates =
        tx.rw(network.node_endorsed_certificates);
      auto config = tx.ro(network.config)->get();

      auto conflicting_node_id =
        check_conflicting_node_network(tx, in.node_info_network);
      if (conflicting_node_id.has_value())
      {
        return make_error(
          HTTP_STATUS_BAD_REQUEST,
          ccf::errors::NodeAlreadyExists,
          fmt::format(
            "A node with the same node address {} already exists "
            "(node id: {}).",
            in.node_info_network.node_to_node_interface.bind_address,
            conflicting_node_id.value()));
      }

      auto pubk_der = crypto::public_key_der_from_cert(node_der);
      NodeId joining_node_id = compute_node_id_from_pubk_der(pubk_der);

      CodeDigest code_digest;

#ifdef GET_QUOTE
      QuoteVerificationResult verify_result = this->node_operation.verify_quote(
        tx, in.quote_info, pubk_der, code_digest);
      if (verify_result != QuoteVerificationResult::Verified)
      {
        const auto [code, message] = quote_verification_error(verify_result);
        return make_error(code, ccf::errors::InvalidQuote, message);
      }
#else
      LOG_INFO_FMT("Skipped joining node quote verification");
#endif

      std::optional<kv::Version> ledger_secret_seqno = std::nullopt;
      if (
        node_status == NodeStatus::TRUSTED ||
        node_status == NodeStatus::LEARNER)
      {
        ledger_secret_seqno =
          this->network.ledger_secrets->get_latest(tx).first;
      }

      // Note: All new nodes should specify a CSR from 2.x
      auto client_public_key_pem = crypto::public_key_pem_from_cert(node_der);
      if (in.certificate_signing_request.has_value())
      {
        // Verify that client's public key matches the one specified in the CSR
        auto csr_public_key_pem = crypto::public_key_pem_from_csr(
          in.certificate_signing_request.value());
        if (client_public_key_pem != csr_public_key_pem)
        {
          return make_error(
            HTTP_STATUS_BAD_REQUEST,
            ccf::errors::CSRPublicKeyInvalid,
            "Public key in CSR does not match TLS client identity.");
        }
      }

      NodeInfo node_info = {
        in.node_info_network,
        in.quote_info,
        in.public_encryption_key,
        node_status,
        ledger_secret_seqno,
        ds::to_hex(code_digest.data),
        in.certificate_signing_request,
        client_public_key_pem,
        in.node_data};

      // Because the certificate signature scheme is non-deterministic, only
      // self-signed node certificate is recorded in the node info table
      if (this->network.consensus_type == ConsensusType::BFT)
      {
        node_info.cert = crypto::cert_der_to_pem(node_der);
      }

      nodes->put(joining_node_id, node_info);

      LOG_INFO_FMT("Node {} added as {}", joining_node_id, node_status);

      JoinNetworkNodeToNode::Out rep;
      rep.node_status = node_status;
      rep.node_id = joining_node_id;

      if (
        node_status == NodeStatus::TRUSTED ||
        node_status == NodeStatus::LEARNER)
      {
        // Joining node only submit a CSR from 2.x
        std::optional<crypto::Pem> endorsed_certificate = std::nullopt;
        if (
          in.certificate_signing_request.has_value() &&
          this->network.consensus_type == ConsensusType::CFT)
        {
          // For a pre-open service, extract the validity period of self-signed
          // node certificate and use it verbatim in endorsed certificate
          auto [valid_from, valid_to] =
            crypto::make_verifier(node_der)->validity_period();
          endorsed_certificate = crypto::create_endorsed_cert(
            in.certificate_signing_request.value(),
            valid_from,
            valid_to,
            this->network.identity->priv_key,
            this->network.identity->cert);

          node_endorsed_certificates->put(
            joining_node_id, {endorsed_certificate.value()});
        }

        rep.network_info = JoinNetworkNodeToNode::Out::NetworkInfo{
          node_operation.is_part_of_public_network(),
          node_operation.get_last_recovered_signed_idx(),
          this->network.consensus_type,
          reconfiguration_type,
          this->network.ledger_secrets->get(tx),
          *this->network.identity.get(),
          service_status,
          endorsed_certificate};
      }
      return make_success(rep);
    }

  public:
    NodeEndpoints(
      NetworkState& network_, ccfapp::AbstractNodeContext& context_) :
      CommonEndpointRegistry(get_actor_prefix(ActorsType::nodes), context_),
      network(network_),
      node_operation(*context_.get_subsystem<ccf::AbstractNodeOperation>())
    {
      openapi_info.title = "CCF Public Node API";
      openapi_info.description =
        "This API provides public, uncredentialed access to service and node "
        "state.";
<<<<<<< HEAD
      openapi_info.document_version = "2.19.0";
=======
      openapi_info.document_version = "2.18.1";
>>>>>>> 65a1b4dc
    }

    void init_handlers() override
    {
      CommonEndpointRegistry::init_handlers();

      auto accept = [this](auto& args, const nlohmann::json& params) {
        const auto in = params.get<JoinNetworkNodeToNode::In>();

        if (
          !this->node_operation.is_part_of_network() &&
          !this->node_operation.is_part_of_public_network() &&
          !this->node_operation.is_reading_private_ledger())
        {
          return make_error(
            HTTP_STATUS_INTERNAL_SERVER_ERROR,
            ccf::errors::InternalError,
            "Target node should be part of network to accept new nodes.");
        }

        if (this->network.consensus_type != in.consensus_type)
        {
          return make_error(
            HTTP_STATUS_BAD_REQUEST,
            ccf::errors::ConsensusTypeMismatch,
            fmt::format(
              "Node requested to join with consensus type {} but "
              "current consensus type is {}.",
              in.consensus_type,
              this->network.consensus_type));
        }

        // Make sure that the joiner's snapshot is more recent than this node's
        // snapshot. Otherwise, the joiner may not be given all the ledger
        // secrets required to replay historical transactions.
        auto this_startup_seqno =
          this->node_operation.get_startup_snapshot_seqno();
        if (
          in.startup_seqno.has_value() &&
          this_startup_seqno > in.startup_seqno.value())
        {
          return make_error(
            HTTP_STATUS_BAD_REQUEST,
            ccf::errors::StartupSeqnoIsOld,
            fmt::format(
              "Node requested to join from seqno {} which is "
              "older than this node startup seqno {}",
              in.startup_seqno.value(),
              this_startup_seqno));
        }

        auto nodes = args.tx.rw(this->network.nodes);
        auto service = args.tx.rw(this->network.service);

        auto active_service = service->get();
        if (!active_service.has_value())
        {
          return make_error(
            HTTP_STATUS_INTERNAL_SERVER_ERROR,
            ccf::errors::InternalError,
            "No service is available to accept new node.");
        }

        auto config = args.tx.ro(network.config);
        auto service_config = config->get();
        auto reconfiguration_type =
          service_config->reconfiguration_type.value_or(
            ReconfigurationType::ONE_TRANSACTION);

        if (
          active_service->status == ServiceStatus::OPENING ||
          active_service->status == ServiceStatus::RECOVERING)
        {
          // If the service is opening, new nodes are trusted straight away
          NodeStatus joining_node_status = NodeStatus::TRUSTED;

          // If the node is already trusted, return network secrets
          auto existing_node_info = check_node_exists(
            args.tx,
            args.rpc_ctx->get_session_context()->caller_cert,
            joining_node_status);
          if (existing_node_info.has_value())
          {
            JoinNetworkNodeToNode::Out rep;
            rep.node_status = joining_node_status;
            rep.network_info = JoinNetworkNodeToNode::Out::NetworkInfo(
              node_operation.is_part_of_public_network(),
              node_operation.get_last_recovered_signed_idx(),
              this->network.consensus_type,
              reconfiguration_type,
              this->network.ledger_secrets->get(
                args.tx, existing_node_info->ledger_secret_seqno),
              *this->network.identity.get(),
              active_service->status,
              existing_node_info->endorsed_certificate);

            return make_success(rep);
          }

          if (
            consensus != nullptr && consensus->type() == ConsensusType::CFT &&
            !this->node_operation.can_replicate())
          {
            auto primary_id = consensus->primary();
            if (primary_id.has_value())
            {
              auto nodes = args.tx.ro(this->network.nodes);
              auto info = nodes->get(primary_id.value());
              if (info)
              {
                auto& interface_id =
                  args.rpc_ctx->get_session_context()->interface_id;
                if (!interface_id.has_value())
                {
                  return make_error(
                    HTTP_STATUS_INTERNAL_SERVER_ERROR,
                    ccf::errors::InternalError,
                    "Cannot redirect non-RPC request.");
                }
                const auto& address =
                  info->rpc_interfaces[interface_id.value()].published_address;
                args.rpc_ctx->set_response_header(
                  http::headers::LOCATION,
                  fmt::format("https://{}/node/join", address));

                return make_error(
                  HTTP_STATUS_PERMANENT_REDIRECT,
                  ccf::errors::NodeCannotHandleRequest,
                  "Node is not primary; cannot handle write");
              }
            }

            return make_error(
              HTTP_STATUS_INTERNAL_SERVER_ERROR,
              ccf::errors::InternalError,
              "Primary unknown");
          }

          return add_node(
            args.tx,
            args.rpc_ctx->get_session_context()->caller_cert,
            in,
            joining_node_status,
            active_service->status,
            reconfiguration_type);
        }

        // If the service is open, new nodes are first added as pending and
        // then only trusted via member governance. It is expected that a new
        // node polls the network to retrieve the network secrets until it is
        // trusted

        auto existing_node_info = check_node_exists(
          args.tx, args.rpc_ctx->get_session_context()->caller_cert);
        if (existing_node_info.has_value())
        {
          JoinNetworkNodeToNode::Out rep;

          // If the node already exists, return network secrets if is already
          // trusted. Otherwise, only return its status
          auto node_info = nodes->get(existing_node_info->node_id);
          auto node_status = node_info->status;
          rep.node_status = node_status;
          if (is_taking_part_in_acking(node_status))
          {
            rep.network_info = JoinNetworkNodeToNode::Out::NetworkInfo(
              node_operation.is_part_of_public_network(),
              node_operation.get_last_recovered_signed_idx(),
              this->network.consensus_type,
              reconfiguration_type,
              this->network.ledger_secrets->get(
                args.tx, existing_node_info->ledger_secret_seqno),
              *this->network.identity.get(),
              active_service->status,
              existing_node_info->endorsed_certificate);

            return make_success(rep);
          }
          else if (node_status == NodeStatus::PENDING)
          {
            // Only return node status and ID
            return make_success(rep);
          }
          else
          {
            return make_error(
              HTTP_STATUS_BAD_REQUEST,
              ccf::errors::InvalidNodeState,
              fmt::format(
                "Joining node is not in expected state ({}).", node_status));
          }
        }
        else
        {
          if (
            consensus != nullptr && consensus->type() == ConsensusType::CFT &&
            !this->node_operation.can_replicate())
          {
            auto primary_id = consensus->primary();
            if (primary_id.has_value())
            {
              auto nodes = args.tx.ro(this->network.nodes);
              auto info = nodes->get(primary_id.value());
              if (info)
              {
                auto& interface_id =
                  args.rpc_ctx->get_session_context()->interface_id;
                if (!interface_id.has_value())
                {
                  return make_error(
                    HTTP_STATUS_INTERNAL_SERVER_ERROR,
                    ccf::errors::InternalError,
                    "Cannot redirect non-RPC request.");
                }
                const auto& address =
                  info->rpc_interfaces[interface_id.value()].published_address;
                args.rpc_ctx->set_response_header(
                  http::headers::LOCATION,
                  fmt::format("https://{}/node/join", address));

                return make_error(
                  HTTP_STATUS_PERMANENT_REDIRECT,
                  ccf::errors::NodeCannotHandleRequest,
                  "Node is not primary; cannot handle write");
              }
            }

            return make_error(
              HTTP_STATUS_INTERNAL_SERVER_ERROR,
              ccf::errors::InternalError,
              "Primary unknown");
          }

          // If the node does not exist, add it to the KV in state pending
          return add_node(
            args.tx,
            args.rpc_ctx->get_session_context()->caller_cert,
            in,
            NodeStatus::PENDING,
            active_service->status,
            reconfiguration_type);
        }
      };
      make_endpoint("/join", HTTP_POST, json_adapter(accept), no_auth_required)
        .set_forwarding_required(endpoints::ForwardingRequired::Never)
        .set_openapi_hidden(true)
        .install();

      auto remove_retired_nodes = [this](auto& ctx, nlohmann::json&&) {
        // This endpoint should only be called internally once it is certain
        // that all nodes recorded as Retired will no longer issue transactions.
        auto nodes = ctx.tx.rw(network.nodes);
        auto node_endorsed_certificates =
          ctx.tx.rw(network.node_endorsed_certificates);
        nodes->foreach([this, &nodes, &node_endorsed_certificates](
                         const auto& node_id, const auto& node_info) {
          if (
            node_info.status == ccf::NodeStatus::RETIRED &&
            node_id != this->context.get_node_id())
          {
            nodes->remove(node_id);
            node_endorsed_certificates->remove(node_id);

            LOG_DEBUG_FMT("Removing retired node {}", node_id);
          }
          return true;
        });

        return make_success();
      };
      make_endpoint(
        "network/nodes/retired",
        HTTP_DELETE,
        json_adapter(remove_retired_nodes),
        {std::make_shared<NodeCertAuthnPolicy>()})
        .set_openapi_hidden(true)
        .install();

      auto get_state = [this](auto& args, nlohmann::json&&) {
        GetState::Out result;
        auto [s, rts, lrs] = this->node_operation.state();
        result.node_id = this->context.get_node_id();
        result.state = s;
        result.recovery_target_seqno = rts;
        result.last_recovered_seqno = lrs;
        result.startup_seqno =
          this->node_operation.get_startup_snapshot_seqno();

        auto signatures = args.tx.template ro<Signatures>(Tables::SIGNATURES);
        auto sig = signatures->get();
        if (!sig.has_value())
        {
          result.last_signed_seqno = 0;
        }
        else
        {
          result.last_signed_seqno = sig.value().seqno;
        }

        return result;
      };
      make_read_only_endpoint(
        "/state", HTTP_GET, json_read_only_adapter(get_state), no_auth_required)
        .set_auto_schema<GetState>()
        .set_forwarding_required(endpoints::ForwardingRequired::Never)
        .install();

      auto get_quote = [this](auto& args, nlohmann::json&&) {
        QuoteInfo node_quote_info;
        const auto result =
          get_quote_for_this_node_v1(args.tx, node_quote_info);
        if (result == ApiResult::OK)
        {
          Quote q;
          q.node_id = context.get_node_id();
          q.raw = node_quote_info.quote;
          q.endorsements = node_quote_info.endorsements;
          q.format = node_quote_info.format;

#ifdef GET_QUOTE
          // get_code_id attempts to re-validate the quote to extract mrenclave
          // and the Open Enclave is insufficiently flexible to allow quotes
          // with expired collateral to be parsed at all. Recent nodes therefore
          // cache their code digest on startup, and this code attempts to fetch
          // that value when possible and only call the unreliable get_code_id
          // otherwise.
          auto nodes = args.tx.ro(network.nodes);
          auto node_info = nodes->get(context.get_node_id());
          if (node_info.has_value() && node_info->code_digest.has_value())
          {
            q.mrenclave = node_info->code_digest.value();
          }
          else
          {
            auto code_id =
              EnclaveAttestationProvider::get_code_id(node_quote_info);
            if (code_id.has_value())
            {
              q.mrenclave = ds::to_hex(code_id.value().data);
            }
            else
            {
              return make_error(
                HTTP_STATUS_INTERNAL_SERVER_ERROR,
                ccf::errors::InvalidQuote,
                "Failed to extract code id from node quote.");
            }
          }
#endif

          return make_success(q);
        }
        else if (result == ApiResult::NotFound)
        {
          return make_error(
            HTTP_STATUS_NOT_FOUND,
            ccf::errors::ResourceNotFound,
            "Could not find node quote.");
        }
        else
        {
          return make_error(
            HTTP_STATUS_INTERNAL_SERVER_ERROR,
            ccf::errors::InternalError,
            fmt::format("Error code: {}", ccf::api_result_to_str(result)));
        }
      };
      make_read_only_endpoint(
        "/quotes/self",
        HTTP_GET,
        json_read_only_adapter(get_quote),
        no_auth_required)
        .set_auto_schema<void, Quote>()
        .set_forwarding_required(endpoints::ForwardingRequired::Never)
        .install();

      auto get_quotes = [this](auto& args, nlohmann::json&&) {
        GetQuotes::Out result;

        auto nodes = args.tx.ro(network.nodes);
        nodes->foreach([&quotes = result.quotes](
                         const auto& node_id, const auto& node_info) {
          if (
            node_info.status == ccf::NodeStatus::TRUSTED ||
            node_info.status == ccf::NodeStatus::LEARNER)
          {
            Quote q;
            q.node_id = node_id;
            q.raw = node_info.quote_info.quote;
            q.endorsements = node_info.quote_info.endorsements;
            q.format = node_info.quote_info.format;

#ifdef GET_QUOTE
            // get_code_id attempts to re-validate the quote to extract
            // mrenclave and the Open Enclave is insufficiently flexible to
            // allow quotes with expired collateral to be parsed at all. Recent
            // nodes therefore cache their code digest on startup, and this code
            // attempts to fetch that value when possible and only call the
            // unreliable get_code_id otherwise.
            if (node_info.code_digest.has_value())
            {
              q.mrenclave = node_info.code_digest.value();
            }
            else
            {
              auto code_id =
                EnclaveAttestationProvider::get_code_id(node_info.quote_info);
              if (code_id.has_value())
              {
                q.mrenclave = ds::to_hex(code_id.value().data);
              }
            }
#endif
            quotes.emplace_back(q);
          }
          return true;
        });

        return make_success(result);
      };
      make_read_only_endpoint(
        "/quotes",
        HTTP_GET,
        json_read_only_adapter(get_quotes),
        no_auth_required)
        .set_auto_schema<GetQuotes>()
        .install();

      auto network_status = [this](auto& args, nlohmann::json&&) {
        GetNetworkInfo::Out out;
        auto service = args.tx.ro(network.service);
        auto service_state = service->get();
        if (service_state.has_value())
        {
          const auto& service_value = service_state.value();
          out.service_status = service_value.status;
          out.service_certificate = service_value.cert;
          if (consensus != nullptr)
          {
            out.current_view = consensus->get_view();
            auto primary_id = consensus->primary();
            if (primary_id.has_value() && !consensus->view_change_in_progress())
            {
              out.primary_id = primary_id.value();
            }
          }
          return make_success(out);
        }
        return make_error(
          HTTP_STATUS_NOT_FOUND,
          ccf::errors::ResourceNotFound,
          "Service state not available.");
      };
      make_read_only_endpoint(
        "/network",
        HTTP_GET,
        json_read_only_adapter(network_status),
        no_auth_required)
        .set_auto_schema<void, GetNetworkInfo::Out>()
        .install();

      auto service_previous_identity = [this](auto& args, nlohmann::json&&) {
        auto psi_handle = args.tx.template ro<ccf::PreviousServiceIdentity>(
          ccf::Tables::PREVIOUS_SERVICE_IDENTITY);
        const auto psi = psi_handle->get();
        if (psi.has_value())
        {
          GetServicePreviousIdentity::Out out;
          out.previous_service_identity = psi.value();
          return make_success(out);
        }
        else
        {
          return make_error(
            HTTP_STATUS_NOT_FOUND,
            ccf::errors::ResourceNotFound,
            "This service is not a recovery of a previous service.");
        }
      };
      make_read_only_endpoint(
        "/service/previous_identity",
        HTTP_GET,
        json_read_only_adapter(service_previous_identity),
        no_auth_required)
        .set_auto_schema<void, GetServicePreviousIdentity::Out>()
        .install();

      auto get_nodes = [this](auto& args, nlohmann::json&&) {
        const auto parsed_query =
          http::parse_query(args.rpc_ctx->get_request_query());

        std::string error_string; // Ignored - all params are optional
        const auto host = http::get_query_value_opt<std::string>(
          parsed_query, "host", error_string);
        const auto port = http::get_query_value_opt<std::string>(
          parsed_query, "port", error_string);
        const auto status_str = http::get_query_value_opt<std::string>(
          parsed_query, "status", error_string);

        std::optional<NodeStatus> status;
        if (status_str.has_value())
        {
          // Convert the query argument to a JSON string, try to parse it as
          // a NodeStatus, return an error if this doesn't work
          try
          {
            status = nlohmann::json(status_str.value()).get<NodeStatus>();
          }
          catch (const JsonParseError& e)
          {
            return ccf::make_error(
              HTTP_STATUS_BAD_REQUEST,
              ccf::errors::InvalidQueryParameterValue,
              fmt::format(
                "Query parameter '{}' is not a valid node status",
                status_str.value()));
          }
        }

        GetNodes::Out out;

        auto nodes = args.tx.ro(this->network.nodes);
        nodes->foreach([this, host, port, status, &out, nodes](
                         const NodeId& nid, const NodeInfo& ni) {
          if (status.has_value() && status.value() != ni.status)
          {
            return true;
          }

          // Match on any interface
          bool is_matched = false;
          for (auto const& interface : ni.rpc_interfaces)
          {
            const auto& [pub_host, pub_port] =
              split_net_address(interface.second.published_address);

            if (
              (!host.has_value() || host.value() == pub_host) &&
              (!port.has_value() || port.value() == pub_port))
            {
              is_matched = true;
              break;
            }
          }

          if (!is_matched)
          {
            return true;
          }

          bool is_primary = false;
          if (consensus != nullptr)
          {
            is_primary = consensus->primary() == nid;
          }

          out.nodes.push_back(
            {nid,
             ni.status,
             is_primary,
             ni.rpc_interfaces,
             ni.node_data,
             nodes->get_version_of_previous_write(nid).value_or(0)});
          return true;
        });

        return make_success(out);
      };
      make_read_only_endpoint(
        "/network/nodes",
        HTTP_GET,
        json_read_only_adapter(get_nodes),
        no_auth_required)
        .set_auto_schema<void, GetNodes::Out>()
        .add_query_parameter<std::string>(
          "host", ccf::endpoints::OptionalParameter)
        .add_query_parameter<std::string>(
          "port", ccf::endpoints::OptionalParameter)
        .add_query_parameter<std::string>(
          "status", ccf::endpoints::OptionalParameter)
        .install();

      auto get_self_signed_certificate = [this](auto& args, nlohmann::json&&) {
        return SelfSignedNodeCertificateInfo{
          this->node_operation.get_self_signed_node_certificate()};
      };
      make_command_endpoint(
        "/self_signed_certificate",
        HTTP_GET,
        json_command_adapter(get_self_signed_certificate),
        no_auth_required)
        .set_forwarding_required(endpoints::ForwardingRequired::Never)
        .set_auto_schema<void, SelfSignedNodeCertificateInfo>()
        .install();

      auto get_node_info = [this](auto& args, nlohmann::json&&) {
        std::string node_id;
        std::string error;
        if (!get_path_param(
              args.rpc_ctx->get_request_path_params(),
              "node_id",
              node_id,
              error))
        {
          return make_error(
            HTTP_STATUS_BAD_REQUEST, ccf::errors::InvalidResourceName, error);
        }

        auto nodes = args.tx.ro(this->network.nodes);
        auto info = nodes->get(node_id);

        if (!info)
        {
          return make_error(
            HTTP_STATUS_NOT_FOUND,
            ccf::errors::ResourceNotFound,
            "Node not found");
        }

        bool is_primary = false;
        if (consensus != nullptr)
        {
          auto primary = consensus->primary();
          if (primary.has_value() && primary.value() == node_id)
          {
            is_primary = true;
          }
        }
        auto& ni = info.value();
        return make_success(GetNode::Out{
          node_id,
          ni.status,
          is_primary,
          ni.rpc_interfaces,
          ni.node_data,
          nodes->get_version_of_previous_write(node_id).value_or(0)});
      };
      make_read_only_endpoint(
        "/network/nodes/{node_id}",
        HTTP_GET,
        json_read_only_adapter(get_node_info),
        no_auth_required)
        .set_auto_schema<void, GetNode::Out>()
        .install();

      auto get_self_node = [this](auto& args) {
        auto node_id = this->context.get_node_id();
        auto nodes = args.tx.ro(this->network.nodes);
        auto info = nodes->get(node_id);
        if (info)
        {
          auto& interface_id =
            args.rpc_ctx->get_session_context()->interface_id;
          if (!interface_id.has_value())
          {
            args.rpc_ctx->set_error(
              HTTP_STATUS_INTERNAL_SERVER_ERROR,
              ccf::errors::InternalError,
              "Cannot redirect non-RPC request.");
            return;
          }
          const auto& address =
            info->rpc_interfaces[interface_id.value()].published_address;
          args.rpc_ctx->set_response_status(HTTP_STATUS_PERMANENT_REDIRECT);
          args.rpc_ctx->set_response_header(
            http::headers::LOCATION,
            fmt::format(
              "https://{}/node/network/nodes/{}", address, node_id.value()));
          return;
        }

        args.rpc_ctx->set_error(
          HTTP_STATUS_INTERNAL_SERVER_ERROR,
          ccf::errors::InternalError,
          "Node info not available");
        return;
      };
      make_read_only_endpoint(
        "/network/nodes/self", HTTP_GET, get_self_node, no_auth_required)
        .set_forwarding_required(endpoints::ForwardingRequired::Never)
        .install();

      auto get_primary_node = [this](auto& args) {
        if (consensus != nullptr)
        {
          auto node_id = this->context.get_node_id();
          auto primary_id = consensus->primary();
          if (!primary_id.has_value())
          {
            args.rpc_ctx->set_error(
              HTTP_STATUS_INTERNAL_SERVER_ERROR,
              ccf::errors::InternalError,
              "Primary unknown");
            return;
          }

          auto nodes = args.tx.ro(this->network.nodes);
          auto info = nodes->get(node_id);
          auto info_primary = nodes->get(primary_id.value());
          if (info && info_primary)
          {
            auto& interface_id =
              args.rpc_ctx->get_session_context()->interface_id;
            if (!interface_id.has_value())
            {
              args.rpc_ctx->set_error(
                HTTP_STATUS_INTERNAL_SERVER_ERROR,
                ccf::errors::InternalError,
                "Cannot redirect non-RPC request.");
              return;
            }
            const auto& address =
              info->rpc_interfaces[interface_id.value()].published_address;
            args.rpc_ctx->set_response_status(HTTP_STATUS_PERMANENT_REDIRECT);
            args.rpc_ctx->set_response_header(
              http::headers::LOCATION,
              fmt::format(
                "https://{}/node/network/nodes/{}",
                address,
                primary_id->value()));
            return;
          }
        }

        args.rpc_ctx->set_error(
          HTTP_STATUS_INTERNAL_SERVER_ERROR,
          ccf::errors::InternalError,
          "Primary unknown");
        return;
      };
      make_read_only_endpoint(
        "/network/nodes/primary", HTTP_GET, get_primary_node, no_auth_required)
        .set_forwarding_required(endpoints::ForwardingRequired::Never)
        .install();

      auto is_primary = [this](auto& args) {
        if (this->node_operation.can_replicate())
        {
          args.rpc_ctx->set_response_status(HTTP_STATUS_OK);
        }
        else
        {
          args.rpc_ctx->set_response_status(HTTP_STATUS_PERMANENT_REDIRECT);
          if (consensus != nullptr)
          {
            auto primary_id = consensus->primary();
            if (!primary_id.has_value())
            {
              args.rpc_ctx->set_error(
                HTTP_STATUS_INTERNAL_SERVER_ERROR,
                ccf::errors::InternalError,
                "Primary unknown");
              return;
            }

            auto nodes = args.tx.ro(this->network.nodes);
            auto info = nodes->get(primary_id.value());
            if (info)
            {
              auto& interface_id =
                args.rpc_ctx->get_session_context()->interface_id;
              if (!interface_id.has_value())
              {
                args.rpc_ctx->set_error(
                  HTTP_STATUS_INTERNAL_SERVER_ERROR,
                  ccf::errors::InternalError,
                  "Cannot redirect non-RPC request.");
                return;
              }
              const auto& address =
                info->rpc_interfaces[interface_id.value()].published_address;
              args.rpc_ctx->set_response_header(
                http::headers::LOCATION,
                fmt::format("https://{}/node/primary", address));
            }
          }
        }
      };
      make_read_only_endpoint(
        "/primary", HTTP_HEAD, is_primary, no_auth_required)
        .set_forwarding_required(endpoints::ForwardingRequired::Never)
        .install();

      auto consensus_config = [this](auto& args, nlohmann::json&&) {
        // Query node for configurations, separate current from pending
        if (consensus != nullptr)
        {
          auto cfg = consensus->get_latest_configuration();
          ConsensusConfig cc;
          for (auto& [nid, ninfo] : cfg)
          {
            cc.emplace(
              nid.value(),
              ConsensusNodeConfig{
                fmt::format("{}:{}", ninfo.hostname, ninfo.port)});
          }
          return make_success(cc);
        }
        else
        {
          return make_error(
            HTTP_STATUS_NOT_FOUND,
            ccf::errors::ResourceNotFound,
            "No configured consensus");
        }
      };

      make_command_endpoint(
        "/config",
        HTTP_GET,
        json_command_adapter(consensus_config),
        no_auth_required)
        .set_forwarding_required(endpoints::ForwardingRequired::Never)
        .set_auto_schema<void, ConsensusConfig>()
        .install();

      auto consensus_state = [this](auto& args, nlohmann::json&&) {
        if (consensus != nullptr)
        {
          return make_success(ConsensusConfigDetails{consensus->get_details()});
        }
        else
        {
          return make_error(
            HTTP_STATUS_NOT_FOUND,
            ccf::errors::ResourceNotFound,
            "No configured consensus");
        }
      };

      make_command_endpoint(
        "/consensus",
        HTTP_GET,
        json_command_adapter(consensus_state),
        no_auth_required)
        .set_forwarding_required(endpoints::ForwardingRequired::Never)
        .set_auto_schema<void, ConsensusConfigDetails>()
        .install();

      auto memory_usage = [](auto& args) {

// Do not attempt to call oe_allocator_mallinfo when used from
// unit tests such as the frontend_test
#ifdef INSIDE_ENCLAVE
        oe_mallinfo_t info;
        auto rc = oe_allocator_mallinfo(&info);
        if (rc == OE_OK)
        {
          MemoryUsage::Out mu(info);
          args.rpc_ctx->set_response_status(HTTP_STATUS_OK);
          args.rpc_ctx->set_response_header(
            http::headers::CONTENT_TYPE, http::headervalues::contenttype::JSON);
          args.rpc_ctx->set_response_body(nlohmann::json(mu).dump());
          return;
        }
#endif

        args.rpc_ctx->set_response_status(HTTP_STATUS_INTERNAL_SERVER_ERROR);
        args.rpc_ctx->set_response_body("Failed to read memory usage");
      };

      make_command_endpoint("/memory", HTTP_GET, memory_usage, no_auth_required)
        .set_forwarding_required(endpoints::ForwardingRequired::Never)
        .set_auto_schema<MemoryUsage>()
        .install();

      auto node_metrics = [this](auto& args) {
        NodeMetrics nm;
        nm.sessions = node_operation.get_session_metrics();

        args.rpc_ctx->set_response_status(HTTP_STATUS_OK);
        args.rpc_ctx->set_response_header(
          http::headers::CONTENT_TYPE, http::headervalues::contenttype::JSON);
        args.rpc_ctx->set_response_body(nlohmann::json(nm).dump());
      };

      make_command_endpoint(
        "/metrics", HTTP_GET, node_metrics, no_auth_required)
        .set_forwarding_required(endpoints::ForwardingRequired::Never)
        .set_auto_schema<void, NodeMetrics>()
        .install();

      auto js_metrics = [this](auto& args, nlohmann::json&&) {
        auto bytecode_map = args.tx.ro(this->network.modules_quickjs_bytecode);
        auto version_val = args.tx.ro(this->network.modules_quickjs_version);
        uint64_t bytecode_size = 0;
        bytecode_map->foreach(
          [&bytecode_size](const auto&, const auto& bytecode) {
            bytecode_size += bytecode.size();
            return true;
          });
        JavaScriptMetrics m;
        m.bytecode_size = bytecode_size;
        m.bytecode_used =
          version_val->get() == std::string(ccf::quickjs_version);
        return m;
      };

      make_read_only_endpoint(
        "/js_metrics",
        HTTP_GET,
        json_read_only_adapter(js_metrics),
        no_auth_required)
        .set_auto_schema<void, JavaScriptMetrics>()
        .install();

      auto jwt_metrics = [this](auto&, nlohmann::json&&) {
        JWTMetrics m;
        // Attempts are recorded by the key refresh code itself, registering
        // before each call to each issuer's keys
        m.attempts = node_operation.get_jwt_attempts();
        // Success is marked by the fact that the key succeeded and called
        // our internal "jwt_keys/refresh" endpoint.
        auto e = fully_qualified_endpoints["/jwt_keys/refresh"][HTTP_POST];
        auto metric = get_metrics_for_endpoint(e);
        m.successes = metric.calls - (metric.failures + metric.errors);
        return m;
      };

      make_read_only_endpoint(
        "/jwt_metrics",
        HTTP_GET,
        json_read_only_adapter(jwt_metrics),
        no_auth_required)
        .set_auto_schema<void, JWTMetrics>()
        .install();

      auto version = [this](auto&, nlohmann::json&&) {
        GetVersion::Out result;
        result.ccf_version = ccf::ccf_version;
        result.quickjs_version = ccf::quickjs_version;
#ifdef UNSAFE_VERSION
        result.unsafe = true;
#else
        result.unsafe = false;
#endif

        return make_success(result);
      };

      make_command_endpoint(
        "/version", HTTP_GET, json_command_adapter(version), no_auth_required)
        .set_forwarding_required(endpoints::ForwardingRequired::Never)
        .set_auto_schema<GetVersion>()
        .install();

      auto create = [this](auto& ctx, nlohmann::json&& params) {
        LOG_DEBUG_FMT("Processing create RPC");

        bool recovering = node_operation.is_reading_public_ledger();

        // This endpoint can only be called once, directly from the starting
        // node for the genesis or end of public recovery transaction to
        // initialise the service
        if (
          network.consensus_type == ConsensusType::CFT &&
          !node_operation.is_in_initialised_state() && !recovering)
        {
          return make_error(
            HTTP_STATUS_FORBIDDEN,
            ccf::errors::InternalError,
            "Node is not in initial state.");
        }

        const auto in = params.get<CreateNetworkNodeToNode::In>();
        GenesisGenerator g(this->network, ctx.tx);
        if (g.is_service_created(in.service_cert))
        {
          return make_error(
            HTTP_STATUS_FORBIDDEN,
            ccf::errors::InternalError,
            "Service is already created.");
        }

        g.create_service(in.service_cert, recovering);

        // Retire all nodes, in case there are any (i.e. post recovery)
        g.retire_active_nodes();

        // Genesis transaction (i.e. not after recovery)
        if (in.genesis_info.has_value())
        {
          // Note that it is acceptable to start a network without any member
          // having a recovery share. The service will check that at least one
          // recovery member is added before the service is opened.
          for (const auto& info : in.genesis_info->members)
          {
            g.add_member(info);
          }

          if (
            in.genesis_info->service_configuration.consensus ==
              ConsensusType::BFT &&
            (!in.genesis_info->service_configuration.reconfiguration_type
                .has_value() ||
             in.genesis_info->service_configuration.reconfiguration_type
                 .value() != ReconfigurationType::TWO_TRANSACTION))
          {
            return make_error(
              HTTP_STATUS_INTERNAL_SERVER_ERROR,
              ccf::errors::InternalError,
              "BFT consensus requires two-transaction reconfiguration.");
          }

          g.init_configuration(in.genesis_info->service_configuration);
          g.set_constitution(in.genesis_info->constitution);
        }
        else
        {
          // On recovery, force a new ledger chunk
          auto tx_ = static_cast<kv::CommittableTx*>(&ctx.tx);
          if (tx_ == nullptr)
          {
            throw std::logic_error("Could not cast tx to CommittableTx");
          }
          tx_->set_flag(kv::CommittableTx::Flag::LEDGER_CHUNK_BEFORE_THIS_TX);
        }

        auto endorsed_certificates =
          ctx.tx.rw(network.node_endorsed_certificates);
        endorsed_certificates->put(in.node_id, in.node_endorsed_certificate);

        NodeInfo node_info = {
          in.node_info_network,
          {in.quote_info},
          in.public_encryption_key,
          NodeStatus::TRUSTED,
          std::nullopt,
          ds::to_hex(in.code_digest.data),
          in.certificate_signing_request,
          in.public_key};
        g.add_node(in.node_id, node_info);

#ifdef GET_QUOTE
        g.trust_node_code_id(in.code_digest);
#endif

        LOG_INFO_FMT("Created service");
        return make_success(true);
      };
      make_endpoint(
        "/create", HTTP_POST, json_adapter(create), no_auth_required)
        .set_openapi_hidden(true)
        .install();

      // Only called from node. See node_state.h.
      auto refresh_jwt_keys = [this](auto& ctx, nlohmann::json&& body) {
        // All errors are server errors since the client is the server.

        if (!consensus)
        {
          LOG_FAIL_FMT("JWT key auto-refresh: no consensus available");
          return make_error(
            HTTP_STATUS_INTERNAL_SERVER_ERROR,
            ccf::errors::InternalError,
            "No consensus available.");
        }

        auto primary_id = consensus->primary();
        if (!primary_id.has_value())
        {
          LOG_FAIL_FMT("JWT key auto-refresh: primary unknown");
          return make_error(
            HTTP_STATUS_INTERNAL_SERVER_ERROR,
            ccf::errors::InternalError,
            "Primary is unknown");
        }

        const auto& sig_auth_ident =
          ctx.template get_caller<ccf::NodeCertAuthnIdentity>();
        if (primary_id.value() != sig_auth_ident.node_id)
        {
          LOG_FAIL_FMT(
            "JWT key auto-refresh: request does not originate from primary");
          return make_error(
            HTTP_STATUS_INTERNAL_SERVER_ERROR,
            ccf::errors::InternalError,
            "Request does not originate from primary.");
        }

        SetJwtPublicSigningKeys parsed;
        try
        {
          parsed = body.get<SetJwtPublicSigningKeys>();
        }
        catch (const JsonParseError& e)
        {
          return make_error(
            HTTP_STATUS_INTERNAL_SERVER_ERROR,
            ccf::errors::InternalError,
            "Unable to parse body.");
        }

        auto issuers = ctx.tx.rw(this->network.jwt_issuers);
        auto issuer_metadata_ = issuers->get(parsed.issuer);
        if (!issuer_metadata_.has_value())
        {
          LOG_FAIL_FMT(
            "JWT key auto-refresh: {} is not a valid issuer", parsed.issuer);
          return make_error(
            HTTP_STATUS_INTERNAL_SERVER_ERROR,
            ccf::errors::InternalError,
            fmt::format("{} is not a valid issuer.", parsed.issuer));
        }
        auto& issuer_metadata = issuer_metadata_.value();

        if (!issuer_metadata.auto_refresh)
        {
          LOG_FAIL_FMT(
            "JWT key auto-refresh: {} does not have auto_refresh enabled",
            parsed.issuer);
          return make_error(
            HTTP_STATUS_INTERNAL_SERVER_ERROR,
            ccf::errors::InternalError,
            fmt::format(
              "{} does not have auto_refresh enabled.", parsed.issuer));
        }

        if (!set_jwt_public_signing_keys(
              ctx.tx,
              "<auto-refresh>",
              parsed.issuer,
              issuer_metadata,
              parsed.jwks))
        {
          LOG_FAIL_FMT(
            "JWT key auto-refresh: error while storing signing keys for issuer "
            "{}",
            parsed.issuer);
          return make_error(
            HTTP_STATUS_INTERNAL_SERVER_ERROR,
            ccf::errors::InternalError,
            fmt::format(
              "Error while storing signing keys for issuer {}.",
              parsed.issuer));
        }

        return make_success(true);
      };
      make_endpoint(
        "/jwt_keys/refresh",
        HTTP_POST,
        json_adapter(refresh_jwt_keys),
        {std::make_shared<NodeCertAuthnPolicy>()})
        .set_openapi_hidden(true)
        .install();

      auto update_resharing = [this](auto& args, const nlohmann::json& params) {
        const auto in = params.get<UpdateResharing::In>();
        auto resharings = args.tx.rw(network.resharings);

        bool exists = false;
        resharings->foreach(
          [rid = in.rid, &exists](
            const kv::ReconfigurationId& trid, const ResharingResult& result) {
            if (trid == rid)
            {
              exists = true;
              return false;
            }
            return true;
          });

        if (exists)
        {
          return make_error(
            HTTP_STATUS_BAD_REQUEST,
            ccf::errors::ResharingAlreadyCompleted,
            fmt::format(
              "resharing for configuration {} already completed.", in.rid));
        }

        // For now, just pretend that we're done.
        ResharingResult rr;
        rr.reconfiguration_id = in.rid;
        rr.seqno = 0;
        resharings->put(in.rid, rr);
        return make_success(true);
      };

      make_endpoint(
        "/update-resharing",
        HTTP_POST,
        json_adapter(update_resharing),
        {std::make_shared<NodeCertAuthnPolicy>()})
        .set_forwarding_required(endpoints::ForwardingRequired::Always)
        .set_openapi_hidden(true)
        .install();

      auto orc_handler = [this](auto& args, const nlohmann::json& params) {
        const auto in = params.get<ObservedReconfigurationCommit::In>();

        if (consensus->type() != ConsensusType::BFT)
        {
          auto primary_id = consensus->primary();
          if (!primary_id.has_value())
          {
            return make_error(
              HTTP_STATUS_INTERNAL_SERVER_ERROR,
              ccf::errors::InternalError,
              "Primary unknown");
          }

          if (primary_id.value() != context.get_node_id())
          {
            return make_error(
              HTTP_STATUS_BAD_REQUEST,
              ccf::errors::NodeCannotHandleRequest,
              "Only the primary accepts ORCs.");
          }
        }

        auto nodes_in_config = consensus->orc(in.reconfiguration_id, in.from);
        if (nodes_in_config.has_value())
        {
          LOG_DEBUG_FMT(
            "Configurations: sufficient number of ORCs, updating nodes in "
            "configuration #{}.",
            in.reconfiguration_id);
          auto nodes = args.tx.rw(network.nodes);

          nodes->foreach(
            [&nodes, &nodes_in_config](const auto& nid, const auto& node_info) {
              if (
                node_info.status == NodeStatus::RETIRING &&
                nodes_in_config->find(nid) == nodes_in_config->end())
              {
                auto updated_info = node_info;
                updated_info.status = NodeStatus::RETIRED;
                nodes->put(nid, updated_info);
              }
              else if (
                node_info.status == NodeStatus::LEARNER &&
                nodes_in_config->find(nid) != nodes_in_config->end())
              {
                auto updated_info = node_info;
                updated_info.status = NodeStatus::TRUSTED;
                nodes->put(nid, updated_info);
              }
              return true;
            });
        }

        return make_success(true);
      };

      make_endpoint(
        "/orc",
        HTTP_POST,
        json_adapter(orc_handler),
        {std::make_shared<NodeCertAuthnPolicy>()})
        .set_forwarding_required(endpoints::ForwardingRequired::Always)
        .set_openapi_hidden(true)
        .install();

      auto service_config_handler =
        [this](auto& args, const nlohmann::json& params) {
          return make_success(args.tx.ro(network.config)->get());
        };

      make_endpoint(
        "/service/configuration",
        HTTP_GET,
        json_adapter(service_config_handler),
        no_auth_required)
        .set_forwarding_required(endpoints::ForwardingRequired::Never)
        .set_auto_schema<void, ServiceConfiguration>()
        .install();
    }
  };

  class NodeRpcFrontend : public RpcFrontend
  {
  protected:
    NodeEndpoints node_endpoints;

  public:
    NodeRpcFrontend(
      NetworkState& network, ccfapp::AbstractNodeContext& context) :
      RpcFrontend(*network.tables, node_endpoints),
      node_endpoints(network, context)
    {}
  };
}<|MERGE_RESOLUTION|>--- conflicted
+++ resolved
@@ -370,11 +370,7 @@
       openapi_info.description =
         "This API provides public, uncredentialed access to service and node "
         "state.";
-<<<<<<< HEAD
-      openapi_info.document_version = "2.19.0";
-=======
-      openapi_info.document_version = "2.18.1";
->>>>>>> 65a1b4dc
+      openapi_info.document_version = "2.20.0";
     }
 
     void init_handlers() override
