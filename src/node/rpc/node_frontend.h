// Copyright (c) Microsoft Corporation. All rights reserved.
// Licensed under the Apache 2.0 License.
#pragma once

#include "ccf/common_auth_policies.h"
#include "ccf/common_endpoint_registry.h"
#include "ccf/http_query.h"
#include "ccf/js/core/context.h"
#include "ccf/json_handler.h"
#include "ccf/node/quote.h"
#include "ccf/odata_error.h"
#include "ccf/pal/attestation.h"
#include "ccf/pal/mem.h"
#include "ccf/service/reconfiguration_type.h"
#include "ccf/version.h"
#include "crypto/certs.h"
#include "crypto/csr.h"
#include "ds/files.h"
#include "ds/std_formatters.h"
#include "frontend.h"
#include "node/network_state.h"
#include "node/rpc/jwt_management.h"
#include "node/rpc/no_create_tx_claims_digest.cpp"
#include "node/rpc/serialization.h"
#include "node/session_metrics.h"
#include "node_interface.h"
#include "service/internal_tables_access.h"
#include "service/tables/previous_service_identity.h"
#include "snapshots/filenames.h"

namespace ccf
{
  struct Quote
  {
    NodeId node_id = {};
    std::vector<uint8_t> raw;
    std::vector<uint8_t> endorsements;
    QuoteFormat format;

    std::string measurement = {}; // < Hex-encoded

    std::optional<std::vector<uint8_t>> uvm_endorsements =
      std::nullopt; // SNP only
  };

  DECLARE_JSON_TYPE_WITH_OPTIONAL_FIELDS(Quote);
  DECLARE_JSON_REQUIRED_FIELDS(Quote, node_id, raw, endorsements, format);
  DECLARE_JSON_OPTIONAL_FIELDS(Quote, measurement, uvm_endorsements);

  struct Attestation : public Quote
  {};
  DECLARE_JSON_TYPE_WITH_BASE(Attestation, Quote);
  DECLARE_JSON_REQUIRED_FIELDS(Attestation);

  struct GetQuotes
  {
    using In = void;

    struct Out
    {
      std::vector<Quote> quotes;
    };
  };

  DECLARE_JSON_TYPE(GetQuotes::Out);
  DECLARE_JSON_REQUIRED_FIELDS(GetQuotes::Out, quotes);

  struct GetAttestations
  {
    using In = void;

    struct Out
    {
      std::vector<Attestation> attestations;
    };
  };

  DECLARE_JSON_TYPE(GetAttestations::Out);
  DECLARE_JSON_REQUIRED_FIELDS(GetAttestations::Out, attestations);

  struct NodeMetrics
  {
    ccf::SessionMetrics sessions;
  };

  DECLARE_JSON_TYPE(NodeMetrics);
  DECLARE_JSON_REQUIRED_FIELDS(NodeMetrics, sessions);

  struct JavaScriptMetrics
  {
    uint64_t bytecode_size;
    bool bytecode_used;
    uint64_t max_heap_size;
    uint64_t max_stack_size;
    uint64_t max_execution_time;
    uint64_t max_cached_interpreters = 10;
  };

  DECLARE_JSON_TYPE(JavaScriptMetrics);
  DECLARE_JSON_REQUIRED_FIELDS(
    JavaScriptMetrics,
    bytecode_size,
    bytecode_used,
    max_heap_size,
    max_stack_size,
    max_execution_time,
    max_cached_interpreters);

  struct JWTRefreshMetrics
  {
    size_t attempts = 0;
    size_t successes = 0;
    size_t failures = 0;
  };

  DECLARE_JSON_TYPE(JWTRefreshMetrics)
  DECLARE_JSON_REQUIRED_FIELDS(JWTRefreshMetrics, attempts, successes, failures)

  struct SetJwtPublicSigningKeys
  {
    std::string issuer;
    JsonWebKeySet jwks;
  };

  DECLARE_JSON_TYPE(SetJwtPublicSigningKeys);
  DECLARE_JSON_REQUIRED_FIELDS(SetJwtPublicSigningKeys, issuer, jwks);

  struct ConsensusNodeConfig
  {
    std::string address;
  };

  DECLARE_JSON_TYPE(ConsensusNodeConfig);
  DECLARE_JSON_REQUIRED_FIELDS(ConsensusNodeConfig, address);

  using ConsensusConfig = std::map<std::string, ConsensusNodeConfig>;

  struct ConsensusConfigDetails
  {
    ccf::kv::ConsensusDetails details;
  };

  DECLARE_JSON_TYPE(ConsensusConfigDetails);
  DECLARE_JSON_REQUIRED_FIELDS(ConsensusConfigDetails, details);

  struct SelfSignedNodeCertificateInfo
  {
    ccf::crypto::Pem self_signed_certificate;
  };

  DECLARE_JSON_TYPE(SelfSignedNodeCertificateInfo);
  DECLARE_JSON_REQUIRED_FIELDS(
    SelfSignedNodeCertificateInfo, self_signed_certificate);

  struct GetServicePreviousIdentity
  {
    struct Out
    {
      ccf::crypto::Pem previous_service_identity;
    };
  };

  DECLARE_JSON_TYPE(GetServicePreviousIdentity::Out);
  DECLARE_JSON_REQUIRED_FIELDS(
    GetServicePreviousIdentity::Out, previous_service_identity);

  class NodeEndpoints : public CommonEndpointRegistry
  {
  public:
    // The node frontend is exempt from backpressure rules to enable an operator
    // to access a node that is not making progress.
    bool apply_uncommitted_tx_backpressure() const override
    {
      return false;
    }

  private:
    NetworkState& network;
    ccf::AbstractNodeOperation& node_operation;

<<<<<<< HEAD
    using AddressOrError =
      std::variant<std::string, ccf::jsonhandler::JsonAdapterResponse>;
    template <typename Context>
    AddressOrError get_redirect_address_for_node(
      const Context& ctx, const ccf::NodeId& target_node)
=======
    std::optional<std::string> get_redirect_address_for_node(
      const ccf::endpoints::ReadOnlyEndpointContext& ctx,
      const ccf::NodeId& target_node)
>>>>>>> eda9bb84
    {
      auto nodes = ctx.tx.ro(network.nodes);

      auto node_info = nodes->get(target_node);
      if (!node_info.has_value())
      {
        LOG_FAIL_FMT("Node redirection error: Unknown node {}", target_node);
<<<<<<< HEAD
        return make_error(
=======
        ctx.rpc_ctx->set_error(
>>>>>>> eda9bb84
          HTTP_STATUS_INTERNAL_SERVER_ERROR,
          ccf::errors::InternalError,
          fmt::format(
            "Cannot find node info to produce redirect response for node {}",
            target_node));
<<<<<<< HEAD
=======
        return std::nullopt;
>>>>>>> eda9bb84
      }

      const auto interface_id =
        ctx.rpc_ctx->get_session_context()->interface_id;
      if (!interface_id.has_value())
      {
        LOG_FAIL_FMT("Node redirection error: Non-RPC request");
<<<<<<< HEAD
        return make_error(
          HTTP_STATUS_INTERNAL_SERVER_ERROR,
          ccf::errors::InternalError,
          "Cannot redirect non-RPC request");
=======
        ctx.rpc_ctx->set_error(
          HTTP_STATUS_INTERNAL_SERVER_ERROR,
          ccf::errors::InternalError,
          "Cannot redirect non-RPC request");
        return std::nullopt;
>>>>>>> eda9bb84
      }

      const auto& interfaces = node_info->rpc_interfaces;
      const auto interface_it = interfaces.find(interface_id.value());
      if (interface_it == interfaces.end())
      {
        LOG_FAIL_FMT(
          "Node redirection error: Target missing interface {}",
          interface_id.value());
<<<<<<< HEAD
        return make_error(
=======
        ctx.rpc_ctx->set_error(
>>>>>>> eda9bb84
          HTTP_STATUS_INTERNAL_SERVER_ERROR,
          ccf::errors::InternalError,
          fmt::format(
            "Cannot redirect request. Received on RPC interface {}, which is "
            "not present on target node {}",
            interface_id.value(),
            target_node));
<<<<<<< HEAD
=======
        return std::nullopt;
>>>>>>> eda9bb84
      }

      const auto& interface = interface_it->second;
      return interface.published_address;
    }

    static std::pair<http_status, std::string> quote_verification_error(
      QuoteVerificationResult result)
    {
      switch (result)
      {
        case QuoteVerificationResult::Failed:
          return std::make_pair(
            HTTP_STATUS_UNAUTHORIZED, "Quote could not be verified");
        case QuoteVerificationResult::FailedMeasurementNotFound:
          return std::make_pair(
            HTTP_STATUS_UNAUTHORIZED,
            "Quote does not contain known enclave measurement");
        case QuoteVerificationResult::FailedInvalidQuotedPublicKey:
          return std::make_pair(
            HTTP_STATUS_UNAUTHORIZED,
            "Quote report data does not contain node's public key hash");
        case QuoteVerificationResult::FailedHostDataDigestNotFound:
          return std::make_pair(
            HTTP_STATUS_UNAUTHORIZED,
            "Quote does not contain trusted host data");
        case QuoteVerificationResult::FailedInvalidHostData:
          return std::make_pair(
            HTTP_STATUS_UNAUTHORIZED, "Quote host data is not authorised");
        case ccf::QuoteVerificationResult::FailedUVMEndorsementsNotFound:
          return std::make_pair(
            HTTP_STATUS_UNAUTHORIZED, "UVM endorsements are not authorised");
        default:
          return std::make_pair(
            HTTP_STATUS_INTERNAL_SERVER_ERROR,
            "Unknown quote verification error");
      }
    }

    struct ExistingNodeInfo
    {
      NodeId node_id;
      std::optional<ccf::kv::Version> ledger_secret_seqno = std::nullopt;
      std::optional<ccf::crypto::Pem> endorsed_certificate = std::nullopt;
    };

    std::optional<ExistingNodeInfo> check_node_exists(
      ccf::kv::Tx& tx,
      const std::vector<uint8_t>& self_signed_node_der,
      std::optional<NodeStatus> node_status = std::nullopt)
    {
      // Check that a node exists by looking up its public key in the nodes
      // table.
      auto nodes = tx.ro(network.nodes);
      auto endorsed_node_certificates =
        tx.ro(network.node_endorsed_certificates);

      LOG_DEBUG_FMT(
        "Check node exists with certificate [{}]", self_signed_node_der);
      auto pk_pem = ccf::crypto::public_key_pem_from_cert(self_signed_node_der);

      std::optional<ExistingNodeInfo> existing_node_info = std::nullopt;
      nodes->foreach([&existing_node_info,
                      &pk_pem,
                      &node_status,
                      &endorsed_node_certificates](
                       const NodeId& nid, const NodeInfo& ni) {
        if (
          ni.public_key == pk_pem &&
          (!node_status.has_value() || ni.status == node_status.value()))
        {
          existing_node_info = {
            nid, ni.ledger_secret_seqno, endorsed_node_certificates->get(nid)};
          return false;
        }
        return true;
      });

      return existing_node_info;
    }

    std::optional<NodeId> check_conflicting_node_network(
      ccf::kv::Tx& tx, const NodeInfoNetwork& node_info_network)
    {
      auto nodes = tx.rw(network.nodes);

      std::optional<NodeId> duplicate_node_id = std::nullopt;
      nodes->foreach([&node_info_network, &duplicate_node_id](
                       const NodeId& nid, const NodeInfo& ni) {
        if (
          node_info_network.node_to_node_interface.published_address ==
            ni.node_to_node_interface.published_address &&
          ni.status != NodeStatus::RETIRED)
        {
          duplicate_node_id = nid;
          return false;
        }
        return true;
      });

      return duplicate_node_id;
    }

    bool is_taking_part_in_acking(NodeStatus node_status)
    {
      return node_status == NodeStatus::TRUSTED;
    }

    auto add_node(
      ccf::kv::Tx& tx,
      const std::vector<uint8_t>& node_der,
      const JoinNetworkNodeToNode::In& in,
      NodeStatus node_status,
      ServiceStatus service_status,
      ccf::ReconfigurationType reconfiguration_type)
    {
      auto nodes = tx.rw(network.nodes);
      auto node_endorsed_certificates =
        tx.rw(network.node_endorsed_certificates);

      auto conflicting_node_id =
        check_conflicting_node_network(tx, in.node_info_network);
      if (conflicting_node_id.has_value())
      {
        return make_error(
          HTTP_STATUS_BAD_REQUEST,
          ccf::errors::NodeAlreadyExists,
          fmt::format(
            "A node with the same published node address {} already exists "
            "(node id: {}).",
            in.node_info_network.node_to_node_interface.published_address,
            conflicting_node_id.value()));
      }

      auto pubk_der = ccf::crypto::public_key_der_from_cert(node_der);
      NodeId joining_node_id = compute_node_id_from_pubk_der(pubk_der);

      pal::PlatformAttestationMeasurement measurement;

      QuoteVerificationResult verify_result = this->node_operation.verify_quote(
        tx, in.quote_info, pubk_der, measurement);
      if (verify_result != QuoteVerificationResult::Verified)
      {
        const auto [code, message] = quote_verification_error(verify_result);
        return make_error(code, ccf::errors::InvalidQuote, message);
      }

      std::optional<ccf::kv::Version> ledger_secret_seqno = std::nullopt;
      if (node_status == NodeStatus::TRUSTED)
      {
        ledger_secret_seqno =
          this->network.ledger_secrets->get_latest(tx).first;
      }

      // Note: All new nodes should specify a CSR from 2.x
      auto client_public_key_pem =
        ccf::crypto::public_key_pem_from_cert(node_der);
      if (in.certificate_signing_request.has_value())
      {
        // Verify that client's public key matches the one specified in the CSR
        auto csr_public_key_pem = ccf::crypto::public_key_pem_from_csr(
          in.certificate_signing_request.value());
        if (client_public_key_pem != csr_public_key_pem)
        {
          return make_error(
            HTTP_STATUS_BAD_REQUEST,
            ccf::errors::CSRPublicKeyInvalid,
            "Public key in CSR does not match TLS client identity.");
        }
      }

      NodeInfo node_info = {
        in.node_info_network,
        in.quote_info,
        in.public_encryption_key,
        node_status,
        ledger_secret_seqno,
        measurement.hex_str(),
        in.certificate_signing_request,
        client_public_key_pem,
        in.node_data};

      nodes->put(joining_node_id, node_info);

      LOG_INFO_FMT("Node {} added as {}", joining_node_id, node_status);

      JoinNetworkNodeToNode::Out rep;
      rep.node_status = node_status;
      rep.node_id = joining_node_id;

      if (node_status == NodeStatus::TRUSTED)
      {
        // Joining node only submit a CSR from 2.x
        std::optional<ccf::crypto::Pem> endorsed_certificate = std::nullopt;
        if (in.certificate_signing_request.has_value())
        {
          // For a pre-open service, extract the validity period of self-signed
          // node certificate and use it verbatim in endorsed certificate
          auto [valid_from, valid_to] =
            ccf::crypto::make_verifier(node_der)->validity_period();
          endorsed_certificate = ccf::crypto::create_endorsed_cert(
            in.certificate_signing_request.value(),
            valid_from,
            valid_to,
            this->network.identity->priv_key,
            this->network.identity->cert);

          node_endorsed_certificates->put(
            joining_node_id, {endorsed_certificate.value()});
        }

        rep.network_info = JoinNetworkNodeToNode::Out::NetworkInfo{
          node_operation.is_part_of_public_network(),
          node_operation.get_last_recovered_signed_idx(),
          this->network.ledger_secrets->get(tx),
          *this->network.identity.get(),
          service_status,
          endorsed_certificate,
          node_operation.get_cose_signatures_config()};
      }
      return make_success(rep);
    }

    JWTRefreshMetrics jwt_refresh_metrics;
    void handle_event_request_completed(
      const ccf::endpoints::RequestCompletedEvent& event) override
    {
      if (event.method == "POST" && event.dispatch_path == "/jwt_keys/refresh")
      {
        jwt_refresh_metrics.attempts += 1;
        int status_category = event.status / 100;
        if (status_category >= 4)
        {
          jwt_refresh_metrics.failures += 1;
        }
        else if (status_category == 2)
        {
          jwt_refresh_metrics.successes += 1;
        }
      }
    }

  public:
    NodeEndpoints(NetworkState& network_, ccf::AbstractNodeContext& context_) :
      CommonEndpointRegistry(get_actor_prefix(ActorsType::nodes), context_),
      network(network_),
      node_operation(*context_.get_subsystem<ccf::AbstractNodeOperation>())
    {
      openapi_info.title = "CCF Public Node API";
      openapi_info.description =
        "This API provides public, uncredentialed access to service and node "
        "state.";
      openapi_info.document_version = "4.13.0";
    }

    void init_handlers() override
    {
      CommonEndpointRegistry::init_handlers();

      auto accept = [this](auto& args, const nlohmann::json& params) {
        const auto in = params.get<JoinNetworkNodeToNode::In>();

        if (
          !this->node_operation.is_part_of_network() &&
          !this->node_operation.is_part_of_public_network() &&
          !this->node_operation.is_reading_private_ledger())
        {
          return make_error(
            HTTP_STATUS_INTERNAL_SERVER_ERROR,
            ccf::errors::InternalError,
            "Target node should be part of network to accept new nodes.");
        }

        // Make sure that the joiner's snapshot is more recent than this node's
        // snapshot. Otherwise, the joiner may not be given all the ledger
        // secrets required to replay historical transactions.
        auto this_startup_seqno =
          this->node_operation.get_startup_snapshot_seqno();
        if (
          in.startup_seqno.has_value() &&
          this_startup_seqno > in.startup_seqno.value())
        {
          return make_error(
            HTTP_STATUS_BAD_REQUEST,
            ccf::errors::StartupSeqnoIsOld,
            fmt::format(
              "Node requested to join from seqno {} which is older than this "
              "node startup seqno {}. A snapshot at least as recent as {} must "
              "be used instead.",
              in.startup_seqno.value(),
              this_startup_seqno,
              this_startup_seqno));
        }

        auto nodes = args.tx.rw(this->network.nodes);
        auto service = args.tx.rw(this->network.service);

        auto check_for_join_redirect =
          [&]() -> std::optional<ccf::jsonhandler::JsonAdapterResponse> {
          if (consensus != nullptr && !this->node_operation.can_replicate())
          {
            auto primary_id = consensus->primary();
            if (primary_id.has_value())
            {
              const AddressOrError address_or_error =
                get_redirect_address_for_node(args, primary_id.value());
              if (std::holds_alternative<ccf::jsonhandler::JsonAdapterResponse>(
                    address_or_error))
              {
                return std::get<ccf::jsonhandler::JsonAdapterResponse>(
                  address_or_error);
              }

              const auto address = std::get<std::string>(address_or_error);
              args.rpc_ctx->set_response_header(
                http::headers::LOCATION,
                fmt::format("https://{}/node/join", address));

              return make_error(
                HTTP_STATUS_PERMANENT_REDIRECT,
                ccf::errors::NodeCannotHandleRequest,
                "Node is not primary; cannot handle write");
            }

            return make_error(
              HTTP_STATUS_INTERNAL_SERVER_ERROR,
              ccf::errors::InternalError,
              "Primary unknown");
          }

          return std::nullopt;
        };

        auto active_service = service->get();
        if (!active_service.has_value())
        {
          return make_error(
            HTTP_STATUS_INTERNAL_SERVER_ERROR,
            ccf::errors::InternalError,
            "No service is available to accept new node.");
        }

        auto config = args.tx.ro(network.config);
        auto service_config = config->get();

        if (
          active_service->status == ServiceStatus::OPENING ||
          active_service->status == ServiceStatus::RECOVERING)
        {
          // If the service is opening, new nodes are trusted straight away
          NodeStatus joining_node_status = NodeStatus::TRUSTED;

          // If the node is already trusted, return network secrets
          auto existing_node_info = check_node_exists(
            args.tx,
            args.rpc_ctx->get_session_context()->caller_cert,
            joining_node_status);
          if (existing_node_info.has_value())
          {
            JoinNetworkNodeToNode::Out rep;
            rep.node_status = joining_node_status;
            rep.network_info = JoinNetworkNodeToNode::Out::NetworkInfo(
              node_operation.is_part_of_public_network(),
              node_operation.get_last_recovered_signed_idx(),
              this->network.ledger_secrets->get(
                args.tx, existing_node_info->ledger_secret_seqno),
              *this->network.identity.get(),
              active_service->status,
              existing_node_info->endorsed_certificate,
              node_operation.get_cose_signatures_config());

            return make_success(rep);
          }

          const auto redirect_response = check_for_join_redirect();
          if (redirect_response.has_value())
          {
            return redirect_response.value();
          }

          return add_node(
            args.tx,
            args.rpc_ctx->get_session_context()->caller_cert,
            in,
            joining_node_status,
            active_service->status,
            ccf::ReconfigurationType::ONE_TRANSACTION);
        }

        // If the service is open, new nodes are first added as pending and
        // then only trusted via member governance. It is expected that a new
        // node polls the network to retrieve the network secrets until it is
        // trusted

        auto existing_node_info = check_node_exists(
          args.tx, args.rpc_ctx->get_session_context()->caller_cert);
        if (existing_node_info.has_value())
        {
          JoinNetworkNodeToNode::Out rep;

          // If the node already exists, return network secrets if is already
          // trusted. Otherwise, only return its status
          auto node_info = nodes->get(existing_node_info->node_id);
          auto node_status = node_info->status;
          rep.node_status = node_status;
          rep.node_id = existing_node_info->node_id;
          if (is_taking_part_in_acking(node_status))
          {
            rep.network_info = JoinNetworkNodeToNode::Out::NetworkInfo(
              node_operation.is_part_of_public_network(),
              node_operation.get_last_recovered_signed_idx(),
              this->network.ledger_secrets->get(
                args.tx, existing_node_info->ledger_secret_seqno),
              *this->network.identity.get(),
              active_service->status,
              existing_node_info->endorsed_certificate,
              node_operation.get_cose_signatures_config());

            return make_success(rep);
          }
          else if (node_status == NodeStatus::PENDING)
          {
            // Only return node status and ID
            return make_success(rep);
          }
          else
          {
            return make_error(
              HTTP_STATUS_BAD_REQUEST,
              ccf::errors::InvalidNodeState,
              fmt::format(
                "Joining node is not in expected state ({}).", node_status));
          }
        }
        else
        {
          const auto redirect_response = check_for_join_redirect();
          if (redirect_response.has_value())
          {
            return redirect_response.value();
          }

          // If the node does not exist, add it to the KV in state pending
          return add_node(
            args.tx,
            args.rpc_ctx->get_session_context()->caller_cert,
            in,
            NodeStatus::PENDING,
            active_service->status,
            ccf::ReconfigurationType::ONE_TRANSACTION);
        }
      };
      make_endpoint("/join", HTTP_POST, json_adapter(accept), no_auth_required)
        .set_forwarding_required(endpoints::ForwardingRequired::Never)
        .set_openapi_hidden(true)
        .install();

      auto set_retired_committed = [this](auto& ctx, nlohmann::json&&) {
        auto nodes = ctx.tx.rw(network.nodes);
        nodes->foreach([this, &nodes](const auto& node_id, auto node_info) {
          auto gc_node = nodes->get_globally_committed(node_id);
          if (
            gc_node.has_value() &&
            gc_node->status == ccf::NodeStatus::RETIRED &&
            !node_info.retired_committed)
          {
            // Set retired_committed on nodes for which RETIRED status
            // has been committed.
            node_info.retired_committed = true;
            nodes->put(node_id, node_info);

            LOG_DEBUG_FMT("Setting retired_committed on node {}", node_id);
          }
          return true;
        });

        return make_success();
      };
      make_endpoint(
        "network/nodes/set_retired_committed",
        HTTP_POST,
        json_adapter(set_retired_committed),
        {std::make_shared<NodeCertAuthnPolicy>()})
        .set_openapi_hidden(true)
        .install();

      auto get_state = [this](auto& args, nlohmann::json&&) {
        GetState::Out result;
        auto [s, rts, lrs] = this->node_operation.state();
        result.node_id = this->context.get_node_id();
        result.state = s;
        result.recovery_target_seqno = rts;
        result.last_recovered_seqno = lrs;
        result.startup_seqno =
          this->node_operation.get_startup_snapshot_seqno();

        auto signatures = args.tx.template ro<Signatures>(Tables::SIGNATURES);
        auto sig = signatures->get();
        if (!sig.has_value())
        {
          result.last_signed_seqno = 0;
        }
        else
        {
          result.last_signed_seqno = sig.value().seqno;
        }

        auto node_configuration_subsystem =
          this->context.get_subsystem<NodeConfigurationSubsystem>();
        if (!node_configuration_subsystem)
        {
          return make_error(
            HTTP_STATUS_INTERNAL_SERVER_ERROR,
            ccf::errors::InternalError,
            "NodeConfigurationSubsystem is not available");
        }
        result.stop_notice =
          node_configuration_subsystem->has_received_stop_notice();

        return make_success(result);
      };
      make_read_only_endpoint(
        "/state", HTTP_GET, json_read_only_adapter(get_state), no_auth_required)
        .set_auto_schema<GetState>()
        .set_forwarding_required(endpoints::ForwardingRequired::Never)
        .install();

      auto get_quote = [this](auto& args, nlohmann::json&&) {
        QuoteInfo node_quote_info;
        const auto result =
          get_quote_for_this_node_v1(args.tx, node_quote_info);
        if (result == ApiResult::OK)
        {
          Quote q;
          q.node_id = context.get_node_id();
          q.raw = node_quote_info.quote;
          q.endorsements = node_quote_info.endorsements;
          q.format = node_quote_info.format;
          q.uvm_endorsements = node_quote_info.uvm_endorsements;

          auto nodes = args.tx.ro(network.nodes);
          auto node_info = nodes->get(context.get_node_id());
          if (node_info.has_value() && node_info->code_digest.has_value())
          {
            q.measurement = node_info->code_digest.value();
          }
          else
          {
            auto measurement =
              AttestationProvider::get_measurement(node_quote_info);
            if (measurement.has_value())
            {
              q.measurement = measurement.value().hex_str();
            }
            else
            {
              return make_error(
                HTTP_STATUS_INTERNAL_SERVER_ERROR,
                ccf::errors::InvalidQuote,
                "Failed to extract code id from node quote.");
            }
          }

          return make_success(q);
        }
        else if (result == ApiResult::NotFound)
        {
          return make_error(
            HTTP_STATUS_NOT_FOUND,
            ccf::errors::ResourceNotFound,
            "Could not find node quote.");
        }
        else
        {
          return make_error(
            HTTP_STATUS_INTERNAL_SERVER_ERROR,
            ccf::errors::InternalError,
            fmt::format("Error code: {}", ccf::api_result_to_str(result)));
        }
      };
      make_read_only_endpoint(
        "/quotes/self",
        HTTP_GET,
        json_read_only_adapter(get_quote),
        no_auth_required)
        .set_auto_schema<void, Quote>()
        .set_forwarding_required(endpoints::ForwardingRequired::Never)
        .install();
      make_read_only_endpoint(
        "/attestations/self",
        HTTP_GET,
        json_read_only_adapter(get_quote),
        no_auth_required)
        .set_auto_schema<void, Attestation>()
        .set_forwarding_required(endpoints::ForwardingRequired::Never)
        .install();

      auto get_quotes = [this](auto& args, nlohmann::json&&) {
        GetQuotes::Out result;

        auto nodes = args.tx.ro(network.nodes);
        nodes->foreach([&quotes = result.quotes](
                         const auto& node_id, const auto& node_info) {
          if (node_info.status == ccf::NodeStatus::TRUSTED)
          {
            Quote q;
            q.node_id = node_id;
            q.raw = node_info.quote_info.quote;
            q.endorsements = node_info.quote_info.endorsements;
            q.format = node_info.quote_info.format;
            q.uvm_endorsements = node_info.quote_info.uvm_endorsements;

            if (node_info.code_digest.has_value())
            {
              q.measurement = node_info.code_digest.value();
            }
            else
            {
              auto measurement =
                AttestationProvider::get_measurement(node_info.quote_info);
              if (measurement.has_value())
              {
                q.measurement = measurement.value().hex_str();
              }
            }
            quotes.emplace_back(q);
          }
          return true;
        });

        return make_success(result);
      };
      make_read_only_endpoint(
        "/quotes",
        HTTP_GET,
        json_read_only_adapter(get_quotes),
        no_auth_required)
        .set_auto_schema<GetQuotes>()
        .install();

      auto get_attestations =
        [this, get_quotes](auto& args, nlohmann::json&& params) {
          const auto res = get_quotes(args, std::move(params));
          const auto body = std::get_if<nlohmann::json>(&res);
          if (body != nullptr)
          {
            auto result = nlohmann::json::object();
            result["attestations"] = (*body)["quotes"];
            return make_success(result);
          }

          return res;
        };
      make_read_only_endpoint(
        "/attestations",
        HTTP_GET,
        json_read_only_adapter(get_attestations),
        no_auth_required)
        .set_auto_schema<GetAttestations>()
        .install();

      auto network_status = [this](auto& args, nlohmann::json&&) {
        GetNetworkInfo::Out out;
        auto service = args.tx.ro(network.service);
        auto service_state = service->get();
        if (service_state.has_value())
        {
          const auto& service_value = service_state.value();
          out.service_status = service_value.status;
          out.service_certificate = service_value.cert;
          out.recovery_count = service_value.recovery_count.value_or(0);
          out.service_data = service_value.service_data;
          out.current_service_create_txid =
            service_value.current_service_create_txid;
          if (consensus != nullptr)
          {
            out.current_view = consensus->get_view();
            auto primary_id = consensus->primary();
            if (primary_id.has_value())
            {
              out.primary_id = primary_id.value();
            }
          }
          return make_success(out);
        }
        return make_error(
          HTTP_STATUS_NOT_FOUND,
          ccf::errors::ResourceNotFound,
          "Service state not available.");
      };
      make_read_only_endpoint(
        "/network",
        HTTP_GET,
        json_read_only_adapter(network_status),
        no_auth_required)
        .set_auto_schema<void, GetNetworkInfo::Out>()
        .install();

      auto service_previous_identity = [this](auto& args, nlohmann::json&&) {
        auto psi_handle = args.tx.template ro<ccf::PreviousServiceIdentity>(
          ccf::Tables::PREVIOUS_SERVICE_IDENTITY);
        const auto psi = psi_handle->get();
        if (psi.has_value())
        {
          GetServicePreviousIdentity::Out out;
          out.previous_service_identity = psi.value();
          return make_success(out);
        }
        else
        {
          return make_error(
            HTTP_STATUS_NOT_FOUND,
            ccf::errors::ResourceNotFound,
            "This service is not a recovery of a previous service.");
        }
      };
      make_read_only_endpoint(
        "/service/previous_identity",
        HTTP_GET,
        json_read_only_adapter(service_previous_identity),
        no_auth_required)
        .set_auto_schema<void, GetServicePreviousIdentity::Out>()
        .install();

      auto get_nodes = [this](auto& args, nlohmann::json&&) {
        const auto parsed_query =
          http::parse_query(args.rpc_ctx->get_request_query());

        std::string error_string; // Ignored - all params are optional
        const auto host = http::get_query_value_opt<std::string>(
          parsed_query, "host", error_string);
        const auto port = http::get_query_value_opt<std::string>(
          parsed_query, "port", error_string);
        const auto status_str = http::get_query_value_opt<std::string>(
          parsed_query, "status", error_string);

        std::optional<NodeStatus> status;
        if (status_str.has_value())
        {
          // Convert the query argument to a JSON string, try to parse it as
          // a NodeStatus, return an error if this doesn't work
          try
          {
            status = nlohmann::json(status_str.value()).get<NodeStatus>();
          }
          catch (const ccf::JsonParseError& e)
          {
            return ccf::make_error(
              HTTP_STATUS_BAD_REQUEST,
              ccf::errors::InvalidQueryParameterValue,
              fmt::format(
                "Query parameter '{}' is not a valid node status",
                status_str.value()));
          }
        }

        GetNodes::Out out;

        auto nodes = args.tx.ro(this->network.nodes);
        nodes->foreach([this, host, port, status, &out, nodes](
                         const NodeId& nid, const NodeInfo& ni) {
          if (status.has_value() && status.value() != ni.status)
          {
            return true;
          }

          // Match on any interface
          bool is_matched = false;
          for (auto const& interface : ni.rpc_interfaces)
          {
            const auto& [pub_host, pub_port] =
              split_net_address(interface.second.published_address);

            if (
              (!host.has_value() || host.value() == pub_host) &&
              (!port.has_value() || port.value() == pub_port))
            {
              is_matched = true;
              break;
            }
          }

          if (!is_matched)
          {
            return true;
          }

          bool is_primary = false;
          if (consensus != nullptr)
          {
            is_primary = consensus->primary() == nid;
          }

          out.nodes.push_back(
            {nid,
             ni.status,
             is_primary,
             ni.rpc_interfaces,
             ni.node_data,
             nodes->get_version_of_previous_write(nid).value_or(0)});
          return true;
        });

        return make_success(out);
      };
      make_read_only_endpoint(
        "/network/nodes",
        HTTP_GET,
        json_read_only_adapter(get_nodes),
        no_auth_required)
        .set_auto_schema<void, GetNodes::Out>()
        .add_query_parameter<std::string>(
          "host", ccf::endpoints::OptionalParameter)
        .add_query_parameter<std::string>(
          "port", ccf::endpoints::OptionalParameter)
        .add_query_parameter<std::string>(
          "status", ccf::endpoints::OptionalParameter)
        .install();

      auto get_removable_nodes = [this](auto& args, nlohmann::json&&) {
        GetNodes::Out out;

        auto nodes = args.tx.ro(this->network.nodes);
        nodes->foreach(
          [this, &out, nodes](const NodeId& node_id, const NodeInfo& ni) {
            // Only nodes whose retire_committed status is committed can be
            // safely removed, because any primary elected from here on would
            // consider them retired, and would consequently not need their
            // input in any quorum. We must therefore read the KV at its
            // globally committed watermark, for the purpose of this RPC. Since
            // this transaction does not perform a write, it is safe to do this.
            auto node = nodes->get_globally_committed(node_id);
            if (
              node.has_value() && node->status == ccf::NodeStatus::RETIRED &&
              node->retired_committed)
            {
              out.nodes.push_back(
                {node_id,
                 node->status,
                 false /* is_primary */,
                 node->rpc_interfaces,
                 node->node_data,
                 nodes->get_version_of_previous_write(node_id).value_or(0)});
            }
            return true;
          });

        return make_success(out);
      };

      make_read_only_endpoint(
        "/network/removable_nodes",
        HTTP_GET,
        json_read_only_adapter(get_removable_nodes),
        no_auth_required)
        .set_auto_schema<void, GetNodes::Out>()
        .install();

      auto delete_retired_committed_node =
        [this](auto& args, nlohmann::json&&) {
          GetNodes::Out out;

          std::string node_id;
          std::string error;
          if (!get_path_param(
                args.rpc_ctx->get_request_path_params(),
                "node_id",
                node_id,
                error))
          {
            return make_error(
              HTTP_STATUS_BAD_REQUEST, ccf::errors::InvalidResourceName, error);
          }

          auto nodes = args.tx.rw(this->network.nodes);
          if (!nodes->has(node_id))
          {
            return make_error(
              HTTP_STATUS_NOT_FOUND,
              ccf::errors::ResourceNotFound,
              "No such node");
          }

          auto node_endorsed_certificates =
            args.tx.rw(network.node_endorsed_certificates);

          // A node's retirement is only complete when the
          // transition of retired_committed is itself committed,
          // i.e. when the next eligible primary is guaranteed to
          // be aware the retirement is committed.
          // As a result, the handler must check node info at the
          // current committed level, rather than at the end of the
          // local suffix.
          // While this transaction does execute a write, it specifically
          // deletes the value it reads from. It is therefore safe to
          // execute on the basis of a potentially stale read-set,
          // which get_globally_committed() typically produces.
          auto node = nodes->get_globally_committed(node_id);
          if (
            node.has_value() && node->status == ccf::NodeStatus::RETIRED &&
            node->retired_committed)
          {
            nodes->remove(node_id);
            node_endorsed_certificates->remove(node_id);
          }
          else
          {
            return make_error(
              HTTP_STATUS_BAD_REQUEST,
              ccf::errors::NodeNotRetiredCommitted,
              "Node is not completely retired");
          }

          return make_success(true);
        };

      make_endpoint(
        "/network/nodes/{node_id}",
        HTTP_DELETE,
        json_adapter(delete_retired_committed_node),
        no_auth_required)
        .set_auto_schema<void, bool>()
        .install();

      auto get_self_signed_certificate = [this](auto& args, nlohmann::json&&) {
        return SelfSignedNodeCertificateInfo{
          this->node_operation.get_self_signed_node_certificate()};
      };
      make_command_endpoint(
        "/self_signed_certificate",
        HTTP_GET,
        json_command_adapter(get_self_signed_certificate),
        no_auth_required)
        .set_forwarding_required(endpoints::ForwardingRequired::Never)
        .set_auto_schema<void, SelfSignedNodeCertificateInfo>()
        .install();

      auto get_node_info = [this](auto& args, nlohmann::json&&) {
        std::string node_id;
        std::string error;
        if (!get_path_param(
              args.rpc_ctx->get_request_path_params(),
              "node_id",
              node_id,
              error))
        {
          return make_error(
            HTTP_STATUS_BAD_REQUEST, ccf::errors::InvalidResourceName, error);
        }

        auto nodes = args.tx.ro(this->network.nodes);
        auto info = nodes->get(node_id);

        if (!info)
        {
          return make_error(
            HTTP_STATUS_NOT_FOUND,
            ccf::errors::ResourceNotFound,
            "Node not found");
        }

        bool is_primary = false;
        if (consensus != nullptr)
        {
          auto primary = consensus->primary();
          if (primary.has_value() && primary.value() == node_id)
          {
            is_primary = true;
          }
        }
        auto& ni = info.value();
        return make_success(GetNode::Out{
          node_id,
          ni.status,
          is_primary,
          ni.rpc_interfaces,
          ni.node_data,
          nodes->get_version_of_previous_write(node_id).value_or(0)});
      };
      make_read_only_endpoint(
        "/network/nodes/{node_id}",
        HTTP_GET,
        json_read_only_adapter(get_node_info),
        no_auth_required)
        .set_auto_schema<void, GetNode::Out>()
        .install();

      auto get_self_node = [this](auto& args, nlohmann::json&&) {
        auto node_id = this->context.get_node_id();
        auto nodes = args.tx.ro(this->network.nodes);
        auto info = nodes->get(node_id);

        bool is_primary = false;
        if (consensus != nullptr)
        {
          auto primary = consensus->primary();
          if (primary.has_value() && primary.value() == node_id)
          {
            is_primary = true;
          }
        }

        if (info.has_value())
        {
          // Answers from the KV are preferred, as they are more up-to-date,
          // especially status and node_data.
          auto& ni = info.value();
          return make_success(GetNode::Out{
            node_id,
            ni.status,
            is_primary,
            ni.rpc_interfaces,
            ni.node_data,
            nodes->get_version_of_previous_write(node_id).value_or(0)});
        }
        else
        {
          // If the node isn't in its KV yet, fall back to configuration
          auto node_configuration_subsystem =
            this->context.get_subsystem<NodeConfigurationSubsystem>();
          if (!node_configuration_subsystem)
          {
            return make_error(
              HTTP_STATUS_INTERNAL_SERVER_ERROR,
              ccf::errors::InternalError,
              "NodeConfigurationSubsystem is not available");
          }
          const auto& node_startup_config =
            node_configuration_subsystem->get().node_config;
          return make_success(GetNode::Out{
            node_id,
            ccf::NodeStatus::PENDING,
            is_primary,
            node_startup_config.network.rpc_interfaces,
            node_startup_config.node_data,
            0});
        }
      };
      make_read_only_endpoint(
        "/network/nodes/self",
        HTTP_GET,
        json_read_only_adapter(get_self_node),
        no_auth_required)
        .set_auto_schema<void, GetNode::Out>()
        .set_forwarding_required(endpoints::ForwardingRequired::Never)
        .install();

      auto get_primary_node = [this](auto& args, nlohmann::json&&) {
        if (consensus != nullptr)
        {
          auto primary_id = consensus->primary();
          if (!primary_id.has_value())
          {
            return make_error(
              HTTP_STATUS_INTERNAL_SERVER_ERROR,
              ccf::errors::InternalError,
              "Primary unknown");
          }

          auto nodes = args.tx.ro(this->network.nodes);
          auto info = nodes->get(primary_id.value());
          if (!info)
          {
            return make_error(
              HTTP_STATUS_NOT_FOUND,
              ccf::errors::ResourceNotFound,
              "Node not found");
          }

          auto& ni = info.value();
          return make_success(GetNode::Out{
            primary_id.value(),
            ni.status,
            true,
            ni.rpc_interfaces,
            ni.node_data,
            nodes->get_version_of_previous_write(primary_id.value())
              .value_or(0)});
        }
        else
        {
          return make_error(
            HTTP_STATUS_NOT_FOUND,
            ccf::errors::ResourceNotFound,
            "No configured consensus");
        }
      };
      make_read_only_endpoint(
        "/network/nodes/primary",
        HTTP_GET,
        json_read_only_adapter(get_primary_node),
        no_auth_required)
        .set_auto_schema<void, GetNode::Out>()
        .install();

      auto head_primary = [this](auto& args, nlohmann::json&&) {
        if (this->node_operation.can_replicate())
        {
          // Body is ignored for head requests, but for backwards compatibility
          // we want to ensure a 200 is returned rather than a 204
          return ccf::make_success("Ignored body");
        }
        else
        {
          if (consensus == nullptr)
          {
            return ccf::make_error(
              HTTP_STATUS_INTERNAL_SERVER_ERROR,
              ccf::errors::InternalError,
              "Unable to determine primary - consensus object not created");
          }

          auto primary_id = consensus->primary();

          if (!primary_id.has_value())
          {
            return ccf::make_error(
              HTTP_STATUS_INTERNAL_SERVER_ERROR,
              ccf::errors::InternalError,
              "Primary unknown");
          }

          const AddressOrError address_or_error =
            get_redirect_address_for_node(args, primary_id.value());
          if (std::holds_alternative<ccf::jsonhandler::JsonAdapterResponse>(
                address_or_error))
          {
            return std::get<ccf::jsonhandler::JsonAdapterResponse>(
              address_or_error);
          }

          const auto address = std::get<std::string>(address_or_error);

          args.rpc_ctx->set_response_header(
            ccf::http::headers::LOCATION,
            fmt::format("https://{}/node/primary", address));
          return ccf::make_error(
            HTTP_STATUS_PERMANENT_REDIRECT,
            ccf::errors::NodeCannotHandleRequest,
            "Redirecting to primary");
        }
      };
      make_read_only_endpoint(
        "/primary",
        HTTP_HEAD,
        json_read_only_adapter(head_primary),
        no_auth_required)
        .set_forwarding_required(endpoints::ForwardingRequired::Never)
        .install();

      auto get_primary = [this](auto& args) {
        if (this->node_operation.can_replicate())
        {
          args.rpc_ctx->set_response_status(HTTP_STATUS_OK);
          return;
        }
        else
        {
          args.rpc_ctx->set_error(
            HTTP_STATUS_NOT_FOUND,
            ccf::errors::ResourceNotFound,
            "Node is not primary");
          return;
        }
      };
      make_read_only_endpoint(
        "/primary", HTTP_GET, get_primary, no_auth_required)
        .set_forwarding_required(endpoints::ForwardingRequired::Never)
        .install();

      auto get_backup = [this](auto& args) {
        if (!this->node_operation.can_replicate())
        {
          args.rpc_ctx->set_response_status(HTTP_STATUS_OK);
          return;
        }
        else
        {
          args.rpc_ctx->set_error(
            HTTP_STATUS_NOT_FOUND,
            ccf::errors::ResourceNotFound,
            "Node is not backup");
          return;
        }
      };
      make_read_only_endpoint("/backup", HTTP_GET, get_backup, no_auth_required)
        .set_forwarding_required(endpoints::ForwardingRequired::Never)
        .install();

      auto consensus_config = [this](auto& args, nlohmann::json&&) {
        // Query node for configurations, separate current from pending
        if (consensus != nullptr)
        {
          auto cfg = consensus->get_latest_configuration();
          ConsensusConfig cc;
          for (auto& [nid, ninfo] : cfg)
          {
            cc.emplace(
              nid.value(),
              ConsensusNodeConfig{
                fmt::format("{}:{}", ninfo.hostname, ninfo.port)});
          }
          return make_success(cc);
        }
        else
        {
          return make_error(
            HTTP_STATUS_NOT_FOUND,
            ccf::errors::ResourceNotFound,
            "No configured consensus");
        }
      };

      make_command_endpoint(
        "/config",
        HTTP_GET,
        json_command_adapter(consensus_config),
        no_auth_required)
        .set_forwarding_required(endpoints::ForwardingRequired::Never)
        .set_auto_schema<void, ConsensusConfig>()
        .install();

      auto consensus_state = [this](auto& args, nlohmann::json&&) {
        if (consensus != nullptr)
        {
          return make_success(ConsensusConfigDetails{consensus->get_details()});
        }
        else
        {
          return make_error(
            HTTP_STATUS_NOT_FOUND,
            ccf::errors::ResourceNotFound,
            "No configured consensus");
        }
      };

      make_command_endpoint(
        "/consensus",
        HTTP_GET,
        json_command_adapter(consensus_state),
        no_auth_required)
        .set_forwarding_required(endpoints::ForwardingRequired::Never)
        .set_auto_schema<void, ConsensusConfigDetails>()
        .install();

      auto memory_usage = [](auto& args) {
        ccf::pal::MallocInfo info;
        if (ccf::pal::get_mallinfo(info))
        {
          MemoryUsage::Out mu(info);
          args.rpc_ctx->set_response_status(HTTP_STATUS_OK);
          args.rpc_ctx->set_response_header(
            http::headers::CONTENT_TYPE, http::headervalues::contenttype::JSON);
          args.rpc_ctx->set_response_body(nlohmann::json(mu).dump());
          return;
        }

        args.rpc_ctx->set_response_status(HTTP_STATUS_INTERNAL_SERVER_ERROR);
        args.rpc_ctx->set_response_body("Failed to read memory usage");
      };

      make_command_endpoint("/memory", HTTP_GET, memory_usage, no_auth_required)
        .set_forwarding_required(endpoints::ForwardingRequired::Never)
        .set_auto_schema<MemoryUsage>()
        .install();

      auto node_metrics = [this](auto& args) {
        NodeMetrics nm;
        nm.sessions = node_operation.get_session_metrics();

        args.rpc_ctx->set_response_status(HTTP_STATUS_OK);
        args.rpc_ctx->set_response_header(
          http::headers::CONTENT_TYPE, http::headervalues::contenttype::JSON);
        args.rpc_ctx->set_response_body(nlohmann::json(nm).dump());
      };

      make_command_endpoint(
        "/metrics", HTTP_GET, node_metrics, no_auth_required)
        .set_forwarding_required(endpoints::ForwardingRequired::Never)
        .set_auto_schema<void, NodeMetrics>()
        .install();

      auto js_metrics = [this](auto& args, nlohmann::json&&) {
        auto bytecode_map = args.tx.ro(this->network.modules_quickjs_bytecode);
        auto version_val = args.tx.ro(this->network.modules_quickjs_version);
        uint64_t bytecode_size = 0;
        bytecode_map->foreach(
          [&bytecode_size](const auto&, const auto& bytecode) {
            bytecode_size += bytecode.size();
            return true;
          });
        auto js_engine_map = args.tx.ro(this->network.js_engine);
        JavaScriptMetrics m;
        m.bytecode_size = bytecode_size;
        m.bytecode_used =
          version_val->get() == std::string(ccf::quickjs_version);

        auto options = js_engine_map->get().value_or(ccf::JSRuntimeOptions{});
        m.max_stack_size = options.max_stack_bytes;
        m.max_heap_size = options.max_heap_bytes;
        m.max_execution_time = options.max_execution_time_ms;
        m.max_cached_interpreters = options.max_cached_interpreters;

        return m;
      };

      make_read_only_endpoint(
        "/js_metrics",
        HTTP_GET,
        json_read_only_adapter(js_metrics),
        no_auth_required)
        .set_auto_schema<void, JavaScriptMetrics>()
        .install();

      auto version = [this](auto&, nlohmann::json&&) {
        GetVersion::Out result;
        result.ccf_version = ccf::ccf_version;
        result.quickjs_version = ccf::quickjs_version;
        result.unsafe = false;

        return make_success(result);
      };

      make_command_endpoint(
        "/version", HTTP_GET, json_command_adapter(version), no_auth_required)
        .set_forwarding_required(endpoints::ForwardingRequired::Never)
        .set_auto_schema<GetVersion>()
        .install();

      auto create = [this](auto& ctx, nlohmann::json&& params) {
        LOG_INFO_FMT("Processing create RPC");

        bool recovering = node_operation.is_reading_public_ledger();

        // This endpoint can only be called once, directly from the starting
        // node for the genesis or end of public recovery transaction to
        // initialise the service
        if (!node_operation.is_in_initialised_state() && !recovering)
        {
          return make_error(
            HTTP_STATUS_FORBIDDEN,
            ccf::errors::InternalError,
            "Node is not in initial state.");
        }

        const auto in = params.get<CreateNetworkNodeToNode::In>();

        if (InternalTablesAccess::is_service_created(ctx.tx, in.service_cert))
        {
          return make_error(
            HTTP_STATUS_FORBIDDEN,
            ccf::errors::InternalError,
            "Service is already created.");
        }

        InternalTablesAccess::create_service(
          ctx.tx, in.service_cert, in.create_txid, in.service_data, recovering);

        // Retire all nodes, in case there are any (i.e. post recovery)
        InternalTablesAccess::retire_active_nodes(ctx.tx);

        // Genesis transaction (i.e. not after recovery)
        if (in.genesis_info.has_value())
        {
          // Note that it is acceptable to start a network without any member
          // having a recovery share. The service will check that at least one
          // recovery member is added before the service is opened.
          for (const auto& info : in.genesis_info->members)
          {
            InternalTablesAccess::add_member(ctx.tx, info);
          }

          InternalTablesAccess::init_configuration(
            ctx.tx, in.genesis_info->service_configuration);
          InternalTablesAccess::set_constitution(
            ctx.tx, in.genesis_info->constitution);
        }
        else
        {
          // On recovery, force a new ledger chunk
          auto tx_ = static_cast<ccf::kv::CommittableTx*>(&ctx.tx);
          if (tx_ == nullptr)
          {
            throw std::logic_error("Could not cast tx to CommittableTx");
          }
          tx_->set_tx_flag(
            ccf::kv::CommittableTx::TxFlag::LEDGER_CHUNK_BEFORE_THIS_TX);
        }

        auto endorsed_certificates =
          ctx.tx.rw(network.node_endorsed_certificates);
        endorsed_certificates->put(in.node_id, in.node_endorsed_certificate);

        NodeInfo node_info = {
          in.node_info_network,
          {in.quote_info},
          in.public_encryption_key,
          NodeStatus::TRUSTED,
          std::nullopt,
          in.measurement.hex_str(),
          in.certificate_signing_request,
          in.public_key,
          in.node_data};
        InternalTablesAccess::add_node(ctx.tx, in.node_id, node_info);

        if (
          in.quote_info.format != QuoteFormat::amd_sev_snp_v1 ||
          !in.snp_uvm_endorsements.has_value())
        {
          // For improved serviceability on SNP, do not record trusted
          // measurements if UVM endorsements are available
          InternalTablesAccess::trust_node_measurement(
            ctx.tx, in.measurement, in.quote_info.format);
        }

        switch (in.quote_info.format)
        {
          case QuoteFormat::insecure_virtual:
          {
            auto host_data = AttestationProvider::get_host_data(in.quote_info);
            if (host_data.has_value())
            {
              InternalTablesAccess::trust_node_virtual_host_data(
                ctx.tx, host_data.value());
            }
            else
            {
              LOG_FAIL_FMT("Unable to extract host data from virtual quote");
            }
            break;
          }

          case QuoteFormat::amd_sev_snp_v1:
          {
            auto host_data =
              AttestationProvider::get_host_data(in.quote_info).value();
            InternalTablesAccess::trust_node_snp_host_data(
              ctx.tx, host_data, in.snp_security_policy);

            InternalTablesAccess::trust_node_uvm_endorsements(
              ctx.tx, in.snp_uvm_endorsements);

            auto attestation =
              AttestationProvider::get_snp_attestation(in.quote_info).value();
            InternalTablesAccess::trust_node_snp_tcb_version(
              ctx.tx, attestation);
            break;
          }

          default:
          {
            break;
          }
        }

        std::optional<ccf::ClaimsDigest::Digest> digest =
          ccf::get_create_tx_claims_digest(ctx.tx);
        if (digest.has_value())
        {
          auto digest_value = digest.value();
          ctx.rpc_ctx->set_claims_digest(std::move(digest_value));
        }

        LOG_INFO_FMT("Created service");
        return make_success(true);
      };
      make_endpoint(
        "/create", HTTP_POST, json_adapter(create), no_auth_required)
        .set_openapi_hidden(true)
        .install();

      // Only called from node. See node_state.h.
      auto refresh_jwt_keys = [this](auto& ctx, nlohmann::json&& body) {
        // All errors are server errors since the client is the server.

        auto primary_id = consensus->primary();
        if (!primary_id.has_value())
        {
          LOG_FAIL_FMT("JWT key auto-refresh: primary unknown");
          return make_error(
            HTTP_STATUS_INTERNAL_SERVER_ERROR,
            ccf::errors::InternalError,
            "Primary is unknown");
        }

        const auto& sig_auth_ident =
          ctx.template get_caller<ccf::NodeCertAuthnIdentity>();
        if (primary_id.value() != sig_auth_ident.node_id)
        {
          LOG_FAIL_FMT(
            "JWT key auto-refresh: request does not originate from primary");
          return make_error(
            HTTP_STATUS_INTERNAL_SERVER_ERROR,
            ccf::errors::InternalError,
            "Request does not originate from primary.");
        }

        SetJwtPublicSigningKeys parsed;
        try
        {
          parsed = body.get<SetJwtPublicSigningKeys>();
        }
        catch (const ccf::JsonParseError& e)
        {
          return make_error(
            HTTP_STATUS_INTERNAL_SERVER_ERROR,
            ccf::errors::InternalError,
            "Unable to parse body.");
        }

        auto issuers = ctx.tx.ro(this->network.jwt_issuers);
        auto issuer_metadata_ = issuers->get(parsed.issuer);
        if (!issuer_metadata_.has_value())
        {
          LOG_FAIL_FMT(
            "JWT key auto-refresh: {} is not a valid issuer", parsed.issuer);
          return make_error(
            HTTP_STATUS_INTERNAL_SERVER_ERROR,
            ccf::errors::InternalError,
            fmt::format("{} is not a valid issuer.", parsed.issuer));
        }
        auto& issuer_metadata = issuer_metadata_.value();

        if (!issuer_metadata.auto_refresh)
        {
          LOG_FAIL_FMT(
            "JWT key auto-refresh: {} does not have auto_refresh enabled",
            parsed.issuer);
          return make_error(
            HTTP_STATUS_INTERNAL_SERVER_ERROR,
            ccf::errors::InternalError,
            fmt::format(
              "{} does not have auto_refresh enabled.", parsed.issuer));
        }

        if (!set_jwt_public_signing_keys(
              ctx.tx,
              "<auto-refresh>",
              parsed.issuer,
              issuer_metadata,
              parsed.jwks))
        {
          LOG_FAIL_FMT(
            "JWT key auto-refresh: error while storing signing keys for issuer "
            "{}",
            parsed.issuer);
          return make_error(
            HTTP_STATUS_INTERNAL_SERVER_ERROR,
            ccf::errors::InternalError,
            fmt::format(
              "Error while storing signing keys for issuer {}.",
              parsed.issuer));
        }

        return make_success(true);
      };
      make_endpoint(
        "/jwt_keys/refresh",
        HTTP_POST,
        json_adapter(refresh_jwt_keys),
        {std::make_shared<NodeCertAuthnPolicy>()})
        .set_openapi_hidden(true)
        .install();

      auto get_jwt_metrics = [this](auto& args, const nlohmann::json& params) {
        return make_success(jwt_refresh_metrics);
      };
      make_read_only_endpoint(
        "/jwt_keys/refresh/metrics",
        HTTP_GET,
        json_read_only_adapter(get_jwt_metrics),
        no_auth_required)
        .set_auto_schema<void, JWTRefreshMetrics>()
        .install();

      auto service_config_handler =
        [this](auto& args, const nlohmann::json& params) {
          return make_success(args.tx.ro(network.config)->get());
        };
      make_endpoint(
        "/service/configuration",
        HTTP_GET,
        json_adapter(service_config_handler),
        no_auth_required)
        .set_forwarding_required(endpoints::ForwardingRequired::Never)
        .set_auto_schema<void, ServiceConfiguration>()
        .install();

      auto list_indexing_strategies = [this](
                                        auto& args,
                                        const nlohmann::json& params) {
        return make_success(this->context.get_indexing_strategies().describe());
      };

      make_endpoint(
        "/index/strategies",
        HTTP_GET,
        json_adapter(list_indexing_strategies),
        no_auth_required)
        .set_forwarding_required(endpoints::ForwardingRequired::Never)
        .set_auto_schema<void, nlohmann::json>()
        .install();

      auto get_ready_app =
        [this](const ccf::endpoints::ReadOnlyEndpointContext& ctx) {
          auto node_configuration_subsystem =
            this->context.get_subsystem<NodeConfigurationSubsystem>();
          if (!node_configuration_subsystem)
          {
            ctx.rpc_ctx->set_error(
              HTTP_STATUS_INTERNAL_SERVER_ERROR,
              ccf::errors::InternalError,
              "NodeConfigurationSubsystem is not available");
            return;
          }
          if (
            !node_configuration_subsystem->has_received_stop_notice() &&
            this->node_operation.is_part_of_network() &&
            this->node_operation.is_user_frontend_open())
          {
            ctx.rpc_ctx->set_response_status(HTTP_STATUS_NO_CONTENT);
          }
          else
          {
            ctx.rpc_ctx->set_response_status(HTTP_STATUS_SERVICE_UNAVAILABLE);
          }
          return;
        };
      make_read_only_endpoint(
        "/ready/app", HTTP_GET, get_ready_app, no_auth_required)
        .set_auto_schema<void, void>()
        .set_forwarding_required(endpoints::ForwardingRequired::Never)
        .install();

      auto get_ready_gov =
        [this](const ccf::endpoints::ReadOnlyEndpointContext& ctx) {
          auto node_configuration_subsystem =
            this->context.get_subsystem<NodeConfigurationSubsystem>();
          if (!node_configuration_subsystem)
          {
            ctx.rpc_ctx->set_error(
              HTTP_STATUS_INTERNAL_SERVER_ERROR,
              ccf::errors::InternalError,
              "NodeConfigurationSubsystem is not available");
            return;
          }
          if (
            !node_configuration_subsystem->has_received_stop_notice() &&
            this->node_operation.is_accessible_to_members() &&
            this->node_operation.is_member_frontend_open())
          {
            ctx.rpc_ctx->set_response_status(HTTP_STATUS_NO_CONTENT);
          }
          else
          {
            ctx.rpc_ctx->set_response_status(HTTP_STATUS_SERVICE_UNAVAILABLE);
          }
          return;
        };
      make_read_only_endpoint(
        "/ready/gov", HTTP_GET, get_ready_gov, no_auth_required)
        .set_auto_schema<void, void>()
        .set_forwarding_required(endpoints::ForwardingRequired::Never)
        .install();

      static constexpr auto snapshot_since_param_key = "since";
      // Redirects to endpoint for a single specific snapshot
      auto find_snapshot =
<<<<<<< HEAD
        [this](ccf::endpoints::ReadOnlyEndpointContext& ctx, nlohmann::json&&) {
=======
        [this](ccf::endpoints::ReadOnlyEndpointContext& ctx) {
>>>>>>> eda9bb84
          auto node_configuration_subsystem =
            this->context.get_subsystem<NodeConfigurationSubsystem>();
          if (!node_configuration_subsystem)
          {
<<<<<<< HEAD
            return make_error(
              HTTP_STATUS_INTERNAL_SERVER_ERROR,
              ccf::errors::InternalError,
              "NodeConfigurationSubsystem is not available");
=======
            ctx.rpc_ctx->set_error(
              HTTP_STATUS_INTERNAL_SERVER_ERROR,
              ccf::errors::InternalError,
              "NodeConfigurationSubsystem is not available");
            return;
>>>>>>> eda9bb84
          }

          const auto& snapshots_config =
            node_configuration_subsystem->get().node_config.snapshots;

          size_t latest_idx = 0;
          {
            // Get latest_idx from query param, if present
            const auto parsed_query =
              http::parse_query(ctx.rpc_ctx->get_request_query());

            std::string error_reason;
            auto snapshot_since = http::get_query_value_opt<ccf::SeqNo>(
              parsed_query, snapshot_since_param_key, error_reason);

            if (snapshot_since.has_value())
            {
              if (error_reason != "")
              {
<<<<<<< HEAD
                return make_error(
                  HTTP_STATUS_BAD_REQUEST,
                  ccf::errors::InvalidQueryParameterValue,
                  std::move(error_reason));
=======
                ctx.rpc_ctx->set_error(
                  HTTP_STATUS_BAD_REQUEST,
                  ccf::errors::InvalidQueryParameterValue,
                  std::move(error_reason));
                return;
>>>>>>> eda9bb84
              }
              latest_idx = snapshot_since.value();
            }
          }

          const auto orig_latest = latest_idx;
          auto latest_committed_snapshot =
            snapshots::find_latest_committed_snapshot_in_directory(
              snapshots_config.directory, latest_idx);

          if (!latest_committed_snapshot.has_value())
          {
<<<<<<< HEAD
            return make_error(
=======
            ctx.rpc_ctx->set_error(
>>>>>>> eda9bb84
              HTTP_STATUS_NOT_FOUND,
              ccf::errors::ResourceNotFound,
              fmt::format(
                "This node has no committed snapshots since {}", orig_latest));
<<<<<<< HEAD
=======
            return;
>>>>>>> eda9bb84
          }

          const auto& snapshot_path = latest_committed_snapshot.value();

<<<<<<< HEAD
          const AddressOrError address_or_error =
            get_redirect_address_for_node(ctx, this->context.get_node_id());
          if (std::holds_alternative<ccf::jsonhandler::JsonAdapterResponse>(
                address_or_error))
          {
            return std::get<ccf::jsonhandler::JsonAdapterResponse>(
              address_or_error);
          }

          const auto address = std::get<std::string>(address_or_error);
          auto redirect_url =
            fmt::format("https://{}/node/snapshot/{}", address, snapshot_path);
          LOG_DEBUG_FMT("Redirecting to snapshot: {}", redirect_url);

          ctx.rpc_ctx->set_response_header(
            ccf::http::headers::LOCATION, redirect_url);
          return ccf::make_error(
            HTTP_STATUS_PERMANENT_REDIRECT,
            ccf::errors::NodeCannotHandleRequest,
            "Redirecting to primary");
        };
      make_read_only_endpoint(
        "/snapshot",
        HTTP_HEAD,
        json_read_only_adapter(find_snapshot),
        no_auth_required)
=======
          const auto address =
            get_redirect_address_for_node(ctx, this->context.get_node_id());
          if (!address.has_value())
          {
            // Helper function should have populated error response, so return
            // now
            return;
          }

          auto redirect_url = fmt::format(
            "https://{}/node/snapshot/{}", address.value(), snapshot_path);
          LOG_DEBUG_FMT("Redirecting to snapshot: {}", redirect_url);
          ctx.rpc_ctx->set_response_header(
            ccf::http::headers::LOCATION, redirect_url);
          ctx.rpc_ctx->set_response_status(HTTP_STATUS_PERMANENT_REDIRECT);
        };
      make_read_only_endpoint(
        "/snapshot", HTTP_HEAD, find_snapshot, no_auth_required)
>>>>>>> eda9bb84
        .set_forwarding_required(endpoints::ForwardingRequired::Never)
        .add_query_parameter<ccf::SeqNo>(
          snapshot_since_param_key, ccf::endpoints::OptionalParameter)
        .set_openapi_hidden(true)
        .install();
      make_read_only_endpoint(
<<<<<<< HEAD
        "/snapshot",
        HTTP_GET,
        json_read_only_adapter(find_snapshot),
        no_auth_required)
=======
        "/snapshot", HTTP_GET, find_snapshot, no_auth_required)
>>>>>>> eda9bb84
        .set_forwarding_required(endpoints::ForwardingRequired::Never)
        .add_query_parameter<ccf::SeqNo>(
          snapshot_since_param_key, ccf::endpoints::OptionalParameter)
        .set_openapi_hidden(true)
        .install();

      auto get_snapshot = [this](ccf::endpoints::CommandEndpointContext& ctx) {
        auto node_configuration_subsystem =
          this->context.get_subsystem<NodeConfigurationSubsystem>();
        if (!node_configuration_subsystem)
        {
          ctx.rpc_ctx->set_error(
            HTTP_STATUS_INTERNAL_SERVER_ERROR,
            ccf::errors::InternalError,
            "NodeConfigurationSubsystem is not available");
          return;
        }

        const auto& snapshots_config =
          node_configuration_subsystem->get().node_config.snapshots;

        std::string snapshot_name;
        std::string error;
        if (!get_path_param(
              ctx.rpc_ctx->get_request_path_params(),
              "snapshot_name",
              snapshot_name,
              error))
        {
          ctx.rpc_ctx->set_error(
            HTTP_STATUS_BAD_REQUEST,
            ccf::errors::InvalidResourceName,
            std::move(error));
          return;
        }

        files::fs::path snapshot_path =
          files::fs::path(snapshots_config.directory) / snapshot_name;

        std::ifstream f(snapshot_path, std::ios::binary);
        if (!f.good())
        {
          ctx.rpc_ctx->set_error(
            HTTP_STATUS_NOT_FOUND,
            ccf::errors::ResourceNotFound,
            fmt::format(
              "This node does not have a snapshot named {}", snapshot_name));
          return;
        }

        LOG_DEBUG_FMT("Found snapshot: {}", snapshot_path.string());

        f.seekg(0, f.end);
        const auto total_size = (size_t)f.tellg();

        ctx.rpc_ctx->set_response_header("accept-ranges", "bytes");

        if (ctx.rpc_ctx->get_request_verb() == HTTP_HEAD)
        {
          ctx.rpc_ctx->set_response_status(HTTP_STATUS_OK);
          ctx.rpc_ctx->set_response_header(
            ccf::http::headers::CONTENT_LENGTH, total_size);
          return;
        }

        size_t range_start = 0;
        size_t range_end = total_size;
        {
          const auto range_header = ctx.rpc_ctx->get_request_header("range");
          if (range_header.has_value())
          {
            LOG_TRACE_FMT("Parsing range header {}", range_header.value());

            auto [unit, ranges] =
              ccf::nonstd::split_1(range_header.value(), "=");
            if (unit != "bytes")
            {
              ctx.rpc_ctx->set_error(
                HTTP_STATUS_BAD_REQUEST,
                ccf::errors::InvalidHeaderValue,
                "Only 'bytes' is supported as a Range header unit");
              return;
            }

            if (ranges.find(",") != std::string::npos)
            {
              ctx.rpc_ctx->set_error(
                HTTP_STATUS_BAD_REQUEST,
                ccf::errors::InvalidHeaderValue,
                "Multiple ranges are not supported");
              return;
            }

            const auto segments = ccf::nonstd::split(ranges, "-");
            if (segments.size() != 2)
            {
              ctx.rpc_ctx->set_error(
                HTTP_STATUS_BAD_REQUEST,
                ccf::errors::InvalidHeaderValue,
                fmt::format(
                  "Invalid format, cannot parse range in {}",
                  range_header.value()));
              return;
            }

            const auto s_range_start = segments[0];
            const auto s_range_end = segments[1];

            if (!s_range_start.empty())
            {
              {
                const auto [p, ec] = std::from_chars(
                  s_range_start.begin(), s_range_start.end(), range_start);
                if (ec != std::errc())
                {
                  ctx.rpc_ctx->set_error(
                    HTTP_STATUS_BAD_REQUEST,
                    ccf::errors::InvalidHeaderValue,
                    fmt::format(
                      "Unable to parse start of range value {} in {}",
                      s_range_start,
                      range_header.value()));
                  return;
                }
              }

              if (range_start > total_size)
              {
                ctx.rpc_ctx->set_error(
                  HTTP_STATUS_BAD_REQUEST,
                  ccf::errors::InvalidHeaderValue,
                  fmt::format(
                    "Start of range {} is larger than total file size {}",
                    range_start,
                    total_size));
                return;
              }

              if (!s_range_end.empty())
              {
                // Fully-specified range, like "X-Y"
                {
                  const auto [p, ec] = std::from_chars(
                    s_range_end.begin(), s_range_end.end(), range_end);
                  if (ec != std::errc())
                  {
                    ctx.rpc_ctx->set_error(
                      HTTP_STATUS_BAD_REQUEST,
                      ccf::errors::InvalidHeaderValue,
                      fmt::format(
                        "Unable to parse end of range value {} in {}",
                        s_range_end,
                        range_header.value()));
                    return;
                  }
                }

                if (range_end > total_size)
                {
                  LOG_DEBUG_FMT(
                    "Requested snapshot range ending at {}, but file size is "
                    "only {} - shrinking range end",
                    range_end,
                    total_size);
                  range_end = total_size;
                }

                if (range_end < range_start)
                {
                  ctx.rpc_ctx->set_error(
                    HTTP_STATUS_BAD_REQUEST,
                    ccf::errors::InvalidHeaderValue,
                    fmt::format(
                      "Invalid range: Start ({}) and end ({}) out of order",
                      range_start,
                      range_end));
                  return;
                }
              }
              else
              {
                // Else this is an open-ended range like "X-"
                range_end = total_size;
              }
            }
            else
            {
              if (!s_range_end.empty())
              {
                // Negative range, like "-Y"
                size_t offset;
                const auto [p, ec] = std::from_chars(
                  s_range_end.begin(), s_range_end.end(), offset);
                if (ec != std::errc())
                {
                  ctx.rpc_ctx->set_error(
                    HTTP_STATUS_BAD_REQUEST,
                    ccf::errors::InvalidHeaderValue,
                    fmt::format(
                      "Unable to parse end of range offset value {} in {}",
                      s_range_end,
                      range_header.value()));
                  return;
                }

                range_end = total_size;
                range_start = range_end - offset;
              }
              else
              {
                ctx.rpc_ctx->set_error(
                  HTTP_STATUS_BAD_REQUEST,
                  ccf::errors::InvalidHeaderValue,
                  "Invalid range: Must contain range-start or range-end");
                return;
              }
            }
          }
        }

        const auto range_size = range_end - range_start;

        LOG_TRACE_FMT(
          "Reading {}-byte range from {} to {}",
          range_size,
          range_start,
          range_end);

        // Read requested range into buffer
        std::vector<uint8_t> contents(range_size);
        f.seekg(range_start);
        f.read((char*)contents.data(), contents.size());
        f.close();

        // Build successful response
        ctx.rpc_ctx->set_response_status(HTTP_STATUS_PARTIAL_CONTENT);
        ctx.rpc_ctx->set_response_header(
          ccf::http::headers::CONTENT_TYPE,
          ccf::http::headervalues::contenttype::OCTET_STREAM);
        ctx.rpc_ctx->set_response_body(std::move(contents));

        // Partial Content responses describe the current response in
        // Content-Range
        ctx.rpc_ctx->set_response_header(
          ccf::http::headers::CONTENT_RANGE,
          fmt::format("bytes {}-{}/{}", range_start, range_end, total_size));
      };
      make_command_endpoint(
        "/snapshot/{snapshot_name}", HTTP_HEAD, get_snapshot, no_auth_required)
        .set_forwarding_required(endpoints::ForwardingRequired::Never)
        .set_openapi_hidden(true)
        .install();
      make_command_endpoint(
        "/snapshot/{snapshot_name}", HTTP_GET, get_snapshot, no_auth_required)
        .set_forwarding_required(endpoints::ForwardingRequired::Never)
        .set_openapi_hidden(true)
        .install();
    }
  };

  class NodeRpcFrontend : public RpcFrontend
  {
  protected:
    NodeEndpoints node_endpoints;

  public:
    NodeRpcFrontend(NetworkState& network, ccf::AbstractNodeContext& context) :
      RpcFrontend(*network.tables, node_endpoints, context),
      node_endpoints(network, context)
    {}
  };
}<|MERGE_RESOLUTION|>--- conflicted
+++ resolved
@@ -178,17 +178,12 @@
     NetworkState& network;
     ccf::AbstractNodeOperation& node_operation;
 
-<<<<<<< HEAD
     using AddressOrError =
       std::variant<std::string, ccf::jsonhandler::JsonAdapterResponse>;
+    // TODO: Take separate arguments to remove template
     template <typename Context>
     AddressOrError get_redirect_address_for_node(
       const Context& ctx, const ccf::NodeId& target_node)
-=======
-    std::optional<std::string> get_redirect_address_for_node(
-      const ccf::endpoints::ReadOnlyEndpointContext& ctx,
-      const ccf::NodeId& target_node)
->>>>>>> eda9bb84
     {
       auto nodes = ctx.tx.ro(network.nodes);
 
@@ -196,20 +191,12 @@
       if (!node_info.has_value())
       {
         LOG_FAIL_FMT("Node redirection error: Unknown node {}", target_node);
-<<<<<<< HEAD
         return make_error(
-=======
-        ctx.rpc_ctx->set_error(
->>>>>>> eda9bb84
           HTTP_STATUS_INTERNAL_SERVER_ERROR,
           ccf::errors::InternalError,
           fmt::format(
             "Cannot find node info to produce redirect response for node {}",
             target_node));
-<<<<<<< HEAD
-=======
-        return std::nullopt;
->>>>>>> eda9bb84
       }
 
       const auto interface_id =
@@ -217,18 +204,10 @@
       if (!interface_id.has_value())
       {
         LOG_FAIL_FMT("Node redirection error: Non-RPC request");
-<<<<<<< HEAD
         return make_error(
           HTTP_STATUS_INTERNAL_SERVER_ERROR,
           ccf::errors::InternalError,
           "Cannot redirect non-RPC request");
-=======
-        ctx.rpc_ctx->set_error(
-          HTTP_STATUS_INTERNAL_SERVER_ERROR,
-          ccf::errors::InternalError,
-          "Cannot redirect non-RPC request");
-        return std::nullopt;
->>>>>>> eda9bb84
       }
 
       const auto& interfaces = node_info->rpc_interfaces;
@@ -238,11 +217,7 @@
         LOG_FAIL_FMT(
           "Node redirection error: Target missing interface {}",
           interface_id.value());
-<<<<<<< HEAD
         return make_error(
-=======
-        ctx.rpc_ctx->set_error(
->>>>>>> eda9bb84
           HTTP_STATUS_INTERNAL_SERVER_ERROR,
           ccf::errors::InternalError,
           fmt::format(
@@ -250,10 +225,6 @@
             "not present on target node {}",
             interface_id.value(),
             target_node));
-<<<<<<< HEAD
-=======
-        return std::nullopt;
->>>>>>> eda9bb84
       }
 
       const auto& interface = interface_it->second;
@@ -1922,27 +1893,15 @@
       static constexpr auto snapshot_since_param_key = "since";
       // Redirects to endpoint for a single specific snapshot
       auto find_snapshot =
-<<<<<<< HEAD
         [this](ccf::endpoints::ReadOnlyEndpointContext& ctx, nlohmann::json&&) {
-=======
-        [this](ccf::endpoints::ReadOnlyEndpointContext& ctx) {
->>>>>>> eda9bb84
           auto node_configuration_subsystem =
             this->context.get_subsystem<NodeConfigurationSubsystem>();
           if (!node_configuration_subsystem)
           {
-<<<<<<< HEAD
             return make_error(
               HTTP_STATUS_INTERNAL_SERVER_ERROR,
               ccf::errors::InternalError,
               "NodeConfigurationSubsystem is not available");
-=======
-            ctx.rpc_ctx->set_error(
-              HTTP_STATUS_INTERNAL_SERVER_ERROR,
-              ccf::errors::InternalError,
-              "NodeConfigurationSubsystem is not available");
-            return;
->>>>>>> eda9bb84
           }
 
           const auto& snapshots_config =
@@ -1962,18 +1921,10 @@
             {
               if (error_reason != "")
               {
-<<<<<<< HEAD
                 return make_error(
                   HTTP_STATUS_BAD_REQUEST,
                   ccf::errors::InvalidQueryParameterValue,
                   std::move(error_reason));
-=======
-                ctx.rpc_ctx->set_error(
-                  HTTP_STATUS_BAD_REQUEST,
-                  ccf::errors::InvalidQueryParameterValue,
-                  std::move(error_reason));
-                return;
->>>>>>> eda9bb84
               }
               latest_idx = snapshot_since.value();
             }
@@ -1986,24 +1937,15 @@
 
           if (!latest_committed_snapshot.has_value())
           {
-<<<<<<< HEAD
             return make_error(
-=======
-            ctx.rpc_ctx->set_error(
->>>>>>> eda9bb84
               HTTP_STATUS_NOT_FOUND,
               ccf::errors::ResourceNotFound,
               fmt::format(
                 "This node has no committed snapshots since {}", orig_latest));
-<<<<<<< HEAD
-=======
-            return;
->>>>>>> eda9bb84
           }
 
           const auto& snapshot_path = latest_committed_snapshot.value();
 
-<<<<<<< HEAD
           const AddressOrError address_or_error =
             get_redirect_address_for_node(ctx, this->context.get_node_id());
           if (std::holds_alternative<ccf::jsonhandler::JsonAdapterResponse>(
@@ -2030,40 +1972,16 @@
         HTTP_HEAD,
         json_read_only_adapter(find_snapshot),
         no_auth_required)
-=======
-          const auto address =
-            get_redirect_address_for_node(ctx, this->context.get_node_id());
-          if (!address.has_value())
-          {
-            // Helper function should have populated error response, so return
-            // now
-            return;
-          }
-
-          auto redirect_url = fmt::format(
-            "https://{}/node/snapshot/{}", address.value(), snapshot_path);
-          LOG_DEBUG_FMT("Redirecting to snapshot: {}", redirect_url);
-          ctx.rpc_ctx->set_response_header(
-            ccf::http::headers::LOCATION, redirect_url);
-          ctx.rpc_ctx->set_response_status(HTTP_STATUS_PERMANENT_REDIRECT);
-        };
-      make_read_only_endpoint(
-        "/snapshot", HTTP_HEAD, find_snapshot, no_auth_required)
->>>>>>> eda9bb84
         .set_forwarding_required(endpoints::ForwardingRequired::Never)
         .add_query_parameter<ccf::SeqNo>(
           snapshot_since_param_key, ccf::endpoints::OptionalParameter)
         .set_openapi_hidden(true)
         .install();
       make_read_only_endpoint(
-<<<<<<< HEAD
         "/snapshot",
         HTTP_GET,
         json_read_only_adapter(find_snapshot),
         no_auth_required)
-=======
-        "/snapshot", HTTP_GET, find_snapshot, no_auth_required)
->>>>>>> eda9bb84
         .set_forwarding_required(endpoints::ForwardingRequired::Never)
         .add_query_parameter<ccf::SeqNo>(
           snapshot_since_param_key, ccf::endpoints::OptionalParameter)
