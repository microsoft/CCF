// Copyright (c) Microsoft Corporation. All rights reserved.
// Licensed under the Apache 2.0 License.
#pragma once

#include "ccf/common_auth_policies.h"
#include "ccf/common_endpoint_registry.h"
#include "ccf/http_query.h"
#include "ccf/json_handler.h"
#include "ccf/version.h"
#include "crypto/csr.h"
#include "crypto/hash.h"
#include "frontend.h"
#include "node/entities.h"
#include "node/network_state.h"
#include "node/quote.h"
#include "node/reconfig_id.h"
#include "node/session_metrics.h"
#include "node_interface.h"

namespace ccf
{
  struct Quote
  {
    NodeId node_id = {};
    std::vector<uint8_t> raw;
    std::vector<uint8_t> endorsements;
    QuoteFormat format;

    std::string mrenclave = {}; // < Hex-encoded
  };

  DECLARE_JSON_TYPE_WITH_OPTIONAL_FIELDS(Quote)
  DECLARE_JSON_REQUIRED_FIELDS(Quote, node_id, raw, endorsements, format)
  DECLARE_JSON_OPTIONAL_FIELDS(Quote, mrenclave)

  struct GetQuotes
  {
    using In = void;

    struct Out
    {
      std::vector<Quote> quotes;
    };
  };

  DECLARE_JSON_TYPE(GetQuotes::Out)
  DECLARE_JSON_REQUIRED_FIELDS(GetQuotes::Out, quotes)

  struct NodeMetrics
  {
    ccf::SessionMetrics sessions;
  };

  DECLARE_JSON_TYPE(NodeMetrics)
  DECLARE_JSON_REQUIRED_FIELDS(NodeMetrics, sessions)

  struct JavaScriptMetrics
  {
    uint64_t bytecode_size;
    bool bytecode_used;
  };

  DECLARE_JSON_TYPE(JavaScriptMetrics)
  DECLARE_JSON_REQUIRED_FIELDS(JavaScriptMetrics, bytecode_size, bytecode_used)

  struct SetJwtPublicSigningKeys
  {
    std::string issuer;
    JsonWebKeySet jwks;
  };

  DECLARE_JSON_TYPE(SetJwtPublicSigningKeys)
  DECLARE_JSON_REQUIRED_FIELDS(SetJwtPublicSigningKeys, issuer, jwks)

  class NodeEndpoints : public CommonEndpointRegistry
  {
  private:
    NetworkState& network;

    struct ExistingNodeInfo
    {
      NodeId node_id;
      std::optional<kv::Version> ledger_secret_seqno = std::nullopt;
      std::optional<crypto::Pem> endorsed_certificate = std::nullopt;
    };

    std::optional<ExistingNodeInfo> check_node_exists(
      kv::Tx& tx,
      const std::vector<uint8_t>& self_signed_node_der,
      std::optional<NodeStatus> node_status = std::nullopt)
    {
      // Check that a node exists by looking up its public key in the nodes
      // table.
      auto nodes = tx.ro(network.nodes);
      auto endorsed_node_certificates =
        tx.ro(network.node_endorsed_certificates);

      auto pk_pem = crypto::public_key_pem_from_cert(self_signed_node_der);

      std::optional<ExistingNodeInfo> existing_node_info = std::nullopt;
      nodes->foreach([&existing_node_info,
                      &pk_pem,
                      &node_status,
                      &endorsed_node_certificates](
                       const NodeId& nid, const NodeInfo& ni) {
        if (
          ni.public_key == pk_pem &&
          (!node_status.has_value() || ni.status == node_status.value()))
        {
          existing_node_info = {
            nid, ni.ledger_secret_seqno, endorsed_node_certificates->get(nid)};
          return false;
        }
        return true;
      });

      return existing_node_info;
    }

    std::optional<NodeId> check_conflicting_node_network(
      kv::Tx& tx, const NodeInfoNetwork& node_info_network)
    {
      auto nodes = tx.rw(network.nodes);

      std::optional<NodeId> duplicate_node_id;
      nodes->foreach([&node_info_network, &duplicate_node_id](
                       const NodeId& nid, const NodeInfo& ni) {
        if (
          node_info_network.node_address == ni.node_address &&
          ni.status != NodeStatus::RETIRED)
        {
          duplicate_node_id = nid;
          return false;
        }
        return true;
      });

      return duplicate_node_id;
    }

    auto add_node(
      kv::Tx& tx,
      const std::vector<uint8_t>& node_der,
      const JoinNetworkNodeToNode::In& in,
      NodeStatus node_status,
      ServiceStatus service_status)
    {
      auto nodes = tx.rw(network.nodes);
      auto node_endorsed_certificates =
        tx.rw(network.node_endorsed_certificates);
      auto config = tx.rw(network.config)->get();

      auto conflicting_node_id =
        check_conflicting_node_network(tx, in.node_info_network);
      if (conflicting_node_id.has_value())
      {
        return make_error(
          HTTP_STATUS_BAD_REQUEST,
          ccf::errors::NodeAlreadyExists,
          fmt::format(
            "A node with the same node host {} and port {} already exists "
            "(node id: {}).",
            in.node_info_network.node_address.hostname,
            in.node_info_network.node_address.port,
            conflicting_node_id.value()));
      }

      auto pubk_der = crypto::public_key_der_from_cert(node_der);
      NodeId joining_node_id = compute_node_id_from_pubk_der(pubk_der);

      CodeDigest code_digest;

#ifdef GET_QUOTE
      QuoteVerificationResult verify_result =
        this->context.get_node_state().verify_quote(
          tx, in.quote_info, pubk_der, code_digest);
      if (verify_result != QuoteVerificationResult::Verified)
      {
        const auto [code, message] = quote_verification_error(verify_result);
        return make_error(code, ccf::errors::InvalidQuote, message);
      }
#else
      LOG_INFO_FMT("Skipped joining node quote verification");
#endif

      std::optional<kv::Version> ledger_secret_seqno = std::nullopt;
      if (
        node_status == NodeStatus::TRUSTED ||
        node_status == NodeStatus::LEARNER)
      {
        ledger_secret_seqno =
          this->network.ledger_secrets->get_latest(tx).first;
      }

      // Note: All new nodes should specify a CSR from 2.x
      auto client_public_key_pem = crypto::public_key_pem_from_cert(node_der);
      if (in.certificate_signing_request.has_value())
      {
        // Verify that client's public key matches the one specified in the CSR)
        auto csr_public_key_pem = crypto::public_key_pem_from_csr(
          in.certificate_signing_request.value());
        if (client_public_key_pem != csr_public_key_pem)
        {
          return make_error(
            HTTP_STATUS_BAD_REQUEST,
            ccf::errors::CSRPublicKeyInvalid,
            "Public key in CSR does not match TLS client identity.");
        }
      }

      NodeInfo node_info = {
        in.node_info_network,
        in.quote_info,
        in.public_encryption_key,
        node_status,
        ledger_secret_seqno,
        ds::to_hex(code_digest.data),
        in.certificate_signing_request,
        client_public_key_pem};

      // Only record self-signed node certificate if the node does not require
      // endorsement by the service when it is trusted
      if (
        config->node_endorsement_on_trust.has_value() &&
        !config->node_endorsement_on_trust.value())
      {
        node_info.cert = crypto::cert_der_to_pem(node_der);
      }

      nodes->put(joining_node_id, node_info);

      kv::NetworkConfiguration nc =
        get_latest_network_configuration(network, tx);
      nc.nodes.insert(joining_node_id);
      add_new_network_reconfiguration(network, tx, nc);

      LOG_INFO_FMT("Node {} added as {}", joining_node_id, node_status);

      JoinNetworkNodeToNode::Out rep;
      rep.node_status = node_status;
      rep.node_id = joining_node_id;

      if (
        node_status == NodeStatus::TRUSTED ||
        node_status == NodeStatus::LEARNER)
      {
        // Joining node only submit a CSR from 2.x
        std::optional<crypto::Pem> endorsed_certificate = std::nullopt;
        if (
          in.certificate_signing_request.has_value() &&
          (!config->node_endorsement_on_trust.has_value() ||
           config->node_endorsement_on_trust.value()))
        {
          endorsed_certificate =
            context.get_node_state().generate_endorsed_certificate(
              in.certificate_signing_request.value(),
              this->network.identity->priv_key,
              this->network.identity->cert);
          node_endorsed_certificates->put(
            joining_node_id, {endorsed_certificate.value()});
        }

        rep.network_info = JoinNetworkNodeToNode::Out::NetworkInfo{
          context.get_node_state().is_part_of_public_network(),
          context.get_node_state().get_last_recovered_signed_idx(),
          this->network.consensus_type,
          this->network.ledger_secrets->get(tx),
          *this->network.identity.get(),
          service_status,
          endorsed_certificate};
      }
      return make_success(rep);
    }

  public:
    NodeEndpoints(
      NetworkState& network, ccfapp::AbstractNodeContext& context_) :
      CommonEndpointRegistry(get_actor_prefix(ActorsType::nodes), context_),
      network(network)
    {
      openapi_info.title = "CCF Public Node API";
      openapi_info.description =
        "This API provides public, uncredentialed access to service and node "
        "state.";
      openapi_info.document_version = "1.4.0";
    }

    void init_handlers() override
    {
      CommonEndpointRegistry::init_handlers();

      auto accept = [this](auto& args, const nlohmann::json& params) {
        const auto in = params.get<JoinNetworkNodeToNode::In>();

        if (
          !this->context.get_node_state().is_part_of_network() &&
          !this->context.get_node_state().is_part_of_public_network() &&
          !this->context.get_node_state().is_reading_private_ledger())
        {
          return make_error(
            HTTP_STATUS_INTERNAL_SERVER_ERROR,
            ccf::errors::InternalError,
            "Target node should be part of network to accept new nodes.");
        }

        if (this->network.consensus_type != in.consensus_type)
        {
          return make_error(
            HTTP_STATUS_BAD_REQUEST,
            ccf::errors::ConsensusTypeMismatch,
            fmt::format(
              "Node requested to join with consensus type {} but "
              "current consensus type is {}.",
              in.consensus_type,
              this->network.consensus_type));
        }

        // If the joiner and this node both started from a snapshot, make sure
        // that the joiner's snapshot is more recent than this node's snapshot
        auto this_startup_seqno =
          this->context.get_node_state().get_startup_snapshot_seqno();
        if (
          this_startup_seqno.has_value() && in.startup_seqno.has_value() &&
          this_startup_seqno.value() > in.startup_seqno.value())
        {
          return make_error(
            HTTP_STATUS_BAD_REQUEST,
            ccf::errors::StartupSnapshotIsOld,
            fmt::format(
              "Node requested to join from snapshot at seqno {} which is "
              "older "
              "than this node startup seqno {}",
              in.startup_seqno.value(),
              this_startup_seqno.value()));
        }

        auto nodes = args.tx.rw(this->network.nodes);
        auto service = args.tx.rw(this->network.service);

        auto active_service = service->get();
        if (!active_service.has_value())
        {
          return make_error(
            HTTP_STATUS_INTERNAL_SERVER_ERROR,
            ccf::errors::InternalError,
            "No service is available to accept new node.");
        }

        if (active_service->status == ServiceStatus::OPENING)
        {
          // If the service is opening, new nodes are trusted straight away
          NodeStatus joining_node_status = NodeStatus::TRUSTED;

          // If the node is already trusted, return network secrets
          auto existing_node_info = check_node_exists(
            args.tx, args.rpc_ctx->session->caller_cert, joining_node_status);
          if (existing_node_info.has_value())
          {
            JoinNetworkNodeToNode::Out rep;
            rep.node_status = joining_node_status;
<<<<<<< HEAD
            rep.node_id = existing_node_info->node_id;
=======
>>>>>>> 4929ee61
            rep.network_info = JoinNetworkNodeToNode::Out::NetworkInfo(
              context.get_node_state().is_part_of_public_network(),
              context.get_node_state().get_last_recovered_signed_idx(),
              this->network.consensus_type,
              this->network.ledger_secrets->get(
                args.tx, existing_node_info->ledger_secret_seqno),
              *this->network.identity.get(),
              active_service->status,
              existing_node_info->endorsed_certificate);

            return make_success(rep);
          }

          if (
            consensus != nullptr && consensus->type() == ConsensusType::CFT &&
            !this->context.get_node_state().can_replicate())
          {
            auto primary_id = consensus->primary();
            if (primary_id.has_value())
            {
              auto nodes = args.tx.ro(this->network.nodes);
              auto info = nodes->get(primary_id.value());
              if (info)
              {
                const auto& pub_address =
                  info->rpc_interfaces[0].public_rpc_address;
                args.rpc_ctx->set_response_header(
                  http::headers::LOCATION,
                  fmt::format(
                    "https://{}:{}/node/join",
                    pub_address.hostname,
                    pub_address.port));

                return make_error(
                  HTTP_STATUS_PERMANENT_REDIRECT,
                  ccf::errors::NodeCannotHandleRequest,
                  "Node is not primary; cannot handle write");
              }
            }

            return make_error(
              HTTP_STATUS_INTERNAL_SERVER_ERROR,
              ccf::errors::InternalError,
              "Primary unknown");
          }

          return add_node(
            args.tx,
            args.rpc_ctx->session->caller_cert,
            in,
            joining_node_status,
            active_service->status);
        }

        // If the service is open, new nodes are first added as pending and
        // then only trusted via member governance. It is expected that a new
        // node polls the network to retrieve the network secrets until it is
        // trusted

        auto existing_node_info =
          check_node_exists(args.tx, args.rpc_ctx->session->caller_cert);
        if (existing_node_info.has_value())
        {
          JoinNetworkNodeToNode::Out rep;
<<<<<<< HEAD
          rep.node_id = existing_node_info->node_id;
=======
>>>>>>> 4929ee61

          // If the node already exists, return network secrets if is already
          // trusted. Otherwise, only return its status
          auto node_status = nodes->get(existing_node_info->node_id)->status;
          rep.node_status = node_status;
          if (
            node_status == NodeStatus::TRUSTED ||
            node_status == NodeStatus::LEARNER)
          {
            rep.network_info = JoinNetworkNodeToNode::Out::NetworkInfo(
              context.get_node_state().is_part_of_public_network(),
              context.get_node_state().get_last_recovered_signed_idx(),
              this->network.consensus_type,
              this->network.ledger_secrets->get(
                args.tx, existing_node_info->ledger_secret_seqno),
              *this->network.identity.get(),
              active_service->status,
              existing_node_info->endorsed_certificate);

            return make_success(rep);
          }
          else if (node_status == NodeStatus::PENDING)
          {
            // Only return node status and ID
            return make_success(rep);
          }
          else
          {
            return make_error(
              HTTP_STATUS_BAD_REQUEST,
              ccf::errors::InvalidNodeState,
              "Joining node is not in expected state.");
          }
        }
        else
        {
          if (
            consensus != nullptr && consensus->type() == ConsensusType::CFT &&
            !this->context.get_node_state().can_replicate())
          {
            auto primary_id = consensus->primary();
            if (primary_id.has_value())
            {
              auto nodes = args.tx.ro(this->network.nodes);
              auto info = nodes->get(primary_id.value());
              if (info)
              {
                const auto& pub_address =
                  info->rpc_interfaces[0].public_rpc_address;
                args.rpc_ctx->set_response_header(
                  http::headers::LOCATION,
                  fmt::format(
                    "https://{}:{}/node/join",
                    pub_address.hostname,
                    pub_address.port));

                return make_error(
                  HTTP_STATUS_PERMANENT_REDIRECT,
                  ccf::errors::NodeCannotHandleRequest,
                  "Node is not primary; cannot handle write");
              }
            }

            return make_error(
              HTTP_STATUS_INTERNAL_SERVER_ERROR,
              ccf::errors::InternalError,
              "Primary unknown");
          }

          // If the node does not exist, add it to the KV in state pending
          return add_node(
            args.tx,
            args.rpc_ctx->session->caller_cert,
            in,
            NodeStatus::PENDING,
            active_service->status);
        }
      };
      make_endpoint("/join", HTTP_POST, json_adapter(accept), no_auth_required)
        .set_forwarding_required(endpoints::ForwardingRequired::Never)
        .set_openapi_hidden(true)
        .install();

      auto get_state = [this](auto& args, nlohmann::json&&) {
        GetState::Out result;
        auto [s, rts, lrs] = this->context.get_node_state().state();
        result.node_id = this->context.get_node_state().get_node_id();
        result.state = s;
        result.recovery_target_seqno = rts;
        result.last_recovered_seqno = lrs;
        result.startup_seqno =
          this->context.get_node_state().get_startup_snapshot_seqno().value_or(
            0);

        auto signatures = args.tx.template ro<Signatures>(Tables::SIGNATURES);
        auto sig = signatures->get();
        if (!sig.has_value())
        {
          result.last_signed_seqno = 0;
        }
        else
        {
          result.last_signed_seqno = sig.value().seqno;
        }

        return result;
      };
      make_read_only_endpoint(
        "/state", HTTP_GET, json_read_only_adapter(get_state), no_auth_required)
        .set_auto_schema<GetState>()
        .set_forwarding_required(endpoints::ForwardingRequired::Never)
        .install();

      auto get_quote = [this](auto& args, nlohmann::json&&) {
        QuoteInfo node_quote_info;
        const auto result =
          get_quote_for_this_node_v1(args.tx, node_quote_info);
        if (result == ApiResult::OK)
        {
          Quote q;
          q.node_id = context.get_node_state().get_node_id();
          q.raw = node_quote_info.quote;
          q.endorsements = node_quote_info.endorsements;
          q.format = node_quote_info.format;

#ifdef GET_QUOTE
          // get_code_id attempts to re-validate the quote to extract mrenclave
          // and the Open Enclave is insufficiently flexible to allow quotes
          // with expired collateral to be parsed at all. Recent nodes therefore
          // cache their code digest on startup, and this code attempts to fetch
          // that value when possible and only call the unreliable get_code_id
          // otherwise.
          auto nodes = args.tx.ro(network.nodes);
          auto node_info = nodes->get(context.get_node_state().get_node_id());
          if (node_info.has_value() && node_info->code_digest.has_value())
          {
            q.mrenclave = node_info->code_digest.value();
          }
          else
          {
            auto code_id =
              EnclaveAttestationProvider::get_code_id(node_quote_info);
            if (code_id.has_value())
            {
              q.mrenclave = ds::to_hex(code_id.value().data);
            }
            else
            {
              return make_error(
                HTTP_STATUS_INTERNAL_SERVER_ERROR,
                ccf::errors::InvalidQuote,
                "Failed to extract code id from node quote.");
            }
          }
#endif

          return make_success(q);
        }
        else if (result == ApiResult::NotFound)
        {
          return make_error(
            HTTP_STATUS_NOT_FOUND,
            ccf::errors::ResourceNotFound,
            "Could not find node quote.");
        }
        else
        {
          return make_error(
            HTTP_STATUS_INTERNAL_SERVER_ERROR,
            ccf::errors::InternalError,
            fmt::format("Error code: {}", ccf::api_result_to_str(result)));
        }
      };
      make_read_only_endpoint(
        "/quotes/self",
        HTTP_GET,
        json_read_only_adapter(get_quote),
        no_auth_required)
        .set_auto_schema<void, Quote>()
        .set_forwarding_required(endpoints::ForwardingRequired::Never)
        .install();

      auto get_quotes = [this](auto& args, nlohmann::json&&) {
        GetQuotes::Out result;

        auto nodes = args.tx.ro(network.nodes);
        nodes->foreach([&quotes = result.quotes](
                         const auto& node_id, const auto& node_info) {
          if (
            node_info.status == ccf::NodeStatus::TRUSTED ||
            node_info.status == ccf::NodeStatus::LEARNER)
          {
            Quote q;
            q.node_id = node_id;
            q.raw = node_info.quote_info.quote;
            q.endorsements = node_info.quote_info.endorsements;
            q.format = node_info.quote_info.format;

#ifdef GET_QUOTE
            // get_code_id attempts to re-validate the quote to extract
            // mrenclave and the Open Enclave is insufficiently flexible to
            // allow quotes with expired collateral to be parsed at all. Recent
            // nodes therefore cache their code digest on startup, and this code
            // attempts to fetch that value when possible and only call the
            // unreliable get_code_id otherwise.
            if (node_info.code_digest.has_value())
            {
              q.mrenclave = node_info.code_digest.value();
            }
            else
            {
              auto code_id =
                EnclaveAttestationProvider::get_code_id(node_info.quote_info);
              if (code_id.has_value())
              {
                q.mrenclave = ds::to_hex(code_id.value().data);
              }
            }
#endif
            quotes.emplace_back(q);
          }
          return true;
        });

        return make_success(result);
      };
      make_read_only_endpoint(
        "/quotes",
        HTTP_GET,
        json_read_only_adapter(get_quotes),
        no_auth_required)
        .set_auto_schema<GetQuotes>()
        .install();

      auto network_status = [this](auto& args, nlohmann::json&&) {
        GetNetworkInfo::Out out;
        auto service = args.tx.ro(network.service);
        auto service_state = service->get();
        if (service_state.has_value())
        {
          const auto& service_value = service_state.value();
          out.service_status = service_value.status;
          out.service_certificate = service_value.cert;
          if (consensus != nullptr)
          {
            out.current_view = consensus->get_view();
            auto primary_id = consensus->primary();
            if (primary_id.has_value() && !consensus->view_change_in_progress())
            {
              out.primary_id = primary_id.value();
            }
          }
          return make_success(out);
        }
        return make_error(
          HTTP_STATUS_NOT_FOUND,
          ccf::errors::ResourceNotFound,
          "Service state not available.");
      };
      make_read_only_endpoint(
        "/network",
        HTTP_GET,
        json_read_only_adapter(network_status),
        no_auth_required)
        .set_execute_outside_consensus(
          ccf::endpoints::ExecuteOutsideConsensus::Locally)
        .set_auto_schema<void, GetNetworkInfo::Out>()
        .install();

      auto get_nodes = [this](auto& args, nlohmann::json&&) {
        const auto parsed_query =
          http::parse_query(args.rpc_ctx->get_request_query());

        std::string error_string; // Ignored - all params are optional
        const auto host = http::get_query_value_opt<std::string>(
          parsed_query, "host", error_string);
        const auto port = http::get_query_value_opt<std::string>(
          parsed_query, "port", error_string);
        const auto status_str = http::get_query_value_opt<std::string>(
          parsed_query, "status", error_string);

        std::optional<NodeStatus> status;
        if (status_str.has_value())
        {
          // Convert the query argument to a JSON string, try to parse it as a
          // NodeStatus, return an error if this doesn't work
          try
          {
            status = nlohmann::json(status_str.value()).get<NodeStatus>();
          }
          catch (const JsonParseError& e)
          {
            return ccf::make_error(
              HTTP_STATUS_BAD_REQUEST,
              ccf::errors::InvalidQueryParameterValue,
              fmt::format(
                "Query parameter '{}' is not a valid node status",
                status_str.value()));
          }
        }

        GetNodes::Out out;

        auto nodes = args.tx.ro(this->network.nodes);
        nodes->foreach([this, host, port, status, &out](
                         const NodeId& nid, const NodeInfo& ni) {
          const auto& primary_interface = ni.rpc_interfaces[0];
          const auto& pub_address = primary_interface.public_rpc_address;
          if (host.has_value() && host.value() != pub_address.hostname)
            return true;
          if (port.has_value() && port.value() != pub_address.port)
            return true;
          if (status.has_value() && status.value() != ni.status)
            return true;

          bool is_primary = false;
          if (consensus != nullptr)
          {
            is_primary = consensus->primary() == nid;
          }
          out.nodes.push_back(
            {nid,
             ni.status,
             pub_address.hostname,
             pub_address.port,
             primary_interface.rpc_address.hostname,
             primary_interface.rpc_address.port,
             is_primary});
          return true;
        });

        return make_success(out);
      };
      make_read_only_endpoint(
        "/network/nodes",
        HTTP_GET,
        json_read_only_adapter(get_nodes),
        no_auth_required)
        .set_execute_outside_consensus(
          ccf::endpoints::ExecuteOutsideConsensus::Primary)
        .set_auto_schema<void, GetNodes::Out>()
        .add_query_parameter<std::string>(
          "host", ccf::endpoints::OptionalParameter)
        .add_query_parameter<std::string>(
          "port", ccf::endpoints::OptionalParameter)
        .add_query_parameter<std::string>(
          "status", ccf::endpoints::OptionalParameter)
        .install();

      auto get_node_info = [this](auto& args, nlohmann::json&&) {
        std::string node_id;
        std::string error;
        if (!get_path_param(
              args.rpc_ctx->get_request_path_params(),
              "node_id",
              node_id,
              error))
        {
          return make_error(
            HTTP_STATUS_BAD_REQUEST, ccf::errors::InvalidResourceName, error);
        }

        auto nodes = args.tx.ro(this->network.nodes);
        auto info = nodes->get(node_id);

        if (!info)
        {
          return make_error(
            HTTP_STATUS_NOT_FOUND,
            ccf::errors::ResourceNotFound,
            "Node not found");
        }

        bool is_primary = false;
        if (consensus != nullptr)
        {
          auto primary = consensus->primary();
          if (primary.has_value() && primary.value() == node_id)
          {
            is_primary = true;
          }
        }
        auto ni = info.value();
        const auto& primary_interface = ni.rpc_interfaces[0];
        return make_success(GetNode::Out{
          node_id,
          ni.status,
          primary_interface.public_rpc_address.hostname,
          primary_interface.public_rpc_address.port,
          primary_interface.rpc_address.hostname,
          primary_interface.rpc_address.port,
          is_primary});
      };
      make_read_only_endpoint(
        "/network/nodes/{node_id}",
        HTTP_GET,
        json_read_only_adapter(get_node_info),
        no_auth_required)
        .set_auto_schema<void, GetNode::Out>()
        .set_execute_outside_consensus(
          ccf::endpoints::ExecuteOutsideConsensus::Locally)
        .install();

      auto get_self_node = [this](auto& args) {
        auto node_id = this->context.get_node_state().get_node_id();
        auto nodes = args.tx.ro(this->network.nodes);
        auto info = nodes->get(node_id);
        if (info)
        {
          const auto& address = info->rpc_interfaces[0].public_rpc_address;
          args.rpc_ctx->set_response_status(HTTP_STATUS_PERMANENT_REDIRECT);
          args.rpc_ctx->set_response_header(
            http::headers::LOCATION,
            fmt::format(
              "https://{}:{}/node/network/nodes/{}",
              address.hostname,
              address.port,
              node_id.value()));
          return;
        }

        args.rpc_ctx->set_error(
          HTTP_STATUS_INTERNAL_SERVER_ERROR,
          ccf::errors::InternalError,
          "Node info not available");
      };
      make_read_only_endpoint(
        "/network/nodes/self", HTTP_GET, get_self_node, no_auth_required)
        .set_forwarding_required(endpoints::ForwardingRequired::Never)
        .set_execute_outside_consensus(
          ccf::endpoints::ExecuteOutsideConsensus::Locally)
        .install();

      auto get_primary_node = [this](auto& args) {
        if (consensus != nullptr)
        {
          auto node_id = this->context.get_node_state().get_node_id();
          auto primary_id = consensus->primary();
          if (!primary_id.has_value())
          {
            args.rpc_ctx->set_error(
              HTTP_STATUS_INTERNAL_SERVER_ERROR,
              ccf::errors::InternalError,
              "Primary unknown");
          }

          auto nodes = args.tx.ro(this->network.nodes);
          auto info = nodes->get(node_id);
          auto info_primary = nodes->get(primary_id.value());
          if (info && info_primary)
          {
            const auto& address = info->rpc_interfaces[0].public_rpc_address;
            args.rpc_ctx->set_response_status(HTTP_STATUS_PERMANENT_REDIRECT);
            args.rpc_ctx->set_response_header(
              http::headers::LOCATION,
              fmt::format(
                "https://{}:{}/node/network/nodes/{}",
                address.hostname,
                address.port,
                primary_id->value()));
            return;
          }
        }

        args.rpc_ctx->set_error(
          HTTP_STATUS_INTERNAL_SERVER_ERROR,
          ccf::errors::InternalError,
          "Primary unknown");
      };
      make_read_only_endpoint(
        "/network/nodes/primary", HTTP_GET, get_primary_node, no_auth_required)
        .set_forwarding_required(endpoints::ForwardingRequired::Never)
        .set_execute_outside_consensus(
          ccf::endpoints::ExecuteOutsideConsensus::Locally)
        .install();

      auto is_primary = [this](auto& args) {
        if (this->context.get_node_state().can_replicate())
        {
          args.rpc_ctx->set_response_status(HTTP_STATUS_OK);
        }
        else
        {
          args.rpc_ctx->set_response_status(HTTP_STATUS_PERMANENT_REDIRECT);
          if (consensus != nullptr)
          {
            auto primary_id = consensus->primary();
            if (!primary_id.has_value())
            {
              args.rpc_ctx->set_error(
                HTTP_STATUS_INTERNAL_SERVER_ERROR,
                ccf::errors::InternalError,
                "Primary unknown");
            }

            auto nodes = args.tx.ro(this->network.nodes);
            auto info = nodes->get(primary_id.value());
            if (info)
            {
              const auto& address = info->rpc_interfaces[0].public_rpc_address;
              args.rpc_ctx->set_response_header(
                http::headers::LOCATION,
                fmt::format(
                  "https://{}:{}/node/primary",
                  address.hostname,
                  address.port));
            }
          }
        }
      };
      make_read_only_endpoint(
        "/primary", HTTP_HEAD, is_primary, no_auth_required)
        .set_forwarding_required(endpoints::ForwardingRequired::Never)
        .set_execute_outside_consensus(
          ccf::endpoints::ExecuteOutsideConsensus::Locally)
        .install();

      auto consensus_config = [this](auto& args) {
        // Query node for configurations, separate current from pending
        if (consensus != nullptr)
        {
          auto cfg = consensus->get_latest_configuration();
          nlohmann::json c;
          for (auto& [nid, ninfo] : cfg)
          {
            nlohmann::json n;
            n["address"] = fmt::format("{}:{}", ninfo.hostname, ninfo.port);
            c[nid.value()] = n;
          }
          args.rpc_ctx->set_response_body(c.dump());
        }
        else
        {
          args.rpc_ctx->set_response_status(HTTP_STATUS_NOT_FOUND);
          args.rpc_ctx->set_response_body("No configured consensus");
        }
      };

      make_command_endpoint(
        "/config", HTTP_GET, consensus_config, no_auth_required)
        .set_forwarding_required(endpoints::ForwardingRequired::Never)
        .set_execute_outside_consensus(
          ccf::endpoints::ExecuteOutsideConsensus::Locally)
        .install();

      auto consensus_state = [this](auto& args) {
        if (consensus != nullptr)
        {
          auto d = consensus->get_details();
          nlohmann::json c;
          c["details"] = d;
          args.rpc_ctx->set_response_body(c.dump());
        }
        else
        {
          args.rpc_ctx->set_response_status(HTTP_STATUS_NOT_FOUND);
          args.rpc_ctx->set_response_body("No configured consensus");
        }
      };

      make_command_endpoint(
        "/consensus", HTTP_GET, consensus_state, no_auth_required)
        .set_forwarding_required(endpoints::ForwardingRequired::Never)
        .set_execute_outside_consensus(
          ccf::endpoints::ExecuteOutsideConsensus::Locally)
        .install();

      auto memory_usage = [](auto& args) {

// Do not attempt to call oe_allocator_mallinfo when used from
// unit tests such as the frontend_test
#ifdef INSIDE_ENCLAVE
        oe_mallinfo_t info;
        auto rc = oe_allocator_mallinfo(&info);
        if (rc == OE_OK)
        {
          MemoryUsage::Out mu(info);
          args.rpc_ctx->set_response_status(HTTP_STATUS_OK);
          args.rpc_ctx->set_response_header(
            http::headers::CONTENT_TYPE, http::headervalues::contenttype::JSON);
          args.rpc_ctx->set_response_body(nlohmann::json(mu).dump());
          return;
        }
#endif

        args.rpc_ctx->set_response_status(HTTP_STATUS_INTERNAL_SERVER_ERROR);
        args.rpc_ctx->set_response_body("Failed to read memory usage");
      };

      make_command_endpoint("/memory", HTTP_GET, memory_usage, no_auth_required)
        .set_forwarding_required(endpoints::ForwardingRequired::Never)
        .set_execute_outside_consensus(
          ccf::endpoints::ExecuteOutsideConsensus::Locally)
        .set_auto_schema<MemoryUsage>()
        .install();

      auto node_metrics = [this](auto& args) {
        NodeMetrics nm;
        nm.sessions = context.get_node_state().get_session_metrics();

        args.rpc_ctx->set_response_status(HTTP_STATUS_OK);
        args.rpc_ctx->set_response_header(
          http::headers::CONTENT_TYPE, http::headervalues::contenttype::JSON);
        args.rpc_ctx->set_response_body(nlohmann::json(nm).dump());
      };

      make_command_endpoint(
        "/metrics", HTTP_GET, node_metrics, no_auth_required)
        .set_forwarding_required(endpoints::ForwardingRequired::Never)
        .set_execute_outside_consensus(
          ccf::endpoints::ExecuteOutsideConsensus::Locally)
        .set_auto_schema<void, NodeMetrics>()
        .install();

      auto js_metrics = [this](auto& args, nlohmann::json&&) {
        auto bytecode_map = args.tx.ro(this->network.modules_quickjs_bytecode);
        auto version_val = args.tx.ro(this->network.modules_quickjs_version);
        uint64_t bytecode_size = 0;
        bytecode_map->foreach(
          [&bytecode_size](const auto&, const auto& bytecode) {
            bytecode_size += bytecode.size();
            return true;
          });
        JavaScriptMetrics m;
        m.bytecode_size = bytecode_size;
        m.bytecode_used =
          version_val->get() == std::string(ccf::quickjs_version);
        return m;
      };

      make_read_only_endpoint(
        "/js_metrics",
        HTTP_GET,
        json_read_only_adapter(js_metrics),
        no_auth_required)
        .set_auto_schema<void, JavaScriptMetrics>()
        .set_execute_outside_consensus(
          ccf::endpoints::ExecuteOutsideConsensus::Locally)
        .install();

      auto version = [this](auto&, nlohmann::json&&) {
        GetVersion::Out result;
        result.ccf_version = ccf::ccf_version;
        result.quickjs_version = ccf::quickjs_version;
        return make_success(result);
      };

      make_command_endpoint(
        "/version", HTTP_GET, json_command_adapter(version), no_auth_required)
        .set_forwarding_required(endpoints::ForwardingRequired::Never)
        .set_auto_schema<GetVersion>()
        .set_execute_outside_consensus(
          ccf::endpoints::ExecuteOutsideConsensus::Locally)
        .install();

      auto create = [this](auto& ctx, nlohmann::json&& params) {
        LOG_DEBUG_FMT("Processing create RPC");

        // This endpoint can only be called once, directly from the starting
        // node for the genesis or end of public recovery transaction to
        // initialise the service
        if (
          network.consensus_type == ConsensusType::CFT &&
          !context.get_node_state().is_in_initialised_state() &&
          !context.get_node_state().is_reading_public_ledger())
        {
          return make_error(
            HTTP_STATUS_FORBIDDEN,
            ccf::errors::InternalError,
            "Node is not in initial state.");
        }

        const auto in = params.get<CreateNetworkNodeToNode::In>();
        GenesisGenerator g(this->network, ctx.tx);
        if (g.is_service_created(in.network_cert))
        {
          return make_error(
            HTTP_STATUS_FORBIDDEN,
            ccf::errors::InternalError,
            "Service is already created.");
        }

        g.create_service(in.network_cert);

        // Retire all nodes, in case there are any (i.e. post recovery)
        g.retire_active_nodes();

        NodeInfo node_info = {
          in.node_info_network,
          {in.quote_info},
          in.public_encryption_key,
          NodeStatus::TRUSTED,
          std::nullopt,
          ds::to_hex(in.code_digest.data),
          in.certificate_signing_request,
          in.public_key};

        // Genesis transaction (i.e. not after recovery)
        if (in.genesis_info.has_value())
        {
          g.init_values();

          // Note that it is acceptable to start a network without any member
          // having a recovery share. The service will check that at least one
          // recovery member is added before the service is opened.
          for (const auto& info : in.genesis_info->members_info)
          {
            g.add_member(info);
          }

          if (
            in.genesis_info->configuration.consensus == ConsensusType::BFT &&
            (!in.genesis_info->configuration.reconfiguration_type.has_value() ||
             in.genesis_info->configuration.reconfiguration_type.value() !=
               ReconfigurationType::TWO_TRANSACTION))
          {
            return make_error(
              HTTP_STATUS_INTERNAL_SERVER_ERROR,
              ccf::errors::InternalError,
              "BFT consensus requires two-transaction reconfiguration.");
          }

          g.init_configuration(in.genesis_info->configuration);
          g.set_constitution(in.genesis_info->constitution);
        }

        if (!in.node_cert.has_value())
        {
          auto endorsed_certificates =
            ctx.tx.rw(network.node_endorsed_certificates);
          endorsed_certificates->put(
            in.node_id,
            context.get_node_state().generate_endorsed_certificate(
              in.certificate_signing_request,
              this->network.identity->priv_key,
              this->network.identity->cert));
        }
        else
        {
          node_info.cert = in.node_cert.value();
        }

        g.add_node(in.node_id, node_info);

#ifdef GET_QUOTE
        g.trust_node_code_id(in.code_digest);
#endif

        LOG_INFO_FMT("Created service");
        return make_success(true);
      };
      make_endpoint(
        "/create", HTTP_POST, json_adapter(create), no_auth_required)
        .set_openapi_hidden(true)
        .install();

      // Only called from node. See node_state.h.
      auto refresh_jwt_keys = [this](auto& ctx, nlohmann::json&& body) {
        // All errors are server errors since the client is the server.

        if (!consensus)
        {
          LOG_FAIL_FMT("JWT key auto-refresh: no consensus available");
          return make_error(
            HTTP_STATUS_INTERNAL_SERVER_ERROR,
            ccf::errors::InternalError,
            "No consensus available.");
        }

        auto primary_id = consensus->primary();
        if (!primary_id.has_value())
        {
          LOG_FAIL_FMT("JWT key auto-refresh: primary unknown");
          return make_error(
            HTTP_STATUS_INTERNAL_SERVER_ERROR,
            ccf::errors::InternalError,
            "Primary is unknown");
        }

        const auto& sig_auth_ident =
          ctx.template get_caller<ccf::NodeCertAuthnIdentity>();
        if (primary_id.value() != sig_auth_ident.node_id)
        {
          LOG_FAIL_FMT(
            "JWT key auto-refresh: request does not originate from primary");
          return make_error(
            HTTP_STATUS_INTERNAL_SERVER_ERROR,
            ccf::errors::InternalError,
            "Request does not originate from primary.");
        }

        SetJwtPublicSigningKeys parsed;
        try
        {
          parsed = body.get<SetJwtPublicSigningKeys>();
        }
        catch (const JsonParseError& e)
        {
          return make_error(
            HTTP_STATUS_INTERNAL_SERVER_ERROR,
            ccf::errors::InternalError,
            "Unable to parse body.");
        }

        auto issuers = ctx.tx.rw(this->network.jwt_issuers);
        auto issuer_metadata_ = issuers->get(parsed.issuer);
        if (!issuer_metadata_.has_value())
        {
          LOG_FAIL_FMT(
            "JWT key auto-refresh: {} is not a valid issuer", parsed.issuer);
          return make_error(
            HTTP_STATUS_INTERNAL_SERVER_ERROR,
            ccf::errors::InternalError,
            fmt::format("{} is not a valid issuer.", parsed.issuer));
        }
        auto& issuer_metadata = issuer_metadata_.value();

        if (!issuer_metadata.auto_refresh)
        {
          LOG_FAIL_FMT(
            "JWT key auto-refresh: {} does not have auto_refresh enabled",
            parsed.issuer);
          return make_error(
            HTTP_STATUS_INTERNAL_SERVER_ERROR,
            ccf::errors::InternalError,
            fmt::format(
              "{} does not have auto_refresh enabled.", parsed.issuer));
        }

        if (!set_jwt_public_signing_keys(
              ctx.tx,
              "<auto-refresh>",
              parsed.issuer,
              issuer_metadata,
              parsed.jwks))
        {
          LOG_FAIL_FMT(
            "JWT key auto-refresh: error while storing signing keys for issuer "
            "{}",
            parsed.issuer);
          return make_error(
            HTTP_STATUS_INTERNAL_SERVER_ERROR,
            ccf::errors::InternalError,
            fmt::format(
              "Error while storing signing keys for issuer {}.",
              parsed.issuer));
        }

        return make_success(true);
      };
      make_endpoint(
        "/jwt_keys/refresh",
        HTTP_POST,
        json_adapter(refresh_jwt_keys),
        {std::make_shared<NodeCertAuthnPolicy>()})
        .set_openapi_hidden(true)
        .install();
    }
  };

  class NodeRpcFrontend : public RpcFrontend
  {
  protected:
    NodeEndpoints node_endpoints;

  public:
    NodeRpcFrontend(
      NetworkState& network, ccfapp::AbstractNodeContext& context) :
      RpcFrontend(*network.tables, node_endpoints),
      node_endpoints(network, context)
    {}
  };
}<|MERGE_RESOLUTION|>--- conflicted
+++ resolved
@@ -358,10 +358,6 @@
           {
             JoinNetworkNodeToNode::Out rep;
             rep.node_status = joining_node_status;
-<<<<<<< HEAD
-            rep.node_id = existing_node_info->node_id;
-=======
->>>>>>> 4929ee61
             rep.network_info = JoinNetworkNodeToNode::Out::NetworkInfo(
               context.get_node_state().is_part_of_public_network(),
               context.get_node_state().get_last_recovered_signed_idx(),
@@ -426,10 +422,6 @@
         if (existing_node_info.has_value())
         {
           JoinNetworkNodeToNode::Out rep;
-<<<<<<< HEAD
-          rep.node_id = existing_node_info->node_id;
-=======
->>>>>>> 4929ee61
 
           // If the node already exists, return network secrets if is already
           // trusted. Otherwise, only return its status
