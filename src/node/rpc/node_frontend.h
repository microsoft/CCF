--- conflicted
+++ resolved
@@ -321,11 +321,7 @@
       openapi_info.description =
         "This API provides public, uncredentialed access to service and node "
         "state.";
-<<<<<<< HEAD
       openapi_info.document_version = "2.9.0";
-=======
-      openapi_info.document_version = "2.8.0";
->>>>>>> eddf7bdb
     }
 
     void init_handlers() override
