--- conflicted
+++ resolved
@@ -12,8 +12,8 @@
 #include "node/entities.h"
 #include "node/network_state.h"
 #include "node/quote.h"
+#include "node/reconfig_id.h"
 #include "node/session_metrics.h"
-#include "node/reconfig_id.h"
 #include "node_interface.h"
 
 namespace ccf
@@ -681,24 +681,14 @@
           {
             is_primary = consensus->primary() == nid;
           }
-<<<<<<< HEAD
-          out.nodes.push_back({nid,
-                               ni.status,
-                               pub_address.hostname,
-                               pub_address.port,
-                               primary_interface.rpc_address.hostname,
-                               primary_interface.rpc_address.port,
-                               is_primary});
-=======
           out.nodes.push_back(
             {nid,
              ni.status,
-             ni.pubhost,
-             ni.pubport,
-             ni.rpchost,
-             ni.rpcport,
+             pub_address.hostname,
+             pub_address.port,
+             primary_interface.rpc_address.hostname,
+             primary_interface.rpc_address.port,
              is_primary});
->>>>>>> 0d8aa4b8
           return true;
         });
 
@@ -754,26 +744,15 @@
           }
         }
         auto ni = info.value();
-<<<<<<< HEAD
         const auto& primary_interface = ni.rpc_interfaces[0];
-        return make_success(
-          GetNode::Out{node_id,
-                       ni.status,
-                       primary_interface.public_rpc_address.hostname,
-                       primary_interface.public_rpc_address.port,
-                       primary_interface.rpc_address.hostname,
-                       primary_interface.rpc_address.port,
-                       is_primary});
-=======
         return make_success(GetNode::Out{
           node_id,
           ni.status,
-          ni.pubhost,
-          ni.pubport,
-          ni.rpchost,
-          ni.rpcport,
+          primary_interface.public_rpc_address.hostname,
+          primary_interface.public_rpc_address.port,
+          primary_interface.rpc_address.hostname,
+          primary_interface.rpc_address.port,
           is_primary});
->>>>>>> 0d8aa4b8
       };
       make_read_only_endpoint(
         "/network/nodes/{node_id}",
