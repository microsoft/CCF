--- conflicted
+++ resolved
@@ -146,39 +146,20 @@
       }
       serialized::write(data_, size_, raw_request.data(), raw_request.size());
 
-<<<<<<< HEAD
-#if true
-      {
-        ForwardedCommandId command_id;
-        {
-          std::lock_guard<ccf::pal::Mutex> guard(timeout_tasks_lock);
-          command_id = next_command_id++;
-          timeout_tasks[command_id] =
-            threading::ThreadMessaging::thread_messaging.add_task_after(
-              create_timeout_error_task(to, client_session_id, timeout),
-              timeout);
-        }
-
-        ForwardedHeader_v2 msg = {
-          {ForwardedMsg::forwarded_cmd_v2, rpc_ctx->frame_format()},
-          command_id};
-=======
-      ForwardedHeader_v1 msg = {
-        ForwardedMsg::forwarded_cmd_v1, rpc_ctx->frame_format()};
->>>>>>> aacb484a
-
-        return n2n_channels->send_encrypted(
-          to, NodeMsgType::forwarded_msg, plain, msg);
-      }
-#else
-      {
-        ForwardedHeader_v1 msg = {
-          ForwardedMsg::forwarded_cmd_v1, rpc_ctx->frame_format()};
-
-        return n2n_channels->send_encrypted(
-          to, NodeMsgType::forwarded_msg, plain, msg);
-      }
-#endif
+      ForwardedCommandId command_id;
+      {
+        std::lock_guard<ccf::pal::Mutex> guard(timeout_tasks_lock);
+        command_id = next_command_id++;
+        timeout_tasks[command_id] =
+          threading::ThreadMessaging::thread_messaging.add_task_after(
+            create_timeout_error_task(to, client_session_id, timeout), timeout);
+      }
+
+      ForwardedHeader_v2 msg = {
+        {ForwardedMsg::forwarded_cmd_v2, rpc_ctx->frame_format()}, command_id};
+
+      return n2n_channels->send_encrypted(
+        to, NodeMsgType::forwarded_msg, plain, msg);
     }
 
     template <typename TFwdHdr>
@@ -345,10 +326,6 @@
         switch (forwarded_msg)
         {
           case ForwardedMsg::forwarded_cmd_v1:
-<<<<<<< HEAD
-          case ForwardedMsg::forwarded_cmd_v2:
-=======
->>>>>>> aacb484a
           {
             auto ctx =
               recv_forwarded_command<ForwardedHeader_v1>(from, data, size);
@@ -356,94 +333,7 @@
             auto fwd_handler = get_forwarder_handler(ctx);
             if (fwd_handler == nullptr)
             {
-<<<<<<< HEAD
-              std::shared_ptr<http::HttpRpcContext> ctx;
-              if (forwarded_msg == ForwardedMsg::forwarded_cmd_v2)
-              {
-                ctx =
-                  recv_forwarded_command<ForwardedHeader_v2>(from, data, size);
-              }
-              else
-              {
-                ctx =
-                  recv_forwarded_command<ForwardedHeader_v1>(from, data, size);
-              }
-
-              if (ctx == nullptr)
-              {
-                LOG_FAIL_FMT("Failed to receive forwarded command");
-                return;
-              }
-
-              const auto actor_opt = http::extract_actor(*ctx);
-              if (!actor_opt.has_value())
-              {
-                LOG_FAIL_FMT("Failed to extract actor from forwarded context.");
-                LOG_DEBUG_FMT(
-                  "Failed to extract actor from forwarded context. Method is "
-                  "'{}'",
-                  ctx->get_method());
-              }
-
-              const auto& actor_s = actor_opt.value();
-              auto actor = rpc_map_shared->resolve(actor_s);
-              auto handler = rpc_map_shared->find(actor);
-              if (actor == ccf::ActorsType::unknown || !handler.has_value())
-              {
-                LOG_FAIL_FMT(
-                  "Failed to process forwarded command: unknown actor");
-                LOG_DEBUG_FMT(
-                  "Failed to process forwarded command: unknown actor {}",
-                  actor_s);
-                return;
-              }
-
-              auto fwd_handler =
-                dynamic_cast<ForwardedRpcHandler*>(handler.value().get());
-              if (!fwd_handler)
-              {
-                LOG_FAIL_FMT(
-                  "Failed to process forwarded command: handler is not a "
-                  "ForwardedRpcHandler");
-                return;
-              }
-
-              if (forwarded_msg == ForwardedMsg::forwarded_cmd_v2)
-              {
-                const auto forwarded_hdr_v2 =
-                  serialized::peek<ForwardedHeader_v2>(data, size);
-                const auto cmd_id = forwarded_hdr_v2.id;
-
-                // frame_format is deliberately unset, the forwarder ignores it
-                // and expects the same format they forwarded.
-                ForwardedHeader_v2 response_header{
-                  {ForwardedMsg::forwarded_response_v2, {}}, cmd_id};
-
-                // Ignore return value - false only means it is pending
-                send_forwarded_response(
-                  ctx->get_session_context()->client_session_id,
-                  from,
-                  response_header,
-                  fwd_handler->process_forwarded(ctx));
-              }
-              else
-              {
-                // frame_format is deliberately unset, the forwarder ignores it
-                // and expects the same format they forwarded.
-                ForwardedHeader_v1 response_header{
-                  ForwardedMsg::forwarded_response_v1};
-
-                // Ignore return value - false only means it is pending
-                send_forwarded_response(
-                  ctx->get_session_context()->client_session_id,
-                  from,
-                  response_header,
-                  fwd_handler->process_forwarded(ctx));
-              }
-              LOG_DEBUG_FMT("Sending forwarded response to {}", from);
-=======
               return;
->>>>>>> aacb484a
             }
 
             // frame_format is deliberately unset, the forwarder ignores it
@@ -463,10 +353,6 @@
             break;
           }
 
-<<<<<<< HEAD
-          case ForwardedMsg::forwarded_response_v2:
-          {
-=======
           case ForwardedMsg::forwarded_cmd_v2:
           {
             auto ctx =
@@ -501,7 +387,6 @@
 
           case ForwardedMsg::forwarded_response_v2:
           {
->>>>>>> aacb484a
             const auto forwarded_hdr_v2 =
               serialized::peek<ForwardedHeader_v2>(data, size);
             const auto cmd_id = forwarded_hdr_v2.id;
