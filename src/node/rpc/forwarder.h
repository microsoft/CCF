// Copyright (c) Microsoft Corporation. All rights reserved.
// Licensed under the Apache 2.0 License.
#pragma once

#include "ccf/ds/ccf_exception.h"
#include "enclave/forwarder_types.h"
#include "enclave/rpc_map.h"
#include "http/http_rpc_context.h"
#include "kv/kv_types.h"
#include "node/node_to_node.h"

namespace ccf
{
  class RpcContextImpl;

  class ForwardedRpcHandler
  {
  public:
    virtual ~ForwardedRpcHandler() {}

    virtual void process_forwarded(
      std::shared_ptr<ccf::RpcContextImpl> fwd_ctx) = 0;
  };

  template <typename ChannelProxy>
  class Forwarder : public AbstractForwarder
  {
  private:
    std::weak_ptr<ccf::AbstractRPCResponder> rpcresponder;
    std::shared_ptr<ChannelProxy> n2n_channels;
    std::weak_ptr<ccf::RPCMap> rpc_map;
    ConsensusType consensus_type;
    NodeId self;

    using ForwardedCommandId = ForwardedHeader_v2::ForwardedCommandId;
    ForwardedCommandId next_command_id = 0;
    std::unordered_map<ForwardedCommandId, threading::Task::TimerEntry>
      timeout_tasks;
    ccf::pal::Mutex timeout_tasks_lock;

    using IsCallerCertForwarded = bool;

    struct SendTimeoutErrorMsg
    {
      SendTimeoutErrorMsg(
        Forwarder<ChannelProxy>* forwarder_,
        const ccf::NodeId& to_,
        size_t client_session_id_,
        const std::chrono::milliseconds& timeout_) :
        forwarder(forwarder_),
        to(to_),
        client_session_id(client_session_id_),
        timeout(timeout_)
      {}

      Forwarder<ChannelProxy>* forwarder;
      ccf::NodeId to;
      size_t client_session_id;
      std::chrono::milliseconds timeout;
    };

    std::unique_ptr<threading::Tmsg<SendTimeoutErrorMsg>>
    create_timeout_error_task(
      const ccf::NodeId& to,
      size_t client_session_id,
      const std::chrono::milliseconds& timeout)
    {
      return std::make_unique<threading::Tmsg<SendTimeoutErrorMsg>>(
        [](std::unique_ptr<threading::Tmsg<SendTimeoutErrorMsg>> msg) {
          msg->data.forwarder->send_timeout_error_response(
            msg->data.to, msg->data.client_session_id, msg->data.timeout);
        },
        this,
        to,
        client_session_id,
        timeout);
    }

    void send_timeout_error_response(
      NodeId to,
      size_t client_session_id,
      const std::chrono::milliseconds& timeout)
    {
      auto rpc_responder_shared = rpcresponder.lock();
      if (rpc_responder_shared)
      {
        auto response = http::Response(HTTP_STATUS_GATEWAY_TIMEOUT);
        auto body = fmt::format(
          "Request was forwarded to node {}, but no response was received "
          "after {}ms",
          to,
          timeout.count());
        response.set_body(body);
        response.set_header(
          http::headers::CONTENT_TYPE, http::headervalues::contenttype::TEXT);
        rpc_responder_shared->reply_async(
          client_session_id, response.build_response());
      }
    }

  public:
    Forwarder(
      std::weak_ptr<ccf::AbstractRPCResponder> rpcresponder,
      std::shared_ptr<ChannelProxy> n2n_channels,
      std::weak_ptr<ccf::RPCMap> rpc_map_,
      ConsensusType consensus_type_) :
      rpcresponder(rpcresponder),
      n2n_channels(n2n_channels),
      rpc_map(rpc_map_),
      consensus_type(consensus_type_)
    {}

    void initialize(const NodeId& self_)
    {
      self = self_;
    }

    bool forward_command(
      std::shared_ptr<ccf::RpcContextImpl> rpc_ctx,
      const NodeId& to,
      const std::vector<uint8_t>& caller_cert,
      const std::chrono::milliseconds& timeout) override
    {
      IsCallerCertForwarded include_caller = false;
      const auto method = rpc_ctx->get_method();
      const auto& raw_request = rpc_ctx->get_serialised_request();
      auto client_session_id =
        rpc_ctx->get_session_context()->client_session_id;
      size_t size = sizeof(client_session_id) + sizeof(IsCallerCertForwarded) +
        raw_request.size();
      if (!caller_cert.empty())
      {
        size += sizeof(size_t) + caller_cert.size();
        include_caller = true;
      }

      std::vector<uint8_t> plain(size);
      auto data_ = plain.data();
      auto size_ = plain.size();
      serialized::write(data_, size_, client_session_id);
      serialized::write(data_, size_, include_caller);
      if (include_caller)
      {
        serialized::write(data_, size_, caller_cert.size());
        serialized::write(data_, size_, caller_cert.data(), caller_cert.size());
      }
      serialized::write(data_, size_, raw_request.data(), raw_request.size());

      ForwardedHeader_v1 msg = {
        ForwardedMsg::forwarded_cmd_v1, rpc_ctx->frame_format()};

      return n2n_channels->send_encrypted(
        to, NodeMsgType::forwarded_msg, plain, msg);
    }

    template <typename TFwdHdr>
    std::shared_ptr<http::HttpRpcContext> recv_forwarded_command(
      const NodeId& from, const uint8_t* data, size_t size)
    {
      std::pair<TFwdHdr, std::vector<uint8_t>> r;
      try
      {
        LOG_TRACE_FMT("Receiving forwarded command of {} bytes", size);
        LOG_TRACE_FMT(" => {:02x}", fmt::join(data, data + size, ""));

        r = n2n_channels->template recv_encrypted<TFwdHdr>(from, data, size);
      }
      catch (const std::logic_error& err)
      {
        LOG_FAIL_FMT("Invalid forwarded command");
        LOG_DEBUG_FMT("Invalid forwarded command: {}", err.what());
        return nullptr;
      }

      std::vector<uint8_t> caller_cert;
      const auto& plain_ = r.second;
      auto data_ = plain_.data();
      auto size_ = plain_.size();
      auto client_session_id = serialized::read<size_t>(data_, size_);
      auto includes_caller =
        serialized::read<IsCallerCertForwarded>(data_, size_);
      if (includes_caller)
      {
        auto caller_size = serialized::read<size_t>(data_, size_);
        caller_cert = serialized::read(data_, size_, caller_size);
      }
      std::vector<uint8_t> raw_request = serialized::read(data_, size_, size_);

      auto session =
        std::make_shared<ccf::SessionContext>(client_session_id, caller_cert);
      session->is_forwarded = true;

      try
      {
        return ccf::make_fwd_rpc_context(
          session, raw_request, r.first.frame_format);
      }
      catch (const std::exception& err)
      {
        LOG_FAIL_FMT("Invalid forwarded request");
        LOG_DEBUG_FMT("Invalid forwarded request: {}", err.what());
        return nullptr;
      }
    }

    template <typename TFwdHdr>
    bool send_forwarded_response(
      size_t client_session_id,
      const NodeId& from_node,
      const TFwdHdr& header,
      const std::vector<uint8_t>& data)
    {
      std::vector<uint8_t> plain(sizeof(client_session_id) + data.size());
      auto data_ = plain.data();
      auto size_ = plain.size();
      serialized::write(data_, size_, client_session_id);
      serialized::write(data_, size_, data.data(), data.size());

      return n2n_channels->send_encrypted(
        from_node, NodeMsgType::forwarded_msg, plain, header);
    }

    using ForwardedResponseResult =
      std::optional<std::pair<size_t, std::vector<uint8_t>>>;

    template <typename TFwdHdr>
    ForwardedResponseResult recv_forwarded_response(
      const NodeId& from, const uint8_t* data, size_t size)
    {
      std::pair<TFwdHdr, std::vector<uint8_t>> r;
      try
      {
        LOG_TRACE_FMT("Receiving response of {} bytes", size);
        LOG_TRACE_FMT(" => {:02x}", fmt::join(data, data + size, ""));

        r = n2n_channels->template recv_encrypted<TFwdHdr>(from, data, size);
      }
      catch (const std::logic_error& err)
      {
        LOG_FAIL_FMT("Invalid forwarded response");
        LOG_DEBUG_FMT("Invalid forwarded response: {}", err.what());
        return std::nullopt;
      }

      const auto& plain_ = r.second;
      auto data_ = plain_.data();
      auto size_ = plain_.size();
      auto client_session_id = serialized::read<size_t>(data_, size_);
      std::vector<uint8_t> rpc = serialized::read(data_, size_, size_);

      return std::make_pair(client_session_id, rpc);
    }

    std::shared_ptr<ForwardedRpcHandler> get_forwarder_handler(
      const std::shared_ptr<http::HttpRpcContext>& ctx)
    {
      if (ctx == nullptr)
      {
        LOG_FAIL_FMT("Failed to receive forwarded command");
        return nullptr;
      }

      std::shared_ptr<ccf::RPCMap> rpc_map_shared = rpc_map.lock();
      if (rpc_map_shared == nullptr)
      {
        LOG_FAIL_FMT("Failed to obtain RPCMap");
        return nullptr;
      }

      const auto actor_opt = http::extract_actor(*ctx);
      if (!actor_opt.has_value())
      {
        LOG_FAIL_FMT("Failed to extract actor from forwarded context.");
        LOG_DEBUG_FMT(
          "Failed to extract actor from forwarded context. Method is "
          "'{}'",
          ctx->get_method());
      }

      const auto& actor_s = actor_opt.value();
      auto actor = rpc_map_shared->resolve(actor_s);
      auto handler = rpc_map_shared->find(actor);
      if (actor == ccf::ActorsType::unknown || !handler.has_value())
      {
        LOG_FAIL_FMT("Failed to process forwarded command: unknown actor");
        LOG_DEBUG_FMT(
          "Failed to process forwarded command: unknown actor {}", actor_s);
        return nullptr;
      }

      auto fwd_handler =
        std::dynamic_pointer_cast<ForwardedRpcHandler>(handler.value());
      if (!fwd_handler)
      {
        LOG_FAIL_FMT(
          "Failed to process forwarded command: handler is not a "
          "ForwardedRpcHandler");
        return nullptr;
      }

      return fwd_handler;
    }

    void recv_message(const ccf::NodeId& from, const uint8_t* data, size_t size)
    {
      try
      {
        const auto forwarded_hdr_v1 =
          serialized::peek<ForwardedHeader_v1>(data, size);
        const auto forwarded_msg = forwarded_hdr_v1.msg;
        LOG_TRACE_FMT(
          "recv_message({}, {} bytes) (type={})",
          from,
          size,
          (size_t)forwarded_msg);

        switch (forwarded_msg)
        {
          case ForwardedMsg::forwarded_cmd_v1:
          {
            auto ctx =
              recv_forwarded_command<ForwardedHeader_v1>(from, data, size);

            auto fwd_handler = get_forwarder_handler(ctx);
            if (fwd_handler == nullptr)
            {
<<<<<<< HEAD
              return;
=======
              auto ctx = recv_forwarded_command(from, data, size);
              if (ctx == nullptr)
              {
                LOG_FAIL_FMT("Failed to receive forwarded command");
                return;
              }

              const auto actor_opt = http::extract_actor(*ctx);
              if (!actor_opt.has_value())
              {
                LOG_FAIL_FMT("Failed to extract actor from forwarded context.");
                LOG_DEBUG_FMT(
                  "Failed to extract actor from forwarded context. Method is "
                  "'{}'",
                  ctx->get_method());
              }

              const auto& actor_s = actor_opt.value();
              auto actor = rpc_map_shared->resolve(actor_s);
              auto handler = rpc_map_shared->find(actor);
              if (actor == ccf::ActorsType::unknown || !handler.has_value())
              {
                LOG_FAIL_FMT(
                  "Failed to process forwarded command: unknown actor");
                LOG_DEBUG_FMT(
                  "Failed to process forwarded command: unknown actor {}",
                  actor_s);
                return;
              }

              auto fwd_handler =
                dynamic_cast<ForwardedRpcHandler*>(handler.value().get());
              if (!fwd_handler)
              {
                LOG_FAIL_FMT(
                  "Failed to process forwarded command: handler is not a "
                  "ForwardedRpcHandler");
                return;
              }

              fwd_handler->process_forwarded(ctx);

              // Ignore return value - false only means it is pending
              send_forwarded_response(
                ctx->get_session_context()->client_session_id,
                from,
                ctx->serialise_response());
              LOG_DEBUG_FMT("Sending forwarded response to {}", from);
>>>>>>> 869da224
            }

            // frame_format is deliberately unset, the forwarder ignores it
            // and expects the same format they forwarded.
            ForwardedHeader_v1 response_header{
              ForwardedMsg::forwarded_response_v1};

            LOG_DEBUG_FMT("Sending forwarded response to {}", from);

            // Ignore return value - false only means it is pending
            send_forwarded_response(
              ctx->get_session_context()->client_session_id,
              from,
              response_header,
              fwd_handler->process_forwarded(ctx));
            break;
          }

          case ForwardedMsg::forwarded_cmd_v2:
          {
            auto ctx =
              recv_forwarded_command<ForwardedHeader_v2>(from, data, size);

            auto fwd_handler = get_forwarder_handler(ctx);
            if (fwd_handler == nullptr)
            {
              return;
            }

            const auto forwarded_hdr_v2 =
              serialized::peek<ForwardedHeader_v2>(data, size);
            const auto cmd_id = forwarded_hdr_v2.id;

            // frame_format is deliberately unset, the forwarder ignores it
            // and expects the same format they forwarded.
            ForwardedHeader_v2 response_header{
              {ForwardedMsg::forwarded_response_v2, {}}, cmd_id};

            LOG_DEBUG_FMT("Sending forwarded response to {}", from);

            // Ignore return value - false only means it is pending
            send_forwarded_response(
              ctx->get_session_context()->client_session_id,
              from,
              response_header,
              fwd_handler->process_forwarded(ctx));
            break;
          }

          case ForwardedMsg::forwarded_response_v2:
          {
            const auto forwarded_hdr_v2 =
              serialized::peek<ForwardedHeader_v2>(data, size);
            const auto cmd_id = forwarded_hdr_v2.id;

            // Cancel and delete the corresponding timeout task, so it will no
            // longer trigger a timeout error
            std::lock_guard<ccf::pal::Mutex> guard(timeout_tasks_lock);
            auto it = timeout_tasks.find(cmd_id);
            if (it != timeout_tasks.end())
            {
              threading::ThreadMessaging::thread_messaging.cancel_timer_task(
                it->second);
              it = timeout_tasks.erase(it);
            }
            else
            {
              LOG_FAIL_FMT(
                "Response for {} received too late - already sent timeout "
                "error to client",
                cmd_id);
              return;
            }
            // Deliberate fall-through
          }

          case ForwardedMsg::forwarded_response_v1:
          {
            ForwardedResponseResult rep;
            if (forwarded_msg == ForwardedMsg::forwarded_response_v2)
            {
              rep =
                recv_forwarded_response<ForwardedHeader_v2>(from, data, size);
            }
            else
            {
              rep =
                recv_forwarded_response<ForwardedHeader_v1>(from, data, size);
            }

            if (!rep.has_value())
            {
              return;
            }

            LOG_DEBUG_FMT(
              "Sending forwarded response to RPC endpoint {}", rep->first);

            auto rpc_responder_shared = rpcresponder.lock();
            if (
              rpc_responder_shared &&
              !rpc_responder_shared->reply_async(
                rep->first, std::move(rep->second)))
            {
              return;
            }

            break;
          }

          default:
          {
            LOG_FAIL_FMT("Unknown frontend msg type: {}", forwarded_msg);
            break;
          }
        }
      }
      catch (const std::exception& e)
      {
        LOG_FAIL_EXC(e.what());
        return;
      }
    }
  };
}<|MERGE_RESOLUTION|>--- conflicted
+++ resolved
@@ -324,58 +324,7 @@
             auto fwd_handler = get_forwarder_handler(ctx);
             if (fwd_handler == nullptr)
             {
-<<<<<<< HEAD
               return;
-=======
-              auto ctx = recv_forwarded_command(from, data, size);
-              if (ctx == nullptr)
-              {
-                LOG_FAIL_FMT("Failed to receive forwarded command");
-                return;
-              }
-
-              const auto actor_opt = http::extract_actor(*ctx);
-              if (!actor_opt.has_value())
-              {
-                LOG_FAIL_FMT("Failed to extract actor from forwarded context.");
-                LOG_DEBUG_FMT(
-                  "Failed to extract actor from forwarded context. Method is "
-                  "'{}'",
-                  ctx->get_method());
-              }
-
-              const auto& actor_s = actor_opt.value();
-              auto actor = rpc_map_shared->resolve(actor_s);
-              auto handler = rpc_map_shared->find(actor);
-              if (actor == ccf::ActorsType::unknown || !handler.has_value())
-              {
-                LOG_FAIL_FMT(
-                  "Failed to process forwarded command: unknown actor");
-                LOG_DEBUG_FMT(
-                  "Failed to process forwarded command: unknown actor {}",
-                  actor_s);
-                return;
-              }
-
-              auto fwd_handler =
-                dynamic_cast<ForwardedRpcHandler*>(handler.value().get());
-              if (!fwd_handler)
-              {
-                LOG_FAIL_FMT(
-                  "Failed to process forwarded command: handler is not a "
-                  "ForwardedRpcHandler");
-                return;
-              }
-
-              fwd_handler->process_forwarded(ctx);
-
-              // Ignore return value - false only means it is pending
-              send_forwarded_response(
-                ctx->get_session_context()->client_session_id,
-                from,
-                ctx->serialise_response());
-              LOG_DEBUG_FMT("Sending forwarded response to {}", from);
->>>>>>> 869da224
             }
 
             // frame_format is deliberately unset, the forwarder ignores it
@@ -384,13 +333,14 @@
               ForwardedMsg::forwarded_response_v1};
 
             LOG_DEBUG_FMT("Sending forwarded response to {}", from);
+            fwd_handler->process_forwarded(ctx);
 
             // Ignore return value - false only means it is pending
             send_forwarded_response(
               ctx->get_session_context()->client_session_id,
               from,
               response_header,
-              fwd_handler->process_forwarded(ctx));
+              ctx->serialise_response());
             break;
           }
 
@@ -415,13 +365,14 @@
               {ForwardedMsg::forwarded_response_v2, {}}, cmd_id};
 
             LOG_DEBUG_FMT("Sending forwarded response to {}", from);
+            fwd_handler->process_forwarded(ctx);
 
             // Ignore return value - false only means it is pending
             send_forwarded_response(
               ctx->get_session_context()->client_session_id,
               from,
               response_header,
-              fwd_handler->process_forwarded(ctx));
+              ctx->serialise_response());
             break;
           }
 
