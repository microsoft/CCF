// Copyright (c) Microsoft Corporation. All rights reserved.
// Licensed under the Apache 2.0 License.
#pragma once

#include "ds/json.h"
#include "enclave/consensus_type.h"
#include "enclave/reconfiguration_type.h"
#include "entities.h"

namespace ccf
{
  struct ServiceConfiguration
  {
    // Number of recovery shares required to decrypt the latest ledger secret
    size_t recovery_threshold = 0;

    ConsensusType consensus = ConsensusType::CFT;

    std::optional<ReconfigurationType> reconfiguration_type = std::nullopt;

<<<<<<< HEAD
    // If true, the service endorses the certificate of new trusted nodes, and
    // records them in the store
    std::optional<bool> node_endorsement_on_trust = std::nullopt;

    bool operator==(const ServiceConfiguration&) const = default;
=======
    bool operator==(const ServiceConfiguration& other) const
    {
      return recovery_threshold == other.recovery_threshold &&
        consensus == other.consensus &&
        reconfiguration_type == other.reconfiguration_type;
    }
>>>>>>> fe083e90
  };
  DECLARE_JSON_TYPE_WITH_OPTIONAL_FIELDS(ServiceConfiguration)
  DECLARE_JSON_REQUIRED_FIELDS(
    ServiceConfiguration, recovery_threshold, consensus)
  DECLARE_JSON_OPTIONAL_FIELDS(
    ServiceConfiguration, reconfiguration_type, node_endorsement_on_trust)

  // The there is always only one active configuration, so this is a single
  // Value
  using Configuration = ServiceValue<ServiceConfiguration>;
}<|MERGE_RESOLUTION|>--- conflicted
+++ resolved
@@ -18,20 +18,16 @@
 
     std::optional<ReconfigurationType> reconfiguration_type = std::nullopt;
 
-<<<<<<< HEAD
     // If true, the service endorses the certificate of new trusted nodes, and
     // records them in the store
     std::optional<bool> node_endorsement_on_trust = std::nullopt;
 
-    bool operator==(const ServiceConfiguration&) const = default;
-=======
     bool operator==(const ServiceConfiguration& other) const
     {
       return recovery_threshold == other.recovery_threshold &&
         consensus == other.consensus &&
         reconfiguration_type == other.reconfiguration_type;
     }
->>>>>>> fe083e90
   };
   DECLARE_JSON_TYPE_WITH_OPTIONAL_FIELDS(ServiceConfiguration)
   DECLARE_JSON_REQUIRED_FIELDS(
