--- conflicted
+++ resolved
@@ -118,16 +118,9 @@
 
     static constexpr NodeId invalid_node_id = -1;
     NodeId self = invalid_node_id;
-<<<<<<< HEAD
-    tls::KeyPairPtr node_sign_kp;
-    std::shared_ptr<tls::KeyPair_mbedTLS> node_encrypt_kp;
-    tls::Pem node_cert;
-=======
     crypto::KeyPairPtr node_sign_kp;
     std::shared_ptr<crypto::KeyPair_mbedTLS> node_encrypt_kp;
     crypto::Pem node_cert;
-    crypto::CurveID curve_id;
->>>>>>> 39ae6008
     QuoteInfo quote_info;
     CodeDigest node_code_id;
     CCFConfig config;
@@ -1360,11 +1353,7 @@
       self = n;
     }
 
-<<<<<<< HEAD
-    tls::SubjectAltName get_subject_alt_name()
-=======
-    crypto::SubjectAltName get_subject_alt_name(const CCFConfig& config)
->>>>>>> 39ae6008
+    crypto::SubjectAltName get_subject_alt_name()
     {
       // If a domain is passed at node creation, record domain in SAN for node
       // hostname authentication over TLS. Otherwise, record IP in SAN.
@@ -1373,19 +1362,10 @@
               san_is_ip};
     }
 
-<<<<<<< HEAD
-    std::vector<tls::SubjectAltName> get_subject_alternative_names()
-    {
-      std::vector<tls::SubjectAltName> sans = config.subject_alternative_names;
+    std::vector<crypto::SubjectAltName> get_subject_alternative_names()
+    {
+      std::vector<crypto::SubjectAltName> sans = config.subject_alternative_names;
       sans.push_back(get_subject_alt_name());
-=======
-    std::vector<crypto::SubjectAltName> get_subject_alternative_names(
-      const CCFConfig& config)
-    {
-      std::vector<crypto::SubjectAltName> sans =
-        config.subject_alternative_names;
-      sans.push_back(get_subject_alt_name(config));
->>>>>>> 39ae6008
       return sans;
     }
 
