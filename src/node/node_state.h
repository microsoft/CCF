--- conflicted
+++ resolved
@@ -349,11 +349,7 @@
       auto fetch_endorsements =
         [this](
           QuoteInfo quote_info_,
-<<<<<<< HEAD
           const pal::EndorsementEndpointsConfiguration& config) {
-=======
-          const pal::EndorsementEndpointConfiguration& config) {
->>>>>>> 60fa22b2
           if (quote_info_.format != QuoteFormat::amd_sev_snp_v1)
           {
             // Note: Node lock is already taken here as this is called back
