// Copyright (c) Microsoft Corporation. All rights reserved.
// Licensed under the Apache 2.0 License.
#pragma once

#include "ccf/crypto/entropy.h"
#include "ccf/crypto/pem.h"
#include "ccf/crypto/symmetric_key.h"
#include "ccf/crypto/verifier.h"
#include "ccf/ds/logger.h"
#include "ccf/serdes.h"
#include "ccf/service/tables/acme_certificates.h"
#include "ccf/service/tables/service.h"
#include "ccf_acme_client.h"
#include "consensus/aft/raft.h"
#include "consensus/ledger_enclave.h"
#include "crypto/certs.h"
#include "ds/state_machine.h"
#include "enclave/reconfiguration_type.h"
#include "enclave/rpc_sessions.h"
#include "encryptor.h"
#include "history.h"
#include "indexing/indexer.h"
#include "js/wrap.h"
#include "network_state.h"
#include "node/attestation_types.h"
#include "node/hooks.h"
#include "node/http_node_client.h"
#include "node/jwt_key_auto_refresh.h"
#include "node/node_to_node_channel_manager.h"
#include "node/snapshotter.h"
#include "node_to_node.h"
#include "resharing.h"
#include "rpc/frontend.h"
#include "rpc/serialization.h"
#include "secret_broadcast.h"
#include "service/genesis_gen.h"
#include "share_manager.h"
#include "tls/client.h"

#ifdef USE_NULL_ENCRYPTOR
#  include "kv/test/null_encryptor.h"
#endif

#include <atomic>
#include <chrono>
#define FMT_HEADER_ONLY
#include <fmt/format.h>
#include <nlohmann/json.hpp>
#include <stdexcept>
#include <unordered_set>
#include <vector>

namespace ccf
{
  using RaftType = aft::Aft<consensus::LedgerEnclave>;

  struct NodeCreateInfo
  {
    crypto::Pem self_signed_node_cert;
    crypto::Pem service_cert;
  };

  void reset_data(std::vector<uint8_t>& data)
  {
    data.clear();
    data.shrink_to_fit();
  }

#ifdef GET_QUOTE
  static QuoteInfo generate_quote(
    const std::vector<uint8_t>& node_public_key_der)
  {
    QuoteInfo node_quote_info;
    node_quote_info.format = QuoteFormat::oe_sgx_v1;

    crypto::Sha256Hash h{node_public_key_der};

    Evidence evidence;
    Endorsements endorsements;
    SerialisedClaims serialised_custom_claims;

    // Serialise hash of node's public key as a custom claim
    const size_t custom_claim_length = 1;
    oe_claim_t custom_claim;
    custom_claim.name = const_cast<char*>(sgx_report_data_claim_name);
    custom_claim.value = h.h.data();
    custom_claim.value_size = h.SIZE;

    auto rc = oe_serialize_custom_claims(
      &custom_claim,
      custom_claim_length,
      &serialised_custom_claims.buffer,
      &serialised_custom_claims.size);
    if (rc != OE_OK)
    {
      throw std::logic_error(fmt::format(
        "Could not serialise node's public key as quote custom claim: {}",
        oe_result_str(rc)));
    }

    rc = oe_get_evidence(
      &oe_quote_format,
      0,
      serialised_custom_claims.buffer,
      serialised_custom_claims.size,
      nullptr,
      0,
      &evidence.buffer,
      &evidence.size,
      &endorsements.buffer,
      &endorsements.size);
    if (rc != OE_OK)
    {
      throw std::logic_error(
        fmt::format("Failed to get evidence: {}", oe_result_str(rc)));
    }

    node_quote_info.quote.assign(
      evidence.buffer, evidence.buffer + evidence.size);
    node_quote_info.endorsements.assign(
      endorsements.buffer, endorsements.buffer + endorsements.size);

    return node_quote_info;
  }
#endif

  class NodeState : public AbstractNodeState
  {
  private:
    //
    // this node's core state
    //
    ds::StateMachine<NodeStartupState> sm;
    ccf::Mutex lock;

    crypto::CurveID curve_id;
    std::vector<crypto::SubjectAltName> subject_alt_names = {};

    std::shared_ptr<crypto::KeyPair_OpenSSL> node_sign_kp;
    NodeId self;
    std::shared_ptr<crypto::RSAKeyPair> node_encrypt_kp;
    crypto::Pem self_signed_node_cert;
    std::optional<crypto::Pem> endorsed_node_cert = std::nullopt;
    QuoteInfo quote_info;
    CodeDigest node_code_id;
    StartupConfig config;

    struct NodeStateMsg
    {
      NodeStateMsg(NodeState& self_, View create_view_ = 0) :
        self(self_),
        create_view(create_view_)
      {}
      NodeState& self;
      View create_view;
    };

    //
    // kv store, replication, and I/O
    //
    ringbuffer::AbstractWriterFactory& writer_factory;
    ringbuffer::WriterPtr to_host;
    consensus::Configuration consensus_config;
    size_t sig_tx_interval;
    size_t sig_ms_interval;

    NetworkState& network;

    std::shared_ptr<kv::Consensus> consensus;
    std::shared_ptr<RPCMap> rpc_map;
    std::shared_ptr<indexing::Indexer> indexer;
    std::shared_ptr<NodeToNode> n2n_channels;
    std::shared_ptr<Forwarder<NodeToNode>> cmd_forwarder;
    std::shared_ptr<RPCSessions> rpcsessions;

    std::shared_ptr<kv::TxHistory> history;
    std::shared_ptr<kv::AbstractTxEncryptor> encryptor;

    ShareManager& share_manager;
    std::shared_ptr<Snapshotter> snapshotter;

    //
    // recovery
    //
    std::shared_ptr<kv::Store> recovery_store;

    kv::Version recovery_v;
    crypto::Sha256Hash recovery_root;
    std::vector<kv::Version> view_history;
    consensus::Index last_recovered_signed_idx = 0;
    RecoveredEncryptedLedgerSecrets recovered_encrypted_ledger_secrets = {};
    LedgerSecretsMap recovered_ledger_secrets = {};
    consensus::Index last_recovered_idx = 0;
    static const size_t recovery_batch_size = 100;

    //
    // JWT key auto-refresh
    //
    std::shared_ptr<JwtKeyAutoRefresh> jwt_key_auto_refresh;

    std::unique_ptr<StartupSnapshotInfo> startup_snapshot_info = nullptr;
    // Set to the snapshot seqno when a node starts from one and remembered for
    // the lifetime of the node
    kv::Version startup_seqno = 0;

    // ACME certificate endorsement client
    std::map<std::string, std::shared_ptr<ACMEClient>> acme_clients;
    size_t num_acme_interfaces = 0;

    std::shared_ptr<kv::AbstractTxEncryptor> make_encryptor()
    {
#ifdef USE_NULL_ENCRYPTOR
      return std::make_shared<kv::NullTxEncryptor>();
#else
      return std::make_shared<NodeEncryptor>(network.ledger_secrets);
#endif
    }

    // Returns true if the snapshot is already verified (via embedded receipt)
    bool initialise_startup_snapshot(bool recovery = false)
    {
      std::shared_ptr<kv::Store> snapshot_store;
      if (!recovery)
      {
        // Create a new store to verify the snapshot only
        snapshot_store = make_store(network.consensus_type);
        auto snapshot_history = std::make_shared<MerkleTxHistory>(
          *snapshot_store.get(),
          self,
          *node_sign_kp,
          sig_tx_interval,
          sig_ms_interval,
          false /* No signature timer on snapshot_history */);

        auto snapshot_encryptor = make_encryptor();

        snapshot_store->set_history(snapshot_history);
        snapshot_store->set_encryptor(snapshot_encryptor);
      }
      else
      {
        snapshot_store = network.tables;
      }

      kv::ConsensusHookPtrs hooks;
      startup_snapshot_info = initialise_from_snapshot(
        snapshot_store,
        std::move(config.startup_snapshot),
        hooks,
        &view_history,
        true,
        config.startup_snapshot_evidence_seqno_for_1_x,
        config.recover.previous_service_identity);

      startup_seqno = startup_snapshot_info->seqno;
      last_recovered_idx = startup_seqno;
      last_recovered_signed_idx = last_recovered_idx;

      return !startup_snapshot_info->requires_ledger_verification();
    }

  public:
    NodeState(
      ringbuffer::AbstractWriterFactory& writer_factory,
      NetworkState& network,
      std::shared_ptr<RPCSessions> rpcsessions,
      ShareManager& share_manager,
      crypto::CurveID curve_id_) :
      sm("NodeState", NodeStartupState::uninitialized),
      curve_id(curve_id_),
      node_sign_kp(std::make_shared<crypto::KeyPair_OpenSSL>(curve_id_)),
      self(compute_node_id_from_kp(node_sign_kp)),
      node_encrypt_kp(crypto::make_rsa_key_pair()),
      writer_factory(writer_factory),
      to_host(writer_factory.create_writer_to_outside()),
      network(network),
      rpcsessions(rpcsessions),
      share_manager(share_manager)
    {}

    QuoteVerificationResult verify_quote(
      kv::ReadOnlyTx& tx,
      const QuoteInfo& quote_info,
      const std::vector<uint8_t>& expected_node_public_key_der,
      CodeDigest& code_digest) override
    {
#ifdef GET_QUOTE
      return EnclaveAttestationProvider::verify_quote_against_store(
        tx, quote_info, expected_node_public_key_der, code_digest);
#else
      (void)tx;
      (void)quote_info;
      (void)expected_node_public_key_der;
      (void)code_digest;
      return QuoteVerificationResult::Verified;
#endif
    }

    //
    // funcs in state "uninitialized"
    //
    void initialize(
      const consensus::Configuration& consensus_config_,
      std::shared_ptr<RPCMap> rpc_map_,
      std::shared_ptr<AbstractRPCResponder> rpc_sessions_,
      std::shared_ptr<indexing::Indexer> indexer_,
      size_t sig_tx_interval_,
      size_t sig_ms_interval_)
    {
      std::lock_guard<ccf::Mutex> guard(lock);
      sm.expect(NodeStartupState::uninitialized);

      consensus_config = consensus_config_;
      rpc_map = rpc_map_;
      indexer = indexer_;
      sig_tx_interval = sig_tx_interval_;
      sig_ms_interval = sig_ms_interval_;

      n2n_channels = std::make_shared<NodeToNodeChannelManager>(writer_factory);

      cmd_forwarder = std::make_shared<Forwarder<NodeToNode>>(
        rpc_sessions_, n2n_channels, rpc_map, consensus_config.type);

      sm.advance(NodeStartupState::initialized);

      for (auto& [actor, fe] : rpc_map->frontends())
      {
        fe->set_sig_intervals(sig_tx_interval, sig_ms_interval);
        fe->set_cmd_forwarder(cmd_forwarder);
      }
    }

    //
    // funcs in state "initialized"
    //
    NodeCreateInfo create(StartType start_type, StartupConfig&& config_)
    {
      std::lock_guard<ccf::Mutex> guard(lock);
      sm.expect(NodeStartupState::initialized);

      config = std::move(config_);
      subject_alt_names = get_subject_alternative_names();

      js::register_class_ids();
      self_signed_node_cert = create_self_signed_cert(
        node_sign_kp,
        config.node_certificate.subject_name,
        subject_alt_names,
        config.startup_host_time,
        config.node_certificate.initial_validity_days);

      accept_node_tls_connections();
      open_frontend(ActorsType::nodes);

#ifdef GET_QUOTE
      quote_info = generate_quote(node_sign_kp->public_key_der());
      auto code_id = EnclaveAttestationProvider::get_code_id(quote_info);
      if (code_id.has_value())
      {
        node_code_id = code_id.value();
      }
      else
      {
        throw std::logic_error("Failed to extract code id from quote");
      }
#endif

      // Signatures are only emitted on a timer once the public ledger has been
      // recovered
      setup_history(start_type != StartType::Recover);
      setup_snapshotter();
      setup_encryptor();

      setup_acme_clients();

      switch (start_type)
      {
        case StartType::Start:
        {
          network.identity = std::make_unique<ReplicatedNetworkIdentity>(
            curve_id,
            config.startup_host_time,
            config.initial_service_certificate_validity_days);

          network.ledger_secrets->init();

          if (network.consensus_type == ConsensusType::BFT)
          {
            endorsed_node_cert = create_endorsed_node_cert(
              config.node_certificate.initial_validity_days);
            history->set_endorsed_certificate(endorsed_node_cert.value());
            accept_network_tls_connections();
            open_frontend(ActorsType::members);
          }

          setup_consensus(
            ServiceStatus::OPENING,
            config.start.service_configuration.reconfiguration_type.value_or(
              ReconfigurationType::ONE_TRANSACTION),
            false,
            endorsed_node_cert);

          // Become the primary and force replication
          consensus->force_become_primary();

          if (!create_and_send_boot_request(
                aft::starting_view_change, true /* Create new consortium */))
          {
            throw std::runtime_error(
              "Genesis transaction could not be committed");
          }

          auto_refresh_jwt_keys();

          reset_data(quote_info.quote);
          reset_data(quote_info.endorsements);
          sm.advance(NodeStartupState::partOfNetwork);

          LOG_INFO_FMT("Created new node {}", self);

          return {self_signed_node_cert, network.identity->cert};
        }
        case StartType::Join:
        {
          if (config.startup_snapshot.empty() || initialise_startup_snapshot())
          {
            // Note: 2.x snapshots are self-verified so the ledger verification
            // of its evidence can be skipped entirely
            sm.advance(NodeStartupState::pending);
          }
          else
          {
            // Node joins from a 1.x snapshot
            sm.advance(NodeStartupState::verifyingSnapshot);
          }

          LOG_INFO_FMT("Created join node {}", self);
          return {self_signed_node_cert, {}};
        }
        case StartType::Recover:
        {
          if (!config.recover.previous_service_identity)
          {
            throw std::logic_error(
              "Recovery requires the certificate of the previous service "
              "identity");
          }

          network.identity = std::make_unique<ReplicatedNetworkIdentity>(
            curve_id,
            config.startup_host_time,
            config.initial_service_certificate_validity_days);

          bool from_snapshot = !config.startup_snapshot.empty();
          setup_recovery_hook();

          if (from_snapshot)
          {
            initialise_startup_snapshot(true);
            snapshotter->set_last_snapshot_idx(last_recovered_idx);
          }

          sm.advance(NodeStartupState::readingPublicLedger);

          LOG_INFO_FMT("Created recovery node {}", self);
          return {self_signed_node_cert, network.identity->cert};
        }
        default:
        {
          throw std::logic_error(
            fmt::format("Node was started in unknown mode {}", start_type));
        }
      }
    }

    //
    // funcs in state "pending"
    //

    void initiate_join_unsafe()
    {
      sm.expect(NodeStartupState::pending);

      auto network_ca = std::make_shared<tls::CA>(std::string(
        config.join.service_cert.begin(), config.join.service_cert.end()));

      auto join_client_cert = std::make_unique<tls::Cert>(
        network_ca,
        self_signed_node_cert,
        node_sign_kp->private_key_pem(),
        config.join.target_rpc_address);

      // Create RPC client and connect to remote node
      auto join_client =
        rpcsessions->create_client(std::move(join_client_cert));

      auto [target_host, target_port] =
        split_net_address(config.join.target_rpc_address);

      join_client->connect(
        target_host,
        target_port,
        [this](
          http_status status,
          http::HeaderMap&& headers,
          std::vector<uint8_t>&& data) {
          std::lock_guard<ccf::Mutex> guard(lock);
          if (!sm.check(NodeStartupState::pending))
          {
            return;
          }

          if (status != HTTP_STATUS_OK)
          {
            const auto& location = headers.find(http::headers::LOCATION);
            if (
              status == HTTP_STATUS_PERMANENT_REDIRECT &&
              location != headers.end())
            {
              const auto& url = http::parse_url_full(location->second);
              config.join.target_rpc_address =
                make_net_address(url.host, url.port);
              LOG_INFO_FMT("Target node redirected to {}", location->second);
            }
            else
            {
              LOG_FAIL_FMT(
                "An error occurred while joining the network: {} {}{}",
                status,
                http_status_str(status),
                data.empty() ?
                  "" :
                  fmt::format("  '{}'", std::string(data.begin(), data.end())));
            }
            return;
          }

          auto j = serdes::unpack(data, serdes::Pack::Text);

          JoinNetworkNodeToNode::Out resp;
          try
          {
            resp = j.get<JoinNetworkNodeToNode::Out>();
          }
          catch (const std::exception& e)
          {
            LOG_FAIL_FMT(
              "An error occurred while parsing the join network response");
            LOG_DEBUG_FMT(
              "An error occurred while parsing the join network response: {}",
              j.dump());
            return;
          }

          // Set network secrets, node id and become part of network.
          if (
            resp.node_status == NodeStatus::TRUSTED ||
            resp.node_status == NodeStatus::LEARNER)
          {
            if (resp.network_info->consensus_type != network.consensus_type)
            {
              throw std::logic_error(fmt::format(
                "Enclave initiated with consensus type {} but target node "
                "responded with consensus {}",
                network.consensus_type,
                resp.network_info->consensus_type));
            }

            network.identity = std::make_unique<ReplicatedNetworkIdentity>(
              resp.network_info->identity);
            network.ledger_secrets->init_from_map(
              std::move(resp.network_info->ledger_secrets));

            crypto::Pem n2n_channels_cert;
            if (!resp.network_info->endorsed_certificate.has_value())
            {
              // Endorsed node certificate is included in join response
              // from 2.x (CFT only). When joining an existing 1.x service,
              // self-sign own certificate and use it to endorse TLS
              // connections.
              endorsed_node_cert = create_endorsed_node_cert(
                default_node_cert_validity_period_days);
              history->set_endorsed_certificate(endorsed_node_cert.value());
              n2n_channels_cert = endorsed_node_cert.value();
              open_frontend(ActorsType::members);
              open_user_frontend();
              accept_network_tls_connections();
            }
            else
            {
              n2n_channels_cert =
                resp.network_info->endorsed_certificate.value();
            }

            setup_consensus(
              resp.network_info->service_status.value_or(
                ServiceStatus::OPENING),
              resp.network_info->reconfiguration_type.value_or(
                ReconfigurationType::ONE_TRANSACTION),
              resp.network_info->public_only,
              n2n_channels_cert);
            auto_refresh_jwt_keys();

            if (resp.network_info->public_only)
            {
              last_recovered_signed_idx =
                resp.network_info->last_recovered_signed_idx;
              setup_recovery_hook();
              snapshotter->set_snapshot_generation(false);
            }

            View view = VIEW_UNKNOWN;
            std::vector<kv::Version> view_history = {};
            if (startup_snapshot_info)
            {
              // It is only possible to deserialise the entire snapshot then,
              // once the ledger secrets have been passed in by the network
              kv::ConsensusHookPtrs hooks;
              deserialise_snapshot(
                network.tables,
                startup_snapshot_info->raw,
                hooks,
                &view_history,
                resp.network_info->public_only,
                startup_snapshot_info->evidence_seqno,
                config.recover.previous_service_identity);

              for (auto& hook : hooks)
              {
                hook->call(consensus.get());
              }

              auto tx = network.tables->create_read_only_tx();
              auto signatures = tx.ro(network.signatures);
              auto sig = signatures->get();
              if (!sig.has_value())
              {
                throw std::logic_error(
                  fmt::format("No signatures found after applying snapshot"));
              }
              view = sig->view;

              if (!resp.network_info->public_only)
              {
                // Only clear snapshot if not recovering. When joining the
                // public network the snapshot is used later to initialise the
                // recovery store
                startup_snapshot_info.reset();
              }

              LOG_INFO_FMT(
                "Joiner successfully resumed from snapshot at seqno {} and "
                "view {}",
                network.tables->current_version(),
                view);
            }

            consensus->init_as_backup(
              network.tables->current_version(),
              view,
              view_history,
              last_recovered_signed_idx);

            snapshotter->set_last_snapshot_idx(
              network.tables->current_version());

            if (resp.network_info->public_only)
            {
              sm.advance(NodeStartupState::partOfPublicNetwork);
            }
            else
            {
              reset_data(quote_info.quote);
              reset_data(quote_info.endorsements);
              sm.advance(NodeStartupState::partOfNetwork);
            }

            LOG_INFO_FMT(
              "Node has now joined the network as node {}: {}",
              self,
              (resp.network_info->public_only ? "public only" : "all domains"));
          }
          else if (resp.node_status == NodeStatus::PENDING)
          {
            LOG_INFO_FMT(
              "Node {} is waiting for votes of members to be trusted", self);
          }
        },
        [this](const std::string& error_msg) {
          std::lock_guard<ccf::Mutex> guard(lock);
          auto long_error_msg = fmt::format(
            "Early error when joining existing network at {}: {}. Shutting "
            "down node gracefully...",
            config.join.target_rpc_address,
            error_msg);
          LOG_FAIL_FMT("{}", long_error_msg);
          RINGBUFFER_WRITE_MESSAGE(
            AdminMessage::fatal_error_msg, to_host, long_error_msg);
        });

      // Send RPC request to remote node to join the network.
      JoinNetworkNodeToNode::In join_params;

      join_params.node_info_network = config.network;
      join_params.public_encryption_key = node_encrypt_kp->public_key_pem();
      join_params.quote_info = quote_info;
      join_params.consensus_type = network.consensus_type;
      join_params.startup_seqno = startup_seqno;
      join_params.certificate_signing_request = node_sign_kp->create_csr(
        config.node_certificate.subject_name, subject_alt_names);
      join_params.node_data = config.node_data;

      LOG_DEBUG_FMT(
        "Sending join request to {}", config.join.target_rpc_address);

      const auto body = serdes::pack(join_params, serdes::Pack::Text);

      http::Request r(
        fmt::format("/{}/{}", get_actor_prefix(ActorsType::nodes), "join"));
      r.set_header(
        http::headers::CONTENT_TYPE, http::headervalues::contenttype::JSON);
      r.set_body(&body);

      join_client->send_request(r.build_request());
    }

    // Note: _unsafe() pattern can be simplified once 2.x has been released
    // and 1.x snapshots no longer need to be verified
    // (https://github.com/microsoft/CCF/issues/2981)
    void initiate_join()
    {
      std::lock_guard<ccf::Mutex> guard(lock);
      initiate_join_unsafe();
    }

    void start_join_timer()
    {
      initiate_join_unsafe();

      auto timer_msg = std::make_unique<threading::Tmsg<NodeStateMsg>>(
        [](std::unique_ptr<threading::Tmsg<NodeStateMsg>> msg) {
          if (msg->data.self.sm.check(NodeStartupState::pending))
          {
            msg->data.self.initiate_join();
            auto delay = std::chrono::milliseconds(
              msg->data.self.config.join.retry_timeout);

            threading::ThreadMessaging::thread_messaging.add_task_after(
              std::move(msg), delay);
          }
        },
        *this);

      threading::ThreadMessaging::thread_messaging.add_task_after(
        std::move(timer_msg), config.join.retry_timeout);
    }

    void join()
    {
      std::lock_guard<ccf::Mutex> guard(lock);
      start_join_timer();
    }

    void auto_refresh_jwt_keys()
    {
      if (!consensus)
      {
        LOG_INFO_FMT(
          "JWT key auto-refresh: consensus not initialized, not starting "
          "auto-refresh");
        return;
      }
      jwt_key_auto_refresh = std::make_shared<JwtKeyAutoRefresh>(
        config.jwt.key_refresh_interval.count_s(),
        network,
        consensus,
        rpcsessions,
        rpc_map,
        node_sign_kp,
        self_signed_node_cert);
      jwt_key_auto_refresh->start();

      network.tables->set_map_hook(
        network.jwt_issuers.get_name(),
        [this](kv::Version, const kv::untyped::Write&) -> kv::ConsensusHookPtr {
          jwt_key_auto_refresh->schedule_once();
          return kv::ConsensusHookPtr(nullptr);
        });
    }

    size_t get_jwt_attempts() override
    {
      return jwt_key_auto_refresh->get_attempts();
    }

    //
    // funcs in state "readingPublicLedger" or "verifyingSnapshot"
    //
    void start_ledger_recovery()
    {
      std::lock_guard<ccf::Mutex> guard(lock);
      if (
        !sm.check(NodeStartupState::readingPublicLedger) &&
        !sm.check(NodeStartupState::verifyingSnapshot))
      {
        throw std::logic_error(fmt::format(
          "Node should be in state {} or {} to start reading ledger",
          NodeStartupState::readingPublicLedger,
          NodeStartupState::verifyingSnapshot));
      }

      LOG_INFO_FMT("Starting to read public ledger");

      read_ledger_entries(
        last_recovered_idx + 1, last_recovered_idx + recovery_batch_size);
    }

    void recover_public_ledger_entries(const std::vector<uint8_t>& entries)
    {
      std::lock_guard<ccf::Mutex> guard(lock);

      std::shared_ptr<kv::Store> store;
      if (sm.check(NodeStartupState::readingPublicLedger))
      {
        // In recovery, use the main store to deserialise public entries
        store = network.tables;
      }
      else if (sm.check(NodeStartupState::verifyingSnapshot))
      {
        store = startup_snapshot_info->store;
      }
      else
      {
        LOG_FAIL_FMT(
          "Node should be in state {} or {} to recover public ledger entries",
          NodeStartupState::readingPublicLedger,
          NodeStartupState::verifyingSnapshot);
        return;
      }

      auto data = entries.data();
      auto size = entries.size();

      if (size == 0)
      {
        if (is_verifying_snapshot())
        {
          verify_snapshot_end_unsafe();
        }
        else
        {
          recover_public_ledger_end_unsafe();
        }
        return;
      }

      while (size > 0)
      {
        auto entry = consensus::LedgerEnclave::get_entry(data, size);

        LOG_INFO_FMT("Deserialising public ledger entry [{}]", entry.size());

        // When reading the private ledger, deserialise in the recovery store

        kv::ApplyResult result = kv::ApplyResult::FAIL;
        try
        {
          auto r = store->deserialize(entry, ConsensusType::CFT, true);
          result = r->apply();
          if (result == kv::ApplyResult::FAIL)
          {
            LOG_FAIL_FMT(
              "Failed to deserialise public ledger entry: {}", result);
            recover_public_ledger_end_unsafe();
            return;
          }
          ++last_recovered_idx;

          // Not synchronised because consensus isn't effectively running then
          for (auto& hook : r->get_hooks())
          {
            hook->call(consensus.get());
          }
        }
        catch (const std::exception& e)
        {
          LOG_FAIL_FMT(
            "Failed to deserialise public ledger entry: {}", e.what());
          recover_public_ledger_end_unsafe();
          return;
        }

        // If the ledger entry is a signature, it is safe to compact the store
        if (result == kv::ApplyResult::PASS_SIGNATURE)
        {
          // If the ledger entry is a signature, it is safe to compact the store
          store->compact(last_recovered_idx);
          auto tx = store->create_read_only_tx();
          auto last_sig = tx.ro(network.signatures)->get();

          if (!last_sig.has_value())
          {
            throw std::logic_error("Signature missing");
          }

          LOG_DEBUG_FMT(
            "Read signature at {} for view {}",
            last_recovered_idx,
            last_sig->view);
          // Initial transactions, before the first signature, must have
          // happened in the first signature's view (eg - if the first
          // signature is at seqno 20 in view 4, then transactions 1->19 must
          // also have been in view 4). The brief justification is that while
          // the first node may start in an arbitrarily high view (it does not
          // necessarily start in view 1), it cannot _change_ view before a
          // valid signature.
          const auto view_start_idx =
            view_history.empty() ? 1 : last_recovered_signed_idx + 1;
          CCF_ASSERT_FMT(
            last_sig->view >= 0,
            "last_sig->view is invalid, {}",
            last_sig->view);
          for (auto i = view_history.size();
               i < static_cast<size_t>(last_sig->view);
               ++i)
          {
            view_history.push_back(view_start_idx);
          }
          last_recovered_signed_idx = last_recovered_idx;

          if (
            startup_snapshot_info && startup_snapshot_info->has_evidence &&
            startup_snapshot_info->evidence_seqno.has_value() &&
            static_cast<consensus::Index>(last_sig->commit_seqno) >=
              startup_snapshot_info->evidence_seqno.value())
          {
            startup_snapshot_info->is_evidence_committed = true;
          }
        }
        else if (
          result == kv::ApplyResult::PASS_SNAPSHOT_EVIDENCE &&
          startup_snapshot_info)
        {
          auto tx = store->create_read_only_tx();
          auto snapshot_evidence = tx.ro(network.snapshot_evidence);

          if (
            startup_snapshot_info->evidence_seqno.has_value() &&
            last_recovered_idx == startup_snapshot_info->evidence_seqno.value())
          {
            auto evidence = snapshot_evidence->get();
            if (!evidence.has_value())
            {
              throw std::logic_error("Invalid snapshot evidence");
            }

            if (
              evidence->hash == crypto::Sha256Hash(startup_snapshot_info->raw))
            {
              LOG_DEBUG_FMT(
                "Snapshot evidence for snapshot found at {}",
                startup_snapshot_info->evidence_seqno.value());
              startup_snapshot_info->has_evidence = true;
            }
          }
        }
      }

      read_ledger_entries(
        last_recovered_idx + 1, last_recovered_idx + recovery_batch_size);
    }

    void verify_snapshot_end_unsafe()
    {
      if (!sm.check(NodeStartupState::verifyingSnapshot))
      {
        LOG_FAIL_FMT(
          "Node in state {} cannot finalise snapshot verification", sm.value());
        return;
      }

      if (startup_snapshot_info == nullptr)
      {
        // Node should shutdown if the startup snapshot cannot be verified
        throw std::logic_error(
          "No known startup snapshot to finalise snapshot verification");
      }

      if (!startup_snapshot_info->is_snapshot_verified())
      {
        // Node should shutdown if the startup snapshot cannot be verified
        LOG_FAIL_FMT(
          "Snapshot evidence at {} was not committed in ledger ending at {}. "
          "Node should be shutdown by operator.",
          startup_snapshot_info->evidence_seqno.value(),
          last_recovered_idx);
        return;
      }

      ledger_truncate(startup_snapshot_info->seqno);

      sm.advance(NodeStartupState::pending);
      start_join_timer();
    }

    void verify_snapshot_end()
    {
      std::lock_guard<ccf::Mutex> guard(lock);
      verify_snapshot_end_unsafe();
    }

    void advance_part_of_public_network()
    {
      std::lock_guard<ccf::Mutex> guard(lock);
      sm.expect(NodeStartupState::readingPublicLedger);
      history->start_signature_emit_timer();
      sm.advance(NodeStartupState::partOfPublicNetwork);
    }

    void recover_public_ledger_end_unsafe()
    {
      sm.expect(NodeStartupState::readingPublicLedger);

      if (
        startup_snapshot_info &&
        startup_snapshot_info->requires_ledger_verification())
      {
        if (!startup_snapshot_info->is_snapshot_verified())
        {
          throw std::logic_error(
            "Snapshot evidence was not committed in ledger");
        }

        if (
          last_recovered_signed_idx <
          startup_snapshot_info->evidence_seqno.value())
        {
          throw std::logic_error("Snapshot evidence would be rolled back");
        }
      }

      // When reaching the end of the public ledger, truncate to last signed
      // index
      const auto last_recovered_term = view_history.size();
      auto new_term = last_recovered_term + aft::starting_view_change;
      LOG_INFO_FMT("Setting term on public recovery store to {}", new_term);

      // Note: KV term must be set before the first Tx is committed
      network.tables->rollback(
        {last_recovered_term, last_recovered_signed_idx}, new_term);
      ledger_truncate(last_recovered_signed_idx, true);
      snapshotter->rollback(last_recovered_signed_idx);

      LOG_INFO_FMT(
        "End of public ledger recovery - Truncating ledger to last signed "
        "TxID: {}.{}",
        last_recovered_term,
        last_recovered_signed_idx);

      auto tx = network.tables->create_read_only_tx();
      if (network.consensus_type == ConsensusType::BFT)
      {
        endorsed_node_cert = create_endorsed_node_cert(
          config.node_certificate.initial_validity_days);
        history->set_endorsed_certificate(endorsed_node_cert.value());
        accept_network_tls_connections();
        open_frontend(ActorsType::members);
      }

      network.ledger_secrets->init(last_recovered_signed_idx + 1);

      // Initialise snapshotter after public recovery
      snapshotter->init_after_public_recovery();
      snapshotter->set_snapshot_generation(false);

      kv::Version index = 0;
      kv::Term view = 0;
      kv::Version global_commit = 0;

      auto ls = tx.ro(network.signatures)->get();
      if (ls.has_value())
      {
        auto s = ls.value();
        index = s.seqno;
        view = s.view;
        global_commit = s.commit_seqno;
      }

      auto h = dynamic_cast<MerkleTxHistory*>(history.get());
      if (h)
      {
        h->set_node_id(self);
      }

      auto service_config = tx.ro(network.config)->get();
      auto reconfiguration_type = service_config->reconfiguration_type.value_or(
        ReconfigurationType::ONE_TRANSACTION);

      setup_consensus(ServiceStatus::OPENING, reconfiguration_type, true);
      auto_refresh_jwt_keys();

      LOG_DEBUG_FMT(
        "Restarting consensus at view: {} seqno: {} commit_seqno {}",
        view,
        index,
        global_commit);

      consensus->force_become_primary(index, view, view_history, index);

      // First recovery transaction is asynchronous to avoid deadlocks
      // (https://github.com/microsoft/CCF/issues/3788)
      auto msg = std::make_unique<threading::Tmsg<NodeStateMsg>>(
        [](std::unique_ptr<threading::Tmsg<NodeStateMsg>> msg) {
          if (!msg->data.self.create_and_send_boot_request(
                msg->data.create_view,
                false /* Restore consortium from ledger */))
          {
            throw std::runtime_error(
              "End of public recovery transaction could not be committed");
          }
          msg->data.self.advance_part_of_public_network();
        },
        *this,
        new_term);
      threading::ThreadMessaging::thread_messaging.add_task(
        threading::get_current_thread_id(), std::move(msg));
    }

    //
    // funcs in state "readingPrivateLedger"
    //
    void recover_private_ledger_entries(const std::vector<uint8_t>& entries)
    {
      std::lock_guard<ccf::Mutex> guard(lock);
      if (!sm.check(NodeStartupState::readingPrivateLedger))
      {
        LOG_FAIL_FMT(
          "Node in state {} cannot recover private ledger entries", sm.value());
        return;
      }

      auto data = entries.data();
      auto size = entries.size();

      if (size == 0)
      {
        recover_private_ledger_end_unsafe();
        return;
      }

      while (size > 0)
      {
        auto entry = consensus::LedgerEnclave::get_entry(data, size);

        LOG_INFO_FMT("Deserialising private ledger entry [{}]", entry.size());

        // When reading the private ledger, deserialise in the recovery store
        kv::ApplyResult result = kv::ApplyResult::FAIL;
        try
        {
          result =
            recovery_store->deserialize(entry, ConsensusType::CFT)->apply();
          if (result == kv::ApplyResult::FAIL)
          {
            LOG_FAIL_FMT(
              "Failed to deserialise private ledger entry: {}", result);
            // Note: rollback terms do not matter here as recovery store is
            // about to be discarded
            recovery_store->rollback({0, last_recovered_idx}, 0);
            recover_private_ledger_end_unsafe();
            return;
          }
          ++last_recovered_idx;
        }
        catch (const std::exception& e)
        {
          LOG_FAIL_FMT(
            "Failed to deserialise private ledger entry: {}", e.what());
          recover_private_ledger_end_unsafe();
          return;
        }

        if (result == kv::ApplyResult::PASS_SIGNATURE)
        {
          recovery_store->compact(last_recovered_idx);
        }
      }

      if (recovery_store->current_version() == recovery_v)
      {
        LOG_INFO_FMT("Reached recovery final version at {}", recovery_v);
        recover_private_ledger_end_unsafe();
      }
      else
      {
        read_ledger_entries(
          last_recovered_idx + 1,
          std::min(last_recovered_idx + recovery_batch_size, recovery_v));
      }
    }

    void recover_private_ledger_end_unsafe()
    {
      // When reaching the end of the private ledger, make sure the same
      // ledger has been read and swap in private state

      sm.expect(NodeStartupState::readingPrivateLedger);

      if (recovery_v != recovery_store->current_version())
      {
        throw std::logic_error(fmt::format(
          "Private recovery did not reach public ledger seqno: {}/{}",
          recovery_store->current_version(),
          recovery_v));
      }

      auto h =
        dynamic_cast<MerkleTxHistory*>(recovery_store->get_history().get());
      if (h->get_replicated_state_root() != recovery_root)
      {
        throw std::logic_error(fmt::format(
          "Root of public store does not match root of private store at {}",
          recovery_v));
      }

      network.tables->swap_private_maps(*recovery_store.get());
      recovery_store.reset();

      // Raft should deserialise all security domains when network is opened
      consensus->enable_all_domains();

      // Snapshots are only generated after recovery is complete
      snapshotter->set_snapshot_generation(true);

      // Open the service
      if (consensus->can_replicate())
      {
        setup_one_off_secret_hook();
        auto tx = network.tables->create_tx();

        // Clear recovery shares that were submitted to initiate the recovery
        // procedure
        share_manager.clear_submitted_recovery_shares(tx);

        // Shares for the new ledger secret can only be issued now, once the
        // previous ledger secrets have been recovered
        share_manager.issue_recovery_shares(tx);

        GenesisGenerator g(network, tx);
        if (!g.open_service())
        {
          throw std::logic_error("Service could not be opened");
        }

        // Trigger a snapshot (at next signature) to ensure we have a working
        // snapshot signed by the current (now new) service identity, in case
        // we need to recover soon again.
        trigger_snapshot(tx);

        if (tx.commit() != kv::CommitResult::SUCCESS)
        {
          throw std::logic_error(
            "Could not commit transaction when finishing network recovery");
        }
      }
      recovered_encrypted_ledger_secrets.clear();
      reset_data(quote_info.quote);
      reset_data(quote_info.endorsements);
      sm.advance(NodeStartupState::partOfNetwork);
    }

    void setup_one_off_secret_hook()
    {
      // This hook is necessary to adjust the version at which the last ledger
      // secret before recovery is recorded in the store. This can only be
      // fired once, after the recovery shares for the post-recovery ledger
      // secret are issued.
      network.tables->set_map_hook(
        network.encrypted_ledger_secrets.get_name(),
        network.encrypted_ledger_secrets.wrap_map_hook(
          [this](
            kv::Version version, const EncryptedLedgerSecretsInfo::Write& w)
            -> kv::ConsensusHookPtr {
            if (!w.has_value())
            {
              throw std::logic_error(fmt::format(
                "Unexpected removal from {} table",
                network.encrypted_ledger_secrets.get_name()));
            }

            network.ledger_secrets->adjust_previous_secret_stored_version(
              version);

            network.tables->unset_map_hook(
              network.encrypted_ledger_secrets.get_name());

            return kv::ConsensusHookPtr(nullptr);
          }));
    }

    //
    // funcs in state "readingPublicLedger" or "readingPrivateLedger"
    //
    void recover_ledger_end()
    {
      std::lock_guard<ccf::Mutex> guard(lock);

      if (is_reading_public_ledger())
      {
        recover_public_ledger_end_unsafe();
      }
      else if (is_reading_private_ledger())
      {
        recover_private_ledger_end_unsafe();
      }
      else
      {
        LOG_FAIL_FMT(
          "Node in state {} cannot finalise ledger recovery", sm.value());
        return;
      }
    }

    //
    // funcs in state "partOfPublicNetwork"
    //
    void setup_private_recovery_store()
    {
      recovery_store = std::make_shared<kv::Store>(
        true /* Check transactions in order */,
        true /* Make use of historical secrets */);
      auto recovery_history = std::make_shared<MerkleTxHistory>(
        *recovery_store.get(),
        self,
        *node_sign_kp,
        sig_tx_interval,
        sig_ms_interval,
        false /* No signature timer on recovery_history */);

      auto recovery_encryptor = make_encryptor();

      recovery_store->set_history(recovery_history);
      recovery_store->set_encryptor(recovery_encryptor);

      // Record real store version and root
      recovery_v = network.tables->current_version();
      auto h = dynamic_cast<MerkleTxHistory*>(history.get());
      recovery_root = h->get_replicated_state_root();

      if (startup_snapshot_info)
      {
        std::vector<kv::Version> view_history;
        kv::ConsensusHookPtrs hooks;
        deserialise_snapshot(
          recovery_store,
          startup_snapshot_info->raw,
          hooks,
          &view_history,
          false,
          startup_snapshot_info->evidence_seqno,
          config.recover.previous_service_identity);
        startup_snapshot_info.reset();
      }

      LOG_DEBUG_FMT(
        "Recovery store successfully setup at {}. Target recovery seqno: {}",
        recovery_store->current_version(),
        recovery_v);
    }

    void trigger_recovery_shares_refresh(kv::Tx& tx) override
    {
      share_manager.shuffle_recovery_shares(tx);
    }

    void trigger_ledger_chunk(kv::Tx& tx) override
    {
      auto tx_ = static_cast<kv::CommittableTx*>(&tx);
      if (tx_ == nullptr)
      {
        throw std::logic_error("Could not cast tx to CommittableTx");
      }
      tx_->set_flag(kv::CommittableTx::Flag::LEDGER_CHUNK_AT_NEXT_SIGNATURE);
    }

    void trigger_snapshot(kv::Tx& tx) override
    {
      auto committable_tx = static_cast<kv::CommittableTx*>(&tx);
      if (committable_tx == nullptr)
      {
        throw std::logic_error("Could not cast tx to CommittableTx");
      }
      committable_tx->set_flag(
        kv::CommittableTx::Flag::SNAPSHOT_AT_NEXT_SIGNATURE);
    }

    void trigger_acme_refresh(
      kv::Tx& tx,
      const std::optional<std::vector<std::string>>& interfaces =
        std::nullopt) override
    {
      if (!network.identity)
      {
        return;
      }

      num_acme_interfaces = 0;

      for (const auto& [iname, interface] : config.network.rpc_interfaces)
      {
        if (
          !interface.endorsement ||
          interface.endorsement->authority != Authority::ACME ||
          !interface.endorsement->acme_configuration)
        {
          continue;
        }

        num_acme_interfaces++;

        if (
          !interfaces ||
          std::find(interfaces->begin(), interfaces->end(), iname) !=
            interfaces->end())
        {
          auto challenge_frontend = find_well_known_frontend();

          const std::string& cfg_name =
            *interface.endorsement->acme_configuration;
          auto cit = config.network.acme->configurations.find(cfg_name);
          if (cit == config.network.acme->configurations.end())
          {
            LOG_INFO_FMT("Unknown ACME configuration '{}'", cfg_name);
            continue;
          }

          if (acme_clients.find(cfg_name) == acme_clients.end())
          {
            const auto& cfg = cit->second;

            acme_clients.emplace(
              cfg_name,
              std::make_shared<ccf::ACMEClient>(
                cfg_name,
                cfg,
                rpc_map,
                rpcsessions,
                challenge_frontend,
                network.tables,
                node_sign_kp));
          }

          auto client = acme_clients[cfg_name];
          if (!client->has_active_orders())
          {
            acme_clients[cfg_name]->get_certificate(
              make_key_pair(network.identity->priv_key), true);
          }
        }
      }
    }

    void trigger_host_process_launch(
      const std::vector<std::string>& args) override
    {
      LaunchHostProcessMessage msg{args};
      nlohmann::json j = msg;
      auto json = j.dump();
      LOG_DEBUG_FMT("Triggering host process launch: {}", json);
      RINGBUFFER_WRITE_MESSAGE(AppMessage::launch_host_process, to_host, json);
    }

    void transition_service_to_open(
      kv::Tx& tx,
      AbstractGovernanceEffects::ServiceIdentities identities) override
    {
      std::lock_guard<ccf::Mutex> guard(lock);

      auto service = tx.rw<Service>(Tables::SERVICE);
      auto service_info = service->get();
      if (!service_info.has_value())
      {
        throw std::logic_error(
          "Service information cannot be found to transition service to "
          "open");
      }

      // Idempotence: if the service is already open or waiting for recovery
      // shares, this function should succeed with no effect
      if (
        service_info->status == ServiceStatus::WAITING_FOR_RECOVERY_SHARES ||
        service_info->status == ServiceStatus::OPEN)
      {
        LOG_DEBUG_FMT(
          "Service in state {} is already open", service_info->status);
        return;
      }

      if (service_info->status == ServiceStatus::RECOVERING)
      {
        const auto prev_ident = tx.ro<ccf::PreviousServiceIdentity>(
                                    ccf::Tables::PREVIOUS_SERVICE_IDENTITY)
                                  ->get();
        if (!prev_ident.has_value() || !identities.previous.has_value())
        {
          throw std::logic_error(
            "Recovery with service certificates requires both, a previous "
            "service identity written to the KV during recovery genesis and a "
            "transition_service_to_open proposal that contains previous and "
            "next service certificates");
        }

        const crypto::Pem from_proposal(
          identities.previous->data(), identities.previous->size());
        if (prev_ident.value() != from_proposal)
        {
          throw std::logic_error(fmt::format(
            "Previous service identity does not match.\nActual:\n{}\nIn "
            "proposal:\n{}",
            prev_ident->str(),
            from_proposal.str()));
        }
      }

      if (identities.next != service_info->cert)
      {
        throw std::logic_error(
          "Service identity mismatch: the next service identity in the "
          "transition_service_to_open proposal does not match the current "
          "service identity");
      }

      service_info->previous_service_identity_version =
        service->get_version_of_previous_write();

      if (is_part_of_public_network())
      {
        // If the node is in public mode, start accepting member recovery
        // shares
        share_manager.clear_submitted_recovery_shares(tx);
        service_info->status = ServiceStatus::WAITING_FOR_RECOVERY_SHARES;
        service->put(service_info.value());
        return;
      }
      else if (is_part_of_network())
      {
        // Otherwise, if the node is part of the network. Open the network
        // straight away. Recovery shares are allocated to each recovery
        // member.
        try
        {
          share_manager.issue_recovery_shares(tx);
        }
        catch (const std::logic_error& e)
        {
          throw std::logic_error(
            fmt::format("Failed to issue recovery shares: {}", e.what()));
        }

        GenesisGenerator g(network, tx);
        g.open_service();
        trigger_snapshot(tx);
        return;
      }
      else
      {
        throw std::logic_error(
          fmt::format("Node in state {} cannot open service", sm.value()));
      }
    }

    void initiate_private_recovery(kv::Tx& tx) override
    {
      std::lock_guard<ccf::Mutex> guard(lock);
      sm.expect(NodeStartupState::partOfPublicNetwork);

      recovered_ledger_secrets = share_manager.restore_recovery_shares_info(
        tx, recovered_encrypted_ledger_secrets);

      // Broadcast decrypted ledger secrets to other nodes for them to
      // initiate private recovery too
      LedgerSecretsBroadcast::broadcast_some(
        network, self, tx, recovered_ledger_secrets);
    }

    //
    // funcs in state "partOfNetwork" or "partOfPublicNetwork"
    //
    void tick(std::chrono::milliseconds elapsed)
    {
      if (
        !sm.check(NodeStartupState::partOfNetwork) &&
        !sm.check(NodeStartupState::partOfPublicNetwork) &&
        !sm.check(NodeStartupState::readingPrivateLedger))
      {
        return;
      }

      consensus->periodic(elapsed);

      if (sm.check(NodeStartupState::partOfNetwork))
      {
        const auto tx_id = consensus->get_committed_txid();
        indexer->update_strategies(elapsed, {tx_id.first, tx_id.second});
      }
    }

    void tick_end()
    {
      if (
        !sm.check(NodeStartupState::partOfNetwork) &&
        !sm.check(NodeStartupState::partOfPublicNetwork) &&
        !sm.check(NodeStartupState::readingPrivateLedger))
      {
        return;
      }

      consensus->periodic_end();
    }

    void recv_node_inbound(const uint8_t* data, size_t size)
    {
      auto [msg_type, from, payload] =
        ringbuffer::read_message<node_inbound>(data, size);

      auto payload_data = payload.data;
      auto payload_size = payload.size;

      if (msg_type == NodeMsgType::forwarded_msg)
      {
        cmd_forwarder->recv_message(from, payload_data, payload_size);
      }
      else
      {
        // Only process messages once part of network
        if (
          !sm.check(NodeStartupState::partOfNetwork) &&
          !sm.check(NodeStartupState::partOfPublicNetwork) &&
          !sm.check(NodeStartupState::readingPrivateLedger))
        {
          LOG_DEBUG_FMT(
            "Ignoring node msg received too early - current state is {}",
            sm.value());
          return;
        }

        switch (msg_type)
        {
          case channel_msg:
          {
            n2n_channels->recv_channel_message(
              from, payload_data, payload_size);
            break;
          }

          case consensus_msg:
          {
            consensus->recv_message(from, payload_data, payload_size);
            break;
          }

          default:
          {
            LOG_FAIL_FMT("Unknown node message type: {}", msg_type);
            return;
          }
        }
      }
    }

    //
    // always available
    //
    bool is_primary() const override
    {
      return (
        (sm.check(NodeStartupState::partOfNetwork) ||
         sm.check(NodeStartupState::partOfPublicNetwork) ||
         sm.check(NodeStartupState::readingPrivateLedger)) &&
        consensus->is_primary());
    }

    bool can_replicate() override
    {
      return (
        (sm.check(NodeStartupState::partOfNetwork) ||
         sm.check(NodeStartupState::partOfPublicNetwork) ||
         sm.check(NodeStartupState::readingPrivateLedger)) &&
        consensus->can_replicate());
    }

    bool is_in_initialised_state() const override
    {
      return sm.check(NodeStartupState::initialized);
    }

    bool is_part_of_network() const override
    {
      return sm.check(NodeStartupState::partOfNetwork);
    }

    bool is_reading_public_ledger() const override
    {
      return sm.check(NodeStartupState::readingPublicLedger);
    }

    bool is_reading_private_ledger() const override
    {
      return sm.check(NodeStartupState::readingPrivateLedger);
    }

    bool is_verifying_snapshot() const override
    {
      return sm.check(NodeStartupState::verifyingSnapshot);
    }

    bool is_part_of_public_network() const override
    {
      return sm.check(NodeStartupState::partOfPublicNetwork);
    }

    ExtendedState state() override
    {
      std::lock_guard<ccf::Mutex> guard(lock);
      auto s = sm.value();
      if (s == NodeStartupState::readingPrivateLedger)
      {
        return {s, recovery_v, recovery_store->current_version()};
      }
      else
      {
        return {s, std::nullopt, std::nullopt};
      }
    }

    bool rekey_ledger(kv::Tx& tx) override
    {
      std::lock_guard<ccf::Mutex> guard(lock);
      sm.expect(NodeStartupState::partOfNetwork);

      // The ledger should not be re-keyed when the service is not open
      // because:
      // - While waiting for recovery shares, the submitted shares are stored
      // in a public table, encrypted with the ledger secret generated at
      // startup of the first recovery node
      // - On recovery, historical ledger secrets can only be looked up in the
      // ledger once all ledger secrets have been restored
      GenesisGenerator g(network, tx);
      if (g.get_service_status().value() != ServiceStatus::OPEN)
      {
        LOG_FAIL_FMT("Cannot rekey ledger while the service is not open");
        return false;
      }

      // Effects of ledger rekey are only observed from the next transaction,
      // once the local hook on the secrets table has been triggered.

      auto new_ledger_secret = make_ledger_secret();
      share_manager.issue_recovery_shares(tx, new_ledger_secret);
      LedgerSecretsBroadcast::broadcast_new(
        network, tx, std::move(new_ledger_secret));

      return true;
    }

    NodeId get_node_id() const
    {
      return self;
    }

    kv::Version get_startup_snapshot_seqno() override
    {
      std::lock_guard<ccf::Mutex> guard(lock);
      return startup_seqno;
    }

    SessionMetrics get_session_metrics() override
    {
      return rpcsessions->get_session_metrics();
    }

    crypto::Pem get_self_signed_certificate() override
    {
      std::lock_guard<ccf::Mutex> guard(lock);
      return self_signed_node_cert;
    }

  private:
    bool is_ip(const std::string_view& hostname)
    {
      // IP address components are purely numeric. DNS names may be largely
      // numeric, but at least the final component (TLD) must not be
      // all-numeric. So this distinguishes "1.2.3.4" (and IP address) from
      // "1.2.3.c4m" (a DNS name). "1.2.3." is invalid for either, and will
      // throw. Attempts to handle IPv6 by also splitting on ':', but this is
      // untested.
      const auto final_component =
        nonstd::split(nonstd::split(hostname, ".").back(), ":").back();
      if (final_component.empty())
      {
        throw std::runtime_error(fmt::format(
          "{} has a trailing period, is not a valid hostname",
          final_component));
      }
      for (const auto c : final_component)
      {
        if (c < '0' || c > '9')
        {
          return false;
        }
      }

      return true;
    }

    std::vector<crypto::SubjectAltName> get_subject_alternative_names()
    {
      // If no Subject Alternative Name (SAN) is passed in at node creation,
      // default to using node's RPC address as single SAN. Otherwise, use
      // specified SANs.
      if (!config.node_certificate.subject_alt_names.empty())
      {
        return crypto::sans_from_string_list(
          config.node_certificate.subject_alt_names);
      }
      else
      {
        // Construct SANs from RPC interfaces, manually detecting whether each
        // is a domain name or IP
        std::vector<crypto::SubjectAltName> sans;
        for (const auto& [_, interface] : config.network.rpc_interfaces)
        {
          auto host = split_net_address(interface.published_address).first;
          sans.push_back({host, is_ip(host)});
        }
        return sans;
      }
    }

    crypto::Pem create_endorsed_node_cert(size_t validity_period_days)
    {
      // Only used by a 2.x node joining an existing 1.x service which will
      // not endorsed the identity of the new joiner.
      return create_endorsed_cert(
        node_sign_kp,
        config.node_certificate.subject_name,
        subject_alt_names,
        config.startup_host_time,
        validity_period_days,
        network.identity->priv_key,
        network.identity->cert);
    }

    void accept_node_tls_connections()
    {
      // Accept TLS connections, presenting self-signed (i.e. non-endorsed)
      // node certificate.
      rpcsessions->set_node_cert(
        self_signed_node_cert, node_sign_kp->private_key_pem());
      LOG_INFO_FMT("Node TLS connections now accepted");
    }

    void accept_network_tls_connections()
    {
      // Accept TLS connections, presenting node certificate signed by network
      // certificate
      CCF_ASSERT_FMT(
        endorsed_node_cert.has_value(),
        "Node certificate should be endorsed before accepting endorsed "
        "client "
        "connections");
      rpcsessions->set_network_cert(
        endorsed_node_cert.value(), node_sign_kp->private_key_pem());
      LOG_INFO_FMT("Network TLS connections now accepted");
    }

    auto find_frontend(ActorsType actor)
    {
      auto fe = rpc_map->find(actor);
      if (!fe.has_value())
      {
        throw std::logic_error(
          fmt::format("Cannot find {} frontend", (int)actor));
      }
      return fe.value();
    }

    void open_frontend(
      ActorsType actor, std::optional<crypto::Pem*> identity = std::nullopt)
    {
      find_frontend(actor)->open(identity);
    }

    void open_user_frontend()
    {
      open_frontend(ActorsType::users, &network.identity->cert);
    }

    bool is_member_frontend_open()
    {
      return find_frontend(ActorsType::members)->is_open();
    }

    std::shared_ptr<ACMERpcFrontend> find_well_known_frontend()
    {
      auto well_known_opt = rpc_map->find(ActorsType::well_known);
      if (!well_known_opt)
      {
        throw std::runtime_error("Missing ACME challenge frontend");
      }
      // At this time, only the ACME challenge frontend uses the well-known
      // actor prefix.
      return std::static_pointer_cast<ACMERpcFrontend>(*well_known_opt);
    }

    void open_well_known_frontend()
    {
      if (config.network.acme && !config.network.acme->configurations.empty())
      {
        auto fe = find_frontend(ActorsType::well_known);
        if (fe)
        {
          fe->open();
        }
      }
    }

    std::vector<uint8_t> serialize_create_request(
      View create_view, bool create_consortium = true)
    {
      CreateNetworkNodeToNode::In create_params;

      // False on recovery where the consortium is read from the existing
      // ledger
      if (create_consortium)
      {
        create_params.genesis_info = config.start;
      }

      create_params.node_id = self;
      create_params.certificate_signing_request = node_sign_kp->create_csr(
        config.node_certificate.subject_name, subject_alt_names);
      create_params.node_endorsed_certificate = crypto::create_endorsed_cert(
        create_params.certificate_signing_request,
        config.startup_host_time,
        config.node_certificate.initial_validity_days,
        network.identity->priv_key,
        network.identity->cert);

      // Even though endorsed certificate is updated on (global) hook, history
      // requires it to generate signatures
      history->set_endorsed_certificate(
        create_params.node_endorsed_certificate);

      create_params.public_key = node_sign_kp->public_key_pem();
      create_params.service_cert = network.identity->cert;
      create_params.quote_info = quote_info;
      create_params.public_encryption_key = node_encrypt_kp->public_key_pem();
      create_params.code_digest = node_code_id;
      create_params.node_info_network = config.network;
      create_params.node_data = config.node_data;
<<<<<<< HEAD
      create_params.service_data = config.service_data;
=======
      create_params.create_txid = {create_view, last_recovered_signed_idx + 1};
>>>>>>> 47804201

      const auto body = serdes::pack(create_params, serdes::Pack::Text);

      http::Request request(
        fmt::format("/{}/{}", get_actor_prefix(ActorsType::nodes), "create"));
      request.set_header(
        http::headers::CONTENT_TYPE, http::headervalues::contenttype::JSON);

      request.set_body(&body);

      return request.build_request();
    }

    bool parse_create_response(const std::vector<uint8_t>& response)
    {
      http::SimpleResponseProcessor processor;
      http::ResponseParser parser(processor);

      parser.execute(response.data(), response.size());

      if (processor.received.size() != 1)
      {
        LOG_FAIL_FMT(
          "Expected single message, found {}", processor.received.size());
        return false;
      }

      const auto& r = processor.received.front();

      if (r.status != HTTP_STATUS_OK)
      {
        LOG_FAIL_FMT(
          "Create response is error: {} {}",
          r.status,
          http_status_str(r.status));
        return false;
      }

      const auto body = serdes::unpack(r.body, serdes::Pack::Text);
      if (!body.is_boolean())
      {
        LOG_FAIL_FMT("Expected boolean body in create response");
        LOG_DEBUG_FMT(
          "Expected boolean body in create response: {}", body.dump());
        return false;
      }

      return body;
    }

    bool send_create_request(const std::vector<uint8_t>& packed)
    {
      auto node_session = std::make_shared<SessionContext>(
        InvalidSessionId, self_signed_node_cert.raw());
      auto ctx = make_rpc_context(node_session, packed);

      ctx->is_create_request = true;

      const auto actor_opt = http::extract_actor(*ctx);
      if (!actor_opt.has_value())
      {
        throw std::logic_error("Unable to get actor for create request");
      }

      const auto actor = rpc_map->resolve(actor_opt.value());
      auto frontend_opt = this->rpc_map->find(actor);
      if (!frontend_opt.has_value())
      {
        throw std::logic_error(
          "RpcMap::find returned invalid (empty) frontend");
      }
      auto frontend = frontend_opt.value();

      const auto response = frontend->process(ctx);
      if (!response.has_value())
      {
        return false;
      }

      return parse_create_response(response.value());
    }

    bool create_and_send_boot_request(
      View create_view, bool create_consortium = true)
    {
      return send_create_request(
        serialize_create_request(create_view, create_consortium));
    }

    void backup_initiate_private_recovery()
    {
      if (!consensus->is_backup())
        return;

      sm.expect(NodeStartupState::partOfPublicNetwork);

      LOG_INFO_FMT("Initiating end of recovery (backup)");

      setup_private_recovery_store();

      reset_recovery_hook();
      setup_one_off_secret_hook();

      // Start reading private security domain of ledger
      last_recovered_idx = recovery_store->current_version();
      read_ledger_entries(
        last_recovered_idx + 1, last_recovered_idx + recovery_batch_size);

      sm.advance(NodeStartupState::readingPrivateLedger);
    }

    void setup_basic_hooks()
    {
      network.tables->set_map_hook(
        network.secrets.get_name(),
        network.secrets.wrap_map_hook(
          [this](kv::Version hook_version, const Secrets::Write& w)
            -> kv::ConsensusHookPtr {
            // Used to rekey the ledger on a live service
            if (!is_part_of_network())
            {
              // Ledger rekey is not allowed during recovery
              return kv::ConsensusHookPtr(nullptr);
            }

            const auto& ledger_secrets_for_nodes = w;
            if (!ledger_secrets_for_nodes.has_value())
            {
              throw std::logic_error(fmt::format(
                "Unexpected removal from {} table",
                network.secrets.get_name()));
            }

            for (const auto& [node_id, encrypted_ledger_secrets] :
                 ledger_secrets_for_nodes.value())
            {
              if (node_id != self)
              {
                // Only consider ledger secrets for this node
                continue;
              }

              for (const auto& encrypted_ledger_secret :
                   encrypted_ledger_secrets)
              {
                auto plain_ledger_secret = LedgerSecretsBroadcast::decrypt(
                  node_encrypt_kp, encrypted_ledger_secret.encrypted_secret);

                // When rekeying, set the encryption key for the next version
                // onward (backups deserialise this transaction with the
                // previous ledger secret)
                network.ledger_secrets->set_secret(
                  hook_version + 1,
                  std::make_shared<LedgerSecret>(
                    std::move(plain_ledger_secret), hook_version));
              }
            }

            return kv::ConsensusHookPtr(nullptr);
          }));

      network.tables->set_global_hook(
        network.secrets.get_name(),
        network.secrets.wrap_commit_hook([this](
                                           kv::Version hook_version,
                                           const Secrets::Write& w) {
          // Used on recovery to initiate private recovery on backup nodes.
          if (!is_part_of_public_network())
          {
            return;
          }

          const auto& ledger_secrets_for_nodes = w;
          if (!ledger_secrets_for_nodes.has_value())
          {
            throw std::logic_error(fmt::format(
              "Unexpected removal from {} table", network.secrets.get_name()));
          }

          for (const auto& [node_id, encrypted_ledger_secrets] :
               ledger_secrets_for_nodes.value())
          {
            if (node_id != self)
            {
              // Only consider ledger secrets for this node
              continue;
            }

            LedgerSecretsMap restored_ledger_secrets = {};
            for (const auto& encrypted_ledger_secret : encrypted_ledger_secrets)
            {
              // On rekey, the version is inferred from the version at which
              // the hook is executed. Otherwise, on recovery, use the
              // version read from the write set.
              if (!encrypted_ledger_secret.version.has_value())
              {
                throw std::logic_error(fmt::format(
                  "Commit hook at seqno {} for table {}: no version for "
                  "encrypted ledger secret",
                  hook_version,
                  network.secrets.get_name()));
              }

              auto plain_ledger_secret = LedgerSecretsBroadcast::decrypt(
                node_encrypt_kp, encrypted_ledger_secret.encrypted_secret);

              restored_ledger_secrets.emplace(
                encrypted_ledger_secret.version.value(),
                std::make_shared<LedgerSecret>(
                  std::move(plain_ledger_secret),
                  encrypted_ledger_secret.previous_secret_stored_version));
            }

            if (!restored_ledger_secrets.empty())
            {
              // When recovering, restore ledger secrets and trigger end of
              // recovery protocol (backup only)
              network.ledger_secrets->restore_historical(
                std::move(restored_ledger_secrets));
              backup_initiate_private_recovery();
              return;
            }
          }
        }));

      network.tables->set_global_hook(
        network.encrypted_submitted_shares.get_name(),
        network.encrypted_submitted_shares.wrap_commit_hook(
          [this](
            kv::Version hook_version,
            const EncryptedSubmittedShares::Write& w) {
            // Initiate recovery procedure from global hook, once all recovery
            // shares have been submitted (i.e. recovered_ledger_secrets is
            // set)
            if (!recovered_ledger_secrets.empty())
            {
              network.ledger_secrets->restore_historical(
                std::move(recovered_ledger_secrets));

              LOG_INFO_FMT("Initiating end of recovery (primary)");

              setup_private_recovery_store();
              reset_recovery_hook();

              // Start reading private security domain of ledger
              last_recovered_idx = recovery_store->current_version();
              read_ledger_entries(
                last_recovered_idx + 1,
                last_recovered_idx + recovery_batch_size);

              sm.advance(NodeStartupState::readingPrivateLedger);
            }

            return;
          }));

      network.tables->set_global_hook(
        network.node_endorsed_certificates.get_name(),
        network.node_endorsed_certificates.wrap_commit_hook(
          [this](
            kv::Version hook_version,
            const NodeEndorsedCertificates::Write& w) {
            for (auto const& [node_id, endorsed_certificate] : w)
            {
              if (node_id != self)
              {
                continue;
              }

              if (!endorsed_certificate.has_value())
              {
                throw std::logic_error(fmt::format(
                  "Could not find endorsed node certificate for {}", self));
              }

              std::lock_guard<ccf::Mutex> guard(lock);

              endorsed_node_cert = endorsed_certificate.value();
              history->set_endorsed_certificate(endorsed_node_cert.value());
              n2n_channels->set_endorsed_node_cert(endorsed_node_cert.value());
              accept_network_tls_connections();

              if (is_member_frontend_open())
              {
                // Also, automatically refresh self-signed node certificate,
                // using the same validity period as the endorsed certificate.
                // Note that this is only done when the certificate is renewed
                // via proposal (i.e. when the member frontend is open), and not
                // for the initial addition of the node (the self-signed
                // certificate is output to disk then).
                auto [valid_from, valid_to] =
                  crypto::make_verifier(endorsed_node_cert.value())
                    ->validity_period();
                self_signed_node_cert = create_self_signed_cert(
                  node_sign_kp,
                  config.node_certificate.subject_name,
                  subject_alt_names,
                  valid_from,
                  valid_to);
                accept_node_tls_connections();
              }

              open_frontend(ActorsType::members);
            }
          }));

      network.tables->set_global_hook(
        network.service.get_name(),
        network.service.wrap_commit_hook([this](
                                           kv::Version hook_version,
                                           const Service::Write& w) {
          if (!w.has_value())
          {
            throw std::logic_error("Unexpected deletion in service value");
          }

          // Service open on historical service has no effect
          auto hook_pubk_pem =
            crypto::public_key_pem_from_cert(crypto::cert_pem_to_der(w->cert));
          auto current_pubk_pem =
            crypto::make_key_pair(network.identity->priv_key)->public_key_pem();
          if (hook_pubk_pem != current_pubk_pem)
          {
            LOG_TRACE_FMT(
              "Ignoring historical service open at seqno {} for {}",
              hook_version,
              w->cert.str());
            return;
          }

          network.identity->set_certificate(w->cert);
          if (w->status == ServiceStatus::OPEN)
          {
            open_user_frontend();

            RINGBUFFER_WRITE_MESSAGE(consensus::ledger_open, to_host);
            LOG_INFO_FMT("Service open at seqno {}", hook_version);
          }
        }));

      network.tables->set_global_hook(
        network.acme_certificates.get_name(),
        network.acme_certificates.wrap_commit_hook(
          [this](
            kv::Version hook_version, const ccf::ACMECertificates::Write& w) {
            for (auto const& [interface_id, interface] :
                 config.network.rpc_interfaces)
            {
              if (interface.endorsement->acme_configuration)
              {
                auto cit = w.find(*interface.endorsement->acme_configuration);
                if (cit != w.end())
                {
                  LOG_INFO_FMT(
                    "ACME: new certificate for interface '{}' with "
                    "configuration '{}'",
                    interface_id,
                    *interface.endorsement->acme_configuration);
                  rpcsessions->set_cert(
                    Authority::ACME,
                    *cit->second,
                    network.identity->priv_key,
                    cit->first);
                }
              }
            }
          }));
    }

    kv::Version get_last_recovered_signed_idx() override
    {
      // On recovery, only one node recovers the public ledger and is thus
      // aware of the version at which the new ledger secret is applicable
      // from. If the primary changes while the network is public-only, the
      // new primary should also know at which version the new ledger secret
      // is applicable from.
      std::lock_guard<ccf::Mutex> guard(lock);
      return last_recovered_signed_idx;
    }

    void setup_recovery_hook()
    {
      network.tables->set_map_hook(
        network.encrypted_ledger_secrets.get_name(),
        network.encrypted_ledger_secrets.wrap_map_hook(
          [this](
            kv::Version version, const EncryptedLedgerSecretsInfo::Write& w)
            -> kv::ConsensusHookPtr {
            auto encrypted_ledger_secret_info = w;
            if (!encrypted_ledger_secret_info.has_value())
            {
              throw std::logic_error(fmt::format(
                "Unexpected removal from {} table",
                network.encrypted_ledger_secrets.get_name()));
            }

            // If the version of the next ledger secret is not set, deduce it
            // from the hook version (i.e. ledger rekey)
            if (!encrypted_ledger_secret_info->next_version.has_value())
            {
              encrypted_ledger_secret_info->next_version = version + 1;
            }

            if (encrypted_ledger_secret_info->previous_ledger_secret
                  .has_value())
            {
              LOG_DEBUG_FMT(
                "Recovering encrypted ledger secret valid at seqno {}",
                encrypted_ledger_secret_info->previous_ledger_secret->version);
            }

            recovered_encrypted_ledger_secrets.emplace_back(
              std::move(encrypted_ledger_secret_info.value()));

            return kv::ConsensusHookPtr(nullptr);
          }));
    }

    void reset_recovery_hook()
    {
      network.tables->unset_map_hook(
        network.encrypted_ledger_secrets.get_name());
    }

    void setup_n2n_channels(
      const std::optional<crypto::Pem>& endorsed_node_certificate_ =
        std::nullopt)
    {
      // If the endorsed node certificate is available at the time the
      // consensus/node-to-node channels are initialised, use it (i.e. join).
      // Otherwise, specify it later, on endorsed certificate table hook (i.e.
      // start or recover).
      n2n_channels->initialize(
        self, network.identity->cert, node_sign_kp, endorsed_node_certificate_);
    }

    void setup_cmd_forwarder()
    {
      cmd_forwarder->initialize(self);
    }

    void setup_history(bool signature_timer = true)
    {
      if (history)
      {
        throw std::logic_error("History already initialised");
      }

      history = std::make_shared<MerkleTxHistory>(
        *network.tables.get(),
        self,
        *node_sign_kp,
        sig_tx_interval,
        sig_ms_interval,
        signature_timer);
      network.tables->set_history(history);
    }

    void setup_encryptor()
    {
      if (encryptor)
      {
        throw std::logic_error("Encryptor already initialised");
      }

      encryptor = make_encryptor();
      network.tables->set_encryptor(encryptor);
    }

    void setup_consensus(
      ServiceStatus service_status,
      ReconfigurationType reconfiguration_type,
      bool public_only = false,
      const std::optional<crypto::Pem>& endorsed_node_certificate_ =
        std::nullopt)
    {
      setup_n2n_channels(endorsed_node_certificate_);
      setup_cmd_forwarder();

      auto shared_state = std::make_shared<aft::State>(self);

      auto resharing_tracker = nullptr;
      if (consensus_config.type == ConsensusType::BFT)
      {
        std::make_shared<SplitIdentityResharingTracker>(
          shared_state,
          rpc_map,
          node_sign_kp,
          self_signed_node_cert,
          endorsed_node_cert);
      }

      auto node_client = std::make_shared<HTTPNodeClient>(
        rpc_map, node_sign_kp, self_signed_node_cert, endorsed_node_cert);

      kv::MembershipState membership_state =
        (reconfiguration_type == ReconfigurationType::TWO_TRANSACTION &&
         service_status == ServiceStatus::OPEN) ?
        kv::MembershipState::Learner :
        kv::MembershipState::Active;

      consensus = std::make_shared<RaftType>(
        consensus_config,
        std::make_unique<aft::Adaptor<kv::Store>>(network.tables),
        std::make_unique<consensus::LedgerEnclave>(writer_factory),
        n2n_channels,
        shared_state,
        std::move(resharing_tracker),
        node_client,
        public_only,
        membership_state,
        reconfiguration_type);

      network.tables->set_consensus(consensus);
      network.tables->set_snapshotter(snapshotter);

      // When a node is added, even locally, inform consensus so that it
      // can add a new active configuration.
      network.tables->set_map_hook(
        network.nodes.get_name(),
        network.nodes.wrap_map_hook(
          [](kv::Version version, const Nodes::Write& w)
            -> kv::ConsensusHookPtr {
            return std::make_unique<ConfigurationChangeHook>(version, w);
          }));

      network.tables->set_map_hook(
        network.resharings.get_name(),
        network.resharings.wrap_map_hook(
          [](kv::Version version, const Resharings::Write& w)
            -> kv::ConsensusHookPtr {
            return std::make_unique<ResharingsHook>(version, w);
          }));

      // Note: The Signatures hook and SerialisedMerkleTree hook are separate
      // because the signature and the Merkle tree are recorded in distinct
      // tables (for serialisation performance reasons). However here, they are
      // expected to always be called together and for the same version as they
      // are always written by each signature transaction.

      network.tables->set_map_hook(
        network.signatures.get_name(),
        network.signatures.wrap_map_hook(
          [s = this->snapshotter](
            kv::Version version, const Signatures::Write& w) {
            assert(w.has_value());
            auto sig = w.value();
            s->record_signature(version, sig.sig, sig.node, sig.cert);
            return kv::ConsensusHookPtr(nullptr);
          }));

      network.tables->set_map_hook(
        network.serialise_tree.get_name(),
        network.serialise_tree.wrap_map_hook(
          [s = this->snapshotter](
            kv::Version version, const SerialisedMerkleTree::Write& w) {
            assert(w.has_value());
            auto tree = w.value();
            s->record_serialised_tree(version, tree);
            return kv::ConsensusHookPtr(nullptr);
          }));

      network.tables->set_global_hook(
        network.config.get_name(),
        network.config.wrap_commit_hook(
          [c = this->consensus](
            kv::Version version, const Configuration::Write& w) {
            service_configuration_commit_hook(version, w, c);
          }));

      setup_basic_hooks();
    }

    void setup_snapshotter()
    {
      if (snapshotter)
      {
        throw std::logic_error("Snapshotter already initialised");
      }
      snapshotter = std::make_shared<Snapshotter>(
        writer_factory, network.tables, config.snapshot_tx_interval);
    }

    void read_ledger_entries(consensus::Index from, consensus::Index to)
    {
      RINGBUFFER_WRITE_MESSAGE(
        consensus::ledger_get_range,
        to_host,
        from,
        to,
        consensus::LedgerRequestPurpose::Recovery);
    }

    void ledger_truncate(consensus::Index idx, bool recovery_mode = false)
    {
      RINGBUFFER_WRITE_MESSAGE(
        consensus::ledger_truncate, to_host, idx, recovery_mode);
    }

    void setup_acme_clients()
    {
      if (!config.network.acme || config.network.acme->configurations.empty())
      {
        return;
      }

      open_well_known_frontend();

      const auto& ifaces = config.network.rpc_interfaces;
      num_acme_interfaces =
        std::count_if(ifaces.begin(), ifaces.end(), [](const auto& id_iface) {
          return id_iface.second.endorsement->authority == Authority::ACME;
        });

      if (num_acme_interfaces > 0)
      {
        using namespace threading;

        // Start task to periodically check whether any of the certs are
        // expired.
        auto msg = std::make_unique<threading::Tmsg<NodeStateMsg>>(
          [](std::unique_ptr<threading::Tmsg<NodeStateMsg>> msg) {
            auto& state = msg->data.self;
            auto& config = state.config;

            if (state.consensus && state.consensus->can_replicate())
            {
              if (state.acme_clients.size() != state.num_acme_interfaces)
              {
                auto tx = state.network.tables->create_tx();
                state.trigger_acme_refresh(tx);
                tx.commit();
              }
              else
              {
                for (auto& [cfg_name, client] : state.acme_clients)
                {
                  client->check_expiry(
                    state.network.tables, state.network.identity);
                }
              }
            }

            auto delay = std::chrono::minutes(1);
            ThreadMessaging::thread_messaging.add_task_after(
              std::move(msg), delay);
          },
          *this);

        ThreadMessaging::thread_messaging.add_task_after(
          std::move(msg), std::chrono::seconds(2));
      }
    }

  public:
    virtual const StartupConfig& get_node_config() const override
    {
      return config;
    }
  };
}<|MERGE_RESOLUTION|>--- conflicted
+++ resolved
@@ -1959,11 +1959,8 @@
       create_params.code_digest = node_code_id;
       create_params.node_info_network = config.network;
       create_params.node_data = config.node_data;
-<<<<<<< HEAD
       create_params.service_data = config.service_data;
-=======
       create_params.create_txid = {create_view, last_recovered_signed_idx + 1};
->>>>>>> 47804201
 
       const auto body = serdes::pack(create_params, serdes::Pack::Text);
 
