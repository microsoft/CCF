// Copyright (c) Microsoft Corporation. All rights reserved.
// Licensed under the Apache 2.0 License.
#pragma once

#include "blit.h"
#include "consensus/aft/raft.h"
#include "consensus/ledger_enclave.h"
#include "crypto/certs.h"
#include "crypto/entropy.h"
#include "crypto/pem.h"
#include "crypto/symmetric_key.h"
#include "crypto/verifier.h"
#include "ds/logger.h"
#include "ds/net.h"
#include "ds/state_machine.h"
#include "enclave/reconfiguration_type.h"
#include "enclave/rpc_sessions.h"
#include "encryptor.h"
#include "entities.h"
#include "genesis_gen.h"
#include "history.h"
#include "hooks.h"
#include "indexing/indexer.h"
#include "js/wrap.h"
#include "network_state.h"
#include "node/http_node_client.h"
#include "node/jwt_key_auto_refresh.h"
#include "node/node_to_node_channel_manager.h"
#include "node/reconfig_id.h"
#include "node/rpc/serdes.h"
#include "node_to_node.h"
#include "resharing.h"
#include "rpc/frontend.h"
#include "rpc/serialization.h"
#include "secret_broadcast.h"
#include "secret_share.h"
#include "share_manager.h"
#include "snapshotter.h"
#include "tls/client.h"

#ifdef USE_NULL_ENCRYPTOR
#  include "kv/test/null_encryptor.h"
#endif

#ifndef VIRTUAL_ENCLAVE
#  include "ccf_t.h"
#endif

#include <atomic>
#include <chrono>
#define FMT_HEADER_ONLY
#include <fmt/format.h>
#include <nlohmann/json.hpp>
#include <stdexcept>
#include <unordered_set>
#include <vector>

// Used by fmtlib to render ccf::State
namespace std
{
  std::ostream& operator<<(std::ostream& os, ccf::State s)
  {
    nlohmann::json j;
    to_json(j, s);
    return os << j.dump();
  }
}

namespace ccf
{
  using RaftType = aft::Aft<consensus::LedgerEnclave, Snapshotter>;

  struct NodeCreateInfo
  {
    crypto::Pem self_signed_node_cert;
    crypto::Pem network_cert;
  };

  void reset_data(std::vector<uint8_t>& data)
  {
    data.clear();
    data.shrink_to_fit();
  }

  class NodeState : public ccf::AbstractNodeState
  {
  private:
    //
    // this node's core state
    //
    ds::StateMachine<State> sm;
    std::mutex lock;

    CurveID curve_id;
    std::vector<crypto::SubjectAltName> subject_alt_names = {};

    std::shared_ptr<crypto::KeyPair_OpenSSL> node_sign_kp;
    NodeId self;
    std::shared_ptr<crypto::RSAKeyPair> node_encrypt_kp;
    crypto::Pem self_signed_node_cert;
    std::optional<crypto::Pem> endorsed_node_cert = std::nullopt;
    QuoteInfo quote_info;
    CodeDigest node_code_id;
    StartupConfig config;
#ifdef GET_QUOTE
    EnclaveAttestationProvider enclave_attestation_provider;
#endif

    //
    // kv store, replication, and I/O
    //
    ringbuffer::AbstractWriterFactory& writer_factory;
    ringbuffer::WriterPtr to_host;
    consensus::Configuration consensus_config;
    size_t sig_tx_interval;
    size_t sig_ms_interval;

    NetworkState& network;

    std::shared_ptr<kv::Consensus> consensus;
    std::shared_ptr<enclave::RPCMap> rpc_map;
    std::shared_ptr<ccf::indexing::Indexer> indexer;
    std::shared_ptr<NodeToNode> n2n_channels;
    std::shared_ptr<Forwarder<NodeToNode>> cmd_forwarder;
    std::shared_ptr<enclave::RPCSessions> rpcsessions;

    std::shared_ptr<kv::TxHistory> history;
    std::shared_ptr<kv::AbstractTxEncryptor> encryptor;

    ShareManager& share_manager;
    std::shared_ptr<Snapshotter> snapshotter;

    //
    // recovery
    //
    std::shared_ptr<kv::Store> recovery_store;

    kv::Version recovery_v;
    crypto::Sha256Hash recovery_root;
    std::vector<kv::Version> view_history;
    consensus::Index last_recovered_signed_idx = 1;
    RecoveredEncryptedLedgerSecrets recovery_ledger_secrets;
    consensus::Index ledger_idx = 0;

    //
    // JWT key auto-refresh
    //
    std::shared_ptr<JwtKeyAutoRefresh> jwt_key_auto_refresh;

    std::unique_ptr<StartupSnapshotInfo> startup_snapshot_info = nullptr;
    // Set to the snapshot seqno when a node starts from one and remembered for
    // the lifetime of the node
    std::optional<kv::Version> startup_seqno = std::nullopt;

    std::shared_ptr<kv::AbstractTxEncryptor> make_encryptor()
    {
#ifdef USE_NULL_ENCRYPTOR
      return std::make_shared<kv::NullTxEncryptor>();
#else
      return std::make_shared<NodeEncryptor>(network.ledger_secrets);
#endif
    }

    // Returns true if the snapshot is already verified (via embedded receipt)
    bool initialise_startup_snapshot(bool recovery = false)
    {
      std::shared_ptr<kv::Store> snapshot_store;
      if (!recovery)
      {
        // Create a new store to verify the snapshot only
        snapshot_store = make_store(network.consensus_type);
        auto snapshot_history = std::make_shared<MerkleTxHistory>(
          *snapshot_store.get(),
          self,
          *node_sign_kp,
          sig_tx_interval,
          sig_ms_interval,
          false /* No signature timer on snapshot_history */);

        auto snapshot_encryptor = make_encryptor();

        snapshot_store->set_history(snapshot_history);
        snapshot_store->set_encryptor(snapshot_encryptor);
      }
      else
      {
        snapshot_store = network.tables;
      }

      kv::ConsensusHookPtrs hooks;
      startup_snapshot_info = initialise_from_snapshot(
        snapshot_store,
        std::move(config.startup_snapshot),
        hooks,
        &view_history,
        true,
        config.startup_snapshot_evidence_seqno_for_1_x);

      startup_seqno = startup_snapshot_info->seqno;
      ledger_idx = startup_seqno.value();
      last_recovered_signed_idx = ledger_idx;

      return !startup_snapshot_info->requires_ledger_verification();
    }

  public:
    NodeState(
      ringbuffer::AbstractWriterFactory& writer_factory,
      NetworkState& network,
      std::shared_ptr<enclave::RPCSessions> rpcsessions,
      ShareManager& share_manager,
      CurveID curve_id_) :
      sm("NodeState", State::uninitialized),
      curve_id(curve_id_),
      node_sign_kp(std::make_shared<crypto::KeyPair_OpenSSL>(curve_id_)),
      self(compute_node_id_from_kp(node_sign_kp)),
      node_encrypt_kp(crypto::make_rsa_key_pair()),
      writer_factory(writer_factory),
      to_host(writer_factory.create_writer_to_outside()),
      network(network),
      rpcsessions(rpcsessions),
      share_manager(share_manager)
    {}

    QuoteVerificationResult verify_quote(
      kv::ReadOnlyTx& tx,
      const QuoteInfo& quote_info,
      const std::vector<uint8_t>& expected_node_public_key_der,
      CodeDigest& code_digest) override
    {
#ifdef GET_QUOTE
      return enclave_attestation_provider.verify_quote_against_store(
        tx, quote_info, expected_node_public_key_der, code_digest);
#else
      (void)tx;
      (void)quote_info;
      (void)expected_node_public_key_der;
      (void)code_digest;
      return QuoteVerificationResult::Verified;
#endif
    }

    //
    // funcs in state "uninitialized"
    //
    void initialize(
      const consensus::Configuration& consensus_config_,
      std::shared_ptr<enclave::RPCMap> rpc_map_,
      std::shared_ptr<enclave::AbstractRPCResponder> rpc_sessions_,
      std::shared_ptr<ccf::indexing::Indexer> indexer_,
      size_t sig_tx_interval_,
      size_t sig_ms_interval_)
    {
      std::lock_guard<std::mutex> guard(lock);
      sm.expect(State::uninitialized);

      consensus_config = consensus_config_;
      rpc_map = rpc_map_;
      indexer = indexer_;
      sig_tx_interval = sig_tx_interval_;
      sig_ms_interval = sig_ms_interval_;

      n2n_channels =
        std::make_shared<ccf::NodeToNodeChannelManager>(writer_factory);

      cmd_forwarder = std::make_shared<ccf::Forwarder<ccf::NodeToNode>>(
        rpc_sessions_, n2n_channels, rpc_map, consensus_config.type);

      sm.advance(State::initialized);

      for (auto& [actor, fe] : rpc_map->frontends())
      {
        fe->set_sig_intervals(sig_tx_interval, sig_ms_interval);
        fe->set_cmd_forwarder(cmd_forwarder);
      }
    }

    //
    // funcs in state "initialized"
    //
    NodeCreateInfo create(StartType start_type, StartupConfig&& config_)
    {
      std::lock_guard<std::mutex> guard(lock);
      sm.expect(State::initialized);

      config = std::move(config_);
      subject_alt_names = get_subject_alternative_names();

      js::register_class_ids();
      self_signed_node_cert = create_self_signed_cert(
        node_sign_kp,
        config.node_certificate.subject_name,
        subject_alt_names,
        config.startup_host_time,
        config.node_certificate.initial_validity_days);

      accept_node_tls_connections();
      open_frontend(ActorsType::nodes);

#ifdef GET_QUOTE
      quote_info = enclave_attestation_provider.generate_quote(
        node_sign_kp->public_key_der());
      auto code_id = enclave_attestation_provider.get_code_id(quote_info);
      if (code_id.has_value())
      {
        node_code_id = code_id.value();
      }
      else
      {
        throw std::logic_error("Failed to extract code id from quote");
      }
#endif

      setup_history();
      setup_snapshotter();
      setup_encryptor();

      switch (start_type)
      {
        case StartType::Start:
        {
          network.identity = std::make_unique<ReplicatedNetworkIdentity>(
            "CN=CCF Network", curve_id);

          network.ledger_secrets->init();

          if (network.consensus_type == ConsensusType::BFT)
          {
            endorsed_node_cert = create_endorsed_node_cert(
              config.node_certificate.initial_validity_days);
            history->set_endorsed_certificate(endorsed_node_cert.value());
            accept_network_tls_connections();
            open_frontend(ActorsType::members);
          }

          setup_consensus(
            ServiceStatus::OPENING,
            config.start.service_configuration.reconfiguration_type.value_or(
              ReconfigurationType::ONE_TRANSACTION),
            false,
            endorsed_node_cert);

          // Become the primary and force replication
          consensus->force_become_primary();

          if (!create_and_send_boot_request(true /* Create new consortium */))
          {
            throw std::runtime_error(
              "Genesis transaction could not be committed");
          }

          auto_refresh_jwt_keys();

          reset_data(quote_info.quote);
          reset_data(quote_info.endorsements);
          sm.advance(State::partOfNetwork);

          LOG_INFO_FMT("Created new node {}", self);

          return {self_signed_node_cert, network.identity->cert};
        }
        case StartType::Join:
        {
          if (config.startup_snapshot.empty() || initialise_startup_snapshot())
          {
            // Note: 2.x snapshots are self-verified so the ledger verification
            // of its evidence can be skipped entirely
            sm.advance(State::pending);
          }
          else
          {
            // Node joins from a 1.x snapshot
            sm.advance(State::verifyingSnapshot);
          }

          LOG_INFO_FMT("Created join node {}", self);
          return {self_signed_node_cert, {}};
        }
        case StartType::Recover:
        {
          network.identity = std::make_unique<ReplicatedNetworkIdentity>(
            "CN=CCF Network", curve_id);

          bool from_snapshot = !config.startup_snapshot.empty();
          setup_recovery_hook();

          if (from_snapshot)
          {
            initialise_startup_snapshot(true);
            snapshotter->set_last_snapshot_idx(ledger_idx);
          }

          sm.advance(State::readingPublicLedger);

          LOG_INFO_FMT("Created recovery node {}", self);
          return {self_signed_node_cert, network.identity->cert};
        }
        default:
        {
          throw std::logic_error(
            fmt::format("Node was started in unknown mode {}", start_type));
        }
      }
    }

    //
    // funcs in state "pending"
    //
    void initiate_join()
    {
      auto network_ca = std::make_shared<tls::CA>(config.join.network_cert);
      auto join_client_cert = std::make_unique<tls::Cert>(
        network_ca, self_signed_node_cert, node_sign_kp->private_key_pem());

      // Create RPC client and connect to remote node
      auto join_client =
        rpcsessions->create_client(std::move(join_client_cert));

      auto [target_host, target_port] =
        split_net_address(config.join.target_rpc_address);

      join_client->connect(
        target_host,
        target_port,
        [this](
          http_status status,
          http::HeaderMap&& headers,
          std::vector<uint8_t>&& data) {
          std::lock_guard<std::mutex> guard(lock);
          if (!sm.check(State::pending))
          {
            return false;
          }

          if (status != HTTP_STATUS_OK)
          {
            const auto& location = headers.find(http::headers::LOCATION);
            if (
              status == HTTP_STATUS_PERMANENT_REDIRECT &&
              location != headers.end())
            {
              const auto& url = http::parse_url_full(location->second);
              config.join.target_rpc_address =
                make_net_address(url.host, url.port);
              LOG_INFO_FMT("Target node redirected to {}", location->second);
            }
            else
            {
              LOG_FAIL_FMT(
                "An error occurred while joining the network: {} {}{}",
                status,
                http_status_str(status),
                data.empty() ?
                  "" :
                  fmt::format("  '{}'", std::string(data.begin(), data.end())));
            }
            return false;
          }

          auto j = serdes::unpack(data, serdes::Pack::Text);

          JoinNetworkNodeToNode::Out resp;
          try
          {
            resp = j.get<JoinNetworkNodeToNode::Out>();
          }
          catch (const std::exception& e)
          {
            LOG_FAIL_FMT(
              "An error occurred while parsing the join network response");
            LOG_DEBUG_FMT(
              "An error occurred while parsing the join network response: {}",
              j.dump());
            return false;
          }

          // Set network secrets, node id and become part of network.
          if (
            resp.node_status == NodeStatus::TRUSTED ||
            resp.node_status == NodeStatus::LEARNER)
          {
            if (resp.network_info->consensus_type != network.consensus_type)
            {
              throw std::logic_error(fmt::format(
                "Enclave initiated with consensus type {} but target node "
                "responded with consensus {}",
                network.consensus_type,
                resp.network_info->consensus_type));
            }

            network.identity = std::make_unique<ReplicatedNetworkIdentity>(
              resp.network_info->identity);
            network.ledger_secrets->init_from_map(
              std::move(resp.network_info->ledger_secrets));

            crypto::Pem n2n_channels_cert;
            if (!resp.network_info->endorsed_certificate.has_value())
            {
              // Endorsed node certificate is included in join response
              // from 2.x (CFT only). When joining an existing 1.x service,
              // self-sign own certificate and use it to endorse TLS
              // connections.
              endorsed_node_cert = create_endorsed_node_cert(
                default_node_cert_validity_period_days);
              history->set_endorsed_certificate(endorsed_node_cert.value());
              n2n_channels_cert = endorsed_node_cert.value();
              open_frontend(ActorsType::members);
              open_user_frontend();
              accept_network_tls_connections();
            }
            else
            {
              n2n_channels_cert =
                resp.network_info->endorsed_certificate.value();
            }

            setup_consensus(
              resp.network_info->service_status.value_or(
                ServiceStatus::OPENING),
              resp.network_info->reconfiguration_type.value_or(
                ReconfigurationType::ONE_TRANSACTION),
              resp.network_info->public_only,
              n2n_channels_cert);
            auto_refresh_jwt_keys();

            if (resp.network_info->public_only)
            {
              last_recovered_signed_idx =
                resp.network_info->last_recovered_signed_idx;
              setup_recovery_hook();
              snapshotter->set_snapshot_generation(false);
            }

            View view = VIEW_UNKNOWN;
            std::vector<kv::Version> view_history = {};
            if (startup_snapshot_info)
            {
              // It is only possible to deserialise the entire snapshot then,
              // once the ledger secrets have been passed in by the network
              kv::ConsensusHookPtrs hooks;
              deserialise_snapshot(
                network.tables,
                startup_snapshot_info->raw,
                hooks,
                &view_history,
                resp.network_info->public_only,
                startup_snapshot_info->evidence_seqno);

              for (auto& hook : hooks)
              {
                hook->call(consensus.get());
              }

              auto tx = network.tables->create_read_only_tx();
              auto signatures = tx.ro(network.signatures);
              auto sig = signatures->get();
              if (!sig.has_value())
              {
                throw std::logic_error(
                  fmt::format("No signatures found after applying snapshot"));
              }
              view = sig->view;

              if (!resp.network_info->public_only)
              {
                // Only clear snapshot if not recovering. When joining the
                // public network the snapshot is used later to initialise the
                // recovery store
                startup_snapshot_info.reset();
              }

              LOG_INFO_FMT(
                "Joiner successfully resumed from snapshot at seqno {} and "
                "view {}",
                network.tables->current_version(),
                view);
            }

            consensus->init_as_backup(
              network.tables->current_version(), view, view_history);

            if (resp.network_info->public_only)
            {
              sm.advance(State::partOfPublicNetwork);
            }
            else
            {
              reset_data(quote_info.quote);
              reset_data(quote_info.endorsements);
              sm.advance(State::partOfNetwork);
            }

            LOG_INFO_FMT(
              "Node has now joined the network as node {}: {}",
              self,
              (resp.network_info->public_only ? "public only" : "all domains"));
          }
          else if (resp.node_status == NodeStatus::PENDING)
          {
            LOG_INFO_FMT(
              "Node {} is waiting for votes of members to be trusted", self);
          }

          return true;
        });

      // Send RPC request to remote node to join the network.
      JoinNetworkNodeToNode::In join_params;

      join_params.node_info_network = config.network;
      join_params.public_encryption_key =
        node_encrypt_kp->public_key_pem().raw();
      join_params.quote_info = quote_info;
      join_params.consensus_type = network.consensus_type;
      join_params.startup_seqno = startup_seqno;
      join_params.certificate_signing_request = node_sign_kp->create_csr(
        config.node_certificate.subject_name, subject_alt_names);

      LOG_DEBUG_FMT(
        "Sending join request to {}", config.join.target_rpc_address);

      const auto body = serdes::pack(join_params, serdes::Pack::Text);

      http::Request r(fmt::format(
        "/{}/{}", ccf::get_actor_prefix(ccf::ActorsType::nodes), "join"));
      r.set_header(
        http::headers::CONTENT_TYPE, http::headervalues::contenttype::JSON);
      r.set_body(&body);

      join_client->send_request(r.build_request());
    }

    void start_join_timer()
    {
      initiate_join();

      struct JoinTimeMsg
      {
        JoinTimeMsg(NodeState& self_) : self(self_) {}
        NodeState& self;
      };

      auto timer_msg = std::make_unique<threading::Tmsg<JoinTimeMsg>>(
        [](std::unique_ptr<threading::Tmsg<JoinTimeMsg>> msg) {
          if (msg->data.self.sm.check(State::pending))
          {
            msg->data.self.initiate_join();
            auto delay =
              std::chrono::milliseconds(msg->data.self.config.join.timer_ms);

            threading::ThreadMessaging::thread_messaging.add_task_after(
              std::move(msg), delay);
          }
        },
        *this);

      threading::ThreadMessaging::thread_messaging.add_task_after(
        std::move(timer_msg), std::chrono::milliseconds(config.join.timer_ms));
    }

    void join()
    {
      std::lock_guard<std::mutex> guard(lock);
      sm.expect(State::pending);
      start_join_timer();
    }

    void auto_refresh_jwt_keys()
    {
      if (!consensus)
      {
        LOG_INFO_FMT(
          "JWT key auto-refresh: consensus not initialized, not starting "
          "auto-refresh");
        return;
      }
      jwt_key_auto_refresh = std::make_shared<JwtKeyAutoRefresh>(
        config.jwt.key_refresh_interval_s,
        network,
        consensus,
        rpcsessions,
        rpc_map,
        node_sign_kp,
        self_signed_node_cert);
      jwt_key_auto_refresh->start();

      network.tables->set_map_hook(
        network.jwt_issuers.get_name(),
        [this](kv::Version, const kv::untyped::Write&) -> kv::ConsensusHookPtr {
          jwt_key_auto_refresh->schedule_once();
          return kv::ConsensusHookPtr(nullptr);
        });
    }

    //
    // funcs in state "readingPublicLedger" or "verifyingSnapshot"
    //
    void start_ledger_recovery()
    {
      std::lock_guard<std::mutex> guard(lock);
      if (
        !sm.check(State::readingPublicLedger) &&
        !sm.check(State::verifyingSnapshot))
      {
        throw std::logic_error(fmt::format(
          "Node should be in state {} or {} to start reading ledger",
          State::readingPublicLedger,
          State::verifyingSnapshot));
      }

      LOG_INFO_FMT("Starting to read public ledger");
      read_ledger_idx(++ledger_idx);
    }

    void recover_public_ledger_entry(const std::vector<uint8_t>& ledger_entry)
    {
      std::lock_guard<std::mutex> guard(lock);

      std::shared_ptr<kv::Store> store;
      if (sm.check(State::readingPublicLedger))
      {
        // In recovery, use the main store to deserialise public entries
        store = network.tables;
      }
      else if (sm.check(State::verifyingSnapshot))
      {
        store = startup_snapshot_info->store;
      }
      else
      {
        LOG_FAIL_FMT(
          "Node should be in state {} or {} to recover public ledger entry",
          State::readingPublicLedger,
          State::verifyingSnapshot);
        return;
      }

      LOG_INFO_FMT(
        "Deserialising public ledger entry ({})", ledger_entry.size());

      auto r = store->deserialize(ledger_entry, ConsensusType::CFT, true);
      auto result = r->apply();
      if (result == kv::ApplyResult::FAIL)
      {
        LOG_FAIL_FMT("Failed to deserialise entry in public ledger");
        recover_public_ledger_end_unsafe();
        return;
      }

      // Not synchronised because consensus isn't effectively running then
      for (auto& hook : r->get_hooks())
      {
        hook->call(consensus.get());
      }

      // If the ledger entry is a signature, it is safe to compact the store
      if (result == kv::ApplyResult::PASS_SIGNATURE)
      {
        // If the ledger entry is a signature, it is safe to compact the store
        store->compact(ledger_idx);
        auto tx = store->create_tx();
        GenesisGenerator g(network, tx);
        auto last_sig = tx.ro(network.signatures)->get();

        if (!last_sig.has_value())
        {
          throw std::logic_error("Signature missing");
        }

        LOG_DEBUG_FMT(
          "Read signature at {} for view {}", ledger_idx, last_sig->view);
        // Initial transactions, before the first signature, must have
        // happened in the first signature's view (eg - if the first
        // signature is at seqno 20 in view 4, then transactions 1->19 must
        // also have been in view 4). The brief justification is that while
        // the first node may start in an arbitrarily high view (it does not
        // necessarily start in view 1), it cannot _change_ view before a
        // valid signature.
        const auto view_start_idx =
          view_history.empty() ? 1 : last_recovered_signed_idx + 1;
        CCF_ASSERT_FMT(
          last_sig->view >= 0, "last_sig->view is invalid, {}", last_sig->view);
        for (auto i = view_history.size();
             i < static_cast<size_t>(last_sig->view);
             ++i)
        {
          view_history.push_back(view_start_idx);
        }
        last_recovered_signed_idx = ledger_idx;

        if (
          startup_snapshot_info && startup_snapshot_info->has_evidence &&
          startup_snapshot_info->evidence_seqno.has_value() &&
          static_cast<consensus::Index>(last_sig->commit_seqno) >=
            startup_snapshot_info->evidence_seqno.value())
        {
          startup_snapshot_info->is_evidence_committed = true;
        }

        if (sm.check(State::readingPublicLedger))
        {
          // Inform snapshotter of all signature entries so that this node can
          // continue generating snapshots at the correct interval once the
          // recovery is complete
          snapshotter->record_committable(ledger_idx);
          snapshotter->commit(ledger_idx, false);
        }
      }
      else if (
        result == kv::ApplyResult::PASS_SNAPSHOT_EVIDENCE &&
        startup_snapshot_info)
      {
        auto tx = store->create_read_only_tx();
        auto snapshot_evidence = tx.ro(network.snapshot_evidence);

        if (
          startup_snapshot_info->evidence_seqno.has_value() &&
          ledger_idx == startup_snapshot_info->evidence_seqno.value())
        {
          auto evidence = snapshot_evidence->get();
          if (!evidence.has_value())
          {
            throw std::logic_error("Invalid snapshot evidence");
          }

          if (evidence->hash == crypto::Sha256Hash(startup_snapshot_info->raw))
          {
            LOG_DEBUG_FMT(
              "Snapshot evidence for snapshot found at {}",
              startup_snapshot_info->evidence_seqno.value());
            startup_snapshot_info->has_evidence = true;
          }
        }
      }

      read_ledger_idx(++ledger_idx);
    }

    void verify_snapshot_end()
    {
      std::lock_guard<std::mutex> guard(lock);
      if (!sm.check(State::verifyingSnapshot))
      {
        LOG_FAIL_FMT(
          "Node in state {} cannot finalise snapshot verification", sm.value());
        return;
      }

      if (startup_snapshot_info == nullptr)
      {
        // Node should shutdown if the startup snapshot cannot be verified
        throw std::logic_error(
          "No known startup snapshot to finalise snapshot verification");
      }

      if (!startup_snapshot_info->is_snapshot_verified())
      {
        // Node should shutdown if the startup snapshot cannot be verified
        LOG_FAIL_FMT(
          "Snapshot evidence at {} was not committed in ledger ending at {}. "
          "Node should be shutdown by operator.",
          startup_snapshot_info->evidence_seqno.value(),
          ledger_idx);
        return;
      }

      ledger_truncate(startup_snapshot_info->seqno);

      sm.advance(State::pending);
      start_join_timer();
    }

    void recover_public_ledger_end_unsafe()
    {
      sm.expect(State::readingPublicLedger);

      if (
        startup_snapshot_info &&
        startup_snapshot_info->requires_ledger_verification())
      {
        if (!startup_snapshot_info->is_snapshot_verified())
        {
          throw std::logic_error(
            "Snapshot evidence was not committed in ledger");
        }

        if (
          last_recovered_signed_idx <
          startup_snapshot_info->evidence_seqno.value())
        {
          throw std::logic_error("Snapshot evidence would be rolled back");
        }
      }

      // When reaching the end of the public ledger, truncate to last signed
      // index
      const auto last_recovered_term = view_history.size();
      auto new_term = last_recovered_term + 2;
      LOG_INFO_FMT("Setting term on public recovery store to {}", new_term);

      // Note: KV term must be set before the first Tx is committed
      network.tables->rollback(
        {last_recovered_term, last_recovered_signed_idx}, new_term);
      ledger_truncate(last_recovered_signed_idx);
      snapshotter->rollback(last_recovered_signed_idx);

      LOG_INFO_FMT(
        "End of public ledger recovery - Truncating ledger to last signed "
        "TxID: {}.{}",
        last_recovered_term,
        last_recovered_signed_idx);

      auto tx = network.tables->create_read_only_tx();
      if (network.consensus_type == ConsensusType::BFT)
      {
        endorsed_node_cert = create_endorsed_node_cert(
          config.node_certificate.initial_validity_days);
        history->set_endorsed_certificate(endorsed_node_cert.value());
        accept_network_tls_connections();
        open_frontend(ActorsType::members);
      }

      network.ledger_secrets->init(last_recovered_signed_idx + 1);

      // Initialise snapshotter after public recovery
      snapshotter->init_after_public_recovery();
      snapshotter->set_snapshot_generation(false);

      kv::Version index = 0;
      kv::Term view = 0;
      kv::Version global_commit = 0;

      // auto ls = g.get_last_signature();
      auto ls = tx.ro(network.signatures)->get();
      if (ls.has_value())
      {
        auto s = ls.value();
        index = s.seqno;
        view = s.view;
        global_commit = s.commit_seqno;
      }

      auto h = dynamic_cast<MerkleTxHistory*>(history.get());
      if (h)
      {
        h->set_node_id(self);
      }

      auto service_config = tx.ro(network.config)->get();
      auto reconfiguration_type = service_config->reconfiguration_type.value_or(
        ReconfigurationType::ONE_TRANSACTION);

      setup_consensus(ServiceStatus::OPENING, reconfiguration_type, true);
      auto_refresh_jwt_keys();

      LOG_DEBUG_FMT(
        "Restarting consensus at view: {} seqno: {} commit_seqno {}",
        view,
        index,
        global_commit);

      consensus->force_become_primary(index, view, view_history, index);

      if (!create_and_send_boot_request(
            false /* Restore consortium from ledger */))
      {
        throw std::runtime_error(
          "End of public recovery transaction could not be committed");
      }

      sm.advance(State::partOfPublicNetwork);
    }

    //
    // funcs in state "readingPrivateLedger"
    //
    void recover_private_ledger_entry(const std::vector<uint8_t>& ledger_entry)
    {
      std::lock_guard<std::mutex> guard(lock);
      if (!sm.check(State::readingPrivateLedger))
      {
        LOG_FAIL_FMT(
          "Node is state {} cannot recover private ledger entry", sm.value());
        return;
      }

      LOG_INFO_FMT(
        "Deserialising private ledger entry ({})", ledger_entry.size());

      // When reading the private ledger, deserialise in the recovery store
      auto result =
        recovery_store->deserialize(ledger_entry, ConsensusType::CFT)->apply();
      if (result == kv::ApplyResult::FAIL)
      {
        LOG_FAIL_FMT("Failed to deserialise entry in private ledger");
        // Note: rollback terms do not matter here as recovery store is about to
        // be discarded
        recovery_store->rollback({0, ledger_idx - 1}, 0);
        recover_private_ledger_end_unsafe();
        return;
      }

      if (result == kv::ApplyResult::PASS_SIGNATURE)
      {
        recovery_store->compact(ledger_idx);
      }

      if (recovery_store->current_version() == recovery_v)
      {
        LOG_INFO_FMT("Reached recovery final version at {}", recovery_v);
        recover_private_ledger_end_unsafe();
      }
      else
      {
        read_ledger_idx(++ledger_idx);
      }
    }

    void recover_private_ledger_end_unsafe()
    {
      // When reaching the end of the private ledger, make sure the same
      // ledger has been read and swap in private state

      sm.expect(State::readingPrivateLedger);

      if (recovery_v != recovery_store->current_version())
      {
        throw std::logic_error(fmt::format(
          "Private recovery did not reach public ledger seqno: {}/{}",
          recovery_store->current_version(),
          recovery_v));
      }

      auto h =
        dynamic_cast<MerkleTxHistory*>(recovery_store->get_history().get());
      if (h->get_replicated_state_root() != recovery_root)
      {
        throw std::logic_error(fmt::format(
          "Root of public store does not match root of private store at {}",
          recovery_v));
      }

      network.tables->swap_private_maps(*recovery_store.get());
      recovery_store.reset();

      // Raft should deserialise all security domains when network is opened
      consensus->enable_all_domains();

      // Snapshots are only generated after recovery is complete
      snapshotter->set_snapshot_generation(true);

      // Open the service
      if (consensus->can_replicate())
      {
        setup_one_off_secret_hook();
        auto tx = network.tables->create_tx();

        // Shares for the new ledger secret can only be issued now, once the
        // previous ledger secrets have been recovered
        share_manager.issue_recovery_shares(tx);
        GenesisGenerator g(network, tx);
        if (!g.open_service())
        {
          throw std::logic_error("Service could not be opened");
        }

        if (tx.commit() != kv::CommitResult::SUCCESS)
        {
          throw std::logic_error(
            "Could not commit transaction when finishing network recovery");
        }
      }
      open_user_frontend();
      reset_data(quote_info.quote);
      reset_data(quote_info.endorsements);
      sm.advance(State::partOfNetwork);
    }

    void setup_one_off_secret_hook()
    {
      // This hook is necessary to adjust the version at which the last ledger
      // secret before recovery is recorded in the store. This can only be fired
      // once, after the recovery shares for the post-recovery ledger secret are
      // issued.
      network.tables->set_map_hook(
        network.encrypted_ledger_secrets.get_name(),
        network.encrypted_ledger_secrets.wrap_map_hook(
          [this](
            kv::Version version, const EncryptedLedgerSecretsInfo::Write& w)
            -> kv::ConsensusHookPtr {
            if (!w.has_value())
            {
              throw std::logic_error(fmt::format(
                "Unexpected removal from {} table",
                network.encrypted_ledger_secrets.get_name()));
            }

            network.ledger_secrets->adjust_previous_secret_stored_version(
              version);

            network.tables->unset_map_hook(
              network.encrypted_ledger_secrets.get_name());

            return kv::ConsensusHookPtr(nullptr);
          }));
    }

    //
    // funcs in state "readingPublicLedger" or "readingPrivateLedger"
    //
    void recover_ledger_end()
    {
      std::lock_guard<std::mutex> guard(lock);

      if (is_reading_public_ledger())
      {
        recover_public_ledger_end_unsafe();
      }
      else if (is_reading_private_ledger())
      {
        recover_private_ledger_end_unsafe();
      }
      else
      {
        LOG_FAIL_FMT(
          "Node in state {} cannot finalise ledger recovery", sm.value());
        return;
      }
    }

    //
    // funcs in state "partOfPublicNetwork"
    //
    void setup_private_recovery_store()
    {
      recovery_store = std::make_shared<kv::Store>(
        true /* Check transactions in order */,
        true /* Make use of historical secrets */);
      auto recovery_history = std::make_shared<MerkleTxHistory>(
        *recovery_store.get(),
        self,
        *node_sign_kp,
        sig_tx_interval,
        sig_ms_interval,
        false /* No signature timer on recovery_history */);

      auto recovery_encryptor = make_encryptor();

      recovery_store->set_history(recovery_history);
      recovery_store->set_encryptor(recovery_encryptor);

      // Record real store version and root
      recovery_v = network.tables->current_version();
      auto h = dynamic_cast<MerkleTxHistory*>(history.get());
      recovery_root = h->get_replicated_state_root();

      if (startup_snapshot_info)
      {
        std::vector<kv::Version> view_history;
        kv::ConsensusHookPtrs hooks;
        deserialise_snapshot(
          recovery_store,
          startup_snapshot_info->raw,
          hooks,
          &view_history,
          false,
          startup_snapshot_info->evidence_seqno);
        startup_snapshot_info.reset();
      }

      LOG_DEBUG_FMT(
        "Recovery store successfully setup at {}. Target recovery seqno: {}",
        recovery_store->current_version(),
        recovery_v);
    }

    void trigger_recovery_shares_refresh(kv::Tx& tx) override
    {
      share_manager.shuffle_recovery_shares(tx);
    }

    void trigger_host_process_launch(
      const std::vector<std::string>& args) override
    {
      LaunchHostProcessMessage msg{args};
      nlohmann::json j = msg;
      auto json = j.dump();
      LOG_DEBUG_FMT("Triggering host process launch: {}", json);
      RINGBUFFER_WRITE_MESSAGE(AppMessage::launch_host_process, to_host, json);
    }

    void transition_service_to_open(kv::Tx& tx) override
    {
      std::lock_guard<std::mutex> guard(lock);

      auto service = tx.rw<Service>(Tables::SERVICE);
      auto service_info = service->get();
      if (!service_info.has_value())
      {
        throw std::logic_error(
          "Service information cannot be found to transition service to open");
      }

      // Idempotence: if the service is already open or waiting for recovery
      // shares, this function should succeed with no effect
      if (
        service_info->status == ServiceStatus::WAITING_FOR_RECOVERY_SHARES ||
        service_info->status == ServiceStatus::OPEN)
      {
        LOG_DEBUG_FMT(
          "Service in state {} is already open", service_info->status);
        return;
      }

      if (is_part_of_public_network())
      {
        // If the node is in public mode, start accepting member recovery
        // shares
        share_manager.clear_submitted_recovery_shares(tx);
        service_info->status = ServiceStatus::WAITING_FOR_RECOVERY_SHARES;
        service->put(service_info.value());
        return;
      }
      else if (is_part_of_network())
      {
        // Otherwise, if the node is part of the network. Open the network
        // straight away. Recovery shares are allocated to each recovery member.
        try
        {
          share_manager.issue_recovery_shares(tx);
        }
        catch (const std::logic_error& e)
        {
          throw std::logic_error(
            fmt::format("Failed to issue recovery shares: {}", e.what()));
        }

        GenesisGenerator g(network, tx);
        if (g.open_service())
        {
          open_user_frontend();
        }
        return;
      }
      else
      {
        throw std::logic_error(
          fmt::format("Node in state {} cannot open service", sm.value()));
      }
    }

    void initiate_private_recovery(kv::Tx& tx) override
    {
      std::lock_guard<std::mutex> guard(lock);
      sm.expect(State::partOfPublicNetwork);

      auto restored_ledger_secrets = share_manager.restore_recovery_shares_info(
        tx, std::move(recovery_ledger_secrets));

      // Broadcast decrypted ledger secrets to other nodes for them to initiate
      // private recovery too
      LedgerSecretsBroadcast::broadcast_some(
        network, self, tx, restored_ledger_secrets);

      network.ledger_secrets->restore_historical(
        std::move(restored_ledger_secrets));

      LOG_INFO_FMT("Initiating end of recovery (primary)");

      // Emit signature to certify transactions that happened on public
      // network
      history->emit_signature();

      setup_private_recovery_store();
      reset_recovery_hook();

      // Start reading private security domain of ledger
      ledger_idx = recovery_store->current_version();
      read_ledger_idx(++ledger_idx);

      sm.advance(State::readingPrivateLedger);
    }

    //
    // funcs in state "partOfNetwork" or "partOfPublicNetwork"
    //
    void tick(std::chrono::milliseconds elapsed)
    {
      if (
        !sm.check(State::partOfNetwork) &&
        !sm.check(State::partOfPublicNetwork) &&
        !sm.check(State::readingPrivateLedger))
      {
        return;
      }

      consensus->periodic(elapsed);
    }

    void tick_end()
    {
      if (
        !sm.check(State::partOfNetwork) &&
        !sm.check(State::partOfPublicNetwork) &&
        !sm.check(State::readingPrivateLedger))
      {
        return;
      }

      consensus->periodic_end();
    }

    void recv_node_inbound(const uint8_t* data, size_t size)
    {
      auto [msg_type, from, payload] =
        ringbuffer::read_message<ccf::node_inbound>(data, size);

      auto payload_data = payload.data;
      auto payload_size = payload.size;

      if (msg_type == ccf::NodeMsgType::forwarded_msg)
      {
        cmd_forwarder->recv_message(from, payload_data, payload_size);
      }
      else
      {
        // Only process messages once part of network
        if (
          !sm.check(State::partOfNetwork) &&
          !sm.check(State::partOfPublicNetwork) &&
          !sm.check(State::readingPrivateLedger))
        {
          LOG_DEBUG_FMT(
            "Ignoring node msg received too early - current state is {}",
            sm.value());
          return;
        }

        switch (msg_type)
        {
          case channel_msg:
          {
            n2n_channels->recv_channel_message(
              from, payload_data, payload_size);
            break;
          }

          case consensus_msg:
          {
            consensus->recv_message(from, payload_data, payload_size);
            break;
          }

          default:
          {
            LOG_FAIL_FMT("Unknown node message type: {}", msg_type);
            return;
          }
        }
      }
    }

    //
    // always available
    //
    bool is_primary() const override
    {
      return (
        (sm.check(State::partOfNetwork) ||
         sm.check(State::partOfPublicNetwork) ||
         sm.check(State::readingPrivateLedger)) &&
        consensus->is_primary());
    }

    bool can_replicate() override
    {
      return (
        (sm.check(State::partOfNetwork) ||
         sm.check(State::partOfPublicNetwork) ||
         sm.check(State::readingPrivateLedger)) &&
        consensus->can_replicate());
    }

    bool is_in_initialised_state() const override
    {
      return sm.check(State::initialized);
    }

    bool is_part_of_network() const override
    {
      return sm.check(State::partOfNetwork);
    }

    bool is_reading_public_ledger() const override
    {
      return sm.check(State::readingPublicLedger);
    }

    bool is_reading_private_ledger() const override
    {
      return sm.check(State::readingPrivateLedger);
    }

    bool is_verifying_snapshot() const override
    {
      return sm.check(State::verifyingSnapshot);
    }

    bool is_part_of_public_network() const override
    {
      return sm.check(State::partOfPublicNetwork);
    }

    ExtendedState state() override
    {
      std::lock_guard<std::mutex> guard(lock);
      State s = sm.value();
      if (s == State::readingPrivateLedger)
      {
        return {s, recovery_v, recovery_store->current_version()};
      }
      else
      {
        return {s, std::nullopt, std::nullopt};
      }
    }

    bool rekey_ledger(kv::Tx& tx) override
    {
      std::lock_guard<std::mutex> guard(lock);
      sm.expect(State::partOfNetwork);

      // The ledger should not be re-keyed when the service is not open because:
      // - While waiting for recovery shares, the submitted shares are stored
      // in a public table, encrypted with the ledger secret generated at
      // startup of the first recovery node
      // - On recovery, historical ledger secrets can only be looked up in the
      // ledger once all ledger secrets have been restored
      GenesisGenerator g(network, tx);
      if (g.get_service_status().value() != ServiceStatus::OPEN)
      {
        LOG_FAIL_FMT("Cannot rekey ledger while the service is not open");
        return false;
      }

      // Effects of ledger rekey are only observed from the next transaction,
      // once the local hook on the secrets table has been triggered.

      auto new_ledger_secret = make_ledger_secret();
      share_manager.issue_recovery_shares(tx, new_ledger_secret);
      LedgerSecretsBroadcast::broadcast_new(
        network, tx, std::move(new_ledger_secret));

      return true;
    }

    NodeId get_node_id() const override
    {
      return self;
    }

    std::optional<kv::Version> get_startup_snapshot_seqno() override
    {
      std::lock_guard<std::mutex> guard(lock);
      return startup_seqno;
    }

    SessionMetrics get_session_metrics() override
    {
      return rpcsessions->get_session_metrics();
    }

  private:
    bool is_ip(const std::string_view& hostname)
    {
      // IP address components are purely numeric. DNS names may be largely
      // numeric, but at least the final component (TLD) must not be
      // all-numeric. So this distinguishes "1.2.3.4" (and IP address) from
      // "1.2.3.c4m" (a DNS name). "1.2.3." is invalid for either, and will
      // throw. Attempts to handle IPv6 by also splitting on ':', but this is
      // untested.
      const auto final_component =
        nonstd::split(nonstd::split(hostname, ".").back(), ":").back();
      if (final_component.empty())
      {
        throw std::runtime_error(fmt::format(
          "{} has a trailing period, is not a valid hostname",
          final_component));
      }
      for (const auto c : final_component)
      {
        if (c < '0' || c > '9')
        {
          return false;
        }
      }

      return true;
    }

    std::vector<crypto::SubjectAltName> get_subject_alternative_names()
    {
      // If no Subject Alternative Name (SAN) is passed in at node creation,
      // default to using node's RPC address as single SAN. Otherwise, use
      // specified SANs.
      if (!config.node_certificate.subject_alt_names.empty())
      {
        return crypto::sans_from_string_list(
          config.node_certificate.subject_alt_names);
      }
      else
      {
        // Construct SANs from RPC interfaces, manually detecting whether each
        // is a domain name or IP
        std::vector<crypto::SubjectAltName> sans;
        for (const auto& interface : config.network.rpc_interfaces)
        {
          auto [host, _] = split_net_address(interface.published_address);
          sans.push_back({host, is_ip(host)});
        }
        return sans;
      }
    }

    crypto::Pem create_endorsed_node_cert(size_t validity_period_days)
    {
      // Only used by a 2.x node joining an existing 1.x service which will not
      // endorsed the identity of the new joiner.
      return create_endorsed_cert(
        node_sign_kp,
        config.node_certificate.subject_name,
        subject_alt_names,
        config.startup_host_time,
        validity_period_days,
        network.identity->priv_key,
        network.identity->cert);
    }

    void accept_node_tls_connections()
    {
      // Accept TLS connections, presenting self-signed (i.e. non-endorsed)
      // node certificate.
      rpcsessions->set_cert(
        self_signed_node_cert, node_sign_kp->private_key_pem());
      LOG_INFO_FMT("Node TLS connections now accepted");
    }

    void accept_network_tls_connections()
    {
      // Accept TLS connections, presenting node certificate signed by network
      // certificate
      CCF_ASSERT_FMT(
        endorsed_node_cert.has_value(),
        "Node certificate should be endorsed before accepting endorsed client "
        "connections");
      rpcsessions->set_cert(
        endorsed_node_cert.value(), node_sign_kp->private_key_pem());
      LOG_INFO_FMT("Network TLS connections now accepted");
    }

    void open_frontend(
      ccf::ActorsType actor,
      std::optional<crypto::Pem*> identity = std::nullopt)
    {
      auto fe = rpc_map->find(actor);
      if (!fe.has_value())
      {
        throw std::logic_error(
          fmt::format("Cannot open {} frontend", (int)actor));
      }
      fe.value()->open(identity);
    }

    void open_user_frontend() override
    {
      open_frontend(ccf::ActorsType::users, &network.identity->cert);
    }

    std::vector<uint8_t> serialize_create_request(bool create_consortium = true)
    {
      CreateNetworkNodeToNode::In create_params;

      // False on recovery where the consortium is read from the existing
      // ledger
      if (create_consortium)
      {
        create_params.genesis_info = config.start;
      }

      create_params.node_id = self;
      create_params.certificate_signing_request = node_sign_kp->create_csr(
        config.node_certificate.subject_name, subject_alt_names);
      create_params.public_key = node_sign_kp->public_key_pem();
      create_params.network_cert = network.identity->cert;
      create_params.quote_info = quote_info;
      create_params.public_encryption_key = node_encrypt_kp->public_key_pem();
      create_params.code_digest = node_code_id;
      create_params.node_info_network = config.network;
      create_params.node_cert_valid_from = config.startup_host_time;
      create_params.initial_node_cert_validity_period_days =
        config.node_certificate.initial_validity_days;

      // Record self-signed certificate in create request if the node does not
      // require endorsement by the service (i.e. BFT)
      if (network.consensus_type == ConsensusType::BFT)
      {
        create_params.node_cert = self_signed_node_cert;
      }

      const auto body = serdes::pack(create_params, serdes::Pack::Text);

      http::Request request(fmt::format(
        "/{}/{}", ccf::get_actor_prefix(ccf::ActorsType::nodes), "create"));
      request.set_header(
        http::headers::CONTENT_TYPE, http::headervalues::contenttype::JSON);

      request.set_body(&body);

      return request.build_request();
    }

    bool parse_create_response(const std::vector<uint8_t>& response)
    {
      http::SimpleResponseProcessor processor;
      http::ResponseParser parser(processor);

      parser.execute(response.data(), response.size());

      if (processor.received.size() != 1)
      {
        LOG_FAIL_FMT(
          "Expected single message, found {}", processor.received.size());
        return false;
      }

      const auto& r = processor.received.front();

      if (r.status != HTTP_STATUS_OK)
      {
        LOG_FAIL_FMT(
          "Create response is error: {} {}",
          r.status,
          http_status_str(r.status));
        return false;
      }

      const auto body = serdes::unpack(r.body, serdes::Pack::Text);
      if (!body.is_boolean())
      {
        LOG_FAIL_FMT("Expected boolean body in create response");
        LOG_DEBUG_FMT(
          "Expected boolean body in create response: {}", body.dump());
        return false;
      }

      return body;
    }

    bool send_create_request(const std::vector<uint8_t>& packed)
    {
      auto node_session = std::make_shared<enclave::SessionContext>(
        enclave::InvalidSessionId, self_signed_node_cert.raw());
      auto ctx = enclave::make_rpc_context(node_session, packed);

      ctx->is_create_request = true;

      const auto actor_opt = http::extract_actor(*ctx);
      if (!actor_opt.has_value())
      {
        throw std::logic_error("Unable to get actor for create request");
      }

      const auto actor = rpc_map->resolve(actor_opt.value());
      auto frontend_opt = this->rpc_map->find(actor);
      if (!frontend_opt.has_value())
      {
        throw std::logic_error(
          "RpcMap::find returned invalid (empty) frontend");
      }
      auto frontend = frontend_opt.value();

      const auto response = frontend->process(ctx);
      if (!response.has_value())
      {
        return false;
      }

      return parse_create_response(response.value());
    }

    bool create_and_send_boot_request(bool create_consortium = true)
    {
      const auto create_success =
        send_create_request(serialize_create_request(create_consortium));
      if (network.consensus_type == ConsensusType::BFT)
      {
        return true;
      }
      else
      {
        return create_success;
      }
    }

    void backup_initiate_private_recovery()
    {
      if (!consensus->is_backup())
        return;

      sm.expect(State::partOfPublicNetwork);

      LOG_INFO_FMT("Initiating end of recovery (backup)");

      setup_private_recovery_store();

      reset_recovery_hook();
      setup_one_off_secret_hook();

      // Start reading private security domain of ledger
      ledger_idx = recovery_store->current_version();
      read_ledger_idx(++ledger_idx);

      sm.advance(State::readingPrivateLedger);
    }

    void setup_basic_hooks()
    {
      network.tables->set_map_hook(
        network.secrets.get_name(),
        network.secrets.wrap_map_hook(
          [this](kv::Version hook_version, const Secrets::Write& w)
            -> kv::ConsensusHookPtr {
            LedgerSecretsMap restored_ledger_secrets;

            const auto& ledger_secrets_for_nodes = w;
            if (!ledger_secrets_for_nodes.has_value())
            {
              throw std::logic_error(fmt::format(
                "Unexpected removal from {} table",
                network.secrets.get_name()));
            }

            for (const auto& [node_id, encrypted_ledger_secrets] :
                 ledger_secrets_for_nodes.value())
            {
              if (node_id != self)
              {
                // Only consider ledger secrets for this node
                continue;
              }

              for (const auto& encrypted_ledger_secret :
                   encrypted_ledger_secrets)
              {
                auto plain_ledger_secret = LedgerSecretsBroadcast::decrypt(
                  node_encrypt_kp, encrypted_ledger_secret.encrypted_secret);

                // On rekey, the version is inferred from the version at which
                // the hook is executed. Otherwise, on recovery, use the version
                // read from the write set.
                kv::Version ledger_secret_version =
                  encrypted_ledger_secret.version.value_or(hook_version);

                if (is_part_of_public_network())
                {
                  // On recovery, accumulate restored ledger secrets
                  restored_ledger_secrets.emplace(
                    ledger_secret_version,
                    std::make_shared<LedgerSecret>(
                      std::move(plain_ledger_secret),
                      encrypted_ledger_secret.previous_secret_stored_version));
                }
                else
                {
                  // When rekeying, set the encryption key for the next version
                  // onward (backups deserialise this transaction with the
                  // previous ledger secret)
                  network.ledger_secrets->set_secret(
                    ledger_secret_version + 1,
                    std::make_shared<LedgerSecret>(
                      std::move(plain_ledger_secret), hook_version));
                }
              }
            }

            if (!restored_ledger_secrets.empty() && is_part_of_public_network())
            {
              // When recovering, restore ledger secrets and trigger end of
              // recovery protocol (backup only)
              network.ledger_secrets->restore_historical(
                std::move(restored_ledger_secrets));
              backup_initiate_private_recovery();
            }

            return kv::ConsensusHookPtr(nullptr);
          }));

      network.tables->set_map_hook(
        network.node_endorsed_certificates.get_name(),
        network.node_endorsed_certificates.wrap_map_hook(
          [this](
            kv::Version hook_version,
            const NodeEndorsedCertificates::Write& w) -> kv::ConsensusHookPtr {
            for (auto const& [node_id, endorsed_certificate] : w)
            {
              if (node_id != self)
              {
                continue;
              }

              if (!endorsed_certificate.has_value())
              {
                throw std::logic_error(fmt::format(
                  "Could not find endorsed node certificate for {}", self));
              }

              endorsed_node_cert = endorsed_certificate.value();
              history->set_endorsed_certificate(endorsed_node_cert.value());
              n2n_channels->set_endorsed_node_cert(endorsed_node_cert.value());
              accept_network_tls_connections();

              open_frontend(ActorsType::members);
              open_user_frontend();
            }

            return kv::ConsensusHookPtr(nullptr);
          }));
    }

    kv::Version get_last_recovered_signed_idx() override
    {
      // On recovery, only one node recovers the public ledger and is thus
      // aware of the version at which the new ledger secret is applicable
      // from. If the primary changes while the network is public-only, the
      // new primary should also know at which version the new ledger secret
      // is applicable from.
      std::lock_guard<std::mutex> guard(lock);
      return last_recovered_signed_idx;
    }

    void setup_recovery_hook()
    {
      network.tables->set_map_hook(
        network.encrypted_ledger_secrets.get_name(),
        network.encrypted_ledger_secrets.wrap_map_hook(
          [this](
            kv::Version version, const EncryptedLedgerSecretsInfo::Write& w)
            -> kv::ConsensusHookPtr {
            auto encrypted_ledger_secret_info = w;
            if (!encrypted_ledger_secret_info.has_value())
            {
              throw std::logic_error(fmt::format(
                "Unexpected removal from {} table",
                network.encrypted_ledger_secrets.get_name()));
            }

            // If the version of the next ledger secret is not set, deduce it
            // from the hook version (i.e. ledger rekey)
            if (!encrypted_ledger_secret_info->next_version.has_value())
            {
              encrypted_ledger_secret_info->next_version = version + 1;
            }

            if (encrypted_ledger_secret_info->previous_ledger_secret
                  .has_value())
            {
              LOG_DEBUG_FMT(
                "Recovery encrypted ledger secret valid at seqno {}",
                encrypted_ledger_secret_info->previous_ledger_secret->version);
            }

            recovery_ledger_secrets.emplace_back(
              std::move(encrypted_ledger_secret_info.value()));

            return kv::ConsensusHookPtr(nullptr);
          }));
    }

    void reset_recovery_hook()
    {
      network.tables->unset_map_hook(
        network.encrypted_ledger_secrets.get_name());
    }

    void setup_n2n_channels(
      const std::optional<crypto::Pem>& endorsed_node_certificate_ =
        std::nullopt)
    {
      // If the endorsed node certificate is available at the time the
      // consensus/node-to-node channels are initialised, use it (i.e. join).
      // Otherwise, specify it later, on endorsed certificate table hook (i.e.
      // start or recover).
      n2n_channels->initialize(
        self, network.identity->cert, node_sign_kp, endorsed_node_certificate_);
    }

    void setup_cmd_forwarder()
    {
      cmd_forwarder->initialize(self);
    }

    void setup_history()
    {
      if (history)
      {
        throw std::logic_error("History already initialised");
      }

      history = std::make_shared<MerkleTxHistory>(
        *network.tables.get(),
        self,
        *node_sign_kp,
        sig_tx_interval,
        sig_ms_interval,
        true);
      network.tables->set_history(history);
    }

    void setup_encryptor()
    {
      if (encryptor)
      {
        throw std::logic_error("Encryptor already initialised");
      }

      encryptor = make_encryptor();
      network.tables->set_encryptor(encryptor);
    }

    void setup_consensus(
      ServiceStatus service_status,
      ReconfigurationType reconfiguration_type,
      bool public_only = false,
      const std::optional<crypto::Pem>& endorsed_node_certificate_ =
        std::nullopt)
    {
      setup_n2n_channels(endorsed_node_certificate_);
      setup_cmd_forwarder();

      auto shared_state = std::make_shared<aft::State>(self);

      auto resharing_tracker = nullptr;
      if (consensus_config.type == ConsensusType::BFT)
      {
        std::make_shared<ccf::SplitIdentityResharingTracker>(
          shared_state,
          rpc_map,
          node_sign_kp,
          self_signed_node_cert,
          endorsed_node_cert);
      }

      auto node_client = std::make_shared<HTTPNodeClient>(
        rpc_map, node_sign_kp, self_signed_node_cert, endorsed_node_cert);

      kv::MembershipState membership_state =
        (reconfiguration_type == ReconfigurationType::TWO_TRANSACTION &&
         service_status == ServiceStatus::OPEN) ?
        kv::MembershipState::Learner :
        kv::MembershipState::Active;

      consensus = std::make_shared<RaftType>(
        consensus_config,
        std::make_unique<aft::Adaptor<kv::Store>>(network.tables),
        std::make_unique<consensus::LedgerEnclave>(writer_factory),
        n2n_channels,
        snapshotter,
        shared_state,
        std::move(resharing_tracker),
        node_client,
<<<<<<< HEAD
        indexer,
        std::chrono::milliseconds(consensus_config.timeout_ms),
        std::chrono::milliseconds(consensus_config.election_timeout_ms),
        std::chrono::milliseconds(consensus_config.election_timeout_ms),
        sig_tx_interval,
=======
>>>>>>> 330e7f71
        public_only,
        membership_state,
        reconfiguration_type);

      network.tables->set_consensus(consensus);

      // When a node is added, even locally, inform consensus so that it
      // can add a new active configuration.
      network.tables->set_map_hook(
        network.nodes.get_name(),
        network.nodes.wrap_map_hook(
          [](kv::Version version, const Nodes::Write& w)
            -> kv::ConsensusHookPtr {
            return std::make_unique<ConfigurationChangeHook>(version, w);
          }));

      network.tables->set_map_hook(
        network.network_configurations.get_name(),
        network.network_configurations.wrap_map_hook(
          [](kv::Version version, const NetworkConfigurations::Write& w)
            -> kv::ConsensusHookPtr {
            return std::make_unique<NetworkConfigurationsHook>(version, w);
          }));

      network.tables->set_map_hook(
        network.resharings.get_name(),
        network.resharings.wrap_map_hook(
          [](kv::Version version, const Resharings::Write& w)
            -> kv::ConsensusHookPtr {
            return std::make_unique<ResharingsHook>(version, w);
          }));

      network.tables->set_map_hook(
        network.signatures.get_name(),
        network.signatures.wrap_map_hook(
          [](kv::Version version, const Signatures::Write& w)
            -> kv::ConsensusHookPtr {
            return std::make_unique<SignaturesHook>(version, w);
          }));

      network.tables->set_map_hook(
        network.serialise_tree.get_name(),
        network.serialise_tree.wrap_map_hook(
          [](kv::Version version, const SerialisedMerkleTree::Write& w)
            -> kv::ConsensusHookPtr {
            return std::make_unique<SerialisedMerkleTreeHook>(version, w);
          }));

      network.tables->set_global_hook(
        network.config.get_name(),
        network.config.wrap_commit_hook(
          [c = this->consensus](
            kv::Version version, const Configuration::Write& w) {
            service_configuration_commit_hook(version, w, c);
          }));

      setup_basic_hooks();
    }

    void setup_snapshotter()
    {
      if (snapshotter)
      {
        throw std::logic_error("Snapshotter already initialised");
      }
      snapshotter = std::make_shared<Snapshotter>(
        writer_factory, network.tables, config.snapshot_tx_interval);
    }

    void read_ledger_idx(consensus::Index idx)
    {
      RINGBUFFER_WRITE_MESSAGE(
        consensus::ledger_get_range,
        to_host,
        idx,
        idx,
        consensus::LedgerRequestPurpose::Recovery);
    }

    void ledger_truncate(consensus::Index idx)
    {
      RINGBUFFER_WRITE_MESSAGE(consensus::ledger_truncate, to_host, idx);
    }
  };
}<|MERGE_RESOLUTION|>--- conflicted
+++ resolved
@@ -1968,14 +1968,6 @@
         shared_state,
         std::move(resharing_tracker),
         node_client,
-<<<<<<< HEAD
-        indexer,
-        std::chrono::milliseconds(consensus_config.timeout_ms),
-        std::chrono::milliseconds(consensus_config.election_timeout_ms),
-        std::chrono::milliseconds(consensus_config.election_timeout_ms),
-        sig_tx_interval,
-=======
->>>>>>> 330e7f71
         public_only,
         membership_state,
         reconfiguration_type);
