--- conflicted
+++ resolved
@@ -258,22 +258,14 @@
       sm("NodeState", State::uninitialized),
       curve_id(curve_id_),
       node_sign_kp(std::make_shared<crypto::KeyPair_OpenSSL>(curve_id_)),
+      self(compute_node_id_from_kp(node_sign_kp)),
       node_encrypt_kp(crypto::make_rsa_key_pair()),
       writer_factory(writer_factory),
       to_host(writer_factory.create_writer_to_outside()),
       network(network),
       rpcsessions(rpcsessions),
       share_manager(share_manager)
-    {
-<<<<<<< HEAD
-      if (network.consensus_type == ConsensusType::CFT)
-      {
-        self = compute_node_id_from_kp(node_sign_kp);
-      }
-=======
-      self = crypto::Sha256Hash(node_sign_kp->public_key_der()).hex_str();
->>>>>>> 828b8de3
-    }
+    {}
 
     QuoteVerificationResult verify_quote(
       kv::ReadOnlyTx& tx,
