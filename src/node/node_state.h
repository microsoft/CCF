--- conflicted
+++ resolved
@@ -1937,13 +1937,6 @@
       setup_n2n_channels(endorsed_node_certificate_);
       setup_cmd_forwarder();
 
-<<<<<<< HEAD
-      auto request_tracker = std::make_shared<aft::RequestTracker>();
-      auto view_change_tracker = std::make_unique<aft::ViewChangeTracker>(
-        tracker_store,
-        std::chrono::milliseconds(consensus_config.election_timeout_ms));
-=======
->>>>>>> 0d3d39c2
       auto shared_state = std::make_shared<aft::State>(self);
 
       auto resharing_tracker = nullptr;
