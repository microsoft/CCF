--- conflicted
+++ resolved
@@ -876,11 +876,7 @@
       if (!sm.check(State::verifyingSnapshot))
       {
         LOG_FAIL_FMT(
-<<<<<<< HEAD
-          "Node is state {} cannot finalise snapshot verification", sm.value());
-=======
           "Node in state {} cannot finalise snapshot verification", sm.value());
->>>>>>> ec83c4c6
         return;
       }
 
