// Copyright (c) Microsoft Corporation. All rights reserved.
// Licensed under the Apache 2.0 License.
#pragma once

#include "blit.h"
#include "consensus/aft/raft_consensus.h"
#include "consensus/ledger_enclave.h"
#include "crypto/certs.h"
#include "crypto/entropy.h"
#include "crypto/pem.h"
#include "crypto/symmetric_key.h"
#include "crypto/verifier.h"
#include "ds/logger.h"
#include "ds/net.h"
#include "ds/state_machine.h"
#include "enclave/reconfiguration_type.h"
#include "enclave/rpc_sessions.h"
#include "encryptor.h"
#include "entities.h"
#include "genesis_gen.h"
#include "history.h"
#include "hooks.h"
#include "indexing/indexer.h"
#include "js/wrap.h"
#include "network_state.h"
#include "node/http_node_client.h"
#include "node/jwt_key_auto_refresh.h"
#include "node/node_to_node_channel_manager.h"
#include "node/reconfig_id.h"
#include "node/rpc/serdes.h"
#include "node_to_node.h"
#include "resharing.h"
#include "rpc/frontend.h"
#include "rpc/serialization.h"
#include "secret_broadcast.h"
#include "secret_share.h"
#include "share_manager.h"
#include "snapshotter.h"
#include "tls/client.h"

#ifdef USE_NULL_ENCRYPTOR
#  include "kv/test/null_encryptor.h"
#endif

#ifndef VIRTUAL_ENCLAVE
#  include "ccf_t.h"
#endif

#include <atomic>
#include <chrono>
#define FMT_HEADER_ONLY
#include <fmt/format.h>
#include <nlohmann/json.hpp>
#include <stdexcept>
#include <unordered_set>
#include <vector>

// Used by fmtlib to render ccf::State
namespace std
{
  std::ostream& operator<<(std::ostream& os, ccf::State s)
  {
    nlohmann::json j;
    to_json(j, s);
    return os << j.dump();
  }
}

namespace ccf
{
  using RaftConsensusType =
    aft::Consensus<consensus::LedgerEnclave, NodeToNode, Snapshotter>;
  using RaftType = aft::Aft<consensus::LedgerEnclave, NodeToNode, Snapshotter>;

  struct NodeCreateInfo
  {
    crypto::Pem self_signed_node_cert;
    crypto::Pem network_cert;
  };

  void reset_data(std::vector<uint8_t>& data)
  {
    data.clear();
    data.shrink_to_fit();
  }

  class NodeState : public ccf::AbstractNodeState
  {
  private:
    //
    // this node's core state
    //
    ds::StateMachine<State> sm;
    std::mutex lock;

    CurveID curve_id;
    std::vector<crypto::SubjectAltName> subject_alt_names = {};

    std::shared_ptr<crypto::KeyPair_OpenSSL> node_sign_kp;
    NodeId self;
    std::shared_ptr<crypto::RSAKeyPair> node_encrypt_kp;
    crypto::Pem self_signed_node_cert;
    std::optional<crypto::Pem> endorsed_node_cert = std::nullopt;
    QuoteInfo quote_info;
    CodeDigest node_code_id;
    StartupConfig config;
#ifdef GET_QUOTE
    EnclaveAttestationProvider enclave_attestation_provider;
#endif

    //
    // kv store, replication, and I/O
    //
    ringbuffer::AbstractWriterFactory& writer_factory;
    ringbuffer::WriterPtr to_host;
    consensus::Configuration consensus_config;
    size_t sig_tx_interval;
    size_t sig_ms_interval;

    NetworkState& network;

    std::shared_ptr<kv::Consensus> consensus;
    std::shared_ptr<enclave::RPCMap> rpc_map;
    std::shared_ptr<ccf::indexing::Indexer> indexer;
    std::shared_ptr<NodeToNode> n2n_channels;
    std::shared_ptr<Forwarder<NodeToNode>> cmd_forwarder;
    std::shared_ptr<enclave::RPCSessions> rpcsessions;

    std::shared_ptr<kv::TxHistory> history;
    std::shared_ptr<kv::AbstractTxEncryptor> encryptor;

    ShareManager& share_manager;
    std::shared_ptr<Snapshotter> snapshotter;

    //
    // recovery
    //
    std::shared_ptr<kv::Store> recovery_store;

    kv::Version recovery_v;
    crypto::Sha256Hash recovery_root;
    std::vector<kv::Version> view_history;
    consensus::Index last_recovered_signed_idx = 1;
    RecoveredEncryptedLedgerSecrets recovery_ledger_secrets;
    consensus::Index ledger_idx = 0;

    //
    // JWT key auto-refresh
    //
    std::shared_ptr<JwtKeyAutoRefresh> jwt_key_auto_refresh;

    std::unique_ptr<StartupSnapshotInfo> startup_snapshot_info = nullptr;
    // Set to the snapshot seqno when a node starts from one and remembered for
    // the lifetime of the node
    std::optional<kv::Version> startup_seqno = std::nullopt;

    std::shared_ptr<kv::AbstractTxEncryptor> make_encryptor()
    {
#ifdef USE_NULL_ENCRYPTOR
      return std::make_shared<kv::NullTxEncryptor>();
#else
      return std::make_shared<NodeEncryptor>(network.ledger_secrets);
#endif
    }

    // Returns true if the snapshot is already verified (via embedded receipt)
    bool initialise_startup_snapshot(bool recovery = false)
    {
      std::shared_ptr<kv::Store> snapshot_store;
      if (!recovery)
      {
        // Create a new store to verify the snapshot only
        snapshot_store = make_store(network.consensus_type);
        auto snapshot_history = std::make_shared<MerkleTxHistory>(
          *snapshot_store.get(),
          self,
          *node_sign_kp,
          sig_tx_interval,
          sig_ms_interval,
          false /* No signature timer on snapshot_history */);

        auto snapshot_encryptor = make_encryptor();

        snapshot_store->set_history(snapshot_history);
        snapshot_store->set_encryptor(snapshot_encryptor);
      }
      else
      {
        snapshot_store = network.tables;
      }

      kv::ConsensusHookPtrs hooks;
      startup_snapshot_info = initialise_from_snapshot(
        snapshot_store,
        std::move(config.startup_snapshot),
        hooks,
        &view_history,
        true,
        config.startup_snapshot_evidence_seqno_for_1_x);

      startup_seqno = startup_snapshot_info->seqno;
      ledger_idx = startup_seqno.value();
      last_recovered_signed_idx = ledger_idx;

      return !startup_snapshot_info->requires_ledger_verification();
    }

  public:
    NodeState(
      ringbuffer::AbstractWriterFactory& writer_factory,
      NetworkState& network,
      std::shared_ptr<enclave::RPCSessions> rpcsessions,
      ShareManager& share_manager,
      CurveID curve_id_) :
      sm("NodeState", State::uninitialized),
      curve_id(curve_id_),
      node_sign_kp(std::make_shared<crypto::KeyPair_OpenSSL>(curve_id_)),
      self(compute_node_id_from_kp(node_sign_kp)),
      node_encrypt_kp(crypto::make_rsa_key_pair()),
      writer_factory(writer_factory),
      to_host(writer_factory.create_writer_to_outside()),
      network(network),
      rpcsessions(rpcsessions),
      share_manager(share_manager)
    {}

    QuoteVerificationResult verify_quote(
      kv::ReadOnlyTx& tx,
      const QuoteInfo& quote_info,
      const std::vector<uint8_t>& expected_node_public_key_der,
      CodeDigest& code_digest) override
    {
#ifdef GET_QUOTE
      return enclave_attestation_provider.verify_quote_against_store(
        tx, quote_info, expected_node_public_key_der, code_digest);
#else
      (void)tx;
      (void)quote_info;
      (void)expected_node_public_key_der;
      (void)code_digest;
      return QuoteVerificationResult::Verified;
#endif
    }

    //
    // funcs in state "uninitialized"
    //
    void initialize(
      const consensus::Configuration& consensus_config_,
      std::shared_ptr<enclave::RPCMap> rpc_map_,
      std::shared_ptr<enclave::AbstractRPCResponder> rpc_sessions_,
      std::shared_ptr<ccf::indexing::Indexer> indexer_,
      size_t sig_tx_interval_,
      size_t sig_ms_interval_)
    {
      std::lock_guard<std::mutex> guard(lock);
      sm.expect(State::uninitialized);

      consensus_config = consensus_config_;
      rpc_map = rpc_map_;
      indexer = indexer_;
      sig_tx_interval = sig_tx_interval_;
      sig_ms_interval = sig_ms_interval_;

      n2n_channels =
        std::make_shared<ccf::NodeToNodeChannelManager>(writer_factory);

      cmd_forwarder = std::make_shared<ccf::Forwarder<ccf::NodeToNode>>(
        rpc_sessions_, n2n_channels, rpc_map, consensus_config.type);

      sm.advance(State::initialized);

      for (auto& [actor, fe] : rpc_map->frontends())
      {
        fe->set_sig_intervals(sig_tx_interval, sig_ms_interval);
        fe->set_cmd_forwarder(cmd_forwarder);
      }
    }

    //
    // funcs in state "initialized"
    //
    NodeCreateInfo create(StartType start_type, StartupConfig&& config_)
    {
      std::lock_guard<std::mutex> guard(lock);
      sm.expect(State::initialized);

      config = std::move(config_);
      subject_alt_names = get_subject_alternative_names();

      js::register_class_ids();
      self_signed_node_cert = create_self_signed_cert(
        node_sign_kp,
        config.node_certificate.subject_name,
        subject_alt_names,
        config.startup_host_time,
        config.node_certificate.initial_validity_days);

      accept_node_tls_connections();
      open_frontend(ActorsType::nodes);

#ifdef GET_QUOTE
      quote_info = enclave_attestation_provider.generate_quote(
        node_sign_kp->public_key_der());
      auto code_id = enclave_attestation_provider.get_code_id(quote_info);
      if (code_id.has_value())
      {
        node_code_id = code_id.value();
      }
      else
      {
        throw std::logic_error("Failed to extract code id from quote");
      }
#endif

      setup_history();
      setup_snapshotter();
      setup_encryptor();

      switch (start_type)
      {
        case StartType::Start:
        {
          network.identity = std::make_unique<ReplicatedNetworkIdentity>(
            "CN=CCF Network", curve_id);

          network.ledger_secrets->init();

          if (network.consensus_type == ConsensusType::BFT)
          {
            endorsed_node_cert = create_endorsed_node_cert(
              config.node_certificate.initial_validity_days);
            history->set_endorsed_certificate(endorsed_node_cert.value());
            accept_network_tls_connections();
            open_frontend(ActorsType::members);
          }

          setup_consensus(
            ServiceStatus::OPENING,
            config.start.service_configuration.reconfiguration_type.value_or(
              ReconfigurationType::ONE_TRANSACTION),
            false,
            endorsed_node_cert);

          // Become the primary and force replication
          consensus->force_become_primary();

          if (!create_and_send_boot_request(true /* Create new consortium */))
          {
            throw std::runtime_error(
              "Genesis transaction could not be committed");
          }

          auto_refresh_jwt_keys();

          reset_data(quote_info.quote);
          reset_data(quote_info.endorsements);
          sm.advance(State::partOfNetwork);

          LOG_INFO_FMT("Created new node {}", self);

          return {self_signed_node_cert, network.identity->cert};
        }
        case StartType::Join:
        {
          if (config.startup_snapshot.empty() || initialise_startup_snapshot())
          {
            // Note: 2.x snapshots are self-verified so the ledger verification
            // of its evidence can be skipped entirely
            sm.advance(State::pending);
          }
          else
          {
            // Node joins from a 1.x snapshot
            sm.advance(State::verifyingSnapshot);
          }

          LOG_INFO_FMT("Created join node {}", self);
          return {self_signed_node_cert, {}};
        }
        case StartType::Recover:
        {
          network.identity = std::make_unique<ReplicatedNetworkIdentity>(
            "CN=CCF Network", curve_id);

          bool from_snapshot = !config.startup_snapshot.empty();
          setup_recovery_hook();

          if (from_snapshot)
          {
            initialise_startup_snapshot(true);
            snapshotter->set_last_snapshot_idx(ledger_idx);
          }

          sm.advance(State::readingPublicLedger);

          LOG_INFO_FMT("Created recovery node {}", self);
          return {self_signed_node_cert, network.identity->cert};
        }
        default:
        {
          throw std::logic_error(
            fmt::format("Node was started in unknown mode {}", start_type));
        }
      }
    }

    //
    // funcs in state "pending"
    //
    void initiate_join()
    {
      auto network_ca = std::make_shared<tls::CA>(config.join.network_cert);
      auto join_client_cert = std::make_unique<tls::Cert>(
        network_ca, self_signed_node_cert, node_sign_kp->private_key_pem());

      // Create RPC client and connect to remote node
      auto join_client =
        rpcsessions->create_client(std::move(join_client_cert));

      auto [target_host, target_port] =
        split_net_address(config.join.target_rpc_address);

      join_client->connect(
        target_host,
        target_port,
        [this](
          http_status status,
          http::HeaderMap&& headers,
          std::vector<uint8_t>&& data) {
          std::lock_guard<std::mutex> guard(lock);
          if (!sm.check(State::pending))
          {
            return false;
          }

          if (status != HTTP_STATUS_OK)
          {
            const auto& location = headers.find(http::headers::LOCATION);
            if (
              status == HTTP_STATUS_PERMANENT_REDIRECT &&
              location != headers.end())
            {
              const auto& url = http::parse_url_full(location->second);
              config.join.target_rpc_address =
                make_net_address(url.host, url.port);
              LOG_INFO_FMT("Target node redirected to {}", location->second);
            }
            else
            {
              LOG_FAIL_FMT(
                "An error occurred while joining the network: {} {}{}",
                status,
                http_status_str(status),
                data.empty() ?
                  "" :
                  fmt::format("  '{}'", std::string(data.begin(), data.end())));
            }
            return false;
          }

          auto j = serdes::unpack(data, serdes::Pack::Text);

          JoinNetworkNodeToNode::Out resp;
          try
          {
            resp = j.get<JoinNetworkNodeToNode::Out>();
          }
          catch (const std::exception& e)
          {
            LOG_FAIL_FMT(
              "An error occurred while parsing the join network response");
            LOG_DEBUG_FMT(
              "An error occurred while parsing the join network response: {}",
              j.dump());
            return false;
          }

          // Set network secrets, node id and become part of network.
          if (
            resp.node_status == NodeStatus::TRUSTED ||
            resp.node_status == NodeStatus::LEARNER)
          {
            if (resp.network_info->consensus_type != network.consensus_type)
            {
              throw std::logic_error(fmt::format(
                "Enclave initiated with consensus type {} but target node "
                "responded with consensus {}",
                network.consensus_type,
                resp.network_info->consensus_type));
            }

            network.identity = std::make_unique<ReplicatedNetworkIdentity>(
              resp.network_info->identity);
            network.ledger_secrets->init_from_map(
              std::move(resp.network_info->ledger_secrets));

            crypto::Pem n2n_channels_cert;
            if (!resp.network_info->endorsed_certificate.has_value())
            {
              // Endorsed node certificate is included in join response
              // from 2.x (CFT only). When joining an existing 1.x service,
              // self-sign own certificate and use it to endorse TLS
              // connections.
              endorsed_node_cert = create_endorsed_node_cert(
                default_node_cert_validity_period_days);
              history->set_endorsed_certificate(endorsed_node_cert.value());
              n2n_channels_cert = endorsed_node_cert.value();
              open_frontend(ActorsType::members);
              open_user_frontend();
              accept_network_tls_connections();
            }
            else
            {
              n2n_channels_cert =
                resp.network_info->endorsed_certificate.value();
            }

            setup_consensus(
              resp.network_info->service_status.value_or(
                ServiceStatus::OPENING),
              resp.network_info->reconfiguration_type.value_or(
                ReconfigurationType::ONE_TRANSACTION),
              resp.network_info->public_only,
              n2n_channels_cert);
            auto_refresh_jwt_keys();

            if (resp.network_info->public_only)
            {
              last_recovered_signed_idx =
                resp.network_info->last_recovered_signed_idx;
              setup_recovery_hook();
              snapshotter->set_snapshot_generation(false);
            }

            View view = VIEW_UNKNOWN;
            std::vector<kv::Version> view_history = {};
            if (startup_snapshot_info)
            {
              // It is only possible to deserialise the entire snapshot then,
              // once the ledger secrets have been passed in by the network
              kv::ConsensusHookPtrs hooks;
              deserialise_snapshot(
                network.tables,
                startup_snapshot_info->raw,
                hooks,
                &view_history,
                resp.network_info->public_only,
                startup_snapshot_info->evidence_seqno);

              for (auto& hook : hooks)
              {
                hook->call(consensus.get());
              }

              auto tx = network.tables->create_read_only_tx();
              auto signatures = tx.ro(network.signatures);
              auto sig = signatures->get();
              if (!sig.has_value())
              {
                throw std::logic_error(
                  fmt::format("No signatures found after applying snapshot"));
              }
              view = sig->view;

              if (!resp.network_info->public_only)
              {
                // Only clear snapshot if not recovering. When joining the
                // public network the snapshot is used later to initialise the
                // recovery store
                startup_snapshot_info.reset();
              }

              LOG_INFO_FMT(
                "Joiner successfully resumed from snapshot at seqno {} and "
                "view {}",
                network.tables->current_version(),
                view);
            }

            consensus->init_as_backup(
              network.tables->current_version(), view, view_history);

            if (resp.network_info->public_only)
            {
              sm.advance(State::partOfPublicNetwork);
            }
            else
            {
              reset_data(quote_info.quote);
              reset_data(quote_info.endorsements);
              sm.advance(State::partOfNetwork);
            }

            LOG_INFO_FMT(
              "Node has now joined the network as node {}: {}",
              self,
              (resp.network_info->public_only ? "public only" : "all domains"));
          }
          else if (resp.node_status == NodeStatus::PENDING)
          {
            LOG_INFO_FMT(
              "Node {} is waiting for votes of members to be trusted", self);
          }

          return true;
        });

      // Send RPC request to remote node to join the network.
      JoinNetworkNodeToNode::In join_params;

      join_params.node_info_network = config.network;
      join_params.public_encryption_key =
        node_encrypt_kp->public_key_pem().raw();
      join_params.quote_info = quote_info;
      join_params.consensus_type = network.consensus_type;
      join_params.startup_seqno = startup_seqno;
      join_params.certificate_signing_request = node_sign_kp->create_csr(
        config.node_certificate.subject_name, subject_alt_names);

      LOG_DEBUG_FMT(
        "Sending join request to {}", config.join.target_rpc_address);

      const auto body = serdes::pack(join_params, serdes::Pack::Text);

      http::Request r(fmt::format(
        "/{}/{}", ccf::get_actor_prefix(ccf::ActorsType::nodes), "join"));
      r.set_header(
        http::headers::CONTENT_TYPE, http::headervalues::contenttype::JSON);
      r.set_body(&body);

      join_client->send_request(r.build_request());
    }

    void start_join_timer()
    {
      initiate_join();

      struct JoinTimeMsg
      {
        JoinTimeMsg(NodeState& self_) : self(self_) {}
        NodeState& self;
      };

      auto timer_msg = std::make_unique<threading::Tmsg<JoinTimeMsg>>(
        [](std::unique_ptr<threading::Tmsg<JoinTimeMsg>> msg) {
          if (msg->data.self.sm.check(State::pending))
          {
            msg->data.self.initiate_join();
            auto delay =
              std::chrono::milliseconds(msg->data.self.config.join.timer_ms);

            threading::ThreadMessaging::thread_messaging.add_task_after(
              std::move(msg), delay);
          }
        },
        *this);

      threading::ThreadMessaging::thread_messaging.add_task_after(
        std::move(timer_msg), std::chrono::milliseconds(config.join.timer_ms));
    }

    void join()
    {
      std::lock_guard<std::mutex> guard(lock);
      sm.expect(State::pending);
      start_join_timer();
    }

    void auto_refresh_jwt_keys()
    {
      if (!consensus)
      {
        LOG_INFO_FMT(
          "JWT key auto-refresh: consensus not initialized, not starting "
          "auto-refresh");
        return;
      }
      jwt_key_auto_refresh = std::make_shared<JwtKeyAutoRefresh>(
        config.jwt.key_refresh_interval_s,
        network,
        consensus,
        rpcsessions,
        rpc_map,
        node_sign_kp,
        self_signed_node_cert);
      jwt_key_auto_refresh->start();

      network.tables->set_map_hook(
        network.jwt_issuers.get_name(),
        [this](kv::Version, const kv::untyped::Write&) -> kv::ConsensusHookPtr {
          jwt_key_auto_refresh->schedule_once();
          return kv::ConsensusHookPtr(nullptr);
        });
    }

    //
    // funcs in state "readingPublicLedger" or "verifyingSnapshot"
    //
    void start_ledger_recovery()
    {
      std::lock_guard<std::mutex> guard(lock);
      if (
        !sm.check(State::readingPublicLedger) &&
        !sm.check(State::verifyingSnapshot))
      {
        throw std::logic_error(fmt::format(
          "Node should be in state {} or {} to start reading ledger",
          State::readingPublicLedger,
          State::verifyingSnapshot));
      }

      LOG_INFO_FMT("Starting to read public ledger");
      read_ledger_idx(++ledger_idx);
    }

    void recover_public_ledger_entry(const std::vector<uint8_t>& ledger_entry)
    {
      std::lock_guard<std::mutex> guard(lock);

      std::shared_ptr<kv::Store> store;
      if (sm.check(State::readingPublicLedger))
      {
        // In recovery, use the main store to deserialise public entries
        store = network.tables;
      }
      else if (sm.check(State::verifyingSnapshot))
      {
        store = startup_snapshot_info->store;
      }
      else
      {
        LOG_FAIL_FMT(
          "Node should be in state {} or {} to recover public ledger entry",
          State::readingPublicLedger,
          State::verifyingSnapshot);
        return;
      }

      LOG_INFO_FMT(
        "Deserialising public ledger entry ({})", ledger_entry.size());

      auto r = store->deserialize(ledger_entry, ConsensusType::CFT, true);
      auto result = r->apply();
      if (result == kv::ApplyResult::FAIL)
      {
        LOG_FAIL_FMT("Failed to deserialise entry in public ledger");
        recover_public_ledger_end_unsafe();
        return;
      }

      // Not synchronised because consensus isn't effectively running then
      for (auto& hook : r->get_hooks())
      {
        hook->call(consensus.get());
      }

      // If the ledger entry is a signature, it is safe to compact the store
      if (result == kv::ApplyResult::PASS_SIGNATURE)
      {
        // If the ledger entry is a signature, it is safe to compact the store
        store->compact(ledger_idx);
        auto tx = store->create_tx();
        GenesisGenerator g(network, tx);
        auto last_sig = tx.ro(network.signatures)->get();

        if (!last_sig.has_value())
        {
          throw std::logic_error("Signature missing");
        }

        LOG_DEBUG_FMT(
          "Read signature at {} for view {}", ledger_idx, last_sig->view);
        // Initial transactions, before the first signature, must have
        // happened in the first signature's view (eg - if the first
        // signature is at seqno 20 in view 4, then transactions 1->19 must
        // also have been in view 4). The brief justification is that while
        // the first node may start in an arbitrarily high view (it does not
        // necessarily start in view 1), it cannot _change_ view before a
        // valid signature.
        const auto view_start_idx =
          view_history.empty() ? 1 : last_recovered_signed_idx + 1;
        CCF_ASSERT_FMT(
          last_sig->view >= 0, "last_sig->view is invalid, {}", last_sig->view);
        for (auto i = view_history.size();
             i < static_cast<size_t>(last_sig->view);
             ++i)
        {
          view_history.push_back(view_start_idx);
        }
        last_recovered_signed_idx = ledger_idx;

        if (
          startup_snapshot_info && startup_snapshot_info->has_evidence &&
          startup_snapshot_info->evidence_seqno.has_value() &&
          static_cast<consensus::Index>(last_sig->commit_seqno) >=
            startup_snapshot_info->evidence_seqno.value())
        {
          startup_snapshot_info->is_evidence_committed = true;
        }

        if (sm.check(State::readingPublicLedger))
        {
          // Inform snapshotter of all signature entries so that this node can
          // continue generating snapshots at the correct interval once the
          // recovery is complete
          snapshotter->record_committable(ledger_idx);
          snapshotter->commit(ledger_idx, false);
        }
      }
      else if (
        result == kv::ApplyResult::PASS_SNAPSHOT_EVIDENCE &&
        startup_snapshot_info)
      {
        auto tx = store->create_read_only_tx();
        auto snapshot_evidence = tx.ro(network.snapshot_evidence);

        if (
          startup_snapshot_info->evidence_seqno.has_value() &&
          ledger_idx == startup_snapshot_info->evidence_seqno.value())
        {
          auto evidence = snapshot_evidence->get();
          if (!evidence.has_value())
          {
            throw std::logic_error("Invalid snapshot evidence");
          }

          if (evidence->hash == crypto::Sha256Hash(startup_snapshot_info->raw))
          {
            LOG_DEBUG_FMT(
              "Snapshot evidence for snapshot found at {}",
              startup_snapshot_info->evidence_seqno.value());
            startup_snapshot_info->has_evidence = true;
          }
        }
      }

      read_ledger_idx(++ledger_idx);
    }

    void verify_snapshot_end()
    {
      std::lock_guard<std::mutex> guard(lock);
      if (!sm.check(State::verifyingSnapshot))
      {
        LOG_FAIL_FMT(
          "Node in state {} cannot finalise snapshot verification", sm.value());
        return;
      }

      if (startup_snapshot_info == nullptr)
      {
        // Node should shutdown if the startup snapshot cannot be verified
        throw std::logic_error(
          "No known startup snapshot to finalise snapshot verification");
      }

      if (!startup_snapshot_info->is_snapshot_verified())
      {
        // Node should shutdown if the startup snapshot cannot be verified
        LOG_FAIL_FMT(
          "Snapshot evidence at {} was not committed in ledger ending at {}. "
          "Node should be shutdown by operator.",
          startup_snapshot_info->evidence_seqno.value(),
          ledger_idx);
        return;
      }

      ledger_truncate(startup_snapshot_info->seqno);

      sm.advance(State::pending);
      start_join_timer();
    }

    void recover_public_ledger_end_unsafe()
    {
      sm.expect(State::readingPublicLedger);

      if (
        startup_snapshot_info &&
        startup_snapshot_info->requires_ledger_verification())
      {
        if (!startup_snapshot_info->is_snapshot_verified())
        {
          throw std::logic_error(
            "Snapshot evidence was not committed in ledger");
        }

        if (
          last_recovered_signed_idx <
          startup_snapshot_info->evidence_seqno.value())
        {
          throw std::logic_error("Snapshot evidence would be rolled back");
        }
      }

      // When reaching the end of the public ledger, truncate to last signed
      // index
      const auto last_recovered_term = view_history.size();
      auto new_term = last_recovered_term + 2;
      LOG_INFO_FMT("Setting term on public recovery store to {}", new_term);

      // Note: KV term must be set before the first Tx is committed
      network.tables->rollback(
        {last_recovered_term, last_recovered_signed_idx}, new_term);
      ledger_truncate(last_recovered_signed_idx);
      snapshotter->rollback(last_recovered_signed_idx);

      LOG_INFO_FMT(
        "End of public ledger recovery - Truncating ledger to last signed "
        "TxID: {}.{}",
        last_recovered_term,
        last_recovered_signed_idx);

      auto tx = network.tables->create_read_only_tx();
      if (network.consensus_type == ConsensusType::BFT)
      {
        endorsed_node_cert = create_endorsed_node_cert(
          config.node_certificate.initial_validity_days);
        history->set_endorsed_certificate(endorsed_node_cert.value());
        accept_network_tls_connections();
        open_frontend(ActorsType::members);
      }

      network.ledger_secrets->init(last_recovered_signed_idx + 1);

      // Initialise snapshotter after public recovery
      snapshotter->init_after_public_recovery();
      snapshotter->set_snapshot_generation(false);

      kv::Version index = 0;
      kv::Term view = 0;
      kv::Version global_commit = 0;

      // auto ls = g.get_last_signature();
      auto ls = tx.ro(network.signatures)->get();
      if (ls.has_value())
      {
        auto s = ls.value();
        index = s.seqno;
        view = s.view;
        global_commit = s.commit_seqno;
      }

      auto h = dynamic_cast<MerkleTxHistory*>(history.get());
      if (h)
      {
        h->set_node_id(self);
      }

      auto service_config = tx.ro(network.config)->get();
      auto reconfiguration_type = service_config->reconfiguration_type.value_or(
        ReconfigurationType::ONE_TRANSACTION);

      setup_consensus(ServiceStatus::OPENING, reconfiguration_type, true);
      auto_refresh_jwt_keys();

      LOG_DEBUG_FMT(
        "Restarting consensus at view: {} seqno: {} commit_seqno {}",
        view,
        index,
        global_commit);

      consensus->force_become_primary(index, view, view_history, index);

      if (!create_and_send_boot_request(
            false /* Restore consortium from ledger */))
      {
        throw std::runtime_error(
          "End of public recovery transaction could not be committed");
      }

      sm.advance(State::partOfPublicNetwork);
    }

    //
    // funcs in state "readingPrivateLedger"
    //
    void recover_private_ledger_entry(const std::vector<uint8_t>& ledger_entry)
    {
      std::lock_guard<std::mutex> guard(lock);
      if (!sm.check(State::readingPrivateLedger))
      {
        LOG_FAIL_FMT(
          "Node is state {} cannot recover private ledger entry", sm.value());
        return;
      }

      LOG_INFO_FMT(
        "Deserialising private ledger entry ({})", ledger_entry.size());

      // When reading the private ledger, deserialise in the recovery store
      auto result =
        recovery_store->deserialize(ledger_entry, ConsensusType::CFT)->apply();
      if (result == kv::ApplyResult::FAIL)
      {
        LOG_FAIL_FMT("Failed to deserialise entry in private ledger");
        // Note: rollback terms do not matter here as recovery store is about to
        // be discarded
        recovery_store->rollback({0, ledger_idx - 1}, 0);
        recover_private_ledger_end_unsafe();
        return;
      }

      if (result == kv::ApplyResult::PASS_SIGNATURE)
      {
        recovery_store->compact(ledger_idx);
      }

      if (recovery_store->current_version() == recovery_v)
      {
        LOG_INFO_FMT("Reached recovery final version at {}", recovery_v);
        recover_private_ledger_end_unsafe();
      }
      else
      {
        read_ledger_idx(++ledger_idx);
      }
    }

    void recover_private_ledger_end_unsafe()
    {
      // When reaching the end of the private ledger, make sure the same
      // ledger has been read and swap in private state

      sm.expect(State::readingPrivateLedger);

      if (recovery_v != recovery_store->current_version())
      {
        throw std::logic_error(fmt::format(
          "Private recovery did not reach public ledger seqno: {}/{}",
          recovery_store->current_version(),
          recovery_v));
      }

      auto h =
        dynamic_cast<MerkleTxHistory*>(recovery_store->get_history().get());
      if (h->get_replicated_state_root() != recovery_root)
      {
        throw std::logic_error(fmt::format(
          "Root of public store does not match root of private store at {}",
          recovery_v));
      }

      network.tables->swap_private_maps(*recovery_store.get());
      recovery_store.reset();

      // Raft should deserialise all security domains when network is opened
      consensus->enable_all_domains();

      // Snapshots are only generated after recovery is complete
      snapshotter->set_snapshot_generation(true);

      // Open the service
      if (consensus->can_replicate())
      {
        setup_one_off_secret_hook();
        auto tx = network.tables->create_tx();

        // Shares for the new ledger secret can only be issued now, once the
        // previous ledger secrets have been recovered
        share_manager.issue_recovery_shares(tx);
        GenesisGenerator g(network, tx);
        if (!g.open_service())
        {
          throw std::logic_error("Service could not be opened");
        }

        if (tx.commit() != kv::CommitResult::SUCCESS)
        {
          throw std::logic_error(
            "Could not commit transaction when finishing network recovery");
        }
      }
      open_user_frontend();
      reset_data(quote_info.quote);
      reset_data(quote_info.endorsements);
      sm.advance(State::partOfNetwork);
    }

    void setup_one_off_secret_hook()
    {
      // This hook is necessary to adjust the version at which the last ledger
      // secret before recovery is recorded in the store. This can only be fired
      // once, after the recovery shares for the post-recovery ledger secret are
      // issued.
      network.tables->set_map_hook(
        network.encrypted_ledger_secrets.get_name(),
        network.encrypted_ledger_secrets.wrap_map_hook(
          [this](
            kv::Version version, const EncryptedLedgerSecretsInfo::Write& w)
            -> kv::ConsensusHookPtr {
            if (!w.has_value())
            {
              throw std::logic_error(fmt::format(
                "Unexpected removal from {} table",
                network.encrypted_ledger_secrets.get_name()));
            }

            network.ledger_secrets->adjust_previous_secret_stored_version(
              version);

            network.tables->unset_map_hook(
              network.encrypted_ledger_secrets.get_name());

            return kv::ConsensusHookPtr(nullptr);
          }));
    }

    //
    // funcs in state "readingPublicLedger" or "readingPrivateLedger"
    //
    void recover_ledger_end()
    {
      std::lock_guard<std::mutex> guard(lock);

      if (is_reading_public_ledger())
      {
        recover_public_ledger_end_unsafe();
      }
      else if (is_reading_private_ledger())
      {
        recover_private_ledger_end_unsafe();
      }
      else
      {
        LOG_FAIL_FMT(
          "Node in state {} cannot finalise ledger recovery", sm.value());
        return;
      }
    }

    //
    // funcs in state "partOfPublicNetwork"
    //
    void setup_private_recovery_store()
    {
      recovery_store = std::make_shared<kv::Store>(
        true /* Check transactions in order */,
        true /* Make use of historical secrets */);
      auto recovery_history = std::make_shared<MerkleTxHistory>(
        *recovery_store.get(),
        self,
        *node_sign_kp,
        sig_tx_interval,
        sig_ms_interval,
        false /* No signature timer on recovery_history */);

      auto recovery_encryptor = make_encryptor();

      recovery_store->set_history(recovery_history);
      recovery_store->set_encryptor(recovery_encryptor);

      // Record real store version and root
      recovery_v = network.tables->current_version();
      auto h = dynamic_cast<MerkleTxHistory*>(history.get());
      recovery_root = h->get_replicated_state_root();

      if (startup_snapshot_info)
      {
        std::vector<kv::Version> view_history;
        kv::ConsensusHookPtrs hooks;
        deserialise_snapshot(
          recovery_store,
          startup_snapshot_info->raw,
          hooks,
          &view_history,
          false,
          startup_snapshot_info->evidence_seqno);
        startup_snapshot_info.reset();
      }

      LOG_DEBUG_FMT(
        "Recovery store successfully setup at {}. Target recovery seqno: {}",
        recovery_store->current_version(),
        recovery_v);
    }

    void trigger_recovery_shares_refresh(kv::Tx& tx) override
    {
      share_manager.shuffle_recovery_shares(tx);
    }

    void trigger_host_process_launch(
      const std::vector<std::string>& args) override
    {
      LaunchHostProcessMessage msg{args};
      nlohmann::json j = msg;
      auto json = j.dump();
      LOG_DEBUG_FMT("Triggering host process launch: {}", json);
      RINGBUFFER_WRITE_MESSAGE(AppMessage::launch_host_process, to_host, json);
    }

    void transition_service_to_open(kv::Tx& tx) override
    {
      std::lock_guard<std::mutex> guard(lock);

      auto service = tx.rw<Service>(Tables::SERVICE);
      auto service_info = service->get();
      if (!service_info.has_value())
      {
        throw std::logic_error(
          "Service information cannot be found to transition service to open");
      }

      // Idempotence: if the service is already open or waiting for recovery
      // shares, this function should succeed with no effect
      if (
        service_info->status == ServiceStatus::WAITING_FOR_RECOVERY_SHARES ||
        service_info->status == ServiceStatus::OPEN)
      {
        LOG_DEBUG_FMT(
          "Service in state {} is already open", service_info->status);
        return;
      }

      if (is_part_of_public_network())
      {
        // If the node is in public mode, start accepting member recovery
        // shares
        share_manager.clear_submitted_recovery_shares(tx);
        service_info->status = ServiceStatus::WAITING_FOR_RECOVERY_SHARES;
        service->put(service_info.value());
        return;
      }
      else if (is_part_of_network())
      {
        // Otherwise, if the node is part of the network. Open the network
        // straight away. Recovery shares are allocated to each recovery member.
        try
        {
          share_manager.issue_recovery_shares(tx);
        }
        catch (const std::logic_error& e)
        {
          throw std::logic_error(
            fmt::format("Failed to issue recovery shares: {}", e.what()));
        }

        GenesisGenerator g(network, tx);
        if (g.open_service())
        {
          open_user_frontend();
        }
        return;
      }
      else
      {
        throw std::logic_error(
          fmt::format("Node in state {} cannot open service", sm.value()));
      }
    }

    void initiate_private_recovery(kv::Tx& tx) override
    {
      std::lock_guard<std::mutex> guard(lock);
      sm.expect(State::partOfPublicNetwork);

      auto restored_ledger_secrets = share_manager.restore_recovery_shares_info(
        tx, std::move(recovery_ledger_secrets));

      // Broadcast decrypted ledger secrets to other nodes for them to initiate
      // private recovery too
      LedgerSecretsBroadcast::broadcast_some(
        network, self, tx, restored_ledger_secrets);

      network.ledger_secrets->restore_historical(
        std::move(restored_ledger_secrets));

      LOG_INFO_FMT("Initiating end of recovery (primary)");

      // Emit signature to certify transactions that happened on public
      // network
      history->emit_signature();

      setup_private_recovery_store();
      reset_recovery_hook();

      // Start reading private security domain of ledger
      ledger_idx = recovery_store->current_version();
      read_ledger_idx(++ledger_idx);

      sm.advance(State::readingPrivateLedger);
    }

    //
    // funcs in state "partOfNetwork" or "partOfPublicNetwork"
    //
    void tick(std::chrono::milliseconds elapsed)
    {
      if (
        !sm.check(State::partOfNetwork) &&
        !sm.check(State::partOfPublicNetwork) &&
        !sm.check(State::readingPrivateLedger))
      {
        return;
      }

      consensus->periodic(elapsed);
    }

    void tick_end()
    {
      if (
        !sm.check(State::partOfNetwork) &&
        !sm.check(State::partOfPublicNetwork) &&
        !sm.check(State::readingPrivateLedger))
      {
        return;
      }

      consensus->periodic_end();
    }

    void recv_node_inbound(const uint8_t* data, size_t size)
    {
      auto [msg_type, from, payload] =
        ringbuffer::read_message<ccf::node_inbound>(data, size);

      auto payload_data = payload.data;
      auto payload_size = payload.size;

      if (msg_type == ccf::NodeMsgType::forwarded_msg)
      {
        cmd_forwarder->recv_message(from, payload_data, payload_size);
      }
      else
      {
        // Only process messages once part of network
        if (
          !sm.check(State::partOfNetwork) &&
          !sm.check(State::partOfPublicNetwork) &&
          !sm.check(State::readingPrivateLedger))
        {
          LOG_DEBUG_FMT(
            "Ignoring node msg received too early - current state is {}",
            sm.value());
          return;
        }

        switch (msg_type)
        {
          case channel_msg:
          {
            n2n_channels->recv_channel_message(
              from, payload_data, payload_size);
            break;
          }

          case consensus_msg:
          {
            consensus->recv_message(from, payload_data, payload_size);
            break;
          }

          default:
          {
            LOG_FAIL_FMT("Unknown node message type: {}", msg_type);
            return;
          }
        }
      }
    }

    //
    // always available
    //
    bool is_primary() const override
    {
      return (
        (sm.check(State::partOfNetwork) ||
         sm.check(State::partOfPublicNetwork) ||
         sm.check(State::readingPrivateLedger)) &&
        consensus->is_primary());
    }

    bool can_replicate() override
    {
      return (
        (sm.check(State::partOfNetwork) ||
         sm.check(State::partOfPublicNetwork) ||
         sm.check(State::readingPrivateLedger)) &&
        consensus->can_replicate());
    }

    bool is_in_initialised_state() const override
    {
      return sm.check(State::initialized);
    }

    bool is_part_of_network() const override
    {
      return sm.check(State::partOfNetwork);
    }

    bool is_reading_public_ledger() const override
    {
      return sm.check(State::readingPublicLedger);
    }

    bool is_reading_private_ledger() const override
    {
      return sm.check(State::readingPrivateLedger);
    }

    bool is_verifying_snapshot() const override
    {
      return sm.check(State::verifyingSnapshot);
    }

    bool is_part_of_public_network() const override
    {
      return sm.check(State::partOfPublicNetwork);
    }

    ExtendedState state() override
    {
      std::lock_guard<std::mutex> guard(lock);
      State s = sm.value();
      if (s == State::readingPrivateLedger)
      {
        return {s, recovery_v, recovery_store->current_version()};
      }
      else
      {
        return {s, std::nullopt, std::nullopt};
      }
    }

    bool rekey_ledger(kv::Tx& tx) override
    {
      std::lock_guard<std::mutex> guard(lock);
      sm.expect(State::partOfNetwork);

      // The ledger should not be re-keyed when the service is not open because:
      // - While waiting for recovery shares, the submitted shares are stored
      // in a public table, encrypted with the ledger secret generated at
      // startup of the first recovery node
      // - On recovery, historical ledger secrets can only be looked up in the
      // ledger once all ledger secrets have been restored
      GenesisGenerator g(network, tx);
      if (g.get_service_status().value() != ServiceStatus::OPEN)
      {
        LOG_FAIL_FMT("Cannot rekey ledger while the service is not open");
        return false;
      }

      // Effects of ledger rekey are only observed from the next transaction,
      // once the local hook on the secrets table has been triggered.

      auto new_ledger_secret = make_ledger_secret();
      share_manager.issue_recovery_shares(tx, new_ledger_secret);
      LedgerSecretsBroadcast::broadcast_new(
        network, tx, std::move(new_ledger_secret));

      return true;
    }

    NodeId get_node_id() const override
    {
      return self;
    }

    std::optional<kv::Version> get_startup_snapshot_seqno() override
    {
      std::lock_guard<std::mutex> guard(lock);
      return startup_seqno;
    }

    SessionMetrics get_session_metrics() override
    {
      return rpcsessions->get_session_metrics();
    }

  private:
    bool is_ip(const std::string_view& hostname)
    {
      // IP address components are purely numeric. DNS names may be largely
      // numeric, but at least the final component (TLD) must not be
      // all-numeric. So this distinguishes "1.2.3.4" (and IP address) from
      // "1.2.3.c4m" (a DNS name). "1.2.3." is invalid for either, and will
      // throw. Attempts to handle IPv6 by also splitting on ':', but this is
      // untested.
      const auto final_component =
        nonstd::split(nonstd::split(hostname, ".").back(), ":").back();
      if (final_component.empty())
      {
        throw std::runtime_error(fmt::format(
          "{} has a trailing period, is not a valid hostname",
          final_component));
      }
      for (const auto c : final_component)
      {
        if (c < '0' || c > '9')
        {
          return false;
        }
      }

      return true;
    }

    std::vector<crypto::SubjectAltName> get_subject_alternative_names()
    {
      // If no Subject Alternative Name (SAN) is passed in at node creation,
      // default to using node's RPC address as single SAN. Otherwise, use
      // specified SANs.
      if (!config.node_certificate.subject_alt_names.empty())
      {
        return crypto::sans_from_string_list(
          config.node_certificate.subject_alt_names);
      }
      else
      {
        // Construct SANs from RPC interfaces, manually detecting whether each
        // is a domain name or IP
        std::vector<crypto::SubjectAltName> sans;
        for (const auto& interface : config.network.rpc_interfaces)
        {
          auto [host, _] = split_net_address(interface.published_address);
          sans.push_back({host, is_ip(host)});
        }
        return sans;
      }
    }

    crypto::Pem create_endorsed_node_cert(size_t validity_period_days)
    {
      // Only used by a 2.x node joining an existing 1.x service which will not
      // endorsed the identity of the new joiner.
      return create_endorsed_cert(
        node_sign_kp,
        config.node_certificate.subject_name,
        subject_alt_names,
        config.startup_host_time,
        validity_period_days,
        network.identity->priv_key,
        network.identity->cert);
    }

    void accept_node_tls_connections()
    {
      // Accept TLS connections, presenting self-signed (i.e. non-endorsed)
      // node certificate.
      rpcsessions->set_cert(
        self_signed_node_cert, node_sign_kp->private_key_pem());
      LOG_INFO_FMT("Node TLS connections now accepted");
    }

    void accept_network_tls_connections()
    {
      // Accept TLS connections, presenting node certificate signed by network
      // certificate
      CCF_ASSERT_FMT(
        endorsed_node_cert.has_value(),
        "Node certificate should be endorsed before accepting endorsed client "
        "connections");
      rpcsessions->set_cert(
        endorsed_node_cert.value(), node_sign_kp->private_key_pem());
      LOG_INFO_FMT("Network TLS connections now accepted");
    }

    void open_frontend(
      ccf::ActorsType actor,
      std::optional<crypto::Pem*> identity = std::nullopt)
    {
      auto fe = rpc_map->find(actor);
      if (!fe.has_value())
      {
        throw std::logic_error(
          fmt::format("Cannot open {} frontend", (int)actor));
      }
      fe.value()->open(identity);
    }

    void open_user_frontend() override
    {
      open_frontend(ccf::ActorsType::users, &network.identity->cert);
    }

    std::vector<uint8_t> serialize_create_request(bool create_consortium = true)
    {
      CreateNetworkNodeToNode::In create_params;

      // False on recovery where the consortium is read from the existing
      // ledger
      if (create_consortium)
      {
        create_params.genesis_info = config.start;
      }

      create_params.node_id = self;
      create_params.certificate_signing_request = node_sign_kp->create_csr(
        config.node_certificate.subject_name, subject_alt_names);
      create_params.public_key = node_sign_kp->public_key_pem();
      create_params.network_cert = network.identity->cert;
      create_params.quote_info = quote_info;
      create_params.public_encryption_key = node_encrypt_kp->public_key_pem();
      create_params.code_digest = node_code_id;
      create_params.node_info_network = config.network;
      create_params.node_cert_valid_from = config.startup_host_time;
      create_params.initial_node_cert_validity_period_days =
        config.node_certificate.initial_validity_days;

      // Record self-signed certificate in create request if the node does not
      // require endorsement by the service (i.e. BFT)
      if (network.consensus_type == ConsensusType::BFT)
      {
        create_params.node_cert = self_signed_node_cert;
      }

      const auto body = serdes::pack(create_params, serdes::Pack::Text);

      http::Request request(fmt::format(
        "/{}/{}", ccf::get_actor_prefix(ccf::ActorsType::nodes), "create"));
      request.set_header(
        http::headers::CONTENT_TYPE, http::headervalues::contenttype::JSON);

      request.set_body(&body);

      return request.build_request();
    }

    bool parse_create_response(const std::vector<uint8_t>& response)
    {
      http::SimpleResponseProcessor processor;
      http::ResponseParser parser(processor);

      parser.execute(response.data(), response.size());

      if (processor.received.size() != 1)
      {
        LOG_FAIL_FMT(
          "Expected single message, found {}", processor.received.size());
        return false;
      }

      const auto& r = processor.received.front();

      if (r.status != HTTP_STATUS_OK)
      {
        LOG_FAIL_FMT(
          "Create response is error: {} {}",
          r.status,
          http_status_str(r.status));
        return false;
      }

      const auto body = serdes::unpack(r.body, serdes::Pack::Text);
      if (!body.is_boolean())
      {
        LOG_FAIL_FMT("Expected boolean body in create response");
        LOG_DEBUG_FMT(
          "Expected boolean body in create response: {}", body.dump());
        return false;
      }

      return body;
    }

    bool send_create_request(const std::vector<uint8_t>& packed)
    {
      auto node_session = std::make_shared<enclave::SessionContext>(
        enclave::InvalidSessionId, self_signed_node_cert.raw());
      auto ctx = enclave::make_rpc_context(node_session, packed);

      ctx->is_create_request = true;

      const auto actor_opt = http::extract_actor(*ctx);
      if (!actor_opt.has_value())
      {
        throw std::logic_error("Unable to get actor for create request");
      }

      const auto actor = rpc_map->resolve(actor_opt.value());
      auto frontend_opt = this->rpc_map->find(actor);
      if (!frontend_opt.has_value())
      {
        throw std::logic_error(
          "RpcMap::find returned invalid (empty) frontend");
      }
      auto frontend = frontend_opt.value();

      const auto response = frontend->process(ctx);
      if (!response.has_value())
      {
        return false;
      }

      return parse_create_response(response.value());
    }

    bool create_and_send_boot_request(bool create_consortium = true)
    {
      const auto create_success =
        send_create_request(serialize_create_request(create_consortium));
      if (network.consensus_type == ConsensusType::BFT)
      {
        return true;
      }
      else
      {
        return create_success;
      }
    }

    void backup_initiate_private_recovery()
    {
      if (!consensus->is_backup())
        return;

      sm.expect(State::partOfPublicNetwork);

      LOG_INFO_FMT("Initiating end of recovery (backup)");

      setup_private_recovery_store();

      reset_recovery_hook();
      setup_one_off_secret_hook();

      // Start reading private security domain of ledger
      ledger_idx = recovery_store->current_version();
      read_ledger_idx(++ledger_idx);

      sm.advance(State::readingPrivateLedger);
    }

    void setup_basic_hooks()
    {
      network.tables->set_map_hook(
        network.secrets.get_name(),
        network.secrets.wrap_map_hook(
          [this](kv::Version hook_version, const Secrets::Write& w)
            -> kv::ConsensusHookPtr {
            LedgerSecretsMap restored_ledger_secrets;

            const auto& ledger_secrets_for_nodes = w;
            if (!ledger_secrets_for_nodes.has_value())
            {
              throw std::logic_error(fmt::format(
                "Unexpected removal from {} table",
                network.secrets.get_name()));
            }

            for (const auto& [node_id, encrypted_ledger_secrets] :
                 ledger_secrets_for_nodes.value())
            {
              if (node_id != self)
              {
                // Only consider ledger secrets for this node
                continue;
              }

              for (const auto& encrypted_ledger_secret :
                   encrypted_ledger_secrets)
              {
                auto plain_ledger_secret = LedgerSecretsBroadcast::decrypt(
                  node_encrypt_kp, encrypted_ledger_secret.encrypted_secret);

                // On rekey, the version is inferred from the version at which
                // the hook is executed. Otherwise, on recovery, use the version
                // read from the write set.
                kv::Version ledger_secret_version =
                  encrypted_ledger_secret.version.value_or(hook_version);

                if (is_part_of_public_network())
                {
                  // On recovery, accumulate restored ledger secrets
                  restored_ledger_secrets.emplace(
                    ledger_secret_version,
                    std::make_shared<LedgerSecret>(
                      std::move(plain_ledger_secret),
                      encrypted_ledger_secret.previous_secret_stored_version));
                }
                else
                {
                  // When rekeying, set the encryption key for the next version
                  // onward (backups deserialise this transaction with the
                  // previous ledger secret)
                  network.ledger_secrets->set_secret(
                    ledger_secret_version + 1,
                    std::make_shared<LedgerSecret>(
                      std::move(plain_ledger_secret), hook_version));
                }
              }
            }

            if (!restored_ledger_secrets.empty() && is_part_of_public_network())
            {
              // When recovering, restore ledger secrets and trigger end of
              // recovery protocol (backup only)
              network.ledger_secrets->restore_historical(
                std::move(restored_ledger_secrets));
              backup_initiate_private_recovery();
            }

            return kv::ConsensusHookPtr(nullptr);
          }));

      network.tables->set_map_hook(
        network.node_endorsed_certificates.get_name(),
        network.node_endorsed_certificates.wrap_map_hook(
          [this](
            kv::Version hook_version,
            const NodeEndorsedCertificates::Write& w) -> kv::ConsensusHookPtr {
            for (auto const& [node_id, endorsed_certificate] : w)
            {
              if (node_id != self)
              {
                continue;
              }

              if (!endorsed_certificate.has_value())
              {
                throw std::logic_error(fmt::format(
                  "Could not find endorsed node certificate for {}", self));
              }

              endorsed_node_cert = endorsed_certificate.value();
              history->set_endorsed_certificate(endorsed_node_cert.value());
              n2n_channels->set_endorsed_node_cert(endorsed_node_cert.value());
              accept_network_tls_connections();

              open_frontend(ActorsType::members);
              open_user_frontend();
            }

            return kv::ConsensusHookPtr(nullptr);
          }));
    }

    kv::Version get_last_recovered_signed_idx() override
    {
      // On recovery, only one node recovers the public ledger and is thus
      // aware of the version at which the new ledger secret is applicable
      // from. If the primary changes while the network is public-only, the
      // new primary should also know at which version the new ledger secret
      // is applicable from.
      std::lock_guard<std::mutex> guard(lock);
      return last_recovered_signed_idx;
    }

    void setup_recovery_hook()
    {
      network.tables->set_map_hook(
        network.encrypted_ledger_secrets.get_name(),
        network.encrypted_ledger_secrets.wrap_map_hook(
          [this](
            kv::Version version, const EncryptedLedgerSecretsInfo::Write& w)
            -> kv::ConsensusHookPtr {
            auto encrypted_ledger_secret_info = w;
            if (!encrypted_ledger_secret_info.has_value())
            {
              throw std::logic_error(fmt::format(
                "Unexpected removal from {} table",
                network.encrypted_ledger_secrets.get_name()));
            }

            // If the version of the next ledger secret is not set, deduce it
            // from the hook version (i.e. ledger rekey)
            if (!encrypted_ledger_secret_info->next_version.has_value())
            {
              encrypted_ledger_secret_info->next_version = version + 1;
            }

            if (encrypted_ledger_secret_info->previous_ledger_secret
                  .has_value())
            {
              LOG_DEBUG_FMT(
                "Recovery encrypted ledger secret valid at seqno {}",
                encrypted_ledger_secret_info->previous_ledger_secret->version);
            }

            recovery_ledger_secrets.emplace_back(
              std::move(encrypted_ledger_secret_info.value()));

            return kv::ConsensusHookPtr(nullptr);
          }));
    }

    void reset_recovery_hook()
    {
      network.tables->unset_map_hook(
        network.encrypted_ledger_secrets.get_name());
    }

    void setup_n2n_channels(
      const std::optional<crypto::Pem>& endorsed_node_certificate_ =
        std::nullopt)
    {
      // If the endorsed node certificate is available at the time the
      // consensus/node-to-node channels are initialised, use it (i.e. join).
      // Otherwise, specify it later, on endorsed certificate table hook (i.e.
      // start or recover).
      n2n_channels->initialize(
        self, network.identity->cert, node_sign_kp, endorsed_node_certificate_);
    }

    void setup_cmd_forwarder()
    {
      cmd_forwarder->initialize(self);
    }

    void setup_history()
    {
      if (history)
      {
        throw std::logic_error("History already initialised");
      }

      history = std::make_shared<MerkleTxHistory>(
        *network.tables.get(),
        self,
        *node_sign_kp,
        sig_tx_interval,
        sig_ms_interval,
        true);
      network.tables->set_history(history);
    }

    void setup_encryptor()
    {
      if (encryptor)
      {
        throw std::logic_error("Encryptor already initialised");
      }

      encryptor = make_encryptor();
      network.tables->set_encryptor(encryptor);
    }

    void setup_consensus(
      ServiceStatus service_status,
      ReconfigurationType reconfiguration_type,
      bool public_only = false,
      const std::optional<crypto::Pem>& endorsed_node_certificate_ =
        std::nullopt)
    {
      setup_n2n_channels(endorsed_node_certificate_);
      setup_cmd_forwarder();

      auto shared_state = std::make_shared<aft::State>(self);

      auto resharing_tracker = nullptr;
      if (consensus_config.type == ConsensusType::BFT)
      {
        std::make_shared<ccf::SplitIdentityResharingTracker>(
          shared_state,
          rpc_map,
          node_sign_kp,
          self_signed_node_cert,
          endorsed_node_cert);
      }

      auto node_client = std::make_shared<HTTPNodeClient>(
        rpc_map, node_sign_kp, self_signed_node_cert, endorsed_node_cert);

      kv::MembershipState membership_state =
        (reconfiguration_type == ReconfigurationType::TWO_TRANSACTION &&
         service_status == ServiceStatus::OPEN) ?
        kv::MembershipState::Learner :
        kv::MembershipState::Active;

      auto raft = std::make_unique<RaftType>(
        network.consensus_type,
        std::make_unique<aft::Adaptor<kv::Store>>(network.tables),
        std::make_unique<consensus::LedgerEnclave>(writer_factory),
        n2n_channels,
        snapshotter,
        rpcsessions,
        rpc_map,
        shared_state,
        std::move(resharing_tracker),
        node_client,
<<<<<<< HEAD
        indexer,
        std::chrono::milliseconds(consensus_config.raft_request_timeout),
        std::chrono::milliseconds(consensus_config.raft_election_timeout),
        std::chrono::milliseconds(consensus_config.raft_election_timeout),
=======
        std::chrono::milliseconds(consensus_config.timeout_ms),
        std::chrono::milliseconds(consensus_config.election_timeout_ms),
        std::chrono::milliseconds(consensus_config.election_timeout_ms),
>>>>>>> 2514a92f
        sig_tx_interval,
        public_only,
        membership_state,
        reconfiguration_type);

      consensus = std::make_shared<RaftConsensusType>(
        std::move(raft), network.consensus_type);

      network.tables->set_consensus(consensus);

      // When a node is added, even locally, inform consensus so that it
      // can add a new active configuration.
      network.tables->set_map_hook(
        network.nodes.get_name(),
        network.nodes.wrap_map_hook(
          [](kv::Version version, const Nodes::Write& w)
            -> kv::ConsensusHookPtr {
            return std::make_unique<ConfigurationChangeHook>(version, w);
          }));

      network.tables->set_map_hook(
        network.network_configurations.get_name(),
        network.network_configurations.wrap_map_hook(
          [](kv::Version version, const NetworkConfigurations::Write& w)
            -> kv::ConsensusHookPtr {
            return std::make_unique<NetworkConfigurationsHook>(version, w);
          }));

      network.tables->set_map_hook(
        network.resharings.get_name(),
        network.resharings.wrap_map_hook(
          [](kv::Version version, const Resharings::Write& w)
            -> kv::ConsensusHookPtr {
            return std::make_unique<ResharingsHook>(version, w);
          }));

      network.tables->set_map_hook(
        network.signatures.get_name(),
        network.signatures.wrap_map_hook(
          [](kv::Version version, const Signatures::Write& w)
            -> kv::ConsensusHookPtr {
            return std::make_unique<SignaturesHook>(version, w);
          }));

      network.tables->set_map_hook(
        network.serialise_tree.get_name(),
        network.serialise_tree.wrap_map_hook(
          [](kv::Version version, const SerialisedMerkleTree::Write& w)
            -> kv::ConsensusHookPtr {
            return std::make_unique<SerialisedMerkleTreeHook>(version, w);
          }));

      setup_basic_hooks();
    }

    void setup_snapshotter()
    {
      if (snapshotter)
      {
        throw std::logic_error("Snapshotter already initialised");
      }
      snapshotter = std::make_shared<Snapshotter>(
        writer_factory, network.tables, config.snapshot_tx_interval);
    }

    void read_ledger_idx(consensus::Index idx)
    {
      RINGBUFFER_WRITE_MESSAGE(
        consensus::ledger_get_range,
        to_host,
        idx,
        idx,
        consensus::LedgerRequestPurpose::Recovery);
    }

    void ledger_truncate(consensus::Index idx)
    {
      RINGBUFFER_WRITE_MESSAGE(consensus::ledger_truncate, to_host, idx);
    }
  };
}<|MERGE_RESOLUTION|>--- conflicted
+++ resolved
@@ -1972,16 +1972,10 @@
         shared_state,
         std::move(resharing_tracker),
         node_client,
-<<<<<<< HEAD
         indexer,
-        std::chrono::milliseconds(consensus_config.raft_request_timeout),
-        std::chrono::milliseconds(consensus_config.raft_election_timeout),
-        std::chrono::milliseconds(consensus_config.raft_election_timeout),
-=======
         std::chrono::milliseconds(consensus_config.timeout_ms),
         std::chrono::milliseconds(consensus_config.election_timeout_ms),
         std::chrono::milliseconds(consensus_config.election_timeout_ms),
->>>>>>> 2514a92f
         sig_tx_interval,
         public_only,
         membership_state,
