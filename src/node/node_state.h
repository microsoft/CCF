--- conflicted
+++ resolved
@@ -987,38 +987,6 @@
         self = NodeId(fmt::format("{:#064}", id.value()));
       }
 
-<<<<<<< HEAD
-      CodeDigest code_digest;
-#ifdef GET_QUOTE
-      auto code_id = enclave_attestation_provider.get_code_id(quote_info);
-      if (code_id.has_value())
-      {
-        code_digest = code_id.value();
-      }
-      else
-      {
-        throw std::logic_error("Failed to extract code id from quote");
-      }
-#endif
-
-      // TODO: Record SAN and public key as well!
-      g.add_node(
-        self,
-        {node_info_network,
-         node_cert,
-         quote_info,
-         node_encrypt_kp->public_key_pem().raw(),
-         NodeStatus::PENDING,
-         std::nullopt,
-         ds::to_hex(code_digest.data)});
-
-      network_config.nodes.insert(self);
-      add_new_network_reconfiguration(network, tx, network_config);
-
-      LOG_INFO_FMT("Deleted previous nodes and added self as {}", self);
-
-=======
->>>>>>> 168a5a73
       network.ledger_secrets->init(last_recovered_signed_idx + 1);
       setup_encryptor();
 
@@ -1063,21 +1031,8 @@
 
       consensus->force_become_primary(index, view, view_history, index);
 
-<<<<<<< HEAD
-      // Sets itself as trusted
-      g.trust_node(self, network.ledger_secrets->get_latest(tx).first);
-
-      // TODO: Record endorsed identity as well!
-
-#ifdef GET_QUOTE
-      g.trust_node_code_id(node_code_id);
-#endif
-
-      if (tx.commit() != kv::CommitResult::SUCCESS)
-=======
       if (!create_and_send_boot_request(
             false /* Restore consortium from ledger */))
->>>>>>> 168a5a73
       {
         throw std::runtime_error(
           "End of public recovery transaction could not be committed");
