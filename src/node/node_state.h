// Copyright (c) Microsoft Corporation. All rights reserved.
// Licensed under the Apache 2.0 License.
#pragma once

#include "call_types.h"
#include "consensus/aft/raft_consensus.h"
#include "consensus/ledger_enclave.h"
#include "ds/logger.h"
#include "enclave/rpc_sessions.h"
#include "encryptor.h"
#include "entities.h"
#include "genesis_gen.h"
#include "history.h"
#include "network_state.h"
#include "node/progress_tracker.h"
#include "node/rpc/serdes.h"
#include "node_to_node.h"
#include "rpc/frontend.h"
#include "rpc/member_frontend.h"
#include "rpc/serialization.h"
#include "secret_share.h"
#include "share_manager.h"
#include "snapshotter.h"
#include "tls/client.h"
#include "tls/entropy.h"

#ifdef USE_NULL_ENCRYPTOR
#  include "kv/test/null_encryptor.h"
#endif

#ifndef VIRTUAL_ENCLAVE
#  include "ccf_t.h"
#endif

#include <atomic>
#include <chrono>
#define FMT_HEADER_ONLY
#include <fmt/format.h>
#include <nlohmann/json.hpp>
#include <stdexcept>
#include <unordered_set>
#include <vector>

extern "C"
{
#include <evercrypt/EverCrypt_AutoConfig2.h>
}

// Used by fmtlib to render ccf::State
namespace std
{
  std::ostream& operator<<(std::ostream& os, ccf::State s)
  {
    nlohmann::json j;
    to_json(j, s);
    return os << j.dump();
  }
}

namespace ccf
{
  using RaftConsensusType =
    aft::Consensus<consensus::LedgerEnclave, NodeToNode, Snapshotter>;
  using RaftType = aft::Aft<consensus::LedgerEnclave, NodeToNode, Snapshotter>;

  template <typename T>
  class StateMachine
  {
    std::atomic<T> s;

  public:
    StateMachine(T s) : s(s) {}
    void expect(T s) const
    {
      auto state = this->s.load();
      if (s != state)
      {
        throw std::logic_error(
          fmt::format("State is {}, but expected {}", state, s));
      }
    }

    bool check(T s) const
    {
      return s == this->s.load();
    }

    T value() const
    {
      return this->s.load();
    }

    void advance(T s)
    {
      LOG_DEBUG_FMT("Advancing to state {} (from {})", s, this->s.load());
      this->s.store(s);
    }
  };

  class NodeState : public ccf::AbstractNodeState
  {
  private:
    template <typename T>
    using Result = std::pair<T, bool>;

    template <typename T>
    static Result<T> Success(T&& v)
    {
      return {std::forward<T>(v), true};
    }

    template <typename T>
    static Result<T> Fail()
    {
      return {{}, false};
    }

    template <typename T>
    static Result<T> Fail(const char* s)
    {
      LOG_DEBUG_FMT(s);
      return {{}, false};
    }

    //
    // this node's core state
    //
    StateMachine<State> sm;
    SpinLock lock;

    NodeId self;
    tls::KeyPairPtr node_sign_kp;
    tls::KeyPairPtr node_encrypt_kp;
    tls::Pem node_cert;
    std::vector<uint8_t> quote;
    CodeDigest node_code_id;

    //
    // kv store, replication, and I/O
    //
    ringbuffer::AbstractWriterFactory& writer_factory;
    ringbuffer::WriterPtr to_host;
    consensus::Config consensus_config;
    size_t sig_tx_interval;
    size_t sig_ms_interval;

    NetworkState& network;

    std::shared_ptr<kv::Consensus> consensus;
    std::shared_ptr<enclave::RPCMap> rpc_map;
    std::shared_ptr<NodeToNode> n2n_channels;
    std::shared_ptr<Forwarder<NodeToNode>> cmd_forwarder;
    std::shared_ptr<enclave::RPCSessions> rpcsessions;

    std::shared_ptr<kv::TxHistory> history;
    std::shared_ptr<ccf::ProgressTracker> progress_tracker;
    std::shared_ptr<kv::AbstractTxEncryptor> encryptor;

    ShareManager& share_manager;
    std::shared_ptr<Snapshotter> snapshotter;

    //
    // recovery
    //
    NodeInfoNetwork node_info_network;
    std::shared_ptr<kv::Store> recovery_store;
    std::shared_ptr<kv::TxHistory> recovery_history;
    std::shared_ptr<kv::AbstractTxEncryptor> recovery_encryptor;

    kv::Version recovery_v;
    crypto::Sha256Hash recovery_root;
    std::vector<kv::Version> view_history;
    kv::Version last_recovered_signed_idx = 1;
    std::list<RecoveredLedgerSecret> recovery_ledger_secrets;

    // This should really be a reference but because there are two ecalls,
    // this is currently not possible:
    // https://github.com/microsoft/CCF/issues/857
    std::unique_ptr<std::vector<uint8_t>> recovery_snapshot = nullptr;
    size_t recovery_snapshot_tx_interval = Snapshotter::max_tx_interval;

    consensus::Index ledger_idx = 0;

  public:
    NodeState(
      ringbuffer::AbstractWriterFactory& writer_factory,
      NetworkState& network,
      std::shared_ptr<enclave::RPCSessions> rpcsessions,
      ShareManager& share_manager) :
      sm(State::uninitialized),
      self(INVALID_ID),
      node_sign_kp(tls::make_key_pair()),
      node_encrypt_kp(tls::make_key_pair()),
      writer_factory(writer_factory),
      to_host(writer_factory.create_writer_to_outside()),
      network(network),
      rpcsessions(rpcsessions),
      share_manager(share_manager),
      snapshotter(std::make_shared<Snapshotter>(writer_factory, network))
    {
      ::EverCrypt_AutoConfig2_init();
    }

    //
    // funcs in state "uninitialized"
    //
    void initialize(
      const consensus::Config& consensus_config_,
      std::shared_ptr<NodeToNode> n2n_channels_,
      std::shared_ptr<enclave::RPCMap> rpc_map_,
      std::shared_ptr<Forwarder<NodeToNode>> cmd_forwarder_,
      size_t sig_tx_interval_,
      size_t sig_ms_interval_)
    {
      std::lock_guard<SpinLock> guard(lock);
      sm.expect(State::uninitialized);

      consensus_config = consensus_config_;
      n2n_channels = n2n_channels_;
      rpc_map = rpc_map_;
      cmd_forwarder = cmd_forwarder_;
      sig_tx_interval = sig_tx_interval_;
      sig_ms_interval = sig_ms_interval_;
      sm.advance(State::initialized);
    }

    //
    // funcs in state "initialized"
    //
    auto create(const CreateNew::In& args)
    {
      std::lock_guard<SpinLock> guard(lock);
      sm.expect(State::initialized);

      create_node_cert(args.config);
      open_node_frontend();

#ifdef GET_QUOTE
      if (network.consensus_type != ConsensusType::BFT)
      {
        auto quote_opt = QuoteGenerator::get_quote(node_cert);
        if (!quote_opt.has_value())
        {
          return Fail<CreateNew::Out>("Quote could not be retrieved");
        }
        quote = quote_opt.value();
        auto node_code_id_opt = QuoteGenerator::get_code_id(quote);
        if (!node_code_id_opt.has_value())
        {
          return Fail<CreateNew::Out>(
            "Code ID could not be retrieved from quote");
        }
        node_code_id = node_code_id_opt.value();
      }
#endif

      switch (args.start_type)
      {
        case StartType::New:
        {
          network.identity =
            std::make_unique<NetworkIdentity>("CN=CCF Network");

          network.ledger_secrets = std::make_shared<LedgerSecrets>();
          network.ledger_secrets->init();

          self = 0; // The first node id is always 0

          setup_encryptor(network.consensus_type);
          setup_consensus();
          setup_progress_tracker();
          setup_history();

          snapshotter->set_tx_interval(args.config.snapshot_tx_interval);

          // Become the primary and force replication
          consensus->force_become_primary();

          // Open member frontend for members to configure and open the
          // network
          open_member_frontend();

          if (!create_and_send_request(args, quote))
          {
            return Fail<CreateNew::Out>(
              "Genesis transaction could not be committed");
          }

          accept_network_tls_connections(args.config);

          reset_data(quote);
          sm.advance(State::partOfNetwork);

          return Success<CreateNew::Out>({node_cert, network.identity->cert});
        }
        case StartType::Join:
        {
          // TLS connections are not endorsed by the network until the node
          // has joined
          accept_node_tls_connections();

          sm.advance(State::pending);

          return Success<CreateNew::Out>({node_cert, {}});
        }
        case StartType::Recover:
        {
          node_info_network = args.config.node_info_network;

          network.identity =
            std::make_unique<NetworkIdentity>("CN=CCF Network");
          network.ledger_secrets = std::make_shared<LedgerSecrets>();

          setup_history();
          setup_consensus();

          // It is necessary to give an encryptor to the store for it to
          // deserialise the public domain when recovering the public ledger.
          // Once the public recovery is complete, the existing encryptor is
          // replaced with a new one initialised with recovered ledger
          // secrets.
          setup_encryptor(network.consensus_type);

          bool from_snapshot = !args.config.startup_snapshot.empty();

          setup_recovery_hook(from_snapshot);

          // Snapshot generation is disabled until private recovery is
          // complete
          recovery_snapshot_tx_interval = args.config.snapshot_tx_interval;

          if (from_snapshot)
          {
            // Keep a reference to snapshot for private recovery
            recovery_snapshot = std::make_unique<std::vector<uint8_t>>(
              args.config.startup_snapshot);

            LOG_DEBUG_FMT(
              "Deserialising public snapshot ({})", recovery_snapshot->size());
            auto rc = network.tables->deserialise_snapshot(
              *recovery_snapshot, &view_history, true);
            if (rc != kv::DeserialiseSuccess::PASS)
            {
              throw std::logic_error(
                fmt::format("Failed to apply public snapshot: {}", rc));
            }

            ledger_idx = network.tables->current_version();
            last_recovered_signed_idx = ledger_idx;
            snapshotter->set_last_snapshot_idx(ledger_idx);

            LOG_DEBUG_FMT("Snapshot deserialised at seqno {}", ledger_idx);
          }

          accept_network_tls_connections(args.config);

          sm.advance(State::readingPublicLedger);

          return Success<CreateNew::Out>({node_cert, network.identity->cert});
        }
        default:
        {
          throw std::logic_error(fmt::format(
            "Node was started in unknown mode {}", args.start_type));
        }
      }
    }

    //
    // funcs in state "pending"
    //
    void initiate_join(CCFConfig& config)
    {
      auto network_ca = std::make_shared<tls::CA>(config.joining.network_cert);
      auto join_client_cert = std::make_unique<tls::Cert>(
        network_ca, node_cert, node_sign_kp->private_key_pem());

      // Create RPC client and connect to remote node
      auto join_client =
        rpcsessions->create_client(std::move(join_client_cert));

      join_client->connect(
        config.joining.target_host,
        config.joining.target_port,
        [this, &config](
          http_status status, http::HeaderMap&&, std::vector<uint8_t>&& data) {
          std::lock_guard<SpinLock> guard(lock);
          if (!sm.check(State::pending))
          {
            return false;
          }

          if (status != HTTP_STATUS_OK)
          {
            LOG_FAIL_FMT(
              "An error occurred while joining the network: {} {}{}",
              status,
              http_status_str(status),
              data.empty() ?
                "" :
                fmt::format("  '{}'", std::string(data.begin(), data.end())));
            return false;
          }

          auto j = serdes::unpack(data, serdes::Pack::Text);

          JoinNetworkNodeToNode::Out resp;
          try
          {
            resp = j.get<JoinNetworkNodeToNode::Out>();
          }
          catch (const std::exception& e)
          {
            LOG_FAIL_FMT(
              "An error occurred while parsing the join network response");
            LOG_DEBUG_FMT(
              "An error occurred while parsing the join network response: {}",
              j.dump());
            return false;
          }

          // Set network secrets, node id and become part of network.
          if (resp.node_status == NodeStatus::TRUSTED)
          {
            network.identity =
              std::make_unique<NetworkIdentity>(resp.network_info.identity);
            network.ledger_secrets =
              std::make_shared<LedgerSecrets>(resp.network_info.ledger_secrets);

            self = resp.node_id;

            if (resp.network_info.consensus_type != network.consensus_type)
            {
              throw std::logic_error(fmt::format(
                "Enclave initiated with consensus type {} but target node "
                "responded with consensus {}",
                network.consensus_type,
                resp.network_info.consensus_type));
            }

            setup_encryptor(resp.network_info.consensus_type);
            setup_consensus(resp.network_info.public_only);
            setup_progress_tracker();
            setup_history();

            bool from_snapshot = !config.startup_snapshot.empty();
            if (from_snapshot)
            {
              // It is only possible to deserialise the snapshot then, once
              // the ledger secrets have been passed in by the network
              LOG_DEBUG_FMT(
                "Deserialising snapshot ({})", config.startup_snapshot.size());
              std::vector<kv::Version> view_history;
              auto rc = network.tables->deserialise_snapshot(
                config.startup_snapshot,
                &view_history,
                resp.network_info.public_only);

              if (rc != kv::DeserialiseSuccess::PASS)
              {
                throw std::logic_error(
                  fmt::format("Failed to apply snapshot on join: {}", rc));
              }

              auto tx = network.tables->create_read_only_tx();
              auto sig_view = tx.get_read_only_view(network.signatures);
              auto sig = sig_view->get(0);
              if (!sig.has_value())
              {
                throw std::logic_error(
                  fmt::format("No signatures found after applying snapshot"));
              }

              auto seqno = network.tables->current_version();
              consensus->init_as_backup(seqno, sig->view, view_history);

              if (!resp.network_info.public_only)
              {
                // Only clear snapshot if not recovering. On recovery, the
                // snapshot is used later to initialise the recovery store.
                reset_data(config.startup_snapshot);
              }
              else
              {
                recovery_snapshot = std::make_unique<std::vector<uint8_t>>(
                  config.startup_snapshot);
                recovery_snapshot_tx_interval = config.snapshot_tx_interval;
              }

              // For now, deserialising the snapshot is sufficient to resume
              // from it. Instead, the evidence of the snapshot should be
              // verified for the joiner to effectively join.
              // https://github.com/microsoft/CCF/issues/1539
              LOG_INFO_FMT(
                "Joiner successfully resumed from snapshot at seqno {} and "
                "view {}",
                seqno,
                sig->view);
            }

            open_member_frontend();

            accept_network_tls_connections(config);

            if (resp.network_info.public_only)
            {
              last_recovered_signed_idx =
                resp.network_info.last_recovered_signed_idx;
              setup_recovery_hook(from_snapshot);
              sm.advance(State::partOfPublicNetwork);
            }
            else
            {
              snapshotter->set_tx_interval(config.snapshot_tx_interval);
              reset_data(quote);
              sm.advance(State::partOfNetwork);
            }

            LOG_INFO_FMT(
              "Node has now joined the network as node {}: {}",
              self,
              (resp.network_info.public_only ? "public only" : "all domains"));
          }
          else if (resp.node_status == NodeStatus::PENDING)
          {
            LOG_INFO_FMT(
              "Node {} is waiting for votes of members to be trusted",
              resp.node_id);
          }

          return true;
        });

      // Send RPC request to remote node to join the network.
      JoinNetworkNodeToNode::In join_params;

      join_params.node_info_network = config.node_info_network;
      join_params.public_encryption_key =
        node_encrypt_kp->public_key_pem().raw();
      join_params.quote = quote;
      join_params.consensus_type = network.consensus_type;

      LOG_DEBUG_FMT(
        "Sending join request to {}:{}",
        config.joining.target_host,
        config.joining.target_port);

      const auto body = serdes::pack(join_params, serdes::Pack::Text);

      http::Request r(fmt::format(
        "/{}/{}", ccf::get_actor_prefix(ccf::ActorsType::nodes), "join"));
      r.set_header(
        http::headers::CONTENT_TYPE, http::headervalues::contenttype::JSON);
      r.set_body(&body);

      join_client->send_request(r.build_request());
    }

    void join(CCFConfig& config)
    {
      std::lock_guard<SpinLock> guard(lock);
      sm.expect(State::pending);

      initiate_join(config);

      struct JoinTimeMsg
      {
        JoinTimeMsg(NodeState& self_, CCFConfig& config_) :
          self(self_),
          config(config_)
        {}

        NodeState& self;
        CCFConfig& config;
      };

      auto join_timer_msg = std::make_unique<threading::Tmsg<JoinTimeMsg>>(
        [](std::unique_ptr<threading::Tmsg<JoinTimeMsg>> msg) {
          if (msg->data.self.sm.check(State::pending))
          {
            msg->data.self.initiate_join(msg->data.config);
            auto delay =
              std::chrono::milliseconds(msg->data.config.joining.join_timer);

            threading::ThreadMessaging::thread_messaging.add_task_after(
              std::move(msg), delay);
          }
        },
        *this,
        config);

      threading::ThreadMessaging::thread_messaging.add_task_after(
        std::move(join_timer_msg),
        std::chrono::milliseconds(config.joining.join_timer));
    }

    //
    // funcs in state "readingPublicLedger"
    //
    void start_ledger_recovery()
    {
      std::lock_guard<SpinLock> guard(lock);
      sm.expect(State::readingPublicLedger);
      LOG_INFO_FMT("Starting public recovery");
      read_ledger_idx(++ledger_idx);
    }

    void recover_public_ledger_entry(const std::vector<uint8_t>& ledger_entry)
    {
      std::lock_guard<SpinLock> guard(lock);
      sm.expect(State::readingPublicLedger);

      LOG_DEBUG_FMT(
        "Deserialising public ledger entry ({})", ledger_entry.size());

      // When reading the public ledger, deserialise in the real store
      auto result = network.tables->deserialise(ledger_entry, true);
      if (result == kv::DeserialiseSuccess::FAILED)
      {
        LOG_FAIL_FMT("Failed to deserialise entry in public ledger");
        network.tables->rollback(ledger_idx - 1);
        recover_public_ledger_end_unsafe();
        return;
      }

      // If the ledger entry is a signature, it is safe to compact the store
      if (result == kv::DeserialiseSuccess::PASS_SIGNATURE)
      {
        network.tables->compact(ledger_idx);
        auto tx = network.tables->create_tx();
        GenesisGenerator g(network, tx);
        auto last_sig = g.get_last_signature();
        if (last_sig.has_value())
        {
          LOG_DEBUG_FMT(
            "Read signature at {} for view {}", ledger_idx, last_sig->view);
          // Initial transactions, before the first signature, must have
          // happened in the first signature's view (eg - if the first
          // signature is at seqno 20 in view 4, then transactions 1->19 must
          // also have been in view 4). The brief justification is that while
          // the first node may start in an arbitrarily high view (it does not
          // necessarily start in view 1), it cannot _change_ view before a
          // valid signature.
          const auto view_start_idx =
            view_history.empty() ? 1 : last_recovered_signed_idx + 1;
          CCF_ASSERT_FMT(
            last_sig->view >= 0,
            "last_sig->view is invalid, {}",
            last_sig->view);
          for (auto i = view_history.size();
               i < static_cast<size_t>(last_sig->view);
               ++i)
          {
            view_history.push_back(view_start_idx);
          }
          last_recovered_signed_idx = ledger_idx;
        }
        else
        {
          throw std::logic_error("Invalid signature");
        }
      }

      read_ledger_idx(++ledger_idx);
    }

    void recover_public_ledger_end_unsafe()
    {
      sm.expect(State::readingPublicLedger);

      // For now, we rollback at the latest signed idx. However, it is
      // possible that the snapshot evidence is rolled back. This should be
      // fixed in https://github.com/microsoft/CCF/issues/1539

      // When reaching the end of the public ledger, truncate to last signed
      // index and promote network secrets to this index
      network.tables->rollback(last_recovered_signed_idx);
      ledger_truncate(last_recovered_signed_idx);
      LOG_INFO_FMT(
        "End of public ledger recovery - Truncating ledger to last signed "
        "index: {}",
        last_recovered_signed_idx);

      network.ledger_secrets->init(last_recovered_signed_idx + 1);
      // KV term must be set before the first Tx is committed
      auto new_term = view_history.size() + 2;
      LOG_INFO_FMT("Setting term on public recovery KV to {}", new_term);
      network.tables->set_term(new_term);

      auto tx = network.tables->create_tx();
      GenesisGenerator g(network, tx);
      g.create_service(network.identity->cert);
      g.retire_active_nodes();

      self = g.add_node({node_info_network,
                         node_cert,
                         quote,
                         node_encrypt_kp->public_key_pem().raw(),
                         NodeStatus::PENDING});

      setup_encryptor(network.consensus_type);

      LOG_INFO_FMT("Deleted previous nodes and added self as {}", self);

      kv::Version index = 0;
      kv::Term view = 0;
      kv::Version global_commit = 0;

      auto ls = g.get_last_signature();
      if (ls.has_value())
      {
        auto s = ls.value();
        index = s.seqno;
        view = s.view;
        global_commit = s.commit_seqno;
      }

      auto h = dynamic_cast<MerkleTxHistory*>(history.get());
      if (h)
      {
        h->set_node_id(self);
      }

      if (progress_tracker != nullptr)
      {
        progress_tracker->set_node_id(self);
      }

      setup_raft(true);

      LOG_DEBUG_FMT(
        "Restarting consensus at view: {} seqno: {} commit_seqno {}",
        view,
        index,
        global_commit);

      consensus->force_become_primary(index, view, view_history, index);

      // Sets itself as trusted
      g.trust_node(self);

#ifdef GET_QUOTE
      if (network.consensus_type != ConsensusType::BFT)
      {
        g.trust_node_code_id(node_code_id);
      }
#endif

      if (g.finalize() != kv::CommitSuccess::OK)
      {
        throw std::logic_error(
          "Could not commit transaction when starting recovered public "
          "network");
      }

      open_member_frontend();

      sm.advance(State::partOfPublicNetwork);
    }

    //
    // funcs in state "readingPrivateLedger"
    //
    void recover_private_ledger_entry(const std::vector<uint8_t>& ledger_entry)
    {
      std::lock_guard<SpinLock> guard(lock);
      sm.expect(State::readingPrivateLedger);

      LOG_INFO_FMT(
        "Deserialising private ledger entry ({})", ledger_entry.size());

      // When reading the private ledger, deserialise in the recovery store
      auto result = recovery_store->deserialise(ledger_entry);
      if (result == kv::DeserialiseSuccess::FAILED)
      {
        LOG_FAIL_FMT("Failed to deserialise entry in private ledger");
        recovery_store->rollback(ledger_idx - 1);
        recover_private_ledger_end_unsafe();
        return;
      }

      if (result == kv::DeserialiseSuccess::PASS_SIGNATURE)
      {
        recovery_store->compact(ledger_idx);
      }

      if (recovery_store->current_version() == recovery_v)
      {
        LOG_INFO_FMT("Reached recovery final version at {}", recovery_v);
        recover_private_ledger_end_unsafe();
      }
      else
      {
        read_ledger_idx(++ledger_idx);
      }
    }

    void recover_private_ledger_end_unsafe()
    {
      // When reaching the end of the private ledger, make sure the same
      // ledger has been read and swap in private state

      sm.expect(State::readingPrivateLedger);

      if (recovery_v != recovery_store->current_version())
      {
        throw std::logic_error(fmt::format(
          "Private recovery did not reach public ledger version: {}/{}",
          recovery_store->current_version(),
          recovery_v));
      }

      auto h = dynamic_cast<MerkleTxHistory*>(recovery_history.get());
      if (h->get_replicated_state_root() != recovery_root)
      {
        throw std::logic_error(fmt::format(
          "Root of public store does not match root of private store at {}",
          recovery_v));
      }

      network.tables->swap_private_maps(*recovery_store.get());
      recovery_history.reset();
      recovery_store.reset();
      reset_recovery_hook();

      // Raft should deserialise all security domains when network is opened
      consensus->enable_all_domains();

      // Snapshots are only generated after recovery is complete
      snapshotter->set_tx_interval(recovery_snapshot_tx_interval);

      // Open the service
      if (consensus->is_primary())
      {
        auto tx = network.tables->create_tx();

        // Shares for the new ledger secret can only be issued now, once the
        // previous ledger secrets have been recovered
        share_manager.issue_shares_on_recovery(
          tx, last_recovered_signed_idx + 1);
        GenesisGenerator g(network, tx);
        if (!g.open_service())
        {
          throw std::logic_error("Service could not be opened");
        }

        if (g.finalize() != kv::CommitSuccess::OK)
        {
          throw std::logic_error(
            "Could not commit transaction when finishing network recovery");
        }
      }

      reset_data(quote);
      sm.advance(State::partOfNetwork);
    }

    //
    // funcs in state "readingPublicLedger" or "readingPrivateLedger"
    //
    void recover_ledger_end()
    {
      std::lock_guard<SpinLock> guard(lock);

      if (is_reading_public_ledger())
      {
        recover_public_ledger_end_unsafe();
      }
      else if (is_reading_private_ledger())
      {
        recover_private_ledger_end_unsafe();
      }
      else
      {
        throw std::logic_error(
          "Cannot end ledger recovery if not reading public or private "
          "ledger");
      }
    }

    //
    // funcs in state "partOfPublicNetwork"
    //
    void setup_private_recovery_store()
    {
      // Setup recovery store by cloning tables of store
      recovery_store = std::make_shared<kv::Store>();

      recovery_history = std::make_shared<MerkleTxHistory>(
        *recovery_store.get(),
        self,
        *node_sign_kp,
        sig_tx_interval,
        sig_ms_interval);

#ifdef USE_NULL_ENCRYPTOR
      recovery_encryptor = std::make_shared<kv::NullTxEncryptor>();
#else
      if (network.consensus_type == ConsensusType::BFT)
      {
        recovery_encryptor =
          std::make_shared<PbftTxEncryptor>(network.ledger_secrets, true);
      }
      else if (network.consensus_type == ConsensusType::CFT)
      {
        recovery_encryptor =
          std::make_shared<RaftTxEncryptor>(network.ledger_secrets, true);
        recovery_encryptor->set_iv_id(self); // RaftEncryptor uses node ID in iv
      }
      else
      {
        throw std::logic_error(
          fmt::format("Unknown consensus type: {}", network.consensus_type));
      }
#endif

      recovery_store->set_history(recovery_history);
      recovery_store->set_encryptor(recovery_encryptor);

      // Record real store version and root
      recovery_v = network.tables->current_version();
      auto h = dynamic_cast<MerkleTxHistory*>(history.get());
      recovery_root = h->get_replicated_state_root();

      if (recovery_snapshot)
      {
        LOG_DEBUG_FMT(
          "Deserialising private snapshot for recovery ({})",
          recovery_snapshot->size());
        std::vector<kv::Version> view_history;
        auto rc = recovery_store->deserialise_snapshot(
          *recovery_snapshot, &view_history);
        if (rc != kv::DeserialiseSuccess::PASS)
        {
          throw std::logic_error(fmt::format(
            "Could not deserialise snapshot in recovery store: {}", rc));
        }

        reset_data(*recovery_snapshot);
      }

      LOG_DEBUG_FMT("Recovery store successfully setup: {}", recovery_v);
    }

    bool accept_recovery(kv::Tx& tx) override
    {
      std::lock_guard<SpinLock> guard(lock);
      sm.expect(State::partOfPublicNetwork);

      GenesisGenerator g(network, tx);
      share_manager.clear_submitted_recovery_shares(tx);
      return g.service_wait_for_shares();
    }

    void initiate_private_recovery(kv::Tx& tx) override
    {
      std::lock_guard<SpinLock> guard(lock);
      sm.expect(State::partOfPublicNetwork);

      auto restored_versions =
        share_manager.restore_recovery_shares_info(tx, recovery_ledger_secrets);

      LOG_INFO_FMT("Initiating end of recovery (primary)");

      // Emit signature to certify transactions that happened on public
      // network
      history->emit_signature();

      for (auto const& v : restored_versions)
      {
        broadcast_ledger_secret(
          tx, network.ledger_secrets->get_secret(v).value(), v, true);
      }

      setup_private_recovery_store();

      // Start reading private security domain of ledger
      ledger_idx = recovery_store->current_version();
      read_ledger_idx(++ledger_idx);

      recovery_ledger_secrets.clear();
      sm.advance(State::readingPrivateLedger);
    }

    //
    // funcs in state "partOfNetwork" or "partOfPublicNetwork"
    //
    void tick(std::chrono::milliseconds elapsed)
    {
      if (
        !sm.check(State::partOfNetwork) &&
        !sm.check(State::partOfPublicNetwork) &&
        !sm.check(State::readingPrivateLedger))
      {
        return;
      }

      consensus->periodic(elapsed);
    }

    void tick_end()
    {
      if (
        !sm.check(State::partOfNetwork) &&
        !sm.check(State::partOfPublicNetwork) &&
        !sm.check(State::readingPrivateLedger))
      {
        return;
      }

      consensus->periodic_end();
    }

    void node_msg(const std::vector<uint8_t>& data)
    {
      // Only process messages once part of network
      if (
        !sm.check(State::partOfNetwork) &&
        !sm.check(State::partOfPublicNetwork) &&
        !sm.check(State::readingPrivateLedger))
      {
        return;
      }

      OArray oa(std::move(data));
      NodeMsgType msg_type =
        serialized::overlay<NodeMsgType>(oa.data(), oa.size());

      switch (msg_type)
      {
        case channel_msg:
        {
          n2n_channels->recv_message(std::move(oa));
          break;
        }
        case consensus_msg:
        {
          consensus->recv_message(std::move(oa));
          break;
        }

        default:
        {
        }
      }
    }

    //
    // always available
    //
    bool is_primary() const override
    {
      return (
        (sm.check(State::partOfNetwork) ||
         sm.check(State::partOfPublicNetwork) ||
         sm.check(State::readingPrivateLedger)) &&
        consensus->is_primary());
    }

    bool is_part_of_network() const override
    {
      return sm.check(State::partOfNetwork);
    }

    bool is_reading_public_ledger() const override
    {
      return sm.check(State::readingPublicLedger);
    }

    bool is_reading_private_ledger() const override
    {
      return sm.check(State::readingPrivateLedger);
    }

    bool is_part_of_public_network() const override
    {
      return sm.check(State::partOfPublicNetwork);
    }

    ExtendedState state() override
    {
      std::lock_guard<SpinLock> guard(lock);
      State s = sm.value();
      if (s == State::readingPrivateLedger)
      {
        return {s, recovery_v, recovery_store->current_version()};
      }
      else
      {
        return {s, std::nullopt, std::nullopt};
      }
    }

    bool rekey_ledger(kv::Tx& tx) override
    {
      std::lock_guard<SpinLock> guard(lock);
      sm.expect(State::partOfNetwork);

      // Because submitted recovery shares are encrypted with the latest
      // ledger secret, it is not possible to rekey the ledger if the service
      // is in that state.
      GenesisGenerator g(network, tx);
      if (
        g.get_service_status().value() ==
        ServiceStatus::WAITING_FOR_RECOVERY_SHARES)
      {
        LOG_FAIL_FMT(
          "Cannot rekey ledger while the service is waiting for recovery "
          "shares");
        return false;
      }

      // Effects of ledger rekey are only observed from the next transaction,
      // once the local hook on the secrets table has been triggered.

      auto new_ledger_secret = LedgerSecret();
      share_manager.issue_shares_on_rekey(tx, new_ledger_secret);
      broadcast_ledger_secret(tx, new_ledger_secret);

      return true;
    }

    void node_quotes(
      kv::ReadOnlyTx& tx,
      GetQuotes::Out& result,
      const std::optional<std::set<NodeId>>& filter) override
    {
      auto nodes_view = tx.get_read_only_view(network.nodes);

      nodes_view->foreach([&result, &filter, this](
                            const NodeId& nid, const NodeInfo& ni) {
        if (!filter.has_value() || (filter->find(nid) != filter->end()))
        {
          if (ni.status == ccf::NodeStatus::TRUSTED)
          {
            GetQuotes::Quote q;
            q.node_id = nid;
            q.raw = fmt::format("{:02x}", fmt::join(ni.quote, ""));

            if (this->network.consensus_type != ConsensusType::BFT)
            {
#ifdef GET_QUOTE
              auto code_id_opt = QuoteGenerator::get_code_id(ni.quote);
              if (!code_id_opt.has_value())
              {
                q.error = fmt::format("Failed to retrieve code ID from quote");
              }
              else
              {
                q.mrenclave =
                  fmt::format("{:02x}", fmt::join(code_id_opt.value(), ""));
              }
#endif
            }
            result.quotes.push_back(q);
          }
        }
        return true;
      });
    };

    NodeId get_node_id() const override
    {
      return self;
    }

  private:
    tls::SubjectAltName get_subject_alt_name(const CCFConfig& config)
    {
      // If a domain is passed at node creation, record domain in SAN for node
      // hostname authentication over TLS. Otherwise, record IP in SAN.
      bool san_is_ip = config.domain.empty();
      return {san_is_ip ? config.node_info_network.rpchost : config.domain,
              san_is_ip};
    }

    std::vector<tls::SubjectAltName> get_subject_alternative_names(
      const CCFConfig& config)
    {
      std::vector<tls::SubjectAltName> sans = config.subject_alternative_names;
      sans.push_back(get_subject_alt_name(config));
      return sans;
    }

    void create_node_cert(const CCFConfig& config)
    {
      auto sans = get_subject_alternative_names(config);
      node_cert = node_sign_kp->self_sign(config.subject_name, sans);
    }

    void accept_node_tls_connections()
    {
      // Accept TLS connections, presenting self-signed (i.e. non-endorsed)
      // node certificate. Once the node is part of the network, this
      // certificate should be replaced with network-endorsed counterpart
      rpcsessions->set_cert(node_cert, node_sign_kp->private_key_pem());
      LOG_INFO_FMT("Node TLS connections now accepted");
    }

    void accept_network_tls_connections(const CCFConfig& config)
    {
      // Accept TLS connections, presenting node certificate signed by network
      // certificate
      auto nw = tls::make_key_pair({network.identity->priv_key});

      auto sans = get_subject_alternative_names(config);
      auto endorsed_node_cert = nw->sign_csr(
        node_sign_kp->create_csr(config.subject_name),
        fmt::format("CN={}", "CCF Network"),
        sans);

      rpcsessions->set_cert(
        endorsed_node_cert, node_sign_kp->private_key_pem());
      LOG_INFO_FMT("Network TLS connections now accepted");
    }

    void open_frontend(ccf::ActorsType actor)
    {
      auto fe = rpc_map->find(actor);
      if (!fe.has_value())
      {
        throw std::logic_error(
          fmt::format("Cannot open {} frontend", (int)actor));
      }
      fe.value()->open();
    }

    void open_node_frontend()
    {
      open_frontend(ActorsType::nodes);
    }

    void open_member_frontend()
    {
      open_frontend(ActorsType::members);
    }

    void open_user_frontend()
    {
      open_frontend(ActorsType::users);
    }

    void broadcast_ledger_secret(
      kv::Tx& tx,
      const LedgerSecret& secret,
      kv::Version version = kv::NoVersion,
      bool exclude_self = false)
    {
      GenesisGenerator g(network, tx);
      auto secrets_view = tx.get_view(network.secrets);

      auto trusted_nodes = g.get_trusted_nodes(
        exclude_self ? std::make_optional(self) : std::nullopt);

      ccf::EncryptedLedgerSecrets secret_set;
      secret_set.primary_public_encryption_key =
        node_encrypt_kp->public_key_pem().raw();

      for (auto [nid, ni] : trusted_nodes)
      {
        ccf::EncryptedLedgerSecret secret_for_node;
        secret_for_node.node_id = nid;

        // Encrypt secrets with a shared secret derived from backup public
        // key
        auto backup_pubk = tls::make_public_key(ni.encryption_pub_key);
        crypto::KeyAesGcm backup_shared_secret(
          tls::KeyExchangeContext(node_encrypt_kp, backup_pubk)
            .compute_shared_secret());

        crypto::GcmCipher gcmcipher(secret.master.size());
        auto iv = tls::create_entropy()->random(gcmcipher.hdr.get_iv().n);
        std::copy(iv.begin(), iv.end(), gcmcipher.hdr.iv);

        backup_shared_secret.encrypt(
          iv, secret.master, nullb, gcmcipher.cipher.data(), gcmcipher.hdr.tag);

        secret_for_node.encrypted_secret = gcmcipher.serialise();
        secret_set.secrets.emplace_back(std::move(secret_for_node));
      }

      secrets_view->put(version, secret_set);
    }

    std::vector<uint8_t> serialize_create_request(
      const CreateNew::In& args, const std::vector<uint8_t>& quote)
    {
      CreateNetworkNodeToNode::In create_params;

      for (auto& m_info : args.config.genesis.members_info)
      {
        create_params.members_info.push_back(m_info);
      }

      create_params.gov_script = args.config.genesis.gov_script;
      create_params.node_cert = node_cert;
      create_params.network_cert = network.identity->cert;
      create_params.quote = quote;
      create_params.public_encryption_key = node_encrypt_kp->public_key_pem();
      create_params.code_digest =
        std::vector<uint8_t>(std::begin(node_code_id), std::end(node_code_id));
      create_params.node_info_network = args.config.node_info_network;
      create_params.consensus_type = network.consensus_type;
      create_params.recovery_threshold = args.config.genesis.recovery_threshold;

      const auto body = serdes::pack(create_params, serdes::Pack::Text);

      http::Request request(fmt::format(
        "/{}/{}", ccf::get_actor_prefix(ccf::ActorsType::members), "create"));
      request.set_header(
        http::headers::CONTENT_TYPE, http::headervalues::contenttype::JSON);

      request.set_body(&body);
      http::sign_request(request, node_sign_kp);

      return request.build_request();
    }

    bool parse_create_response(const std::vector<uint8_t>& response)
    {
      http::SimpleResponseProcessor processor;
      http::ResponseParser parser(processor);

      const auto parsed_count =
        parser.execute(response.data(), response.size());
      if (parsed_count != response.size())
      {
        LOG_FAIL_FMT(
          "Tried to parse {} response bytes, actually parsed {}",
          response.size(),
          parsed_count);
        return false;
      }

      if (processor.received.size() != 1)
      {
        LOG_FAIL_FMT(
          "Expected single message, found {}", processor.received.size());
        return false;
      }

      const auto& r = processor.received.front();

      if (r.status != HTTP_STATUS_OK)
      {
        LOG_FAIL_FMT(
          "Create response is error: {} {}",
          r.status,
          http_status_str(r.status));
        return false;
      }

      const auto body = serdes::unpack(r.body, serdes::Pack::Text);
      if (!body.is_boolean())
      {
        LOG_FAIL_FMT("Expected boolean body in create response");
        LOG_DEBUG_FMT(
          "Expected boolean body in create response: {}", body.dump());
        return false;
      }

      return body;
    }

    bool send_create_request(const std::vector<uint8_t>& packed)
    {
      auto node_session = std::make_shared<enclave::SessionContext>(
        enclave::InvalidSessionId, node_cert.raw());
      auto ctx = enclave::make_rpc_context(node_session, packed);

      ctx->is_create_request = true;

      const auto actor_opt = http::extract_actor(*ctx);
      if (!actor_opt.has_value())
      {
        throw std::logic_error("Unable to get actor for create request");
      }

      const auto actor = rpc_map->resolve(actor_opt.value());
      auto frontend_opt = this->rpc_map->find(actor);
      if (!frontend_opt.has_value())
      {
        throw std::logic_error(
          "RpcMap::find returned invalid (empty) frontend");
      }
      auto frontend = frontend_opt.value();

      const auto response = frontend->process(ctx);
      if (!response.has_value())
      {
        return false;
      }

      return parse_create_response(response.value());
    }

    bool create_and_send_request(
      const CreateNew::In& args, const std::vector<uint8_t>& quote)
    {
      const auto create_success =
        send_create_request(serialize_create_request(args, quote));
      if (network.consensus_type == ConsensusType::BFT)
      {
        return true;
      }
      else
      {
        return create_success;
      }
    }

    void reset_data(std::vector<uint8_t>& data)
    {
      data.clear();
      data.shrink_to_fit();
    }

    void backup_finish_recovery()
    {
      if (!consensus->is_backup())
        return;

      sm.expect(State::partOfPublicNetwork);

      LOG_INFO_FMT("Initiating end of recovery (backup)");

      setup_private_recovery_store();

      // Start reading private security domain of ledger
      ledger_idx = recovery_store->current_version();
      read_ledger_idx(++ledger_idx);

      sm.advance(State::readingPrivateLedger);
    }

    void setup_basic_hooks()
    {
      network.tables->set_global_hook(
        network.service.get_name(),
        network.service.wrap_commit_hook(
          [this](kv::Version, const Service::Write& w) {
            const auto it = w.find(0);
            if (it == w.end() || !it->second.has_value())
            {
              throw std::logic_error(
                "Unexpected: write to service table does not include key 0");
            }

            // Only open service to users if the current service is opened (i.e.
            // past services openings are ignored)
            if (
              it->second.value().status == ServiceStatus::OPEN &&
              this->network.identity->cert == it->second->cert)
            {
              this->consensus->open_network();
              open_user_frontend();
              LOG_INFO_FMT("Network is OPEN, now accepting user transactions");
            }
          }));

      network.tables->set_local_hook(
        network.secrets.get_name(),
        network.secrets.wrap_commit_hook(
          [this](kv::Version version, const Secrets::Write& w) {
            bool has_secrets = false;
            std::list<LedgerSecrets::VersionedLedgerSecret> restored_secrets;

            for (const auto& [v, opt_secret_set] : w)
            {
              if (!opt_secret_set.has_value())
              {
                throw std::logic_error(fmt::format(
                  "Unexpected: removal from secrets table ({})", v));
              }

<<<<<<< HEAD
              const auto& secret_set = opt_secret_set.value();
=======
              has_secrets = true;

              // If the version key is NoVersion, we are rekeying. Use the
              // version passed to the hook instead. For recovery, the
              // version of the past secrets is passed as the key.
              kv::Version secret_version = (v == kv::NoVersion) ? version : v;
>>>>>>> b0df355f

              for (auto& encrypted_secret_for_node : secret_set.secrets)
              {
<<<<<<< HEAD
                if (encrypted_secret_for_node.node_id == self)
                {
                  crypto::GcmCipher gcmcipher;
                  gcmcipher.deserialise(
                    encrypted_secret_for_node.encrypted_secret);
                  std::vector<uint8_t> plain_secret(gcmcipher.cipher.size());

                  auto primary_pubk = tls::make_public_key(
                    secret_set.primary_public_encryption_key);

                  crypto::KeyAesGcm primary_shared_key(
                    tls::KeyExchangeContext(node_encrypt_kp, primary_pubk)
                      .compute_shared_secret());

                  if (!primary_shared_key.decrypt(
                        gcmcipher.hdr.get_iv(),
                        gcmcipher.hdr.tag,
                        gcmcipher.cipher,
                        nullb,
                        plain_secret.data()))
                  {
                    throw std::logic_error(
                      "Decryption of past network secrets failed");
                  }

                  has_secrets = true;

                  // If the version key is NoVersion, we are rekeying. Use the
                  // version passed to the hook instead. For recovery, the
                  // version of the past secrets is passed as the key.
                  kv::Version secret_version =
                    (v == kv::NoVersion) ? version : v;

                  if (is_part_of_public_network())
                  {
                    restored_secrets.push_back(
                      {secret_version, LedgerSecret(plain_secret)});
                  }
                  else
                  {
                    // When rekeying, set the encryption key for the next
                    // version onward (for the backups to deserialise this
                    // transaction with the old key). The encryptor is in charge
                    // of updating the ledger secrets on global commit.
                    encryptor->update_encryption_key(
                      secret_version + 1, plain_secret);
                  }
                }
=======
                // When rekeying, set the encryption key for the next
                // version onward (for the backups to deserialise this
                // transaction with the old key). The encryptor is in charge
                // of updating the ledger secrets on global commit.
                encryptor->update_encryption_key(
                  secret_version + 1, plain_secret);
>>>>>>> b0df355f
              }
            }

            // When recovering, trigger end of recovery protocol
            if (has_secrets && is_part_of_public_network())
            {
              restored_secrets.sort(
                [](
                  const LedgerSecrets::VersionedLedgerSecret& a,
                  const LedgerSecrets::VersionedLedgerSecret& b) {
                  return a.version < b.version;
                });

              network.ledger_secrets->restore(std::move(restored_secrets));
              backup_finish_recovery();
            }
          }));
    }

    kv::Version get_last_recovered_signed_idx() override
    {
      // On recovery, only one node recovers the public ledger and is thus
      // aware of the version at which the new ledger secret is applicable
      // from. If the primary changes while the network is public-only, the
      // new primary should also know at which version the new ledger secret
      // is applicable from.
      std::lock_guard<SpinLock> guard(lock);
      return last_recovered_signed_idx;
    }

    void setup_recovery_hook(bool from_snapshot)
    {
      // When recoverying from a snapshot, the first secret is valid from the
      // version at which it was recorded
      static bool is_first_secret = !from_snapshot;

      network.tables->set_local_hook(
        network.shares.get_name(),
        network.shares.wrap_commit_hook(
          [this](kv::Version version, const Shares::Write& w) {
            for (const auto& [k, opt_v] : w)
            {
              if (!opt_v.has_value())
              {
                throw std::logic_error(
                  fmt::format("Unexpected: removal from shares table ({})", k));
              }

              const auto& v = opt_v.value();

              kv::Version ledger_secret_version;
              if (is_first_secret)
              {
                // Special case for the first recovery share issuing (at network
                // open), which is applicable from the very first transaction.
                ledger_secret_version = 1;
                is_first_secret = false;
              }
              else
              {
                // If the version is not set (rekeying), use the version
                // from the hook plus one. Otherwise (recovery), use the
                // version specified.
                ledger_secret_version =
                  v.wrapped_latest_ledger_secret.version == kv::NoVersion ?
                  (version + 1) :
                  v.wrapped_latest_ledger_secret.version;
              }

              // No encrypted ledger secret are stored in the case of a pure
              // re-share (i.e. no ledger rekey).
              if (
                !v.encrypted_previous_ledger_secret.empty() ||
                ledger_secret_version == 1)
              {
                LOG_TRACE_FMT(
                  "Adding one encrypted recovery ledger secret at {}",
                  ledger_secret_version);

                recovery_ledger_secrets.push_back(
                  {ledger_secret_version, v.encrypted_previous_ledger_secret});
              }
            }
          }));
    }

    void reset_recovery_hook()
    {
      network.tables->unset_local_hook(network.shares.get_name());
    }

    void setup_n2n_channels()
    {
      n2n_channels->initialize(self, {network.identity->priv_key});
    }

    void setup_cmd_forwarder()
    {
      cmd_forwarder->initialize(self);
    }

    void setup_raft(bool public_only = false)
    {
      setup_n2n_channels();
      setup_cmd_forwarder();

      auto request_tracker = std::make_shared<aft::RequestTracker>();
      auto shared_state = std::make_shared<aft::State>(self);
      auto raft = std::make_unique<RaftType>(
        network.consensus_type,
        std::make_unique<aft::Adaptor<kv::Store, kv::DeserialiseSuccess>>(
          network.tables),
        std::make_unique<consensus::LedgerEnclave>(writer_factory),
        n2n_channels,
        snapshotter,
        rpcsessions,
        rpc_map,
        node_cert.raw(),
        shared_state,
        std::make_shared<aft::ExecutorImpl>(shared_state, rpc_map, rpcsessions),
        request_tracker,
        std::chrono::milliseconds(consensus_config.raft_request_timeout),
        std::chrono::milliseconds(consensus_config.raft_election_timeout),
        std::chrono::milliseconds(consensus_config.pbft_view_change_timeout),
        sig_tx_interval,
        sig_ms_interval,
        public_only);

      consensus = std::make_shared<RaftConsensusType>(
        std::move(raft), network.consensus_type);

      network.tables->set_consensus(consensus);
      cmd_forwarder->set_request_tracker(request_tracker);

      // When a node is added, even locally, inform raft so that it
      // can add a new active configuration.
      network.tables->set_local_hook(
        network.nodes.get_name(),
        network.nodes.wrap_commit_hook(
          [this](kv::Version version, const Nodes::Write& w) {
            bool configure = false;
            auto configuration = consensus->get_latest_configuration();

            for (const auto& [node_id, opt_ni] : w)
            {
              if (!opt_ni.has_value())
              {
                throw std::logic_error(fmt::format(
                  "Unexpected: removal from nodes table ({})", node_id));
              }

              const auto& ni = opt_ni.value();
              switch (ni.status)
              {
                case NodeStatus::PENDING:
                {
                  // Pending nodes are not added to consensus until they are
                  // trusted
                  break;
                }
                case NodeStatus::TRUSTED:
                {
                  configuration.try_emplace(node_id, ni.nodehost, ni.nodeport);
                  configure = true;
                  break;
                }
                case NodeStatus::RETIRED:
                {
                  configuration.erase(node_id);
                  configure = true;
                  break;
                }
                default:
                {
                }
              }
            }

            if (configure)
            {
              consensus->add_configuration(version, configuration);
            }
          }));

      setup_basic_hooks();
    }

    void setup_history()
    {
      // This function can be called once the node has started up and before
      // it has joined the service.
      history = std::make_shared<MerkleTxHistory>(
        *network.tables.get(),
        self,
        *node_sign_kp,
        sig_tx_interval,
        sig_ms_interval);

      network.tables->set_history(history);
    }

    void setup_encryptor(ConsensusType consensus_type)
    {
      // This function makes use of network secrets and should be called once
      // the node has joined the service (either via start_network() or
      // join_network())
#ifdef USE_NULL_ENCRYPTOR
      encryptor = std::make_shared<kv::NullTxEncryptor>();
#else
      if (network.consensus_type == ConsensusType::BFT)
      {
        encryptor = std::make_shared<PbftTxEncryptor>(network.ledger_secrets);
      }
      else if (network.consensus_type == ConsensusType::CFT)
      {
        encryptor = std::make_shared<RaftTxEncryptor>(network.ledger_secrets);
        encryptor->set_iv_id(self); // RaftEncryptor uses node ID in iv
      }
      else
      {
        throw std::logic_error(
          "Unknown consensus type " + std::to_string(consensus_type));
      }
#endif

      network.tables->set_encryptor(encryptor);
    }

    void setup_consensus(bool public_only = false)
    {
      setup_raft(public_only);
    }

    void setup_progress_tracker()
    {
      if (network.consensus_type == ConsensusType::BFT)
      {
        auto store = std::make_unique<ccf::ProgressTrackerStoreAdapter>(
          *network.tables.get(),
          network.nodes,
          network.backup_signatures_map,
          network.revealed_nonces_map);

        progress_tracker =
          std::make_shared<ccf::ProgressTracker>(std::move(store), self);
        network.tables->set_progress_tracker(progress_tracker);
      }
    }

    void read_ledger_idx(consensus::Index idx)
    {
      RINGBUFFER_WRITE_MESSAGE(
        consensus::ledger_get,
        to_host,
        idx,
        consensus::LedgerRequestPurpose::Recovery);
    }

    void ledger_truncate(consensus::Index idx)
    {
      RINGBUFFER_WRITE_MESSAGE(consensus::ledger_truncate, to_host, idx);
    }
  };
}<|MERGE_RESOLUTION|>--- conflicted
+++ resolved
@@ -1473,76 +1473,21 @@
                   "Unexpected: removal from secrets table ({})", v));
               }
 
-<<<<<<< HEAD
-              const auto& secret_set = opt_secret_set.value();
-=======
               has_secrets = true;
 
               // If the version key is NoVersion, we are rekeying. Use the
               // version passed to the hook instead. For recovery, the
               // version of the past secrets is passed as the key.
               kv::Version secret_version = (v == kv::NoVersion) ? version : v;
->>>>>>> b0df355f
 
               for (auto& encrypted_secret_for_node : secret_set.secrets)
               {
-<<<<<<< HEAD
-                if (encrypted_secret_for_node.node_id == self)
-                {
-                  crypto::GcmCipher gcmcipher;
-                  gcmcipher.deserialise(
-                    encrypted_secret_for_node.encrypted_secret);
-                  std::vector<uint8_t> plain_secret(gcmcipher.cipher.size());
-
-                  auto primary_pubk = tls::make_public_key(
-                    secret_set.primary_public_encryption_key);
-
-                  crypto::KeyAesGcm primary_shared_key(
-                    tls::KeyExchangeContext(node_encrypt_kp, primary_pubk)
-                      .compute_shared_secret());
-
-                  if (!primary_shared_key.decrypt(
-                        gcmcipher.hdr.get_iv(),
-                        gcmcipher.hdr.tag,
-                        gcmcipher.cipher,
-                        nullb,
-                        plain_secret.data()))
-                  {
-                    throw std::logic_error(
-                      "Decryption of past network secrets failed");
-                  }
-
-                  has_secrets = true;
-
-                  // If the version key is NoVersion, we are rekeying. Use the
-                  // version passed to the hook instead. For recovery, the
-                  // version of the past secrets is passed as the key.
-                  kv::Version secret_version =
-                    (v == kv::NoVersion) ? version : v;
-
-                  if (is_part_of_public_network())
-                  {
-                    restored_secrets.push_back(
-                      {secret_version, LedgerSecret(plain_secret)});
-                  }
-                  else
-                  {
-                    // When rekeying, set the encryption key for the next
-                    // version onward (for the backups to deserialise this
-                    // transaction with the old key). The encryptor is in charge
-                    // of updating the ledger secrets on global commit.
-                    encryptor->update_encryption_key(
-                      secret_version + 1, plain_secret);
-                  }
-                }
-=======
                 // When rekeying, set the encryption key for the next
                 // version onward (for the backups to deserialise this
                 // transaction with the old key). The encryptor is in charge
                 // of updating the ledger secrets on global commit.
                 encryptor->update_encryption_key(
                   secret_version + 1, plain_secret);
->>>>>>> b0df355f
               }
             }
 
