// Copyright (c) Microsoft Corporation. All rights reserved.
// Licensed under the Apache 2.0 License.
#pragma once

#include "ccf/crypto/entropy.h"
#include "ccf/crypto/pem.h"
#include "ccf/crypto/symmetric_key.h"
#include "ccf/crypto/verifier.h"
#include "ccf/ds/json.h"
#include "ccf/js/core/context.h"
#include "ccf/node/cose_signatures_config.h"
#include "ccf/pal/attestation_sev_snp.h"
#include "ccf/pal/locking.h"
#include "ccf/pal/platform.h"
#include "ccf/pal/snp_ioctl.h"
#include "ccf/pal/uvm_endorsements.h"
#include "ccf/service/node_info_network.h"
#include "ccf/service/reconfiguration_type.h"
<<<<<<< HEAD
#include "ccf/service/tables/acme_certificates.h"
#include "ccf/service/tables/self_healing_open.h"
=======
>>>>>>> 81df0d6e
#include "ccf/service/tables/service.h"
#include "ccf/tx.h"
#include "consensus/aft/raft.h"
#include "consensus/ledger_enclave.h"
#include "crypto/certs.h"
#include "ds/ccf_assert.h"
#include "ds/files.h"
#include "ds/internal_logger.h"
#include "ds/state_machine.h"
#include "enclave/rpc_sessions.h"
#include "encryptor.h"
#include "history.h"
#include "http/http_parser.h"
#include "indexing/indexer.h"
#include "js/global_class_ids.h"
#include "network_state.h"
#include "node/hooks.h"
#include "node/http_node_client.h"
#include "node/jwt_key_auto_refresh.h"
#include "node/ledger_secret.h"
#include "node/ledger_secrets.h"
#include "node/local_sealing.h"
#include "node/node_to_node_channel_manager.h"
#include "node/self_healing_open_impl.h"
#include "node/snapshotter.h"
#include "node_to_node.h"
#include "pal/quote_generation.h"
#include "quote_endorsements_client.h"
#include "rpc/frontend.h"
#include "rpc/serialization.h"
#include "secret_broadcast.h"
#include "service/internal_tables_access.h"
#include "service/tables/recovery_type.h"
#include "share_manager.h"
#include "uvm_endorsements.h"

#include <optional>

#ifdef USE_NULL_ENCRYPTOR
#  include "kv/test/null_encryptor.h"
#endif

#include <algorithm>
#include <atomic>
#include <chrono>
#define FMT_HEADER_ONLY
#include <fmt/format.h>
#include <nlohmann/json.hpp>
#include <stdexcept>
#include <unordered_set>
#include <vector>

namespace ccf
{
  using RaftType = aft::Aft<::consensus::LedgerEnclave>;

  struct NodeCreateInfo
  {
    ccf::crypto::Pem self_signed_node_cert;
    ccf::crypto::Pem service_cert;
  };

  inline void reset_data(std::vector<uint8_t>& data)
  {
    data.clear();
    data.shrink_to_fit();
  }

  class NodeState : public AbstractNodeState
  {
    friend class SelfHealingOpenSubsystem;

  private:
    //
    // this node's core state
    //
    ::ds::StateMachine<NodeStartupState> sm;
    pal::Mutex lock;
    StartType start_type = StartType::Start;

    ccf::crypto::CurveID curve_id;
    std::vector<ccf::crypto::SubjectAltName> subject_alt_names;

    std::shared_ptr<ccf::crypto::ECKeyPair_OpenSSL> node_sign_kp;
    NodeId self;
    std::shared_ptr<ccf::crypto::RSAKeyPair> node_encrypt_kp;
    ccf::crypto::Pem self_signed_node_cert;
    std::optional<ccf::crypto::Pem> endorsed_node_cert = std::nullopt;
    QuoteInfo quote_info;
    pal::PlatformAttestationMeasurement node_measurement;
    std::optional<pal::snp::TcbVersionRaw> snp_tcb_version = std::nullopt;
    ccf::StartupConfig config;
    std::optional<pal::UVMEndorsements> snp_uvm_endorsements = std::nullopt;
    std::vector<uint8_t> startup_snapshot;
    std::shared_ptr<QuoteEndorsementsClient> quote_endorsements_client =
      nullptr;

    std::atomic<bool> stop_noticed = false;

    //
    // kv store, replication, and I/O
    //
    ringbuffer::AbstractWriterFactory& writer_factory;
    ringbuffer::WriterPtr to_host;
    ccf::consensus::Configuration consensus_config;
    size_t sig_tx_interval = 0;
    size_t sig_ms_interval = 0;

    NetworkState& network;

    std::shared_ptr<ccf::kv::Consensus> consensus;
    std::shared_ptr<RPCMap> rpc_map;
    std::shared_ptr<indexing::Indexer> indexer;
    std::shared_ptr<NodeToNode> n2n_channels;
    std::shared_ptr<Forwarder<NodeToNode>> cmd_forwarder;
    std::shared_ptr<RPCSessions> rpcsessions;

    std::shared_ptr<ccf::kv::TxHistory> history;
    std::shared_ptr<ccf::kv::AbstractTxEncryptor> encryptor;

    ShareManager share_manager;
    std::shared_ptr<Snapshotter> snapshotter;

    //
    // recovery
    //
    std::shared_ptr<ccf::kv::Store> recovery_store;

    ccf::kv::Version recovery_v = 0;
    ccf::crypto::Sha256Hash recovery_root;
    std::vector<ccf::kv::Version> view_history;
    ::consensus::Index last_recovered_signed_idx = 0;
    RecoveredEncryptedLedgerSecrets recovered_encrypted_ledger_secrets;
    ::consensus::Index last_recovered_idx = 0;
    static const size_t recovery_batch_size = 100;

    //
    // JWT key auto-refresh
    //
    std::shared_ptr<JwtKeyAutoRefresh> jwt_key_auto_refresh;

    std::unique_ptr<StartupSnapshotInfo> startup_snapshot_info = nullptr;
    // Set to the snapshot seqno when a node starts from one and remembered for
    // the lifetime of the node
    ccf::kv::Version startup_seqno = 0;

    ccf::tasks::Task join_periodic_task;

    std::shared_ptr<ccf::kv::AbstractTxEncryptor> make_encryptor()
    {
#ifdef USE_NULL_ENCRYPTOR
      return std::make_shared<ccf::kv::NullTxEncryptor>();
#else
      return std::make_shared<NodeEncryptor>(network.ledger_secrets);
#endif
    }

    // Returns true if the snapshot is already verified (via embedded receipt)
    void initialise_startup_snapshot(bool recovery = false)
    {
      std::shared_ptr<ccf::kv::Store> snapshot_store;
      if (!recovery)
      {
        // Create a new store to verify the snapshot only
        snapshot_store = make_store();
        auto snapshot_history = std::make_shared<MerkleTxHistory>(
          *snapshot_store,
          self,
          *node_sign_kp,
          sig_tx_interval,
          sig_ms_interval,
          false /* No signature timer on snapshot_history */);

        auto snapshot_encryptor = make_encryptor();

        snapshot_store->set_history(snapshot_history);
        snapshot_store->set_encryptor(snapshot_encryptor);
      }
      else
      {
        snapshot_store = network.tables;
      }

      ccf::kv::ConsensusHookPtrs hooks;
      startup_snapshot_info = initialise_from_snapshot(
        snapshot_store,
        std::move(startup_snapshot),
        hooks,
        &view_history,
        true,
        config.recover.previous_service_identity);

      startup_seqno = startup_snapshot_info->seqno;
      last_recovered_idx = startup_seqno;
      last_recovered_signed_idx = last_recovered_idx;
    }

    SelfHealingOpenSubsystem self_healing_open_impl;

  public:
    NodeState(
      ringbuffer::AbstractWriterFactory& writer_factory,
      NetworkState& network,
      std::shared_ptr<RPCSessions> rpcsessions,
      ccf::crypto::CurveID curve_id_) :
      sm("NodeState", NodeStartupState::uninitialized),
      curve_id(curve_id_),
      node_sign_kp(std::make_shared<ccf::crypto::ECKeyPair_OpenSSL>(curve_id_)),
      self(compute_node_id_from_kp(node_sign_kp)),
      node_encrypt_kp(ccf::crypto::make_rsa_key_pair()),
      writer_factory(writer_factory),
      to_host(writer_factory.create_writer_to_outside()),
      network(network),
<<<<<<< HEAD
      rpcsessions(rpcsessions),
      share_manager(network.ledger_secrets),
      self_healing_open_impl(this)
=======
      rpcsessions(std::move(rpcsessions)),
      share_manager(network.ledger_secrets)
>>>>>>> 81df0d6e
    {}

    QuoteVerificationResult verify_quote(
      ccf::kv::ReadOnlyTx& tx,
      const QuoteInfo& quote_info_,
      const std::vector<uint8_t>& expected_node_public_key_der,
      pal::PlatformAttestationMeasurement& measurement) override
    {
      return AttestationProvider::verify_quote_against_store(
        tx, quote_info_, expected_node_public_key_der, measurement);
    }

    //
    // funcs in state "uninitialized"
    //
    void initialize(
      const ccf::consensus::Configuration& consensus_config_,
      std::shared_ptr<RPCMap> rpc_map_,
      std::shared_ptr<AbstractRPCResponder> rpc_sessions_,
      std::shared_ptr<indexing::Indexer> indexer_,
      size_t sig_tx_interval_,
      size_t sig_ms_interval_)
    {
      std::lock_guard<pal::Mutex> guard(lock);
      sm.expect(NodeStartupState::uninitialized);

      consensus_config = consensus_config_;
      rpc_map = rpc_map_;
      indexer = indexer_;
      sig_tx_interval = sig_tx_interval_;
      sig_ms_interval = sig_ms_interval_;

      n2n_channels = std::make_shared<NodeToNodeChannelManager>(writer_factory);

      cmd_forwarder = std::make_shared<Forwarder<NodeToNode>>(
        rpc_sessions_, n2n_channels, rpc_map);

      sm.advance(NodeStartupState::initialized);

      for (auto& [actor, fe] : rpc_map->frontends())
      {
        fe->set_sig_intervals(sig_tx_interval, sig_ms_interval);
        fe->set_cmd_forwarder(cmd_forwarder);
      }
    }

    //
    // funcs in state "initialized"
    //
    void launch_node()
    {
      auto measurement = AttestationProvider::get_measurement(quote_info);
      if (measurement.has_value())
      {
        node_measurement = measurement.value();
      }
      else
      {
        throw std::logic_error("Failed to extract code id from quote");
      }

      auto snp_attestation =
        AttestationProvider::get_snp_attestation(quote_info);
      if (snp_attestation.has_value())
      {
        snp_tcb_version = snp_attestation.value().reported_tcb;
      }

      // Verify that the security policy matches the quoted digest of the policy
      if (!config.attestation.environment.security_policy.has_value())
      {
        LOG_INFO_FMT(
          "Security policy not set, skipping check against attestation host "
          "data");
      }
      else
      {
        auto quoted_digest = AttestationProvider::get_host_data(quote_info);
        if (!quoted_digest.has_value())
        {
          throw std::logic_error("Unable to find host data in attestation");
        }

        auto const& security_policy =
          config.attestation.environment.security_policy.value();

        auto security_policy_digest =
          quote_info.format == QuoteFormat::amd_sev_snp_v1 ?
          ccf::crypto::Sha256Hash(ccf::crypto::raw_from_b64(security_policy)) :
          ccf::crypto::Sha256Hash(security_policy);
        if (security_policy_digest != quoted_digest.value())
        {
          throw std::logic_error(fmt::format(
            "Digest of decoded security policy \"{}\" {} does not match "
            "attestation host data {}",
            security_policy,
            security_policy_digest.hex_str(),
            quoted_digest.value().hex_str()));
        }
        LOG_INFO_FMT(
          "Successfully verified attested security policy {}",
          security_policy_digest);
      }

      if (quote_info.format == QuoteFormat::amd_sev_snp_v1)
      {
        if (!config.attestation.environment.uvm_endorsements.has_value())
        {
          LOG_INFO_FMT(
            "UVM endorsements not set, skipping check against attestation "
            "measurement");
        }
        else
        {
          try
          {
            auto uvm_endorsements_raw = ccf::crypto::raw_from_b64(
              config.attestation.environment.uvm_endorsements.value());
            // A node at this stage does not have a notion of what UVM
            // descriptor is acceptable. That is decided either by the Joinee,
            // or by Consortium endorsing the Start or Recovery node. For that
            // reason, we extract an endorsement descriptor from the UVM
            // endorsements and make it available in the ledger's initial or
            // recovery transaction.
            snp_uvm_endorsements = pal::verify_uvm_endorsements_descriptor(
              uvm_endorsements_raw, node_measurement);
            quote_info.uvm_endorsements = uvm_endorsements_raw;
            LOG_INFO_FMT(
              "Successfully verified attested UVM endorsements: {}",
              snp_uvm_endorsements->to_str());
          }
          catch (const std::exception& e)
          {
            throw std::logic_error(
              fmt::format("Error verifying UVM endorsements: {}", e.what()));
          }
        }
      }

      switch (start_type)
      {
        case StartType::Start:
        {
          create_and_send_boot_request(
            aft::starting_view_change, true /* Create new consortium */);
          return;
        }
        case StartType::Join:
        {
          if (!startup_snapshot.empty())
          {
            initialise_startup_snapshot();
          }

          sm.advance(NodeStartupState::pending);
          start_join_timer();
          return;
        }
        case StartType::Recover:
        {
          setup_recovery_hook();
          if (!startup_snapshot.empty())
          {
            initialise_startup_snapshot(true);
            snapshotter->set_last_snapshot_idx(last_recovered_idx);
          }

          sm.advance(NodeStartupState::readingPublicLedger);
          start_ledger_recovery_unsafe();
          return;
        }
        default:
        {
          throw std::logic_error(
            fmt::format("Node was launched in unknown mode {}", start_type));
        }
      }
    }

    void initiate_quote_generation()
    {
      auto fetch_endorsements = [this](
                                  const QuoteInfo& qi,
                                  const pal::snp::
                                    EndorsementEndpointsConfiguration&
                                      endpoint_config) {
        // Note: Node lock is already taken here as this is called back
        // synchronously with the call to pal::generate_quote
        this->quote_info = qi;

        auto b64encoded_quote = ccf::crypto::b64url_from_raw(quote_info.quote);
        nlohmann::json jq;
        to_json(jq, quote_info.format);
        LOG_INFO_FMT(
          "Initial node attestation ({}): {}", jq.dump(), b64encoded_quote);

        if (quote_info.format == QuoteFormat::amd_sev_snp_v1)
        {
          // Use endorsements retrieved from file, if available
          if (config.attestation.environment.snp_endorsements.has_value())
          {
            try
            {
              const auto raw_data = ccf::crypto::raw_from_b64(
                config.attestation.environment.snp_endorsements.value());

              const auto j = nlohmann::json::parse(raw_data);
              const auto aci_endorsements =
                j.get<ccf::pal::snp::ACIReportEndorsements>();

              // Check that tcbm in endorsement matches reported TCB in our
              // retrieved attestation
              const auto* quote =
                reinterpret_cast<const ccf::pal::snp::Attestation*>(
                  quote_info.quote.data());
              const auto reported_tcb = quote->reported_tcb;

              // tcbm is a single hex value, like DB18000000000004. To match
              // that with a TcbVersion, reverse the bytes.
              const auto* tcb_begin =
                reinterpret_cast<const uint8_t*>(&reported_tcb);
              const std::span<const uint8_t> tcb_bytes{
                tcb_begin, tcb_begin + sizeof(reported_tcb)};
              auto tcb_as_hex = fmt::format(
                "{:02x}", fmt::join(tcb_bytes.rbegin(), tcb_bytes.rend(), ""));
              ccf::nonstd::to_upper(tcb_as_hex);

              if (tcb_as_hex == aci_endorsements.tcbm)
              {
                LOG_INFO_FMT(
                  "Using SNP endorsements loaded from file, endorsing TCB {}",
                  tcb_as_hex);

                auto& endorsements_pem = quote_info.endorsements;
                endorsements_pem.insert(
                  endorsements_pem.end(),
                  aci_endorsements.vcek_cert.begin(),
                  aci_endorsements.vcek_cert.end());
                endorsements_pem.insert(
                  endorsements_pem.end(),
                  aci_endorsements.certificate_chain.begin(),
                  aci_endorsements.certificate_chain.end());

                try
                {
                  launch_node();
                  return;
                }
                catch (const std::exception& e)
                {
                  LOG_FAIL_FMT("Failed to launch node: {}", e.what());
                  throw;
                }
              }
              else
              {
                LOG_FAIL_FMT(
                  "SNP endorsements loaded from disk ({}) contained tcbm {}, "
                  "which does not match reported TCB of current attestation "
                  "{}. "
                  "Falling back to fetching fresh endorsements from server.",
                  config.attestation.snp_endorsements_file.value(),
                  aci_endorsements.tcbm,
                  tcb_as_hex);
              }
            }
            catch (const std::exception& e)
            {
              LOG_FAIL_FMT(
                "Error attempting to use SNP endorsements from file: {}",
                e.what());
            }
          }

          if (config.attestation.snp_endorsements_servers.empty())
          {
            throw std::runtime_error(
              "One or more SNP endorsements servers must be specified to fetch "
              "the collateral for the attestation");
          }
          // On SEV-SNP, fetch endorsements from servers if specified
          quote_endorsements_client = std::make_shared<QuoteEndorsementsClient>(
            endpoint_config, [this](std::vector<uint8_t>&& endorsements) {
              std::lock_guard<pal::Mutex> guard(lock);
              quote_info.endorsements = std::move(endorsements);
              try
              {
                launch_node();
              }
              catch (const std::exception& e)
              {
                LOG_FAIL_FMT("{}", e.what());
                throw;
              }
              quote_endorsements_client.reset();
            });

          quote_endorsements_client->fetch_endorsements();
          return;
        }

        if (quote_info.format != QuoteFormat::insecure_virtual)
        {
          throw std::runtime_error(fmt::format(
            "Unsupported quote format: {}",
            static_cast<int>(quote_info.format)));
        }

        launch_node();
      };

      pal::PlatformAttestationReportData report_data =
        ccf::crypto::Sha256Hash((node_sign_kp->public_key_der()));

      pal::generate_quote(
        report_data,
        fetch_endorsements,
        config.attestation.snp_endorsements_servers);
    }

    NodeCreateInfo create(
      StartType start_type_,
      const ccf::StartupConfig& config_,
      std::vector<uint8_t>&& startup_snapshot_)
    {
      std::lock_guard<pal::Mutex> guard(lock);
      sm.expect(NodeStartupState::initialized);
      start_type = start_type_;

      config = config_;
      startup_snapshot = std::move(startup_snapshot_);
      subject_alt_names = get_subject_alternative_names();

      js::register_class_ids();
      self_signed_node_cert = create_self_signed_cert(
        node_sign_kp,
        config.node_certificate.subject_name,
        subject_alt_names,
        config.startup_host_time,
        config.node_certificate.initial_validity_days);

      accept_node_tls_connections();
      open_frontend(ActorsType::nodes);

      // Signatures are only emitted on a timer once the public ledger has been
      // recovered
      setup_history();
      setup_snapshotter();
      setup_encryptor();

      initiate_quote_generation();

      switch (start_type)
      {
        case StartType::Start:
        {
          network.identity = std::make_unique<ccf::NetworkIdentity>(
            config.service_subject_name,
            curve_id,
            config.startup_host_time,
            config.initial_service_certificate_validity_days);

          network.ledger_secrets->init();
          // Safe as initiate_quote_generation has previously set the
          // snp_tcb_version
          seal_ledger_secret(network.ledger_secrets->get_first());

          history->set_service_signing_identity(
            network.identity->get_key_pair(), config.cose_signatures);

          setup_consensus(false, endorsed_node_cert);

          // Become the primary and force replication
          consensus->force_become_primary();

          LOG_INFO_FMT("Created new node {}", self);
          return {self_signed_node_cert, network.identity->cert};
        }
        case StartType::Join:
        {
          LOG_INFO_FMT("Created join node {}", self);
          return {self_signed_node_cert, {}};
        }
        case StartType::Recover:
        {
          if (!config.recover.previous_service_identity)
          {
            throw std::logic_error(
              "Recovery requires the certificate of the previous service "
              "identity");
          }

          ccf::crypto::Pem previous_service_identity_cert(
            config.recover.previous_service_identity.value());

          network.identity = std::make_unique<ccf::NetworkIdentity>(
            ccf::crypto::get_subject_name(previous_service_identity_cert),
            curve_id,
            config.startup_host_time,
            config.initial_service_certificate_validity_days);

          LOG_INFO_FMT("Created recovery node {}", self);
          return {self_signed_node_cert, network.identity->cert};
        }
        default:
        {
          throw std::logic_error(
            fmt::format("Node was started in unknown mode {}", start_type));
        }
      }
    }

    //
    // funcs in state "pending"
    //

    void initiate_join_unsafe()
    {
      sm.expect(NodeStartupState::pending);

      auto network_ca = std::make_shared<::tls::CA>(std::string(
        config.join.service_cert.begin(), config.join.service_cert.end()));

      auto join_client_cert = std::make_unique<::tls::Cert>(
        network_ca,
        self_signed_node_cert,
        node_sign_kp->private_key_pem(),
        config.join.target_rpc_address);

      // Create RPC client and connect to remote node
      // Note: For now, assume that target node accepts same application
      // protocol as this node's main RPC interface
      auto join_client = rpcsessions->create_client(
        std::move(join_client_cert),
        rpcsessions->get_app_protocol_main_interface());

      auto [target_host, target_port] =
        split_net_address(config.join.target_rpc_address);

      join_client->connect(
        target_host,
        target_port,
        [this](
          ccf::http_status status,
          http::HeaderMap&& headers,
          std::vector<uint8_t>&& data) {
          std::lock_guard<pal::Mutex> guard(lock);
          if (!sm.check(NodeStartupState::pending))
          {
            return;
          }

          if (is_http_status_client_error(status))
          {
            auto error_msg = fmt::format(
              "Join request to {} returned {} Bad Request: {}. Shutting "
              "down node gracefully.",
              config.join.target_rpc_address,
              status,
              std::string(data.begin(), data.end()));
            LOG_FAIL_FMT("{}", error_msg);
            RINGBUFFER_WRITE_MESSAGE(
              AdminMessage::fatal_error_msg, to_host, error_msg);
          }
          else if (status != HTTP_STATUS_OK)
          {
            const auto& location = headers.find(http::headers::LOCATION);
            if (
              config.join.follow_redirect &&
              (status == HTTP_STATUS_PERMANENT_REDIRECT ||
               status == HTTP_STATUS_TEMPORARY_REDIRECT) &&
              location != headers.end())
            {
              const auto& url = ::http::parse_url_full(location->second);
              config.join.target_rpc_address =
                make_net_address(url.host, url.port);
              LOG_INFO_FMT("Target node redirected to {}", location->second);
            }
            else
            {
              LOG_FAIL_FMT(
                "An error occurred while joining the network: {} {}{}",
                status,
                ccf::http_status_str(status),
                data.empty() ?
                  "" :
                  fmt::format("  '{}'", std::string(data.begin(), data.end())));
            }
            return;
          }

          auto j = nlohmann::json::parse(data);

          JoinNetworkNodeToNode::Out resp;
          try
          {
            resp = j.get<JoinNetworkNodeToNode::Out>();
          }
          catch (const std::exception& e)
          {
            LOG_FAIL_FMT(
              "An error occurred while parsing the join network response");
            LOG_DEBUG_FMT(
              "An error occurred while parsing the join network response: {}",
              j.dump());
            return;
          }

          // Set network secrets, node id and become part of network.
          if (resp.node_status == NodeStatus::TRUSTED)
          {
            if (!resp.network_info.has_value())
            {
              throw std::logic_error("Expected network info in join response");
            }

            network.identity = std::make_unique<ccf::NetworkIdentity>(
              resp.network_info->identity);
            seal_ledger_secret(*resp.network_info->ledger_secrets.rbegin());
            network.ledger_secrets->init_from_map(
              std::move(resp.network_info->ledger_secrets));

            history->set_service_signing_identity(
              network.identity->get_key_pair(),
              resp.network_info->cose_signatures_config.value_or(
                ccf::COSESignaturesConfig{}));

            ccf::crypto::Pem n2n_channels_cert;
            if (!resp.network_info->endorsed_certificate.has_value())
            {
              // Endorsed certificate was added to join response in 2.x
              throw std::logic_error(
                "Expected endorsed certificate in join response");
            }
            n2n_channels_cert = resp.network_info->endorsed_certificate.value();

            setup_consensus(resp.network_info->public_only, n2n_channels_cert);
            auto_refresh_jwt_keys();

            if (resp.network_info->public_only)
            {
              last_recovered_signed_idx =
                resp.network_info->last_recovered_signed_idx;
              setup_recovery_hook();
              snapshotter->set_snapshot_generation(false);
            }

            View view = VIEW_UNKNOWN;
            std::vector<ccf::kv::Version> view_history_ = {};
            if (startup_snapshot_info)
            {
              // It is only possible to deserialise the entire snapshot then,
              // once the ledger secrets have been passed in by the network
              ccf::kv::ConsensusHookPtrs hooks;
              deserialise_snapshot(
                network.tables,
                startup_snapshot_info->raw,
                hooks,
                &view_history_,
                resp.network_info->public_only,
                config.recover.previous_service_identity);

              for (auto& hook : hooks)
              {
                hook->call(consensus.get());
              }

              auto tx = network.tables->create_read_only_tx();
              auto* signatures = tx.ro(network.signatures);
              auto sig = signatures->get();
              if (!sig.has_value())
              {
                throw std::logic_error(
                  fmt::format("No signatures found after applying snapshot"));
              }
              view = sig->view;

              if (!resp.network_info->public_only)
              {
                // Only clear snapshot if not recovering. When joining the
                // public network the snapshot is used later to initialise the
                // recovery store
                startup_snapshot_info.reset();
              }

              LOG_INFO_FMT(
                "Joiner successfully resumed from snapshot at seqno {} and "
                "view {}",
                network.tables->current_version(),
                view);
            }

            consensus->init_as_backup(
              network.tables->current_version(),
              view,
              view_history_,
              last_recovered_signed_idx);

            snapshotter->set_last_snapshot_idx(
              network.tables->current_version());
            history->start_signature_emit_timer();

            if (resp.network_info->public_only)
            {
              sm.advance(NodeStartupState::partOfPublicNetwork);
            }
            else
            {
              reset_data(quote_info.quote);
              reset_data(quote_info.endorsements);
              sm.advance(NodeStartupState::partOfNetwork);
            }

            if (join_periodic_task != nullptr)
            {
              join_periodic_task->cancel_task();
              join_periodic_task = nullptr;
            }

            LOG_INFO_FMT(
              "Node has now joined the network as node {}: {}",
              self,
              (resp.network_info->public_only ? "public only" : "all domains"));
          }
          else if (resp.node_status == NodeStatus::PENDING)
          {
            LOG_INFO_FMT(
              "Node {} is waiting for votes of members to be trusted", self);
          }
        },
        [this](const std::string& error_msg) {
          std::lock_guard<pal::Mutex> guard(lock);
          auto long_error_msg = fmt::format(
            "Early error when joining existing network at {}: {}. Shutting "
            "down node gracefully...",
            config.join.target_rpc_address,
            error_msg);
          LOG_FAIL_FMT("{}", long_error_msg);
          RINGBUFFER_WRITE_MESSAGE(
            AdminMessage::fatal_error_msg, to_host, long_error_msg);
        });

      // Send RPC request to remote node to join the network.
      JoinNetworkNodeToNode::In join_params;

      join_params.node_info_network = config.network;
      join_params.public_encryption_key = node_encrypt_kp->public_key_pem();
      join_params.quote_info = quote_info;
      join_params.startup_seqno = startup_seqno;
      join_params.certificate_signing_request = node_sign_kp->create_csr(
        config.node_certificate.subject_name, subject_alt_names);
      join_params.node_data = config.node_data;

      LOG_DEBUG_FMT(
        "Sending join request to {}", config.join.target_rpc_address);

      const auto body = nlohmann::json(join_params).dump();

      LOG_DEBUG_FMT("Sending join request body: {}", body);

      ::http::Request r(
        fmt::format("/{}/{}", get_actor_prefix(ActorsType::nodes), "join"));
      r.set_header(
        http::headers::CONTENT_TYPE, http::headervalues::contenttype::JSON);
      r.set_body(body);

      join_client->send_request(std::move(r));
    }

    void initiate_join()
    {
      std::lock_guard<pal::Mutex> guard(lock);
      initiate_join_unsafe();
    }

    void start_join_timer()
    {
      initiate_join_unsafe();

      join_periodic_task = ccf::tasks::make_basic_task([this]() {
        std::lock_guard<pal::Mutex> guard(this->lock);
        if (this->sm.check(NodeStartupState::pending))
        {
          this->initiate_join_unsafe();
        }
      });

      ccf::tasks::add_periodic_task(
        join_periodic_task,
        config.join.retry_timeout,
        config.join.retry_timeout);
    }

    void auto_refresh_jwt_keys()
    {
      if (!consensus)
      {
        LOG_INFO_FMT(
          "JWT key auto-refresh: consensus not initialized, not starting "
          "auto-refresh");
        return;
      }
      jwt_key_auto_refresh = std::make_shared<JwtKeyAutoRefresh>(
        config.jwt.key_refresh_interval.count_s(),
        network,
        consensus,
        rpcsessions,
        rpc_map,
        node_sign_kp,
        self_signed_node_cert);
      jwt_key_auto_refresh->start();

      network.tables->set_map_hook(
        network.jwt_issuers.get_name(),
        [this](ccf::kv::Version, const ccf::kv::untyped::Write&)
          -> ccf::kv::ConsensusHookPtr {
          jwt_key_auto_refresh->schedule_once();
          return {nullptr};
        });
    }

    size_t get_jwt_attempts() override
    {
      return jwt_key_auto_refresh->get_attempts();
    }

    //
    // funcs in state "readingPublicLedger"
    //
    void start_ledger_recovery_unsafe()
    {
      if (!sm.check(NodeStartupState::readingPublicLedger))
      {
        throw std::logic_error(fmt::format(
          "Node should be in state {} to start reading ledger",
          NodeStartupState::readingPublicLedger));
      }

      LOG_INFO_FMT("Starting to read public ledger");

      read_ledger_entries(
        last_recovered_idx + 1, last_recovered_idx + recovery_batch_size);
    }

    void recover_public_ledger_entries(const std::vector<uint8_t>& entries)
    {
      std::lock_guard<pal::Mutex> guard(lock);

      sm.expect(NodeStartupState::readingPublicLedger);

      const auto* data = entries.data();
      auto size = entries.size();

      if (size == 0)
      {
        recover_public_ledger_end_unsafe();
        return;
      }

      while (size > 0)
      {
        auto entry = ::consensus::LedgerEnclave::get_entry(data, size);

        LOG_INFO_FMT(
          "Deserialising public ledger entry #{} [{} bytes]",
          last_recovered_idx,
          entry.size());

        // When reading the private ledger, deserialise in the recovery store

        ccf::kv::ApplyResult result = ccf::kv::ApplyResult::FAIL;
        try
        {
          auto r = network.tables->deserialize(entry, true);
          result = r->apply();
          if (result == ccf::kv::ApplyResult::FAIL)
          {
            LOG_FAIL_FMT(
              "Failed to deserialise public ledger entry: {}", result);
            recover_public_ledger_end_unsafe();
            return;
          }
          ++last_recovered_idx;

          // Not synchronised because consensus isn't effectively running then
          for (auto& hook : r->get_hooks())
          {
            hook->call(consensus.get());
          }
        }
        catch (const std::exception& e)
        {
          LOG_FAIL_FMT(
            "Failed to deserialise public ledger entry: {}", e.what());
          recover_public_ledger_end_unsafe();
          return;
        }

        // If the ledger entry is a signature, it is safe to compact the store
        if (result == ccf::kv::ApplyResult::PASS_SIGNATURE)
        {
          // If the ledger entry is a signature, it is safe to compact the store
          network.tables->compact(last_recovered_idx);
          auto tx = network.tables->create_read_only_tx();
          auto last_sig = tx.ro(network.signatures)->get();

          if (!last_sig.has_value())
          {
            throw std::logic_error("Signature missing");
          }

          LOG_DEBUG_FMT(
            "Read signature at {} for view {}",
            last_recovered_idx,
            last_sig->view);
          // Initial transactions, before the first signature, must have
          // happened in the first signature's view (eg - if the first
          // signature is at seqno 20 in view 4, then transactions 1->19 must
          // also have been in view 4). The brief justification is that while
          // the first node may start in an arbitrarily high view (it does not
          // necessarily start in view 1), it cannot _change_ view before a
          // valid signature.
          const auto view_start_idx =
            view_history.empty() ? 1 : last_recovered_signed_idx + 1;
          CCF_ASSERT_FMT(
            last_sig->view >= 0,
            "last_sig->view is invalid, {}",
            last_sig->view);
          for (auto i = view_history.size();
               i < static_cast<size_t>(last_sig->view);
               ++i)
          {
            view_history.push_back(view_start_idx);
          }
          last_recovered_signed_idx = last_recovered_idx;
        }
      }

      read_ledger_entries(
        last_recovered_idx + 1, last_recovered_idx + recovery_batch_size);
    }

    void advance_part_of_public_network()
    {
      std::lock_guard<pal::Mutex> guard(lock);
      sm.expect(NodeStartupState::readingPublicLedger);
      history->start_signature_emit_timer();
      sm.advance(NodeStartupState::partOfPublicNetwork);
    }

    void advance_part_of_network()
    {
      std::lock_guard<pal::Mutex> guard(lock);
      sm.expect(NodeStartupState::initialized);
      history->start_signature_emit_timer();
      auto_refresh_jwt_keys();
      reset_data(quote_info.quote);
      reset_data(quote_info.endorsements);
      sm.advance(NodeStartupState::partOfNetwork);
    }

    void recover_public_ledger_end_unsafe()
    {
      sm.expect(NodeStartupState::readingPublicLedger);

      // When reaching the end of the public ledger, truncate to last signed
      // index
      const auto last_recovered_term = view_history.size();
      auto new_term = last_recovered_term + aft::starting_view_change;
      LOG_INFO_FMT("Setting term on public recovery store to {}", new_term);

      // Note: KV term must be set before the first Tx is committed
      network.tables->rollback(
        {last_recovered_term, last_recovered_signed_idx}, new_term);
      ledger_truncate(last_recovered_signed_idx, true);
      snapshotter->rollback(last_recovered_signed_idx);

      LOG_INFO_FMT(
        "End of public ledger recovery - Truncating ledger to last signed "
        "TxID: {}.{}",
        last_recovered_term,
        last_recovered_signed_idx);

      auto tx = network.tables->create_read_only_tx();
      network.ledger_secrets->init(last_recovered_signed_idx + 1);

      // Initialise snapshotter after public recovery
      snapshotter->init_after_public_recovery();
      snapshotter->set_snapshot_generation(false);

      ccf::kv::Version index = 0;
      ccf::kv::Term view = 0;

      auto ls = tx.ro(network.signatures)->get();
      if (ls.has_value())
      {
        auto s = ls.value();
        index = s.seqno;
        view = s.view;
      }
      else
      {
        throw std::logic_error("No signature found after recovery");
      }

      ccf::COSESignaturesConfig cs_cfg{};
      auto lcs = tx.ro(network.cose_signatures)->get();
      if (lcs.has_value())
      {
        CoseSignature cs = lcs.value();
        LOG_INFO_FMT("COSE signature found after recovery");
        try
        {
          auto receipt =
            cose::decode_ccf_receipt(cs, /* recompute_root */ false);
          auto issuer = receipt.phdr.cwt.iss;
          auto subject = receipt.phdr.cwt.sub;
          LOG_INFO_FMT(
            "COSE signature issuer: {}, subject: {}", issuer, subject);
          cs_cfg = ccf::COSESignaturesConfig{issuer, subject};
        }
        catch (const cose::COSEDecodeError& e)
        {
          LOG_FAIL_FMT("COSE signature decode error: {}", e.what());
          throw;
        }
      }
      else
      {
        LOG_INFO_FMT("No COSE signature found after recovery");
      }

      history->set_service_signing_identity(
        network.identity->get_key_pair(), cs_cfg);

      auto* h = dynamic_cast<MerkleTxHistory*>(history.get());
      if (h != nullptr)
      {
        h->set_node_id(self);
      }

      setup_consensus(true);
      auto_refresh_jwt_keys();

      LOG_DEBUG_FMT("Restarting consensus at view: {} seqno: {}", view, index);

      consensus->force_become_primary(index, view, view_history, index);

      create_and_send_boot_request(
        new_term, false /* Restore consortium from ledger */);
    }

    //
    // funcs in state "readingPrivateLedger"
    //
    void recover_private_ledger_entries(const std::vector<uint8_t>& entries)
    {
      std::lock_guard<pal::Mutex> guard(lock);
      if (!sm.check(NodeStartupState::readingPrivateLedger))
      {
        LOG_FAIL_FMT(
          "Node in state {} cannot recover private ledger entries", sm.value());
        return;
      }

      const auto* data = entries.data();
      auto size = entries.size();

      if (size == 0)
      {
        recover_private_ledger_end_unsafe();
        return;
      }

      while (size > 0)
      {
        auto entry = ::consensus::LedgerEnclave::get_entry(data, size);

        LOG_INFO_FMT(
          "Deserialising private ledger entry {} [{}]",
          last_recovered_idx + 1,
          entry.size());

        // When reading the private ledger, deserialise in the recovery store
        ccf::kv::ApplyResult result = ccf::kv::ApplyResult::FAIL;
        try
        {
          result = recovery_store->deserialize(entry)->apply();
          if (result == ccf::kv::ApplyResult::FAIL)
          {
            LOG_FAIL_FMT(
              "Failed to deserialise private ledger entry: {}", result);
            // Note: rollback terms do not matter here as recovery store is
            // about to be discarded
            recovery_store->rollback({0, last_recovered_idx}, 0);
            recover_private_ledger_end_unsafe();
            return;
          }
          ++last_recovered_idx;
        }
        catch (const std::exception& e)
        {
          LOG_FAIL_FMT(
            "Failed to deserialise private ledger entry: {}", e.what());
          recover_private_ledger_end_unsafe();
          return;
        }

        if (result == ccf::kv::ApplyResult::PASS_SIGNATURE)
        {
          recovery_store->compact(last_recovered_idx);
        }
      }

      if (recovery_store->current_version() == recovery_v)
      {
        LOG_INFO_FMT("Reached recovery final version at {}", recovery_v);
        recover_private_ledger_end_unsafe();
      }
      else
      {
        read_ledger_entries(
          last_recovered_idx + 1,
          std::min(last_recovered_idx + recovery_batch_size, recovery_v));
      }
    }

    void recover_private_ledger_end_unsafe()
    {
      // When reaching the end of the private ledger, make sure the same
      // ledger has been read and swap in private state

      sm.expect(NodeStartupState::readingPrivateLedger);

      LOG_INFO_FMT(
        "Try end private recovery at {}. Is primary: {}",
        recovery_v,
        consensus->is_primary());

      if (recovery_v != recovery_store->current_version())
      {
        throw std::logic_error(fmt::format(
          "Private recovery did not reach public ledger seqno: {}/{}",
          recovery_store->current_version(),
          recovery_v));
      }

      auto* h =
        dynamic_cast<MerkleTxHistory*>(recovery_store->get_history().get());
      if (h->get_replicated_state_root() != recovery_root)
      {
        throw std::logic_error(fmt::format(
          "Root of public store does not match root of private store at {}",
          recovery_v));
      }

      network.tables->swap_private_maps(*recovery_store);
      recovery_store.reset();

      // Raft should deserialise all security domains when network is opened
      consensus->enable_all_domains();

      // Snapshots are only generated after recovery is complete
      snapshotter->set_snapshot_generation(true);

      // Open the service
      if (consensus->can_replicate())
      {
        LOG_INFO_FMT(
          "Try end private recovery at {}. Trigger service opening",
          recovery_v);

        auto tx = network.tables->create_tx();

        {
          // Ensure this transition happens at-most-once, by checking that no
          // other node has already advanced the state
          auto* service = tx.ro<ccf::Service>(Tables::SERVICE);
          auto active_service = service->get();

          if (!active_service.has_value())
          {
            throw std::logic_error(fmt::format(
              "Error in {}: no value in {}", __func__, Tables::SERVICE));
          }

          if (
            active_service->status !=
            ServiceStatus::WAITING_FOR_RECOVERY_SHARES)
          {
            throw std::logic_error(fmt::format(
              "Error in {}: current service status is {}",
              __func__,
              active_service->status));
          }
        }

        // Clear recovery shares that were submitted to initiate the recovery
        // procedure
        ShareManager::clear_submitted_recovery_shares(tx);

        // Shares for the new ledger secret can only be issued now, once the
        // previous ledger secrets have been recovered
        share_manager.issue_recovery_shares(tx);

        if (
          !InternalTablesAccess::open_service(tx) ||
          !InternalTablesAccess::endorse_previous_identity(
            tx, *network.identity->get_key_pair()))
        {
          throw std::logic_error("Service could not be opened");
        }

        // Trigger a snapshot (at next signature) to ensure we have a working
        // snapshot signed by the current (now new) service identity, in case
        // we need to recover soon again.
        trigger_snapshot(tx);

        if (tx.commit() != ccf::kv::CommitResult::SUCCESS)
        {
          throw std::logic_error(
            "Could not commit transaction when finishing network recovery");
        }
      }
      recovered_encrypted_ledger_secrets.clear();
      reset_data(quote_info.quote);
      reset_data(quote_info.endorsements);
      sm.advance(NodeStartupState::partOfNetwork);
    }

    void setup_one_off_secret_hook()
    {
      // This hook is necessary to adjust the version at which the last ledger
      // secret before recovery is recorded in the store. This can only be
      // fired once, after the recovery shares for the post-recovery ledger
      // secret are issued.
      network.tables->set_map_hook(
        network.encrypted_ledger_secrets.get_name(),
        EncryptedLedgerSecretsInfo::wrap_map_hook(
          [this](
            ccf::kv::Version version,
            const EncryptedLedgerSecretsInfo::Write& w)
            -> ccf::kv::ConsensusHookPtr {
            if (!w.has_value())
            {
              throw std::logic_error(fmt::format(
                "Unexpected removal from {} table",
                network.encrypted_ledger_secrets.get_name()));
            }

            network.ledger_secrets->adjust_previous_secret_stored_version(
              version);

            network.tables->unset_map_hook(
              network.encrypted_ledger_secrets.get_name());

            return {nullptr};
          }));
    }

    //
    // funcs in state "readingPublicLedger" or "readingPrivateLedger"
    //
    void recover_ledger_end()
    {
      std::lock_guard<pal::Mutex> guard(lock);

      if (is_reading_public_ledger())
      {
        recover_public_ledger_end_unsafe();
      }
      else if (is_reading_private_ledger())
      {
        recover_private_ledger_end_unsafe();
      }
      else
      {
        LOG_FAIL_FMT(
          "Node in state {} cannot finalise ledger recovery", sm.value());
        return;
      }
    }

    //
    // funcs in state "partOfPublicNetwork"
    //
    void setup_private_recovery_store()
    {
      recovery_store = std::make_shared<ccf::kv::Store>(
        true /* Check transactions in order */,
        true /* Make use of historical secrets */);
      auto recovery_history = std::make_shared<MerkleTxHistory>(
        *recovery_store,
        self,
        *node_sign_kp,
        sig_tx_interval,
        sig_ms_interval,
        false /* No signature timer on recovery_history */);

      auto recovery_encryptor = make_encryptor();

      recovery_store->set_history(recovery_history);
      recovery_store->set_encryptor(recovery_encryptor);

      // Record real store version and root
      recovery_v = network.tables->current_version();
      auto* h = dynamic_cast<MerkleTxHistory*>(history.get());
      recovery_root = h->get_replicated_state_root();

      if (startup_snapshot_info)
      {
        std::vector<ccf::kv::Version> view_history_;
        ccf::kv::ConsensusHookPtrs hooks;
        deserialise_snapshot(
          recovery_store,
          startup_snapshot_info->raw,
          hooks,
          &view_history_,
          false,
          config.recover.previous_service_identity);
        startup_snapshot_info.reset();
      }

      LOG_DEBUG_FMT(
        "Recovery store successfully setup at {}. Target recovery seqno: {}",
        recovery_store->current_version(),
        recovery_v);
    }

    void trigger_recovery_shares_refresh(ccf::kv::Tx& tx) override
    {
      share_manager.shuffle_recovery_shares(tx);
    }

    void trigger_ledger_chunk(ccf::kv::Tx& tx) override
    {
      auto* tx_ = dynamic_cast<ccf::kv::CommittableTx*>(&tx);
      if (tx_ == nullptr)
      {
        throw std::logic_error("Could not cast tx to CommittableTx");
      }
      tx_->set_tx_flag(
        ccf::kv::CommittableTx::TxFlag::LEDGER_CHUNK_AT_NEXT_SIGNATURE);
    }

    void trigger_snapshot(ccf::kv::Tx& tx) override
    {
      auto* committable_tx = dynamic_cast<ccf::kv::CommittableTx*>(&tx);
      if (committable_tx == nullptr)
      {
        throw std::logic_error("Could not cast tx to CommittableTx");
      }
      committable_tx->set_tx_flag(
        ccf::kv::CommittableTx::TxFlag::SNAPSHOT_AT_NEXT_SIGNATURE);
    }

    void transition_service_to_open(
      ccf::kv::Tx& tx,
      AbstractGovernanceEffects::ServiceIdentities identities) override
    {
      std::lock_guard<pal::Mutex> guard(lock);

      auto* service = tx.rw<Service>(Tables::SERVICE);
      auto service_info = service->get();
      if (!service_info.has_value())
      {
        throw std::logic_error(
          "Service information cannot be found to transition service to "
          "open");
      }

      // Idempotence: if the service is already open or waiting for recovery
      // shares, this function should succeed with no effect
      if (
        service_info->status == ServiceStatus::WAITING_FOR_RECOVERY_SHARES ||
        service_info->status == ServiceStatus::OPEN)
      {
        LOG_DEBUG_FMT(
          "Service in state {} is already open", service_info->status);
        return;
      }

      if (service_info->status == ServiceStatus::RECOVERING)
      {
        const auto prev_ident =
          tx.ro<PreviousServiceIdentity>(Tables::PREVIOUS_SERVICE_IDENTITY)
            ->get();
        if (!prev_ident.has_value() || !identities.previous.has_value())
        {
          throw std::logic_error(
            "Recovery with service certificates requires both, a previous "
            "service identity written to the KV during recovery genesis and a "
            "transition_service_to_open proposal that contains previous and "
            "next service certificates");
        }

        const ccf::crypto::Pem from_proposal(
          identities.previous->data(), identities.previous->size());
        if (prev_ident.value() != from_proposal)
        {
          throw std::logic_error(fmt::format(
            "Previous service identity does not match.\nActual:\n{}\nIn "
            "proposal:\n{}",
            prev_ident->str(),
            from_proposal.str()));
        }
      }

      if (identities.next != service_info->cert)
      {
        throw std::logic_error(fmt::format(
          "Service identity mismatch: the next service identity in the "
          "transition_service_to_open proposal does not match the current "
          "service identity:\nNext:\n{}\nCurrent:\n{}",
          identities.next.str(),
          service_info->cert.str()));
      }

      if (is_part_of_public_network())
      {
        // If the node is in public mode, start accepting member recovery
        // shares
        ShareManager::clear_submitted_recovery_shares(tx);
        service_info->status = ServiceStatus::WAITING_FOR_RECOVERY_SHARES;
        service->put(service_info.value());
        if (config.recover.previous_sealed_ledger_secret_location.has_value())
        {
          tx.wo<LastRecoveryType>(Tables::LAST_RECOVERY_TYPE)
            ->put(RecoveryType::LOCAL_UNSEALING);
          auto unsealed_ls = unseal_ledger_secret();
          LOG_INFO_FMT("Unsealed ledger secret, initiating private recovery");
          initiate_private_recovery_unsafe(tx, unsealed_ls);
        }
        else
        {
          tx.wo<LastRecoveryType>(Tables::LAST_RECOVERY_TYPE)
            ->put(RecoveryType::RECOVERY_SHARES);
        }
        return;
      }

      if (is_part_of_network())
      {
        // Otherwise, if the node is part of the network. Open the network
        // straight away. Recovery shares are allocated to each recovery
        // member.
        try
        {
          share_manager.issue_recovery_shares(tx);
        }
        catch (const std::logic_error& e)
        {
          throw std::logic_error(
            fmt::format("Failed to issue recovery shares: {}", e.what()));
        }

        InternalTablesAccess::open_service(tx);
        InternalTablesAccess::endorse_previous_identity(
          tx, *network.identity->get_key_pair());
        trigger_snapshot(tx);
        return;
      }

      throw std::logic_error(
        fmt::format("Node in state {} cannot open service", sm.value()));
    }

    // Decrypts chain of ledger secrets, and writes those to the ledger
    // encrypted for each node. On a commit hook for this write, each node
    // (including this one!) will begin_private_recovery().
    void initiate_private_recovery_unsafe(
      ccf::kv::Tx& tx,
      const std::optional<LedgerSecretPtr>& unsealed_ledger_secret =
        std::nullopt)
    {
      sm.expect(NodeStartupState::partOfPublicNetwork);
      LedgerSecretsMap recovered_ledger_secrets =
        share_manager.restore_recovery_shares_info(
          tx, recovered_encrypted_ledger_secrets, unsealed_ledger_secret);

      // Broadcast decrypted ledger secrets to other nodes for them to
      // initiate private recovery too
      LedgerSecretsBroadcast::broadcast_some(
        InternalTablesAccess::get_trusted_nodes(tx),
        tx.wo(network.secrets),
        recovered_ledger_secrets);
    }

    void initiate_private_recovery(
      ccf::kv::Tx& tx,
      const std::optional<LedgerSecretPtr>& unsealed_ledger_secret =
        std::nullopt) override
    {
      std::lock_guard<pal::Mutex> guard(lock);
      initiate_private_recovery_unsafe(tx, unsealed_ledger_secret);
    }

    //
    // funcs in state "partOfNetwork" or "partOfPublicNetwork"
    //
    void tick(std::chrono::milliseconds elapsed)
    {
      if (
        !sm.check(NodeStartupState::partOfNetwork) &&
        !sm.check(NodeStartupState::partOfPublicNetwork) &&
        !sm.check(NodeStartupState::readingPrivateLedger))
      {
        return;
      }

      consensus->periodic(elapsed);

      if (sm.check(NodeStartupState::partOfNetwork))
      {
        const auto tx_id = consensus->get_committed_txid();
        indexer->update_strategies(elapsed, {tx_id.first, tx_id.second});
      }

      n2n_channels->tick(elapsed);
    }

    void tick_end()
    {
      if (
        !sm.check(NodeStartupState::partOfNetwork) &&
        !sm.check(NodeStartupState::partOfPublicNetwork) &&
        !sm.check(NodeStartupState::readingPrivateLedger))
      {
        return;
      }

      consensus->periodic_end();
    }

    void stop_notice() override
    {
      consensus->nominate_successor();
      stop_noticed = true;
    }

    bool has_received_stop_notice() override
    {
      return stop_noticed;
    }

    void recv_node_inbound(const uint8_t* data, size_t size)
    {
      auto [msg_type, from, payload] =
        ringbuffer::read_message<node_inbound>(data, size);

      const auto* payload_data = payload.data;
      auto payload_size = payload.size;

      if (msg_type == NodeMsgType::forwarded_msg)
      {
        cmd_forwarder->recv_message(from, payload_data, payload_size);
      }
      else
      {
        // Only process messages once part of network
        if (
          !sm.check(NodeStartupState::partOfNetwork) &&
          !sm.check(NodeStartupState::partOfPublicNetwork) &&
          !sm.check(NodeStartupState::readingPrivateLedger))
        {
          LOG_DEBUG_FMT(
            "Ignoring node msg received too early - current state is {}",
            sm.value());
          return;
        }

        switch (msg_type)
        {
          case channel_msg:
          {
            n2n_channels->recv_channel_message(
              from, payload_data, payload_size);
            break;
          }

          case consensus_msg:
          {
            consensus->recv_message(from, payload_data, payload_size);
            break;
          }

          default:
          {
            LOG_FAIL_FMT("Unknown node message type: {}", msg_type);
            return;
          }
        }
      }
    }

    //
    // always available
    //
    [[nodiscard]] bool is_primary() const override
    {
      return (
        (sm.check(NodeStartupState::partOfNetwork) ||
         sm.check(NodeStartupState::partOfPublicNetwork) ||
         sm.check(NodeStartupState::readingPrivateLedger)) &&
        consensus->is_primary());
    }

    bool can_replicate() override
    {
      return (
        (sm.check(NodeStartupState::partOfNetwork) ||
         sm.check(NodeStartupState::partOfPublicNetwork) ||
         sm.check(NodeStartupState::readingPrivateLedger)) &&
        consensus->can_replicate());
    }

    std::optional<ccf::NodeId> get_primary() override
    {
      return consensus->primary();
    }

    [[nodiscard]] bool is_in_initialised_state() const override
    {
      return sm.check(NodeStartupState::initialized);
    }

    [[nodiscard]] bool is_part_of_network() const override
    {
      return sm.check(NodeStartupState::partOfNetwork);
    }

    [[nodiscard]] bool is_reading_public_ledger() const override
    {
      return sm.check(NodeStartupState::readingPublicLedger);
    }

    [[nodiscard]] bool is_reading_private_ledger() const override
    {
      return sm.check(NodeStartupState::readingPrivateLedger);
    }

    [[nodiscard]] bool is_part_of_public_network() const override
    {
      return sm.check(NodeStartupState::partOfPublicNetwork);
    }

    [[nodiscard]] bool is_accessible_to_members() const override
    {
      const auto val = sm.value();
      return val == NodeStartupState::partOfNetwork ||
        val == NodeStartupState::partOfPublicNetwork ||
        val == NodeStartupState::readingPrivateLedger;
    }

    ExtendedState state() override
    {
      std::lock_guard<pal::Mutex> guard(lock);
      auto s = sm.value();
      if (s == NodeStartupState::readingPrivateLedger)
      {
        return {s, recovery_v, recovery_store->current_version()};
      }

      return {s, std::nullopt, std::nullopt};
    }

    bool rekey_ledger(ccf::kv::Tx& tx) override
    {
      std::lock_guard<pal::Mutex> guard(lock);
      sm.expect(NodeStartupState::partOfNetwork);

      // The ledger should not be re-keyed when the service is not open
      // because:
      // - While waiting for recovery shares, the submitted shares are stored
      // in a public table, encrypted with the ledger secret generated at
      // startup of the first recovery node
      // - On recovery, historical ledger secrets can only be looked up in the
      // ledger once all ledger secrets have been restored
      const auto service_status = InternalTablesAccess::get_service_status(tx);
      if (
        !service_status.has_value() ||
        service_status.value() != ServiceStatus::OPEN)
      {
        LOG_FAIL_FMT("Cannot rekey ledger while the service is not open");
        return false;
      }

      // Effects of ledger rekey are only observed from the next transaction,
      // once the local hook on the secrets table has been triggered.

      auto new_ledger_secret = make_ledger_secret();
      share_manager.issue_recovery_shares(tx, new_ledger_secret);
      LedgerSecretsBroadcast::broadcast_new(
        InternalTablesAccess::get_trusted_nodes(tx),
        tx.wo(network.secrets),
        std::move(new_ledger_secret));

      return true;
    }

    [[nodiscard]] NodeId get_node_id() const
    {
      return self;
    }

    ccf::kv::Version get_startup_snapshot_seqno() override
    {
      std::lock_guard<pal::Mutex> guard(lock);
      return startup_seqno;
    }

    SessionMetrics get_session_metrics() override
    {
      return rpcsessions->get_session_metrics();
    }

    ccf::crypto::Pem get_self_signed_certificate() override
    {
      std::lock_guard<pal::Mutex> guard(lock);
      return self_signed_node_cert;
    }

    const ccf::COSESignaturesConfig& get_cose_signatures_config() override
    {
      if (history == nullptr)
      {
        throw std::logic_error(
          "Attempting to access COSE signatures config before history has been "
          "constructed");
      }

      return history->get_cose_signatures_config();
    }

  private:
    bool is_ip(const std::string_view& hostname)
    {
      // IP address components are purely numeric. DNS names may be largely
      // numeric, but at least the final component (TLD) must not be
      // all-numeric. So this distinguishes "1.2.3.4" (an IP address) from
      // "1.2.3.c4m" (a DNS name). "1.2.3." is invalid for either, and will
      // throw. Attempts to handle IPv6 by also splitting on ':', but this is
      // untested.
      const auto final_component =
        ccf::nonstd::split(ccf::nonstd::split(hostname, ".").back(), ":")
          .back();
      if (final_component.empty())
      {
        throw std::runtime_error(fmt::format(
          "{} has a trailing period, is not a valid hostname", hostname));
      }

      return std::ranges::all_of(
        final_component, [](char c) { return c >= '0' && c <= '9'; });
    }

    std::vector<ccf::crypto::SubjectAltName> get_subject_alternative_names()
    {
      // If no Subject Alternative Name (SAN) is passed in at node creation,
      // default to using node's RPC address as single SAN. Otherwise, use
      // specified SANs.
      if (!config.node_certificate.subject_alt_names.empty())
      {
        return ccf::crypto::sans_from_string_list(
          config.node_certificate.subject_alt_names);
      }

      // Construct SANs from RPC interfaces, manually detecting whether each
      // is a domain name or IP
      std::vector<ccf::crypto::SubjectAltName> sans;
      for (const auto& [_, interface] : config.network.rpc_interfaces)
      {
        auto host = split_net_address(interface.published_address).first;
        sans.push_back({host, is_ip(host)});
      }
      return sans;
    }

    void accept_node_tls_connections()
    {
      // Accept TLS connections, presenting self-signed (i.e. non-endorsed)
      // node certificate.
      rpcsessions->set_node_cert(
        self_signed_node_cert, node_sign_kp->private_key_pem());
      LOG_INFO_FMT("Node TLS connections now accepted");
    }

    void accept_network_tls_connections()
    {
      // Accept TLS connections, presenting node certificate signed by network
      // certificate
      CCF_ASSERT_FMT(
        endorsed_node_cert.has_value(),
        "Node certificate should be endorsed before accepting endorsed "
        "client "
        "connections");
      if (auto cert_opt = endorsed_node_cert; cert_opt.has_value())
      {
        const auto& endorsed_cert = cert_opt.value();
        rpcsessions->set_network_cert(
          endorsed_cert, node_sign_kp->private_key_pem());
      }
      LOG_INFO_FMT("Network TLS connections now accepted");
    }

    auto find_frontend(ActorsType actor)
    {
      auto fe = rpc_map->find(actor);
      if (!fe.has_value())
      {
        throw std::logic_error(
          fmt::format("Cannot find {} frontend", (int)actor));
      }
      return fe.value();
    }

    void open_frontend(ActorsType actor)
    {
      find_frontend(actor)->open();
    }

    void open_user_frontend()
    {
      open_frontend(ActorsType::users);
    }

    bool is_member_frontend_open_unsafe()
    {
      return find_frontend(ActorsType::members)->is_open();
    }

    bool is_member_frontend_open() override
    {
      std::lock_guard<pal::Mutex> guard(lock);
      return is_member_frontend_open_unsafe();
    }

    bool is_user_frontend_open() override
    {
      std::lock_guard<pal::Mutex> guard(lock);
      return find_frontend(ActorsType::users)->is_open();
    }

    std::vector<uint8_t> serialize_create_request(
      View create_view, bool create_consortium = true)
    {
      CreateNetworkNodeToNode::In create_params;

      // False on recovery where the consortium is read from the existing
      // ledger
      if (create_consortium)
      {
        create_params.genesis_info = config.start;
      }

      create_params.node_id = self;
      create_params.certificate_signing_request = node_sign_kp->create_csr(
        config.node_certificate.subject_name, subject_alt_names);
      create_params.node_endorsed_certificate =
        ccf::crypto::create_endorsed_cert(
          create_params.certificate_signing_request,
          config.startup_host_time,
          config.node_certificate.initial_validity_days,
          network.identity->priv_key,
          network.identity->cert);

      // Even though endorsed certificate is updated on (global) hook, history
      // requires it to generate signatures
      history->set_endorsed_certificate(
        create_params.node_endorsed_certificate);

      create_params.public_key = node_sign_kp->public_key_pem();
      create_params.service_cert = network.identity->cert;
      create_params.quote_info = quote_info;
      create_params.public_encryption_key = node_encrypt_kp->public_key_pem();
      create_params.measurement = node_measurement;
      create_params.snp_uvm_endorsements = snp_uvm_endorsements;
      create_params.snp_security_policy =
        config.attestation.environment.security_policy;

      create_params.node_info_network = config.network;
      create_params.node_data = config.node_data;
      create_params.service_data = config.service_data;
      create_params.create_txid = {create_view, last_recovered_signed_idx + 1};

      const auto body = nlohmann::json(create_params).dump();

      ::http::Request request(
        fmt::format("/{}/{}", get_actor_prefix(ActorsType::nodes), "create"));
      request.set_header(
        ccf::http::headers::CONTENT_TYPE,
        ccf::http::headervalues::contenttype::JSON);

      request.set_body(body);

      return request.build_request();
    }

    bool extract_create_result(const std::shared_ptr<RpcContext>& ctx)
    {
      if (ctx == nullptr)
      {
        LOG_FAIL_FMT("Expected non-null context");
        return false;
      }

      const auto status = ctx->get_response_status();
      const auto& raw_body = ctx->get_response_body();
      if (status != HTTP_STATUS_OK)
      {
        LOG_FAIL_FMT(
          "Create response is error: {} {}\n{}",
          status,
          ccf::http_status_str((ccf::http_status)status),
          std::string(raw_body.begin(), raw_body.end()));
        return false;
      }

      const auto body = nlohmann::json::parse(raw_body);
      if (!body.is_boolean())
      {
        LOG_FAIL_FMT("Expected boolean body in create response");
        LOG_DEBUG_FMT(
          "Expected boolean body in create response: {}", body.dump());
        return false;
      }

      return body;
    }

    bool send_create_request(const std::vector<uint8_t>& packed)
    {
      auto node_session = std::make_shared<SessionContext>(
        InvalidSessionId, self_signed_node_cert.raw());
      auto ctx = make_rpc_context(node_session, packed);

      std::shared_ptr<ccf::RpcHandler> search =
        ::http::fetch_rpc_handler(ctx, this->rpc_map);

      search->process(ctx);

      return extract_create_result(ctx);
    }

    void create_and_send_boot_request(
      View create_view, bool create_consortium = true)
    {
      // Service creation transaction is asynchronous to avoid deadlocks
      // (e.g. https://github.com/microsoft/CCF/issues/3788)
      ccf::tasks::add_task(
        ccf::tasks::make_basic_task([this, create_view, create_consortium]() {
          if (!this->send_create_request(
                this->serialize_create_request(create_view, create_consortium)))
          {
            throw std::runtime_error(
              "Service creation request could not be committed");
          }
          if (create_consortium)
          {
            this->advance_part_of_network();
          }
          else
          {
            this->advance_part_of_public_network();
          }
        }));
    }

    void begin_private_recovery()
    {
      sm.expect(NodeStartupState::partOfPublicNetwork);

      LOG_INFO_FMT("Beginning private recovery");

      setup_private_recovery_store();

      reset_recovery_hook();
      setup_one_off_secret_hook();

      // Start reading private security domain of ledger
      sm.advance(NodeStartupState::readingPrivateLedger);
      last_recovered_idx = recovery_store->current_version();
      read_ledger_entries(
        last_recovered_idx + 1, last_recovered_idx + recovery_batch_size);
    }

    void setup_basic_hooks()
    {
      network.tables->set_map_hook(
        network.secrets.get_name(),
        Secrets::wrap_map_hook(
          [this](ccf::kv::Version hook_version, const Secrets::Write& w)
            -> ccf::kv::ConsensusHookPtr {
            // Used to rekey the ledger on a live service
            if (!is_part_of_network())
            {
              // Ledger rekey is not allowed during recovery
              return {nullptr};
            }

            const auto& ledger_secrets_for_nodes = w;
            if (!ledger_secrets_for_nodes.has_value())
            {
              throw std::logic_error(fmt::format(
                "Unexpected removal from {} table",
                network.secrets.get_name()));
            }

            for (const auto& [node_id, encrypted_ledger_secrets] :
                 ledger_secrets_for_nodes.value())
            {
              if (node_id != self)
              {
                // Only consider ledger secrets for this node
                continue;
              }

              for (const auto& encrypted_ledger_secret :
                   encrypted_ledger_secrets)
              {
                auto plain_ledger_secret = LedgerSecretsBroadcast::decrypt(
                  node_encrypt_kp, encrypted_ledger_secret.encrypted_secret);

                // When rekeying, set the encryption key for the next version
                // onward (backups deserialise this transaction with the
                // previous ledger secret)
                auto ledger_secret = std::make_shared<LedgerSecret>(
                  std::move(plain_ledger_secret), hook_version);
                seal_ledger_secret(hook_version + 1, ledger_secret);
                network.ledger_secrets->set_secret(
                  hook_version + 1, std::move(ledger_secret));
              }
            }

            return {nullptr};
          }));

      network.tables->set_global_hook(
        network.secrets.get_name(),
        Secrets::wrap_commit_hook([this](
                                    ccf::kv::Version hook_version,
                                    const Secrets::Write& w) {
          // Used on recovery to initiate private recovery on backup nodes.
          if (!is_part_of_public_network())
          {
            return;
          }

          const auto& ledger_secrets_for_nodes = w;
          if (!ledger_secrets_for_nodes.has_value())
          {
            throw std::logic_error(fmt::format(
              "Unexpected removal from {} table", network.secrets.get_name()));
          }

          for (const auto& [node_id, encrypted_ledger_secrets] :
               ledger_secrets_for_nodes.value())
          {
            if (node_id != self)
            {
              // Only consider ledger secrets for this node
              continue;
            }

            LedgerSecretsMap restored_ledger_secrets = {};
            for (const auto& encrypted_ledger_secret : encrypted_ledger_secrets)
            {
              // On rekey, the version is inferred from the version at which
              // the hook is executed. Otherwise, on recovery, use the
              // version read from the write set.
              if (!encrypted_ledger_secret.version.has_value())
              {
                throw std::logic_error(fmt::format(
                  "Commit hook at seqno {} for table {}: no version for "
                  "encrypted ledger secret",
                  hook_version,
                  network.secrets.get_name()));
              }

              auto plain_ledger_secret = LedgerSecretsBroadcast::decrypt(
                node_encrypt_kp, encrypted_ledger_secret.encrypted_secret);

              restored_ledger_secrets.emplace(
                encrypted_ledger_secret.version.value(),
                std::make_shared<LedgerSecret>(
                  std::move(plain_ledger_secret),
                  encrypted_ledger_secret.previous_secret_stored_version));
            }

            if (!restored_ledger_secrets.empty())
            {
              // When recovering, restore ledger secrets and trigger end of
              // recovery protocol (backup only)
              network.ledger_secrets->restore_historical(
                std::move(restored_ledger_secrets));
              begin_private_recovery();
              return;
            }
          }

          LOG_INFO_FMT(
            "Found no ledger secrets for this node ({}) in global commit hook "
            "for {} @ {}",
            self,
            network.secrets.get_name(),
            hook_version);
        }));

      network.tables->set_global_hook(
        network.nodes.get_name(),
        Nodes::wrap_commit_hook(
          [this](ccf::kv::Version hook_version, const Nodes::Write& w) {
            std::vector<NodeId> retired_committed_nodes;
            for (const auto& [node_id, node_info] : w)
            {
              if (node_info.has_value() && node_info->retired_committed)
              {
                retired_committed_nodes.push_back(node_id);
              }
            }
            consensus->set_retired_committed(
              hook_version, retired_committed_nodes);
          }));

      // Service-endorsed certificate is passed to history as early as _local_
      // commit since a new node may become primary (and thus, e.g. generate
      // signatures) before the transaction that added it is _globally_
      // committed (see https://github.com/microsoft/CCF/issues/4063). It is OK
      // if this transaction is rolled back as the node will no longer be part
      // of the service.
      network.tables->set_map_hook(
        network.node_endorsed_certificates.get_name(),
        NodeEndorsedCertificates::wrap_map_hook(
          [this](
            ccf::kv::Version hook_version,
            const NodeEndorsedCertificates::Write& w)
            -> ccf::kv::ConsensusHookPtr {
            LOG_INFO_FMT(
              "[local] node_endorsed_certificates local hook at version {}, "
              "with {} writes",
              hook_version,
              w.size());
            for (auto const& [node_id, endorsed_certificate] : w)
            {
              if (node_id != self)
              {
                LOG_INFO_FMT(
                  "[local] Ignoring endorsed certificate for other node {}",
                  node_id);
                continue;
              }

              if (!endorsed_certificate.has_value())
              {
                LOG_FAIL_FMT(
                  "[local] Endorsed cert for self ({}) has been deleted", self);
                throw std::logic_error(fmt::format(
                  "Could not find endorsed node certificate for {}", self));
              }

              std::lock_guard<pal::Mutex> guard(lock);

              if (endorsed_node_cert.has_value())
              {
                LOG_INFO_FMT(
                  "[local] Previous endorsed node cert was:\n{}",
                  endorsed_node_cert->str());
              }

              endorsed_node_cert = endorsed_certificate.value();
              LOG_INFO_FMT(
                "[local] Under lock, setting endorsed node cert to:\n{}",
                endorsed_node_cert->str());
              history->set_endorsed_certificate(endorsed_node_cert.value());
              n2n_channels->set_endorsed_node_cert(endorsed_node_cert.value());
            }

            return {nullptr};
          }));

      network.tables->set_global_hook(
        network.node_endorsed_certificates.get_name(),
        NodeEndorsedCertificates::wrap_commit_hook(
          [this](
            ccf::kv::Version hook_version,
            const NodeEndorsedCertificates::Write& w) {
            LOG_INFO_FMT(
              "[global] node_endorsed_certificates global hook at version {}, "
              "with {} writes",
              hook_version,
              w.size());
            for (auto const& [node_id, endorsed_certificate] : w)
            {
              if (node_id != self)
              {
                LOG_INFO_FMT(
                  "[global] Ignoring endorsed certificate for other node {}",
                  node_id);
                continue;
              }

              if (!endorsed_certificate.has_value())
              {
                LOG_FAIL_FMT(
                  "[global] Endorsed cert for self ({}) has been deleted",
                  self);
                throw std::logic_error(fmt::format(
                  "Could not find endorsed node certificate for {}", self));
              }

              std::lock_guard<pal::Mutex> guard(lock);

              LOG_INFO_FMT("[global] Accepting network connections");
              accept_network_tls_connections();

              if (is_member_frontend_open_unsafe())
              {
                // Also, automatically refresh self-signed node certificate,
                // using the same validity period as the endorsed certificate.
                // Note that this is only done when the certificate is renewed
                // via proposal (i.e. when the member frontend is open), and not
                // for the initial addition of the node (the self-signed
                // certificate is output to disk then).
                auto [valid_from, valid_to] =
                  ccf::crypto::make_verifier(endorsed_node_cert.value())
                    ->validity_period();
                LOG_INFO_FMT(
                  "[global] Member frontend is open, so refreshing self-signed "
                  "node cert");
                LOG_INFO_FMT(
                  "[global] Previously:\n{}", self_signed_node_cert.str());
                self_signed_node_cert = create_self_signed_cert(
                  node_sign_kp,
                  config.node_certificate.subject_name,
                  subject_alt_names,
                  valid_from,
                  valid_to);
                LOG_INFO_FMT("[global] Now:\n{}", self_signed_node_cert.str());

                LOG_INFO_FMT("[global] Accepting node connections");
                accept_node_tls_connections();
              }
              else
              {
                LOG_INFO_FMT("[global] Member frontend is NOT open");
                LOG_INFO_FMT(
                  "[global] Self-signed node cert remains:\n{}",
                  self_signed_node_cert.str());
              }

              LOG_INFO_FMT("[global] Opening members frontend");
              open_frontend(ActorsType::members);
            }
          }));

      network.tables->set_global_hook(
        network.service.get_name(),
        Service::wrap_commit_hook(
          [this](ccf::kv::Version hook_version, const Service::Write& w) {
            if (!w.has_value())
            {
              throw std::logic_error("Unexpected deletion in service value");
            }

            // Service open on historical service has no effect
            auto hook_pubk_pem = ccf::crypto::public_key_pem_from_cert(
              ccf::crypto::cert_pem_to_der(w->cert));
            auto current_pubk_pem =
              ccf::crypto::make_ec_key_pair(network.identity->priv_key)
                ->public_key_pem();
            if (hook_pubk_pem != current_pubk_pem)
            {
              LOG_TRACE_FMT(
                "Ignoring historical service open at seqno {} for {}",
                hook_version,
                w->cert.str());
              return;
            }

            LOG_INFO_FMT(
              "Executing global hook for service table at {}, to service "
              "status {}. Cert is:\n{}",
              hook_version,
              w->status,
              w->cert.str());

            network.identity->set_certificate(w->cert);
            if (w->status == ServiceStatus::OPEN)
            {
              open_user_frontend();

              RINGBUFFER_WRITE_MESSAGE(::consensus::ledger_open, to_host);
              LOG_INFO_FMT("Service open at seqno {}", hook_version);
            }
          }));
    }

    ccf::kv::Version get_last_recovered_signed_idx() override
    {
      // On recovery, only one node recovers the public ledger and is thus
      // aware of the version at which the new ledger secret is applicable
      // from. If the primary changes while the network is public-only, the
      // new primary should also know at which version the new ledger secret
      // is applicable from.
      std::lock_guard<pal::Mutex> guard(lock);
      return last_recovered_signed_idx;
    }

    void setup_recovery_hook()
    {
      network.tables->set_map_hook(
        network.encrypted_ledger_secrets.get_name(),
        EncryptedLedgerSecretsInfo::wrap_map_hook(
          [this](
            ccf::kv::Version version,
            const EncryptedLedgerSecretsInfo::Write& w)
            -> ccf::kv::ConsensusHookPtr {
            auto encrypted_ledger_secret_info = w;
            if (!encrypted_ledger_secret_info.has_value())
            {
              throw std::logic_error(fmt::format(
                "Unexpected removal from {} table",
                network.encrypted_ledger_secrets.get_name()));
            }

            // If the version of the next ledger secret is not set, deduce it
            // from the hook version (i.e. ledger rekey)
            if (!encrypted_ledger_secret_info->next_version.has_value())
            {
              encrypted_ledger_secret_info->next_version = version + 1;
            }

            if (encrypted_ledger_secret_info->previous_ledger_secret
                  .has_value())
            {
              LOG_DEBUG_FMT(
                "Recovering encrypted ledger secret valid at seqno {}",
                encrypted_ledger_secret_info->previous_ledger_secret->version);
            }

            recovered_encrypted_ledger_secrets.emplace_back(
              std::move(encrypted_ledger_secret_info.value()));

            return {nullptr};
          }));
    }

    void reset_recovery_hook()
    {
      network.tables->unset_map_hook(
        network.encrypted_ledger_secrets.get_name());
    }

    void setup_n2n_channels(
      const std::optional<ccf::crypto::Pem>& endorsed_node_certificate_ =
        std::nullopt)
    {
      // If the endorsed node certificate is available at the time the
      // consensus/node-to-node channels are initialised, use it (i.e. join).
      // Otherwise, specify it later, on endorsed certificate table hook (i.e.
      // start or recover).
      n2n_channels->initialize(
        self, network.identity->cert, node_sign_kp, endorsed_node_certificate_);
    }

    void setup_cmd_forwarder()
    {
      cmd_forwarder->initialize(self);
    }

    void setup_history()
    {
      if (history)
      {
        throw std::logic_error("History already initialised");
      }

      history = std::make_shared<MerkleTxHistory>(
        *network.tables,
        self,
        *node_sign_kp,
        sig_tx_interval,
        sig_ms_interval,
        false /* start timed signatures after first tx */);
      network.tables->set_history(history);
    }

    void setup_encryptor()
    {
      if (encryptor)
      {
        throw std::logic_error("Encryptor already initialised");
      }

      encryptor = make_encryptor();
      network.tables->set_encryptor(encryptor);
    }

    void setup_consensus(
      bool public_only = false,
      const std::optional<ccf::crypto::Pem>& endorsed_node_certificate_ =
        std::nullopt)
    {
      setup_n2n_channels(endorsed_node_certificate_);
      setup_cmd_forwarder();

      auto shared_state = std::make_shared<aft::State>(self);

      auto node_client = std::make_shared<HTTPNodeClient>(
        rpc_map, node_sign_kp, self_signed_node_cert, endorsed_node_cert);

      consensus = std::make_shared<RaftType>(
        consensus_config,
        std::make_unique<aft::Adaptor<ccf::kv::Store>>(network.tables),
        std::make_unique<::consensus::LedgerEnclave>(writer_factory),
        n2n_channels,
        shared_state,
        node_client,
        public_only);

      network.tables->set_consensus(consensus);
      network.tables->set_snapshotter(snapshotter);

      // When a node is added, even locally, inform consensus so that it
      // can add a new active configuration.
      network.tables->set_map_hook(
        network.nodes.get_name(),
        Nodes::wrap_map_hook(
          [](ccf::kv::Version version, const Nodes::Write& w)
            -> ccf::kv::ConsensusHookPtr {
            return std::make_unique<ConfigurationChangeHook>(version, w);
          }));

      // Note: The Signatures hook and SerialisedMerkleTree hook are separate
      // because the signature and the Merkle tree are recorded in distinct
      // tables (for serialisation performance reasons). However here, they are
      // expected to always be called together and for the same version as they
      // are always written by each signature transaction.

      network.tables->set_map_hook(
        network.signatures.get_name(),
        Signatures::wrap_map_hook(
          [s = this->snapshotter](
            ccf::kv::Version version,
            const Signatures::Write& w) -> ccf::kv::ConsensusHookPtr {
            assert(w.has_value());
            auto sig = w.value();
            s->record_signature(version, sig.sig, sig.node, sig.cert);
            return {nullptr};
          }));

      network.tables->set_map_hook(
        network.serialise_tree.get_name(),
        SerialisedMerkleTree::wrap_map_hook(
          [s = this->snapshotter](
            ccf::kv::Version version,
            const SerialisedMerkleTree::Write& w) -> ccf::kv::ConsensusHookPtr {
            assert(w.has_value());
            const auto& tree = w.value();
            s->record_serialised_tree(version, tree);
            return {nullptr};
          }));

      network.tables->set_map_hook(
        network.snapshot_evidence.get_name(),
        SnapshotEvidence::wrap_map_hook(
          [s = this->snapshotter](
            ccf::kv::Version version,
            const SnapshotEvidence::Write& w) -> ccf::kv::ConsensusHookPtr {
            assert(w.has_value());
            auto snapshot_evidence = w.value();
            s->record_snapshot_evidence_idx(version, snapshot_evidence);
            return {nullptr};
          }));

      setup_basic_hooks();
    }

    void setup_snapshotter()
    {
      if (snapshotter)
      {
        throw std::logic_error("Snapshotter already initialised");
      }
      snapshotter = std::make_shared<Snapshotter>(
        writer_factory, network.tables, config.snapshots.tx_count);
    }

    void read_ledger_entries(::consensus::Index from, ::consensus::Index to)
    {
      RINGBUFFER_WRITE_MESSAGE(
        ::consensus::ledger_get_range,
        to_host,
        from,
        to,
        ::consensus::LedgerRequestPurpose::Recovery);
    }

    void ledger_truncate(::consensus::Index idx, bool recovery_mode = false)
    {
      RINGBUFFER_WRITE_MESSAGE(
        ::consensus::ledger_truncate, to_host, idx, recovery_mode);
    }

    void seal_ledger_secret(const VersionedLedgerSecret& ledger_secret)
    {
      seal_ledger_secret(ledger_secret.first, ledger_secret.second);
    }

    void seal_ledger_secret(
      const kv::Version& version, const LedgerSecretPtr& ledger_secret)
    {
      if (!config.sealed_ledger_secret_location.has_value())
      {
        return;
      }

      CCF_ASSERT(
        snp_tcb_version.has_value(), "TCB version must be set before sealing");

      if (auto loc_opt = config.sealed_ledger_secret_location;
          loc_opt.has_value())
      {
        if (auto tcb_opt = snp_tcb_version; tcb_opt.has_value())
        {
          const auto& sealed_location = loc_opt.value();
          const auto& tcb_version = tcb_opt.value();
          seal_ledger_secret_to_disk(
            sealed_location, tcb_version, version, ledger_secret);
        }
      }
    }

    LedgerSecretPtr unseal_ledger_secret()
    {
      CCF_ASSERT(
        snp_tcb_version.has_value(),
        "TCB version must be set when unsealing ledger secret");

      CCF_ASSERT(
        config.recover.previous_sealed_ledger_secret_location.has_value(),
        "Previous sealed ledger secret location must be set");

      if (auto path_opt = config.recover.previous_sealed_ledger_secret_location;
          path_opt.has_value())
      {
        const auto& ledger_secret_path = path_opt.value();
        auto max_version = network.tables->current_version();
        return find_and_unseal_ledger_secret_from_disk(
          ledger_secret_path, max_version);
      }

      return nullptr;
    }

  public:
    void set_n2n_message_limit(size_t message_limit)
    {
      n2n_channels->set_message_limit(message_limit);
    }

    void set_n2n_idle_timeout(std::chrono::milliseconds idle_timeout)
    {
      n2n_channels->set_idle_timeout(idle_timeout);
    }

    [[nodiscard]] const ccf::StartupConfig& get_node_config() const override
    {
      return config;
    }

    ccf::crypto::Pem get_network_cert() override
    {
      return network.identity->cert;
    }

    // Stop-gap until it becomes easier to use other HTTP clients
    void make_http_request(
      const ::http::URL& url,
      ::http::Request&& req,
      std::function<bool(
        ccf::http_status status, http::HeaderMap&&, std::vector<uint8_t>&&)>
        callback,
      const std::vector<std::string>& ca_certs = {},
      const std::string& app_protocol = "HTTP1",
      bool authenticate_as_node_client_certificate = false) override
    {
      std::optional<ccf::crypto::Pem> client_cert = std::nullopt;
      std::optional<ccf::crypto::Pem> client_cert_key = std::nullopt;
      if (authenticate_as_node_client_certificate)
      {
        client_cert =
          endorsed_node_cert ? *endorsed_node_cert : self_signed_node_cert;
        client_cert_key = node_sign_kp->private_key_pem();
      }

      auto ca = std::make_shared<::tls::CA>(ca_certs, true);
      std::shared_ptr<::tls::Cert> ca_cert =
        std::make_shared<::tls::Cert>(ca, client_cert, client_cert_key);
      auto client = rpcsessions->create_client(ca_cert, app_protocol);
      client->connect(
        url.host,
        url.port,
        [callback](
          ccf::http_status status,
          http::HeaderMap&& headers,
          std::vector<uint8_t>&& data) {
          return callback(status, std::move(headers), std::move(data));
        });
      client->send_request(std::move(req));
    }

    void write_snapshot(std::span<uint8_t> snapshot_buf, size_t request_id)
    {
      snapshotter->write_snapshot(snapshot_buf, request_id);
    }

    std::shared_ptr<ccf::kv::Store> get_store() override
    {
      return network.tables;
    }

    ringbuffer::AbstractWriterFactory& get_writer_factory() override
    {
      return writer_factory;
    }

    SelfHealingOpenSubsystem& self_healing_open() override
    {
      return self_healing_open_impl;
    }
  };
}<|MERGE_RESOLUTION|>--- conflicted
+++ resolved
@@ -16,11 +16,7 @@
 #include "ccf/pal/uvm_endorsements.h"
 #include "ccf/service/node_info_network.h"
 #include "ccf/service/reconfiguration_type.h"
-<<<<<<< HEAD
-#include "ccf/service/tables/acme_certificates.h"
 #include "ccf/service/tables/self_healing_open.h"
-=======
->>>>>>> 81df0d6e
 #include "ccf/service/tables/service.h"
 #include "ccf/tx.h"
 #include "consensus/aft/raft.h"
@@ -234,14 +230,9 @@
       writer_factory(writer_factory),
       to_host(writer_factory.create_writer_to_outside()),
       network(network),
-<<<<<<< HEAD
-      rpcsessions(rpcsessions),
+      rpcsessions(std::move(rpcsessions)),
       share_manager(network.ledger_secrets),
       self_healing_open_impl(this)
-=======
-      rpcsessions(std::move(rpcsessions)),
-      share_manager(network.ledger_secrets)
->>>>>>> 81df0d6e
     {}
 
     QuoteVerificationResult verify_quote(
