// Copyright (c) Microsoft Corporation. All rights reserved.
// Licensed under the Apache 2.0 License.
#pragma once

#include "ccf/crypto/entropy.h"
#include "ccf/crypto/pem.h"
#include "ccf/crypto/symmetric_key.h"
#include "ccf/crypto/verifier.h"
#include "ccf/ds/logger.h"
#include "ccf/js/core/context.h"
#include "ccf/node/cose_signatures_config.h"
#include "ccf/pal/locking.h"
#include "ccf/pal/platform.h"
#include "ccf/service/node_info_network.h"
#include "ccf/service/reconfiguration_type.h"
#include "ccf/service/tables/acme_certificates.h"
#include "ccf/service/tables/service.h"
#include "ccf_acme_client.h"
#include "consensus/aft/raft.h"
#include "consensus/ledger_enclave.h"
#include "crypto/certs.h"
#include "ds/state_machine.h"
#include "enclave/rpc_sessions.h"
#include "encryptor.h"
#include "history.h"
#include "http/http_parser.h"
#include "indexing/indexer.h"
#include "js/global_class_ids.h"
#include "network_state.h"
#include "node/hooks.h"
#include "node/http_node_client.h"
#include "node/jwt_key_auto_refresh.h"
#include "node/node_to_node_channel_manager.h"
#include "node/snapshotter.h"
#include "node_to_node.h"
#include "pal/quote_generation.h"
#include "quote_endorsements_client.h"
#include "rpc/frontend.h"
#include "rpc/serialization.h"
#include "secret_broadcast.h"
#include "service/internal_tables_access.h"
#include "share_manager.h"
#include "uvm_endorsements.h"

#ifdef USE_NULL_ENCRYPTOR
#  include "kv/test/null_encryptor.h"
#endif

#include <atomic>
#include <chrono>
#define FMT_HEADER_ONLY
#include <fmt/format.h>
#include <nlohmann/json.hpp>
#include <stdexcept>
#include <unordered_set>
#include <vector>

namespace ccf
{
  using RaftType = aft::Aft<::consensus::LedgerEnclave>;

  struct NodeCreateInfo
  {
    ccf::crypto::Pem self_signed_node_cert;
    ccf::crypto::Pem service_cert;
  };

  void reset_data(std::vector<uint8_t>& data)
  {
    data.clear();
    data.shrink_to_fit();
  }

  class NodeState : public AbstractNodeState
  {
  private:
    //
    // this node's core state
    //
    ::ds::StateMachine<NodeStartupState> sm;
    pal::Mutex lock;
    StartType start_type;

    ccf::crypto::CurveID curve_id;
    std::vector<ccf::crypto::SubjectAltName> subject_alt_names = {};

    std::shared_ptr<ccf::crypto::KeyPair_OpenSSL> node_sign_kp;
    NodeId self;
    std::shared_ptr<ccf::crypto::RSAKeyPair> node_encrypt_kp;
    ccf::crypto::Pem self_signed_node_cert;
    std::optional<ccf::crypto::Pem> endorsed_node_cert = std::nullopt;
    QuoteInfo quote_info;
    pal::PlatformAttestationMeasurement node_measurement;
    ccf::StartupConfig config;
    std::optional<UVMEndorsements> snp_uvm_endorsements = std::nullopt;
    std::vector<uint8_t> startup_snapshot;
    std::shared_ptr<QuoteEndorsementsClient> quote_endorsements_client =
      nullptr;

    std::atomic<bool> stop_noticed = false;

    struct NodeStateMsg
    {
      NodeStateMsg(
        NodeState& self_,
        View create_view_ = 0,
        bool create_consortium_ = true) :
        self(self_),
        create_view(create_view_),
        create_consortium(create_consortium_)
      {}
      NodeState& self;
      View create_view;
      bool create_consortium;
    };

    //
    // kv store, replication, and I/O
    //
    ringbuffer::AbstractWriterFactory& writer_factory;
    ringbuffer::WriterPtr to_host;
    ccf::consensus::Configuration consensus_config;
    size_t sig_tx_interval;
    size_t sig_ms_interval;

    NetworkState& network;

    std::shared_ptr<ccf::kv::Consensus> consensus;
    std::shared_ptr<RPCMap> rpc_map;
    std::shared_ptr<indexing::Indexer> indexer;
    std::shared_ptr<NodeToNode> n2n_channels;
    std::shared_ptr<Forwarder<NodeToNode>> cmd_forwarder;
    std::shared_ptr<RPCSessions> rpcsessions;

    std::shared_ptr<ccf::kv::TxHistory> history;
    std::shared_ptr<ccf::kv::AbstractTxEncryptor> encryptor;

    ShareManager share_manager;
    std::shared_ptr<Snapshotter> snapshotter;

    //
    // recovery
    //
    std::shared_ptr<ccf::kv::Store> recovery_store;

    ccf::kv::Version recovery_v;
    ccf::crypto::Sha256Hash recovery_root;
    std::vector<ccf::kv::Version> view_history;
    ::consensus::Index last_recovered_signed_idx = 0;
    RecoveredEncryptedLedgerSecrets recovered_encrypted_ledger_secrets = {};
    ::consensus::Index last_recovered_idx = 0;
    static const size_t recovery_batch_size = 100;

    //
    // JWT key auto-refresh
    //
    std::shared_ptr<JwtKeyAutoRefresh> jwt_key_auto_refresh;

    std::unique_ptr<StartupSnapshotInfo> startup_snapshot_info = nullptr;
    // Set to the snapshot seqno when a node starts from one and remembered for
    // the lifetime of the node
    ccf::kv::Version startup_seqno = 0;

    // ACME certificate endorsement client
    std::map<NodeInfoNetwork::RpcInterfaceID, std::shared_ptr<ACMEClient>>
      acme_clients;
    std::map<
      NodeInfoNetwork::RpcInterfaceID,
      std::shared_ptr<ACMEChallengeHandler>>
      acme_challenge_handlers;
    size_t num_acme_interfaces = 0;

    std::shared_ptr<ccf::kv::AbstractTxEncryptor> make_encryptor()
    {
#ifdef USE_NULL_ENCRYPTOR
      return std::make_shared<ccf::kv::NullTxEncryptor>();
#else
      return std::make_shared<NodeEncryptor>(network.ledger_secrets);
#endif
    }

    // Returns true if the snapshot is already verified (via embedded receipt)
    void initialise_startup_snapshot(bool recovery = false)
    {
      std::shared_ptr<ccf::kv::Store> snapshot_store;
      if (!recovery)
      {
        // Create a new store to verify the snapshot only
        snapshot_store = make_store();
        auto snapshot_history = std::make_shared<MerkleTxHistory>(
          *snapshot_store.get(),
          self,
          *node_sign_kp,
          sig_tx_interval,
          sig_ms_interval,
          false /* No signature timer on snapshot_history */);

        auto snapshot_encryptor = make_encryptor();

        snapshot_store->set_history(snapshot_history);
        snapshot_store->set_encryptor(snapshot_encryptor);
      }
      else
      {
        snapshot_store = network.tables;
      }

      ccf::kv::ConsensusHookPtrs hooks;
      startup_snapshot_info = initialise_from_snapshot(
        snapshot_store,
        std::move(startup_snapshot),
        hooks,
        &view_history,
        true,
        config.recover.previous_service_identity);

      startup_seqno = startup_snapshot_info->seqno;
      last_recovered_idx = startup_seqno;
      last_recovered_signed_idx = last_recovered_idx;
    }

  public:
    NodeState(
      ringbuffer::AbstractWriterFactory& writer_factory,
      NetworkState& network,
      std::shared_ptr<RPCSessions> rpcsessions,
      ccf::crypto::CurveID curve_id_) :
      sm("NodeState", NodeStartupState::uninitialized),
      curve_id(curve_id_),
      node_sign_kp(std::make_shared<ccf::crypto::KeyPair_OpenSSL>(curve_id_)),
      self(compute_node_id_from_kp(node_sign_kp)),
      node_encrypt_kp(ccf::crypto::make_rsa_key_pair()),
      writer_factory(writer_factory),
      to_host(writer_factory.create_writer_to_outside()),
      network(network),
      rpcsessions(rpcsessions),
      share_manager(network.ledger_secrets)
    {}

    QuoteVerificationResult verify_quote(
      ccf::kv::ReadOnlyTx& tx,
      const QuoteInfo& quote_info_,
      const std::vector<uint8_t>& expected_node_public_key_der,
      pal::PlatformAttestationMeasurement& measurement) override
    {
      return AttestationProvider::verify_quote_against_store(
        tx, quote_info_, expected_node_public_key_der, measurement);
    }

    //
    // funcs in state "uninitialized"
    //
    void initialize(
      const ccf::consensus::Configuration& consensus_config_,
      std::shared_ptr<RPCMap> rpc_map_,
      std::shared_ptr<AbstractRPCResponder> rpc_sessions_,
      std::shared_ptr<indexing::Indexer> indexer_,
      size_t sig_tx_interval_,
      size_t sig_ms_interval_)
    {
      std::lock_guard<pal::Mutex> guard(lock);
      sm.expect(NodeStartupState::uninitialized);

      consensus_config = consensus_config_;
      rpc_map = rpc_map_;
      indexer = indexer_;
      sig_tx_interval = sig_tx_interval_;
      sig_ms_interval = sig_ms_interval_;

      n2n_channels = std::make_shared<NodeToNodeChannelManager>(writer_factory);

      cmd_forwarder = std::make_shared<Forwarder<NodeToNode>>(
        rpc_sessions_, n2n_channels, rpc_map);

      sm.advance(NodeStartupState::initialized);

      for (auto& [actor, fe] : rpc_map->frontends())
      {
        fe->set_sig_intervals(sig_tx_interval, sig_ms_interval);
        fe->set_cmd_forwarder(cmd_forwarder);
      }
    }

    //
    // funcs in state "initialized"
    //
    void launch_node()
    {
      auto measurement = AttestationProvider::get_measurement(quote_info);
      if (measurement.has_value())
      {
        node_measurement = measurement.value();
      }
      else
      {
        throw std::logic_error("Failed to extract code id from quote");
      }

      // Verify that the security policy matches the quoted digest of the policy
      if (!config.attestation.environment.security_policy.has_value())
      {
        LOG_INFO_FMT(
          "Security policy not set, skipping check against attestation host "
          "data");
      }
      else
      {
        auto quoted_digest = AttestationProvider::get_host_data(quote_info);
        if (!quoted_digest.has_value())
        {
          throw std::logic_error("Unable to find host data in attestation");
        }

        auto const& security_policy =
          config.attestation.environment.security_policy.value();

        auto security_policy_digest =
          quote_info.format == QuoteFormat::amd_sev_snp_v1 ?
          ccf::crypto::Sha256Hash(ccf::crypto::raw_from_b64(security_policy)) :
          ccf::crypto::Sha256Hash(security_policy);
        if (security_policy_digest != quoted_digest.value())
        {
          throw std::logic_error(fmt::format(
            "Digest of decoded security policy \"{}\" {} does not match "
            "attestation host data {}",
            security_policy,
            security_policy_digest.hex_str(),
            quoted_digest.value().hex_str()));
        }
        LOG_INFO_FMT(
          "Successfully verified attested security policy {}",
          security_policy_digest);
      }

      if (quote_info.format == QuoteFormat::amd_sev_snp_v1)
      {
        if (!config.attestation.environment.uvm_endorsements.has_value())
        {
          LOG_INFO_FMT(
            "UVM endorsements not set, skipping check against attestation "
            "measurement");
        }
        else
        {
          try
          {
            auto uvm_endorsements_raw = ccf::crypto::raw_from_b64(
              config.attestation.environment.uvm_endorsements.value());
            // A node at this stage does not have a notion of what UVM
            // descriptor is acceptable. That is decided either by the Joinee,
            // or by Consortium endorsing the Start or Recovery node. For that
            // reason, we extract an endorsement descriptor from the UVM
            // endorsements and make it available in the ledger's initial or
            // recovery transaction.
            snp_uvm_endorsements = verify_uvm_endorsements(
              uvm_endorsements_raw,
              node_measurement,
              {},
              false /* Do not check roots of trust */);
            quote_info.uvm_endorsements = uvm_endorsements_raw;
            LOG_INFO_FMT(
              "Successfully verified attested UVM endorsements: {}",
              snp_uvm_endorsements->to_str());
          }
          catch (const std::exception& e)
          {
            throw std::logic_error(
              fmt::format("Error verifying UVM endorsements: {}", e.what()));
          }
        }
      }

      switch (start_type)
      {
        case StartType::Start:
        {
          create_and_send_boot_request(
            aft::starting_view_change, true /* Create new consortium */);
          return;
        }
        case StartType::Join:
        {
          if (!startup_snapshot.empty())
          {
            initialise_startup_snapshot();
          }

          sm.advance(NodeStartupState::pending);
          start_join_timer();
          return;
        }
        case StartType::Recover:
        {
          setup_recovery_hook();
          if (!startup_snapshot.empty())
          {
            initialise_startup_snapshot(true);
            snapshotter->set_last_snapshot_idx(last_recovered_idx);
          }

          sm.advance(NodeStartupState::readingPublicLedger);
          start_ledger_recovery_unsafe();
          return;
        }
        default:
        {
          throw std::logic_error(
            fmt::format("Node was launched in unknown mode {}", start_type));
        }
      }
    }

    void initiate_quote_generation()
    {
      auto fetch_endorsements = [this](
                                  const QuoteInfo& qi,
                                  const pal::snp::
                                    EndorsementEndpointsConfiguration&
                                      endpoint_config) {
        // Note: Node lock is already taken here as this is called back
        // synchronously with the call to pal::generate_quote
        this->quote_info = qi;

        if (quote_info.format == QuoteFormat::amd_sev_snp_v1)
        {
          // Use endorsements retrieved from file, if available
          if (config.attestation.environment.snp_endorsements.has_value())
          {
            try
            {
              const auto raw_data = ccf::crypto::raw_from_b64(
                config.attestation.environment.snp_endorsements.value());

              const auto j = nlohmann::json::parse(raw_data);
              const auto aci_endorsements =
                j.get<ccf::pal::snp::ACIReportEndorsements>();

              // Check that tcbm in endorsement matches reported TCB in our
              // retrieved attestation
              auto* quote = reinterpret_cast<const ccf::pal::snp::Attestation*>(
                quote_info.quote.data());
              const auto reported_tcb = quote->reported_tcb;

              // tcbm is a single hex value, like DB18000000000004. To match
              // that with a TcbVersion, reverse the bytes.
              const uint8_t* tcb_begin =
                reinterpret_cast<const uint8_t*>(&reported_tcb);
              const std::span<const uint8_t> tcb_bytes{
                tcb_begin, tcb_begin + sizeof(reported_tcb)};
              auto tcb_as_hex = fmt::format(
                "{:02x}", fmt::join(tcb_bytes.rbegin(), tcb_bytes.rend(), ""));
              ccf::nonstd::to_upper(tcb_as_hex);

              if (tcb_as_hex == aci_endorsements.tcbm)
              {
                LOG_INFO_FMT(
                  "Using SNP endorsements loaded from file, endorsing TCB {}",
                  tcb_as_hex);

                auto& endorsements_pem = quote_info.endorsements;
                endorsements_pem.insert(
                  endorsements_pem.end(),
                  aci_endorsements.vcek_cert.begin(),
                  aci_endorsements.vcek_cert.end());
                endorsements_pem.insert(
                  endorsements_pem.end(),
                  aci_endorsements.certificate_chain.begin(),
                  aci_endorsements.certificate_chain.end());

                try
                {
                  launch_node();
                  return;
                }
                catch (const std::exception& e)
                {
                  LOG_FAIL_FMT("Failed to launch node: {}", e.what());
                  throw;
                }
              }
              else
              {
                LOG_FAIL_FMT(
                  "SNP endorsements loaded from disk ({}) contained tcbm {}, "
                  "which does not match reported TCB of current attestation "
                  "{}. "
                  "Falling back to fetching fresh endorsements from server.",
                  config.attestation.snp_endorsements_file.value(),
                  aci_endorsements.tcbm,
                  tcb_as_hex);
              }
            }
            catch (const std::exception& e)
            {
              LOG_FAIL_FMT(
                "Error attempting to use SNP endorsements from file: {}",
                e.what());
            }
          }

          if (config.attestation.snp_endorsements_servers.empty())
          {
            throw std::runtime_error(
              "One or more SNP endorsements servers must be specified to fetch "
              "the collateral for the attestation");
          }
          // On SEV-SNP, fetch endorsements from servers if specified
          quote_endorsements_client = std::make_shared<QuoteEndorsementsClient>(
            rpcsessions,
            endpoint_config,
            [this](std::vector<uint8_t>&& endorsements) {
              std::lock_guard<pal::Mutex> guard(lock);
              quote_info.endorsements = std::move(endorsements);
              try
              {
                launch_node();
              }
              catch (const std::exception& e)
              {
                LOG_FAIL_FMT("{}", e.what());
                throw;
              }
              quote_endorsements_client.reset();
            });

          quote_endorsements_client->fetch_endorsements();
          return;
        }
        else // Non-SNP
        {
          if (!((quote_info.format == QuoteFormat::oe_sgx_v1 &&
                 !quote_info.endorsements.empty()) ||
                (quote_info.format != QuoteFormat::oe_sgx_v1 &&
                 quote_info.endorsements.empty())))
          {
            throw std::runtime_error(
              "SGX quote generation should have already fetched endorsements");
          }

          launch_node();
        }
      };

      pal::PlatformAttestationReportData report_data =
        ccf::crypto::Sha256Hash((node_sign_kp->public_key_der()));

      pal::generate_quote(
        report_data,
        fetch_endorsements,
        config.attestation.snp_endorsements_servers);
    }

    NodeCreateInfo create(
      StartType start_type_,
      ccf::StartupConfig&& config_,
      std::vector<uint8_t>&& startup_snapshot_)
    {
      std::lock_guard<pal::Mutex> guard(lock);
      sm.expect(NodeStartupState::initialized);
      start_type = start_type_;

      config = std::move(config_);
      startup_snapshot = std::move(startup_snapshot_);
      subject_alt_names = get_subject_alternative_names();

      js::register_class_ids();
      self_signed_node_cert = create_self_signed_cert(
        node_sign_kp,
        config.node_certificate.subject_name,
        subject_alt_names,
        config.startup_host_time,
        config.node_certificate.initial_validity_days);

      accept_node_tls_connections();
      open_frontend(ActorsType::nodes);

      // Signatures are only emitted on a timer once the public ledger has been
      // recovered
      setup_history();
      setup_snapshotter();
      setup_encryptor();

      setup_acme_clients();

      initiate_quote_generation();

      switch (start_type)
      {
        case StartType::Start:
        {
          network.identity = std::make_unique<ccf::NetworkIdentity>(
            config.service_subject_name,
            curve_id,
            config.startup_host_time,
            config.initial_service_certificate_validity_days);

          network.ledger_secrets->init();

          history->set_service_signing_identity(
            network.identity->get_key_pair(), config.cose_signatures);

          setup_consensus(
            ServiceStatus::OPENING,
            ccf::ReconfigurationType::ONE_TRANSACTION,
            false,
            endorsed_node_cert);

          // Become the primary and force replication
          consensus->force_become_primary();

          LOG_INFO_FMT("Created new node {}", self);
          return {self_signed_node_cert, network.identity->cert};
        }
        case StartType::Join:
        {
          LOG_INFO_FMT("Created join node {}", self);
          return {self_signed_node_cert, {}};
        }
        case StartType::Recover:
        {
          if (!config.recover.previous_service_identity)
          {
            throw std::logic_error(
              "Recovery requires the certificate of the previous service "
              "identity");
          }

          ccf::crypto::Pem previous_service_identity_cert(
            config.recover.previous_service_identity.value());

          network.identity = std::make_unique<ccf::NetworkIdentity>(
            ccf::crypto::get_subject_name(previous_service_identity_cert),
            curve_id,
            config.startup_host_time,
            config.initial_service_certificate_validity_days);

          LOG_INFO_FMT("Created recovery node {}", self);
          return {self_signed_node_cert, network.identity->cert};
        }
        default:
        {
          throw std::logic_error(
            fmt::format("Node was started in unknown mode {}", start_type));
        }
      }
    }

    //
    // funcs in state "pending"
    //

    void initiate_join_unsafe()
    {
      sm.expect(NodeStartupState::pending);

      auto network_ca = std::make_shared<::tls::CA>(std::string(
        config.join.service_cert.begin(), config.join.service_cert.end()));

      auto join_client_cert = std::make_unique<::tls::Cert>(
        network_ca,
        self_signed_node_cert,
        node_sign_kp->private_key_pem(),
        config.join.target_rpc_address);

      // Create RPC client and connect to remote node
      // Note: For now, assume that target node accepts same application
      // protocol as this node's main RPC interface
      auto join_client = rpcsessions->create_client(
        std::move(join_client_cert),
        rpcsessions->get_app_protocol_main_interface());

      auto [target_host, target_port] =
        split_net_address(config.join.target_rpc_address);

      join_client->connect(
        target_host,
        target_port,
        [this](
          ccf::http_status status,
          http::HeaderMap&& headers,
          std::vector<uint8_t>&& data) {
          std::lock_guard<pal::Mutex> guard(lock);
          if (!sm.check(NodeStartupState::pending))
          {
            return;
          }

          if (is_http_status_client_error(status))
          {
            auto error_msg = fmt::format(
              "Join request to {} returned {} Bad Request: {}. Shutting "
              "down node gracefully.",
              config.join.target_rpc_address,
              status,
              std::string(data.begin(), data.end()));
            LOG_FAIL_FMT("{}", error_msg);
            RINGBUFFER_WRITE_MESSAGE(
              AdminMessage::fatal_error_msg, to_host, error_msg);
          }
          else if (status != HTTP_STATUS_OK)
          {
            const auto& location = headers.find(http::headers::LOCATION);
            if (
              config.join.follow_redirect &&
              (status == HTTP_STATUS_PERMANENT_REDIRECT ||
               status == HTTP_STATUS_TEMPORARY_REDIRECT) &&
              location != headers.end())
            {
              const auto& url = ::http::parse_url_full(location->second);
              config.join.target_rpc_address =
                make_net_address(url.host, url.port);
              LOG_INFO_FMT("Target node redirected to {}", location->second);
            }
            else
            {
              LOG_FAIL_FMT(
                "An error occurred while joining the network: {} {}{}",
                status,
                ccf::http_status_str(status),
                data.empty() ?
                  "" :
                  fmt::format("  '{}'", std::string(data.begin(), data.end())));
            }
            return;
          }

          auto j = nlohmann::json::parse(data);

          JoinNetworkNodeToNode::Out resp;
          try
          {
            resp = j.get<JoinNetworkNodeToNode::Out>();
          }
          catch (const std::exception& e)
          {
            LOG_FAIL_FMT(
              "An error occurred while parsing the join network response");
            LOG_DEBUG_FMT(
              "An error occurred while parsing the join network response: {}",
              j.dump());
            return;
          }

          // Set network secrets, node id and become part of network.
          if (resp.node_status == NodeStatus::TRUSTED)
          {
            if (!resp.network_info.has_value())
            {
              throw std::logic_error("Expected network info in join response");
            }

            network.identity = std::make_unique<ccf::NetworkIdentity>(
              resp.network_info->identity);
            network.ledger_secrets->init_from_map(
              std::move(resp.network_info->ledger_secrets));

            history->set_service_signing_identity(
              network.identity->get_key_pair(),
              resp.network_info->cose_signatures_config.value_or(
                ccf::COSESignaturesConfig{}));

            ccf::crypto::Pem n2n_channels_cert;
            if (!resp.network_info->endorsed_certificate.has_value())
            {
              // Endorsed certificate was added to join response in 2.x
              throw std::logic_error(
                "Expected endorsed certificate in join response");
            }
            n2n_channels_cert = resp.network_info->endorsed_certificate.value();

            setup_consensus(
              resp.network_info->service_status.value_or(
                ServiceStatus::OPENING),
              ccf::ReconfigurationType::ONE_TRANSACTION,
              resp.network_info->public_only,
              n2n_channels_cert);
            auto_refresh_jwt_keys();

            if (resp.network_info->public_only)
            {
              last_recovered_signed_idx =
                resp.network_info->last_recovered_signed_idx;
              setup_recovery_hook();
              snapshotter->set_snapshot_generation(false);
            }

            View view = VIEW_UNKNOWN;
            std::vector<ccf::kv::Version> view_history_ = {};
            if (startup_snapshot_info)
            {
              // It is only possible to deserialise the entire snapshot then,
              // once the ledger secrets have been passed in by the network
              ccf::kv::ConsensusHookPtrs hooks;
              deserialise_snapshot(
                network.tables,
                startup_snapshot_info->raw,
                hooks,
                &view_history_,
                resp.network_info->public_only,
                config.recover.previous_service_identity);

              for (auto& hook : hooks)
              {
                hook->call(consensus.get());
              }

              auto tx = network.tables->create_read_only_tx();
              auto signatures = tx.ro(network.signatures);
              auto sig = signatures->get();
              if (!sig.has_value())
              {
                throw std::logic_error(
                  fmt::format("No signatures found after applying snapshot"));
              }
              view = sig->view;

              if (!resp.network_info->public_only)
              {
                // Only clear snapshot if not recovering. When joining the
                // public network the snapshot is used later to initialise the
                // recovery store
                startup_snapshot_info.reset();
              }

              LOG_INFO_FMT(
                "Joiner successfully resumed from snapshot at seqno {} and "
                "view {}",
                network.tables->current_version(),
                view);
            }

            consensus->init_as_backup(
              network.tables->current_version(),
              view,
              view_history_,
              last_recovered_signed_idx);

            snapshotter->set_last_snapshot_idx(
              network.tables->current_version());
            history->start_signature_emit_timer();

            if (resp.network_info->public_only)
            {
              sm.advance(NodeStartupState::partOfPublicNetwork);
            }
            else
            {
              reset_data(quote_info.quote);
              reset_data(quote_info.endorsements);
              sm.advance(NodeStartupState::partOfNetwork);
            }

            LOG_INFO_FMT(
              "Node has now joined the network as node {}: {}",
              self,
              (resp.network_info->public_only ? "public only" : "all domains"));
          }
          else if (resp.node_status == NodeStatus::PENDING)
          {
            LOG_INFO_FMT(
              "Node {} is waiting for votes of members to be trusted", self);
          }
        },
        [this](const std::string& error_msg) {
          std::lock_guard<pal::Mutex> guard(lock);
          auto long_error_msg = fmt::format(
            "Early error when joining existing network at {}: {}. Shutting "
            "down node gracefully...",
            config.join.target_rpc_address,
            error_msg);
          LOG_FAIL_FMT("{}", long_error_msg);
          RINGBUFFER_WRITE_MESSAGE(
            AdminMessage::fatal_error_msg, to_host, long_error_msg);
        });

      // Send RPC request to remote node to join the network.
      JoinNetworkNodeToNode::In join_params;

      join_params.node_info_network = config.network;
      join_params.public_encryption_key = node_encrypt_kp->public_key_pem();
      join_params.quote_info = quote_info;
      join_params.startup_seqno = startup_seqno;
      join_params.certificate_signing_request = node_sign_kp->create_csr(
        config.node_certificate.subject_name, subject_alt_names);
      join_params.node_data = config.node_data;

      LOG_DEBUG_FMT(
        "Sending join request to {}", config.join.target_rpc_address);

      const auto body = nlohmann::json(join_params).dump();

      LOG_DEBUG_FMT("Sending join request body: {}", body);

      ::http::Request r(
        fmt::format("/{}/{}", get_actor_prefix(ActorsType::nodes), "join"));
      r.set_header(
        http::headers::CONTENT_TYPE, http::headervalues::contenttype::JSON);
      r.set_body(body);

      join_client->send_request(std::move(r));
    }

    void initiate_join()
    {
      std::lock_guard<pal::Mutex> guard(lock);
      initiate_join_unsafe();
    }

    void start_join_timer()
    {
      initiate_join_unsafe();

      auto timer_msg = std::make_unique<::threading::Tmsg<NodeStateMsg>>(
        [](std::unique_ptr<::threading::Tmsg<NodeStateMsg>> msg) {
          std::lock_guard<pal::Mutex> guard(msg->data.self.lock);
          if (msg->data.self.sm.check(NodeStartupState::pending))
          {
            msg->data.self.initiate_join_unsafe();
            auto delay = std::chrono::milliseconds(
              msg->data.self.config.join.retry_timeout);

            ::threading::ThreadMessaging::instance().add_task_after(
              std::move(msg), delay);
          }
        },
        *this);

      ::threading::ThreadMessaging::instance().add_task_after(
        std::move(timer_msg), config.join.retry_timeout);
    }

    void auto_refresh_jwt_keys()
    {
      if (!consensus)
      {
        LOG_INFO_FMT(
          "JWT key auto-refresh: consensus not initialized, not starting "
          "auto-refresh");
        return;
      }
      jwt_key_auto_refresh = std::make_shared<JwtKeyAutoRefresh>(
        config.jwt.key_refresh_interval.count_s(),
        network,
        consensus,
        rpcsessions,
        rpc_map,
        node_sign_kp,
        self_signed_node_cert);
      jwt_key_auto_refresh->start();

      network.tables->set_map_hook(
        network.jwt_issuers.get_name(),
        [this](ccf::kv::Version, const ccf::kv::untyped::Write&)
          -> ccf::kv::ConsensusHookPtr {
          jwt_key_auto_refresh->schedule_once();
          return ccf::kv::ConsensusHookPtr(nullptr);
        });
    }

    size_t get_jwt_attempts() override
    {
      return jwt_key_auto_refresh->get_attempts();
    }

    //
    // funcs in state "readingPublicLedger"
    //
    void start_ledger_recovery_unsafe()
    {
      if (!sm.check(NodeStartupState::readingPublicLedger))
      {
        throw std::logic_error(fmt::format(
          "Node should be in state {} to start reading ledger",
          NodeStartupState::readingPublicLedger));
      }

      LOG_INFO_FMT("Starting to read public ledger");

      read_ledger_entries(
        last_recovered_idx + 1, last_recovered_idx + recovery_batch_size);
    }

    void recover_public_ledger_entries(const std::vector<uint8_t>& entries)
    {
      std::lock_guard<pal::Mutex> guard(lock);

      sm.expect(NodeStartupState::readingPublicLedger);

      auto data = entries.data();
      auto size = entries.size();

      if (size == 0)
      {
        recover_public_ledger_end_unsafe();
        return;
      }

      while (size > 0)
      {
        auto entry = ::consensus::LedgerEnclave::get_entry(data, size);

        LOG_INFO_FMT(
          "Deserialising public ledger entry #{} [{} bytes]",
          last_recovered_idx,
          entry.size());

        // When reading the private ledger, deserialise in the recovery store

        ccf::kv::ApplyResult result = ccf::kv::ApplyResult::FAIL;
        try
        {
          auto r = network.tables->deserialize(entry, true);
          result = r->apply();
          if (result == ccf::kv::ApplyResult::FAIL)
          {
            LOG_FAIL_FMT(
              "Failed to deserialise public ledger entry: {}", result);
            recover_public_ledger_end_unsafe();
            return;
          }
          ++last_recovered_idx;

          // Not synchronised because consensus isn't effectively running then
          for (auto& hook : r->get_hooks())
          {
            hook->call(consensus.get());
          }
        }
        catch (const std::exception& e)
        {
          LOG_FAIL_FMT(
            "Failed to deserialise public ledger entry: {}", e.what());
          recover_public_ledger_end_unsafe();
          return;
        }

        // If the ledger entry is a signature, it is safe to compact the store
        if (result == ccf::kv::ApplyResult::PASS_SIGNATURE)
        {
          // If the ledger entry is a signature, it is safe to compact the store
          network.tables->compact(last_recovered_idx);
          auto tx = network.tables->create_read_only_tx();
          auto last_sig = tx.ro(network.signatures)->get();

          if (!last_sig.has_value())
          {
            throw std::logic_error("Signature missing");
          }

          LOG_DEBUG_FMT(
            "Read signature at {} for view {}",
            last_recovered_idx,
            last_sig->view);
          // Initial transactions, before the first signature, must have
          // happened in the first signature's view (eg - if the first
          // signature is at seqno 20 in view 4, then transactions 1->19 must
          // also have been in view 4). The brief justification is that while
          // the first node may start in an arbitrarily high view (it does not
          // necessarily start in view 1), it cannot _change_ view before a
          // valid signature.
          const auto view_start_idx =
            view_history.empty() ? 1 : last_recovered_signed_idx + 1;
          CCF_ASSERT_FMT(
            last_sig->view >= 0,
            "last_sig->view is invalid, {}",
            last_sig->view);
          for (auto i = view_history.size();
               i < static_cast<size_t>(last_sig->view);
               ++i)
          {
            view_history.push_back(view_start_idx);
          }
          last_recovered_signed_idx = last_recovered_idx;
        }
      }

      read_ledger_entries(
        last_recovered_idx + 1, last_recovered_idx + recovery_batch_size);
    }

    void advance_part_of_public_network()
    {
      std::lock_guard<pal::Mutex> guard(lock);
      sm.expect(NodeStartupState::readingPublicLedger);
      history->start_signature_emit_timer();
      sm.advance(NodeStartupState::partOfPublicNetwork);
    }

    void advance_part_of_network()
    {
      std::lock_guard<pal::Mutex> guard(lock);
      sm.expect(NodeStartupState::initialized);
      history->start_signature_emit_timer();
      auto_refresh_jwt_keys();
      reset_data(quote_info.quote);
      reset_data(quote_info.endorsements);
      sm.advance(NodeStartupState::partOfNetwork);
    }

    void recover_public_ledger_end_unsafe()
    {
      sm.expect(NodeStartupState::readingPublicLedger);

      // When reaching the end of the public ledger, truncate to last signed
      // index
      const auto last_recovered_term = view_history.size();
      auto new_term = last_recovered_term + aft::starting_view_change;
      LOG_INFO_FMT("Setting term on public recovery store to {}", new_term);

      // Note: KV term must be set before the first Tx is committed
      network.tables->rollback(
        {last_recovered_term, last_recovered_signed_idx}, new_term);
      ledger_truncate(last_recovered_signed_idx, true);
      snapshotter->rollback(last_recovered_signed_idx);

      LOG_INFO_FMT(
        "End of public ledger recovery - Truncating ledger to last signed "
        "TxID: {}.{}",
        last_recovered_term,
        last_recovered_signed_idx);

      auto tx = network.tables->create_read_only_tx();
      network.ledger_secrets->init(last_recovered_signed_idx + 1);

      // Initialise snapshotter after public recovery
      snapshotter->init_after_public_recovery();
      snapshotter->set_snapshot_generation(false);

      ccf::kv::Version index = 0;
      ccf::kv::Term view = 0;

      auto ls = tx.ro(network.signatures)->get();
      if (ls.has_value())
      {
        auto s = ls.value();
        index = s.seqno;
        view = s.view;
      }
      else
      {
        throw std::logic_error("No signature found after recovery");
      }

      ccf::COSESignaturesConfig cs_cfg{};
      auto lcs = tx.ro(network.cose_signatures)->get();
      if (lcs.has_value())
      {
        CoseSignature cs = lcs.value();
        LOG_INFO_FMT("COSE signature found after recovery");
        try
        {
          auto [issuer, subject] = cose::extract_iss_sub_from_sig(cs);
          LOG_INFO_FMT(
            "COSE signature issuer: {}, subject: {}", issuer, subject);
          cs_cfg = ccf::COSESignaturesConfig{issuer, subject};
        }
        catch (const cose::COSEDecodeError& e)
        {
          LOG_FAIL_FMT("COSE signature decode error: {}", e.what());
          throw;
        }
      }
      else
      {
        LOG_INFO_FMT("No COSE signature found after recovery");
      }

      history->set_service_signing_identity(
        network.identity->get_key_pair(), cs_cfg);

      auto h = dynamic_cast<MerkleTxHistory*>(history.get());
      if (h)
      {
        h->set_node_id(self);
      }

      auto service_config = tx.ro(network.config)->get();

      setup_consensus(
        ServiceStatus::OPENING,
        ccf::ReconfigurationType::ONE_TRANSACTION,
        true);
      auto_refresh_jwt_keys();

      LOG_DEBUG_FMT("Restarting consensus at view: {} seqno: {}", view, index);

      consensus->force_become_primary(index, view, view_history, index);

      create_and_send_boot_request(
        new_term, false /* Restore consortium from ledger */);
    }

    //
    // funcs in state "readingPrivateLedger"
    //
    void recover_private_ledger_entries(const std::vector<uint8_t>& entries)
    {
      std::lock_guard<pal::Mutex> guard(lock);
      if (!sm.check(NodeStartupState::readingPrivateLedger))
      {
        LOG_FAIL_FMT(
          "Node in state {} cannot recover private ledger entries", sm.value());
        return;
      }

      auto data = entries.data();
      auto size = entries.size();

      if (size == 0)
      {
        recover_private_ledger_end_unsafe();
        return;
      }

      while (size > 0)
      {
        auto entry = ::consensus::LedgerEnclave::get_entry(data, size);

        LOG_INFO_FMT(
          "Deserialising private ledger entry {} [{}]",
          last_recovered_idx + 1,
          entry.size());

        // When reading the private ledger, deserialise in the recovery store
        ccf::kv::ApplyResult result = ccf::kv::ApplyResult::FAIL;
        try
        {
          result = recovery_store->deserialize(entry)->apply();
          if (result == ccf::kv::ApplyResult::FAIL)
          {
            LOG_FAIL_FMT(
              "Failed to deserialise private ledger entry: {}", result);
            // Note: rollback terms do not matter here as recovery store is
            // about to be discarded
            recovery_store->rollback({0, last_recovered_idx}, 0);
            recover_private_ledger_end_unsafe();
            return;
          }
          ++last_recovered_idx;
        }
        catch (const std::exception& e)
        {
          LOG_FAIL_FMT(
            "Failed to deserialise private ledger entry: {}", e.what());
          recover_private_ledger_end_unsafe();
          return;
        }

        if (result == ccf::kv::ApplyResult::PASS_SIGNATURE)
        {
          recovery_store->compact(last_recovered_idx);
        }
      }

      if (recovery_store->current_version() == recovery_v)
      {
        LOG_INFO_FMT("Reached recovery final version at {}", recovery_v);
        recover_private_ledger_end_unsafe();
      }
      else
      {
        read_ledger_entries(
          last_recovered_idx + 1,
          std::min(last_recovered_idx + recovery_batch_size, recovery_v));
      }
    }

    void recover_private_ledger_end_unsafe()
    {
      // When reaching the end of the private ledger, make sure the same
      // ledger has been read and swap in private state

      sm.expect(NodeStartupState::readingPrivateLedger);

      if (recovery_v != recovery_store->current_version())
      {
        throw std::logic_error(fmt::format(
          "Private recovery did not reach public ledger seqno: {}/{}",
          recovery_store->current_version(),
          recovery_v));
      }

      auto h =
        dynamic_cast<MerkleTxHistory*>(recovery_store->get_history().get());
      if (h->get_replicated_state_root() != recovery_root)
      {
        throw std::logic_error(fmt::format(
          "Root of public store does not match root of private store at {}",
          recovery_v));
      }

      network.tables->swap_private_maps(*recovery_store.get());
      recovery_store.reset();

      // Raft should deserialise all security domains when network is opened
      consensus->enable_all_domains();

      // Snapshots are only generated after recovery is complete
      snapshotter->set_snapshot_generation(true);

      // Open the service
      if (consensus->can_replicate())
      {
<<<<<<< HEAD
        LOG_INFO_FMT(
          "End of private recovery: attempting to write service open "
          "transition in {}",
          __func__);

        setup_one_off_secret_hook();
=======
>>>>>>> ee055450
        auto tx = network.tables->create_tx();

        {
          // Ensure this transition happens at-most-once, by checking that no
          // other node has already advanced the state
          auto service = tx.ro<ccf::Service>(Tables::SERVICE);
          auto active_service = service->get();

          if (!active_service.has_value())
          {
            throw std::logic_error(
              fmt::format("Error in {}: no value in service table", __func__));
          }

          if (
            active_service->status !=
            ServiceStatus::WAITING_FOR_RECOVERY_SHARES)
          {
            throw std::logic_error(fmt::format(
              "Error in {}: current service status is {}",
              __func__,
              active_service->status));
          }
        }

        // Clear recovery shares that were submitted to initiate the recovery
        // procedure
        ShareManager::clear_submitted_recovery_shares(tx);

        // Shares for the new ledger secret can only be issued now, once the
        // previous ledger secrets have been recovered
        share_manager.issue_recovery_shares(tx);

        if (
          !InternalTablesAccess::open_service(tx) ||
          !InternalTablesAccess::endorse_previous_identity(
            tx, *network.identity->get_key_pair()))
        {
          throw std::logic_error("Service could not be opened");
        }

        // Trigger a snapshot (at next signature) to ensure we have a working
        // snapshot signed by the current (now new) service identity, in case
        // we need to recover soon again.
        trigger_snapshot(tx);

        if (tx.commit() != ccf::kv::CommitResult::SUCCESS)
        {
          throw std::logic_error(
            "Could not commit transaction when finishing network recovery");
        }
      }
      recovered_encrypted_ledger_secrets.clear();
      reset_data(quote_info.quote);
      reset_data(quote_info.endorsements);
      sm.advance(NodeStartupState::partOfNetwork);
    }

    void setup_one_off_secret_hook()
    {
      // This hook is necessary to adjust the version at which the last ledger
      // secret before recovery is recorded in the store. This can only be
      // fired once, after the recovery shares for the post-recovery ledger
      // secret are issued.
      network.tables->set_map_hook(
        network.encrypted_ledger_secrets.get_name(),
        network.encrypted_ledger_secrets.wrap_map_hook(
          [this](
            ccf::kv::Version version,
            const EncryptedLedgerSecretsInfo::Write& w)
            -> ccf::kv::ConsensusHookPtr {
            if (!w.has_value())
            {
              throw std::logic_error(fmt::format(
                "Unexpected removal from {} table",
                network.encrypted_ledger_secrets.get_name()));
            }

            network.ledger_secrets->adjust_previous_secret_stored_version(
              version);

            network.tables->unset_map_hook(
              network.encrypted_ledger_secrets.get_name());

            return ccf::kv::ConsensusHookPtr(nullptr);
          }));
    }

    //
    // funcs in state "readingPublicLedger" or "readingPrivateLedger"
    //
    void recover_ledger_end()
    {
      std::lock_guard<pal::Mutex> guard(lock);

      if (is_reading_public_ledger())
      {
        recover_public_ledger_end_unsafe();
      }
      else if (is_reading_private_ledger())
      {
        recover_private_ledger_end_unsafe();
      }
      else
      {
        LOG_FAIL_FMT(
          "Node in state {} cannot finalise ledger recovery", sm.value());
        return;
      }
    }

    //
    // funcs in state "partOfPublicNetwork"
    //
    void setup_private_recovery_store()
    {
      recovery_store = std::make_shared<ccf::kv::Store>(
        true /* Check transactions in order */,
        true /* Make use of historical secrets */);
      auto recovery_history = std::make_shared<MerkleTxHistory>(
        *recovery_store.get(),
        self,
        *node_sign_kp,
        sig_tx_interval,
        sig_ms_interval,
        false /* No signature timer on recovery_history */);

      auto recovery_encryptor = make_encryptor();

      recovery_store->set_history(recovery_history);
      recovery_store->set_encryptor(recovery_encryptor);

      // Record real store version and root
      recovery_v = network.tables->current_version();
      auto h = dynamic_cast<MerkleTxHistory*>(history.get());
      recovery_root = h->get_replicated_state_root();

      if (startup_snapshot_info)
      {
        std::vector<ccf::kv::Version> view_history_;
        ccf::kv::ConsensusHookPtrs hooks;
        deserialise_snapshot(
          recovery_store,
          startup_snapshot_info->raw,
          hooks,
          &view_history_,
          false,
          config.recover.previous_service_identity);
        startup_snapshot_info.reset();
      }

      LOG_DEBUG_FMT(
        "Recovery store successfully setup at {}. Target recovery seqno: {}",
        recovery_store->current_version(),
        recovery_v);
    }

    void trigger_recovery_shares_refresh(ccf::kv::Tx& tx) override
    {
      share_manager.shuffle_recovery_shares(tx);
    }

    void trigger_ledger_chunk(ccf::kv::Tx& tx) override
    {
      auto tx_ = static_cast<ccf::kv::CommittableTx*>(&tx);
      if (tx_ == nullptr)
      {
        throw std::logic_error("Could not cast tx to CommittableTx");
      }
      tx_->set_flag(
        ccf::kv::CommittableTx::Flag::LEDGER_CHUNK_AT_NEXT_SIGNATURE);
    }

    void trigger_snapshot(ccf::kv::Tx& tx) override
    {
      auto committable_tx = static_cast<ccf::kv::CommittableTx*>(&tx);
      if (committable_tx == nullptr)
      {
        throw std::logic_error("Could not cast tx to CommittableTx");
      }
      committable_tx->set_flag(
        ccf::kv::CommittableTx::Flag::SNAPSHOT_AT_NEXT_SIGNATURE);
    }

    void trigger_acme_refresh(
      ccf::kv::Tx& tx,
      const std::optional<std::vector<std::string>>& interfaces =
        std::nullopt) override
    {
      if (!network.identity)
      {
        return;
      }

      num_acme_interfaces = 0;

      for (const auto& [iname, interface] : config.network.rpc_interfaces)
      {
        if (
          !interface.endorsement ||
          interface.endorsement->authority != Authority::ACME ||
          !interface.endorsement->acme_configuration)
        {
          continue;
        }

        num_acme_interfaces++;

        if (
          !interfaces ||
          std::find(interfaces->begin(), interfaces->end(), iname) !=
            interfaces->end())
        {
          auto challenge_frontend = find_acme_challenge_frontend();

          const std::string& cfg_name =
            *interface.endorsement->acme_configuration;
          auto cit = config.network.acme->configurations.find(cfg_name);
          if (cit == config.network.acme->configurations.end())
          {
            LOG_INFO_FMT("Unknown ACME configuration '{}'", cfg_name);
            continue;
          }

          if (
            !cit->second.directory_url.empty() &&
            acme_clients.find(cfg_name) == acme_clients.end())
          {
            const auto& cfg = cit->second;

            auto client = std::make_shared<ACMEClient>(
              cfg_name,
              cfg,
              rpc_map,
              rpcsessions,
              challenge_frontend,
              network.tables,
              node_sign_kp);

            auto chit = acme_challenge_handlers.find(iname);
            if (chit != acme_challenge_handlers.end())
            {
              client->install_custom_challenge_handler(chit->second);
            }

            acme_clients.emplace(cfg_name, client);
          }

          auto client = acme_clients[cfg_name];
          if (client && !client->has_active_orders())
          {
            client->get_certificate(
              make_key_pair(network.identity->priv_key), true);
          }
        }
      }
    }

    void trigger_host_process_launch(
      const std::vector<std::string>& args,
      const std::vector<uint8_t>& input) override
    {
      HostProcessArguments msg{args};
      nlohmann::json j = msg;
      auto json = j.dump();
      LOG_DEBUG_FMT(
        "Triggering host process launch: {} size={}", json, input.size());
      RINGBUFFER_WRITE_MESSAGE(
        AppMessage::launch_host_process, to_host, json, input);
    }

    void transition_service_to_open(
      ccf::kv::Tx& tx,
      AbstractGovernanceEffects::ServiceIdentities identities) override
    {
      std::lock_guard<pal::Mutex> guard(lock);

      auto service = tx.rw<Service>(Tables::SERVICE);
      auto service_info = service->get();
      if (!service_info.has_value())
      {
        throw std::logic_error(
          "Service information cannot be found to transition service to "
          "open");
      }

      // Idempotence: if the service is already open or waiting for recovery
      // shares, this function should succeed with no effect
      if (
        service_info->status == ServiceStatus::WAITING_FOR_RECOVERY_SHARES ||
        service_info->status == ServiceStatus::OPEN)
      {
        LOG_DEBUG_FMT(
          "Service in state {} is already open", service_info->status);
        return;
      }

      if (service_info->status == ServiceStatus::RECOVERING)
      {
        const auto prev_ident =
          tx.ro<PreviousServiceIdentity>(Tables::PREVIOUS_SERVICE_IDENTITY)
            ->get();
        if (!prev_ident.has_value() || !identities.previous.has_value())
        {
          throw std::logic_error(
            "Recovery with service certificates requires both, a previous "
            "service identity written to the KV during recovery genesis and a "
            "transition_service_to_open proposal that contains previous and "
            "next service certificates");
        }

        const ccf::crypto::Pem from_proposal(
          identities.previous->data(), identities.previous->size());
        if (prev_ident.value() != from_proposal)
        {
          throw std::logic_error(fmt::format(
            "Previous service identity does not match.\nActual:\n{}\nIn "
            "proposal:\n{}",
            prev_ident->str(),
            from_proposal.str()));
        }
      }

      if (identities.next != service_info->cert)
      {
        throw std::logic_error(fmt::format(
          "Service identity mismatch: the next service identity in the "
          "transition_service_to_open proposal does not match the current "
          "service identity:\nNext:\n{}\nCurrent:\n{}",
          identities.next.str(),
          service_info->cert.str()));
      }

      service_info->previous_service_identity_version =
        service->get_version_of_previous_write();

      if (is_part_of_public_network())
      {
        // If the node is in public mode, start accepting member recovery
        // shares
        ShareManager::clear_submitted_recovery_shares(tx);
        service_info->status = ServiceStatus::WAITING_FOR_RECOVERY_SHARES;
        service->put(service_info.value());
        return;
      }
      else if (is_part_of_network())
      {
        // Otherwise, if the node is part of the network. Open the network
        // straight away. Recovery shares are allocated to each recovery
        // member.
        try
        {
          share_manager.issue_recovery_shares(tx);
        }
        catch (const std::logic_error& e)
        {
          throw std::logic_error(
            fmt::format("Failed to issue recovery shares: {}", e.what()));
        }

        InternalTablesAccess::open_service(tx);
        InternalTablesAccess::endorse_previous_identity(
          tx, *network.identity->get_key_pair());
        trigger_snapshot(tx);
        return;
      }
      else
      {
        throw std::logic_error(
          fmt::format("Node in state {} cannot open service", sm.value()));
      }
    }

    // Decrypts chain of ledger secrets, and writes those to the ledger
    // encrypted for each node. On a commit hook for this write, each node
    // (including this one!) will begin_private_recovery().
    void initiate_private_recovery(ccf::kv::Tx& tx) override
    {
      std::lock_guard<pal::Mutex> guard(lock);
      sm.expect(NodeStartupState::partOfPublicNetwork);

      LedgerSecretsMap recovered_ledger_secrets =
        share_manager.restore_recovery_shares_info(
          tx, recovered_encrypted_ledger_secrets);

      // Broadcast decrypted ledger secrets to other nodes for them to
      // initiate private recovery too
      LedgerSecretsBroadcast::broadcast_some(
        InternalTablesAccess::get_trusted_nodes(tx),
        tx.wo(network.secrets),
        std::move(recovered_ledger_secrets));
    }

    //
    // funcs in state "partOfNetwork" or "partOfPublicNetwork"
    //
    void tick(std::chrono::milliseconds elapsed)
    {
      if (
        !sm.check(NodeStartupState::partOfNetwork) &&
        !sm.check(NodeStartupState::partOfPublicNetwork) &&
        !sm.check(NodeStartupState::readingPrivateLedger))
      {
        return;
      }

      consensus->periodic(elapsed);

      if (sm.check(NodeStartupState::partOfNetwork))
      {
        const auto tx_id = consensus->get_committed_txid();
        indexer->update_strategies(elapsed, {tx_id.first, tx_id.second});
      }

      n2n_channels->tick(elapsed);
    }

    void tick_end()
    {
      if (
        !sm.check(NodeStartupState::partOfNetwork) &&
        !sm.check(NodeStartupState::partOfPublicNetwork) &&
        !sm.check(NodeStartupState::readingPrivateLedger))
      {
        return;
      }

      consensus->periodic_end();
    }

    void stop_notice() override
    {
      stop_noticed = true;
    }

    bool has_received_stop_notice() override
    {
      return stop_noticed;
    }

    void recv_node_inbound(const uint8_t* data, size_t size)
    {
      auto [msg_type, from, payload] =
        ringbuffer::read_message<node_inbound>(data, size);

      auto payload_data = payload.data;
      auto payload_size = payload.size;

      if (msg_type == NodeMsgType::forwarded_msg)
      {
        cmd_forwarder->recv_message(from, payload_data, payload_size);
      }
      else
      {
        // Only process messages once part of network
        if (
          !sm.check(NodeStartupState::partOfNetwork) &&
          !sm.check(NodeStartupState::partOfPublicNetwork) &&
          !sm.check(NodeStartupState::readingPrivateLedger))
        {
          LOG_DEBUG_FMT(
            "Ignoring node msg received too early - current state is {}",
            sm.value());
          return;
        }

        switch (msg_type)
        {
          case channel_msg:
          {
            n2n_channels->recv_channel_message(
              from, payload_data, payload_size);
            break;
          }

          case consensus_msg:
          {
            consensus->recv_message(from, payload_data, payload_size);
            break;
          }

          default:
          {
            LOG_FAIL_FMT("Unknown node message type: {}", msg_type);
            return;
          }
        }
      }
    }

    //
    // always available
    //
    bool is_primary() const override
    {
      return (
        (sm.check(NodeStartupState::partOfNetwork) ||
         sm.check(NodeStartupState::partOfPublicNetwork) ||
         sm.check(NodeStartupState::readingPrivateLedger)) &&
        consensus->is_primary());
    }

    bool can_replicate() override
    {
      return (
        (sm.check(NodeStartupState::partOfNetwork) ||
         sm.check(NodeStartupState::partOfPublicNetwork) ||
         sm.check(NodeStartupState::readingPrivateLedger)) &&
        consensus->can_replicate());
    }

    bool is_in_initialised_state() const override
    {
      return sm.check(NodeStartupState::initialized);
    }

    bool is_part_of_network() const override
    {
      return sm.check(NodeStartupState::partOfNetwork);
    }

    bool is_reading_public_ledger() const override
    {
      return sm.check(NodeStartupState::readingPublicLedger);
    }

    bool is_reading_private_ledger() const override
    {
      return sm.check(NodeStartupState::readingPrivateLedger);
    }

    bool is_part_of_public_network() const override
    {
      return sm.check(NodeStartupState::partOfPublicNetwork);
    }

    bool is_accessible_to_members() const override
    {
      const auto val = sm.value();
      return val == NodeStartupState::partOfNetwork ||
        val == NodeStartupState::partOfPublicNetwork ||
        val == NodeStartupState::readingPrivateLedger;
    }

    ExtendedState state() override
    {
      std::lock_guard<pal::Mutex> guard(lock);
      auto s = sm.value();
      if (s == NodeStartupState::readingPrivateLedger)
      {
        return {s, recovery_v, recovery_store->current_version()};
      }
      else
      {
        return {s, std::nullopt, std::nullopt};
      }
    }

    bool rekey_ledger(ccf::kv::Tx& tx) override
    {
      std::lock_guard<pal::Mutex> guard(lock);
      sm.expect(NodeStartupState::partOfNetwork);

      // The ledger should not be re-keyed when the service is not open
      // because:
      // - While waiting for recovery shares, the submitted shares are stored
      // in a public table, encrypted with the ledger secret generated at
      // startup of the first recovery node
      // - On recovery, historical ledger secrets can only be looked up in the
      // ledger once all ledger secrets have been restored
      const auto service_status = InternalTablesAccess::get_service_status(tx);
      if (
        !service_status.has_value() ||
        service_status.value() != ServiceStatus::OPEN)
      {
        LOG_FAIL_FMT("Cannot rekey ledger while the service is not open");
        return false;
      }

      // Effects of ledger rekey are only observed from the next transaction,
      // once the local hook on the secrets table has been triggered.

      auto new_ledger_secret = make_ledger_secret();
      share_manager.issue_recovery_shares(tx, new_ledger_secret);
      LedgerSecretsBroadcast::broadcast_new(
        InternalTablesAccess::get_trusted_nodes(tx),
        tx.wo(network.secrets),
        std::move(new_ledger_secret));

      return true;
    }

    NodeId get_node_id() const
    {
      return self;
    }

    ccf::kv::Version get_startup_snapshot_seqno() override
    {
      std::lock_guard<pal::Mutex> guard(lock);
      return startup_seqno;
    }

    SessionMetrics get_session_metrics() override
    {
      return rpcsessions->get_session_metrics();
    }

    ccf::crypto::Pem get_self_signed_certificate() override
    {
      std::lock_guard<pal::Mutex> guard(lock);
      return self_signed_node_cert;
    }

    const ccf::COSESignaturesConfig& get_cose_signatures_config() override
    {
      if (history == nullptr)
      {
        throw std::logic_error(
          "Attempting to access COSE signatures config before history has been "
          "constructed");
      }

      return history->get_cose_signatures_config();
    }

  private:
    bool is_ip(const std::string_view& hostname)
    {
      // IP address components are purely numeric. DNS names may be largely
      // numeric, but at least the final component (TLD) must not be
      // all-numeric. So this distinguishes "1.2.3.4" (an IP address) from
      // "1.2.3.c4m" (a DNS name). "1.2.3." is invalid for either, and will
      // throw. Attempts to handle IPv6 by also splitting on ':', but this is
      // untested.
      const auto final_component =
        ccf::nonstd::split(ccf::nonstd::split(hostname, ".").back(), ":")
          .back();
      if (final_component.empty())
      {
        throw std::runtime_error(fmt::format(
          "{} has a trailing period, is not a valid hostname", hostname));
      }
      for (const auto c : final_component)
      {
        if (c < '0' || c > '9')
        {
          return false;
        }
      }

      return true;
    }

    std::vector<ccf::crypto::SubjectAltName> get_subject_alternative_names()
    {
      // If no Subject Alternative Name (SAN) is passed in at node creation,
      // default to using node's RPC address as single SAN. Otherwise, use
      // specified SANs.
      if (!config.node_certificate.subject_alt_names.empty())
      {
        return ccf::crypto::sans_from_string_list(
          config.node_certificate.subject_alt_names);
      }
      else
      {
        // Construct SANs from RPC interfaces, manually detecting whether each
        // is a domain name or IP
        std::vector<ccf::crypto::SubjectAltName> sans;
        for (const auto& [_, interface] : config.network.rpc_interfaces)
        {
          auto host = split_net_address(interface.published_address).first;
          sans.push_back({host, is_ip(host)});
        }
        return sans;
      }
    }

    void accept_node_tls_connections()
    {
      // Accept TLS connections, presenting self-signed (i.e. non-endorsed)
      // node certificate.
      rpcsessions->set_node_cert(
        self_signed_node_cert, node_sign_kp->private_key_pem());
      LOG_INFO_FMT("Node TLS connections now accepted");
    }

    void accept_network_tls_connections()
    {
      // Accept TLS connections, presenting node certificate signed by network
      // certificate
      CCF_ASSERT_FMT(
        endorsed_node_cert.has_value(),
        "Node certificate should be endorsed before accepting endorsed "
        "client "
        "connections");
      rpcsessions->set_network_cert(
        endorsed_node_cert.value(), node_sign_kp->private_key_pem());
      LOG_INFO_FMT("Network TLS connections now accepted");
    }

    auto find_frontend(ActorsType actor)
    {
      auto fe = rpc_map->find(actor);
      if (!fe.has_value())
      {
        throw std::logic_error(
          fmt::format("Cannot find {} frontend", (int)actor));
      }
      return fe.value();
    }

    void open_frontend(ActorsType actor)
    {
      find_frontend(actor)->open();
    }

    void open_user_frontend()
    {
      open_frontend(ActorsType::users);
    }

    bool is_member_frontend_open_unsafe()
    {
      return find_frontend(ActorsType::members)->is_open();
    }

    bool is_member_frontend_open() override
    {
      std::lock_guard<pal::Mutex> guard(lock);
      return is_member_frontend_open_unsafe();
    }

    bool is_user_frontend_open() override
    {
      std::lock_guard<pal::Mutex> guard(lock);
      return find_frontend(ActorsType::users)->is_open();
    }

    std::shared_ptr<ACMERpcFrontend> find_acme_challenge_frontend()
    {
      auto acme_challenge_opt = rpc_map->find(ActorsType::acme_challenge);
      if (!acme_challenge_opt)
      {
        throw std::runtime_error("Missing ACME challenge frontend");
      }
      return std::static_pointer_cast<ACMERpcFrontend>(*acme_challenge_opt);
    }

    void open_acme_challenge_frontend()
    {
      if (config.network.acme && !config.network.acme->configurations.empty())
      {
        auto fe = find_frontend(ActorsType::acme_challenge);
        if (fe)
        {
          fe->open();
        }
      }
    }

    std::vector<uint8_t> serialize_create_request(
      View create_view, bool create_consortium = true)
    {
      CreateNetworkNodeToNode::In create_params;

      // False on recovery where the consortium is read from the existing
      // ledger
      if (create_consortium)
      {
        create_params.genesis_info = config.start;
      }

      create_params.node_id = self;
      create_params.certificate_signing_request = node_sign_kp->create_csr(
        config.node_certificate.subject_name, subject_alt_names);
      create_params.node_endorsed_certificate =
        ccf::crypto::create_endorsed_cert(
          create_params.certificate_signing_request,
          config.startup_host_time,
          config.node_certificate.initial_validity_days,
          network.identity->priv_key,
          network.identity->cert);

      // Even though endorsed certificate is updated on (global) hook, history
      // requires it to generate signatures
      history->set_endorsed_certificate(
        create_params.node_endorsed_certificate);

      create_params.public_key = node_sign_kp->public_key_pem();
      create_params.service_cert = network.identity->cert;
      create_params.quote_info = quote_info;
      create_params.public_encryption_key = node_encrypt_kp->public_key_pem();
      create_params.measurement = node_measurement;
      create_params.snp_uvm_endorsements = snp_uvm_endorsements;
      create_params.snp_security_policy =
        config.attestation.environment.security_policy;

      create_params.node_info_network = config.network;
      create_params.node_data = config.node_data;
      create_params.service_data = config.service_data;
      create_params.create_txid = {create_view, last_recovered_signed_idx + 1};

      const auto body = nlohmann::json(create_params).dump();

      ::http::Request request(
        fmt::format("/{}/{}", get_actor_prefix(ActorsType::nodes), "create"));
      request.set_header(
        ccf::http::headers::CONTENT_TYPE,
        ccf::http::headervalues::contenttype::JSON);

      request.set_body(body);

      return request.build_request();
    }

    bool extract_create_result(const std::shared_ptr<RpcContext>& ctx)
    {
      if (ctx == nullptr)
      {
        LOG_FAIL_FMT("Expected non-null context");
        return false;
      }

      const auto status = ctx->get_response_status();
      const auto& raw_body = ctx->get_response_body();
      if (status != HTTP_STATUS_OK)
      {
        LOG_FAIL_FMT(
          "Create response is error: {} {}\n{}",
          status,
          ccf::http_status_str((ccf::http_status)status),
          std::string(raw_body.begin(), raw_body.end()));
        return false;
      }

      const auto body = nlohmann::json::parse(raw_body);
      if (!body.is_boolean())
      {
        LOG_FAIL_FMT("Expected boolean body in create response");
        LOG_DEBUG_FMT(
          "Expected boolean body in create response: {}", body.dump());
        return false;
      }

      return body;
    }

    bool send_create_request(const std::vector<uint8_t>& packed)
    {
      auto node_session = std::make_shared<SessionContext>(
        InvalidSessionId, self_signed_node_cert.raw());
      auto ctx = make_rpc_context(node_session, packed);

      std::shared_ptr<ccf::RpcHandler> search =
        ::http::fetch_rpc_handler(ctx, this->rpc_map);

      search->process(ctx);

      return extract_create_result(ctx);
    }

    void create_and_send_boot_request(
      View create_view, bool create_consortium = true)
    {
      // Service creation transaction is asynchronous to avoid deadlocks
      // (e.g. https://github.com/microsoft/CCF/issues/3788)
      auto msg = std::make_unique<::threading::Tmsg<NodeStateMsg>>(
        [](std::unique_ptr<::threading::Tmsg<NodeStateMsg>> msg) {
          if (!msg->data.self.send_create_request(
                msg->data.self.serialize_create_request(
                  msg->data.create_view, msg->data.create_consortium)))
          {
            throw std::runtime_error(
              "Service creation request could not be committed");
          }
          if (msg->data.create_consortium)
          {
            msg->data.self.advance_part_of_network();
          }
          else
          {
            msg->data.self.advance_part_of_public_network();
          }
        },
        *this,
        create_view,
        create_consortium);

      ::threading::ThreadMessaging::instance().add_task(
        threading::get_current_thread_id(), std::move(msg));
    }

    void begin_private_recovery()
    {
      sm.expect(NodeStartupState::partOfPublicNetwork);

      LOG_INFO_FMT("Beginning private recovery");

      setup_private_recovery_store();

      reset_recovery_hook();
      setup_one_off_secret_hook();

      // Start reading private security domain of ledger
      sm.advance(NodeStartupState::readingPrivateLedger);
      last_recovered_idx = recovery_store->current_version();
      read_ledger_entries(
        last_recovered_idx + 1, last_recovered_idx + recovery_batch_size);
    }

    void setup_basic_hooks()
    {
      network.tables->set_map_hook(
        network.secrets.get_name(),
        network.secrets.wrap_map_hook(
          [this](ccf::kv::Version hook_version, const Secrets::Write& w)
            -> ccf::kv::ConsensusHookPtr {
            // Used to rekey the ledger on a live service
            if (!is_part_of_network())
            {
              // Ledger rekey is not allowed during recovery
              return ccf::kv::ConsensusHookPtr(nullptr);
            }

            const auto& ledger_secrets_for_nodes = w;
            if (!ledger_secrets_for_nodes.has_value())
            {
              throw std::logic_error(fmt::format(
                "Unexpected removal from {} table",
                network.secrets.get_name()));
            }

            for (const auto& [node_id, encrypted_ledger_secrets] :
                 ledger_secrets_for_nodes.value())
            {
              if (node_id != self)
              {
                // Only consider ledger secrets for this node
                continue;
              }

              for (const auto& encrypted_ledger_secret :
                   encrypted_ledger_secrets)
              {
                auto plain_ledger_secret = LedgerSecretsBroadcast::decrypt(
                  node_encrypt_kp, encrypted_ledger_secret.encrypted_secret);

                // When rekeying, set the encryption key for the next version
                // onward (backups deserialise this transaction with the
                // previous ledger secret)
                network.ledger_secrets->set_secret(
                  hook_version + 1,
                  std::make_shared<LedgerSecret>(
                    std::move(plain_ledger_secret), hook_version));
              }
            }

            return ccf::kv::ConsensusHookPtr(nullptr);
          }));

      network.tables->set_global_hook(
        network.secrets.get_name(),
        network.secrets.wrap_commit_hook([this](
                                           ccf::kv::Version hook_version,
                                           const Secrets::Write& w) {
          // Used on recovery to initiate private recovery on backup nodes.
          if (!is_part_of_public_network())
          {
            return;
          }

          const auto& ledger_secrets_for_nodes = w;
          if (!ledger_secrets_for_nodes.has_value())
          {
            throw std::logic_error(fmt::format(
              "Unexpected removal from {} table", network.secrets.get_name()));
          }

          for (const auto& [node_id, encrypted_ledger_secrets] :
               ledger_secrets_for_nodes.value())
          {
            if (node_id != self)
            {
              // Only consider ledger secrets for this node
              continue;
            }

            LedgerSecretsMap restored_ledger_secrets = {};
            for (const auto& encrypted_ledger_secret : encrypted_ledger_secrets)
            {
              // On rekey, the version is inferred from the version at which
              // the hook is executed. Otherwise, on recovery, use the
              // version read from the write set.
              if (!encrypted_ledger_secret.version.has_value())
              {
                throw std::logic_error(fmt::format(
                  "Commit hook at seqno {} for table {}: no version for "
                  "encrypted ledger secret",
                  hook_version,
                  network.secrets.get_name()));
              }

              auto plain_ledger_secret = LedgerSecretsBroadcast::decrypt(
                node_encrypt_kp, encrypted_ledger_secret.encrypted_secret);

              restored_ledger_secrets.emplace(
                encrypted_ledger_secret.version.value(),
                std::make_shared<LedgerSecret>(
                  std::move(plain_ledger_secret),
                  encrypted_ledger_secret.previous_secret_stored_version));
            }

            if (!restored_ledger_secrets.empty())
            {
              // When recovering, restore ledger secrets and trigger end of
              // recovery protocol (backup only)
              network.ledger_secrets->restore_historical(
                std::move(restored_ledger_secrets));
              begin_private_recovery();
              return;
            }
          }

          LOG_INFO_FMT(
            "Found no ledger secrets for this node ({}) in global commit hook "
            "for {} @ {}",
            self,
            network.secrets.get_name(),
            hook_version);
        }));

      network.tables->set_global_hook(
        network.nodes.get_name(),
        network.nodes.wrap_commit_hook(
          [this](ccf::kv::Version hook_version, const Nodes::Write& w) {
            std::vector<NodeId> retired_committed_nodes;
            for (const auto& [node_id, node_info] : w)
            {
              if (node_info.has_value() && node_info->retired_committed)
              {
                retired_committed_nodes.push_back(node_id);
              }
            }
            consensus->set_retired_committed(
              hook_version, retired_committed_nodes);
          }));

      // Service-endorsed certificate is passed to history as early as _local_
      // commit since a new node may become primary (and thus, e.g. generate
      // signatures) before the transaction that added it is _globally_
      // committed (see https://github.com/microsoft/CCF/issues/4063). It is OK
      // if this transaction is rolled back as the node will no longer be part
      // of the service.
      network.tables->set_map_hook(
        network.node_endorsed_certificates.get_name(),
        network.node_endorsed_certificates.wrap_map_hook(
          [this](
            ccf::kv::Version hook_version,
            const NodeEndorsedCertificates::Write& w)
            -> ccf::kv::ConsensusHookPtr {
            LOG_INFO_FMT(
              "[local] node_endorsed_certificates local hook at version {}, "
              "with {} writes",
              hook_version,
              w.size());
            for (auto const& [node_id, endorsed_certificate] : w)
            {
              if (node_id != self)
              {
                LOG_INFO_FMT(
                  "[local] Ignoring endorsed certificate for other node {}",
                  node_id);
                continue;
              }

              if (!endorsed_certificate.has_value())
              {
                LOG_FAIL_FMT(
                  "[local] Endorsed cert for self ({}) has been deleted", self);
                throw std::logic_error(fmt::format(
                  "Could not find endorsed node certificate for {}", self));
              }

              std::lock_guard<pal::Mutex> guard(lock);

              if (endorsed_node_cert.has_value())
              {
                LOG_INFO_FMT(
                  "[local] Previous endorsed node cert was:\n{}",
                  endorsed_node_cert->str());
              }

              endorsed_node_cert = endorsed_certificate.value();
              LOG_INFO_FMT(
                "[local] Under lock, setting endorsed node cert to:\n{}",
                endorsed_node_cert->str());
              history->set_endorsed_certificate(endorsed_node_cert.value());
              n2n_channels->set_endorsed_node_cert(endorsed_node_cert.value());
            }

            return ccf::kv::ConsensusHookPtr(nullptr);
          }));

      network.tables->set_global_hook(
        network.node_endorsed_certificates.get_name(),
        network.node_endorsed_certificates.wrap_commit_hook(
          [this](
            ccf::kv::Version hook_version,
            const NodeEndorsedCertificates::Write& w) {
            LOG_INFO_FMT(
              "[global] node_endorsed_certificates global hook at version {}, "
              "with {} writes",
              hook_version,
              w.size());
            for (auto const& [node_id, endorsed_certificate] : w)
            {
              if (node_id != self)
              {
                LOG_INFO_FMT(
                  "[global] Ignoring endorsed certificate for other node {}",
                  node_id);
                continue;
              }

              if (!endorsed_certificate.has_value())
              {
                LOG_FAIL_FMT(
                  "[global] Endorsed cert for self ({}) has been deleted",
                  self);
                throw std::logic_error(fmt::format(
                  "Could not find endorsed node certificate for {}", self));
              }

              std::lock_guard<pal::Mutex> guard(lock);

              LOG_INFO_FMT("[global] Accepting network connections");
              accept_network_tls_connections();

              if (is_member_frontend_open_unsafe())
              {
                // Also, automatically refresh self-signed node certificate,
                // using the same validity period as the endorsed certificate.
                // Note that this is only done when the certificate is renewed
                // via proposal (i.e. when the member frontend is open), and not
                // for the initial addition of the node (the self-signed
                // certificate is output to disk then).
                auto [valid_from, valid_to] =
                  ccf::crypto::make_verifier(endorsed_node_cert.value())
                    ->validity_period();
                LOG_INFO_FMT(
                  "[global] Member frontend is open, so refreshing self-signed "
                  "node cert");
                LOG_INFO_FMT(
                  "[global] Previously:\n{}", self_signed_node_cert.str());
                self_signed_node_cert = create_self_signed_cert(
                  node_sign_kp,
                  config.node_certificate.subject_name,
                  subject_alt_names,
                  valid_from,
                  valid_to);
                LOG_INFO_FMT("[global] Now:\n{}", self_signed_node_cert.str());

                LOG_INFO_FMT("[global] Accepting node connections");
                accept_node_tls_connections();
              }
              else
              {
                LOG_INFO_FMT("[global] Member frontend is NOT open");
                LOG_INFO_FMT(
                  "[global] Self-signed node cert remains:\n{}",
                  self_signed_node_cert.str());
              }

              LOG_INFO_FMT("[global] Opening members frontend");
              open_frontend(ActorsType::members);
            }
          }));

      network.tables->set_global_hook(
        network.service.get_name(),
        network.service.wrap_commit_hook(
          [this](ccf::kv::Version hook_version, const Service::Write& w) {
            if (!w.has_value())
            {
              throw std::logic_error("Unexpected deletion in service value");
            }

            // Service open on historical service has no effect
            auto hook_pubk_pem = ccf::crypto::public_key_pem_from_cert(
              ccf::crypto::cert_pem_to_der(w->cert));
            auto current_pubk_pem =
              ccf::crypto::make_key_pair(network.identity->priv_key)
                ->public_key_pem();
            if (hook_pubk_pem != current_pubk_pem)
            {
              LOG_TRACE_FMT(
                "Ignoring historical service open at seqno {} for {}",
                hook_version,
                w->cert.str());
              return;
            }

            LOG_INFO_FMT(
              "Executing global hook for service table at {}, to service "
              "status {}. Cert is:\n{}",
              hook_version,
              w->status,
              w->cert.str());

            network.identity->set_certificate(w->cert);
            if (w->status == ServiceStatus::OPEN)
            {
              open_user_frontend();

              RINGBUFFER_WRITE_MESSAGE(::consensus::ledger_open, to_host);
              LOG_INFO_FMT("Service open at seqno {}", hook_version);
            }
          }));

      network.tables->set_global_hook(
        network.acme_certificates.get_name(),
        network.acme_certificates.wrap_commit_hook(
          [this](
            ccf::kv::Version hook_version, const ACMECertificates::Write& w) {
            for (auto const& [interface_id, interface] :
                 config.network.rpc_interfaces)
            {
              if (interface.endorsement->acme_configuration)
              {
                auto cit = w.find(*interface.endorsement->acme_configuration);
                if (cit != w.end())
                {
                  LOG_INFO_FMT(
                    "ACME: new certificate for interface '{}' with "
                    "configuration '{}'",
                    interface_id,
                    *interface.endorsement->acme_configuration);
                  rpcsessions->set_cert(
                    Authority::ACME,
                    *cit->second,
                    network.identity->priv_key,
                    cit->first);
                }
              }
            }
          }));
    }

    ccf::kv::Version get_last_recovered_signed_idx() override
    {
      // On recovery, only one node recovers the public ledger and is thus
      // aware of the version at which the new ledger secret is applicable
      // from. If the primary changes while the network is public-only, the
      // new primary should also know at which version the new ledger secret
      // is applicable from.
      std::lock_guard<pal::Mutex> guard(lock);
      return last_recovered_signed_idx;
    }

    void setup_recovery_hook()
    {
      network.tables->set_map_hook(
        network.encrypted_ledger_secrets.get_name(),
        network.encrypted_ledger_secrets.wrap_map_hook(
          [this](
            ccf::kv::Version version,
            const EncryptedLedgerSecretsInfo::Write& w)
            -> ccf::kv::ConsensusHookPtr {
            auto encrypted_ledger_secret_info = w;
            if (!encrypted_ledger_secret_info.has_value())
            {
              throw std::logic_error(fmt::format(
                "Unexpected removal from {} table",
                network.encrypted_ledger_secrets.get_name()));
            }

            // If the version of the next ledger secret is not set, deduce it
            // from the hook version (i.e. ledger rekey)
            if (!encrypted_ledger_secret_info->next_version.has_value())
            {
              encrypted_ledger_secret_info->next_version = version + 1;
            }

            if (encrypted_ledger_secret_info->previous_ledger_secret
                  .has_value())
            {
              LOG_DEBUG_FMT(
                "Recovering encrypted ledger secret valid at seqno {}",
                encrypted_ledger_secret_info->previous_ledger_secret->version);
            }

            recovered_encrypted_ledger_secrets.emplace_back(
              std::move(encrypted_ledger_secret_info.value()));

            return ccf::kv::ConsensusHookPtr(nullptr);
          }));
    }

    void reset_recovery_hook()
    {
      network.tables->unset_map_hook(
        network.encrypted_ledger_secrets.get_name());
    }

    void setup_n2n_channels(
      const std::optional<ccf::crypto::Pem>& endorsed_node_certificate_ =
        std::nullopt)
    {
      // If the endorsed node certificate is available at the time the
      // consensus/node-to-node channels are initialised, use it (i.e. join).
      // Otherwise, specify it later, on endorsed certificate table hook (i.e.
      // start or recover).
      n2n_channels->initialize(
        self, network.identity->cert, node_sign_kp, endorsed_node_certificate_);
    }

    void setup_cmd_forwarder()
    {
      cmd_forwarder->initialize(self);
    }

    void setup_history()
    {
      if (history)
      {
        throw std::logic_error("History already initialised");
      }

      history = std::make_shared<MerkleTxHistory>(
        *network.tables.get(),
        self,
        *node_sign_kp,
        sig_tx_interval,
        sig_ms_interval,
        false /* start timed signatures after first tx */);
      network.tables->set_history(history);
    }

    void setup_encryptor()
    {
      if (encryptor)
      {
        throw std::logic_error("Encryptor already initialised");
      }

      encryptor = make_encryptor();
      network.tables->set_encryptor(encryptor);
    }

    void setup_consensus(
      ServiceStatus service_status,
      ccf::ReconfigurationType reconfiguration_type,
      bool public_only = false,
      const std::optional<ccf::crypto::Pem>& endorsed_node_certificate_ =
        std::nullopt)
    {
      setup_n2n_channels(endorsed_node_certificate_);
      setup_cmd_forwarder();

      auto shared_state = std::make_shared<aft::State>(self);

      auto node_client = std::make_shared<HTTPNodeClient>(
        rpc_map, node_sign_kp, self_signed_node_cert, endorsed_node_cert);

      ccf::kv::MembershipState membership_state =
        ccf::kv::MembershipState::Active;

      consensus = std::make_shared<RaftType>(
        consensus_config,
        std::make_unique<aft::Adaptor<ccf::kv::Store>>(network.tables),
        std::make_unique<::consensus::LedgerEnclave>(writer_factory),
        n2n_channels,
        shared_state,
        node_client,
        public_only,
        membership_state,
        reconfiguration_type);

      network.tables->set_consensus(consensus);
      network.tables->set_snapshotter(snapshotter);

      // When a node is added, even locally, inform consensus so that it
      // can add a new active configuration.
      network.tables->set_map_hook(
        network.nodes.get_name(),
        network.nodes.wrap_map_hook(
          [](ccf::kv::Version version, const Nodes::Write& w)
            -> ccf::kv::ConsensusHookPtr {
            return std::make_unique<ConfigurationChangeHook>(version, w);
          }));

      // Note: The Signatures hook and SerialisedMerkleTree hook are separate
      // because the signature and the Merkle tree are recorded in distinct
      // tables (for serialisation performance reasons). However here, they are
      // expected to always be called together and for the same version as they
      // are always written by each signature transaction.

      network.tables->set_map_hook(
        network.signatures.get_name(),
        network.signatures.wrap_map_hook(
          [s = this->snapshotter](
            ccf::kv::Version version, const Signatures::Write& w) {
            assert(w.has_value());
            auto sig = w.value();
            s->record_signature(version, sig.sig, sig.node, sig.cert);
            return ccf::kv::ConsensusHookPtr(nullptr);
          }));

      network.tables->set_map_hook(
        network.serialise_tree.get_name(),
        network.serialise_tree.wrap_map_hook(
          [s = this->snapshotter](
            ccf::kv::Version version, const SerialisedMerkleTree::Write& w) {
            assert(w.has_value());
            auto tree = w.value();
            s->record_serialised_tree(version, tree);
            return ccf::kv::ConsensusHookPtr(nullptr);
          }));

      network.tables->set_map_hook(
        network.snapshot_evidence.get_name(),
        network.snapshot_evidence.wrap_map_hook(
          [s = this->snapshotter](
            ccf::kv::Version version, const SnapshotEvidence::Write& w) {
            assert(w.has_value());
            auto snapshot_evidence = w.value();
            s->record_snapshot_evidence_idx(version, snapshot_evidence);
            return ccf::kv::ConsensusHookPtr(nullptr);
          }));

      setup_basic_hooks();
    }

    void setup_snapshotter()
    {
      if (snapshotter)
      {
        throw std::logic_error("Snapshotter already initialised");
      }
      snapshotter = std::make_shared<Snapshotter>(
        writer_factory, network.tables, config.snapshots.tx_count);
    }

    void read_ledger_entries(::consensus::Index from, ::consensus::Index to)
    {
      RINGBUFFER_WRITE_MESSAGE(
        ::consensus::ledger_get_range,
        to_host,
        from,
        to,
        ::consensus::LedgerRequestPurpose::Recovery);
    }

    void ledger_truncate(::consensus::Index idx, bool recovery_mode = false)
    {
      RINGBUFFER_WRITE_MESSAGE(
        ::consensus::ledger_truncate, to_host, idx, recovery_mode);
    }

    void setup_acme_clients()
    {
      if (!config.network.acme || config.network.acme->configurations.empty())
      {
        return;
      }

      open_acme_challenge_frontend();

      const auto& ifaces = config.network.rpc_interfaces;
      num_acme_interfaces =
        std::count_if(ifaces.begin(), ifaces.end(), [](const auto& id_iface) {
          return id_iface.second.endorsement->authority == Authority::ACME;
        });

      if (num_acme_interfaces > 0)
      {
        using namespace threading;

        // Start task to periodically check whether any of the certs are
        // expired.
        auto msg = std::make_unique<::threading::Tmsg<NodeStateMsg>>(
          [](std::unique_ptr<::threading::Tmsg<NodeStateMsg>> msg) {
            auto& state = msg->data.self;

            if (state.consensus && state.consensus->can_replicate())
            {
              if (state.acme_clients.size() != state.num_acme_interfaces)
              {
                auto tx = state.network.tables->create_tx();
                state.trigger_acme_refresh(tx);
                tx.commit();
              }
              else
              {
                for (auto& [cfg_name, client] : state.acme_clients)
                {
                  if (client)
                  {
                    client->check_expiry(
                      state.network.tables, state.network.identity);
                  }
                }
              }
            }

            auto delay = std::chrono::minutes(1);
            ::threading::ThreadMessaging::instance().add_task_after(
              std::move(msg), delay);
          },
          *this);

        ::threading::ThreadMessaging::instance().add_task_after(
          std::move(msg), std::chrono::seconds(2));
      }
    }

  public:
    void set_n2n_message_limit(size_t message_limit)
    {
      n2n_channels->set_message_limit(message_limit);
    }

    void set_n2n_idle_timeout(std::chrono::milliseconds idle_timeout)
    {
      n2n_channels->set_idle_timeout(idle_timeout);
    }

    virtual const ccf::StartupConfig& get_node_config() const override
    {
      return config;
    }

    virtual ccf::crypto::Pem get_network_cert() override
    {
      return network.identity->cert;
    }

    virtual void install_custom_acme_challenge_handler(
      const ccf::NodeInfoNetwork::RpcInterfaceID& interface_id,
      std::shared_ptr<ACMEChallengeHandler> h) override
    {
      acme_challenge_handlers[interface_id] = h;
    }

    // Stop-gap until it becomes easier to use other HTTP clients
    virtual void make_http_request(
      const ::http::URL& url,
      ::http::Request&& req,
      std::function<bool(
        ccf::http_status status, http::HeaderMap&&, std::vector<uint8_t>&&)>
        callback,
      const std::vector<std::string>& ca_certs = {},
      const std::string& app_protocol = "HTTP1",
      bool authenticate_as_node_client_certificate = false) override
    {
      std::optional<ccf::crypto::Pem> client_cert = std::nullopt;
      std::optional<ccf::crypto::Pem> client_cert_key = std::nullopt;
      if (authenticate_as_node_client_certificate)
      {
        client_cert =
          endorsed_node_cert ? *endorsed_node_cert : self_signed_node_cert;
        client_cert_key = node_sign_kp->private_key_pem();
      }

      auto ca = std::make_shared<::tls::CA>(ca_certs, true);
      std::shared_ptr<::tls::Cert> ca_cert =
        std::make_shared<::tls::Cert>(ca, client_cert, client_cert_key);
      auto client = rpcsessions->create_client(ca_cert, app_protocol);
      client->connect(
        url.host,
        url.port,
        [callback](
          ccf::http_status status,
          http::HeaderMap&& headers,
          std::vector<uint8_t>&& data) {
          return callback(status, std::move(headers), std::move(data));
        });
      client->send_request(std::move(req));
    }

    void write_snapshot(std::span<uint8_t> snapshot_buf, size_t request_id)
    {
      snapshotter->write_snapshot(snapshot_buf, request_id);
    }

    virtual std::shared_ptr<ccf::kv::Store> get_store() override
    {
      return network.tables;
    }

    virtual ringbuffer::AbstractWriterFactory& get_writer_factory() override
    {
      return writer_factory;
    }
  };
}<|MERGE_RESOLUTION|>--- conflicted
+++ resolved
@@ -1301,15 +1301,11 @@
       // Open the service
       if (consensus->can_replicate())
       {
-<<<<<<< HEAD
         LOG_INFO_FMT(
           "End of private recovery: attempting to write service open "
           "transition in {}",
           __func__);
 
-        setup_one_off_secret_hook();
-=======
->>>>>>> ee055450
         auto tx = network.tables->create_tx();
 
         {
