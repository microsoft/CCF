--- conflicted
+++ resolved
@@ -521,14 +521,7 @@
             {
               // It is only possible to deserialise the entire snapshot then,
               // once the ledger secrets have been passed in by the network
-<<<<<<< HEAD
-              LOG_DEBUG_FMT(
-                "Deserialising snapshot ({})",
-                startup_snapshot_info->raw.size());
-
-=======
               std::vector<kv::Version> view_history;
->>>>>>> d5552cb9
               kv::ConsensusHookPtrs hooks;
               deserialise_snapshot(
                 network.tables,
