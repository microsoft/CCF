// Copyright (c) Microsoft Corporation. All rights reserved.
// Licensed under the Apache 2.0 License.
#pragma once

#include "consensus/aft/raft_consensus.h"
#include "consensus/ledger_enclave.h"
#include "crypto/symmetric_key.h"
#include "ds/logger.h"
#include "enclave/rpc_sessions.h"
#include "encryptor.h"
#include "entities.h"
#include "genesis_gen.h"
#include "history.h"
#include "hooks.h"
#include "network_state.h"
#include "node/jwt_key_auto_refresh.h"
#include "node/progress_tracker.h"
#include "node/rpc/serdes.h"
#include "node_to_node.h"
#include "rpc/frontend.h"
#include "rpc/member_frontend.h"
#include "rpc/serialization.h"
#include "secret_broadcast.h"
#include "secret_share.h"
#include "share_manager.h"
#include "snapshotter.h"
#include "tls/client.h"
#include "tls/entropy.h"

#ifdef USE_NULL_ENCRYPTOR
#  include "kv/test/null_encryptor.h"
#endif

#ifndef VIRTUAL_ENCLAVE
#  include "ccf_t.h"
#endif

#include <atomic>
#include <chrono>
#define FMT_HEADER_ONLY
#include <fmt/format.h>
#include <nlohmann/json.hpp>
#include <stdexcept>
#include <unordered_set>
#include <vector>

// Used by fmtlib to render ccf::State
namespace std
{
  std::ostream& operator<<(std::ostream& os, ccf::State s)
  {
    nlohmann::json j;
    to_json(j, s);
    return os << j.dump();
  }
}

namespace ccf
{
  using RaftConsensusType =
    aft::Consensus<consensus::LedgerEnclave, NodeToNode, Snapshotter>;
  using RaftType = aft::Aft<consensus::LedgerEnclave, NodeToNode, Snapshotter>;

  struct NodeCreateInfo
  {
    tls::Pem node_cert;
    tls::Pem network_cert;
  };

  template <typename T>
  class StateMachine
  {
    std::atomic<T> s;

  public:
    StateMachine(T s) : s(s) {}
    void expect(T s) const
    {
      auto state = this->s.load();
      if (s != state)
      {
        throw std::logic_error(
          fmt::format("State is {}, but expected {}", state, s));
      }
    }

    bool check(T s) const
    {
      return s == this->s.load();
    }

    T value() const
    {
      return this->s.load();
    }

    void advance(T s)
    {
      LOG_DEBUG_FMT("Advancing to state {} (from {})", s, this->s.load());
      this->s.store(s);
    }
  };

  void reset_data(std::vector<uint8_t>& data)
  {
    data.clear();
    data.shrink_to_fit();
  }

  class NodeState : public ccf::AbstractNodeState
  {
  private:
    //
    // this node's core state
    //
    StateMachine<State> sm;
    SpinLock lock;

    static constexpr NodeId invalid_node_id = -1;
    NodeId self = invalid_node_id;
    tls::KeyPairPtr node_sign_kp;
    tls::KeyPairPtr node_encrypt_kp;
    tls::Pem node_cert;
    std::vector<uint8_t> quote;
    CodeDigest node_code_id;

    //
    // kv store, replication, and I/O
    //
    ringbuffer::AbstractWriterFactory& writer_factory;
    ringbuffer::WriterPtr to_host;
    consensus::Config consensus_config;
    size_t sig_tx_interval;
    size_t sig_ms_interval;

    NetworkState& network;

    std::shared_ptr<kv::Consensus> consensus;
    std::shared_ptr<enclave::RPCMap> rpc_map;
    std::shared_ptr<NodeToNode> n2n_channels;
    std::shared_ptr<Forwarder<NodeToNode>> cmd_forwarder;
    std::shared_ptr<enclave::RPCSessions> rpcsessions;

    std::shared_ptr<kv::TxHistory> history;
    std::shared_ptr<ccf::ProgressTracker> progress_tracker;
    std::shared_ptr<ccf::ProgressTrackerStoreAdapter> tracker_store;
    std::shared_ptr<kv::AbstractTxEncryptor> encryptor;

    ShareManager& share_manager;
    std::shared_ptr<Snapshotter> snapshotter;

    //
    // recovery
    //
    NodeInfoNetwork node_info_network;
    std::shared_ptr<kv::Store> recovery_store;
    std::shared_ptr<kv::TxHistory> recovery_history;
    std::shared_ptr<kv::AbstractTxEncryptor> recovery_encryptor;

    kv::Version recovery_v;
    crypto::Sha256Hash recovery_root;
    std::vector<kv::Version> view_history;
    consensus::Index last_recovered_signed_idx = 1;
    std::list<RecoveredLedgerSecret> recovery_ledger_secrets;
    consensus::Index ledger_idx = 0;

    struct StartupSnapshotInfo
    {
      std::vector<uint8_t>& raw;
      consensus::Index seqno;
      consensus::Index evidence_seqno;

      bool has_evidence = false;
      // The snapshot to startup from (on join or recovery) is only valid once a
      // signature ledger entry confirms that the snapshot evidence was
      // committed
      bool is_evidence_committed = false;

      StartupSnapshotInfo(
        std::vector<uint8_t>& raw_,
        consensus::Index seqno_,
        consensus::Index evidence_seqno_) :
        raw(raw_),
        seqno(seqno_),
        evidence_seqno(evidence_seqno_)
      {}

      bool is_snapshot_verified()
      {
        return has_evidence && is_evidence_committed;
      }

      ~StartupSnapshotInfo()
      {
        reset_data(raw);
      }
    };
    std::unique_ptr<StartupSnapshotInfo> startup_snapshot_info = nullptr;

    void initialise_startup_snapshot(CCFConfig& config)
    {
      LOG_INFO_FMT(
        "Deserialising public snapshot ({})", config.startup_snapshot.size());
      kv::ConsensusHookPtrs hooks;
      auto rc = network.tables->deserialise_snapshot(
        config.startup_snapshot, hooks, &view_history, true);
      if (rc != kv::ApplySuccess::PASS)
      {
        throw std::logic_error(
          fmt::format("Failed to apply public snapshot: {}", rc));
      }

      LOG_INFO_FMT(
        "Public snapshot deserialised at seqno {}",
        network.tables->current_version());

      ledger_idx = network.tables->current_version();
      last_recovered_signed_idx = ledger_idx;

      startup_snapshot_info = std::make_unique<StartupSnapshotInfo>(
        config.startup_snapshot,
        ledger_idx,
        config.startup_snapshot_evidence_seqno);
    }

    //
    // JWT key auto-refresh
    //
    std::shared_ptr<JwtKeyAutoRefresh> jwt_key_auto_refresh;

  public:
    NodeState(
      ringbuffer::AbstractWriterFactory& writer_factory,
      NetworkState& network,
      std::shared_ptr<enclave::RPCSessions> rpcsessions,
      ShareManager& share_manager) :
      sm(State::uninitialized),
      self(INVALID_ID),
      node_sign_kp(tls::make_key_pair()),
      node_encrypt_kp(tls::make_key_pair()),
      writer_factory(writer_factory),
      to_host(writer_factory.create_writer_to_outside()),
      network(network),
      rpcsessions(rpcsessions),
      share_manager(share_manager)
    {}

    //
    // funcs in state "uninitialized"
    //
    void initialize(
      const consensus::Config& consensus_config_,
      std::shared_ptr<NodeToNode> n2n_channels_,
      std::shared_ptr<enclave::RPCMap> rpc_map_,
      std::shared_ptr<Forwarder<NodeToNode>> cmd_forwarder_,
      size_t sig_tx_interval_,
      size_t sig_ms_interval_)
    {
      std::lock_guard<SpinLock> guard(lock);
      sm.expect(State::uninitialized);

      consensus_config = consensus_config_;
      n2n_channels = n2n_channels_;
      rpc_map = rpc_map_;
      cmd_forwarder = cmd_forwarder_;
      sig_tx_interval = sig_tx_interval_;
      sig_ms_interval = sig_ms_interval_;
      sm.advance(State::initialized);
    }

    //
    // funcs in state "initialized"
    //
    NodeCreateInfo create(StartType start_type, CCFConfig& config)
    {
      std::lock_guard<SpinLock> guard(lock);
      sm.expect(State::initialized);

      create_node_cert(config);
      open_frontend(ActorsType::nodes);

#ifdef GET_QUOTE
      auto quote_opt =
        QuoteGenerator::get_quote(node_sign_kp->public_key_pem());
      if (!quote_opt.has_value())
      {
<<<<<<< HEAD
        auto quote_opt = QuoteGenerator::get_quote(node_cert);
        if (!quote_opt.has_value())
        {
          return Fail<CreateNew::Out>("Quote could not be retrieved");
        }
        quote = quote_opt.value();
        // auto node_code_id_opt = QuoteGenerator::get_code_id(quote);
        // if (!node_code_id_opt.has_value())
        // {
        //   return Fail<CreateNew::Out>(
        //     "Code ID could not be retrieved from quote");
        // }
        // node_code_id = node_code_id_opt.value();
=======
        throw std::runtime_error("Quote could not be retrieved");
      }
      quote = quote_opt.value();
      auto node_code_id_opt = QuoteGenerator::get_code_id(quote);
      if (!node_code_id_opt.has_value())
      {
        throw std::runtime_error("Code ID could not be retrieved from quote");
>>>>>>> 38769b13
      }
      node_code_id = node_code_id_opt.value();
#endif

      switch (start_type)
      {
        case StartType::New:
        {
          set_node_id(0); // The first node id is always 0
          network.identity =
            std::make_unique<NetworkIdentity>("CN=CCF Network");

          network.ledger_secrets = std::make_shared<LedgerSecrets>(self);
          network.ledger_secrets->init();

          setup_snapshotter(config.snapshot_tx_interval);
          setup_encryptor();
          setup_consensus();
          setup_progress_tracker();
          setup_history();

          // Become the primary and force replication
          consensus->force_become_primary();

          // Open member frontend for members to configure and open the
          // network
          open_frontend(ActorsType::members);

          if (!create_and_send_request(config, quote))
          {
            throw std::runtime_error(
              "Genesis transaction could not be committed");
          }

          accept_network_tls_connections(config);
          auto_refresh_jwt_keys(config);

          reset_data(quote);
          sm.advance(State::partOfNetwork);

          return {node_cert, network.identity->cert};
        }
        case StartType::Join:
        {
          // TLS connections are not endorsed by the network until the node
          // has joined
          accept_node_tls_connections();
          auto_refresh_jwt_keys(config);

          if (!config.startup_snapshot.empty())
          {
            setup_history();

            // It is necessary to give an encryptor to the store for it to
            // deserialise the public domain when recovering the public ledger
            network.ledger_secrets = std::make_shared<LedgerSecrets>();
            setup_encryptor();
            setup_snapshotter(config.snapshot_tx_interval);

            initialise_startup_snapshot(config);

            sm.advance(State::verifyingSnapshot);
          }
          else
          {
            sm.advance(State::pending);
          }

          return {node_cert, {}};
        }
        case StartType::Recover:
        {
          node_info_network = config.node_info_network;

          network.identity =
            std::make_unique<NetworkIdentity>("CN=CCF Network");
          network.ledger_secrets = std::make_shared<LedgerSecrets>();

          setup_history();

          // It is necessary to give an encryptor to the store for it to
          // deserialise the public domain when recovering the public ledger.
          // Once the public recovery is complete, the existing encryptor is
          // replaced with a new one initialised with the recovered ledger
          // secrets.
          setup_encryptor();

          setup_snapshotter(config.snapshot_tx_interval);
          bool from_snapshot = !config.startup_snapshot.empty();
          setup_recovery_hook(from_snapshot);

          if (from_snapshot)
          {
            initialise_startup_snapshot(config);
            snapshotter->set_last_snapshot_idx(ledger_idx);
          }

          accept_network_tls_connections(config);
          auto_refresh_jwt_keys(config);

          sm.advance(State::readingPublicLedger);
          return {node_cert, network.identity->cert};
        }
        default:
        {
          throw std::logic_error(
            fmt::format("Node was started in unknown mode {}", start_type));
        }
      }
    }

    //
    // funcs in state "pending"
    //
    void initiate_join(CCFConfig& config)
    {
      auto network_ca = std::make_shared<tls::CA>(config.joining.network_cert);
      auto join_client_cert = std::make_unique<tls::Cert>(
        network_ca, node_cert, node_sign_kp->private_key_pem());

      // Create RPC client and connect to remote node
      auto join_client =
        rpcsessions->create_client(std::move(join_client_cert));

      join_client->connect(
        config.joining.target_host,
        config.joining.target_port,
        [this, &config](
          http_status status, http::HeaderMap&&, std::vector<uint8_t>&& data) {
          std::lock_guard<SpinLock> guard(lock);
          if (!sm.check(State::pending))
          {
            return false;
          }

          if (status != HTTP_STATUS_OK)
          {
            LOG_FAIL_FMT(
              "An error occurred while joining the network: {} {}{}",
              status,
              http_status_str(status),
              data.empty() ?
                "" :
                fmt::format("  '{}'", std::string(data.begin(), data.end())));
            return false;
          }

          auto j = serdes::unpack(data, serdes::Pack::Text);

          JoinNetworkNodeToNode::Out resp;
          try
          {
            resp = j.get<JoinNetworkNodeToNode::Out>();
          }
          catch (const std::exception& e)
          {
            LOG_FAIL_FMT(
              "An error occurred while parsing the join network response");
            LOG_DEBUG_FMT(
              "An error occurred while parsing the join network response: {}",
              j.dump());
            return false;
          }

          // Set network secrets, node id and become part of network.
          if (resp.node_status == NodeStatus::TRUSTED)
          {
            set_node_id(resp.node_id);
            network.identity =
              std::make_unique<NetworkIdentity>(resp.network_info.identity);

            network.ledger_secrets = std::make_shared<LedgerSecrets>(
              self, std::move(resp.network_info.ledger_secrets));

            if (resp.network_info.consensus_type != network.consensus_type)
            {
              throw std::logic_error(fmt::format(
                "Enclave initiated with consensus type {} but target node "
                "responded with consensus {}",
                network.consensus_type,
                resp.network_info.consensus_type));
            }

            setup_snapshotter(config.snapshot_tx_interval);
            setup_encryptor();
            setup_consensus(resp.network_info.public_only);
            setup_progress_tracker();
            setup_history();

            if (startup_snapshot_info)
            {
              // It is only possible to deserialise the entire snapshot then,
              // once the ledger secrets have been passed in by the network
              LOG_DEBUG_FMT(
                "Deserialising snapshot ({})",
                startup_snapshot_info->raw.size());
              std::vector<kv::Version> view_history;
              kv::ConsensusHookPtrs hooks;
              auto rc = network.tables->deserialise_snapshot(
                startup_snapshot_info->raw,
                hooks,
                &view_history,
                resp.network_info.public_only);
              if (rc != kv::ApplySuccess::PASS)
              {
                throw std::logic_error(
                  fmt::format("Failed to apply snapshot on join: {}", rc));
              }

              for (auto& hook : hooks)
              {
                hook->call(consensus.get());
              }

              auto tx = network.tables->create_read_only_tx();
              auto signatures = tx.ro(network.signatures);
              auto sig = signatures->get(0);
              if (!sig.has_value())
              {
                throw std::logic_error(
                  fmt::format("No signatures found after applying snapshot"));
              }

              auto seqno = network.tables->current_version();
              consensus->init_as_backup(seqno, sig->view, view_history);

              if (!resp.network_info.public_only)
              {
                // Only clear snapshot if not recovering. When joining the
                // public network the snapshot is used later to initialise the
                // recovery store
                startup_snapshot_info.reset();
              }

              LOG_INFO_FMT(
                "Joiner successfully resumed from snapshot at seqno {} and "
                "view {}",
                seqno,
                sig->view);
            }

            open_frontend(ActorsType::members);

            accept_network_tls_connections(config);

            if (resp.network_info.public_only)
            {
              last_recovered_signed_idx =
                resp.network_info.last_recovered_signed_idx;
              setup_recovery_hook(startup_snapshot_info != nullptr);
              snapshotter->set_snapshot_generation(false);

              sm.advance(State::partOfPublicNetwork);
            }
            else
            {
              reset_data(quote);
              sm.advance(State::partOfNetwork);
            }

            LOG_INFO_FMT(
              "Node has now joined the network as node {}: {}",
              self,
              (resp.network_info.public_only ? "public only" : "all domains"));

            // The network identity is now known, the user frontend can be
            // opened once the KV state catches up
            open_user_frontend();
          }
          else if (resp.node_status == NodeStatus::PENDING)
          {
            LOG_INFO_FMT(
              "Node {} is waiting for votes of members to be trusted",
              resp.node_id);
          }

          return true;
        });

      // Send RPC request to remote node to join the network.
      JoinNetworkNodeToNode::In join_params;

      join_params.node_info_network = config.node_info_network;
      join_params.public_encryption_key =
        node_encrypt_kp->public_key_pem().raw();
      join_params.quote = quote;
      join_params.consensus_type = network.consensus_type;

      LOG_DEBUG_FMT(
        "Sending join request to {}:{}",
        config.joining.target_host,
        config.joining.target_port);

      const auto body = serdes::pack(join_params, serdes::Pack::Text);

      http::Request r(fmt::format(
        "/{}/{}", ccf::get_actor_prefix(ccf::ActorsType::nodes), "join"));
      r.set_header(
        http::headers::CONTENT_TYPE, http::headervalues::contenttype::JSON);
      r.set_body(&body);

      join_client->send_request(r.build_request());
    }

    void start_join_timer(CCFConfig& config)
    {
      initiate_join(config);

      struct JoinTimeMsg
      {
        JoinTimeMsg(NodeState& self_, CCFConfig& config_) :
          self(self_),
          config(config_)
        {}

        NodeState& self;
        CCFConfig& config;
      };

      auto join_timer_msg = std::make_unique<threading::Tmsg<JoinTimeMsg>>(
        [](std::unique_ptr<threading::Tmsg<JoinTimeMsg>> msg) {
          if (msg->data.self.sm.check(State::pending))
          {
            msg->data.self.initiate_join(msg->data.config);
            auto delay =
              std::chrono::milliseconds(msg->data.config.joining.join_timer);

            threading::ThreadMessaging::thread_messaging.add_task_after(
              std::move(msg), delay);
          }
        },
        *this,
        config);

      threading::ThreadMessaging::thread_messaging.add_task_after(
        std::move(join_timer_msg),
        std::chrono::milliseconds(config.joining.join_timer));
    }

    void join(CCFConfig& config)
    {
      std::lock_guard<SpinLock> guard(lock);
      sm.expect(State::pending);
      start_join_timer(config);
    }

    void auto_refresh_jwt_keys(const CCFConfig& config)
    {
      if (!consensus)
      {
        LOG_INFO_FMT(
          "JWT key auto-refresh: consensus not initialized, not starting "
          "auto-refresh");
        return;
      }
      jwt_key_auto_refresh = std::make_shared<JwtKeyAutoRefresh>(
        config.jwt_key_refresh_interval_s,
        network,
        consensus,
        rpcsessions,
        rpc_map,
        node_sign_kp,
        node_cert);
      jwt_key_auto_refresh->start();

      network.tables->set_map_hook(
        network.jwt_issuers.get_name(),
        [this](kv::Version, const kv::untyped::Write&) -> kv::ConsensusHookPtr {
          jwt_key_auto_refresh->schedule_once();
          return kv::ConsensusHookPtr(nullptr);
        });
    }

    //
    // funcs in state "readingPublicLedger" or "verifyingSnapshot"
    //
    void start_ledger_recovery()
    {
      std::lock_guard<SpinLock> guard(lock);
      if (
        !sm.check(State::readingPublicLedger) &&
        !sm.check(State::verifyingSnapshot))
      {
        throw std::logic_error(fmt::format(
          "Node should be in state {} or {} to recover public ledger entry",
          State::readingPublicLedger,
          State::verifyingSnapshot));
      }

      LOG_INFO_FMT("Starting public recovery");
      read_ledger_idx(++ledger_idx);
    }

    void recover_public_ledger_entry(const std::vector<uint8_t>& ledger_entry)
    {
      std::lock_guard<SpinLock> guard(lock);
      if (
        !sm.check(State::readingPublicLedger) &&
        !sm.check(State::verifyingSnapshot))
      {
        throw std::logic_error(fmt::format(
          "Node should be in state {} or {} to recover public ledger entry",
          State::readingPublicLedger,
          State::verifyingSnapshot));
      }

      LOG_INFO_FMT(
        "Deserialising public ledger entry ({})", ledger_entry.size());

      // When reading the public ledger, deserialise in the real store
      auto r = network.tables->apply(ledger_entry, ConsensusType::CFT, true);
      auto result = r->execute();
      if (result == kv::ApplySuccess::FAILED)
      {
        LOG_FAIL_FMT("Failed to deserialise entry in public ledger");
        network.tables->rollback(ledger_idx - 1);
        if (sm.check(State::verifyingSnapshot))
        {
          throw std::logic_error(
            "Error deserialising public ledger entry when verifying snapshot");
        }
        recover_public_ledger_end_unsafe();
        return;
      }

      // Not synchronised because consensus isn't effectively running then
      for (auto& hook : r->get_hooks())
      {
        hook->call(consensus.get());
      }

      // If the ledger entry is a signature, it is safe to compact the store
      if (result == kv::ApplySuccess::PASS_SIGNATURE)
      {
        // If the ledger entry is a signature, it is safe to compact the store
        network.tables->compact(ledger_idx);
        auto tx = network.tables->create_tx();
        GenesisGenerator g(network, tx);
        auto last_sig = g.get_last_signature();

        if (!last_sig.has_value())
        {
          throw std::logic_error("Signature missing");
        }

        LOG_DEBUG_FMT(
          "Read signature at {} for view {}", ledger_idx, last_sig->view);
        // Initial transactions, before the first signature, must have
        // happened in the first signature's view (eg - if the first
        // signature is at seqno 20 in view 4, then transactions 1->19 must
        // also have been in view 4). The brief justification is that while
        // the first node may start in an arbitrarily high view (it does not
        // necessarily start in view 1), it cannot _change_ view before a
        // valid signature.
        const auto view_start_idx =
          view_history.empty() ? 1 : last_recovered_signed_idx + 1;
        CCF_ASSERT_FMT(
          last_sig->view >= 0, "last_sig->view is invalid, {}", last_sig->view);
        for (auto i = view_history.size();
             i < static_cast<size_t>(last_sig->view);
             ++i)
        {
          view_history.push_back(view_start_idx);
        }
        last_recovered_signed_idx = ledger_idx;

        if (
          startup_snapshot_info && startup_snapshot_info->has_evidence &&
          last_sig->commit_seqno >= startup_snapshot_info->evidence_seqno)
        {
          startup_snapshot_info->is_evidence_committed = true;
        }

        // Inform snapshotter of all signature entries so that this node can
        // continue generating snapshots at the correct interval once the
        // recovery is complete
        snapshotter->record_committable(ledger_idx);
        snapshotter->commit(ledger_idx);
      }
      else if (
        result == kv::ApplySuccess::PASS_SNAPSHOT_EVIDENCE &&
        startup_snapshot_info)
      {
        auto tx = network.tables->create_read_only_tx();
        auto snapshot_evidence = tx.ro(network.snapshot_evidence);

        if (ledger_idx == startup_snapshot_info->evidence_seqno)
        {
          auto evidence = snapshot_evidence->get(0);
          if (!evidence.has_value())
          {
            throw std::logic_error("Invalid snapshot evidence");
          }

          if (evidence->hash == crypto::Sha256Hash(startup_snapshot_info->raw))
          {
            LOG_DEBUG_FMT(
              "Snapshot evidence for snapshot found at {}",
              startup_snapshot_info->evidence_seqno);
            startup_snapshot_info->has_evidence = true;
          }
        }
      }

      read_ledger_idx(++ledger_idx);
    }

    void verify_snapshot_end(CCFConfig& config)
    {
      std::lock_guard<SpinLock> guard(lock);
      sm.expect(State::verifyingSnapshot);

      if (
        !startup_snapshot_info ||
        !startup_snapshot_info->is_snapshot_verified())
      {
        throw std::logic_error("Snapshot evidence was not committed in ledger");
      }

      network.tables->clear();
      ledger_truncate(startup_snapshot_info->seqno);

      sm.advance(State::pending);
      start_join_timer(config);
    }

    void recover_public_ledger_end_unsafe()
    {
      sm.expect(State::readingPublicLedger);

      if (startup_snapshot_info)
      {
        if (!startup_snapshot_info->is_snapshot_verified())
        {
          throw std::logic_error(
            "Snapshot evidence was not committed in ledger");
        }

        if (last_recovered_signed_idx < startup_snapshot_info->evidence_seqno)
        {
          throw std::logic_error("Snapshot evidence would be rolled back");
        }
      }

      // When reaching the end of the public ledger, truncate to last signed
      // index and promote network secrets to this index
      network.tables->rollback(last_recovered_signed_idx);
      ledger_truncate(last_recovered_signed_idx);
      snapshotter->rollback(last_recovered_signed_idx);

      LOG_INFO_FMT(
        "End of public ledger recovery - Truncating ledger to last signed "
        "seqno: {}",
        last_recovered_signed_idx);

      // KV term must be set before the first Tx is committed
      auto new_term = view_history.size() + 2;
      LOG_INFO_FMT("Setting term on public recovery store to {}", new_term);
      network.tables->set_term(new_term);

      auto tx = network.tables->create_tx();
      GenesisGenerator g(network, tx);
      g.create_service(network.identity->cert);
      g.retire_active_nodes();

      set_node_id(g.add_node({node_info_network,
                              node_cert,
                              quote,
                              node_encrypt_kp->public_key_pem().raw(),
                              NodeStatus::PENDING}));

      LOG_INFO_FMT("Deleted previous nodes and added self as {}", self);

      network.ledger_secrets->init(last_recovered_signed_idx + 1);
      network.ledger_secrets->set_node_id(self);
      setup_encryptor();

      // Initialise snapshotter after public recovery
      snapshotter->init_after_public_recovery();
      snapshotter->set_snapshot_generation(false);

      kv::Version index = 0;
      kv::Term view = 0;
      kv::Version global_commit = 0;

      auto ls = g.get_last_signature();
      if (ls.has_value())
      {
        auto s = ls.value();
        index = s.seqno;
        view = s.view;
        global_commit = s.commit_seqno;
      }

      auto h = dynamic_cast<MerkleTxHistory*>(history.get());
      if (h)
      {
        h->set_node_id(self);
      }

      if (progress_tracker != nullptr)
      {
        progress_tracker->set_node_id(self);
      }

      setup_raft(true);

      LOG_DEBUG_FMT(
        "Restarting consensus at view: {} seqno: {} commit_seqno {}",
        view,
        index,
        global_commit);

      consensus->force_become_primary(index, view, view_history, index);

      // Sets itself as trusted
      g.trust_node(self, network.ledger_secrets->get_latest(tx).first);

#ifdef GET_QUOTE
      g.trust_node_code_id(node_code_id);
#endif

      if (g.finalize() != kv::CommitSuccess::OK)
      {
        throw std::logic_error(
          "Could not commit transaction when starting recovered public "
          "network");
      }

      open_frontend(ActorsType::members);

      sm.advance(State::partOfPublicNetwork);
    }

    //
    // funcs in state "readingPrivateLedger"
    //
    void recover_private_ledger_entry(const std::vector<uint8_t>& ledger_entry)
    {
      std::lock_guard<SpinLock> guard(lock);
      sm.expect(State::readingPrivateLedger);

      LOG_INFO_FMT(
        "Deserialising private ledger entry ({})", ledger_entry.size());

      // When reading the private ledger, deserialise in the recovery store
      auto result =
        recovery_store->apply(ledger_entry, ConsensusType::CFT)->execute();
      if (result == kv::ApplySuccess::FAILED)
      {
        LOG_FAIL_FMT("Failed to deserialise entry in private ledger");
        recovery_store->rollback(ledger_idx - 1);
        recover_private_ledger_end_unsafe();
        return;
      }

      if (result == kv::ApplySuccess::PASS_SIGNATURE)
      {
        recovery_store->compact(ledger_idx);
      }

      if (recovery_store->current_version() == recovery_v)
      {
        LOG_INFO_FMT("Reached recovery final version at {}", recovery_v);
        recover_private_ledger_end_unsafe();
      }
      else
      {
        read_ledger_idx(++ledger_idx);
      }
    }

    void recover_private_ledger_end_unsafe()
    {
      // When reaching the end of the private ledger, make sure the same
      // ledger has been read and swap in private state

      sm.expect(State::readingPrivateLedger);

      if (recovery_v != recovery_store->current_version())
      {
        throw std::logic_error(fmt::format(
          "Private recovery did not reach public ledger seqno: {}/{}",
          recovery_store->current_version(),
          recovery_v));
      }

      auto h = dynamic_cast<MerkleTxHistory*>(recovery_history.get());
      if (h->get_replicated_state_root() != recovery_root)
      {
        throw std::logic_error(fmt::format(
          "Root of public store does not match root of private store at {}",
          recovery_v));
      }

      network.tables->swap_private_maps(*recovery_store.get());
      recovery_history.reset();
      recovery_store.reset();
      reset_recovery_hook();

      // Raft should deserialise all security domains when network is opened
      consensus->enable_all_domains();

      // Snapshots are only generated after recovery is complete
      snapshotter->set_snapshot_generation(true);

      // Open the service
      if (consensus->is_primary())
      {
        auto tx = network.tables->create_tx();

        // Shares for the new ledger secret can only be issued now, once the
        // previous ledger secrets have been recovered
        share_manager.issue_shares_on_recovery(
          tx, last_recovered_signed_idx + 1);
        GenesisGenerator g(network, tx);
        if (!g.open_service())
        {
          throw std::logic_error("Service could not be opened");
        }

        if (g.finalize() != kv::CommitSuccess::OK)
        {
          throw std::logic_error(
            "Could not commit transaction when finishing network recovery");
        }
      }
      open_user_frontend();
      reset_data(quote);
      sm.advance(State::partOfNetwork);
    }

    //
    // funcs in state "readingPublicLedger" or "readingPrivateLedger"
    //
    void recover_ledger_end()
    {
      std::lock_guard<SpinLock> guard(lock);

      if (is_reading_public_ledger())
      {
        recover_public_ledger_end_unsafe();
      }
      else if (is_reading_private_ledger())
      {
        recover_private_ledger_end_unsafe();
      }
      else
      {
        throw std::logic_error(
          "Cannot end ledger recovery if not reading public or private "
          "ledger");
      }
    }

    //
    // funcs in state "partOfPublicNetwork"
    //
    void setup_private_recovery_store()
    {
      recovery_store = std::make_shared<kv::Store>(
        true /* Check transactions in order */,
        true /* Make use of historical secrets */);
      recovery_history = std::make_shared<MerkleTxHistory>(
        *recovery_store.get(),
        self,
        *node_sign_kp,
        sig_tx_interval,
        sig_ms_interval,
        false /* No signature timer on recovery_history */);

#ifdef USE_NULL_ENCRYPTOR
      recovery_encryptor = std::make_shared<kv::NullTxEncryptor>();
#else
      recovery_encryptor =
        std::make_shared<NodeEncryptor>(network.ledger_secrets);
#endif

      recovery_store->set_history(recovery_history);
      recovery_store->set_encryptor(recovery_encryptor);

      // Record real store version and root
      recovery_v = network.tables->current_version();
      auto h = dynamic_cast<MerkleTxHistory*>(history.get());
      recovery_root = h->get_replicated_state_root();

      if (startup_snapshot_info)
      {
        LOG_INFO_FMT(
          "Deserialising private snapshot for recovery ({})",
          startup_snapshot_info->raw.size());
        std::vector<kv::Version> view_history;
        kv::ConsensusHookPtrs hooks;
        auto rc = recovery_store->deserialise_snapshot(
          startup_snapshot_info->raw, hooks, &view_history);
        if (rc != kv::ApplySuccess::PASS)
        {
          throw std::logic_error(fmt::format(
            "Could not deserialise snapshot in recovery store: {}", rc));
        }

        startup_snapshot_info.reset();
      }

      LOG_DEBUG_FMT(
        "Recovery store successfully setup at {}. Target recovery seqno: {}",
        recovery_store->current_version(),
        recovery_v);
    }

    bool accept_recovery(kv::Tx& tx) override
    {
      std::lock_guard<SpinLock> guard(lock);
      sm.expect(State::partOfPublicNetwork);

      GenesisGenerator g(network, tx);
      share_manager.clear_submitted_recovery_shares(tx);
      return g.service_wait_for_shares();
    }

    void initiate_private_recovery(kv::Tx& tx) override
    {
      std::lock_guard<SpinLock> guard(lock);
      sm.expect(State::partOfPublicNetwork);

      auto restored_ledger_secrets =
        share_manager.restore_recovery_shares_info(tx, recovery_ledger_secrets);

      // Broadcast decrypted ledger secrets to other nodes for them to initiate
      // private recovery too
      LedgerSecretsBroadcast::broadcast_some(
        network, node_encrypt_kp, self, tx, restored_ledger_secrets);

      network.ledger_secrets->restore_historical(
        std::move(restored_ledger_secrets));

      LOG_INFO_FMT("Initiating end of recovery (primary)");

      // Emit signature to certify transactions that happened on public
      // network
      history->emit_signature();

      setup_private_recovery_store();

      // Start reading private security domain of ledger
      ledger_idx = recovery_store->current_version();
      read_ledger_idx(++ledger_idx);

      recovery_ledger_secrets.clear();
      sm.advance(State::readingPrivateLedger);
    }

    //
    // funcs in state "partOfNetwork" or "partOfPublicNetwork"
    //
    void tick(std::chrono::milliseconds elapsed)
    {
      if (
        !sm.check(State::partOfNetwork) &&
        !sm.check(State::partOfPublicNetwork) &&
        !sm.check(State::readingPrivateLedger))
      {
        return;
      }

      consensus->periodic(elapsed);
    }

    void tick_end()
    {
      if (
        !sm.check(State::partOfNetwork) &&
        !sm.check(State::partOfPublicNetwork) &&
        !sm.check(State::readingPrivateLedger))
      {
        return;
      }

      consensus->periodic_end();
    }

    void node_msg(const std::vector<uint8_t>& data)
    {
      // Only process messages once part of network
      if (
        !sm.check(State::partOfNetwork) &&
        !sm.check(State::partOfPublicNetwork) &&
        !sm.check(State::readingPrivateLedger))
      {
        return;
      }

      OArray oa(std::move(data));
      NodeMsgType msg_type =
        serialized::overlay<NodeMsgType>(oa.data(), oa.size());

      switch (msg_type)
      {
        case channel_msg:
        {
          n2n_channels->recv_message(std::move(oa));
          break;
        }
        case consensus_msg:
        {
          consensus->recv_message(std::move(oa));
          break;
        }

        default:
        {
        }
      }
    }

    //
    // always available
    //
    bool is_primary() const override
    {
      return (
        (sm.check(State::partOfNetwork) ||
         sm.check(State::partOfPublicNetwork) ||
         sm.check(State::readingPrivateLedger)) &&
        consensus->is_primary());
    }

    bool is_part_of_network() const override
    {
      return sm.check(State::partOfNetwork);
    }

    bool is_reading_public_ledger() const override
    {
      return sm.check(State::readingPublicLedger);
    }

    bool is_reading_private_ledger() const override
    {
      return sm.check(State::readingPrivateLedger);
    }

    bool is_verifying_snapshot() const override
    {
      return sm.check(State::verifyingSnapshot);
    }

    bool is_part_of_public_network() const override
    {
      return sm.check(State::partOfPublicNetwork);
    }

    ExtendedState state() override
    {
      std::lock_guard<SpinLock> guard(lock);
      State s = sm.value();
      if (s == State::readingPrivateLedger)
      {
        return {s, recovery_v, recovery_store->current_version()};
      }
      else
      {
        return {s, std::nullopt, std::nullopt};
      }
    }

    bool rekey_ledger(kv::Tx& tx) override
    {
      std::lock_guard<SpinLock> guard(lock);
      sm.expect(State::partOfNetwork);

      // Because submitted recovery shares are encrypted with the latest
      // ledger secret, it is not possible to rekey the ledger if the service
      // is in that state.
      GenesisGenerator g(network, tx);
      if (
        g.get_service_status().value() ==
        ServiceStatus::WAITING_FOR_RECOVERY_SHARES)
      {
        LOG_FAIL_FMT(
          "Cannot rekey ledger while the service is waiting for recovery "
          "shares");
        return false;
      }

      // Effects of ledger rekey are only observed from the next transaction,
      // once the local hook on the secrets table has been triggered.

      auto new_ledger_secret = make_ledger_secret();
      share_manager.issue_shares_on_rekey(tx, new_ledger_secret);
      LedgerSecretsBroadcast::broadcast_new(
        network, node_encrypt_kp, tx, std::move(new_ledger_secret));

      return true;
    }

    NodeId get_node_id() const override
    {
      return self;
    }

  private:
    void set_node_id(NodeId n)
    {
      LOG_INFO_FMT("Setting self node ID: {}", n);
      if (self != invalid_node_id)
      {
        throw std::logic_error(fmt::format(
          "Trying to reset node ID. Was previously {}, proposed {}", self, n));
      }

      self = n;
    }

    tls::SubjectAltName get_subject_alt_name(const CCFConfig& config)
    {
      // If a domain is passed at node creation, record domain in SAN for node
      // hostname authentication over TLS. Otherwise, record IP in SAN.
      bool san_is_ip = config.domain.empty();
      return {san_is_ip ? config.node_info_network.rpchost : config.domain,
              san_is_ip};
    }

    std::vector<tls::SubjectAltName> get_subject_alternative_names(
      const CCFConfig& config)
    {
      std::vector<tls::SubjectAltName> sans = config.subject_alternative_names;
      sans.push_back(get_subject_alt_name(config));
      return sans;
    }

    void create_node_cert(const CCFConfig& config)
    {
      auto sans = get_subject_alternative_names(config);
      node_cert = node_sign_kp->self_sign(config.subject_name, sans);
    }

    void accept_node_tls_connections()
    {
      // Accept TLS connections, presenting self-signed (i.e. non-endorsed)
      // node certificate. Once the node is part of the network, this
      // certificate should be replaced with network-endorsed counterpart
      rpcsessions->set_cert(node_cert, node_sign_kp->private_key_pem());
      LOG_INFO_FMT("Node TLS connections now accepted");
    }

    void accept_network_tls_connections(const CCFConfig& config)
    {
      // Accept TLS connections, presenting node certificate signed by network
      // certificate
      auto nw = tls::make_key_pair({network.identity->priv_key});

      auto sans = get_subject_alternative_names(config);
      auto endorsed_node_cert = nw->sign_csr(
        node_sign_kp->create_csr(config.subject_name),
        fmt::format("CN={}", "CCF Network"),
        sans);

      rpcsessions->set_cert(
        endorsed_node_cert, node_sign_kp->private_key_pem());
      LOG_INFO_FMT("Network TLS connections now accepted");
    }

    void open_frontend(
      ccf::ActorsType actor, std::optional<tls::Pem*> identity = std::nullopt)
    {
      auto fe = rpc_map->find(actor);
      if (!fe.has_value())
      {
        throw std::logic_error(
          fmt::format("Cannot open {} frontend", (int)actor));
      }
      fe.value()->open(identity);
    }

    void open_user_frontend() override
    {
      open_frontend(ccf::ActorsType::users, &network.identity->cert);
    }

    std::vector<uint8_t> serialize_create_request(
      const CCFConfig& config, const std::vector<uint8_t>& quote)
    {
      CreateNetworkNodeToNode::In create_params;

      for (const auto& m_info : config.genesis.members_info)
      {
        create_params.members_info.push_back(m_info);
      }

      create_params.gov_script = config.genesis.gov_script;
      create_params.node_cert = node_cert;
      create_params.network_cert = network.identity->cert;
      create_params.quote = quote;
      create_params.public_encryption_key = node_encrypt_kp->public_key_pem();
      create_params.code_digest =
        std::vector<uint8_t>(std::begin(node_code_id), std::end(node_code_id));
      create_params.node_info_network = config.node_info_network;
      create_params.consensus_type = network.consensus_type;
      create_params.recovery_threshold = config.genesis.recovery_threshold;

      const auto body = serdes::pack(create_params, serdes::Pack::Text);

      http::Request request(fmt::format(
        "/{}/{}", ccf::get_actor_prefix(ccf::ActorsType::members), "create"));
      request.set_header(
        http::headers::CONTENT_TYPE, http::headervalues::contenttype::JSON);

      request.set_body(&body);

      crypto::Sha256Hash hash;
      const auto contents = node_cert.contents();
      tls::do_hash(contents.data(), contents.size(), hash.h, MBEDTLS_MD_SHA256);
      const std::string key_id = fmt::format("{:02x}", fmt::join(hash.h, ""));

      http::sign_request(request, node_sign_kp, key_id);

      return request.build_request();
    }

    bool parse_create_response(const std::vector<uint8_t>& response)
    {
      http::SimpleResponseProcessor processor;
      http::ResponseParser parser(processor);

      parser.execute(response.data(), response.size());

      if (processor.received.size() != 1)
      {
        LOG_FAIL_FMT(
          "Expected single message, found {}", processor.received.size());
        return false;
      }

      const auto& r = processor.received.front();

      if (r.status != HTTP_STATUS_OK)
      {
        LOG_FAIL_FMT(
          "Create response is error: {} {}",
          r.status,
          http_status_str(r.status));
        return false;
      }

      const auto body = serdes::unpack(r.body, serdes::Pack::Text);
      if (!body.is_boolean())
      {
        LOG_FAIL_FMT("Expected boolean body in create response");
        LOG_DEBUG_FMT(
          "Expected boolean body in create response: {}", body.dump());
        return false;
      }

      return body;
    }

    bool send_create_request(const std::vector<uint8_t>& packed)
    {
      auto node_session = std::make_shared<enclave::SessionContext>(
        enclave::InvalidSessionId, node_cert.raw());
      auto ctx = enclave::make_rpc_context(node_session, packed);

      ctx->is_create_request = true;

      const auto actor_opt = http::extract_actor(*ctx);
      if (!actor_opt.has_value())
      {
        throw std::logic_error("Unable to get actor for create request");
      }

      const auto actor = rpc_map->resolve(actor_opt.value());
      auto frontend_opt = this->rpc_map->find(actor);
      if (!frontend_opt.has_value())
      {
        throw std::logic_error(
          "RpcMap::find returned invalid (empty) frontend");
      }
      auto frontend = frontend_opt.value();

      const auto response = frontend->process(ctx);
      if (!response.has_value())
      {
        return false;
      }

      return parse_create_response(response.value());
    }

    bool create_and_send_request(
      const CCFConfig& config, const std::vector<uint8_t>& quote)
    {
      const auto create_success =
        send_create_request(serialize_create_request(config, quote));
      if (network.consensus_type == ConsensusType::BFT)
      {
        return true;
      }
      else
      {
        return create_success;
      }
    }

    void backup_finish_recovery()
    {
      if (!consensus->is_backup())
        return;

      sm.expect(State::partOfPublicNetwork);

      LOG_INFO_FMT("Initiating end of recovery (backup)");

      setup_private_recovery_store();

      // Start reading private security domain of ledger
      ledger_idx = recovery_store->current_version();
      read_ledger_idx(++ledger_idx);

      sm.advance(State::readingPrivateLedger);
    }

    void setup_basic_hooks()
    {
      network.tables->set_map_hook(
        network.secrets.get_name(),
        network.secrets.wrap_map_hook(
          [this](kv::Version hook_version, const Secrets::Write& w)
            -> kv::ConsensusHookPtr {
            LedgerSecretsMap restored_ledger_secrets;

            for (const auto& [node_id, opt_ledger_secret_set] : w)
            {
              if (!opt_ledger_secret_set.has_value())
              {
                throw std::logic_error(fmt::format(
                  "Unexpected: removal from secrets table for node ({})",
                  node_id));
              }

              if (node_id != self)
              {
                // Only consider ledger secrets for this node
                continue;
              }

              const auto& ledger_secret_set = opt_ledger_secret_set.value();

              for (const auto& encrypted_ledger_secret :
                   ledger_secret_set.encrypted_secrets)
              {
                auto plain_ledger_secret = LedgerSecretsBroadcast::decrypt(
                  node_encrypt_kp,
                  tls::make_public_key(
                    ledger_secret_set.primary_public_encryption_key),
                  encrypted_ledger_secret.encrypted_secret);

                // On rekey, the version is inferred from the version at which
                // the hook is executed. Otherwise, on recovery, use the version
                // read from the write set.
                kv::Version ledger_secret_version =
                  encrypted_ledger_secret.version.value_or(hook_version);

                if (is_part_of_public_network())
                {
                  // On recovery, accumulate restored ledger secrets
                  restored_ledger_secrets.emplace(
                    ledger_secret_version, std::move(plain_ledger_secret));
                }
                else
                {
                  // When rekeying, set the encryption key for the next version
                  // onward (backups deserialise this transaction with the
                  // previous ledger secret)
                  network.ledger_secrets->set_secret(
                    ledger_secret_version + 1, std::move(plain_ledger_secret));
                }
              }
            }

            if (!restored_ledger_secrets.empty() && is_part_of_public_network())
            {
              // When recovering, restore ledger secrets and trigger end of
              // recovery protocol (backup only)
              network.ledger_secrets->restore_historical(
                std::move(restored_ledger_secrets));
              backup_finish_recovery();
            }

            return kv::ConsensusHookPtr(nullptr);
          }));
    }

    kv::Version get_last_recovered_signed_idx() override
    {
      // On recovery, only one node recovers the public ledger and is thus
      // aware of the version at which the new ledger secret is applicable
      // from. If the primary changes while the network is public-only, the
      // new primary should also know at which version the new ledger secret
      // is applicable from.
      std::lock_guard<SpinLock> guard(lock);
      return last_recovered_signed_idx;
    }

    void setup_recovery_hook(bool from_snapshot)
    {
      // When recoverying from a snapshot, the first secret is valid from the
      // version at which it was recorded
      static bool is_first_secret = !from_snapshot;

      network.tables->set_map_hook(
        network.shares.get_name(),
        network.shares.wrap_map_hook(
          [this](kv::Version version, const Shares::Write& w)
            -> kv::ConsensusHookPtr {
            for (const auto& [k, opt_v] : w)
            {
              if (!opt_v.has_value())
              {
                throw std::logic_error(
                  fmt::format("Unexpected: removal from shares table ({})", k));
              }

              const auto& v = opt_v.value();

              kv::Version ledger_secret_version;
              if (is_first_secret)
              {
                // Special case for the first recovery share issuing (at network
                // open), which is applicable from the very first transaction.
                ledger_secret_version = 1;
                is_first_secret = false;
              }
              else
              {
                // If the version is not set (rekeying), use the version
                // from the hook plus one. Otherwise (recovery), use the
                // version specified.
                ledger_secret_version =
                  v.wrapped_latest_ledger_secret.version == kv::NoVersion ?
                  (version + 1) :
                  v.wrapped_latest_ledger_secret.version;
              }

              // No encrypted ledger secret are stored in the case of a pure
              // re-share (i.e. no ledger rekey).
              if (
                !v.encrypted_previous_ledger_secret.empty() ||
                ledger_secret_version == 1)
              {
                LOG_TRACE_FMT(
                  "Adding one encrypted recovery ledger secret at {}",
                  ledger_secret_version);

                recovery_ledger_secrets.push_back(
                  {ledger_secret_version, v.encrypted_previous_ledger_secret});
              }
            }

            return kv::ConsensusHookPtr(nullptr);
          }));
    }

    void reset_recovery_hook()
    {
      network.tables->unset_map_hook(network.shares.get_name());
    }

    void setup_n2n_channels()
    {
      n2n_channels->initialize(self, {network.identity->priv_key});
    }

    void setup_cmd_forwarder()
    {
      cmd_forwarder->initialize(self);
    }

    void setup_raft(bool public_only = false)
    {
      setup_n2n_channels();
      setup_cmd_forwarder();
      setup_tracker_store();

      auto request_tracker = std::make_shared<aft::RequestTracker>();
      auto view_change_tracker = std::make_unique<aft::ViewChangeTracker>(
        tracker_store,
        std::chrono::milliseconds(consensus_config.raft_election_timeout));
      auto shared_state = std::make_shared<aft::State>(self);
      auto raft = std::make_unique<RaftType>(
        network.consensus_type,
        std::make_unique<aft::Adaptor<kv::Store>>(network.tables),
        std::make_unique<consensus::LedgerEnclave>(writer_factory),
        n2n_channels,
        snapshotter,
        rpcsessions,
        rpc_map,
        node_cert.raw(),
        shared_state,
        std::make_shared<aft::ExecutorImpl>(shared_state, rpc_map, rpcsessions),
        request_tracker,
        std::move(view_change_tracker),
        std::chrono::milliseconds(consensus_config.raft_request_timeout),
        std::chrono::milliseconds(consensus_config.raft_election_timeout),
        std::chrono::milliseconds(consensus_config.bft_view_change_timeout),
        sig_tx_interval,
        public_only);

      consensus = std::make_shared<RaftConsensusType>(
        std::move(raft), network.consensus_type);

      network.tables->set_consensus(consensus);
      cmd_forwarder->set_request_tracker(request_tracker);

      // When a node is added, even locally, inform consensus so that it
      // can add a new active configuration.
      network.tables->set_map_hook(
        network.nodes.get_name(),
        network.nodes.wrap_map_hook(
          [](kv::Version version, const Nodes::Write& w)
            -> kv::ConsensusHookPtr {
            return std::make_unique<ConfigurationChangeHook>(version, w);
          }));

      setup_basic_hooks();
    }

    void setup_history()
    {
      // This function can be called once the node has started up and before
      // it has joined the service.
      history = std::make_shared<MerkleTxHistory>(
        *network.tables.get(),
        self,
        *node_sign_kp,
        sig_tx_interval,
        sig_ms_interval);

      network.tables->set_history(history);
    }

    void setup_encryptor()
    {
      // This function makes use of ledger secrets and should be called once
      // the node has joined the service (either via start_network() or
      // join_network())
#ifdef USE_NULL_ENCRYPTOR
      encryptor = std::make_shared<kv::NullTxEncryptor>();
#else
      encryptor = std::make_shared<NodeEncryptor>(network.ledger_secrets);
#endif

      network.tables->set_encryptor(encryptor);
    }

    void setup_consensus(bool public_only = false)
    {
      setup_raft(public_only);
    }

    void setup_progress_tracker()
    {
      if (network.consensus_type == ConsensusType::BFT)
      {
        setup_tracker_store();
        progress_tracker =
          std::make_shared<ccf::ProgressTracker>(tracker_store, self);
        network.tables->set_progress_tracker(progress_tracker);
      }
    }

    void setup_snapshotter(size_t snapshot_tx_interval)
    {
      snapshotter = std::make_shared<Snapshotter>(
        writer_factory, network, snapshot_tx_interval);
    }

    void setup_tracker_store()
    {
      if (tracker_store == nullptr)
      {
        tracker_store = std::make_shared<ccf::ProgressTrackerStoreAdapter>(
          *network.tables.get(), *node_sign_kp);
      }
    }

    void read_ledger_idx(consensus::Index idx)
    {
      RINGBUFFER_WRITE_MESSAGE(
        consensus::ledger_get,
        to_host,
        idx,
        consensus::LedgerRequestPurpose::Recovery);
    }

    void ledger_truncate(consensus::Index idx)
    {
      RINGBUFFER_WRITE_MESSAGE(consensus::ledger_truncate, to_host, idx);
    }
  };
}<|MERGE_RESOLUTION|>--- conflicted
+++ resolved
@@ -280,17 +280,18 @@
       open_frontend(ActorsType::nodes);
 
 #ifdef GET_QUOTE
-      auto quote_opt =
-        QuoteGenerator::get_quote(node_sign_kp->public_key_pem());
-      if (!quote_opt.has_value())
-      {
-<<<<<<< HEAD
-        auto quote_opt = QuoteGenerator::get_quote(node_cert);
+      // auto quote_opt =
+      //   QuoteGenerator::get_quote(node_sign_kp->public_key_pem());
+      {
+        auto quote_opt =
+          QuoteGenerator::get_quote(node_sign_kp->public_key_pem());
         if (!quote_opt.has_value())
         {
-          return Fail<CreateNew::Out>("Quote could not be retrieved");
+          throw std::logic_error("Quote could not be retrieved");
         }
         quote = quote_opt.value();
+
+        LOG_FAIL_FMT("Retrieved quote size: {}", quote.size());
         // auto node_code_id_opt = QuoteGenerator::get_code_id(quote);
         // if (!node_code_id_opt.has_value())
         // {
@@ -298,17 +299,8 @@
         //     "Code ID could not be retrieved from quote");
         // }
         // node_code_id = node_code_id_opt.value();
-=======
-        throw std::runtime_error("Quote could not be retrieved");
-      }
-      quote = quote_opt.value();
-      auto node_code_id_opt = QuoteGenerator::get_code_id(quote);
-      if (!node_code_id_opt.has_value())
-      {
-        throw std::runtime_error("Code ID could not be retrieved from quote");
->>>>>>> 38769b13
-      }
-      node_code_id = node_code_id_opt.value();
+      }
+      // node_code_id = node_code_id_opt.value();
 #endif
 
       switch (start_type)
