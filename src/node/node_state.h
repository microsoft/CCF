// Copyright (c) Microsoft Corporation. All rights reserved.
// Licensed under the Apache 2.0 License.
#pragma once

#include "blit.h"
#include "consensus/aft/raft_consensus.h"
#include "consensus/ledger_enclave.h"
#include "crypto/certs.h"
#include "crypto/entropy.h"
#include "crypto/pem.h"
#include "crypto/symmetric_key.h"
#include "crypto/verifier.h"
#include "ds/logger.h"
#include "ds/net.h"
#include "ds/state_machine.h"
#include "enclave/reconfiguration_type.h"
#include "enclave/rpc_sessions.h"
#include "encryptor.h"
#include "entities.h"
#include "genesis_gen.h"
#include "history.h"
#include "hooks.h"
#include "js/wrap.h"
#include "network_state.h"
#include "node/http_node_client.h"
#include "node/jwt_key_auto_refresh.h"
#include "node/node_to_node_channel_manager.h"
#include "node/progress_tracker.h"
#include "node/reconfig_id.h"
#include "node/rpc/serdes.h"
#include "node_to_node.h"
#include "resharing.h"
#include "rpc/frontend.h"
#include "rpc/serialization.h"
#include "secret_broadcast.h"
#include "secret_share.h"
#include "share_manager.h"
#include "snapshotter.h"
#include "tls/client.h"

#ifdef USE_NULL_ENCRYPTOR
#  include "kv/test/null_encryptor.h"
#endif

#ifndef VIRTUAL_ENCLAVE
#  include "ccf_t.h"
#endif

#include <atomic>
#include <chrono>
#define FMT_HEADER_ONLY
#include <fmt/format.h>
#include <nlohmann/json.hpp>
#include <stdexcept>
#include <unordered_set>
#include <vector>

// Used by fmtlib to render ccf::State
namespace std
{
  std::ostream& operator<<(std::ostream& os, ccf::State s)
  {
    nlohmann::json j;
    to_json(j, s);
    return os << j.dump();
  }
}

namespace ccf
{
  using RaftConsensusType =
    aft::Consensus<consensus::LedgerEnclave, NodeToNode, Snapshotter>;
  using RaftType = aft::Aft<consensus::LedgerEnclave, NodeToNode, Snapshotter>;

  struct NodeCreateInfo
  {
    crypto::Pem self_signed_node_cert;
    crypto::Pem network_cert;
  };

  void reset_data(std::vector<uint8_t>& data)
  {
    data.clear();
    data.shrink_to_fit();
  }

  class NodeState : public ccf::AbstractNodeState
  {
  private:
    //
    // this node's core state
    //
    ds::StateMachine<State> sm;
    std::mutex lock;

    CurveID curve_id;
    std::shared_ptr<crypto::KeyPair_OpenSSL> node_sign_kp;
    NodeId self;
    std::shared_ptr<crypto::RSAKeyPair> node_encrypt_kp;
    crypto::Pem self_signed_node_cert;
    std::optional<crypto::Pem> endorsed_node_cert = std::nullopt;
    QuoteInfo quote_info;
    CodeDigest node_code_id;
    StartupConfig config;
#ifdef GET_QUOTE
    EnclaveAttestationProvider enclave_attestation_provider;
#endif

    //
    // kv store, replication, and I/O
    //
    ringbuffer::AbstractWriterFactory& writer_factory;
    ringbuffer::WriterPtr to_host;
    consensus::Configuration consensus_config;
    size_t sig_tx_interval;
    size_t sig_ms_interval;

    NetworkState& network;

    std::shared_ptr<kv::Consensus> consensus;
    std::shared_ptr<enclave::RPCMap> rpc_map;
    std::shared_ptr<NodeToNode> n2n_channels;
    std::shared_ptr<Forwarder<NodeToNode>> cmd_forwarder;
    std::shared_ptr<enclave::RPCSessions> rpcsessions;

    std::shared_ptr<kv::TxHistory> history;
    std::shared_ptr<ccf::ProgressTracker> progress_tracker;
    std::shared_ptr<ccf::ProgressTrackerStoreAdapter> tracker_store;
    std::shared_ptr<kv::AbstractTxEncryptor> encryptor;

    ShareManager& share_manager;
    std::shared_ptr<Snapshotter> snapshotter;

    //
    // recovery
    //
    std::shared_ptr<kv::Store> recovery_store;

    kv::Version recovery_v;
    crypto::Sha256Hash recovery_root;
    std::vector<kv::Version> view_history;
    consensus::Index last_recovered_signed_idx = 1;
    RecoveredEncryptedLedgerSecrets recovery_ledger_secrets;
    consensus::Index ledger_idx = 0;

    //
    // JWT key auto-refresh
    //
    std::shared_ptr<JwtKeyAutoRefresh> jwt_key_auto_refresh;

    std::unique_ptr<StartupSnapshotInfo> startup_snapshot_info = nullptr;
    // Set to the snapshot seqno when a node starts from one and remembered for
    // the lifetime of the node
    std::optional<kv::Version> startup_seqno = std::nullopt;

    std::shared_ptr<kv::AbstractTxEncryptor> make_encryptor()
    {
#ifdef USE_NULL_ENCRYPTOR
      return std::make_shared<kv::NullTxEncryptor>();
#else
      return std::make_shared<NodeEncryptor>(network.ledger_secrets);
#endif
    }

    // Returns true if the snapshot is already verified (via embedded receipt)
    bool initialise_startup_snapshot(bool recovery = false)
    {
      std::shared_ptr<kv::Store> snapshot_store;
      if (!recovery)
      {
        // Create a new store to verify the snapshot only
        snapshot_store = make_store(network.consensus_type);
        auto snapshot_history = std::make_shared<MerkleTxHistory>(
          *snapshot_store.get(),
          self,
          *node_sign_kp,
          sig_tx_interval,
          sig_ms_interval,
          false /* No signature timer on snapshot_history */);

        auto snapshot_encryptor = make_encryptor();

        snapshot_store->set_history(snapshot_history);
        snapshot_store->set_encryptor(snapshot_encryptor);
      }
      else
      {
        snapshot_store = network.tables;
      }

      kv::ConsensusHookPtrs hooks;
      startup_snapshot_info = initialise_from_snapshot(
        snapshot_store,
        std::move(config.startup_snapshot),
        hooks,
        &view_history,
        true,
        config.startup_snapshot_evidence_seqno_for_1_x);

      startup_seqno = startup_snapshot_info->seqno;
      ledger_idx = startup_seqno.value();
      last_recovered_signed_idx = ledger_idx;

      return !startup_snapshot_info->requires_ledger_verification();
    }

  public:
    NodeState(
      ringbuffer::AbstractWriterFactory& writer_factory,
      NetworkState& network,
      std::shared_ptr<enclave::RPCSessions> rpcsessions,
      ShareManager& share_manager,
      CurveID curve_id_) :
      sm("NodeState", State::uninitialized),
      curve_id(curve_id_),
      node_sign_kp(std::make_shared<crypto::KeyPair_OpenSSL>(curve_id_)),
      self(compute_node_id_from_kp(node_sign_kp)),
      node_encrypt_kp(crypto::make_rsa_key_pair()),
      writer_factory(writer_factory),
      to_host(writer_factory.create_writer_to_outside()),
      network(network),
      rpcsessions(rpcsessions),
      share_manager(share_manager)
    {}

    QuoteVerificationResult verify_quote(
      kv::ReadOnlyTx& tx,
      const QuoteInfo& quote_info,
      const std::vector<uint8_t>& expected_node_public_key_der,
      CodeDigest& code_digest) override
    {
#ifdef GET_QUOTE
      return enclave_attestation_provider.verify_quote_against_store(
        tx, quote_info, expected_node_public_key_der, code_digest);
#else
      (void)tx;
      (void)quote_info;
      (void)expected_node_public_key_der;
      (void)code_digest;
      return QuoteVerificationResult::Verified;
#endif
    }

    //
    // funcs in state "uninitialized"
    //
    void initialize(
      const consensus::Configuration& consensus_config_,
      std::shared_ptr<enclave::RPCMap> rpc_map_,
      std::shared_ptr<enclave::AbstractRPCResponder> rpc_sessions_,
      size_t sig_tx_interval_,
      size_t sig_ms_interval_)
    {
      std::lock_guard<std::mutex> guard(lock);
      sm.expect(State::uninitialized);

      consensus_config = consensus_config_;
      rpc_map = rpc_map_;
      sig_tx_interval = sig_tx_interval_;
      sig_ms_interval = sig_ms_interval_;

      n2n_channels =
        std::make_shared<ccf::NodeToNodeChannelManager>(writer_factory);

      cmd_forwarder = std::make_shared<ccf::Forwarder<ccf::NodeToNode>>(
        rpc_sessions_, n2n_channels, rpc_map, consensus_config.type);

      sm.advance(State::initialized);

      for (auto& [actor, fe] : rpc_map->frontends())
      {
        fe->set_sig_intervals(sig_tx_interval, sig_ms_interval);
        fe->set_cmd_forwarder(cmd_forwarder);
      }
    }

    //
    // funcs in state "initialized"
    //
    NodeCreateInfo create(StartType start_type, StartupConfig&& config_)
    {
      std::lock_guard<std::mutex> guard(lock);
      sm.expect(State::initialized);

      config = std::move(config_);
      config.node_certificate.subject_alt_names =
        get_subject_alternative_names();

      js::register_class_ids();
      self_signed_node_cert = create_self_signed_cert(
        node_sign_kp,
        config.node_certificate.subject_name,
        config.node_certificate.subject_alt_names,
        config.startup_host_time,
        config.node_certificate.initial_validity_period_days);

      accept_node_tls_connections();
      open_frontend(ActorsType::nodes);

#ifdef GET_QUOTE
      quote_info = enclave_attestation_provider.generate_quote(
        node_sign_kp->public_key_der());
      auto code_id = enclave_attestation_provider.get_code_id(quote_info);
      if (code_id.has_value())
      {
        node_code_id = code_id.value();
      }
      else
      {
        throw std::logic_error("Failed to extract code id from quote");
      }
#endif

      setup_history();
      setup_progress_tracker();
      setup_snapshotter();
      setup_encryptor();

      switch (start_type)
      {
        case StartType::New:
        {
          network.identity = std::make_unique<ReplicatedNetworkIdentity>(
            "CN=CCF Network", curve_id);

          network.ledger_secrets->init();

          if (network.consensus_type == ConsensusType::BFT)
          {
            endorsed_node_cert = create_endorsed_node_cert(
              config.node_certificate.initial_validity_period_days);
            history->set_endorsed_certificate(endorsed_node_cert.value());
            accept_network_tls_connections();
            open_frontend(ActorsType::members);
          }

          setup_consensus(
            ServiceStatus::OPENING,
            config.genesis.reconfiguration_type,
            false,
            endorsed_node_cert);

          // Become the primary and force replication
          consensus->force_become_primary();

          if (!create_and_send_boot_request(true /* Create new consortium */))
          {
            throw std::runtime_error(
              "Genesis transaction could not be committed");
          }

          auto_refresh_jwt_keys();

          reset_data(quote_info.quote);
          reset_data(quote_info.endorsements);
          sm.advance(State::partOfNetwork);

          LOG_INFO_FMT("Created new node {}", self);

          return {self_signed_node_cert, network.identity->cert};
        }
        case StartType::Join:
        {
          if (config.startup_snapshot.empty() || initialise_startup_snapshot())
          {
            // Note: 2.x snapshots are self-verified so the ledger verification
            // of its evidence can be skipped entirely
            sm.advance(State::pending);
          }
          else
          {
            // Node joins from a 1.x snapshot
            sm.advance(State::verifyingSnapshot);
          }

          LOG_INFO_FMT("Created join node {}", self);
          return {self_signed_node_cert, {}};
        }
        case StartType::Recover:
        {
          network.identity = std::make_unique<ReplicatedNetworkIdentity>(
            "CN=CCF Network", curve_id);

          bool from_snapshot = !config.startup_snapshot.empty();
          setup_recovery_hook();

          if (from_snapshot)
          {
            initialise_startup_snapshot(true);
            snapshotter->set_last_snapshot_idx(ledger_idx);
          }

          sm.advance(State::readingPublicLedger);

          LOG_INFO_FMT("Created recovery node {}", self);
          return {self_signed_node_cert, network.identity->cert};
        }
        default:
        {
          throw std::logic_error(
            fmt::format("Node was started in unknown mode {}", start_type));
        }
      }
    }

    //
    // funcs in state "pending"
    //
    void initiate_join()
    {
      auto network_ca = std::make_shared<tls::CA>(config.join.network_cert);
      auto join_client_cert = std::make_unique<tls::Cert>(
        network_ca, self_signed_node_cert, node_sign_kp->private_key_pem());

      // Create RPC client and connect to remote node
      auto join_client =
        rpcsessions->create_client(std::move(join_client_cert));

      join_client->connect(
        config.join.target_rpc_address.hostname,
        config.join.target_rpc_address.port,
        [this](
          http_status status,
          http::HeaderMap&& headers,
          std::vector<uint8_t>&& data) {
          std::lock_guard<std::mutex> guard(lock);
          if (!sm.check(State::pending))
          {
            return false;
          }

          if (status != HTTP_STATUS_OK)
          {
            const auto& location = headers.find(http::headers::LOCATION);
            if (
              status == HTTP_STATUS_PERMANENT_REDIRECT &&
              location != headers.end())
            {
              const auto& url = http::parse_url_full(location->second);
              config.join.target_rpc_address.hostname = url.host;
              config.join.target_rpc_address.port = url.port;
              LOG_INFO_FMT("Target node redirected to {}", location->second);
            }
            else
            {
              LOG_FAIL_FMT(
                "An error occurred while joining the network: {} {}{}",
                status,
                http_status_str(status),
                data.empty() ?
                  "" :
                  fmt::format("  '{}'", std::string(data.begin(), data.end())));
            }
            return false;
          }

          auto j = serdes::unpack(data, serdes::Pack::Text);

          JoinNetworkNodeToNode::Out resp;
          try
          {
            resp = j.get<JoinNetworkNodeToNode::Out>();
          }
          catch (const std::exception& e)
          {
            LOG_FAIL_FMT(
              "An error occurred while parsing the join network response");
            LOG_DEBUG_FMT(
              "An error occurred while parsing the join network response: {}",
              j.dump());
            return false;
          }

          // Set network secrets, node id and become part of network.
          if (
            resp.node_status == NodeStatus::TRUSTED ||
            resp.node_status == NodeStatus::LEARNER)
          {
            if (resp.network_info->consensus_type != network.consensus_type)
            {
              throw std::logic_error(fmt::format(
                "Enclave initiated with consensus type {} but target node "
                "responded with consensus {}",
                network.consensus_type,
                resp.network_info->consensus_type));
            }

            network.identity = std::make_unique<ReplicatedNetworkIdentity>(
              resp.network_info->identity);
            network.ledger_secrets->init_from_map(
              std::move(resp.network_info->ledger_secrets));

            crypto::Pem n2n_channels_cert;
            if (!resp.network_info->endorsed_certificate.has_value())
            {
              // Endorsed node certificate is included in join response
              // from 2.x (CFT only). When joining an existing 1.x service,
              // self-sign own certificate and use it to endorse TLS
              // connections.
              endorsed_node_cert = create_endorsed_node_cert(
                default_node_cert_validity_period_days);
              history->set_endorsed_certificate(endorsed_node_cert.value());
              n2n_channels_cert = endorsed_node_cert.value();
              open_frontend(ActorsType::members);
              open_user_frontend();
              accept_network_tls_connections();
            }
            else
            {
              n2n_channels_cert =
                resp.network_info->endorsed_certificate.value();
            }

            setup_consensus(
              resp.network_info->service_status.value_or(
                ServiceStatus::OPENING),
              resp.network_info->reconfiguration_type.value_or(
                ReconfigurationType::ONE_TRANSACTION),
              resp.network_info->public_only,
              n2n_channels_cert);
            auto_refresh_jwt_keys();

            if (resp.network_info->public_only)
            {
              last_recovered_signed_idx =
                resp.network_info->last_recovered_signed_idx;
              setup_recovery_hook();
              snapshotter->set_snapshot_generation(false);
            }

            View view = VIEW_UNKNOWN;
            std::vector<kv::Version> view_history = {};
            if (startup_snapshot_info)
            {
              // It is only possible to deserialise the entire snapshot then,
              // once the ledger secrets have been passed in by the network
              kv::ConsensusHookPtrs hooks;
              deserialise_snapshot(
                network.tables,
                startup_snapshot_info->raw,
                hooks,
                &view_history,
                resp.network_info->public_only,
                startup_snapshot_info->evidence_seqno);

              for (auto& hook : hooks)
              {
                hook->call(consensus.get());
              }

              auto tx = network.tables->create_read_only_tx();
              auto signatures = tx.ro(network.signatures);
              auto sig = signatures->get();
              if (!sig.has_value())
              {
                throw std::logic_error(
                  fmt::format("No signatures found after applying snapshot"));
              }
              view = sig->view;

              if (!resp.network_info->public_only)
              {
                // Only clear snapshot if not recovering. When joining the
                // public network the snapshot is used later to initialise the
                // recovery store
                startup_snapshot_info.reset();
              }

              LOG_INFO_FMT(
                "Joiner successfully resumed from snapshot at seqno {} and "
                "view {}",
                network.tables->current_version(),
                view);
            }

            consensus->init_as_backup(
              network.tables->current_version(), view, view_history);

            if (resp.network_info->public_only)
            {
              sm.advance(State::partOfPublicNetwork);
            }
            else
            {
              reset_data(quote_info.quote);
              reset_data(quote_info.endorsements);
              sm.advance(State::partOfNetwork);
            }

            LOG_INFO_FMT(
              "Node has now joined the network as node {}: {}",
              self,
              (resp.network_info->public_only ? "public only" : "all domains"));
          }
          else if (resp.node_status == NodeStatus::PENDING)
          {
            LOG_INFO_FMT(
              "Node {} is waiting for votes of members to be trusted", self);
          }

          return true;
        });

      // Send RPC request to remote node to join the network.
      JoinNetworkNodeToNode::In join_params;

      join_params.node_info_network = config.network;
      join_params.public_encryption_key =
        node_encrypt_kp->public_key_pem().raw();
      join_params.quote_info = quote_info;
      join_params.consensus_type = network.consensus_type;
      join_params.startup_seqno = startup_seqno;
      join_params.certificate_signing_request = node_sign_kp->create_csr(
        config.node_certificate.subject_name,
        config.node_certificate.subject_alt_names);

      LOG_DEBUG_FMT(
        "Sending join request to {}:{}",
        config.join.target_rpc_address.hostname,
        config.join.target_rpc_address.port);

      const auto body = serdes::pack(join_params, serdes::Pack::Text);

      http::Request r(fmt::format(
        "/{}/{}", ccf::get_actor_prefix(ccf::ActorsType::nodes), "join"));
      r.set_header(
        http::headers::CONTENT_TYPE, http::headervalues::contenttype::JSON);
      r.set_body(&body);

      join_client->send_request(r.build_request());
    }

    void start_join_timer()
    {
      initiate_join();

      struct JoinTimeMsg
      {
        JoinTimeMsg(NodeState& self_) : self(self_) {}
        NodeState& self;
      };

      auto join_timer_msg = std::make_unique<threading::Tmsg<JoinTimeMsg>>(
        [](std::unique_ptr<threading::Tmsg<JoinTimeMsg>> msg) {
          if (msg->data.self.sm.check(State::pending))
          {
            msg->data.self.initiate_join();
            auto delay = std::chrono::milliseconds(
              msg->data.self.config.join.join_timer_ms);

            threading::ThreadMessaging::thread_messaging.add_task_after(
              std::move(msg), delay);
          }
        },
        *this);

      threading::ThreadMessaging::thread_messaging.add_task_after(
        std::move(join_timer_msg),
        std::chrono::milliseconds(config.join.join_timer_ms));
    }

    void join()
    {
      std::lock_guard<std::mutex> guard(lock);
      sm.expect(State::pending);
      start_join_timer();
    }

    void auto_refresh_jwt_keys()
    {
      if (!consensus)
      {
        LOG_INFO_FMT(
          "JWT key auto-refresh: consensus not initialized, not starting "
          "auto-refresh");
        return;
      }
      jwt_key_auto_refresh = std::make_shared<JwtKeyAutoRefresh>(
        config.intervals.jwt_key_refresh_interval_s,
        network,
        consensus,
        rpcsessions,
        rpc_map,
        node_sign_kp,
        self_signed_node_cert);
      jwt_key_auto_refresh->start();

      network.tables->set_map_hook(
        network.jwt_issuers.get_name(),
        [this](kv::Version, const kv::untyped::Write&) -> kv::ConsensusHookPtr {
          jwt_key_auto_refresh->schedule_once();
          return kv::ConsensusHookPtr(nullptr);
        });
    }

    //
    // funcs in state "readingPublicLedger" or "verifyingSnapshot"
    //
    void start_ledger_recovery()
    {
      std::lock_guard<std::mutex> guard(lock);
      if (
        !sm.check(State::readingPublicLedger) &&
        !sm.check(State::verifyingSnapshot))
      {
        throw std::logic_error(fmt::format(
          "Node should be in state {} or {} to start reading ledger",
          State::readingPublicLedger,
          State::verifyingSnapshot));
      }

      LOG_INFO_FMT("Starting to read public ledger");
      read_ledger_idx(++ledger_idx);
    }

    void recover_public_ledger_entry(const std::vector<uint8_t>& ledger_entry)
    {
      std::lock_guard<std::mutex> guard(lock);

      std::shared_ptr<kv::Store> store;
      if (sm.check(State::readingPublicLedger))
      {
        // In recovery, use the main store to deserialise public entries
        store = network.tables;
      }
      else if (sm.check(State::verifyingSnapshot))
      {
        store = startup_snapshot_info->store;
      }
      else
      {
        LOG_FAIL_FMT(
          "Node should be in state {} or {} to recover public ledger entry",
          State::readingPublicLedger,
          State::verifyingSnapshot);
        return;
      }

      LOG_INFO_FMT(
        "Deserialising public ledger entry ({})", ledger_entry.size());

      auto r = store->deserialize(ledger_entry, ConsensusType::CFT, true);
      auto result = r->apply();
      if (result == kv::ApplyResult::FAIL)
      {
        LOG_FAIL_FMT("Failed to deserialise entry in public ledger");
        recover_public_ledger_end_unsafe();
        return;
      }

      // Not synchronised because consensus isn't effectively running then
      for (auto& hook : r->get_hooks())
      {
        hook->call(consensus.get());
      }

      // If the ledger entry is a signature, it is safe to compact the store
      if (result == kv::ApplyResult::PASS_SIGNATURE)
      {
        // If the ledger entry is a signature, it is safe to compact the store
        store->compact(ledger_idx);
        auto tx = store->create_tx();
        GenesisGenerator g(network, tx);
        auto last_sig = tx.ro(network.signatures)->get();

        if (!last_sig.has_value())
        {
          throw std::logic_error("Signature missing");
        }

        LOG_DEBUG_FMT(
          "Read signature at {} for view {}", ledger_idx, last_sig->view);
        // Initial transactions, before the first signature, must have
        // happened in the first signature's view (eg - if the first
        // signature is at seqno 20 in view 4, then transactions 1->19 must
        // also have been in view 4). The brief justification is that while
        // the first node may start in an arbitrarily high view (it does not
        // necessarily start in view 1), it cannot _change_ view before a
        // valid signature.
        const auto view_start_idx =
          view_history.empty() ? 1 : last_recovered_signed_idx + 1;
        CCF_ASSERT_FMT(
          last_sig->view >= 0, "last_sig->view is invalid, {}", last_sig->view);
        for (auto i = view_history.size();
             i < static_cast<size_t>(last_sig->view);
             ++i)
        {
          view_history.push_back(view_start_idx);
        }
        last_recovered_signed_idx = ledger_idx;

        if (
          startup_snapshot_info && startup_snapshot_info->has_evidence &&
          startup_snapshot_info->evidence_seqno.has_value() &&
          static_cast<consensus::Index>(last_sig->commit_seqno) >=
            startup_snapshot_info->evidence_seqno.value())
        {
          startup_snapshot_info->is_evidence_committed = true;
        }

        if (sm.check(State::readingPublicLedger))
        {
          // Inform snapshotter of all signature entries so that this node can
          // continue generating snapshots at the correct interval once the
          // recovery is complete
          snapshotter->record_committable(ledger_idx);
          snapshotter->commit(ledger_idx, false);
        }
      }
      else if (
        result == kv::ApplyResult::PASS_SNAPSHOT_EVIDENCE &&
        startup_snapshot_info)
      {
        auto tx = store->create_read_only_tx();
        auto snapshot_evidence = tx.ro(network.snapshot_evidence);

        if (
          startup_snapshot_info->evidence_seqno.has_value() &&
          ledger_idx == startup_snapshot_info->evidence_seqno.value())
        {
          auto evidence = snapshot_evidence->get();
          if (!evidence.has_value())
          {
            throw std::logic_error("Invalid snapshot evidence");
          }

          if (evidence->hash == crypto::Sha256Hash(startup_snapshot_info->raw))
          {
            LOG_DEBUG_FMT(
              "Snapshot evidence for snapshot found at {}",
              startup_snapshot_info->evidence_seqno.value());
            startup_snapshot_info->has_evidence = true;
          }
        }
      }

      read_ledger_idx(++ledger_idx);
    }

    void verify_snapshot_end()
    {
      std::lock_guard<std::mutex> guard(lock);
      if (!sm.check(State::verifyingSnapshot))
      {
        LOG_FAIL_FMT(
          "Node in state {} cannot finalise snapshot verification", sm.value());
        return;
      }

      if (startup_snapshot_info == nullptr)
      {
        // Node should shutdown if the startup snapshot cannot be verified
        throw std::logic_error(
          "No known startup snapshot to finalise snapshot verification");
      }

      if (!startup_snapshot_info->is_snapshot_verified())
      {
        // Node should shutdown if the startup snapshot cannot be verified
        LOG_FAIL_FMT(
          "Snapshot evidence at {} was not committed in ledger ending at {}. "
          "Node should be shutdown by operator.",
          startup_snapshot_info->evidence_seqno.value(),
          ledger_idx);
        return;
      }

      ledger_truncate(startup_snapshot_info->seqno);

      sm.advance(State::pending);
      start_join_timer();
    }

    void recover_public_ledger_end_unsafe()
    {
      sm.expect(State::readingPublicLedger);

      if (
        startup_snapshot_info &&
        startup_snapshot_info->requires_ledger_verification())
      {
        if (!startup_snapshot_info->is_snapshot_verified())
        {
          throw std::logic_error(
            "Snapshot evidence was not committed in ledger");
        }

        if (
          last_recovered_signed_idx <
          startup_snapshot_info->evidence_seqno.value())
        {
          throw std::logic_error("Snapshot evidence would be rolled back");
        }
      }

      // When reaching the end of the public ledger, truncate to last signed
      // index
      const auto last_recovered_term = view_history.size();
      auto new_term = last_recovered_term + 2;
      LOG_INFO_FMT("Setting term on public recovery store to {}", new_term);

      // Note: KV term must be set before the first Tx is committed
      network.tables->rollback(
        {last_recovered_term, last_recovered_signed_idx}, new_term);
      ledger_truncate(last_recovered_signed_idx);
      snapshotter->rollback(last_recovered_signed_idx);

      LOG_INFO_FMT(
        "End of public ledger recovery - Truncating ledger to last signed "
        "TxID: {}.{}",
        last_recovered_term,
        last_recovered_signed_idx);

      auto tx = network.tables->create_read_only_tx();
      if (network.consensus_type == ConsensusType::BFT)
      {
        endorsed_node_cert = create_endorsed_node_cert(
          config.node_certificate.initial_validity_period_days);
        history->set_endorsed_certificate(endorsed_node_cert.value());
        accept_network_tls_connections();
        open_frontend(ActorsType::members);
      }

      network.ledger_secrets->init(last_recovered_signed_idx + 1);

      // Initialise snapshotter after public recovery
      snapshotter->init_after_public_recovery();
      snapshotter->set_snapshot_generation(false);

      kv::Version index = 0;
      kv::Term view = 0;
      kv::Version global_commit = 0;

      // auto ls = g.get_last_signature();
      auto ls = tx.ro(network.signatures)->get();
      if (ls.has_value())
      {
        auto s = ls.value();
        index = s.seqno;
        view = s.view;
        global_commit = s.commit_seqno;
      }

      auto h = dynamic_cast<MerkleTxHistory*>(history.get());
      if (h)
      {
        h->set_node_id(self);
      }

      if (progress_tracker != nullptr)
      {
        progress_tracker->set_node_id(self);
      }

      auto service_config = tx.ro(network.config)->get();
      auto reconfiguration_type = service_config->reconfiguration_type.value_or(
        ReconfigurationType::ONE_TRANSACTION);

      setup_consensus(ServiceStatus::OPENING, reconfiguration_type, true);
      auto_refresh_jwt_keys();

      LOG_DEBUG_FMT(
        "Restarting consensus at view: {} seqno: {} commit_seqno {}",
        view,
        index,
        global_commit);

      consensus->force_become_primary(index, view, view_history, index);

      if (!create_and_send_boot_request(
            false /* Restore consortium from ledger */))
      {
        throw std::runtime_error(
          "End of public recovery transaction could not be committed");
      }

      sm.advance(State::partOfPublicNetwork);
    }

    //
    // funcs in state "readingPrivateLedger"
    //
    void recover_private_ledger_entry(const std::vector<uint8_t>& ledger_entry)
    {
      std::lock_guard<std::mutex> guard(lock);
      if (!sm.check(State::readingPrivateLedger))
      {
        LOG_FAIL_FMT(
          "Node is state {} cannot recover private ledger entry", sm.value());
        return;
      }

      LOG_INFO_FMT(
        "Deserialising private ledger entry ({})", ledger_entry.size());

      // When reading the private ledger, deserialise in the recovery store
      auto result =
        recovery_store->deserialize(ledger_entry, ConsensusType::CFT)->apply();
      if (result == kv::ApplyResult::FAIL)
      {
        LOG_FAIL_FMT("Failed to deserialise entry in private ledger");
        // Note: rollback terms do not matter here as recovery store is about to
        // be discarded
        recovery_store->rollback({0, ledger_idx - 1}, 0);
        recover_private_ledger_end_unsafe();
        return;
      }

      if (result == kv::ApplyResult::PASS_SIGNATURE)
      {
        recovery_store->compact(ledger_idx);
      }

      if (recovery_store->current_version() == recovery_v)
      {
        LOG_INFO_FMT("Reached recovery final version at {}", recovery_v);
        recover_private_ledger_end_unsafe();
      }
      else
      {
        read_ledger_idx(++ledger_idx);
      }
    }

    void recover_private_ledger_end_unsafe()
    {
      // When reaching the end of the private ledger, make sure the same
      // ledger has been read and swap in private state

      sm.expect(State::readingPrivateLedger);

      if (recovery_v != recovery_store->current_version())
      {
        throw std::logic_error(fmt::format(
          "Private recovery did not reach public ledger seqno: {}/{}",
          recovery_store->current_version(),
          recovery_v));
      }

      auto h =
        dynamic_cast<MerkleTxHistory*>(recovery_store->get_history().get());
      if (h->get_replicated_state_root() != recovery_root)
      {
        throw std::logic_error(fmt::format(
          "Root of public store does not match root of private store at {}",
          recovery_v));
      }

      network.tables->swap_private_maps(*recovery_store.get());
      recovery_store.reset();

      // Raft should deserialise all security domains when network is opened
      consensus->enable_all_domains();

      // Snapshots are only generated after recovery is complete
      snapshotter->set_snapshot_generation(true);

      // Open the service
      if (consensus->can_replicate())
      {
        setup_one_off_secret_hook();
        auto tx = network.tables->create_tx();

        // Shares for the new ledger secret can only be issued now, once the
        // previous ledger secrets have been recovered
        share_manager.issue_recovery_shares(tx);
        GenesisGenerator g(network, tx);
        if (!g.open_service())
        {
          throw std::logic_error("Service could not be opened");
        }

        if (tx.commit() != kv::CommitResult::SUCCESS)
        {
          throw std::logic_error(
            "Could not commit transaction when finishing network recovery");
        }
      }
      open_user_frontend();
      reset_data(quote_info.quote);
      reset_data(quote_info.endorsements);
      sm.advance(State::partOfNetwork);
    }

    void setup_one_off_secret_hook()
    {
      // This hook is necessary to adjust the version at which the last ledger
      // secret before recovery is recorded in the store. This can only be fired
      // once, after the recovery shares for the post-recovery ledger secret are
      // issued.
      network.tables->set_map_hook(
        network.encrypted_ledger_secrets.get_name(),
        network.encrypted_ledger_secrets.wrap_map_hook(
          [this](
            kv::Version version, const EncryptedLedgerSecretsInfo::Write& w)
            -> kv::ConsensusHookPtr {
            if (!w.has_value())
            {
              throw std::logic_error(fmt::format(
                "Unexpected removal from {} table",
                network.encrypted_ledger_secrets.get_name()));
            }

            network.ledger_secrets->adjust_previous_secret_stored_version(
              version);

            network.tables->unset_map_hook(
              network.encrypted_ledger_secrets.get_name());

            return kv::ConsensusHookPtr(nullptr);
          }));
    }

    //
    // funcs in state "readingPublicLedger" or "readingPrivateLedger"
    //
    void recover_ledger_end()
    {
      std::lock_guard<std::mutex> guard(lock);

      if (is_reading_public_ledger())
      {
        recover_public_ledger_end_unsafe();
      }
      else if (is_reading_private_ledger())
      {
        recover_private_ledger_end_unsafe();
      }
      else
      {
        LOG_FAIL_FMT(
          "Node in state {} cannot finalise ledger recovery", sm.value());
        return;
      }
    }

    //
    // funcs in state "partOfPublicNetwork"
    //
    void setup_private_recovery_store()
    {
      recovery_store = std::make_shared<kv::Store>(
        true /* Check transactions in order */,
        true /* Make use of historical secrets */);
      auto recovery_history = std::make_shared<MerkleTxHistory>(
        *recovery_store.get(),
        self,
        *node_sign_kp,
        sig_tx_interval,
        sig_ms_interval,
        false /* No signature timer on recovery_history */);

      auto recovery_encryptor = make_encryptor();

      recovery_store->set_history(recovery_history);
      recovery_store->set_encryptor(recovery_encryptor);

      // Record real store version and root
      recovery_v = network.tables->current_version();
      auto h = dynamic_cast<MerkleTxHistory*>(history.get());
      recovery_root = h->get_replicated_state_root();

      if (startup_snapshot_info)
      {
        std::vector<kv::Version> view_history;
        kv::ConsensusHookPtrs hooks;
        deserialise_snapshot(
          recovery_store,
          startup_snapshot_info->raw,
          hooks,
          &view_history,
          false,
          startup_snapshot_info->evidence_seqno);
        startup_snapshot_info.reset();
      }

      LOG_DEBUG_FMT(
        "Recovery store successfully setup at {}. Target recovery seqno: {}",
        recovery_store->current_version(),
        recovery_v);
    }

    void trigger_recovery_shares_refresh(kv::Tx& tx) override
    {
      share_manager.shuffle_recovery_shares(tx);
    }

    void trigger_host_process_launch(
      const std::vector<std::string>& args) override
    {
      LaunchHostProcessMessage msg{args};
      nlohmann::json j = msg;
      auto json = j.dump();
      LOG_DEBUG_FMT("Triggering host process launch: {}", json);
      RINGBUFFER_WRITE_MESSAGE(AppMessage::launch_host_process, to_host, json);
    }

    void transition_service_to_open(kv::Tx& tx) override
    {
      std::lock_guard<std::mutex> guard(lock);

      auto service = tx.rw<Service>(Tables::SERVICE);
      auto service_info = service->get();
      if (!service_info.has_value())
      {
        throw std::logic_error(
          "Service information cannot be found to transition service to open");
      }

      // Idempotence: if the service is already open or waiting for recovery
      // shares, this function should succeed with no effect
      if (
        service_info->status == ServiceStatus::WAITING_FOR_RECOVERY_SHARES ||
        service_info->status == ServiceStatus::OPEN)
      {
        LOG_DEBUG_FMT(
          "Service in state {} is already open", service_info->status);
        return;
      }

      if (is_part_of_public_network())
      {
        // If the node is in public mode, start accepting member recovery
        // shares
        share_manager.clear_submitted_recovery_shares(tx);
        service_info->status = ServiceStatus::WAITING_FOR_RECOVERY_SHARES;
        service->put(service_info.value());
        return;
      }
      else if (is_part_of_network())
      {
        // Otherwise, if the node is part of the network. Open the network
        // straight away. Recovery shares are allocated to each recovery member.
        try
        {
          share_manager.issue_recovery_shares(tx);
        }
        catch (const std::logic_error& e)
        {
          throw std::logic_error(
            fmt::format("Failed to issue recovery shares: {}", e.what()));
        }

        GenesisGenerator g(network, tx);
        if (g.open_service())
        {
          open_user_frontend();
        }
        return;
      }
      else
      {
        throw std::logic_error(
          fmt::format("Node in state {} cannot open service", sm.value()));
      }
    }

    void initiate_private_recovery(kv::Tx& tx) override
    {
      std::lock_guard<std::mutex> guard(lock);
      sm.expect(State::partOfPublicNetwork);

      auto restored_ledger_secrets = share_manager.restore_recovery_shares_info(
        tx, std::move(recovery_ledger_secrets));

      // Broadcast decrypted ledger secrets to other nodes for them to initiate
      // private recovery too
      LedgerSecretsBroadcast::broadcast_some(
        network, self, tx, restored_ledger_secrets);

      network.ledger_secrets->restore_historical(
        std::move(restored_ledger_secrets));

      LOG_INFO_FMT("Initiating end of recovery (primary)");

      // Emit signature to certify transactions that happened on public
      // network
      history->emit_signature();

      setup_private_recovery_store();
      reset_recovery_hook();

      // Start reading private security domain of ledger
      ledger_idx = recovery_store->current_version();
      read_ledger_idx(++ledger_idx);

      sm.advance(State::readingPrivateLedger);
    }

    //
    // funcs in state "partOfNetwork" or "partOfPublicNetwork"
    //
    void tick(std::chrono::milliseconds elapsed)
    {
      if (
        !sm.check(State::partOfNetwork) &&
        !sm.check(State::partOfPublicNetwork) &&
        !sm.check(State::readingPrivateLedger))
      {
        return;
      }

      consensus->periodic(elapsed);
    }

    void tick_end()
    {
      if (
        !sm.check(State::partOfNetwork) &&
        !sm.check(State::partOfPublicNetwork) &&
        !sm.check(State::readingPrivateLedger))
      {
        return;
      }

      consensus->periodic_end();
    }

    void recv_node_inbound(const uint8_t* data, size_t size)
    {
      auto [msg_type, from, payload] =
        ringbuffer::read_message<ccf::node_inbound>(data, size);

      auto payload_data = payload.data;
      auto payload_size = payload.size;

      if (msg_type == ccf::NodeMsgType::forwarded_msg)
      {
        cmd_forwarder->recv_message(from, payload_data, payload_size);
      }
      else
      {
        // Only process messages once part of network
        if (
          !sm.check(State::partOfNetwork) &&
          !sm.check(State::partOfPublicNetwork) &&
          !sm.check(State::readingPrivateLedger))
        {
          LOG_DEBUG_FMT(
            "Ignoring node msg received too early - current state is {}",
            sm.value());
          return;
        }

        switch (msg_type)
        {
          case channel_msg:
          {
            n2n_channels->recv_channel_message(
              from, payload_data, payload_size);
            break;
          }

          case consensus_msg:
          {
            consensus->recv_message(from, payload_data, payload_size);
            break;
          }

          default:
          {
            LOG_FAIL_FMT("Unknown node message type: {}", msg_type);
            return;
          }
        }
      }
    }

    //
    // always available
    //
    bool is_primary() const override
    {
      return (
        (sm.check(State::partOfNetwork) ||
         sm.check(State::partOfPublicNetwork) ||
         sm.check(State::readingPrivateLedger)) &&
        consensus->is_primary());
    }

    bool can_replicate() override
    {
      return (
        (sm.check(State::partOfNetwork) ||
         sm.check(State::partOfPublicNetwork) ||
         sm.check(State::readingPrivateLedger)) &&
        consensus->can_replicate());
    }

    bool is_in_initialised_state() const override
    {
      return sm.check(State::initialized);
    }

    bool is_part_of_network() const override
    {
      return sm.check(State::partOfNetwork);
    }

    bool is_reading_public_ledger() const override
    {
      return sm.check(State::readingPublicLedger);
    }

    bool is_reading_private_ledger() const override
    {
      return sm.check(State::readingPrivateLedger);
    }

    bool is_verifying_snapshot() const override
    {
      return sm.check(State::verifyingSnapshot);
    }

    bool is_part_of_public_network() const override
    {
      return sm.check(State::partOfPublicNetwork);
    }

    ExtendedState state() override
    {
      std::lock_guard<std::mutex> guard(lock);
      State s = sm.value();
      if (s == State::readingPrivateLedger)
      {
        return {s, recovery_v, recovery_store->current_version()};
      }
      else
      {
        return {s, std::nullopt, std::nullopt};
      }
    }

    bool rekey_ledger(kv::Tx& tx) override
    {
      std::lock_guard<std::mutex> guard(lock);
      sm.expect(State::partOfNetwork);

      // The ledger should not be re-keyed when the service is not open because:
      // - While waiting for recovery shares, the submitted shares are stored
      // in a public table, encrypted with the ledger secret generated at
      // startup of the first recovery node
      // - On recovery, historical ledger secrets can only be looked up in the
      // ledger once all ledger secrets have been restored
      GenesisGenerator g(network, tx);
      if (g.get_service_status().value() != ServiceStatus::OPEN)
      {
        LOG_FAIL_FMT("Cannot rekey ledger while the service is not open");
        return false;
      }

      // Effects of ledger rekey are only observed from the next transaction,
      // once the local hook on the secrets table has been triggered.

      auto new_ledger_secret = make_ledger_secret();
      share_manager.issue_recovery_shares(tx, new_ledger_secret);
      LedgerSecretsBroadcast::broadcast_new(
        network, tx, std::move(new_ledger_secret));

      return true;
    }

    NodeId get_node_id() const override
    {
      return self;
    }

    std::optional<kv::Version> get_startup_snapshot_seqno() override
    {
      std::lock_guard<std::mutex> guard(lock);
      return startup_seqno;
    }

    SessionMetrics get_session_metrics() override
    {
      return rpcsessions->get_session_metrics();
    }

  private:
    bool is_ip(const std::string& hostname)
    {
      // IP address components are purely numeric. DNS names may be largely
      // numeric, but at least the final component (TLD) must not be
      // all-numeric. So this distinguishes "1.2.3.4" (and IP address) from
      // "1.2.3.c4m" (a DNS name). "1.2.3." is invalid for either, and will
      // throw. Attempts to handle IPv6 by also splitting on ':', but this is
      // untested.
      const auto final_component =
        nonstd::split(nonstd::split(hostname, ".").back(), ":").back();
      if (final_component.empty())
      {
        throw std::runtime_error(fmt::format(
          "{} has a trailing period, is not a valid hostname",
          final_component));
      }
      for (const auto c : final_component)
      {
        if (c < '0' || c > '9')
        {
          return false;
        }
      }

      return true;
    }

    std::vector<crypto::SubjectAltName> get_subject_alternative_names()
    {
      // If no Subject Alternative Name (SAN) is passed in at node creation,
      // default to using node's RPC address as single SAN. Otherwise, use
      // specified SANs.
      if (!config.node_certificate.subject_alt_names.empty())
      {
        return config.node_certificate.subject_alt_names;
      }
      else
      {
        // Construct SANs from RPC interfaces, manually detecting whether each
        // is a domain name or IP
        std::vector<crypto::SubjectAltName> sans;
        for (const auto& interface : config.network.rpc_interfaces)
        {
          sans.push_back(
            {interface.public_rpc_address.hostname,
             is_ip(interface.public_rpc_address.hostname)});
        }
        return sans;
      }
    }

    crypto::Pem create_endorsed_node_cert(size_t validity_period_days)
    {
      // Only used by a 2.x node joining an existing 1.x service which will not
      // endorsed the identity of the new joiner.
      return create_endorsed_cert(
        node_sign_kp,
        config.node_certificate.subject_name,
        config.node_certificate.subject_alt_names,
        config.startup_host_time,
        validity_period_days,
        network.identity->priv_key,
        network.identity->cert);
    }

    void accept_node_tls_connections()
    {
      // Accept TLS connections, presenting self-signed (i.e. non-endorsed)
      // node certificate.
      rpcsessions->set_cert(
        self_signed_node_cert, node_sign_kp->private_key_pem());
      LOG_INFO_FMT("Node TLS connections now accepted");
    }

    void accept_network_tls_connections()
    {
      // Accept TLS connections, presenting node certificate signed by network
      // certificate
      CCF_ASSERT_FMT(
        endorsed_node_cert.has_value(),
        "Node certificate should be endorsed before accepting endorsed client "
        "connections");
      rpcsessions->set_cert(
        endorsed_node_cert.value(), node_sign_kp->private_key_pem());
      LOG_INFO_FMT("Network TLS connections now accepted");
    }

    void open_frontend(
      ccf::ActorsType actor,
      std::optional<crypto::Pem*> identity = std::nullopt)
    {
      auto fe = rpc_map->find(actor);
      if (!fe.has_value())
      {
        throw std::logic_error(
          fmt::format("Cannot open {} frontend", (int)actor));
      }
      fe.value()->open(identity);
    }

    void open_user_frontend() override
    {
      open_frontend(ccf::ActorsType::users, &network.identity->cert);
    }

    std::vector<uint8_t> serialize_create_request(bool create_consortium = true)
    {
      CreateNetworkNodeToNode::In create_params;

      // False on recovery where the consortium is read from the existing
      // ledger
      if (create_consortium)
      {
<<<<<<< HEAD
        create_params.genesis_info = config.start;
=======
        CreateNetworkNodeToNode::In::GenesisInfo genesis_info;
        for (auto const& m_info : config.genesis.members_info)
        {
          genesis_info.members_info.push_back(m_info);
        }
        genesis_info.constitution = config.genesis.constitution;

        genesis_info.configuration = {
          config.genesis.recovery_threshold,
          network.consensus_type,
          config.genesis.reconfiguration_type,
          config.genesis.max_allowed_node_cert_validity_days};
        create_params.genesis_info = genesis_info;
>>>>>>> d29020c6
      }

      create_params.node_id = self;
      create_params.certificate_signing_request = node_sign_kp->create_csr(
        config.node_certificate.subject_name,
        config.node_certificate.subject_alt_names);
      create_params.public_key = node_sign_kp->public_key_pem();
      create_params.network_cert = network.identity->cert;
      create_params.quote_info = quote_info;
      create_params.public_encryption_key = node_encrypt_kp->public_key_pem();
      create_params.code_digest = node_code_id;
      create_params.node_info_network = config.network;
      create_params.node_cert_valid_from = config.startup_host_time;
      create_params.initial_node_cert_validity_period_days =
        config.node_certificate.initial_validity_period_days;

      // Record self-signed certificate in create request if the node does not
      // require endorsement by the service (i.e. BFT)
      if (network.consensus_type == ConsensusType::BFT)
      {
        create_params.node_cert = self_signed_node_cert;
      }

      const auto body = serdes::pack(create_params, serdes::Pack::Text);

      http::Request request(fmt::format(
        "/{}/{}", ccf::get_actor_prefix(ccf::ActorsType::nodes), "create"));
      request.set_header(
        http::headers::CONTENT_TYPE, http::headervalues::contenttype::JSON);

      request.set_body(&body);

      return request.build_request();
    }

    bool parse_create_response(const std::vector<uint8_t>& response)
    {
      http::SimpleResponseProcessor processor;
      http::ResponseParser parser(processor);

      parser.execute(response.data(), response.size());

      if (processor.received.size() != 1)
      {
        LOG_FAIL_FMT(
          "Expected single message, found {}", processor.received.size());
        return false;
      }

      const auto& r = processor.received.front();

      if (r.status != HTTP_STATUS_OK)
      {
        LOG_FAIL_FMT(
          "Create response is error: {} {}",
          r.status,
          http_status_str(r.status));
        return false;
      }

      const auto body = serdes::unpack(r.body, serdes::Pack::Text);
      if (!body.is_boolean())
      {
        LOG_FAIL_FMT("Expected boolean body in create response");
        LOG_DEBUG_FMT(
          "Expected boolean body in create response: {}", body.dump());
        return false;
      }

      return body;
    }

    bool send_create_request(const std::vector<uint8_t>& packed)
    {
      auto node_session = std::make_shared<enclave::SessionContext>(
        enclave::InvalidSessionId, self_signed_node_cert.raw());
      auto ctx = enclave::make_rpc_context(node_session, packed);

      ctx->is_create_request = true;

      const auto actor_opt = http::extract_actor(*ctx);
      if (!actor_opt.has_value())
      {
        throw std::logic_error("Unable to get actor for create request");
      }

      const auto actor = rpc_map->resolve(actor_opt.value());
      auto frontend_opt = this->rpc_map->find(actor);
      if (!frontend_opt.has_value())
      {
        throw std::logic_error(
          "RpcMap::find returned invalid (empty) frontend");
      }
      auto frontend = frontend_opt.value();

      const auto response = frontend->process(ctx);
      if (!response.has_value())
      {
        return false;
      }

      return parse_create_response(response.value());
    }

    bool create_and_send_boot_request(bool create_consortium = true)
    {
      const auto create_success =
        send_create_request(serialize_create_request(create_consortium));
      if (network.consensus_type == ConsensusType::BFT)
      {
        return true;
      }
      else
      {
        return create_success;
      }
    }

    void backup_initiate_private_recovery()
    {
      if (!consensus->is_backup())
        return;

      sm.expect(State::partOfPublicNetwork);

      LOG_INFO_FMT("Initiating end of recovery (backup)");

      setup_private_recovery_store();

      reset_recovery_hook();
      setup_one_off_secret_hook();

      // Start reading private security domain of ledger
      ledger_idx = recovery_store->current_version();
      read_ledger_idx(++ledger_idx);

      sm.advance(State::readingPrivateLedger);
    }

    void setup_basic_hooks()
    {
      network.tables->set_map_hook(
        network.secrets.get_name(),
        network.secrets.wrap_map_hook(
          [this](kv::Version hook_version, const Secrets::Write& w)
            -> kv::ConsensusHookPtr {
            LedgerSecretsMap restored_ledger_secrets;

            const auto& ledger_secrets_for_nodes = w;
            if (!ledger_secrets_for_nodes.has_value())
            {
              throw std::logic_error(fmt::format(
                "Unexpected removal from {} table",
                network.secrets.get_name()));
            }

            for (const auto& [node_id, encrypted_ledger_secrets] :
                 ledger_secrets_for_nodes.value())
            {
              if (node_id != self)
              {
                // Only consider ledger secrets for this node
                continue;
              }

              for (const auto& encrypted_ledger_secret :
                   encrypted_ledger_secrets)
              {
                auto plain_ledger_secret = LedgerSecretsBroadcast::decrypt(
                  node_encrypt_kp, encrypted_ledger_secret.encrypted_secret);

                // On rekey, the version is inferred from the version at which
                // the hook is executed. Otherwise, on recovery, use the version
                // read from the write set.
                kv::Version ledger_secret_version =
                  encrypted_ledger_secret.version.value_or(hook_version);

                if (is_part_of_public_network())
                {
                  // On recovery, accumulate restored ledger secrets
                  restored_ledger_secrets.emplace(
                    ledger_secret_version,
                    std::make_shared<LedgerSecret>(
                      std::move(plain_ledger_secret),
                      encrypted_ledger_secret.previous_secret_stored_version));
                }
                else
                {
                  // When rekeying, set the encryption key for the next version
                  // onward (backups deserialise this transaction with the
                  // previous ledger secret)
                  network.ledger_secrets->set_secret(
                    ledger_secret_version + 1,
                    std::make_shared<LedgerSecret>(
                      std::move(plain_ledger_secret), hook_version));
                }
              }
            }

            if (!restored_ledger_secrets.empty() && is_part_of_public_network())
            {
              // When recovering, restore ledger secrets and trigger end of
              // recovery protocol (backup only)
              network.ledger_secrets->restore_historical(
                std::move(restored_ledger_secrets));
              backup_initiate_private_recovery();
            }

            return kv::ConsensusHookPtr(nullptr);
          }));

      network.tables->set_map_hook(
        network.node_endorsed_certificates.get_name(),
        network.node_endorsed_certificates.wrap_map_hook(
          [this](
            kv::Version hook_version,
            const NodeEndorsedCertificates::Write& w) -> kv::ConsensusHookPtr {
            for (auto const& [node_id, endorsed_certificate] : w)
            {
              if (node_id != self)
              {
                continue;
              }

              if (!endorsed_certificate.has_value())
              {
                throw std::logic_error(fmt::format(
                  "Could not find endorsed node certificate for {}", self));
              }

              endorsed_node_cert = endorsed_certificate.value();
              history->set_endorsed_certificate(endorsed_node_cert.value());
              n2n_channels->set_endorsed_node_cert(endorsed_node_cert.value());
              accept_network_tls_connections();

              open_frontend(ActorsType::members);
              open_user_frontend();
            }

            return kv::ConsensusHookPtr(nullptr);
          }));
    }

    kv::Version get_last_recovered_signed_idx() override
    {
      // On recovery, only one node recovers the public ledger and is thus
      // aware of the version at which the new ledger secret is applicable
      // from. If the primary changes while the network is public-only, the
      // new primary should also know at which version the new ledger secret
      // is applicable from.
      std::lock_guard<std::mutex> guard(lock);
      return last_recovered_signed_idx;
    }

    void setup_recovery_hook()
    {
      network.tables->set_map_hook(
        network.encrypted_ledger_secrets.get_name(),
        network.encrypted_ledger_secrets.wrap_map_hook(
          [this](
            kv::Version version, const EncryptedLedgerSecretsInfo::Write& w)
            -> kv::ConsensusHookPtr {
            auto encrypted_ledger_secret_info = w;
            if (!encrypted_ledger_secret_info.has_value())
            {
              throw std::logic_error(fmt::format(
                "Unexpected removal from {} table",
                network.encrypted_ledger_secrets.get_name()));
            }

            // If the version of the next ledger secret is not set, deduce it
            // from the hook version (i.e. ledger rekey)
            if (!encrypted_ledger_secret_info->next_version.has_value())
            {
              encrypted_ledger_secret_info->next_version = version + 1;
            }

            if (encrypted_ledger_secret_info->previous_ledger_secret
                  .has_value())
            {
              LOG_DEBUG_FMT(
                "Recovery encrypted ledger secret valid at seqno {}",
                encrypted_ledger_secret_info->previous_ledger_secret->version);
            }

            recovery_ledger_secrets.emplace_back(
              std::move(encrypted_ledger_secret_info.value()));

            return kv::ConsensusHookPtr(nullptr);
          }));
    }

    void reset_recovery_hook()
    {
      network.tables->unset_map_hook(
        network.encrypted_ledger_secrets.get_name());
    }

    void setup_n2n_channels(
      const std::optional<crypto::Pem>& endorsed_node_certificate_ =
        std::nullopt)
    {
      // If the endorsed node certificate is available at the time the
      // consensus/node-to-node channels are initialised, use it (i.e. join).
      // Otherwise, specify it later, on endorsed certificate table hook (i.e.
      // start or recover).
      n2n_channels->initialize(
        self, network.identity->cert, node_sign_kp, endorsed_node_certificate_);
    }

    void setup_cmd_forwarder()
    {
      cmd_forwarder->initialize(self);
    }

    void setup_history()
    {
      if (history)
      {
        throw std::logic_error("History already initialised");
      }

      history = std::make_shared<MerkleTxHistory>(
        *network.tables.get(),
        self,
        *node_sign_kp,
        sig_tx_interval,
        sig_ms_interval,
        true);
      network.tables->set_history(history);
    }

    void setup_encryptor()
    {
      if (encryptor)
      {
        throw std::logic_error("Encryptor already initialised");
      }

      encryptor = make_encryptor();
      network.tables->set_encryptor(encryptor);
    }

    void setup_consensus(
      ServiceStatus service_status,
      ReconfigurationType reconfiguration_type,
      bool public_only = false,
      const std::optional<crypto::Pem>& endorsed_node_certificate_ =
        std::nullopt)
    {
      setup_n2n_channels(endorsed_node_certificate_);
      setup_cmd_forwarder();

      auto request_tracker = std::make_shared<aft::RequestTracker>();
      auto view_change_tracker = std::make_unique<aft::ViewChangeTracker>(
        tracker_store,
        std::chrono::milliseconds(consensus_config.raft_election_timeout_ms));
      auto shared_state = std::make_shared<aft::State>(self);

      auto resharing_tracker = nullptr;
      if (consensus_config.consensus_type == ConsensusType::BFT)
      {
        std::make_shared<ccf::SplitIdentityResharingTracker>(
          shared_state,
          rpc_map,
          node_sign_kp,
          self_signed_node_cert,
          endorsed_node_cert);
      }

      auto node_client = std::make_shared<HTTPNodeClient>(
        rpc_map, node_sign_kp, self_signed_node_cert, endorsed_node_cert);

      kv::ReplicaState initial_state =
        (reconfiguration_type == ReconfigurationType::TWO_TRANSACTION &&
         service_status == ServiceStatus::OPEN) ?
        kv::ReplicaState::Learner :
        kv::ReplicaState::Follower;

      auto raft = std::make_unique<RaftType>(
        network.consensus_type,
        std::make_unique<aft::Adaptor<kv::Store>>(network.tables),
        std::make_unique<consensus::LedgerEnclave>(writer_factory),
        n2n_channels,
        snapshotter,
        rpcsessions,
        rpc_map,
        shared_state,
        std::make_shared<aft::ExecutorImpl>(shared_state, rpc_map, rpcsessions),
        request_tracker,
        std::move(view_change_tracker),
        std::move(resharing_tracker),
        node_client,
<<<<<<< HEAD
        std::chrono::milliseconds(consensus_config.raft_timeout_ms),
        std::chrono::milliseconds(consensus_config.raft_election_timeout_ms),
        std::chrono::milliseconds(consensus_config.bft_view_change_timeout),
=======
        std::chrono::milliseconds(consensus_config.raft_request_timeout),
        std::chrono::milliseconds(consensus_config.raft_election_timeout),
        std::chrono::milliseconds(consensus_config.raft_election_timeout),
>>>>>>> d29020c6
        sig_tx_interval,
        public_only,
        initial_state,
        reconfiguration_type);

      consensus = std::make_shared<RaftConsensusType>(
        std::move(raft), network.consensus_type);

      network.tables->set_consensus(consensus);
      cmd_forwarder->set_request_tracker(request_tracker);

      // When a node is added, even locally, inform consensus so that it
      // can add a new active configuration.
      network.tables->set_map_hook(
        network.nodes.get_name(),
        network.nodes.wrap_map_hook(
          [](kv::Version version, const Nodes::Write& w)
            -> kv::ConsensusHookPtr {
            return std::make_unique<ConfigurationChangeHook>(version, w);
          }));

      network.tables->set_map_hook(
        network.network_configurations.get_name(),
        network.network_configurations.wrap_map_hook(
          [](kv::Version version, const NetworkConfigurations::Write& w)
            -> kv::ConsensusHookPtr {
            return std::make_unique<NetworkConfigurationsHook>(version, w);
          }));

      network.tables->set_map_hook(
        network.resharings.get_name(),
        network.resharings.wrap_map_hook(
          [](kv::Version version, const Resharings::Write& w)
            -> kv::ConsensusHookPtr {
            return std::make_unique<ResharingsHook>(version, w);
          }));

      network.tables->set_map_hook(
        network.signatures.get_name(),
        network.signatures.wrap_map_hook(
          [](kv::Version version, const Signatures::Write& w)
            -> kv::ConsensusHookPtr {
            return std::make_unique<SignaturesHook>(version, w);
          }));

      network.tables->set_map_hook(
        network.serialise_tree.get_name(),
        network.serialise_tree.wrap_map_hook(
          [](kv::Version version, const SerialisedMerkleTree::Write& w)
            -> kv::ConsensusHookPtr {
            return std::make_unique<SerialisedMerkleTreeHook>(version, w);
          }));

      setup_basic_hooks();
    }

    void setup_progress_tracker()
    {
      if (network.consensus_type == ConsensusType::BFT)
      {
        if (progress_tracker)
        {
          throw std::logic_error("Progress tracker already initialised");
        }

        setup_tracker_store();
        progress_tracker =
          std::make_shared<ccf::ProgressTracker>(tracker_store, self);
        network.tables->set_progress_tracker(progress_tracker);
      }
    }

    void setup_snapshotter()
    {
      if (snapshotter)
      {
        throw std::logic_error("Snapshotter already initialised");
      }
      snapshotter = std::make_shared<Snapshotter>(
        writer_factory, network.tables, config.snapshot_tx_interval);
    }

    void setup_tracker_store()
    {
      if (tracker_store == nullptr)
      {
        tracker_store = std::make_shared<ccf::ProgressTrackerStoreAdapter>(
          *network.tables.get(), *node_sign_kp);
      }
    }

    void read_ledger_idx(consensus::Index idx)
    {
      RINGBUFFER_WRITE_MESSAGE(
        consensus::ledger_get_range,
        to_host,
        idx,
        idx,
        consensus::LedgerRequestPurpose::Recovery);
    }

    void ledger_truncate(consensus::Index idx)
    {
      RINGBUFFER_WRITE_MESSAGE(consensus::ledger_truncate, to_host, idx);
    }
  };
}<|MERGE_RESOLUTION|>--- conflicted
+++ resolved
@@ -254,6 +254,7 @@
       std::lock_guard<std::mutex> guard(lock);
       sm.expect(State::uninitialized);
 
+      // TODO: Remove these??
       consensus_config = consensus_config_;
       rpc_map = rpc_map_;
       sig_tx_interval = sig_tx_interval_;
@@ -336,7 +337,8 @@
 
           setup_consensus(
             ServiceStatus::OPENING,
-            config.genesis.reconfiguration_type,
+            config.start.service_configuration.reconfiguration_type.value_or(
+              ReconfigurationType::ONE_TRANSACTION),
             false,
             endorsed_node_cert);
 
@@ -1590,23 +1592,7 @@
       // ledger
       if (create_consortium)
       {
-<<<<<<< HEAD
         create_params.genesis_info = config.start;
-=======
-        CreateNetworkNodeToNode::In::GenesisInfo genesis_info;
-        for (auto const& m_info : config.genesis.members_info)
-        {
-          genesis_info.members_info.push_back(m_info);
-        }
-        genesis_info.constitution = config.genesis.constitution;
-
-        genesis_info.configuration = {
-          config.genesis.recovery_threshold,
-          network.consensus_type,
-          config.genesis.reconfiguration_type,
-          config.genesis.max_allowed_node_cert_validity_days};
-        create_params.genesis_info = genesis_info;
->>>>>>> d29020c6
       }
 
       create_params.node_id = self;
@@ -1967,7 +1953,7 @@
       auto shared_state = std::make_shared<aft::State>(self);
 
       auto resharing_tracker = nullptr;
-      if (consensus_config.consensus_type == ConsensusType::BFT)
+      if (consensus_config.type == ConsensusType::BFT)
       {
         std::make_shared<ccf::SplitIdentityResharingTracker>(
           shared_state,
@@ -2000,15 +1986,9 @@
         std::move(view_change_tracker),
         std::move(resharing_tracker),
         node_client,
-<<<<<<< HEAD
         std::chrono::milliseconds(consensus_config.raft_timeout_ms),
         std::chrono::milliseconds(consensus_config.raft_election_timeout_ms),
-        std::chrono::milliseconds(consensus_config.bft_view_change_timeout),
-=======
-        std::chrono::milliseconds(consensus_config.raft_request_timeout),
-        std::chrono::milliseconds(consensus_config.raft_election_timeout),
-        std::chrono::milliseconds(consensus_config.raft_election_timeout),
->>>>>>> d29020c6
+        std::chrono::milliseconds(consensus_config.raft_election_timeout_ms),
         sig_tx_interval,
         public_only,
         initial_state,
