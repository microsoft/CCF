// Copyright (c) Microsoft Corporation. All rights reserved.
// Licensed under the Apache 2.0 License.
#pragma once

#include "blit.h"
#include "consensus/aft/raft_consensus.h"
#include "consensus/ledger_enclave.h"
#include "crypto/entropy.h"
#include "crypto/pem.h"
#include "crypto/symmetric_key.h"
#include "crypto/verifier.h"
#include "ds/logger.h"
#include "ds/net.h"
#include "ds/state_machine.h"
#include "enclave/rpc_sessions.h"
#include "encryptor.h"
#include "entities.h"
#include "genesis_gen.h"
#include "history.h"
#include "hooks.h"
#include "js/wrap.h"
#include "network_state.h"
#include "node/jwt_key_auto_refresh.h"
#include "node/progress_tracker.h"
#include "node/reconfig_id.h"
#include "node/rpc/serdes.h"
#include "node_to_node.h"
#include "resharing.h"
#include "rpc/frontend.h"
#include "rpc/serialization.h"
#include "secret_broadcast.h"
#include "secret_share.h"
#include "share_manager.h"
#include "snapshotter.h"
#include "tls/client.h"

#ifdef USE_NULL_ENCRYPTOR
#  include "kv/test/null_encryptor.h"
#endif

#ifndef VIRTUAL_ENCLAVE
#  include "ccf_t.h"
#endif

#include <atomic>
#include <chrono>
#define FMT_HEADER_ONLY
#include <fmt/format.h>
#include <nlohmann/json.hpp>
#include <stdexcept>
#include <unordered_set>
#include <vector>

// Used by fmtlib to render ccf::State
namespace std
{
  std::ostream& operator<<(std::ostream& os, ccf::State s)
  {
    nlohmann::json j;
    to_json(j, s);
    return os << j.dump();
  }
}

namespace ccf
{
  using RaftConsensusType =
    aft::Consensus<consensus::LedgerEnclave, NodeToNode, Snapshotter>;
  using RaftType = aft::Aft<consensus::LedgerEnclave, NodeToNode, Snapshotter>;

  struct NodeCreateInfo
  {
    crypto::Pem self_signed_node_cert;
    crypto::Pem network_cert;
  };

  void reset_data(std::vector<uint8_t>& data)
  {
    data.clear();
    data.shrink_to_fit();
  }

  class NodeState : public ccf::AbstractNodeState
  {
  private:
    //
    // this node's core state
    //
    ds::StateMachine<State> sm;
    std::mutex lock;

    CurveID curve_id;
    std::shared_ptr<crypto::KeyPair_OpenSSL> node_sign_kp;
    NodeId self;
    std::shared_ptr<crypto::RSAKeyPair> node_encrypt_kp;
    crypto::Pem self_signed_node_cert;
    std::optional<crypto::Pem> endorsed_node_cert = std::nullopt;
    QuoteInfo quote_info;
    CodeDigest node_code_id;
    CCFConfig config;
#ifdef GET_QUOTE
    EnclaveAttestationProvider enclave_attestation_provider;
#endif

    //
    // kv store, replication, and I/O
    //
    ringbuffer::AbstractWriterFactory& writer_factory;
    ringbuffer::WriterPtr to_host;
    consensus::Configuration consensus_config;
    size_t sig_tx_interval;
    size_t sig_ms_interval;

    NetworkState& network;

    std::shared_ptr<kv::Consensus> consensus;
    std::shared_ptr<enclave::RPCMap> rpc_map;
    std::shared_ptr<NodeToNode> n2n_channels;
    std::shared_ptr<Forwarder<NodeToNode>> cmd_forwarder;
    std::shared_ptr<enclave::RPCSessions> rpcsessions;

    std::shared_ptr<kv::TxHistory> history;
    std::shared_ptr<ccf::ProgressTracker> progress_tracker;
    std::shared_ptr<ccf::ProgressTrackerStoreAdapter> tracker_store;
    std::shared_ptr<kv::AbstractTxEncryptor> encryptor;

    ShareManager& share_manager;
    std::shared_ptr<Snapshotter> snapshotter;

    //
    // recovery
    //
    NodeInfoNetwork node_info_network;
    std::shared_ptr<kv::Store> recovery_store;

    kv::Version recovery_v;
    crypto::Sha256Hash recovery_root;
    std::vector<kv::Version> view_history;
    consensus::Index last_recovered_signed_idx = 1;
    RecoveredEncryptedLedgerSecrets recovery_ledger_secrets;
    consensus::Index ledger_idx = 0;

    //
    // JWT key auto-refresh
    //
    std::shared_ptr<JwtKeyAutoRefresh> jwt_key_auto_refresh;

    struct StartupSnapshotInfo
    {
      std::vector<uint8_t>& raw;
      consensus::Index seqno;
      consensus::Index evidence_seqno;

      // Store used to verify a snapshot (either created fresh when a node joins
      // from a snapshot or points to the main store when recovering from a
      // snapshot)
      std::shared_ptr<kv::Store> store = nullptr;

      // The snapshot to startup from (on join or recovery) is only valid once a
      // signature ledger entry confirms that the snapshot evidence was
      // committed
      bool has_evidence = false;
      bool is_evidence_committed = false;

      StartupSnapshotInfo(
        const std::shared_ptr<kv::Store>& store_,
        std::vector<uint8_t>& raw_,
        consensus::Index seqno_,
        consensus::Index evidence_seqno_) :
        raw(raw_),
        seqno(seqno_),
        evidence_seqno(evidence_seqno_),
        store(store_)
      {}

      bool is_snapshot_verified()
      {
        return has_evidence && is_evidence_committed;
      }

      ~StartupSnapshotInfo()
      {
        reset_data(raw);
      }
    };
    std::unique_ptr<StartupSnapshotInfo> startup_snapshot_info = nullptr;
    // Set to the snapshot seqno when a node starts from one and remembered for
    // the lifetime of the node
    std::optional<kv::Version> startup_seqno = std::nullopt;

    std::shared_ptr<kv::AbstractTxEncryptor> make_encryptor()
    {
#ifdef USE_NULL_ENCRYPTOR
      return std::make_shared<kv::NullTxEncryptor>();
#else
      return std::make_shared<NodeEncryptor>(network.ledger_secrets);
#endif
    }

    void initialise_startup_snapshot(bool recovery = false)
    {
      std::shared_ptr<kv::Store> snapshot_store;
      if (!recovery)
      {
        // Create a new store to verify the snapshot only
        snapshot_store = make_store(network.consensus_type);
        auto snapshot_history = std::make_shared<MerkleTxHistory>(
          *snapshot_store.get(),
          self,
          *node_sign_kp,
          sig_tx_interval,
          sig_ms_interval,
          false /* No signature timer on snapshot_history */);

        auto snapshot_encryptor = make_encryptor();

        snapshot_store->set_history(snapshot_history);
        snapshot_store->set_encryptor(snapshot_encryptor);
      }
      else
      {
        snapshot_store = network.tables;
      }

      LOG_INFO_FMT(
        "Deserialising public snapshot ({})", config.startup_snapshot.size());

      kv::ConsensusHookPtrs hooks;
      auto rc = snapshot_store->deserialise_snapshot(
        config.startup_snapshot, hooks, &view_history, true);
      if (rc != kv::ApplyResult::PASS)
      {
        throw std::logic_error(
          fmt::format("Failed to apply public snapshot: {}", rc));
      }

      LOG_INFO_FMT(
        "Public snapshot deserialised at seqno {}",
        snapshot_store->current_version());

      startup_seqno = snapshot_store->current_version();

      ledger_idx = snapshot_store->current_version();
      last_recovered_signed_idx = ledger_idx;

      startup_snapshot_info = std::make_unique<StartupSnapshotInfo>(
        snapshot_store,
        config.startup_snapshot,
        ledger_idx,
        config.startup_snapshot_evidence_seqno);
    }

  public:
    NodeState(
      ringbuffer::AbstractWriterFactory& writer_factory,
      NetworkState& network,
      std::shared_ptr<enclave::RPCSessions> rpcsessions,
      ShareManager& share_manager,
      CurveID curve_id_) :
      sm("NodeState", State::uninitialized),
      curve_id(curve_id_),
      node_sign_kp(std::make_shared<crypto::KeyPair_OpenSSL>(curve_id_)),
      self(compute_node_id_from_kp(node_sign_kp)),
      node_encrypt_kp(crypto::make_rsa_key_pair()),
      writer_factory(writer_factory),
      to_host(writer_factory.create_writer_to_outside()),
      network(network),
      rpcsessions(rpcsessions),
      share_manager(share_manager)
    {}

    QuoteVerificationResult verify_quote(
      kv::ReadOnlyTx& tx,
      const QuoteInfo& quote_info,
      const std::vector<uint8_t>& expected_node_public_key_der,
      CodeDigest& code_digest) override
    {
#ifdef GET_QUOTE
      return enclave_attestation_provider.verify_quote_against_store(
        tx, quote_info, expected_node_public_key_der, code_digest);
#else
      (void)tx;
      (void)quote_info;
      (void)expected_node_public_key_der;
      (void)code_digest;
      return QuoteVerificationResult::Verified;
#endif
    }

    //
    // funcs in state "uninitialized"
    //
    void initialize(
      const consensus::Configuration& consensus_config_,
      std::shared_ptr<enclave::RPCMap> rpc_map_,
      std::shared_ptr<enclave::AbstractRPCResponder> rpc_sessions_,
      size_t sig_tx_interval_,
      size_t sig_ms_interval_)
    {
      std::lock_guard<std::mutex> guard(lock);
      sm.expect(State::uninitialized);

      consensus_config = consensus_config_;
      rpc_map = rpc_map_;
      sig_tx_interval = sig_tx_interval_;
      sig_ms_interval = sig_ms_interval_;

      n2n_channels = std::make_shared<ccf::NodeToNodeImpl>(writer_factory);

      cmd_forwarder = std::make_shared<ccf::Forwarder<ccf::NodeToNode>>(
        rpc_sessions_, n2n_channels, rpc_map, consensus_config.consensus_type);

      sm.advance(State::initialized);

      for (auto& [actor, fe] : rpc_map->frontends())
      {
        fe->set_sig_intervals(sig_tx_interval, sig_ms_interval);
        fe->set_cmd_forwarder(cmd_forwarder);
      }
    }

    //
    // funcs in state "initialized"
    //
    NodeCreateInfo create(StartType start_type, CCFConfig&& config_)
    {
      std::lock_guard<std::mutex> guard(lock);
      sm.expect(State::initialized);

      config = std::move(config_);
      config.node_certificate_subject_identity.sans =
        get_subject_alternative_names();

      js::register_class_ids();
      self_signed_node_cert = create_self_signed_node_cert();
      accept_node_tls_connections();
      open_frontend(ActorsType::nodes);

#ifdef GET_QUOTE
      quote_info = enclave_attestation_provider.generate_quote(
        node_sign_kp->public_key_der());
      auto code_id = enclave_attestation_provider.get_code_id(quote_info);
      if (code_id.has_value())
      {
        node_code_id = code_id.value();
      }
      else
      {
        throw std::logic_error("Failed to extract code id from quote");
      }
#endif

      switch (start_type)
      {
        case StartType::New:
        {
          network.identity = std::make_unique<ReplicatedNetworkIdentity>(
            "CN=CCF Network", curve_id);

          network.ledger_secrets->init();

          if (network.consensus_type == ConsensusType::BFT)
          {
            endorsed_node_cert = create_endorsed_node_cert();
            accept_network_tls_connections();
            open_frontend(ActorsType::members);
          }

          setup_snapshotter();
          setup_encryptor();
          setup_consensus(ServiceStatus::OPENING, false, endorsed_node_cert);
          setup_progress_tracker();
          setup_history();

          // Become the primary and force replication
          consensus->force_become_primary();

          if (!create_and_send_boot_request(true /* Create new consortium */))
          {
            throw std::runtime_error(
              "Genesis transaction could not be committed");
          }

          auto_refresh_jwt_keys();

          reset_data(quote_info.quote);
          reset_data(quote_info.endorsements);
          sm.advance(State::partOfNetwork);

          LOG_INFO_FMT("Created new node {}", self);

          return {self_signed_node_cert, network.identity->cert};
        }
        case StartType::Join:
        {
          if (!config.startup_snapshot.empty())
          {
            initialise_startup_snapshot();
            sm.advance(State::verifyingSnapshot);
          }
          else
          {
            sm.advance(State::pending);
          }

          LOG_INFO_FMT("Created join node {}", self);
          return {self_signed_node_cert, {}};
        }
        case StartType::Recover:
        {
          node_info_network = config.node_info_network;

<<<<<<< HEAD
          network.identity =
            std::make_unique<NetworkIdentity>("CN=CCF Network", curve_id);
=======
          network.identity = std::make_unique<ReplicatedNetworkIdentity>(
            "CN=CCF Network", curve_id);
          node_cert = create_endorsed_node_cert();
>>>>>>> 2bad8ca6

          setup_history();

          // It is necessary to give an encryptor to the store for it to
          // deserialise the public domain when recovering the public ledger.
          // Once the public recovery is complete, the existing encryptor is
          // replaced with a new one initialised with the recovered ledger
          // secrets.
          setup_encryptor();

          setup_snapshotter();
          bool from_snapshot = !config.startup_snapshot.empty();
          setup_recovery_hook();

          if (from_snapshot)
          {
            initialise_startup_snapshot(true);
            snapshotter->set_last_snapshot_idx(ledger_idx);
          }

          sm.advance(State::readingPublicLedger);

          LOG_INFO_FMT("Created recovery node {}", self);
          return {self_signed_node_cert, network.identity->cert};
        }
        default:
        {
          throw std::logic_error(
            fmt::format("Node was started in unknown mode {}", start_type));
        }
      }
    }

    //
    // funcs in state "pending"
    //
    void initiate_join()
    {
      auto network_ca = std::make_shared<tls::CA>(config.joining.network_cert);
      auto join_client_cert = std::make_unique<tls::Cert>(
        network_ca, self_signed_node_cert, node_sign_kp->private_key_pem());

      // Create RPC client and connect to remote node
      auto join_client =
        rpcsessions->create_client(std::move(join_client_cert));

      join_client->connect(
        config.joining.target_host,
        config.joining.target_port,
        [this](
          http_status status,
          http::HeaderMap&& headers,
          std::vector<uint8_t>&& data) {
          std::lock_guard<std::mutex> guard(lock);
          if (!sm.check(State::pending))
          {
            return false;
          }

          if (status != HTTP_STATUS_OK)
          {
            const auto& location = headers.find(http::headers::LOCATION);
            if (
              status == HTTP_STATUS_PERMANENT_REDIRECT &&
              location != headers.end())
            {
              const auto& url = http::parse_url_full(location->second);
              config.joining.target_host = url.host;
              config.joining.target_port = url.port;
              LOG_INFO_FMT("Target node redirected to {}", location->second);
            }
            else
            {
              LOG_FAIL_FMT(
                "An error occurred while joining the network: {} {}{}",
                status,
                http_status_str(status),
                data.empty() ?
                  "" :
                  fmt::format("  '{}'", std::string(data.begin(), data.end())));
            }
            return false;
          }

          auto j = serdes::unpack(data, serdes::Pack::Text);

          JoinNetworkNodeToNode::Out resp;
          try
          {
            resp = j.get<JoinNetworkNodeToNode::Out>();
          }
          catch (const std::exception& e)
          {
            LOG_FAIL_FMT(
              "An error occurred while parsing the join network response");
            LOG_DEBUG_FMT(
              "An error occurred while parsing the join network response: {}",
              j.dump());
            return false;
          }

          // Set network secrets, node id and become part of network.
          if (
            resp.node_status == NodeStatus::TRUSTED ||
            resp.node_status == NodeStatus::LEARNER)
          {
<<<<<<< HEAD
=======
            network.identity = std::make_unique<ReplicatedNetworkIdentity>(
              resp.network_info->identity);

            node_cert = create_endorsed_node_cert();

            network.ledger_secrets->init_from_map(
              std::move(resp.network_info->ledger_secrets));

>>>>>>> 2bad8ca6
            if (resp.network_info->consensus_type != network.consensus_type)
            {
              throw std::logic_error(fmt::format(
                "Enclave initiated with consensus type {} but target node "
                "responded with consensus {}",
                network.consensus_type,
                resp.network_info->consensus_type));
            }

            network.identity =
              std::make_unique<NetworkIdentity>(resp.network_info->identity);
            network.ledger_secrets->init_from_map(
              std::move(resp.network_info->ledger_secrets));

            crypto::Pem n2n_channels_cert;
            if (!resp.network_info->endorsed_certificate.has_value())
            {
              // Endorsed node certificate is included in join response
              // from 2.x (CFT only). When joining an existing 1.x service,
              // self-sign own certificate and use it to endorse TLS
              // connections.
              endorsed_node_cert = create_endorsed_node_cert();
              n2n_channels_cert = endorsed_node_cert.value();
              open_frontend(ActorsType::members);
              open_user_frontend();
              accept_network_tls_connections();
            }
            else
            {
              n2n_channels_cert =
                resp.network_info->endorsed_certificate.value();
            }

            setup_snapshotter();
            setup_encryptor();
            setup_consensus(
              resp.network_info->service_status.value_or(
                ServiceStatus::OPENING),
              resp.network_info->public_only,
              n2n_channels_cert);
            setup_progress_tracker();
            setup_history();
            auto_refresh_jwt_keys();

            if (resp.network_info->public_only)
            {
              last_recovered_signed_idx =
                resp.network_info->last_recovered_signed_idx;
              setup_recovery_hook();
              snapshotter->set_snapshot_generation(false);
            }

            if (startup_snapshot_info)
            {
              // It is only possible to deserialise the entire snapshot then,
              // once the ledger secrets have been passed in by the network
              LOG_DEBUG_FMT(
                "Deserialising snapshot ({})",
                startup_snapshot_info->raw.size());
              std::vector<kv::Version> view_history;
              kv::ConsensusHookPtrs hooks;
              auto rc = network.tables->deserialise_snapshot(
                startup_snapshot_info->raw,
                hooks,
                &view_history,
                resp.network_info->public_only);
              if (rc != kv::ApplyResult::PASS)
              {
                throw std::logic_error(
                  fmt::format("Failed to apply snapshot on join: {}", rc));
              }

              for (auto& hook : hooks)
              {
                hook->call(consensus.get());
              }

              auto tx = network.tables->create_read_only_tx();
              auto signatures = tx.ro(network.signatures);
              auto sig = signatures->get();
              if (!sig.has_value())
              {
                throw std::logic_error(
                  fmt::format("No signatures found after applying snapshot"));
              }

              auto seqno = network.tables->current_version();
              consensus->init_as_backup(seqno, sig->view, view_history);

              if (!resp.network_info->public_only)
              {
                // Only clear snapshot if not recovering. When joining the
                // public network the snapshot is used later to initialise the
                // recovery store
                startup_snapshot_info.reset();
              }

              LOG_INFO_FMT(
                "Joiner successfully resumed from snapshot at seqno {} and "
                "view {}",
                seqno,
                sig->view);
            }

            if (resp.network_info->public_only)
            {
              sm.advance(State::partOfPublicNetwork);
            }
            else
            {
              reset_data(quote_info.quote);
              reset_data(quote_info.endorsements);
              sm.advance(State::partOfNetwork);
            }

            LOG_INFO_FMT(
              "Node has now joined the network as node {}: {}",
              self,
              (resp.network_info->public_only ? "public only" : "all domains"));
          }
          else if (resp.node_status == NodeStatus::PENDING)
          {
            LOG_INFO_FMT(
              "Node {} is waiting for votes of members to be trusted", self);
          }

          return true;
        });

      // Send RPC request to remote node to join the network.
      JoinNetworkNodeToNode::In join_params;

      join_params.node_info_network = config.node_info_network;
      join_params.public_encryption_key =
        node_encrypt_kp->public_key_pem().raw();
      join_params.quote_info = quote_info;
      join_params.consensus_type = network.consensus_type;
      join_params.startup_seqno = startup_seqno;
      join_params.certificate_signing_request =
        node_sign_kp->create_csr(config.node_certificate_subject_identity);

      LOG_DEBUG_FMT(
        "Sending join request to {}:{}",
        config.joining.target_host,
        config.joining.target_port);

      const auto body = serdes::pack(join_params, serdes::Pack::Text);

      http::Request r(fmt::format(
        "/{}/{}", ccf::get_actor_prefix(ccf::ActorsType::nodes), "join"));
      r.set_header(
        http::headers::CONTENT_TYPE, http::headervalues::contenttype::JSON);
      r.set_body(&body);

      join_client->send_request(r.build_request());
    }

    void start_join_timer()
    {
      initiate_join();

      struct JoinTimeMsg
      {
        JoinTimeMsg(NodeState& self_) : self(self_) {}
        NodeState& self;
      };

      auto join_timer_msg = std::make_unique<threading::Tmsg<JoinTimeMsg>>(
        [](std::unique_ptr<threading::Tmsg<JoinTimeMsg>> msg) {
          if (msg->data.self.sm.check(State::pending))
          {
            msg->data.self.initiate_join();
            auto delay = std::chrono::milliseconds(
              msg->data.self.config.joining.join_timer);

            threading::ThreadMessaging::thread_messaging.add_task_after(
              std::move(msg), delay);
          }
        },
        *this);

      threading::ThreadMessaging::thread_messaging.add_task_after(
        std::move(join_timer_msg),
        std::chrono::milliseconds(config.joining.join_timer));
    }

    void join()
    {
      std::lock_guard<std::mutex> guard(lock);
      sm.expect(State::pending);
      start_join_timer();
    }

    void auto_refresh_jwt_keys()
    {
      if (!consensus)
      {
        LOG_INFO_FMT(
          "JWT key auto-refresh: consensus not initialized, not starting "
          "auto-refresh");
        return;
      }
      jwt_key_auto_refresh = std::make_shared<JwtKeyAutoRefresh>(
        config.jwt_key_refresh_interval_s,
        network,
        consensus,
        rpcsessions,
        rpc_map,
        node_sign_kp,
        self_signed_node_cert);
      jwt_key_auto_refresh->start();

      network.tables->set_map_hook(
        network.jwt_issuers.get_name(),
        [this](kv::Version, const kv::untyped::Write&) -> kv::ConsensusHookPtr {
          jwt_key_auto_refresh->schedule_once();
          return kv::ConsensusHookPtr(nullptr);
        });
    }

    //
    // funcs in state "readingPublicLedger" or "verifyingSnapshot"
    //
    void start_ledger_recovery()
    {
      std::lock_guard<std::mutex> guard(lock);
      if (
        !sm.check(State::readingPublicLedger) &&
        !sm.check(State::verifyingSnapshot))
      {
        throw std::logic_error(fmt::format(
          "Node should be in state {} or {} to start reading ledger",
          State::readingPublicLedger,
          State::verifyingSnapshot));
      }

      LOG_INFO_FMT("Starting to read public ledger");
      read_ledger_idx(++ledger_idx);
    }

    void recover_public_ledger_entry(const std::vector<uint8_t>& ledger_entry)
    {
      std::lock_guard<std::mutex> guard(lock);

      std::shared_ptr<kv::Store> store;
      if (sm.check(State::readingPublicLedger))
      {
        // In recovery, use the main store to deserialise public entries
        store = network.tables;
      }
      else if (sm.check(State::verifyingSnapshot))
      {
        store = startup_snapshot_info->store;
      }
      else
      {
        LOG_FAIL_FMT(
          "Node should be in state {} or {} to recover public ledger entry",
          State::readingPublicLedger,
          State::verifyingSnapshot);
        return;
      }

      LOG_INFO_FMT(
        "Deserialising public ledger entry ({})", ledger_entry.size());

      auto r = store->deserialize(ledger_entry, ConsensusType::CFT, true);
      auto result = r->apply();
      if (result == kv::ApplyResult::FAIL)
      {
        LOG_FAIL_FMT("Failed to deserialise entry in public ledger");
        recover_public_ledger_end_unsafe();
        return;
      }

      // Not synchronised because consensus isn't effectively running then
      for (auto& hook : r->get_hooks())
      {
        hook->call(consensus.get());
      }

      // If the ledger entry is a signature, it is safe to compact the store
      if (result == kv::ApplyResult::PASS_SIGNATURE)
      {
        // If the ledger entry is a signature, it is safe to compact the store
        store->compact(ledger_idx);
        auto tx = store->create_tx();
        GenesisGenerator g(network, tx);
        auto last_sig = tx.ro(network.signatures)->get();

        if (!last_sig.has_value())
        {
          throw std::logic_error("Signature missing");
        }

        LOG_DEBUG_FMT(
          "Read signature at {} for view {}", ledger_idx, last_sig->view);
        // Initial transactions, before the first signature, must have
        // happened in the first signature's view (eg - if the first
        // signature is at seqno 20 in view 4, then transactions 1->19 must
        // also have been in view 4). The brief justification is that while
        // the first node may start in an arbitrarily high view (it does not
        // necessarily start in view 1), it cannot _change_ view before a
        // valid signature.
        const auto view_start_idx =
          view_history.empty() ? 1 : last_recovered_signed_idx + 1;
        CCF_ASSERT_FMT(
          last_sig->view >= 0, "last_sig->view is invalid, {}", last_sig->view);
        for (auto i = view_history.size();
             i < static_cast<size_t>(last_sig->view);
             ++i)
        {
          view_history.push_back(view_start_idx);
        }
        last_recovered_signed_idx = ledger_idx;

        if (
          startup_snapshot_info && startup_snapshot_info->has_evidence &&
          static_cast<consensus::Index>(last_sig->commit_seqno) >=
            startup_snapshot_info->evidence_seqno)
        {
          startup_snapshot_info->is_evidence_committed = true;
        }

        if (sm.check(State::readingPublicLedger))
        {
          // Inform snapshotter of all signature entries so that this node can
          // continue generating snapshots at the correct interval once the
          // recovery is complete
          snapshotter->record_committable(ledger_idx);
          snapshotter->commit(ledger_idx, false);
        }
      }
      else if (
        result == kv::ApplyResult::PASS_SNAPSHOT_EVIDENCE &&
        startup_snapshot_info)
      {
        auto tx = store->create_read_only_tx();
        auto snapshot_evidence = tx.ro(network.snapshot_evidence);

        if (ledger_idx == startup_snapshot_info->evidence_seqno)
        {
          auto evidence = snapshot_evidence->get(0);
          if (!evidence.has_value())
          {
            throw std::logic_error("Invalid snapshot evidence");
          }

          if (evidence->hash == crypto::Sha256Hash(startup_snapshot_info->raw))
          {
            LOG_DEBUG_FMT(
              "Snapshot evidence for snapshot found at {}",
              startup_snapshot_info->evidence_seqno);
            startup_snapshot_info->has_evidence = true;
          }
        }
      }

      read_ledger_idx(++ledger_idx);
    }

    void verify_snapshot_end()
    {
      std::lock_guard<std::mutex> guard(lock);
      if (!sm.check(State::verifyingSnapshot))
      {
        LOG_FAIL_FMT(
          "Node in state {} cannot finalise snapshot verification", sm.value());
        return;
      }

      if (startup_snapshot_info == nullptr)
      {
        // Node should shutdown if the startup snapshot cannot be verified
        throw std::logic_error(
          "No known startup snapshot to finalise snapshot verification");
      }

      if (!startup_snapshot_info->is_snapshot_verified())
      {
        // Node should shutdown if the startup snapshot cannot be verified
        LOG_FAIL_FMT(
          "Snapshot evidence at {} was not committed in ledger ending at {}. "
          "Node should be shutdown by operator.",
          startup_snapshot_info->evidence_seqno,
          ledger_idx);
        return;
      }

      ledger_truncate(startup_snapshot_info->seqno);

      sm.advance(State::pending);
      start_join_timer();
    }

    void recover_public_ledger_end_unsafe()
    {
      sm.expect(State::readingPublicLedger);

      if (startup_snapshot_info)
      {
        if (!startup_snapshot_info->is_snapshot_verified())
        {
          throw std::logic_error(
            "Snapshot evidence was not committed in ledger");
        }

        if (last_recovered_signed_idx < startup_snapshot_info->evidence_seqno)
        {
          throw std::logic_error("Snapshot evidence would be rolled back");
        }
      }

      // When reaching the end of the public ledger, truncate to last signed
      // index
      const auto last_recovered_term = view_history.size();
      auto new_term = last_recovered_term + 2;
      LOG_INFO_FMT("Setting term on public recovery store to {}", new_term);

      // Note: KV term must be set before the first Tx is committed
      network.tables->rollback(
        {last_recovered_term, last_recovered_signed_idx}, new_term);
      ledger_truncate(last_recovered_signed_idx);
      snapshotter->rollback(last_recovered_signed_idx);

      LOG_INFO_FMT(
        "End of public ledger recovery - Truncating ledger to last signed "
        "TxID: {}.{}",
        last_recovered_term,
        last_recovered_signed_idx);

      auto tx = network.tables->create_read_only_tx();
      if (network.consensus_type == ConsensusType::BFT)
      {
        endorsed_node_cert = create_endorsed_node_cert();
        accept_network_tls_connections();
        open_frontend(ActorsType::members);
      }

      network.ledger_secrets->init(last_recovered_signed_idx + 1);
      setup_encryptor();

      // Initialise snapshotter after public recovery
      snapshotter->init_after_public_recovery();
      snapshotter->set_snapshot_generation(false);

      kv::Version index = 0;
      kv::Term view = 0;
      kv::Version global_commit = 0;

      // auto ls = g.get_last_signature();
      auto ls = tx.ro(network.signatures)->get();
      if (ls.has_value())
      {
        auto s = ls.value();
        index = s.seqno;
        view = s.view;
        global_commit = s.commit_seqno;
      }

      auto h = dynamic_cast<MerkleTxHistory*>(history.get());
      if (h)
      {
        h->set_node_id(self);
      }

      if (progress_tracker != nullptr)
      {
        progress_tracker->set_node_id(self);
      }

      setup_consensus(ServiceStatus::OPENING, true);
      setup_progress_tracker();
      auto_refresh_jwt_keys();

      LOG_DEBUG_FMT(
        "Restarting consensus at view: {} seqno: {} commit_seqno {}",
        view,
        index,
        global_commit);

      consensus->force_become_primary(index, view, view_history, index);

      if (!create_and_send_boot_request(
            false /* Restore consortium from ledger */))
      {
        throw std::runtime_error(
          "End of public recovery transaction could not be committed");
      }

      sm.advance(State::partOfPublicNetwork);
    }

    //
    // funcs in state "readingPrivateLedger"
    //
    void recover_private_ledger_entry(const std::vector<uint8_t>& ledger_entry)
    {
      std::lock_guard<std::mutex> guard(lock);
      if (!sm.check(State::readingPrivateLedger))
      {
        LOG_FAIL_FMT(
          "Node is state {} cannot recover private ledger entry", sm.value());
        return;
      }

      LOG_INFO_FMT(
        "Deserialising private ledger entry ({})", ledger_entry.size());

      // When reading the private ledger, deserialise in the recovery store
      auto result =
        recovery_store->deserialize(ledger_entry, ConsensusType::CFT)->apply();
      if (result == kv::ApplyResult::FAIL)
      {
        LOG_FAIL_FMT("Failed to deserialise entry in private ledger");
        // Note: rollback terms do not matter here as recovery store is about to
        // be discarded
        recovery_store->rollback({0, ledger_idx - 1}, 0);
        recover_private_ledger_end_unsafe();
        return;
      }

      if (result == kv::ApplyResult::PASS_SIGNATURE)
      {
        recovery_store->compact(ledger_idx);
      }

      if (recovery_store->current_version() == recovery_v)
      {
        LOG_INFO_FMT("Reached recovery final version at {}", recovery_v);
        recover_private_ledger_end_unsafe();
      }
      else
      {
        read_ledger_idx(++ledger_idx);
      }
    }

    void recover_private_ledger_end_unsafe()
    {
      // When reaching the end of the private ledger, make sure the same
      // ledger has been read and swap in private state

      sm.expect(State::readingPrivateLedger);

      if (recovery_v != recovery_store->current_version())
      {
        throw std::logic_error(fmt::format(
          "Private recovery did not reach public ledger seqno: {}/{}",
          recovery_store->current_version(),
          recovery_v));
      }

      auto h =
        dynamic_cast<MerkleTxHistory*>(recovery_store->get_history().get());
      if (h->get_replicated_state_root() != recovery_root)
      {
        throw std::logic_error(fmt::format(
          "Root of public store does not match root of private store at {}",
          recovery_v));
      }

      network.tables->swap_private_maps(*recovery_store.get());
      recovery_store.reset();

      // Raft should deserialise all security domains when network is opened
      consensus->enable_all_domains();

      // Snapshots are only generated after recovery is complete
      snapshotter->set_snapshot_generation(true);

      // Open the service
      if (consensus->can_replicate())
      {
        setup_one_off_secret_hook();
        auto tx = network.tables->create_tx();

        // Shares for the new ledger secret can only be issued now, once the
        // previous ledger secrets have been recovered
        share_manager.issue_recovery_shares(tx);
        GenesisGenerator g(network, tx);
        if (!g.open_service())
        {
          throw std::logic_error("Service could not be opened");
        }

        if (tx.commit() != kv::CommitResult::SUCCESS)
        {
          throw std::logic_error(
            "Could not commit transaction when finishing network recovery");
        }
      }
      open_user_frontend();
      reset_data(quote_info.quote);
      reset_data(quote_info.endorsements);
      sm.advance(State::partOfNetwork);
    }

    void setup_one_off_secret_hook()
    {
      // This hook is necessary to adjust the version at which the last ledger
      // secret before recovery is recorded in the store. This can only be fired
      // once, after the recovery shares for the post-recovery ledger secret are
      // issued.
      network.tables->set_map_hook(
        network.encrypted_ledger_secrets.get_name(),
        network.encrypted_ledger_secrets.wrap_map_hook(
          [this](
            kv::Version version, const EncryptedLedgerSecretsInfo::Write& w)
            -> kv::ConsensusHookPtr {
            if (w.size() > 1)
            {
              throw std::logic_error(fmt::format(
                "Transaction contains {} writes to map {}, expected one",
                w.size(),
                network.encrypted_ledger_secrets.get_name()));
            }

            auto encrypted_ledger_secret_info = w.at(0);
            if (!encrypted_ledger_secret_info.has_value())
            {
              throw std::logic_error(fmt::format(
                "Removal from {} table",
                network.encrypted_ledger_secrets.get_name()));
            }

            network.ledger_secrets->adjust_previous_secret_stored_version(
              version);

            network.tables->unset_map_hook(
              network.encrypted_ledger_secrets.get_name());

            return kv::ConsensusHookPtr(nullptr);
          }));
    }

    //
    // funcs in state "readingPublicLedger" or "readingPrivateLedger"
    //
    void recover_ledger_end()
    {
      std::lock_guard<std::mutex> guard(lock);

      if (is_reading_public_ledger())
      {
        recover_public_ledger_end_unsafe();
      }
      else if (is_reading_private_ledger())
      {
        recover_private_ledger_end_unsafe();
      }
      else
      {
        LOG_FAIL_FMT(
          "Node in state {} cannot finalise ledger recovery", sm.value());
        return;
      }
    }

    //
    // funcs in state "partOfPublicNetwork"
    //
    void setup_private_recovery_store()
    {
      recovery_store = std::make_shared<kv::Store>(
        true /* Check transactions in order */,
        true /* Make use of historical secrets */);
      auto recovery_history = std::make_shared<MerkleTxHistory>(
        *recovery_store.get(),
        self,
        *node_sign_kp,
        sig_tx_interval,
        sig_ms_interval,
        false /* No signature timer on recovery_history */);

      auto recovery_encryptor = make_encryptor();

      recovery_store->set_history(recovery_history);
      recovery_store->set_encryptor(recovery_encryptor);

      // Record real store version and root
      recovery_v = network.tables->current_version();
      auto h = dynamic_cast<MerkleTxHistory*>(history.get());
      recovery_root = h->get_replicated_state_root();

      if (startup_snapshot_info)
      {
        LOG_INFO_FMT(
          "Deserialising private snapshot for recovery ({})",
          startup_snapshot_info->raw.size());
        std::vector<kv::Version> view_history;
        kv::ConsensusHookPtrs hooks;
        auto rc = recovery_store->deserialise_snapshot(
          startup_snapshot_info->raw, hooks, &view_history);
        if (rc != kv::ApplyResult::PASS)
        {
          throw std::logic_error(fmt::format(
            "Could not deserialise snapshot in recovery store: {}", rc));
        }

        startup_snapshot_info.reset();
      }

      LOG_DEBUG_FMT(
        "Recovery store successfully setup at {}. Target recovery seqno: {}",
        recovery_store->current_version(),
        recovery_v);
    }

    void trigger_recovery_shares_refresh(kv::Tx& tx) override
    {
      share_manager.shuffle_recovery_shares(tx);
    }

    void trigger_host_process_launch(
      const std::vector<std::string>& args) override
    {
      LaunchHostProcessMessage msg{args};
      nlohmann::json j = msg;
      auto json = j.dump();
      LOG_DEBUG_FMT("Triggering host process launch: {}", json);
      RINGBUFFER_WRITE_MESSAGE(AppMessage::launch_host_process, to_host, json);
    }

    void transition_service_to_open(kv::Tx& tx) override
    {
      std::lock_guard<std::mutex> guard(lock);

      auto service = tx.rw<Service>(Tables::SERVICE);
      auto service_info = service->get();
      if (!service_info.has_value())
      {
        throw std::logic_error(
          "Service information cannot be found to transition service to open");
      }

      // Idempotence: if the service is already open or waiting for recovery
      // shares, this function should succeed with no effect
      if (
        service_info->status == ServiceStatus::WAITING_FOR_RECOVERY_SHARES ||
        service_info->status == ServiceStatus::OPEN)
      {
        LOG_DEBUG_FMT(
          "Service in state {} is already open", service_info->status);
        return;
      }

      if (is_part_of_public_network())
      {
        // If the node is in public mode, start accepting member recovery
        // shares
        share_manager.clear_submitted_recovery_shares(tx);
        service_info->status = ServiceStatus::WAITING_FOR_RECOVERY_SHARES;
        service->put(service_info.value());
        return;
      }
      else if (is_part_of_network())
      {
        // Otherwise, if the node is part of the network. Open the network
        // straight away. Recovery shares are allocated to each recovery member.
        try
        {
          share_manager.issue_recovery_shares(tx);
        }
        catch (const std::logic_error& e)
        {
          throw std::logic_error(
            fmt::format("Failed to issue recovery shares: {}", e.what()));
        }

        GenesisGenerator g(network, tx);
        if (g.open_service())
        {
          open_user_frontend();
        }
        return;
      }
      else
      {
        throw std::logic_error(
          fmt::format("Node in state {} cannot open service", sm.value()));
      }
    }

    void initiate_private_recovery(kv::Tx& tx) override
    {
      std::lock_guard<std::mutex> guard(lock);
      sm.expect(State::partOfPublicNetwork);

      auto restored_ledger_secrets = share_manager.restore_recovery_shares_info(
        tx, std::move(recovery_ledger_secrets));

      // Broadcast decrypted ledger secrets to other nodes for them to initiate
      // private recovery too
      LedgerSecretsBroadcast::broadcast_some(
        network, self, tx, restored_ledger_secrets);

      network.ledger_secrets->restore_historical(
        std::move(restored_ledger_secrets));

      LOG_INFO_FMT("Initiating end of recovery (primary)");

      // Emit signature to certify transactions that happened on public
      // network
      history->emit_signature();

      setup_private_recovery_store();
      reset_recovery_hook();

      // Start reading private security domain of ledger
      ledger_idx = recovery_store->current_version();
      read_ledger_idx(++ledger_idx);

      sm.advance(State::readingPrivateLedger);
    }

    //
    // funcs in state "partOfNetwork" or "partOfPublicNetwork"
    //
    void tick(std::chrono::milliseconds elapsed)
    {
      if (
        !sm.check(State::partOfNetwork) &&
        !sm.check(State::partOfPublicNetwork) &&
        !sm.check(State::readingPrivateLedger))
      {
        return;
      }

      consensus->periodic(elapsed);
    }

    void tick_end()
    {
      if (
        !sm.check(State::partOfNetwork) &&
        !sm.check(State::partOfPublicNetwork) &&
        !sm.check(State::readingPrivateLedger))
      {
        return;
      }

      consensus->periodic_end();
    }

    void recv_node_inbound(const uint8_t* data, size_t size)
    {
      auto [msg_type, from, payload] =
        ringbuffer::read_message<ccf::node_inbound>(data, size);

      auto payload_data = payload.data;
      auto payload_size = payload.size;

      if (msg_type == ccf::NodeMsgType::forwarded_msg)
      {
        cmd_forwarder->recv_message(from, payload_data, payload_size);
      }
      else
      {
        // Only process messages once part of network
        if (
          !sm.check(State::partOfNetwork) &&
          !sm.check(State::partOfPublicNetwork) &&
          !sm.check(State::readingPrivateLedger))
        {
          return;
        }

        switch (msg_type)
        {
          case channel_msg:
          {
            n2n_channels->recv_message(from, payload_data, payload_size);
            break;
          }
          case consensus_msg:
          {
            consensus->recv_message(from, payload_data, payload_size);
            break;
          }

          default:
          {
            LOG_FAIL_FMT("Unknown node message type: {}", msg_type);
            return;
          }
        }
      }
    }

    //
    // always available
    //
    bool is_primary() const override
    {
      return (
        (sm.check(State::partOfNetwork) ||
         sm.check(State::partOfPublicNetwork) ||
         sm.check(State::readingPrivateLedger)) &&
        consensus->is_primary());
    }

    bool can_replicate() override
    {
      return (
        (sm.check(State::partOfNetwork) ||
         sm.check(State::partOfPublicNetwork) ||
         sm.check(State::readingPrivateLedger)) &&
        consensus->can_replicate());
    }

    bool is_in_initialised_state() const override
    {
      return sm.check(State::initialized);
    }

    bool is_part_of_network() const override
    {
      return sm.check(State::partOfNetwork);
    }

    bool is_reading_public_ledger() const override
    {
      return sm.check(State::readingPublicLedger);
    }

    bool is_reading_private_ledger() const override
    {
      return sm.check(State::readingPrivateLedger);
    }

    bool is_verifying_snapshot() const override
    {
      return sm.check(State::verifyingSnapshot);
    }

    bool is_part_of_public_network() const override
    {
      return sm.check(State::partOfPublicNetwork);
    }

    ExtendedState state() override
    {
      std::lock_guard<std::mutex> guard(lock);
      State s = sm.value();
      if (s == State::readingPrivateLedger)
      {
        return {s, recovery_v, recovery_store->current_version()};
      }
      else
      {
        return {s, std::nullopt, std::nullopt};
      }
    }

    bool rekey_ledger(kv::Tx& tx) override
    {
      std::lock_guard<std::mutex> guard(lock);
      sm.expect(State::partOfNetwork);

      // The ledger should not be re-keyed when the service is not open because:
      // - While waiting for recovery shares, the submitted shares are stored
      // in a public table, encrypted with the ledger secret generated at
      // startup of the first recovery node
      // - On recovery, historical ledger secrets can only be looked up in the
      // ledger once all ledger secrets have been restored
      GenesisGenerator g(network, tx);
      if (g.get_service_status().value() != ServiceStatus::OPEN)
      {
        LOG_FAIL_FMT("Cannot rekey ledger while the service is not open");
        return false;
      }

      // Effects of ledger rekey are only observed from the next transaction,
      // once the local hook on the secrets table has been triggered.

      auto new_ledger_secret = make_ledger_secret();
      share_manager.issue_recovery_shares(tx, new_ledger_secret);
      LedgerSecretsBroadcast::broadcast_new(
        network, tx, std::move(new_ledger_secret));

      return true;
    }

    NodeId get_node_id() const override
    {
      return self;
    }

    std::optional<kv::Version> get_startup_snapshot_seqno() override
    {
      std::lock_guard<std::mutex> guard(lock);
      return startup_seqno;
    }

    SessionMetrics get_session_metrics() override
    {
      return rpcsessions->get_session_metrics();
    }

  private:
    bool is_ip(const std::string& hostname)
    {
      // IP address components are purely numeric. DNS names may be largely
      // numeric, but at least the final component (TLD) must not be
      // all-numeric. So this distinguishes "1.2.3.4" (and IP address) from
      // "1.2.3.c4m" (a DNS name). "1.2.3." is invalid for either, and will
      // throw. Attempts to handle IPv6 by also splitting on ':', but this is
      // untested.
      const auto final_component =
        nonstd::split(nonstd::split(hostname, ".").back(), ":").back();
      if (final_component.empty())
      {
        throw std::runtime_error(fmt::format(
          "{} has a trailing period, is not a valid hostname",
          final_component));
      }
      for (const auto c : final_component)
      {
        if (c < '0' || c > '9')
        {
          return false;
        }
      }

      return true;
    }

    std::vector<crypto::SubjectAltName> get_subject_alternative_names()
    {
      // If no Subject Alternative Name (SAN) is passed in at node creation,
      // default to using node's RPC address as single SAN. Otherwise, use
      // specified SANs.
      if (!config.node_certificate_subject_identity.sans.empty())
      {
        return config.node_certificate_subject_identity.sans;
      }
      else
      {
        // Construct SANs from RPC interfaces, manually detecting whether each
        // is a domain name or IP
        std::vector<crypto::SubjectAltName> sans;
        for (const auto& interface : config.node_info_network.rpc_interfaces)
        {
          sans.push_back(
            {interface.rpc_address.hostname,
             is_ip(interface.rpc_address.hostname)});
        }
        return sans;
      }
    }

    Pem create_self_signed_node_cert()
    {
      return node_sign_kp->self_sign(config.node_certificate_subject_identity);
    }

    Pem create_endorsed_node_cert()
    {
      // Only used by a 2.x node joining an existing 1.x service which will not
      // endorsed the identity of the new joiner.
      auto nw = crypto::make_key_pair(network.identity->priv_key);
      auto csr =
        node_sign_kp->create_csr(config.node_certificate_subject_identity);
      return nw->sign_csr(network.identity->cert, csr);
    }

    crypto::Pem generate_endorsed_certificate(
      const crypto::Pem& subject_csr,
      const crypto::Pem& endorser_private_key,
      const crypto::Pem& endorser_cert) override
    {
      return crypto::make_key_pair(endorser_private_key)
        ->sign_csr(endorser_cert, subject_csr);
    }

    void accept_node_tls_connections()
    {
      // Accept TLS connections, presenting self-signed (i.e. non-endorsed)
      // node certificate.
      rpcsessions->set_cert(
        self_signed_node_cert, node_sign_kp->private_key_pem());
      LOG_INFO_FMT("Node TLS connections now accepted");
    }

    void accept_network_tls_connections()
    {
      // Accept TLS connections, presenting node certificate signed by network
      // certificate
      CCF_ASSERT_FMT(
        endorsed_node_cert.has_value(),
        "Node certificate should be endorsed before accepting endorsed client "
        "connections");
      rpcsessions->set_cert(
        endorsed_node_cert.value(), node_sign_kp->private_key_pem());
      LOG_INFO_FMT("Network TLS connections now accepted");
    }

    void open_frontend(
      ccf::ActorsType actor,
      std::optional<crypto::Pem*> identity = std::nullopt)
    {
      auto fe = rpc_map->find(actor);
      if (!fe.has_value())
      {
        throw std::logic_error(
          fmt::format("Cannot open {} frontend", (int)actor));
      }
      fe.value()->open(identity);
    }

    void open_user_frontend() override
    {
      open_frontend(ccf::ActorsType::users, &network.identity->cert);
    }

    std::vector<uint8_t> serialize_create_request(bool create_consortium = true)
    {
      CreateNetworkNodeToNode::In create_params;

      // Because certificate signature scheme is not deterministic, endorsed
      // node certificate is not recorded in BFT
      auto node_endorsement_on_trust =
        network.consensus_type != ConsensusType::BFT;

      // False on recovery where the consortium is read from the existing
      // ledger
      if (create_consortium)
      {
        CreateNetworkNodeToNode::In::GenesisInfo genesis_info;
        for (auto const& m_info : config.genesis.members_info)
        {
          genesis_info.members_info.push_back(m_info);
        }
        genesis_info.constitution = config.genesis.constitution;
        auto reconf_type = network.consensus_type == ConsensusType::BFT ?
          ReconfigurationType::TWO_TRANSACTION :
          ReconfigurationType::ONE_TRANSACTION;

        genesis_info.configuration = {
          config.genesis.recovery_threshold,
          network.consensus_type,
          reconf_type,
          node_endorsement_on_trust};
        create_params.genesis_info = genesis_info;
      }

      create_params.node_id = self;
      create_params.certificate_signing_request =
        node_sign_kp->create_csr(config.node_certificate_subject_identity);
      create_params.public_key = node_sign_kp->public_key_pem();
      create_params.network_cert = network.identity->cert;
      create_params.quote_info = quote_info;
      create_params.public_encryption_key = node_encrypt_kp->public_key_pem();
      create_params.code_digest = node_code_id;
      create_params.node_info_network = config.node_info_network;

      // Record self-signed certificate in create request if the node does not
      // require endorsement by the service, so that node signatures can be
      // verified
      if (!node_endorsement_on_trust)
      {
        create_params.node_cert = self_signed_node_cert;
      }

      const auto body = serdes::pack(create_params, serdes::Pack::Text);

      http::Request request(fmt::format(
        "/{}/{}", ccf::get_actor_prefix(ccf::ActorsType::nodes), "create"));
      request.set_header(
        http::headers::CONTENT_TYPE, http::headervalues::contenttype::JSON);

      request.set_body(&body);

      return request.build_request();
    }

    bool parse_create_response(const std::vector<uint8_t>& response)
    {
      http::SimpleResponseProcessor processor;
      http::ResponseParser parser(processor);

      parser.execute(response.data(), response.size());

      if (processor.received.size() != 1)
      {
        LOG_FAIL_FMT(
          "Expected single message, found {}", processor.received.size());
        return false;
      }

      const auto& r = processor.received.front();

      if (r.status != HTTP_STATUS_OK)
      {
        LOG_FAIL_FMT(
          "Create response is error: {} {}",
          r.status,
          http_status_str(r.status));
        return false;
      }

      const auto body = serdes::unpack(r.body, serdes::Pack::Text);
      if (!body.is_boolean())
      {
        LOG_FAIL_FMT("Expected boolean body in create response");
        LOG_DEBUG_FMT(
          "Expected boolean body in create response: {}", body.dump());
        return false;
      }

      return body;
    }

    bool send_create_request(const std::vector<uint8_t>& packed)
    {
      auto node_session = std::make_shared<enclave::SessionContext>(
        enclave::InvalidSessionId, self_signed_node_cert.raw());
      auto ctx = enclave::make_rpc_context(node_session, packed);

      ctx->is_create_request = true;

      const auto actor_opt = http::extract_actor(*ctx);
      if (!actor_opt.has_value())
      {
        throw std::logic_error("Unable to get actor for create request");
      }

      const auto actor = rpc_map->resolve(actor_opt.value());
      auto frontend_opt = this->rpc_map->find(actor);
      if (!frontend_opt.has_value())
      {
        throw std::logic_error(
          "RpcMap::find returned invalid (empty) frontend");
      }
      auto frontend = frontend_opt.value();

      const auto response = frontend->process(ctx);
      if (!response.has_value())
      {
        return false;
      }

      return parse_create_response(response.value());
    }

    bool create_and_send_boot_request(bool create_consortium = true)
    {
      const auto create_success =
        send_create_request(serialize_create_request(create_consortium));
      if (network.consensus_type == ConsensusType::BFT)
      {
        return true;
      }
      else
      {
        return create_success;
      }
    }

    void backup_initiate_private_recovery()
    {
      if (!consensus->is_backup())
        return;

      sm.expect(State::partOfPublicNetwork);

      LOG_INFO_FMT("Initiating end of recovery (backup)");

      setup_private_recovery_store();

      reset_recovery_hook();
      setup_one_off_secret_hook();

      // Start reading private security domain of ledger
      ledger_idx = recovery_store->current_version();
      read_ledger_idx(++ledger_idx);

      sm.advance(State::readingPrivateLedger);
    }

    void setup_basic_hooks()
    {
      network.tables->set_map_hook(
        network.secrets.get_name(),
        network.secrets.wrap_map_hook(
          [this](kv::Version hook_version, const Secrets::Write& w)
            -> kv::ConsensusHookPtr {
            LedgerSecretsMap restored_ledger_secrets;

            if (w.size() > 1)
            {
              throw std::logic_error(fmt::format(
                "Transaction contains {} writes to map {}, expected one",
                w.size(),
                network.secrets.get_name()));
            }

            auto ledger_secrets_for_nodes = w.at(0);
            if (!ledger_secrets_for_nodes.has_value())
            {
              throw std::logic_error(fmt::format(
                "Removal from {} table", network.secrets.get_name()));
            }

            for (const auto& [node_id, encrypted_ledger_secrets] :
                 ledger_secrets_for_nodes.value())
            {
              if (node_id != self)
              {
                // Only consider ledger secrets for this node
                continue;
              }

              for (const auto& encrypted_ledger_secret :
                   encrypted_ledger_secrets)
              {
                auto plain_ledger_secret = LedgerSecretsBroadcast::decrypt(
                  node_encrypt_kp, encrypted_ledger_secret.encrypted_secret);

                // On rekey, the version is inferred from the version at which
                // the hook is executed. Otherwise, on recovery, use the version
                // read from the write set.
                kv::Version ledger_secret_version =
                  encrypted_ledger_secret.version.value_or(hook_version);

                if (is_part_of_public_network())
                {
                  // On recovery, accumulate restored ledger secrets
                  restored_ledger_secrets.emplace(
                    ledger_secret_version,
                    std::make_shared<LedgerSecret>(
                      std::move(plain_ledger_secret),
                      encrypted_ledger_secret.previous_secret_stored_version));
                }
                else
                {
                  // When rekeying, set the encryption key for the next version
                  // onward (backups deserialise this transaction with the
                  // previous ledger secret)
                  network.ledger_secrets->set_secret(
                    ledger_secret_version + 1,
                    std::make_shared<LedgerSecret>(
                      std::move(plain_ledger_secret), hook_version));
                }
              }
            }

            if (!restored_ledger_secrets.empty() && is_part_of_public_network())
            {
              // When recovering, restore ledger secrets and trigger end of
              // recovery protocol (backup only)
              network.ledger_secrets->restore_historical(
                std::move(restored_ledger_secrets));
              backup_initiate_private_recovery();
            }

            return kv::ConsensusHookPtr(nullptr);
          }));

      network.tables->set_map_hook(
        network.node_endorsed_certificates.get_name(),
        network.node_endorsed_certificates.wrap_map_hook(
          [this](
            kv::Version hook_version,
            const NodeEndorsedCertificates::Write& w) -> kv::ConsensusHookPtr {
            for (auto const& [node_id, endorsed_certificate] : w)
            {
              if (node_id != self)
              {
                continue;
              }

              if (!endorsed_certificate.has_value())
              {
                throw std::logic_error(fmt::format(
                  "Could not find endorsed node certificate for {}", self));
              }

              endorsed_node_cert = endorsed_certificate.value();
              n2n_channels->set_endorsed_node_cert(endorsed_node_cert.value());
              accept_network_tls_connections();

              open_frontend(ActorsType::members);
              open_user_frontend();
            }

            return kv::ConsensusHookPtr(nullptr);
          }));
    }

    kv::Version get_last_recovered_signed_idx() override
    {
      // On recovery, only one node recovers the public ledger and is thus
      // aware of the version at which the new ledger secret is applicable
      // from. If the primary changes while the network is public-only, the
      // new primary should also know at which version the new ledger secret
      // is applicable from.
      std::lock_guard<std::mutex> guard(lock);
      return last_recovered_signed_idx;
    }

    void setup_recovery_hook()
    {
      network.tables->set_map_hook(
        network.encrypted_ledger_secrets.get_name(),
        network.encrypted_ledger_secrets.wrap_map_hook(
          [this](
            kv::Version version, const EncryptedLedgerSecretsInfo::Write& w)
            -> kv::ConsensusHookPtr {
            if (w.size() > 1)
            {
              throw std::logic_error(fmt::format(
                "Transaction contains {} writes to map {}, expected one",
                w.size(),
                network.encrypted_ledger_secrets.get_name()));
            }

            auto encrypted_ledger_secret_info = w.at(0);
            if (!encrypted_ledger_secret_info.has_value())
            {
              throw std::logic_error(fmt::format(
                "Removal from {} table",
                network.encrypted_ledger_secrets.get_name()));
            }

            // If the version of the next ledger secret is not set, deduce it
            // from the hook version (i.e. ledger rekey)
            if (!encrypted_ledger_secret_info->next_version.has_value())
            {
              encrypted_ledger_secret_info->next_version = version + 1;
            }

            if (encrypted_ledger_secret_info->previous_ledger_secret
                  .has_value())
            {
              LOG_DEBUG_FMT(
                "Recovery encrypted ledger secret valid at seqno {}",
                encrypted_ledger_secret_info->previous_ledger_secret->version);
            }

            recovery_ledger_secrets.emplace_back(
              std::move(encrypted_ledger_secret_info.value()));

            return kv::ConsensusHookPtr(nullptr);
          }));
    }

    void reset_recovery_hook()
    {
      network.tables->unset_map_hook(
        network.encrypted_ledger_secrets.get_name());
    }

    void setup_n2n_channels(
      const std::optional<crypto::Pem>& endorsed_node_certificate_ =
        std::nullopt)
    {
      // If the endorsed node certificate is available at the time the
      // consensus/node-to-node channels are initialised, use it (i.e. join).
      // Otherwise, specify it later, on endorsed certificate table hook (i.e.
      // start or recover).
      n2n_channels->initialize(
        self, network.identity->cert, node_sign_kp, endorsed_node_certificate_);
    }

    void setup_cmd_forwarder()
    {
      cmd_forwarder->initialize(self);
    }

    void setup_history()
    {
      history = std::make_shared<MerkleTxHistory>(
        *network.tables.get(),
        self,
        *node_sign_kp,
        sig_tx_interval,
        sig_ms_interval,
        true);

      network.tables->set_history(history);
    }

    void setup_encryptor()
    {
      // This function makes use of ledger secrets and should be called once
      // the node has joined the service
      encryptor = make_encryptor();
      network.tables->set_encryptor(encryptor);
    }

    void setup_consensus(
      ServiceStatus service_status,
      bool public_only = false,
      const std::optional<crypto::Pem>& endorsed_node_certificate_ =
        std::nullopt)
    {
      setup_n2n_channels(endorsed_node_certificate_);
      setup_cmd_forwarder();
      setup_tracker_store();

      auto request_tracker = std::make_shared<aft::RequestTracker>();
      auto view_change_tracker = std::make_unique<aft::ViewChangeTracker>(
        tracker_store,
        std::chrono::milliseconds(consensus_config.raft_election_timeout));
      auto shared_state = std::make_shared<aft::State>(self);
      auto resharing_tracker =
        std::make_shared<ccf::SplitIdentityResharingTracker>(
          shared_state, rpc_map, node_sign_kp, node_cert);

      kv::ReplicaState initial_state =
        (network.consensus_type == ConsensusType::BFT &&
         service_status == ServiceStatus::OPEN) ?
        kv::ReplicaState::Learner :
        kv::ReplicaState::Follower;

      auto raft = std::make_unique<RaftType>(
        network.consensus_type,
        std::make_unique<aft::Adaptor<kv::Store>>(network.tables),
        std::make_unique<consensus::LedgerEnclave>(writer_factory),
        n2n_channels,
        snapshotter,
        rpcsessions,
        rpc_map,
        shared_state,
        std::make_shared<aft::ExecutorImpl>(shared_state, rpc_map, rpcsessions),
        request_tracker,
        std::move(view_change_tracker),
        std::move(resharing_tracker),
        std::chrono::milliseconds(consensus_config.raft_request_timeout),
        std::chrono::milliseconds(consensus_config.raft_election_timeout),
        std::chrono::milliseconds(consensus_config.bft_view_change_timeout),
        sig_tx_interval,
        public_only,
        initial_state);

      consensus = std::make_shared<RaftConsensusType>(
        std::move(raft), network.consensus_type);

      network.tables->set_consensus(consensus);
      cmd_forwarder->set_request_tracker(request_tracker);

      // When a node is added, even locally, inform consensus so that it
      // can add a new active configuration.
      network.tables->set_map_hook(
        network.nodes.get_name(),
        network.nodes.wrap_map_hook(
          [](kv::Version version, const Nodes::Write& w)
            -> kv::ConsensusHookPtr {
            return std::make_unique<ConfigurationChangeHook>(version, w);
          }));

      network.tables->set_map_hook(
        network.network_configurations.get_name(),
        network.network_configurations.wrap_map_hook(
          [](kv::Version version, const NetworkConfigurations::Write& w)
            -> kv::ConsensusHookPtr {
            return std::make_unique<NetworkConfigurationsHook>(version, w);
          }));

      network.tables->set_map_hook(
        network.resharings.get_name(),
        network.resharings.wrap_map_hook(
          [](kv::Version version, const Resharings::Write& w)
            -> kv::ConsensusHookPtr {
            return std::make_unique<ResharingsHook>(version, w);
          }));

      setup_basic_hooks();
    }

    void setup_progress_tracker()
    {
      if (network.consensus_type == ConsensusType::BFT)
      {
        setup_tracker_store();
        progress_tracker =
          std::make_shared<ccf::ProgressTracker>(tracker_store, self);
        network.tables->set_progress_tracker(progress_tracker);
      }
    }

    void setup_snapshotter()
    {
      snapshotter = std::make_shared<Snapshotter>(
        writer_factory, network.tables, config.snapshot_tx_interval);
    }

    void setup_tracker_store()
    {
      if (tracker_store == nullptr)
      {
        tracker_store = std::make_shared<ccf::ProgressTrackerStoreAdapter>(
          *network.tables.get(), *node_sign_kp);
      }
    }

    void read_ledger_idx(consensus::Index idx)
    {
      RINGBUFFER_WRITE_MESSAGE(
        consensus::ledger_get,
        to_host,
        idx,
        consensus::LedgerRequestPurpose::Recovery);
    }

    void ledger_truncate(consensus::Index idx)
    {
      RINGBUFFER_WRITE_MESSAGE(consensus::ledger_truncate, to_host, idx);
    }
  };
}<|MERGE_RESOLUTION|>--- conflicted
+++ resolved
@@ -410,14 +410,8 @@
         {
           node_info_network = config.node_info_network;
 
-<<<<<<< HEAD
-          network.identity =
-            std::make_unique<NetworkIdentity>("CN=CCF Network", curve_id);
-=======
           network.identity = std::make_unique<ReplicatedNetworkIdentity>(
             "CN=CCF Network", curve_id);
-          node_cert = create_endorsed_node_cert();
->>>>>>> 2bad8ca6
 
           setup_history();
 
@@ -524,17 +518,6 @@
             resp.node_status == NodeStatus::TRUSTED ||
             resp.node_status == NodeStatus::LEARNER)
           {
-<<<<<<< HEAD
-=======
-            network.identity = std::make_unique<ReplicatedNetworkIdentity>(
-              resp.network_info->identity);
-
-            node_cert = create_endorsed_node_cert();
-
-            network.ledger_secrets->init_from_map(
-              std::move(resp.network_info->ledger_secrets));
-
->>>>>>> 2bad8ca6
             if (resp.network_info->consensus_type != network.consensus_type)
             {
               throw std::logic_error(fmt::format(
@@ -544,8 +527,8 @@
                 resp.network_info->consensus_type));
             }
 
-            network.identity =
-              std::make_unique<NetworkIdentity>(resp.network_info->identity);
+            network.identity = std::make_unique<ReplicatedNetworkIdentity>(
+              resp.network_info->identity);
             network.ledger_secrets->init_from_map(
               std::move(resp.network_info->ledger_secrets));
 
@@ -2044,7 +2027,7 @@
       auto shared_state = std::make_shared<aft::State>(self);
       auto resharing_tracker =
         std::make_shared<ccf::SplitIdentityResharingTracker>(
-          shared_state, rpc_map, node_sign_kp, node_cert);
+          shared_state, rpc_map, node_sign_kp, self_signed_node_cert);
 
       kv::ReplicaState initial_state =
         (network.consensus_type == ConsensusType::BFT &&
