--- conflicted
+++ resolved
@@ -1180,16 +1180,9 @@
         h->set_node_id(self);
       }
 
-<<<<<<< HEAD
       auto service_config = tx.ro(network.config)->get();
 
       setup_consensus(true);
-=======
-      setup_consensus(
-        ServiceStatus::OPENING,
-        ccf::ReconfigurationType::ONE_TRANSACTION,
-        true);
->>>>>>> 2b95b8a9
       auto_refresh_jwt_keys();
 
       LOG_DEBUG_FMT("Restarting consensus at view: {} seqno: {}", view, index);
