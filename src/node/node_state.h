--- conflicted
+++ resolved
@@ -1833,11 +1833,6 @@
             throw std::logic_error("Unexpected deletion in service value");
           }
 
-<<<<<<< HEAD
-          LOG_FAIL_FMT("Global hook service table at {}", hook_version);
-
-=======
->>>>>>> eb9a18c5
           // Service open on historical service has no effect
           auto hook_pubk_pem =
             crypto::public_key_pem_from_cert(crypto::cert_pem_to_der(w->cert));
@@ -1845,12 +1840,12 @@
             crypto::make_key_pair(network.identity->priv_key)->public_key_pem();
           if (hook_pubk_pem != current_pubk_pem)
           {
-<<<<<<< HEAD
+            LOG_TRACE_FMT(
+              "Ignoring historical service open at seqno {} for {}",
+              hook_version,
+              w->cert.str());
             return;
           }
-
-          network.identity->set_certificate(w->cert);
-          open_user_frontend();
 
           if (w->status == ServiceStatus::OPEN)
           {
@@ -1861,16 +1856,8 @@
               to_host,
               idx /* TODO: Needs at least one argument */);
           }
-=======
-            LOG_TRACE_FMT(
-              "Ignoring historical service open at seqno {} for {}",
-              hook_version,
-              w->cert.str());
-            return;
-          }
           network.identity->set_certificate(w->cert);
           open_user_frontend();
->>>>>>> eb9a18c5
         }));
     }
 
