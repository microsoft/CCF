--- conflicted
+++ resolved
@@ -329,7 +329,6 @@
       std::lock_guard<std::mutex> guard(lock);
       sm.expect(State::initialized);
 
-      // TODO: To remove once Eddy's PR is merged
       config = std::move(config_);
       config.node_certificate_subject_identity.sans =
         get_subject_alternative_names();
@@ -682,8 +681,9 @@
       join_params.startup_seqno = startup_seqno;
       join_params.certificate_subject_identity =
         config.node_certificate_subject_identity;
-      join_params.certificate_signing_request =
-        node_sign_kp->create_csr(config.node_certificate_subject_identity.name);
+      join_params.certificate_signing_request = node_sign_kp->create_csr(
+        config.node_certificate_subject_identity.name,
+        config.node_certificate_subject_identity.sans);
 
       LOG_DEBUG_FMT(
         "Sending join request to {}:{}",
@@ -1597,15 +1597,9 @@
       // If no Subject Alternative Name (SAN) is passed in at node creation,
       // default to using node's RPC address as single SAN. Otherwise, use
       // specified SANs.
-<<<<<<< HEAD
       if (!config.node_certificate_subject_identity.sans.empty())
       {
         return config.node_certificate_subject_identity.sans;
-=======
-      if (!config.subject_alternative_names.empty())
-      {
-        return config.subject_alternative_names;
->>>>>>> 3056add6
       }
 
       return {{config.node_info_network.rpchost,
@@ -1623,7 +1617,6 @@
     {
       auto nw = crypto::make_key_pair(network.identity->priv_key);
       auto sans = get_subject_alternative_names();
-<<<<<<< HEAD
       auto csr = node_sign_kp->create_csr(
         config.node_certificate_subject_identity.name, sans);
       return nw->sign_csr(network.identity->cert, csr);
@@ -1639,10 +1632,6 @@
       LOG_FAIL_FMT("SAN count: {}", subject_identity.sans.size());
       return crypto::make_key_pair(endorser_private_key)
         ->sign_csr(endorser_cert, subject_csr);
-=======
-      auto csr = node_sign_kp->create_csr(config.subject_name, sans);
-      return nw->sign_csr(network.identity->cert, csr);
->>>>>>> 3056add6
     }
 
     void accept_node_tls_connections()
