--- conflicted
+++ resolved
@@ -161,7 +161,7 @@
     crypto::Sha256Hash recovery_root;
     std::vector<kv::Version> view_history;
     consensus::Index last_recovered_signed_idx = 1;
-    std::list<RecoveredLedgerSecret> recovery_ledger_secrets;
+    RecoveredEncryptedLedgerSecrets recovery_ledger_secrets;
     consensus::Index ledger_idx = 0;
 
     struct StartupSnapshotInfo
@@ -380,7 +380,7 @@
 
           setup_snapshotter(config.snapshot_tx_interval);
           bool from_snapshot = !config.startup_snapshot.empty();
-          setup_recovery_hook(from_snapshot);
+          setup_recovery_hook();
 
           if (from_snapshot)
           {
@@ -482,10 +482,7 @@
                 resp.network_info.consensus_type));
             }
 
-<<<<<<< HEAD
-=======
             setup_snapshotter(config.snapshot_tx_interval);
->>>>>>> 254d5109
             setup_encryptor();
             setup_consensus(resp.network_info.public_only);
             setup_progress_tracker();
@@ -551,7 +548,7 @@
             {
               last_recovered_signed_idx =
                 resp.network_info.last_recovered_signed_idx;
-              setup_recovery_hook(startup_snapshot_info != nullptr);
+              setup_recovery_hook();
               snapshotter->set_snapshot_generation(false);
 
               sm.advance(State::partOfPublicNetwork);
@@ -1613,12 +1610,8 @@
       return last_recovered_signed_idx;
     }
 
-    void setup_recovery_hook(bool from_snapshot)
-    {
-      // When recoverying from a snapshot, the first secret is valid from the
-      // version at which it was recorded
-      static bool is_first_secret = !from_snapshot; // false on snapshot!
-
+    void setup_recovery_hook()
+    {
       network.tables->set_map_hook(
         network.shares.get_name(),
         network.shares.wrap_map_hook(
@@ -1638,41 +1631,37 @@
                 version,
                 v.wrapped_latest_ledger_secret.version);
 
-              kv::Version ledger_secret_version;
-              if (is_first_secret)
+              // If the version is not set (rekeying), use the version
+              // from the hook plus one. Otherwise (recovery), use the
+              // version specified.
+              auto ledger_secret_version =
+                v.wrapped_latest_ledger_secret.version == kv::NoVersion ?
+                (version + 1) :
+                v.wrapped_latest_ledger_secret.version;
+
+              // Do not recover the ledger secrets in case of a pure re-share
+              // (e.g. recovery threshold update) as they are the same as in
+              // the previous entry.
+
+              if (
+                recovery_ledger_secrets.empty() ||
+                recovery_ledger_secrets.back().next_version !=
+                  ledger_secret_version)
               {
-                // Special case for the first recovery share issuing (at network
-                // open), which is applicable from the very first transaction.
-                ledger_secret_version = 1;
-                is_first_secret = false;
+                LOG_TRACE_FMT(
+                  "Recovering one encrypted ledger secret at version {} and "
+                  "next version {}",
+                  v.encrypted_previous_ledger_secret.version,
+                  ledger_secret_version);
+
+                recovery_ledger_secrets.push_back(
+                  {ledger_secret_version, v.encrypted_previous_ledger_secret});
               }
               else
               {
-                // If the version is not set (rekeying), use the version
-                // from the hook plus one. Otherwise (recovery), use the
-                // version specified.
-                ledger_secret_version =
-                  v.wrapped_latest_ledger_secret.version == kv::NoVersion ?
-                  (version + 1) :
-                  v.wrapped_latest_ledger_secret.version;
-
                 LOG_FAIL_FMT(
-                  "Ledger secret version: {}", ledger_secret_version);
-              }
-
-              // No encrypted ledger secret are stored in the case of a pure
-              // re-share (i.e. no ledger rekey).
-              if (
-                !v.encrypted_previous_ledger_secret.encrypted_data.empty() ||
-                ledger_secret_version == 1)
-              {
-                LOG_TRACE_FMT(
-                  "Adding one encrypted recovery ledger secret at {}",
+                  "Skipping recovering ledger secret at {}",
                   ledger_secret_version);
-
-                recovery_ledger_secrets.push_back(
-                  {ledger_secret_version,
-                   v.encrypted_previous_ledger_secret.encrypted_data});
               }
             }
 
