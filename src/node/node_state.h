// Copyright (c) Microsoft Corporation. All rights reserved.
// Licensed under the Apache 2.0 License.
#pragma once

#include "blit.h"
#include "consensus/aft/raft_consensus.h"
#include "consensus/ledger_enclave.h"
#include "crypto/entropy.h"
#include "crypto/pem.h"
#include "crypto/symmetric_key.h"
#include "crypto/verifier.h"
#include "ds/logger.h"
#include "ds/net.h"
#include "ds/state_machine.h"
#include "enclave/rpc_sessions.h"
#include "encryptor.h"
#include "entities.h"
#include "genesis_gen.h"
#include "history.h"
#include "hooks.h"
#include "js/wrap.h"
#include "network_state.h"
#include "node/jwt_key_auto_refresh.h"
#include "node/progress_tracker.h"
#include "node/reconfig_id.h"
#include "node/rpc/serdes.h"
#include "node_to_node.h"
#include "rpc/frontend.h"
#include "rpc/serialization.h"
#include "secret_broadcast.h"
#include "secret_share.h"
#include "share_manager.h"
#include "snapshotter.h"
#include "tls/client.h"

#ifdef USE_NULL_ENCRYPTOR
#  include "kv/test/null_encryptor.h"
#endif

#ifndef VIRTUAL_ENCLAVE
#  include "ccf_t.h"
#endif

#include <atomic>
#include <chrono>
#define FMT_HEADER_ONLY
#include <fmt/format.h>
#include <nlohmann/json.hpp>
#include <stdexcept>
#include <unordered_set>
#include <vector>

// Used by fmtlib to render ccf::State
namespace std
{
  std::ostream& operator<<(std::ostream& os, ccf::State s)
  {
    nlohmann::json j;
    to_json(j, s);
    return os << j.dump();
  }
}

namespace ccf
{
  using RaftConsensusType =
    aft::Consensus<consensus::LedgerEnclave, NodeToNode, Snapshotter>;
  using RaftType = aft::Aft<consensus::LedgerEnclave, NodeToNode, Snapshotter>;

  struct NodeCreateInfo
  {
    crypto::Pem node_cert;
    crypto::Pem network_cert;
  };

  void reset_data(std::vector<uint8_t>& data)
  {
    data.clear();
    data.shrink_to_fit();
  }

  class NodeState : public ccf::AbstractNodeState
  {
  private:
    //
    // this node's core state
    //
    ds::StateMachine<State> sm;
    std::mutex lock;

    CurveID curve_id;
    std::shared_ptr<crypto::KeyPair_OpenSSL> node_sign_kp;
    NodeId self;
    std::shared_ptr<crypto::RSAKeyPair> node_encrypt_kp;
    crypto::Pem node_cert;
    QuoteInfo quote_info;
    CodeDigest node_code_id;
    CCFConfig config;
#ifdef GET_QUOTE
    EnclaveAttestationProvider enclave_attestation_provider;
#endif

    //
    // kv store, replication, and I/O
    //
    ringbuffer::AbstractWriterFactory& writer_factory;
    ringbuffer::WriterPtr to_host;
    consensus::Configuration consensus_config;
    size_t sig_tx_interval;
    size_t sig_ms_interval;

    NetworkState& network;

    std::shared_ptr<kv::Consensus> consensus;
    std::shared_ptr<enclave::RPCMap> rpc_map;
    std::shared_ptr<NodeToNode> n2n_channels;
    std::shared_ptr<Forwarder<NodeToNode>> cmd_forwarder;
    std::shared_ptr<enclave::RPCSessions> rpcsessions;

    std::shared_ptr<kv::TxHistory> history;
    std::shared_ptr<ccf::ProgressTracker> progress_tracker;
    std::shared_ptr<ccf::ProgressTrackerStoreAdapter> tracker_store;
    std::shared_ptr<kv::AbstractTxEncryptor> encryptor;

    ShareManager& share_manager;
    std::shared_ptr<Snapshotter> snapshotter;

    //
    // recovery
    //
    NodeInfoNetwork node_info_network;
    std::shared_ptr<kv::Store> recovery_store;

    kv::Version recovery_v;
    crypto::Sha256Hash recovery_root;
    std::vector<kv::Version> view_history;
    consensus::Index last_recovered_signed_idx = 1;
    RecoveredEncryptedLedgerSecrets recovery_ledger_secrets;
    consensus::Index ledger_idx = 0;

    //
    // JWT key auto-refresh
    //
    std::shared_ptr<JwtKeyAutoRefresh> jwt_key_auto_refresh;

    struct StartupSnapshotInfo
    {
      std::vector<uint8_t>& raw;
      consensus::Index seqno;
      consensus::Index evidence_seqno;

      // Store used to verify a snapshot (either created fresh when a node joins
      // from a snapshot or points to the main store when recovering from a
      // snapshot)
      std::shared_ptr<kv::Store> store = nullptr;

      // The snapshot to startup from (on join or recovery) is only valid once a
      // signature ledger entry confirms that the snapshot evidence was
      // committed
      bool has_evidence = false;
      bool is_evidence_committed = false;

      StartupSnapshotInfo(
        const std::shared_ptr<kv::Store>& store_,
        std::vector<uint8_t>& raw_,
        consensus::Index seqno_,
        consensus::Index evidence_seqno_) :
        raw(raw_),
        seqno(seqno_),
        evidence_seqno(evidence_seqno_),
        store(store_)
      {}

      bool is_snapshot_verified()
      {
        return has_evidence && is_evidence_committed;
      }

      ~StartupSnapshotInfo()
      {
        reset_data(raw);
      }
    };
    std::unique_ptr<StartupSnapshotInfo> startup_snapshot_info = nullptr;
    // Set to the snapshot seqno when a node starts from one and remembered for
    // the lifetime of the node
    std::optional<kv::Version> startup_seqno = std::nullopt;

    std::shared_ptr<kv::AbstractTxEncryptor> make_encryptor()
    {
#ifdef USE_NULL_ENCRYPTOR
      return std::make_shared<kv::NullTxEncryptor>();
#else
      return std::make_shared<NodeEncryptor>(network.ledger_secrets);
#endif
    }

    void initialise_startup_snapshot(bool recovery = false)
    {
      std::shared_ptr<kv::Store> snapshot_store;
      if (!recovery)
      {
        // Create a new store to verify the snapshot only
        snapshot_store = make_store(network.consensus_type);
        auto snapshot_history = std::make_shared<MerkleTxHistory>(
          *snapshot_store.get(),
          self,
          *node_sign_kp,
          sig_tx_interval,
          sig_ms_interval,
          false /* No signature timer on snapshot_history */);

        auto snapshot_encryptor = make_encryptor();

        snapshot_store->set_history(snapshot_history);
        snapshot_store->set_encryptor(snapshot_encryptor);
      }
      else
      {
        snapshot_store = network.tables;
      }

      LOG_INFO_FMT(
        "Deserialising public snapshot ({})", config.startup_snapshot.size());

      kv::ConsensusHookPtrs hooks;
      auto rc = snapshot_store->deserialise_snapshot(
        config.startup_snapshot, hooks, &view_history, true);
      if (rc != kv::ApplyResult::PASS)
      {
        throw std::logic_error(
          fmt::format("Failed to apply public snapshot: {}", rc));
      }

      LOG_INFO_FMT(
        "Public snapshot deserialised at seqno {}",
        snapshot_store->current_version());

      startup_seqno = snapshot_store->current_version();

      ledger_idx = snapshot_store->current_version();
      last_recovered_signed_idx = ledger_idx;

      startup_snapshot_info = std::make_unique<StartupSnapshotInfo>(
        snapshot_store,
        config.startup_snapshot,
        ledger_idx,
        config.startup_snapshot_evidence_seqno);
    }

  public:
    NodeState(
      ringbuffer::AbstractWriterFactory& writer_factory,
      NetworkState& network,
      std::shared_ptr<enclave::RPCSessions> rpcsessions,
      ShareManager& share_manager,
      CurveID curve_id_) :
      sm("NodeState", State::uninitialized),
      curve_id(curve_id_),
      node_sign_kp(std::make_shared<crypto::KeyPair_OpenSSL>(curve_id_)),
      node_encrypt_kp(crypto::make_rsa_key_pair()),
      writer_factory(writer_factory),
      to_host(writer_factory.create_writer_to_outside()),
      network(network),
      rpcsessions(rpcsessions),
      share_manager(share_manager)
    {
      if (network.consensus_type == ConsensusType::CFT)
      {
        self = crypto::Sha256Hash(node_sign_kp->public_key_der()).hex_str();
      }
    }

    QuoteVerificationResult verify_quote(
      kv::ReadOnlyTx& tx,
      const QuoteInfo& quote_info,
      const std::vector<uint8_t>& expected_node_public_key_der,
      CodeDigest& code_digest) override
    {
#ifdef GET_QUOTE
      return enclave_attestation_provider.verify_quote_against_store(
        tx, quote_info, expected_node_public_key_der, code_digest);
#else
      (void)tx;
      (void)quote_info;
      (void)expected_node_public_key_der;
      (void)code_digest;
      return QuoteVerificationResult::Verified;
#endif
    }

    //
    // funcs in state "uninitialized"
    //
    void initialize(
      const consensus::Configuration& consensus_config_,
      std::shared_ptr<enclave::RPCMap> rpc_map_,
      std::shared_ptr<enclave::AbstractRPCResponder> rpc_sessions_,
      size_t sig_tx_interval_,
      size_t sig_ms_interval_)
    {
      std::lock_guard<std::mutex> guard(lock);
      sm.expect(State::uninitialized);

      consensus_config = consensus_config_;
      rpc_map = rpc_map_;
      sig_tx_interval = sig_tx_interval_;
      sig_ms_interval = sig_ms_interval_;

      n2n_channels = std::make_shared<ccf::NodeToNodeImpl>(writer_factory);

      cmd_forwarder = std::make_shared<ccf::Forwarder<ccf::NodeToNode>>(
        rpc_sessions_, n2n_channels, rpc_map, consensus_config.consensus_type);

      sm.advance(State::initialized);

      for (auto& [actor, fe] : rpc_map->frontends())
      {
        fe->set_sig_intervals(sig_tx_interval, sig_ms_interval);
        fe->set_cmd_forwarder(cmd_forwarder);
      }
    }

    //
    // funcs in state "initialized"
    //
    NodeCreateInfo create(StartType start_type, CCFConfig&& config_)
    {
      std::lock_guard<std::mutex> guard(lock);
      sm.expect(State::initialized);

      config = std::move(config_);

      js::register_class_ids();
      open_frontend(ActorsType::nodes);

#ifdef GET_QUOTE
      quote_info = enclave_attestation_provider.generate_quote(
        node_sign_kp->public_key_der());
      auto code_id = enclave_attestation_provider.get_code_id(quote_info);
      if (code_id.has_value())
      {
        node_code_id = code_id.value();
      }
      else
      {
        throw std::logic_error("Failed to extract code id from quote");
      }
#endif

      switch (start_type)
      {
        case StartType::New:
        {
          network.identity =
            std::make_unique<NetworkIdentity>("CN=CCF Network", curve_id);

          node_cert = create_endorsed_node_cert();

          network.ledger_secrets->init();

          if (network.consensus_type == ConsensusType::BFT)
          {
            // BFT consensus requires a stable order of node IDs so that the
            // primary node in a given view can be computed deterministically by
            // all nodes in the network
            // See https://github.com/microsoft/CCF/issues/1852

            // Pad node id string to avoid memory alignment issues on
            // node-to-node messages
            self = NodeId(fmt::format("{:#064}", 0));
          }

          setup_snapshotter();
          setup_encryptor();
          setup_consensus(ServiceStatus::OPENING);
          setup_progress_tracker();
          setup_history();

          // Become the primary and force replication
          consensus->force_become_primary();

          // Open member frontend for members to configure and open the
          // network
          open_frontend(ActorsType::members);

          if (!create_and_send_request())
          {
            throw std::runtime_error(
              "Genesis transaction could not be committed");
          }

          accept_network_tls_connections();
          auto_refresh_jwt_keys();

          reset_data(quote_info.quote);
          reset_data(quote_info.endorsements);
          sm.advance(State::partOfNetwork);

          LOG_INFO_FMT("Created new node {}", self);
          return {node_cert, network.identity->cert};
        }
        case StartType::Join:
        {
          node_cert = create_self_signed_node_cert();
          accept_node_tls_connections();

          if (!config.startup_snapshot.empty())
          {
            initialise_startup_snapshot();
            sm.advance(State::verifyingSnapshot);
          }
          else
          {
            sm.advance(State::pending);
          }

          LOG_INFO_FMT("Created join node {}", self);
          return {node_cert, {}};
        }
        case StartType::Recover:
        {
          node_info_network = config.node_info_network;

          network.identity =
            std::make_unique<NetworkIdentity>("CN=CCF Network", curve_id);
          node_cert = create_endorsed_node_cert();

          setup_history();

          // It is necessary to give an encryptor to the store for it to
          // deserialise the public domain when recovering the public ledger.
          // Once the public recovery is complete, the existing encryptor is
          // replaced with a new one initialised with the recovered ledger
          // secrets.
          setup_encryptor();

          setup_snapshotter();
          bool from_snapshot = !config.startup_snapshot.empty();
          setup_recovery_hook();

          if (from_snapshot)
          {
            initialise_startup_snapshot(true);
            snapshotter->set_last_snapshot_idx(ledger_idx);
          }

          accept_network_tls_connections();

          sm.advance(State::readingPublicLedger);

          LOG_INFO_FMT("Created recovery node {}", self);
          return {node_cert, network.identity->cert};
        }
        default:
        {
          throw std::logic_error(
            fmt::format("Node was started in unknown mode {}", start_type));
        }
      }
    }

    //
    // funcs in state "pending"
    //
    void initiate_join()
    {
      auto network_ca = std::make_shared<tls::CA>(config.joining.network_cert);
      auto join_client_cert = std::make_unique<tls::Cert>(
        network_ca, node_cert, node_sign_kp->private_key_pem());

      // Create RPC client and connect to remote node
      auto join_client =
        rpcsessions->create_client(std::move(join_client_cert));

      join_client->connect(
        config.joining.target_host,
        config.joining.target_port,
        [this](
          http_status status,
          http::HeaderMap&& headers,
          std::vector<uint8_t>&& data) {
          std::lock_guard<std::mutex> guard(lock);
          if (!sm.check(State::pending))
          {
            return false;
          }

          if (status != HTTP_STATUS_OK)
          {
            const auto& location = headers.find(http::headers::LOCATION);
            if (
              status == HTTP_STATUS_PERMANENT_REDIRECT &&
              location != headers.end())
            {
              const auto& url = http::parse_url_full(location->second);
              config.joining.target_host = url.host;
              config.joining.target_port = url.port;
              LOG_INFO_FMT("Target node redirected to {}", location->second);
            }
            else
            {
              LOG_FAIL_FMT(
                "An error occurred while joining the network: {} {}{}",
                status,
                http_status_str(status),
                data.empty() ?
                  "" :
                  fmt::format("  '{}'", std::string(data.begin(), data.end())));
            }
            return false;
          }

          auto j = serdes::unpack(data, serdes::Pack::Text);

          JoinNetworkNodeToNode::Out resp;
          try
          {
            resp = j.get<JoinNetworkNodeToNode::Out>();
          }
          catch (const std::exception& e)
          {
            LOG_FAIL_FMT(
              "An error occurred while parsing the join network response");
            LOG_DEBUG_FMT(
              "An error occurred while parsing the join network response: {}",
              j.dump());
            return false;
          }

          // Set network secrets, node id and become part of network.
          if (
            resp.node_status == NodeStatus::TRUSTED ||
            resp.node_status == NodeStatus::LEARNER)
          {
            network.identity =
              std::make_unique<NetworkIdentity>(resp.network_info.identity);

            node_cert = create_endorsed_node_cert();

            network.ledger_secrets->init_from_map(
              std::move(resp.network_info.ledger_secrets));

            if (resp.network_info.consensus_type != network.consensus_type)
            {
              throw std::logic_error(fmt::format(
                "Enclave initiated with consensus type {} but target node "
                "responded with consensus {}",
                network.consensus_type,
                resp.network_info.consensus_type));
            }

            if (network.consensus_type == ConsensusType::BFT)
            {
              // In CFT, the node id is computed at startup, as the hash of the
              // node's public key
              self = resp.node_id;
            }

            setup_snapshotter();
            setup_encryptor();
            setup_consensus(
              resp.network_info.service_status, resp.network_info.public_only);
            setup_progress_tracker();
            setup_history();
            auto_refresh_jwt_keys();

            if (resp.network_info.public_only)
            {
              last_recovered_signed_idx =
                resp.network_info.last_recovered_signed_idx;
              setup_recovery_hook();
              snapshotter->set_snapshot_generation(false);
            }

            if (startup_snapshot_info)
            {
              // It is only possible to deserialise the entire snapshot then,
              // once the ledger secrets have been passed in by the network
              LOG_DEBUG_FMT(
                "Deserialising snapshot ({})",
                startup_snapshot_info->raw.size());
              std::vector<kv::Version> view_history;
              kv::ConsensusHookPtrs hooks;
              auto rc = network.tables->deserialise_snapshot(
                startup_snapshot_info->raw,
                hooks,
                &view_history,
                resp.network_info.public_only);
              if (rc != kv::ApplyResult::PASS)
              {
                throw std::logic_error(
                  fmt::format("Failed to apply snapshot on join: {}", rc));
              }

              for (auto& hook : hooks)
              {
                hook->call(consensus.get());
              }

              auto tx = network.tables->create_read_only_tx();
              auto signatures = tx.ro(network.signatures);
              auto sig = signatures->get();
              if (!sig.has_value())
              {
                throw std::logic_error(
                  fmt::format("No signatures found after applying snapshot"));
              }

              auto seqno = network.tables->current_version();
              consensus->init_as_backup(seqno, sig->view, view_history);

              if (!resp.network_info.public_only)
              {
                // Only clear snapshot if not recovering. When joining the
                // public network the snapshot is used later to initialise the
                // recovery store
                startup_snapshot_info.reset();
              }

              LOG_INFO_FMT(
                "Joiner successfully resumed from snapshot at seqno {} and "
                "view {}",
                seqno,
                sig->view);
            }

            open_frontend(ActorsType::members);

            accept_network_tls_connections();

            if (resp.network_info.public_only)
            {
              sm.advance(State::partOfPublicNetwork);
            }
            else
            {
              reset_data(quote_info.quote);
              reset_data(quote_info.endorsements);
              sm.advance(State::partOfNetwork);
            }

            LOG_INFO_FMT(
              "Node has now joined the network as node {}: {}",
              self,
              (resp.network_info.public_only ? "public only" : "all domains"));

            // The network identity is now known, the user frontend can be
            // opened once the KV state catches up
            open_user_frontend();
          }
          else if (resp.node_status == NodeStatus::PENDING)
          {
            LOG_INFO_FMT(
              "Node {} is waiting for votes of members to be trusted",
              resp.node_id);
          }

          return true;
        });

      // Send RPC request to remote node to join the network.
      JoinNetworkNodeToNode::In join_params;

      join_params.node_info_network = config.node_info_network;
      join_params.public_encryption_key =
        node_encrypt_kp->public_key_pem().raw();
      join_params.quote_info = quote_info;
      join_params.consensus_type = network.consensus_type;
      join_params.startup_seqno = startup_seqno;

      LOG_DEBUG_FMT(
        "Sending join request to {}:{}",
        config.joining.target_host,
        config.joining.target_port);

      const auto body = serdes::pack(join_params, serdes::Pack::Text);

      http::Request r(fmt::format(
        "/{}/{}", ccf::get_actor_prefix(ccf::ActorsType::nodes), "join"));
      r.set_header(
        http::headers::CONTENT_TYPE, http::headervalues::contenttype::JSON);
      r.set_body(&body);

      join_client->send_request(r.build_request());
    }

    void start_join_timer()
    {
      initiate_join();

      struct JoinTimeMsg
      {
        JoinTimeMsg(NodeState& self_) : self(self_) {}
        NodeState& self;
      };

      auto join_timer_msg = std::make_unique<threading::Tmsg<JoinTimeMsg>>(
        [](std::unique_ptr<threading::Tmsg<JoinTimeMsg>> msg) {
          if (msg->data.self.sm.check(State::pending))
          {
            msg->data.self.initiate_join();
            auto delay = std::chrono::milliseconds(
              msg->data.self.config.joining.join_timer);

            threading::ThreadMessaging::thread_messaging.add_task_after(
              std::move(msg), delay);
          }
        },
        *this);

      threading::ThreadMessaging::thread_messaging.add_task_after(
        std::move(join_timer_msg),
        std::chrono::milliseconds(config.joining.join_timer));
    }

    void join()
    {
      std::lock_guard<std::mutex> guard(lock);
      sm.expect(State::pending);
      start_join_timer();
    }

    void auto_refresh_jwt_keys()
    {
      if (!consensus)
      {
        LOG_INFO_FMT(
          "JWT key auto-refresh: consensus not initialized, not starting "
          "auto-refresh");
        return;
      }
      jwt_key_auto_refresh = std::make_shared<JwtKeyAutoRefresh>(
        config.jwt_key_refresh_interval_s,
        network,
        consensus,
        rpcsessions,
        rpc_map,
        node_sign_kp,
        node_cert);
      jwt_key_auto_refresh->start();

      network.tables->set_map_hook(
        network.jwt_issuers.get_name(),
        [this](kv::Version, const kv::untyped::Write&) -> kv::ConsensusHookPtr {
          jwt_key_auto_refresh->schedule_once();
          return kv::ConsensusHookPtr(nullptr);
        });
    }

    //
    // funcs in state "readingPublicLedger" or "verifyingSnapshot"
    //
    void start_ledger_recovery()
    {
      std::lock_guard<std::mutex> guard(lock);
      if (
        !sm.check(State::readingPublicLedger) &&
        !sm.check(State::verifyingSnapshot))
      {
        throw std::logic_error(fmt::format(
          "Node should be in state {} or {} to start reading ledger",
          State::readingPublicLedger,
          State::verifyingSnapshot));
      }

      LOG_INFO_FMT("Starting to read public ledger");
      read_ledger_idx(++ledger_idx);
    }

    void recover_public_ledger_entry(const std::vector<uint8_t>& ledger_entry)
    {
      std::lock_guard<std::mutex> guard(lock);

      std::shared_ptr<kv::Store> store;
      if (sm.check(State::readingPublicLedger))
      {
        // In recovery, use the main store to deserialise public entries
        store = network.tables;
      }
      else if (sm.check(State::verifyingSnapshot))
      {
        store = startup_snapshot_info->store;
      }
      else
      {
        LOG_FAIL_FMT(
          "Node should be in state {} or {} to recover public ledger entry",
          State::readingPublicLedger,
          State::verifyingSnapshot);
        return;
      }

      LOG_INFO_FMT(
        "Deserialising public ledger entry ({})", ledger_entry.size());

      auto r = store->deserialize(ledger_entry, ConsensusType::CFT, true);
      auto result = r->apply();
      if (result == kv::ApplyResult::FAIL)
      {
        LOG_FAIL_FMT("Failed to deserialise entry in public ledger");
        recover_public_ledger_end_unsafe();
        return;
      }

      // Not synchronised because consensus isn't effectively running then
      for (auto& hook : r->get_hooks())
      {
        hook->call(consensus.get());
      }

      // If the ledger entry is a signature, it is safe to compact the store
      if (result == kv::ApplyResult::PASS_SIGNATURE)
      {
        // If the ledger entry is a signature, it is safe to compact the store
        store->compact(ledger_idx);
        auto tx = store->create_tx();
        GenesisGenerator g(network, tx);
        auto last_sig = g.get_last_signature();

        if (!last_sig.has_value())
        {
          throw std::logic_error("Signature missing");
        }

        LOG_DEBUG_FMT(
          "Read signature at {} for view {}", ledger_idx, last_sig->view);
        // Initial transactions, before the first signature, must have
        // happened in the first signature's view (eg - if the first
        // signature is at seqno 20 in view 4, then transactions 1->19 must
        // also have been in view 4). The brief justification is that while
        // the first node may start in an arbitrarily high view (it does not
        // necessarily start in view 1), it cannot _change_ view before a
        // valid signature.
        const auto view_start_idx =
          view_history.empty() ? 1 : last_recovered_signed_idx + 1;
        CCF_ASSERT_FMT(
          last_sig->view >= 0, "last_sig->view is invalid, {}", last_sig->view);
        for (auto i = view_history.size();
             i < static_cast<size_t>(last_sig->view);
             ++i)
        {
          view_history.push_back(view_start_idx);
        }
        last_recovered_signed_idx = ledger_idx;

        if (
          startup_snapshot_info && startup_snapshot_info->has_evidence &&
          static_cast<consensus::Index>(last_sig->commit_seqno) >=
            startup_snapshot_info->evidence_seqno)
        {
          startup_snapshot_info->is_evidence_committed = true;
        }

        if (sm.check(State::readingPublicLedger))
        {
          // Inform snapshotter of all signature entries so that this node can
          // continue generating snapshots at the correct interval once the
          // recovery is complete
          snapshotter->record_committable(ledger_idx);
          snapshotter->commit(ledger_idx, false);
        }
      }
      else if (
        result == kv::ApplyResult::PASS_SNAPSHOT_EVIDENCE &&
        startup_snapshot_info)
      {
        auto tx = store->create_read_only_tx();
        auto snapshot_evidence = tx.ro(network.snapshot_evidence);

        if (ledger_idx == startup_snapshot_info->evidence_seqno)
        {
          auto evidence = snapshot_evidence->get(0);
          if (!evidence.has_value())
          {
            throw std::logic_error("Invalid snapshot evidence");
          }

          if (evidence->hash == crypto::Sha256Hash(startup_snapshot_info->raw))
          {
            LOG_DEBUG_FMT(
              "Snapshot evidence for snapshot found at {}",
              startup_snapshot_info->evidence_seqno);
            startup_snapshot_info->has_evidence = true;
          }
        }
      }

      read_ledger_idx(++ledger_idx);
    }

    void verify_snapshot_end()
    {
      std::lock_guard<std::mutex> guard(lock);
      if (!sm.check(State::verifyingSnapshot))
      {
        LOG_FAIL_FMT(
          "Node in state {} cannot finalise snapshot verification", sm.value());
        return;
      }

      if (startup_snapshot_info == nullptr)
      {
        // Node should shutdown if the startup snapshot cannot be verified
        throw std::logic_error(
          "No known startup snapshot to finalise snapshot verification");
      }

      if (!startup_snapshot_info->is_snapshot_verified())
      {
        // Node should shutdown if the startup snapshot cannot be verified
        LOG_FAIL_FMT(
          "Snapshot evidence at {} was not committed in ledger ending at {}. "
          "Node should be shutdown by operator.",
          startup_snapshot_info->evidence_seqno,
          ledger_idx);
        return;
      }

      ledger_truncate(startup_snapshot_info->seqno);

      sm.advance(State::pending);
      start_join_timer();
    }

    void recover_public_ledger_end_unsafe()
    {
      sm.expect(State::readingPublicLedger);

      if (startup_snapshot_info)
      {
        if (!startup_snapshot_info->is_snapshot_verified())
        {
          throw std::logic_error(
            "Snapshot evidence was not committed in ledger");
        }

        if (last_recovered_signed_idx < startup_snapshot_info->evidence_seqno)
        {
          throw std::logic_error("Snapshot evidence would be rolled back");
        }
      }

      // When reaching the end of the public ledger, truncate to last signed
      // index
      const auto last_recovered_term = view_history.size();
      auto new_term = last_recovered_term + 2;
      LOG_INFO_FMT("Setting term on public recovery store to {}", new_term);

      // Note: KV term must be set before the first Tx is committed
      network.tables->rollback(
        {last_recovered_term, last_recovered_signed_idx}, new_term);
      ledger_truncate(last_recovered_signed_idx);
      snapshotter->rollback(last_recovered_signed_idx);

      LOG_INFO_FMT(
        "End of public ledger recovery - Truncating ledger to last signed "
        "TxID: {}.{}",
        last_recovered_term,
        last_recovered_signed_idx);

      auto tx = network.tables->create_tx();
      GenesisGenerator g(network, tx);
      g.create_service(network.identity->cert);
      auto network_config = g.retire_active_nodes();

      if (network.consensus_type == ConsensusType::BFT)
      {
        // BFT consensus requires a stable order of node IDs so that the
        // primary node in a given view can be computed deterministically by
        // all nodes in the network
        // See https://github.com/microsoft/CCF/issues/1852

        // Pad node id string to avoid memory alignment issues on
        // node-to-node messages
        auto values = tx.ro(network.values);
        auto id = values->get(0);
        self = NodeId(fmt::format("{:#064}", id.value()));
      }

      CodeDigest code_digest;
#ifdef GET_QUOTE
      auto code_id = enclave_attestation_provider.get_code_id(quote_info);
      if (code_id.has_value())
      {
        code_digest = code_id.value();
      }
      else
      {
        throw std::logic_error("Failed to extract code id from quote");
      }
#endif

      g.add_node(
        self,
        {node_info_network,
         node_cert,
         quote_info,
         node_encrypt_kp->public_key_pem().raw(),
         NodeStatus::PENDING,
         std::nullopt,
         ds::to_hex(code_digest.data)});

      network_config.nodes.insert(self);
      add_new_network_reconfiguration(network, tx, network_config);

      LOG_INFO_FMT("Deleted previous nodes and added self as {}", self);

      network.ledger_secrets->init(last_recovered_signed_idx + 1);
      setup_encryptor();

      // Initialise snapshotter after public recovery
      snapshotter->init_after_public_recovery();
      snapshotter->set_snapshot_generation(false);

      kv::Version index = 0;
      kv::Term view = 0;
      kv::Version global_commit = 0;

      auto ls = g.get_last_signature();
      if (ls.has_value())
      {
        auto s = ls.value();
        index = s.seqno;
        view = s.view;
        global_commit = s.commit_seqno;
      }

      auto h = dynamic_cast<MerkleTxHistory*>(history.get());
      if (h)
      {
        h->set_node_id(self);
      }

      if (progress_tracker != nullptr)
      {
        progress_tracker->set_node_id(self);
      }

      setup_consensus(ServiceStatus::OPENING, true);
      setup_progress_tracker();
      auto_refresh_jwt_keys();

      LOG_DEBUG_FMT(
        "Restarting consensus at view: {} seqno: {} commit_seqno {}",
        view,
        index,
        global_commit);

      consensus->force_become_primary(index, view, view_history, index);

      // Sets itself as trusted
      g.trust_node(self, network.ledger_secrets->get_latest(tx).first);

#ifdef GET_QUOTE
      g.trust_node_code_id(node_code_id);
#endif

      if (tx.commit() != kv::CommitResult::SUCCESS)
      {
        throw std::logic_error(
          "Could not commit transaction when starting recovered public "
          "network");
      }

      open_frontend(ActorsType::members);

      sm.advance(State::partOfPublicNetwork);
    }

    //
    // funcs in state "readingPrivateLedger"
    //
    void recover_private_ledger_entry(const std::vector<uint8_t>& ledger_entry)
    {
      std::lock_guard<std::mutex> guard(lock);
      if (!sm.check(State::readingPrivateLedger))
      {
        LOG_FAIL_FMT(
          "Node is state {} cannot recover private ledger entry", sm.value());
        return;
      }

      LOG_INFO_FMT(
        "Deserialising private ledger entry ({})", ledger_entry.size());

      // When reading the private ledger, deserialise in the recovery store
      auto result =
        recovery_store->deserialize(ledger_entry, ConsensusType::CFT)->apply();
      if (result == kv::ApplyResult::FAIL)
      {
        LOG_FAIL_FMT("Failed to deserialise entry in private ledger");
        // Note: rollback terms do not matter here as recovery store is about to
        // be discarded
        recovery_store->rollback({0, ledger_idx - 1}, 0);
        recover_private_ledger_end_unsafe();
        return;
      }

      if (result == kv::ApplyResult::PASS_SIGNATURE)
      {
        recovery_store->compact(ledger_idx);
      }

      if (recovery_store->current_version() == recovery_v)
      {
        LOG_INFO_FMT("Reached recovery final version at {}", recovery_v);
        recover_private_ledger_end_unsafe();
      }
      else
      {
        read_ledger_idx(++ledger_idx);
      }
    }

    void recover_private_ledger_end_unsafe()
    {
      // When reaching the end of the private ledger, make sure the same
      // ledger has been read and swap in private state

      sm.expect(State::readingPrivateLedger);

      if (recovery_v != recovery_store->current_version())
      {
        throw std::logic_error(fmt::format(
          "Private recovery did not reach public ledger seqno: {}/{}",
          recovery_store->current_version(),
          recovery_v));
      }

      auto h =
        dynamic_cast<MerkleTxHistory*>(recovery_store->get_history().get());
      if (h->get_replicated_state_root() != recovery_root)
      {
        throw std::logic_error(fmt::format(
          "Root of public store does not match root of private store at {}",
          recovery_v));
      }

      network.tables->swap_private_maps(*recovery_store.get());
      recovery_store.reset();

      // Raft should deserialise all security domains when network is opened
      consensus->enable_all_domains();

      // Snapshots are only generated after recovery is complete
      snapshotter->set_snapshot_generation(true);

      // Open the service
      if (consensus->can_replicate())
      {
        setup_one_off_secret_hook();
        auto tx = network.tables->create_tx();

        // Shares for the new ledger secret can only be issued now, once the
        // previous ledger secrets have been recovered
        share_manager.issue_recovery_shares(tx);
        GenesisGenerator g(network, tx);
        if (!g.open_service())
        {
          throw std::logic_error("Service could not be opened");
        }

        if (tx.commit() != kv::CommitResult::SUCCESS)
        {
          throw std::logic_error(
            "Could not commit transaction when finishing network recovery");
        }
      }
      open_user_frontend();
      reset_data(quote_info.quote);
      reset_data(quote_info.endorsements);
      sm.advance(State::partOfNetwork);
    }

    void setup_one_off_secret_hook()
    {
      // This hook is necessary to adjust the version at which the last ledger
      // secret before recovery is recorded in the store. This can only be fired
      // once, after the recovery shares for the post-recovery ledger secret are
      // issued.
      network.tables->set_map_hook(
        network.encrypted_ledger_secrets.get_name(),
        network.encrypted_ledger_secrets.wrap_map_hook(
          [this](
            kv::Version version, const EncryptedLedgerSecretsInfo::Write& w)
            -> kv::ConsensusHookPtr {
            if (w.size() > 1)
            {
              throw std::logic_error(fmt::format(
                "Transaction contains {} writes to map {}, expected one",
                w.size(),
                network.encrypted_ledger_secrets.get_name()));
            }

            auto encrypted_ledger_secret_info = w.at(0);
            if (!encrypted_ledger_secret_info.has_value())
            {
              throw std::logic_error(fmt::format(
                "Removal from {} table",
                network.encrypted_ledger_secrets.get_name()));
            }

            network.ledger_secrets->adjust_previous_secret_stored_version(
              version);

            network.tables->unset_map_hook(
              network.encrypted_ledger_secrets.get_name());

            return kv::ConsensusHookPtr(nullptr);
          }));
    }

    //
    // funcs in state "readingPublicLedger" or "readingPrivateLedger"
    //
    void recover_ledger_end()
    {
      std::lock_guard<std::mutex> guard(lock);

      if (is_reading_public_ledger())
      {
        recover_public_ledger_end_unsafe();
      }
      else if (is_reading_private_ledger())
      {
        recover_private_ledger_end_unsafe();
      }
      else
      {
        LOG_FAIL_FMT(
          "Node in state {} cannot finalise ledger recovery", sm.value());
        return;
      }
    }

    //
    // funcs in state "partOfPublicNetwork"
    //
    void setup_private_recovery_store()
    {
      recovery_store = std::make_shared<kv::Store>(
        true /* Check transactions in order */,
        true /* Make use of historical secrets */);
      auto recovery_history = std::make_shared<MerkleTxHistory>(
        *recovery_store.get(),
        self,
        *node_sign_kp,
        sig_tx_interval,
        sig_ms_interval,
        false /* No signature timer on recovery_history */);

      auto recovery_encryptor = make_encryptor();

      recovery_store->set_history(recovery_history);
      recovery_store->set_encryptor(recovery_encryptor);

      // Record real store version and root
      recovery_v = network.tables->current_version();
      auto h = dynamic_cast<MerkleTxHistory*>(history.get());
      recovery_root = h->get_replicated_state_root();

      if (startup_snapshot_info)
      {
        LOG_INFO_FMT(
          "Deserialising private snapshot for recovery ({})",
          startup_snapshot_info->raw.size());
        std::vector<kv::Version> view_history;
        kv::ConsensusHookPtrs hooks;
        auto rc = recovery_store->deserialise_snapshot(
          startup_snapshot_info->raw, hooks, &view_history);
        if (rc != kv::ApplyResult::PASS)
        {
          throw std::logic_error(fmt::format(
            "Could not deserialise snapshot in recovery store: {}", rc));
        }

        startup_snapshot_info.reset();
      }

      LOG_DEBUG_FMT(
        "Recovery store successfully setup at {}. Target recovery seqno: {}",
        recovery_store->current_version(),
        recovery_v);
    }

    void trigger_recovery_shares_refresh(kv::Tx& tx) override
    {
      share_manager.shuffle_recovery_shares(tx);
    }

    void trigger_host_process_launch(
      const std::vector<std::string>& args) override
    {
      LaunchHostProcessMessage msg{args};
      nlohmann::json j = msg;
      auto json = j.dump();
      LOG_DEBUG_FMT("Triggering host process launch: {}", json);
      RINGBUFFER_WRITE_MESSAGE(AppMessage::launch_host_process, to_host, json);
    }

    void transition_service_to_open(kv::Tx& tx) override
    {
      std::lock_guard<std::mutex> guard(lock);

      auto service = tx.rw<Service>(Tables::SERVICE);
      auto service_info = service->get();
      if (!service_info.has_value())
      {
        throw std::logic_error(
          "Service information cannot be found to transition service to open");
      }

      // Idempotence: if the service is already open or waiting for recovery
      // shares, this function should succeed with no effect
      if (
        service_info->status == ServiceStatus::WAITING_FOR_RECOVERY_SHARES ||
        service_info->status == ServiceStatus::OPEN)
      {
        LOG_DEBUG_FMT(
          "Service in state {} is already open", service_info->status);
        return;
      }

      if (is_part_of_public_network())
      {
        // If the node is in public mode, start accepting member recovery
        // shares
        share_manager.clear_submitted_recovery_shares(tx);
        service_info->status = ServiceStatus::WAITING_FOR_RECOVERY_SHARES;
        service->put(service_info.value());
        return;
      }
      else if (is_part_of_network())
      {
        // Otherwise, if the node is part of the network. Open the network
        // straight away. Recovery shares are allocated to each recovery member.
        try
        {
          share_manager.issue_recovery_shares(tx);
        }
        catch (const std::logic_error& e)
        {
          throw std::logic_error(
            fmt::format("Failed to issue recovery shares: {}", e.what()));
        }

        GenesisGenerator g(network, tx);
        if (g.open_service())
        {
          open_user_frontend();
        }
        return;
      }
      else
      {
        throw std::logic_error(
          fmt::format("Node in state {} cannot open service", sm.value()));
      }
    }

    void initiate_private_recovery(kv::Tx& tx) override
    {
      std::lock_guard<std::mutex> guard(lock);
      sm.expect(State::partOfPublicNetwork);

      auto restored_ledger_secrets = share_manager.restore_recovery_shares_info(
        tx, std::move(recovery_ledger_secrets));

      // Broadcast decrypted ledger secrets to other nodes for them to initiate
      // private recovery too
      LedgerSecretsBroadcast::broadcast_some(
        network, self, tx, restored_ledger_secrets);

      network.ledger_secrets->restore_historical(
        std::move(restored_ledger_secrets));

      LOG_INFO_FMT("Initiating end of recovery (primary)");

      // Emit signature to certify transactions that happened on public
      // network
      history->emit_signature();

      setup_private_recovery_store();
      reset_recovery_hook();

      // Start reading private security domain of ledger
      ledger_idx = recovery_store->current_version();
      read_ledger_idx(++ledger_idx);

      sm.advance(State::readingPrivateLedger);
    }

    //
    // funcs in state "partOfNetwork" or "partOfPublicNetwork"
    //
    void tick(std::chrono::milliseconds elapsed)
    {
      if (
        !sm.check(State::partOfNetwork) &&
        !sm.check(State::partOfPublicNetwork) &&
        !sm.check(State::readingPrivateLedger))
      {
        return;
      }

      consensus->periodic(elapsed);
    }

    void tick_end()
    {
      if (
        !sm.check(State::partOfNetwork) &&
        !sm.check(State::partOfPublicNetwork) &&
        !sm.check(State::readingPrivateLedger))
      {
        return;
      }

      consensus->periodic_end();
    }

    void recv_node_inbound(const uint8_t* data, size_t size)
    {
      auto [msg_type, from, payload] =
        ringbuffer::read_message<ccf::node_inbound>(data, size);

      auto payload_data = payload.data;
      auto payload_size = payload.size;

      if (msg_type == ccf::NodeMsgType::forwarded_msg)
      {
        cmd_forwarder->recv_message(from, payload_data, payload_size);
      }
      else
      {
        // Only process messages once part of network
        if (
          !sm.check(State::partOfNetwork) &&
          !sm.check(State::partOfPublicNetwork) &&
          !sm.check(State::readingPrivateLedger))
        {
          return;
        }

        switch (msg_type)
        {
          case channel_msg:
          {
            n2n_channels->recv_message(from, payload_data, payload_size);
            break;
          }
          case consensus_msg:
          {
            consensus->recv_message(from, payload_data, payload_size);
            break;
          }

          default:
          {
            LOG_FAIL_FMT("Unknown node message type: {}", msg_type);
            return;
          }
        }
      }
    }

    //
    // always available
    //
    bool is_primary() const override
    {
      return (
        (sm.check(State::partOfNetwork) ||
         sm.check(State::partOfPublicNetwork) ||
         sm.check(State::readingPrivateLedger)) &&
        consensus->is_primary());
    }

    bool can_replicate() override
    {
      return (
        (sm.check(State::partOfNetwork) ||
         sm.check(State::partOfPublicNetwork) ||
         sm.check(State::readingPrivateLedger)) &&
        consensus->can_replicate());
    }

    bool is_part_of_network() const override
    {
      return sm.check(State::partOfNetwork);
    }

    bool is_reading_public_ledger() const override
    {
      return sm.check(State::readingPublicLedger);
    }

    bool is_reading_private_ledger() const override
    {
      return sm.check(State::readingPrivateLedger);
    }

    bool is_verifying_snapshot() const override
    {
      return sm.check(State::verifyingSnapshot);
    }

    bool is_part_of_public_network() const override
    {
      return sm.check(State::partOfPublicNetwork);
    }

    ExtendedState state() override
    {
      std::lock_guard<std::mutex> guard(lock);
      State s = sm.value();
      if (s == State::readingPrivateLedger)
      {
        return {s, recovery_v, recovery_store->current_version()};
      }
      else
      {
        return {s, std::nullopt, std::nullopt};
      }
    }

    bool rekey_ledger(kv::Tx& tx) override
    {
      std::lock_guard<std::mutex> guard(lock);
      sm.expect(State::partOfNetwork);

      // The ledger should not be re-keyed when the service is not open because:
      // - While waiting for recovery shares, the submitted shares are stored
      // in a public table, encrypted with the ledger secret generated at
      // startup of the first recovery node
      // - On recovery, historical ledger secrets can only be looked up in the
      // ledger once all ledger secrets have been restored
      GenesisGenerator g(network, tx);
      if (g.get_service_status().value() != ServiceStatus::OPEN)
      {
        LOG_FAIL_FMT("Cannot rekey ledger while the service is not open");
        return false;
      }

      // Effects of ledger rekey are only observed from the next transaction,
      // once the local hook on the secrets table has been triggered.

      auto new_ledger_secret = make_ledger_secret();
      share_manager.issue_recovery_shares(tx, new_ledger_secret);
      LedgerSecretsBroadcast::broadcast_new(
        network, tx, std::move(new_ledger_secret));

      return true;
    }

    NodeId get_node_id() const override
    {
      return self;
    }

    std::optional<kv::Version> get_startup_snapshot_seqno() override
    {
      std::lock_guard<std::mutex> guard(lock);
      return startup_seqno;
    }

    SessionMetrics get_session_metrics() override
    {
      return rpcsessions->get_session_metrics();
    }

  private:
<<<<<<< HEAD
    bool is_ip(const std::string& hostname)
    {
      // IP address components are purely numeric. DNS names may be largely
      // numeric, but at least the final component (TLD) must not be
      // all-numeric. So this distinguishes "1.2.3.4" (and IP address) from
      // "1.2.3.c4m" (a DNS name). "1.2.3." is invalid for either, and will
      // throw. Attempts to handle IPv6 by also splitting on ':', but this is
      // untested.
      const auto final_component =
        nonstd::split(nonstd::split(hostname, ".").back(), ":").back();
      if (final_component.empty())
      {
        throw std::runtime_error(fmt::format(
          "{} has a trailing period, is not a valid hostname",
          final_component));
      }
      for (const auto c : final_component)
      {
        if (c < '0' || c > '9')
        {
          return false;
        }
      }

      return true;
    }

    std::vector<crypto::SubjectAltName> get_subject_alternative_names()
    {
=======
    std::vector<crypto::SubjectAltName> get_subject_alternative_names()
    {
      // If no Subject Alternative Name (SAN) is passed in at node creation,
      // default to using node's RPC address as single SAN. Otherwise, use
      // specified SANs.
>>>>>>> 0d8aa4b8
      if (!config.subject_alternative_names.empty())
      {
        return config.subject_alternative_names;
      }
<<<<<<< HEAD
      else
      {
        // Construct SANs from RPC interfaces, manually detecting whether each
        // is a domain name or IP
        std::vector<crypto::SubjectAltName> sans;
        for (const auto& interface : config.node_info_network.rpc_interfaces)
        {
          sans.push_back({interface.rpc_address.hostname,
                          is_ip(interface.rpc_address.hostname)});
        }
        return sans;
      }
=======

      return {
        {config.node_info_network.rpchost,
         ds::is_valid_ip(config.node_info_network.rpchost)}};
>>>>>>> 0d8aa4b8
    }

    Pem create_self_signed_node_cert()
    {
      auto sans = get_subject_alternative_names();
      return node_sign_kp->self_sign(config.subject_name, sans);
    }

    Pem create_endorsed_node_cert()
    {
      auto nw = crypto::make_key_pair(network.identity->priv_key);
      auto sans = get_subject_alternative_names();
      auto csr = node_sign_kp->create_csr(config.subject_name, sans);
      return nw->sign_csr(network.identity->cert, csr);
    }

    void accept_node_tls_connections()
    {
      // Accept TLS connections, presenting self-signed (i.e. non-endorsed)
      // node certificate. Once the node is part of the network, this
      // certificate should be replaced with network-endorsed counterpart

      assert(!node_cert.empty());
      rpcsessions->set_cert(node_cert, node_sign_kp->private_key_pem());
      LOG_INFO_FMT("Node TLS connections now accepted");
    }

    void accept_network_tls_connections()
    {
      // Accept TLS connections, presenting node certificate signed by network
      // certificate

      assert(!node_cert.empty() && !make_verifier(node_cert)->is_self_signed());
      rpcsessions->set_cert(node_cert, node_sign_kp->private_key_pem());
      LOG_INFO_FMT("Network TLS connections now accepted");
    }

    void open_frontend(
      ccf::ActorsType actor,
      std::optional<crypto::Pem*> identity = std::nullopt)
    {
      auto fe = rpc_map->find(actor);
      if (!fe.has_value())
      {
        throw std::logic_error(
          fmt::format("Cannot open {} frontend", (int)actor));
      }
      fe.value()->open(identity);
    }

    void open_user_frontend() override
    {
      open_frontend(ccf::ActorsType::users, &network.identity->cert);
    }

    std::vector<uint8_t> serialize_create_request(const QuoteInfo& quote_info)
    {
      CreateNetworkNodeToNode::In create_params;

      for (const auto& m_info : config.genesis.members_info)
      {
        create_params.members_info.push_back(m_info);
      }

      create_params.constitution = config.genesis.constitution;
      create_params.node_id = self;
      create_params.node_cert = node_cert;
      create_params.network_cert = network.identity->cert;
      create_params.quote_info = quote_info;
      create_params.public_encryption_key = node_encrypt_kp->public_key_pem();
      create_params.code_digest = node_code_id;
      create_params.node_info_network = config.node_info_network;
      auto reconf_type = network.consensus_type == ConsensusType::BFT ?
        ReconfigurationType::TWO_TRANSACTION :
        ReconfigurationType::ONE_TRANSACTION;
      create_params.configuration = {
        config.genesis.recovery_threshold, network.consensus_type, reconf_type};

      const auto body = serdes::pack(create_params, serdes::Pack::Text);

      http::Request request(fmt::format(
        "/{}/{}", ccf::get_actor_prefix(ccf::ActorsType::members), "create"));
      request.set_header(
        http::headers::CONTENT_TYPE, http::headervalues::contenttype::JSON);

      request.set_body(&body);

      auto node_cert_der = crypto::cert_pem_to_der(node_cert);
      const auto key_id = crypto::Sha256Hash(node_cert_der).hex_str();

      http::sign_request(request, node_sign_kp, key_id);

      return request.build_request();
    }

    bool parse_create_response(const std::vector<uint8_t>& response)
    {
      http::SimpleResponseProcessor processor;
      http::ResponseParser parser(processor);

      parser.execute(response.data(), response.size());

      if (processor.received.size() != 1)
      {
        LOG_FAIL_FMT(
          "Expected single message, found {}", processor.received.size());
        return false;
      }

      const auto& r = processor.received.front();

      if (r.status != HTTP_STATUS_OK)
      {
        LOG_FAIL_FMT(
          "Create response is error: {} {}",
          r.status,
          http_status_str(r.status));
        return false;
      }

      const auto body = serdes::unpack(r.body, serdes::Pack::Text);
      if (!body.is_boolean())
      {
        LOG_FAIL_FMT("Expected boolean body in create response");
        LOG_DEBUG_FMT(
          "Expected boolean body in create response: {}", body.dump());
        return false;
      }

      return body;
    }

    bool send_create_request(const std::vector<uint8_t>& packed)
    {
      auto node_session = std::make_shared<enclave::SessionContext>(
        enclave::InvalidSessionId, node_cert.raw());
      auto ctx = enclave::make_rpc_context(node_session, packed);

      ctx->is_create_request = true;

      const auto actor_opt = http::extract_actor(*ctx);
      if (!actor_opt.has_value())
      {
        throw std::logic_error("Unable to get actor for create request");
      }

      const auto actor = rpc_map->resolve(actor_opt.value());
      auto frontend_opt = this->rpc_map->find(actor);
      if (!frontend_opt.has_value())
      {
        throw std::logic_error(
          "RpcMap::find returned invalid (empty) frontend");
      }
      auto frontend = frontend_opt.value();

      const auto response = frontend->process(ctx);
      if (!response.has_value())
      {
        return false;
      }

      return parse_create_response(response.value());
    }

    bool create_and_send_request()
    {
      const auto create_success =
        send_create_request(serialize_create_request(quote_info));
      if (network.consensus_type == ConsensusType::BFT)
      {
        return true;
      }
      else
      {
        return create_success;
      }
    }

    void backup_initiate_private_recovery()
    {
      if (!consensus->is_backup())
        return;

      sm.expect(State::partOfPublicNetwork);

      LOG_INFO_FMT("Initiating end of recovery (backup)");

      setup_private_recovery_store();

      reset_recovery_hook();
      setup_one_off_secret_hook();

      // Start reading private security domain of ledger
      ledger_idx = recovery_store->current_version();
      read_ledger_idx(++ledger_idx);

      sm.advance(State::readingPrivateLedger);
    }

    void setup_basic_hooks()
    {
      network.tables->set_map_hook(
        network.secrets.get_name(),
        network.secrets.wrap_map_hook(
          [this](kv::Version hook_version, const Secrets::Write& w)
            -> kv::ConsensusHookPtr {
            LedgerSecretsMap restored_ledger_secrets;

            if (w.size() > 1)
            {
              throw std::logic_error(fmt::format(
                "Transaction contains {} writes to map {}, expected one",
                w.size(),
                network.secrets.get_name()));
            }

            auto ledger_secrets_for_nodes = w.at(0);
            if (!ledger_secrets_for_nodes.has_value())
            {
              throw std::logic_error(fmt::format(
                "Removal from {} table", network.secrets.get_name()));
            }

            for (const auto& [node_id, encrypted_ledger_secrets] :
                 ledger_secrets_for_nodes.value())
            {
              if (node_id != self)
              {
                // Only consider ledger secrets for this node
                continue;
              }

              for (const auto& encrypted_ledger_secret :
                   encrypted_ledger_secrets)
              {
                auto plain_ledger_secret = LedgerSecretsBroadcast::decrypt(
                  node_encrypt_kp, encrypted_ledger_secret.encrypted_secret);

                // On rekey, the version is inferred from the version at which
                // the hook is executed. Otherwise, on recovery, use the version
                // read from the write set.
                kv::Version ledger_secret_version =
                  encrypted_ledger_secret.version.value_or(hook_version);

                if (is_part_of_public_network())
                {
                  // On recovery, accumulate restored ledger secrets
                  restored_ledger_secrets.emplace(
                    ledger_secret_version,
                    std::make_shared<LedgerSecret>(
                      std::move(plain_ledger_secret),
                      encrypted_ledger_secret.previous_secret_stored_version));
                }
                else
                {
                  // When rekeying, set the encryption key for the next version
                  // onward (backups deserialise this transaction with the
                  // previous ledger secret)
                  network.ledger_secrets->set_secret(
                    ledger_secret_version + 1,
                    std::make_shared<LedgerSecret>(
                      std::move(plain_ledger_secret), hook_version));
                }
              }
            }

            if (!restored_ledger_secrets.empty() && is_part_of_public_network())
            {
              // When recovering, restore ledger secrets and trigger end of
              // recovery protocol (backup only)
              network.ledger_secrets->restore_historical(
                std::move(restored_ledger_secrets));
              backup_initiate_private_recovery();
            }

            return kv::ConsensusHookPtr(nullptr);
          }));
    }

    kv::Version get_last_recovered_signed_idx() override
    {
      // On recovery, only one node recovers the public ledger and is thus
      // aware of the version at which the new ledger secret is applicable
      // from. If the primary changes while the network is public-only, the
      // new primary should also know at which version the new ledger secret
      // is applicable from.
      std::lock_guard<std::mutex> guard(lock);
      return last_recovered_signed_idx;
    }

    void setup_recovery_hook()
    {
      network.tables->set_map_hook(
        network.encrypted_ledger_secrets.get_name(),
        network.encrypted_ledger_secrets.wrap_map_hook(
          [this](
            kv::Version version, const EncryptedLedgerSecretsInfo::Write& w)
            -> kv::ConsensusHookPtr {
            if (w.size() > 1)
            {
              throw std::logic_error(fmt::format(
                "Transaction contains {} writes to map {}, expected one",
                w.size(),
                network.encrypted_ledger_secrets.get_name()));
            }

            auto encrypted_ledger_secret_info = w.at(0);
            if (!encrypted_ledger_secret_info.has_value())
            {
              throw std::logic_error(fmt::format(
                "Removal from {} table",
                network.encrypted_ledger_secrets.get_name()));
            }

            // If the version of the next ledger secret is not set, deduce it
            // from the hook version (i.e. ledger rekey)
            if (!encrypted_ledger_secret_info->next_version.has_value())
            {
              encrypted_ledger_secret_info->next_version = version + 1;
            }

            if (encrypted_ledger_secret_info->previous_ledger_secret
                  .has_value())
            {
              LOG_DEBUG_FMT(
                "Recovery encrypted ledger secret valid at seqno {}",
                encrypted_ledger_secret_info->previous_ledger_secret->version);
            }

            recovery_ledger_secrets.emplace_back(
              std::move(encrypted_ledger_secret_info.value()));

            return kv::ConsensusHookPtr(nullptr);
          }));
    }

    void reset_recovery_hook()
    {
      network.tables->unset_map_hook(
        network.encrypted_ledger_secrets.get_name());
    }

    void setup_n2n_channels()
    {
      n2n_channels->initialize(
        self, network.identity->cert, node_sign_kp, node_cert);
    }

    void setup_cmd_forwarder()
    {
      cmd_forwarder->initialize(self);
    }

    void setup_raft(ServiceStatus service_status, bool public_only = false)
    {
      setup_n2n_channels();
      setup_cmd_forwarder();
      setup_tracker_store();

      auto request_tracker = std::make_shared<aft::RequestTracker>();
      auto view_change_tracker = std::make_unique<aft::ViewChangeTracker>(
        tracker_store,
        std::chrono::milliseconds(consensus_config.raft_election_timeout));
      auto shared_state = std::make_shared<aft::State>(self);

      kv::ReplicaState initial_state =
        (network.consensus_type == ConsensusType::BFT &&
         service_status == ServiceStatus::OPEN) ?
        kv::ReplicaState::Learner :
        kv::ReplicaState::Follower;

      auto raft = std::make_unique<RaftType>(
        network.consensus_type,
        std::make_unique<aft::Adaptor<kv::Store>>(network.tables),
        std::make_unique<consensus::LedgerEnclave>(writer_factory),
        n2n_channels,
        snapshotter,
        rpcsessions,
        rpc_map,
        node_cert.raw(),
        shared_state,
        std::make_shared<aft::ExecutorImpl>(shared_state, rpc_map, rpcsessions),
        request_tracker,
        std::move(view_change_tracker),
        std::chrono::milliseconds(consensus_config.raft_request_timeout),
        std::chrono::milliseconds(consensus_config.raft_election_timeout),
        std::chrono::milliseconds(consensus_config.bft_view_change_timeout),
        sig_tx_interval,
        public_only,
        initial_state);

      consensus = std::make_shared<RaftConsensusType>(
        std::move(raft), network.consensus_type);

      network.tables->set_consensus(consensus);
      cmd_forwarder->set_request_tracker(request_tracker);

      // When a node is added, even locally, inform consensus so that it
      // can add a new active configuration.
      network.tables->set_map_hook(
        network.nodes.get_name(),
        network.nodes.wrap_map_hook(
          [](kv::Version version, const Nodes::Write& w)
            -> kv::ConsensusHookPtr {
            return std::make_unique<ConfigurationChangeHook>(version, w);
          }));

      network.tables->set_map_hook(
        network.network_configurations.get_name(),
        network.network_configurations.wrap_map_hook(
          [](kv::Version version, const NetworkConfigurations::Write& w)
            -> kv::ConsensusHookPtr {
            return std::make_unique<NetworkConfigurationsHook>(version, w);
          }));

      setup_basic_hooks();
    }

    void setup_history()
    {
      history = std::make_shared<MerkleTxHistory>(
        *network.tables.get(),
        self,
        *node_sign_kp,
        sig_tx_interval,
        sig_ms_interval,
        true);

      network.tables->set_history(history);
    }

    void setup_encryptor()
    {
      // This function makes use of ledger secrets and should be called once
      // the node has joined the service
      encryptor = make_encryptor();
      network.tables->set_encryptor(encryptor);
    }

    void setup_consensus(ServiceStatus service_status, bool public_only = false)
    {
      setup_raft(service_status, public_only);
    }

    void setup_progress_tracker()
    {
      if (network.consensus_type == ConsensusType::BFT)
      {
        setup_tracker_store();
        progress_tracker =
          std::make_shared<ccf::ProgressTracker>(tracker_store, self);
        network.tables->set_progress_tracker(progress_tracker);
      }
    }

    void setup_snapshotter()
    {
      snapshotter = std::make_shared<Snapshotter>(
        writer_factory, network.tables, config.snapshot_tx_interval);
    }

    void setup_tracker_store()
    {
      if (tracker_store == nullptr)
      {
        tracker_store = std::make_shared<ccf::ProgressTrackerStoreAdapter>(
          *network.tables.get(), *node_sign_kp);
      }
    }

    void read_ledger_idx(consensus::Index idx)
    {
      RINGBUFFER_WRITE_MESSAGE(
        consensus::ledger_get,
        to_host,
        idx,
        consensus::LedgerRequestPurpose::Recovery);
    }

    void ledger_truncate(consensus::Index idx)
    {
      RINGBUFFER_WRITE_MESSAGE(consensus::ledger_truncate, to_host, idx);
    }
  };
}<|MERGE_RESOLUTION|>--- conflicted
+++ resolved
@@ -1571,7 +1571,6 @@
     }
 
   private:
-<<<<<<< HEAD
     bool is_ip(const std::string& hostname)
     {
       // IP address components are purely numeric. DNS names may be largely
@@ -1601,18 +1600,13 @@
 
     std::vector<crypto::SubjectAltName> get_subject_alternative_names()
     {
-=======
-    std::vector<crypto::SubjectAltName> get_subject_alternative_names()
-    {
       // If no Subject Alternative Name (SAN) is passed in at node creation,
       // default to using node's RPC address as single SAN. Otherwise, use
       // specified SANs.
->>>>>>> 0d8aa4b8
       if (!config.subject_alternative_names.empty())
       {
         return config.subject_alternative_names;
       }
-<<<<<<< HEAD
       else
       {
         // Construct SANs from RPC interfaces, manually detecting whether each
@@ -1625,12 +1619,6 @@
         }
         return sans;
       }
-=======
-
-      return {
-        {config.node_info_network.rpchost,
-         ds::is_valid_ip(config.node_info_network.rpchost)}};
->>>>>>> 0d8aa4b8
     }
 
     Pem create_self_signed_node_cert()
