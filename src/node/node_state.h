// Copyright (c) Microsoft Corporation. All rights reserved.
// Licensed under the Apache 2.0 License.
#pragma once

#include "ccf/crypto/entropy.h"
#include "ccf/crypto/pem.h"
#include "ccf/crypto/symmetric_key.h"
#include "ccf/crypto/verifier.h"
#include "ccf/ds/json.h"
#include "ccf/js/core/context.h"
#include "ccf/node/cose_signatures_config.h"
#include "ccf/pal/attestation_sev_snp.h"
#include "ccf/pal/locking.h"
#include "ccf/pal/platform.h"
#include "ccf/pal/snp_ioctl.h"
#include "ccf/pal/uvm_endorsements.h"
#include "ccf/service/node_info_network.h"
#include "ccf/service/reconfiguration_type.h"
#include "ccf/service/tables/service.h"
#include "ccf/tx.h"
#include "consensus/aft/raft.h"
#include "consensus/ledger_enclave.h"
#include "crypto/certs.h"
#include "ds/ccf_assert.h"
#include "ds/files.h"
#include "ds/internal_logger.h"
#include "ds/state_machine.h"
#include "enclave/rpc_sessions.h"
#include "encryptor.h"
#include "history.h"
#include "http/http_parser.h"
#include "indexing/indexer.h"
#include "js/global_class_ids.h"
#include "network_state.h"
#include "node/hooks.h"
#include "node/http_node_client.h"
#include "node/jwt_key_auto_refresh.h"
#include "node/ledger_secret.h"
#include "node/ledger_secrets.h"
#include "node/local_sealing.h"
#include "node/node_to_node_channel_manager.h"
#include "node/snapshotter.h"
#include "node_to_node.h"
#include "pal/quote_generation.h"
#include "quote_endorsements_client.h"
#include "rpc/frontend.h"
#include "rpc/serialization.h"
#include "secret_broadcast.h"
#include "service/internal_tables_access.h"
#include "service/tables/recovery_type.h"
#include "share_manager.h"
#include "uvm_endorsements.h"

#include <optional>

#ifdef USE_NULL_ENCRYPTOR
#  include "kv/test/null_encryptor.h"
#endif

#include <atomic>
#include <chrono>
#define FMT_HEADER_ONLY
#include <fmt/format.h>
#include <nlohmann/json.hpp>
#include <stdexcept>
#include <unordered_set>
#include <vector>

namespace ccf
{
  using RaftType = aft::Aft<::consensus::LedgerEnclave>;

  struct NodeCreateInfo
  {
    ccf::crypto::Pem self_signed_node_cert;
    ccf::crypto::Pem service_cert;
  };

  void reset_data(std::vector<uint8_t>& data)
  {
    data.clear();
    data.shrink_to_fit();
  }

  class NodeState : public AbstractNodeState
  {
  private:
    //
    // this node's core state
    //
    ::ds::StateMachine<NodeStartupState> sm;
    pal::Mutex lock;
    StartType start_type;

    ccf::crypto::CurveID curve_id;
    std::vector<ccf::crypto::SubjectAltName> subject_alt_names = {};

    std::shared_ptr<ccf::crypto::KeyPair_OpenSSL> node_sign_kp;
    NodeId self;
    std::shared_ptr<ccf::crypto::RSAKeyPair> node_encrypt_kp;
    ccf::crypto::Pem self_signed_node_cert;
    std::optional<ccf::crypto::Pem> endorsed_node_cert = std::nullopt;
    QuoteInfo quote_info;
    pal::PlatformAttestationMeasurement node_measurement;
    std::optional<pal::snp::TcbVersionRaw> snp_tcb_version = std::nullopt;
    ccf::StartupConfig config;
    std::optional<pal::UVMEndorsements> snp_uvm_endorsements = std::nullopt;
    std::vector<uint8_t> startup_snapshot;
    std::shared_ptr<QuoteEndorsementsClient> quote_endorsements_client =
      nullptr;

    std::atomic<bool> stop_noticed = false;

    struct NodeStateMsg
    {
      NodeStateMsg(
        NodeState& self_,
        View create_view_ = 0,
        bool create_consortium_ = true) :
        self(self_),
        create_view(create_view_),
        create_consortium(create_consortium_)
      {}
      NodeState& self;
      View create_view;
      bool create_consortium;
    };

    //
    // kv store, replication, and I/O
    //
    ringbuffer::AbstractWriterFactory& writer_factory;
    ringbuffer::WriterPtr to_host;
    ccf::consensus::Configuration consensus_config;
    size_t sig_tx_interval;
    size_t sig_ms_interval;

    NetworkState& network;

    std::shared_ptr<ccf::kv::Consensus> consensus;
    std::shared_ptr<RPCMap> rpc_map;
    std::shared_ptr<indexing::Indexer> indexer;
    std::shared_ptr<NodeToNode> n2n_channels;
    std::shared_ptr<Forwarder<NodeToNode>> cmd_forwarder;
    std::shared_ptr<RPCSessions> rpcsessions;

    std::shared_ptr<ccf::kv::TxHistory> history;
    std::shared_ptr<ccf::kv::AbstractTxEncryptor> encryptor;

    ShareManager share_manager;
    std::shared_ptr<Snapshotter> snapshotter;

    //
    // recovery
    //
    std::shared_ptr<ccf::kv::Store> recovery_store;

    ccf::kv::Version recovery_v;
    ccf::crypto::Sha256Hash recovery_root;
    std::vector<ccf::kv::Version> view_history;
    ::consensus::Index last_recovered_signed_idx = 0;
    RecoveredEncryptedLedgerSecrets recovered_encrypted_ledger_secrets = {};
    ::consensus::Index last_recovered_idx = 0;
    static const size_t recovery_batch_size = 100;

    //
    // JWT key auto-refresh
    //
    std::shared_ptr<JwtKeyAutoRefresh> jwt_key_auto_refresh;

    std::unique_ptr<StartupSnapshotInfo> startup_snapshot_info = nullptr;
    // Set to the snapshot seqno when a node starts from one and remembered for
    // the lifetime of the node
    ccf::kv::Version startup_seqno = 0;

    std::shared_ptr<ccf::kv::AbstractTxEncryptor> make_encryptor()
    {
#ifdef USE_NULL_ENCRYPTOR
      return std::make_shared<ccf::kv::NullTxEncryptor>();
#else
      return std::make_shared<NodeEncryptor>(network.ledger_secrets);
#endif
    }

    // Returns true if the snapshot is already verified (via embedded receipt)
    void initialise_startup_snapshot(bool recovery = false)
    {
      std::shared_ptr<ccf::kv::Store> snapshot_store;
      if (!recovery)
      {
        // Create a new store to verify the snapshot only
        snapshot_store = make_store();
        auto snapshot_history = std::make_shared<MerkleTxHistory>(
          *snapshot_store.get(),
          self,
          *node_sign_kp,
          sig_tx_interval,
          sig_ms_interval,
          false /* No signature timer on snapshot_history */);

        auto snapshot_encryptor = make_encryptor();

        snapshot_store->set_history(snapshot_history);
        snapshot_store->set_encryptor(snapshot_encryptor);
      }
      else
      {
        snapshot_store = network.tables;
      }

      ccf::kv::ConsensusHookPtrs hooks;
      startup_snapshot_info = initialise_from_snapshot(
        snapshot_store,
        std::move(startup_snapshot),
        hooks,
        &view_history,
        true,
        config.recover.previous_service_identity);

      startup_seqno = startup_snapshot_info->seqno;
      last_recovered_idx = startup_seqno;
      last_recovered_signed_idx = last_recovered_idx;
    }

  public:
    NodeState(
      ringbuffer::AbstractWriterFactory& writer_factory,
      NetworkState& network,
      std::shared_ptr<RPCSessions> rpcsessions,
      ccf::crypto::CurveID curve_id_) :
      sm("NodeState", NodeStartupState::uninitialized),
      curve_id(curve_id_),
      node_sign_kp(std::make_shared<ccf::crypto::KeyPair_OpenSSL>(curve_id_)),
      self(compute_node_id_from_kp(node_sign_kp)),
      node_encrypt_kp(ccf::crypto::make_rsa_key_pair()),
      writer_factory(writer_factory),
      to_host(writer_factory.create_writer_to_outside()),
      network(network),
      rpcsessions(rpcsessions),
      share_manager(network.ledger_secrets)
    {}

    QuoteVerificationResult verify_quote(
      ccf::kv::ReadOnlyTx& tx,
      const QuoteInfo& quote_info_,
      const std::vector<uint8_t>& expected_node_public_key_der,
      pal::PlatformAttestationMeasurement& measurement) override
    {
      return AttestationProvider::verify_quote_against_store(
        tx, quote_info_, expected_node_public_key_der, measurement);
    }

    //
    // funcs in state "uninitialized"
    //
    void initialize(
      const ccf::consensus::Configuration& consensus_config_,
      std::shared_ptr<RPCMap> rpc_map_,
      std::shared_ptr<AbstractRPCResponder> rpc_sessions_,
      std::shared_ptr<indexing::Indexer> indexer_,
      size_t sig_tx_interval_,
      size_t sig_ms_interval_)
    {
      std::lock_guard<pal::Mutex> guard(lock);
      sm.expect(NodeStartupState::uninitialized);

      consensus_config = consensus_config_;
      rpc_map = rpc_map_;
      indexer = indexer_;
      sig_tx_interval = sig_tx_interval_;
      sig_ms_interval = sig_ms_interval_;

      n2n_channels = std::make_shared<NodeToNodeChannelManager>(writer_factory);

      cmd_forwarder = std::make_shared<Forwarder<NodeToNode>>(
        rpc_sessions_, n2n_channels, rpc_map);

      sm.advance(NodeStartupState::initialized);

      for (auto& [actor, fe] : rpc_map->frontends())
      {
        fe->set_sig_intervals(sig_tx_interval, sig_ms_interval);
        fe->set_cmd_forwarder(cmd_forwarder);
      }
    }

    //
    // funcs in state "initialized"
    //
    void launch_node()
    {
      auto measurement = AttestationProvider::get_measurement(quote_info);
      if (measurement.has_value())
      {
        node_measurement = measurement.value();
      }
      else
      {
        throw std::logic_error("Failed to extract code id from quote");
      }

      auto snp_attestation =
        AttestationProvider::get_snp_attestation(quote_info);
      if (snp_attestation.has_value())
      {
        snp_tcb_version = snp_attestation.value().reported_tcb;
      }

      // Verify that the security policy matches the quoted digest of the policy
      if (!config.attestation.environment.security_policy.has_value())
      {
        LOG_INFO_FMT(
          "Security policy not set, skipping check against attestation host "
          "data");
      }
      else
      {
        auto quoted_digest = AttestationProvider::get_host_data(quote_info);
        if (!quoted_digest.has_value())
        {
          throw std::logic_error("Unable to find host data in attestation");
        }

        auto const& security_policy =
          config.attestation.environment.security_policy.value();

        auto security_policy_digest =
          quote_info.format == QuoteFormat::amd_sev_snp_v1 ?
          ccf::crypto::Sha256Hash(ccf::crypto::raw_from_b64(security_policy)) :
          ccf::crypto::Sha256Hash(security_policy);
        if (security_policy_digest != quoted_digest.value())
        {
          throw std::logic_error(fmt::format(
            "Digest of decoded security policy \"{}\" {} does not match "
            "attestation host data {}",
            security_policy,
            security_policy_digest.hex_str(),
            quoted_digest.value().hex_str()));
        }
        LOG_INFO_FMT(
          "Successfully verified attested security policy {}",
          security_policy_digest);
      }

      if (quote_info.format == QuoteFormat::amd_sev_snp_v1)
      {
        if (!config.attestation.environment.uvm_endorsements.has_value())
        {
          LOG_INFO_FMT(
            "UVM endorsements not set, skipping check against attestation "
            "measurement");
        }
        else
        {
          try
          {
            auto uvm_endorsements_raw = ccf::crypto::raw_from_b64(
              config.attestation.environment.uvm_endorsements.value());
            // A node at this stage does not have a notion of what UVM
            // descriptor is acceptable. That is decided either by the Joinee,
            // or by Consortium endorsing the Start or Recovery node. For that
            // reason, we extract an endorsement descriptor from the UVM
            // endorsements and make it available in the ledger's initial or
            // recovery transaction.
            snp_uvm_endorsements = pal::verify_uvm_endorsements_descriptor(
              uvm_endorsements_raw, node_measurement);
            quote_info.uvm_endorsements = uvm_endorsements_raw;
            LOG_INFO_FMT(
              "Successfully verified attested UVM endorsements: {}",
              snp_uvm_endorsements->to_str());
          }
          catch (const std::exception& e)
          {
            throw std::logic_error(
              fmt::format("Error verifying UVM endorsements: {}", e.what()));
          }
        }
      }

      switch (start_type)
      {
        case StartType::Start:
        {
          create_and_send_boot_request(
            aft::starting_view_change, true /* Create new consortium */);
          return;
        }
        case StartType::Join:
        {
          if (!startup_snapshot.empty())
          {
            initialise_startup_snapshot();
          }

          sm.advance(NodeStartupState::pending);
          start_join_timer();
          return;
        }
        case StartType::Recover:
        {
          setup_recovery_hook();
          if (!startup_snapshot.empty())
          {
            initialise_startup_snapshot(true);
            snapshotter->set_last_snapshot_idx(last_recovered_idx);
          }

          sm.advance(NodeStartupState::readingPublicLedger);
          start_ledger_recovery_unsafe();
          return;
        }
        default:
        {
          throw std::logic_error(
            fmt::format("Node was launched in unknown mode {}", start_type));
        }
      }
    }

    void initiate_quote_generation()
    {
      auto fetch_endorsements = [this](
                                  const QuoteInfo& qi,
                                  const pal::snp::
                                    EndorsementEndpointsConfiguration&
                                      endpoint_config) {
        // Note: Node lock is already taken here as this is called back
        // synchronously with the call to pal::generate_quote
        this->quote_info = qi;

        auto b64encoded_quote = ccf::crypto::b64url_from_raw(quote_info.quote);
        nlohmann::json jq;
        to_json(jq, quote_info.format);
        LOG_INFO_FMT(
          "Initial node attestation ({}): {}", jq.dump(), b64encoded_quote);

        if (quote_info.format == QuoteFormat::amd_sev_snp_v1)
        {
          // Use endorsements retrieved from file, if available
          if (config.attestation.environment.snp_endorsements.has_value())
          {
            try
            {
              const auto raw_data = ccf::crypto::raw_from_b64(
                config.attestation.environment.snp_endorsements.value());

              const auto j = nlohmann::json::parse(raw_data);
              const auto aci_endorsements =
                j.get<ccf::pal::snp::ACIReportEndorsements>();

              // Check that tcbm in endorsement matches reported TCB in our
              // retrieved attestation
              auto* quote = reinterpret_cast<const ccf::pal::snp::Attestation*>(
                quote_info.quote.data());
              const auto reported_tcb = quote->reported_tcb;

              // tcbm is a single hex value, like DB18000000000004. To match
              // that with a TcbVersion, reverse the bytes.
              const uint8_t* tcb_begin =
                reinterpret_cast<const uint8_t*>(&reported_tcb);
              const std::span<const uint8_t> tcb_bytes{
                tcb_begin, tcb_begin + sizeof(reported_tcb)};
              auto tcb_as_hex = fmt::format(
                "{:02x}", fmt::join(tcb_bytes.rbegin(), tcb_bytes.rend(), ""));
              ccf::nonstd::to_upper(tcb_as_hex);

              if (tcb_as_hex == aci_endorsements.tcbm)
              {
                LOG_INFO_FMT(
                  "Using SNP endorsements loaded from file, endorsing TCB {}",
                  tcb_as_hex);

                auto& endorsements_pem = quote_info.endorsements;
                endorsements_pem.insert(
                  endorsements_pem.end(),
                  aci_endorsements.vcek_cert.begin(),
                  aci_endorsements.vcek_cert.end());
                endorsements_pem.insert(
                  endorsements_pem.end(),
                  aci_endorsements.certificate_chain.begin(),
                  aci_endorsements.certificate_chain.end());

                try
                {
                  launch_node();
                  return;
                }
                catch (const std::exception& e)
                {
                  LOG_FAIL_FMT("Failed to launch node: {}", e.what());
                  throw;
                }
              }
              else
              {
                LOG_FAIL_FMT(
                  "SNP endorsements loaded from disk ({}) contained tcbm {}, "
                  "which does not match reported TCB of current attestation "
                  "{}. "
                  "Falling back to fetching fresh endorsements from server.",
                  config.attestation.snp_endorsements_file.value(),
                  aci_endorsements.tcbm,
                  tcb_as_hex);
              }
            }
            catch (const std::exception& e)
            {
              LOG_FAIL_FMT(
                "Error attempting to use SNP endorsements from file: {}",
                e.what());
            }
          }

          if (config.attestation.snp_endorsements_servers.empty())
          {
            throw std::runtime_error(
              "One or more SNP endorsements servers must be specified to fetch "
              "the collateral for the attestation");
          }
          // On SEV-SNP, fetch endorsements from servers if specified
          quote_endorsements_client = std::make_shared<QuoteEndorsementsClient>(
            rpcsessions,
            endpoint_config,
            [this](std::vector<uint8_t>&& endorsements) {
              std::lock_guard<pal::Mutex> guard(lock);
              quote_info.endorsements = std::move(endorsements);
              try
              {
                launch_node();
              }
              catch (const std::exception& e)
              {
                LOG_FAIL_FMT("{}", e.what());
                throw;
              }
              quote_endorsements_client.reset();
            });

          quote_endorsements_client->fetch_endorsements();
          return;
        }
        else // Non-SNP
        {
          if (!((quote_info.format == QuoteFormat::oe_sgx_v1 &&
                 !quote_info.endorsements.empty()) ||
                (quote_info.format != QuoteFormat::oe_sgx_v1 &&
                 quote_info.endorsements.empty())))
          {
            throw std::runtime_error(
              "SGX quote generation should have already fetched endorsements");
          }

          launch_node();
        }
      };

      pal::PlatformAttestationReportData report_data =
        ccf::crypto::Sha256Hash((node_sign_kp->public_key_der()));

      pal::generate_quote(
        report_data,
        fetch_endorsements,
        config.attestation.snp_endorsements_servers);
    }

    NodeCreateInfo create(
      StartType start_type_,
      const ccf::StartupConfig& config_,
      std::vector<uint8_t>&& startup_snapshot_)
    {
      std::lock_guard<pal::Mutex> guard(lock);
      sm.expect(NodeStartupState::initialized);
      start_type = start_type_;

      config = config_;
      startup_snapshot = std::move(startup_snapshot_);
      subject_alt_names = get_subject_alternative_names();

      js::register_class_ids();
      self_signed_node_cert = create_self_signed_cert(
        node_sign_kp,
        config.node_certificate.subject_name,
        subject_alt_names,
        config.startup_host_time,
        config.node_certificate.initial_validity_days);

      accept_node_tls_connections();
      open_frontend(ActorsType::nodes);

      // Signatures are only emitted on a timer once the public ledger has been
      // recovered
      setup_history();
      setup_snapshotter();
      setup_encryptor();

      initiate_quote_generation();

      switch (start_type)
      {
        case StartType::Start:
        {
          network.identity = std::make_unique<ccf::NetworkIdentity>(
            config.service_subject_name,
            curve_id,
            config.startup_host_time,
            config.initial_service_certificate_validity_days);

          network.ledger_secrets->init();
          // Safe as initiate_quote_generation has previously set the
          // snp_tcb_version
          seal_ledger_secret(network.ledger_secrets->get_first());

          history->set_service_signing_identity(
            network.identity->get_key_pair(), config.cose_signatures);

          setup_consensus(
            ServiceStatus::OPENING,
            ccf::ReconfigurationType::ONE_TRANSACTION,
            false,
            endorsed_node_cert);

          // Become the primary and force replication
          consensus->force_become_primary();

          LOG_INFO_FMT("Created new node {}", self);
          return {self_signed_node_cert, network.identity->cert};
        }
        case StartType::Join:
        {
          LOG_INFO_FMT("Created join node {}", self);
          return {self_signed_node_cert, {}};
        }
        case StartType::Recover:
        {
          if (!config.recover.previous_service_identity)
          {
            throw std::logic_error(
              "Recovery requires the certificate of the previous service "
              "identity");
          }

          ccf::crypto::Pem previous_service_identity_cert(
            config.recover.previous_service_identity.value());

          network.identity = std::make_unique<ccf::NetworkIdentity>(
            ccf::crypto::get_subject_name(previous_service_identity_cert),
            curve_id,
            config.startup_host_time,
            config.initial_service_certificate_validity_days);

          LOG_INFO_FMT("Created recovery node {}", self);
          return {self_signed_node_cert, network.identity->cert};
        }
        default:
        {
          throw std::logic_error(
            fmt::format("Node was started in unknown mode {}", start_type));
        }
      }
    }

    //
    // funcs in state "pending"
    //

    void initiate_join_unsafe()
    {
      sm.expect(NodeStartupState::pending);

      auto network_ca = std::make_shared<::tls::CA>(std::string(
        config.join.service_cert.begin(), config.join.service_cert.end()));

      auto join_client_cert = std::make_unique<::tls::Cert>(
        network_ca,
        self_signed_node_cert,
        node_sign_kp->private_key_pem(),
        config.join.target_rpc_address);

      // Create RPC client and connect to remote node
      // Note: For now, assume that target node accepts same application
      // protocol as this node's main RPC interface
      auto join_client = rpcsessions->create_client(
        std::move(join_client_cert),
        rpcsessions->get_app_protocol_main_interface());

      auto [target_host, target_port] =
        split_net_address(config.join.target_rpc_address);

      join_client->connect(
        target_host,
        target_port,
        [this](
          ccf::http_status status,
          http::HeaderMap&& headers,
          std::vector<uint8_t>&& data) {
          std::lock_guard<pal::Mutex> guard(lock);
          if (!sm.check(NodeStartupState::pending))
          {
            return;
          }

          if (is_http_status_client_error(status))
          {
            auto error_msg = fmt::format(
              "Join request to {} returned {} Bad Request: {}. Shutting "
              "down node gracefully.",
              config.join.target_rpc_address,
              status,
              std::string(data.begin(), data.end()));
            LOG_FAIL_FMT("{}", error_msg);
            RINGBUFFER_WRITE_MESSAGE(
              AdminMessage::fatal_error_msg, to_host, error_msg);
          }
          else if (status != HTTP_STATUS_OK)
          {
            const auto& location = headers.find(http::headers::LOCATION);
            if (
              config.join.follow_redirect &&
              (status == HTTP_STATUS_PERMANENT_REDIRECT ||
               status == HTTP_STATUS_TEMPORARY_REDIRECT) &&
              location != headers.end())
            {
              const auto& url = ::http::parse_url_full(location->second);
              config.join.target_rpc_address =
                make_net_address(url.host, url.port);
              LOG_INFO_FMT("Target node redirected to {}", location->second);
            }
            else
            {
              LOG_FAIL_FMT(
                "An error occurred while joining the network: {} {}{}",
                status,
                ccf::http_status_str(status),
                data.empty() ?
                  "" :
                  fmt::format("  '{}'", std::string(data.begin(), data.end())));
            }
            return;
          }

          auto j = nlohmann::json::parse(data);

          JoinNetworkNodeToNode::Out resp;
          try
          {
            resp = j.get<JoinNetworkNodeToNode::Out>();
          }
          catch (const std::exception& e)
          {
            LOG_FAIL_FMT(
              "An error occurred while parsing the join network response");
            LOG_DEBUG_FMT(
              "An error occurred while parsing the join network response: {}",
              j.dump());
            return;
          }

          // Set network secrets, node id and become part of network.
          if (resp.node_status == NodeStatus::TRUSTED)
          {
            if (!resp.network_info.has_value())
            {
              throw std::logic_error("Expected network info in join response");
            }

            network.identity = std::make_unique<ccf::NetworkIdentity>(
              resp.network_info->identity);
            seal_ledger_secret(*resp.network_info->ledger_secrets.rbegin());
            network.ledger_secrets->init_from_map(
              std::move(resp.network_info->ledger_secrets));

            history->set_service_signing_identity(
              network.identity->get_key_pair(),
              resp.network_info->cose_signatures_config.value_or(
                ccf::COSESignaturesConfig{}));

            ccf::crypto::Pem n2n_channels_cert;
            if (!resp.network_info->endorsed_certificate.has_value())
            {
              // Endorsed certificate was added to join response in 2.x
              throw std::logic_error(
                "Expected endorsed certificate in join response");
            }
            n2n_channels_cert = resp.network_info->endorsed_certificate.value();

            setup_consensus(
              resp.network_info->service_status.value_or(
                ServiceStatus::OPENING),
              ccf::ReconfigurationType::ONE_TRANSACTION,
              resp.network_info->public_only,
              n2n_channels_cert);
            auto_refresh_jwt_keys();

            if (resp.network_info->public_only)
            {
              last_recovered_signed_idx =
                resp.network_info->last_recovered_signed_idx;
              setup_recovery_hook();
              snapshotter->set_snapshot_generation(false);
            }

            View view = VIEW_UNKNOWN;
            std::vector<ccf::kv::Version> view_history_ = {};
            if (startup_snapshot_info)
            {
              // It is only possible to deserialise the entire snapshot then,
              // once the ledger secrets have been passed in by the network
              ccf::kv::ConsensusHookPtrs hooks;
              deserialise_snapshot(
                network.tables,
                startup_snapshot_info->raw,
                hooks,
                &view_history_,
                resp.network_info->public_only,
                config.recover.previous_service_identity);

              for (auto& hook : hooks)
              {
                hook->call(consensus.get());
              }

              auto tx = network.tables->create_read_only_tx();
              auto signatures = tx.ro(network.signatures);
              auto sig = signatures->get();
              if (!sig.has_value())
              {
                throw std::logic_error(
                  fmt::format("No signatures found after applying snapshot"));
              }
              view = sig->view;

              if (!resp.network_info->public_only)
              {
                // Only clear snapshot if not recovering. When joining the
                // public network the snapshot is used later to initialise the
                // recovery store
                startup_snapshot_info.reset();
              }

              LOG_INFO_FMT(
                "Joiner successfully resumed from snapshot at seqno {} and "
                "view {}",
                network.tables->current_version(),
                view);
            }

            consensus->init_as_backup(
              network.tables->current_version(),
              view,
              view_history_,
              last_recovered_signed_idx);

            snapshotter->set_last_snapshot_idx(
              network.tables->current_version());
            history->start_signature_emit_timer();

            if (resp.network_info->public_only)
            {
              sm.advance(NodeStartupState::partOfPublicNetwork);
            }
            else
            {
              reset_data(quote_info.quote);
              reset_data(quote_info.endorsements);
              sm.advance(NodeStartupState::partOfNetwork);
            }

            LOG_INFO_FMT(
              "Node has now joined the network as node {}: {}",
              self,
              (resp.network_info->public_only ? "public only" : "all domains"));
          }
          else if (resp.node_status == NodeStatus::PENDING)
          {
            LOG_INFO_FMT(
              "Node {} is waiting for votes of members to be trusted", self);
          }
        },
        [this](const std::string& error_msg) {
          std::lock_guard<pal::Mutex> guard(lock);
          auto long_error_msg = fmt::format(
            "Early error when joining existing network at {}: {}. Shutting "
            "down node gracefully...",
            config.join.target_rpc_address,
            error_msg);
          LOG_FAIL_FMT("{}", long_error_msg);
          RINGBUFFER_WRITE_MESSAGE(
            AdminMessage::fatal_error_msg, to_host, long_error_msg);
        });

      // Send RPC request to remote node to join the network.
      JoinNetworkNodeToNode::In join_params;

      join_params.node_info_network = config.network;
      join_params.public_encryption_key = node_encrypt_kp->public_key_pem();
      join_params.quote_info = quote_info;
      join_params.startup_seqno = startup_seqno;
      join_params.certificate_signing_request = node_sign_kp->create_csr(
        config.node_certificate.subject_name, subject_alt_names);
      join_params.node_data = config.node_data;

      LOG_DEBUG_FMT(
        "Sending join request to {}", config.join.target_rpc_address);

      const auto body = nlohmann::json(join_params).dump();

      LOG_DEBUG_FMT("Sending join request body: {}", body);

      ::http::Request r(
        fmt::format("/{}/{}", get_actor_prefix(ActorsType::nodes), "join"));
      r.set_header(
        http::headers::CONTENT_TYPE, http::headervalues::contenttype::JSON);
      r.set_body(body);

      join_client->send_request(std::move(r));
    }

    void initiate_join()
    {
      std::lock_guard<pal::Mutex> guard(lock);
      initiate_join_unsafe();
    }

    void start_join_timer()
    {
      initiate_join_unsafe();

      auto timer_msg = std::make_unique<::threading::Tmsg<NodeStateMsg>>(
        [](std::unique_ptr<::threading::Tmsg<NodeStateMsg>> msg) {
          std::lock_guard<pal::Mutex> guard(msg->data.self.lock);
          if (msg->data.self.sm.check(NodeStartupState::pending))
          {
            msg->data.self.initiate_join_unsafe();
            auto delay = std::chrono::milliseconds(
              msg->data.self.config.join.retry_timeout);

            ::threading::ThreadMessaging::instance().add_task_after(
              std::move(msg), delay);
          }
        },
        *this);

      ::threading::ThreadMessaging::instance().add_task_after(
        std::move(timer_msg), config.join.retry_timeout);
    }

    void auto_refresh_jwt_keys()
    {
      if (!consensus)
      {
        LOG_INFO_FMT(
          "JWT key auto-refresh: consensus not initialized, not starting "
          "auto-refresh");
        return;
      }
      jwt_key_auto_refresh = std::make_shared<JwtKeyAutoRefresh>(
        config.jwt.key_refresh_interval.count_s(),
        network,
        consensus,
        rpcsessions,
        rpc_map,
        node_sign_kp,
        self_signed_node_cert);
      jwt_key_auto_refresh->start();

      network.tables->set_map_hook(
        network.jwt_issuers.get_name(),
        [this](ccf::kv::Version, const ccf::kv::untyped::Write&)
          -> ccf::kv::ConsensusHookPtr {
          jwt_key_auto_refresh->schedule_once();
          return ccf::kv::ConsensusHookPtr(nullptr);
        });
    }

    size_t get_jwt_attempts() override
    {
      return jwt_key_auto_refresh->get_attempts();
    }

    //
    // funcs in state "readingPublicLedger"
    //
    void start_ledger_recovery_unsafe()
    {
      if (!sm.check(NodeStartupState::readingPublicLedger))
      {
        throw std::logic_error(fmt::format(
          "Node should be in state {} to start reading ledger",
          NodeStartupState::readingPublicLedger));
      }

      LOG_INFO_FMT("Starting to read public ledger");

      read_ledger_entries(
        last_recovered_idx + 1, last_recovered_idx + recovery_batch_size);
    }

    void recover_public_ledger_entries(const std::vector<uint8_t>& entries)
    {
      std::lock_guard<pal::Mutex> guard(lock);

      sm.expect(NodeStartupState::readingPublicLedger);

      auto data = entries.data();
      auto size = entries.size();

      if (size == 0)
      {
        recover_public_ledger_end_unsafe();
        return;
      }

      while (size > 0)
      {
        auto entry = ::consensus::LedgerEnclave::get_entry(data, size);

        LOG_INFO_FMT(
          "Deserialising public ledger entry #{} [{} bytes]",
          last_recovered_idx,
          entry.size());

        // When reading the private ledger, deserialise in the recovery store

        ccf::kv::ApplyResult result = ccf::kv::ApplyResult::FAIL;
        try
        {
          auto r = network.tables->deserialize(entry, true);
          result = r->apply();
          if (result == ccf::kv::ApplyResult::FAIL)
          {
            LOG_FAIL_FMT(
              "Failed to deserialise public ledger entry: {}", result);
            recover_public_ledger_end_unsafe();
            return;
          }
          ++last_recovered_idx;

          // Not synchronised because consensus isn't effectively running then
          for (auto& hook : r->get_hooks())
          {
            hook->call(consensus.get());
          }
        }
        catch (const std::exception& e)
        {
          LOG_FAIL_FMT(
            "Failed to deserialise public ledger entry: {}", e.what());
          recover_public_ledger_end_unsafe();
          return;
        }

        // If the ledger entry is a signature, it is safe to compact the store
        if (result == ccf::kv::ApplyResult::PASS_SIGNATURE)
        {
          // If the ledger entry is a signature, it is safe to compact the store
          network.tables->compact(last_recovered_idx);
          auto tx = network.tables->create_read_only_tx();
          auto last_sig = tx.ro(network.signatures)->get();

          if (!last_sig.has_value())
          {
            throw std::logic_error("Signature missing");
          }

          LOG_DEBUG_FMT(
            "Read signature at {} for view {}",
            last_recovered_idx,
            last_sig->view);
          // Initial transactions, before the first signature, must have
          // happened in the first signature's view (eg - if the first
          // signature is at seqno 20 in view 4, then transactions 1->19 must
          // also have been in view 4). The brief justification is that while
          // the first node may start in an arbitrarily high view (it does not
          // necessarily start in view 1), it cannot _change_ view before a
          // valid signature.
          const auto view_start_idx =
            view_history.empty() ? 1 : last_recovered_signed_idx + 1;
          CCF_ASSERT_FMT(
            last_sig->view >= 0,
            "last_sig->view is invalid, {}",
            last_sig->view);
          for (auto i = view_history.size();
               i < static_cast<size_t>(last_sig->view);
               ++i)
          {
            view_history.push_back(view_start_idx);
          }
          last_recovered_signed_idx = last_recovered_idx;
        }
      }

      read_ledger_entries(
        last_recovered_idx + 1, last_recovered_idx + recovery_batch_size);
    }

    void advance_part_of_public_network()
    {
      std::lock_guard<pal::Mutex> guard(lock);
      sm.expect(NodeStartupState::readingPublicLedger);
      history->start_signature_emit_timer();
      sm.advance(NodeStartupState::partOfPublicNetwork);
    }

    void advance_part_of_network()
    {
      std::lock_guard<pal::Mutex> guard(lock);
      sm.expect(NodeStartupState::initialized);
      history->start_signature_emit_timer();
      auto_refresh_jwt_keys();
      reset_data(quote_info.quote);
      reset_data(quote_info.endorsements);
      sm.advance(NodeStartupState::partOfNetwork);
    }

    void recover_public_ledger_end_unsafe()
    {
      sm.expect(NodeStartupState::readingPublicLedger);

      // When reaching the end of the public ledger, truncate to last signed
      // index
      const auto last_recovered_term = view_history.size();
      auto new_term = last_recovered_term + aft::starting_view_change;
      LOG_INFO_FMT("Setting term on public recovery store to {}", new_term);

      // Note: KV term must be set before the first Tx is committed
      network.tables->rollback(
        {last_recovered_term, last_recovered_signed_idx}, new_term);
      ledger_truncate(last_recovered_signed_idx, true);
      snapshotter->rollback(last_recovered_signed_idx);

      LOG_INFO_FMT(
        "End of public ledger recovery - Truncating ledger to last signed "
        "TxID: {}.{}",
        last_recovered_term,
        last_recovered_signed_idx);

      auto tx = network.tables->create_read_only_tx();
      network.ledger_secrets->init(last_recovered_signed_idx + 1);

      // Initialise snapshotter after public recovery
      snapshotter->init_after_public_recovery();
      snapshotter->set_snapshot_generation(false);

      ccf::kv::Version index = 0;
      ccf::kv::Term view = 0;

      auto ls = tx.ro(network.signatures)->get();
      if (ls.has_value())
      {
        auto s = ls.value();
        index = s.seqno;
        view = s.view;
      }
      else
      {
        throw std::logic_error("No signature found after recovery");
      }

      ccf::COSESignaturesConfig cs_cfg{};
      auto lcs = tx.ro(network.cose_signatures)->get();
      if (lcs.has_value())
      {
        CoseSignature cs = lcs.value();
        LOG_INFO_FMT("COSE signature found after recovery");
        try
        {
          auto [issuer, subject] = cose::extract_iss_sub_from_sig(cs);
          LOG_INFO_FMT(
            "COSE signature issuer: {}, subject: {}", issuer, subject);
          cs_cfg = ccf::COSESignaturesConfig{issuer, subject};
        }
        catch (const cose::COSEDecodeError& e)
        {
          LOG_FAIL_FMT("COSE signature decode error: {}", e.what());
          throw;
        }
      }
      else
      {
        LOG_INFO_FMT("No COSE signature found after recovery");
      }

      history->set_service_signing_identity(
        network.identity->get_key_pair(), cs_cfg);

      auto h = dynamic_cast<MerkleTxHistory*>(history.get());
      if (h)
      {
        h->set_node_id(self);
      }

      auto service_config = tx.ro(network.config)->get();

      setup_consensus(
        ServiceStatus::OPENING,
        ccf::ReconfigurationType::ONE_TRANSACTION,
        true);
      auto_refresh_jwt_keys();

      LOG_DEBUG_FMT("Restarting consensus at view: {} seqno: {}", view, index);

      consensus->force_become_primary(index, view, view_history, index);

      create_and_send_boot_request(
        new_term, false /* Restore consortium from ledger */);
    }

    //
    // funcs in state "readingPrivateLedger"
    //
    void recover_private_ledger_entries(const std::vector<uint8_t>& entries)
    {
      std::lock_guard<pal::Mutex> guard(lock);
      if (!sm.check(NodeStartupState::readingPrivateLedger))
      {
        LOG_FAIL_FMT(
          "Node in state {} cannot recover private ledger entries", sm.value());
        return;
      }

      auto data = entries.data();
      auto size = entries.size();

      if (size == 0)
      {
        recover_private_ledger_end_unsafe();
        return;
      }

      while (size > 0)
      {
        auto entry = ::consensus::LedgerEnclave::get_entry(data, size);

        LOG_INFO_FMT(
          "Deserialising private ledger entry {} [{}]",
          last_recovered_idx + 1,
          entry.size());

        // When reading the private ledger, deserialise in the recovery store
        ccf::kv::ApplyResult result = ccf::kv::ApplyResult::FAIL;
        try
        {
          result = recovery_store->deserialize(entry)->apply();
          if (result == ccf::kv::ApplyResult::FAIL)
          {
            LOG_FAIL_FMT(
              "Failed to deserialise private ledger entry: {}", result);
            // Note: rollback terms do not matter here as recovery store is
            // about to be discarded
            recovery_store->rollback({0, last_recovered_idx}, 0);
            recover_private_ledger_end_unsafe();
            return;
          }
          ++last_recovered_idx;
        }
        catch (const std::exception& e)
        {
          LOG_FAIL_FMT(
            "Failed to deserialise private ledger entry: {}", e.what());
          recover_private_ledger_end_unsafe();
          return;
        }

        if (result == ccf::kv::ApplyResult::PASS_SIGNATURE)
        {
          recovery_store->compact(last_recovered_idx);
        }
      }

      if (recovery_store->current_version() == recovery_v)
      {
        LOG_INFO_FMT("Reached recovery final version at {}", recovery_v);
        recover_private_ledger_end_unsafe();
      }
      else
      {
        read_ledger_entries(
          last_recovered_idx + 1,
          std::min(last_recovered_idx + recovery_batch_size, recovery_v));
      }
    }

    void recover_private_ledger_end_unsafe()
    {
      // When reaching the end of the private ledger, make sure the same
      // ledger has been read and swap in private state

      sm.expect(NodeStartupState::readingPrivateLedger);

      LOG_INFO_FMT(
        "Try end private recovery at {}. Is primary: {}",
        recovery_v,
        consensus->is_primary());

      if (recovery_v != recovery_store->current_version())
      {
        throw std::logic_error(fmt::format(
          "Private recovery did not reach public ledger seqno: {}/{}",
          recovery_store->current_version(),
          recovery_v));
      }

      auto h =
        dynamic_cast<MerkleTxHistory*>(recovery_store->get_history().get());
      if (h->get_replicated_state_root() != recovery_root)
      {
        throw std::logic_error(fmt::format(
          "Root of public store does not match root of private store at {}",
          recovery_v));
      }

      network.tables->swap_private_maps(*recovery_store.get());
      recovery_store.reset();

      // Raft should deserialise all security domains when network is opened
      consensus->enable_all_domains();

      // Snapshots are only generated after recovery is complete
      snapshotter->set_snapshot_generation(true);

      // Open the service
      if (consensus->can_replicate())
      {
        LOG_INFO_FMT(
          "Try end private recovery at {}. Trigger service opening",
          recovery_v);

        auto tx = network.tables->create_tx();

        {
          // Ensure this transition happens at-most-once, by checking that no
          // other node has already advanced the state
          auto service = tx.ro<ccf::Service>(Tables::SERVICE);
          auto active_service = service->get();

          if (!active_service.has_value())
          {
            throw std::logic_error(fmt::format(
              "Error in {}: no value in {}", __func__, Tables::SERVICE));
          }

          if (
            active_service->status !=
            ServiceStatus::WAITING_FOR_RECOVERY_SHARES)
          {
            throw std::logic_error(fmt::format(
              "Error in {}: current service status is {}",
              __func__,
              active_service->status));
          }
        }

        // Clear recovery shares that were submitted to initiate the recovery
        // procedure
        ShareManager::clear_submitted_recovery_shares(tx);

        // Shares for the new ledger secret can only be issued now, once the
        // previous ledger secrets have been recovered
        share_manager.issue_recovery_shares(tx);

        if (
          !InternalTablesAccess::open_service(tx) ||
          !InternalTablesAccess::endorse_previous_identity(
            tx, *network.identity->get_key_pair()))
        {
          throw std::logic_error("Service could not be opened");
        }

        // Trigger a snapshot (at next signature) to ensure we have a working
        // snapshot signed by the current (now new) service identity, in case
        // we need to recover soon again.
        trigger_snapshot(tx);

        if (tx.commit() != ccf::kv::CommitResult::SUCCESS)
        {
          throw std::logic_error(
            "Could not commit transaction when finishing network recovery");
        }
      }
      recovered_encrypted_ledger_secrets.clear();
      reset_data(quote_info.quote);
      reset_data(quote_info.endorsements);
      sm.advance(NodeStartupState::partOfNetwork);
    }

    void setup_one_off_secret_hook()
    {
      // This hook is necessary to adjust the version at which the last ledger
      // secret before recovery is recorded in the store. This can only be
      // fired once, after the recovery shares for the post-recovery ledger
      // secret are issued.
      network.tables->set_map_hook(
        network.encrypted_ledger_secrets.get_name(),
        network.encrypted_ledger_secrets.wrap_map_hook(
          [this](
            ccf::kv::Version version,
            const EncryptedLedgerSecretsInfo::Write& w)
            -> ccf::kv::ConsensusHookPtr {
            if (!w.has_value())
            {
              throw std::logic_error(fmt::format(
                "Unexpected removal from {} table",
                network.encrypted_ledger_secrets.get_name()));
            }

            network.ledger_secrets->adjust_previous_secret_stored_version(
              version);

            network.tables->unset_map_hook(
              network.encrypted_ledger_secrets.get_name());

            return ccf::kv::ConsensusHookPtr(nullptr);
          }));
    }

    //
    // funcs in state "readingPublicLedger" or "readingPrivateLedger"
    //
    void recover_ledger_end()
    {
      std::lock_guard<pal::Mutex> guard(lock);

      if (is_reading_public_ledger())
      {
        recover_public_ledger_end_unsafe();
      }
      else if (is_reading_private_ledger())
      {
        recover_private_ledger_end_unsafe();
      }
      else
      {
        LOG_FAIL_FMT(
          "Node in state {} cannot finalise ledger recovery", sm.value());
        return;
      }
    }

    //
    // funcs in state "partOfPublicNetwork"
    //
    void setup_private_recovery_store()
    {
      recovery_store = std::make_shared<ccf::kv::Store>(
        true /* Check transactions in order */,
        true /* Make use of historical secrets */);
      auto recovery_history = std::make_shared<MerkleTxHistory>(
        *recovery_store.get(),
        self,
        *node_sign_kp,
        sig_tx_interval,
        sig_ms_interval,
        false /* No signature timer on recovery_history */);

      auto recovery_encryptor = make_encryptor();

      recovery_store->set_history(recovery_history);
      recovery_store->set_encryptor(recovery_encryptor);

      // Record real store version and root
      recovery_v = network.tables->current_version();
      auto h = dynamic_cast<MerkleTxHistory*>(history.get());
      recovery_root = h->get_replicated_state_root();

      if (startup_snapshot_info)
      {
        std::vector<ccf::kv::Version> view_history_;
        ccf::kv::ConsensusHookPtrs hooks;
        deserialise_snapshot(
          recovery_store,
          startup_snapshot_info->raw,
          hooks,
          &view_history_,
          false,
          config.recover.previous_service_identity);
        startup_snapshot_info.reset();
      }

      LOG_DEBUG_FMT(
        "Recovery store successfully setup at {}. Target recovery seqno: {}",
        recovery_store->current_version(),
        recovery_v);
    }

    void trigger_recovery_shares_refresh(ccf::kv::Tx& tx) override
    {
      share_manager.shuffle_recovery_shares(tx);
    }

    void trigger_ledger_chunk(ccf::kv::Tx& tx) override
    {
      auto tx_ = static_cast<ccf::kv::CommittableTx*>(&tx);
      if (tx_ == nullptr)
      {
        throw std::logic_error("Could not cast tx to CommittableTx");
      }
      tx_->set_tx_flag(
        ccf::kv::CommittableTx::TxFlag::LEDGER_CHUNK_AT_NEXT_SIGNATURE);
    }

    void trigger_snapshot(ccf::kv::Tx& tx) override
    {
      auto committable_tx = static_cast<ccf::kv::CommittableTx*>(&tx);
      if (committable_tx == nullptr)
      {
        throw std::logic_error("Could not cast tx to CommittableTx");
      }
      committable_tx->set_tx_flag(
        ccf::kv::CommittableTx::TxFlag::SNAPSHOT_AT_NEXT_SIGNATURE);
    }

<<<<<<< HEAD
    void trigger_host_process_launch(
      const std::vector<std::string>& args,
      const std::vector<uint8_t>& input) override
    {
      HostProcessArguments msg{args};
      nlohmann::json j = msg;
      auto json = j.dump();
      LOG_DEBUG_FMT(
        "Triggering host process launch: {} size={}", json, input.size());
      RINGBUFFER_WRITE_MESSAGE(
        AppMessage::launch_host_process, to_host, json, input);
=======
    void trigger_acme_refresh(
      ccf::kv::Tx& tx,
      const std::optional<std::vector<std::string>>& interfaces =
        std::nullopt) override
    {
      if (!network.identity)
      {
        return;
      }

      num_acme_interfaces = 0;

      for (const auto& [iname, interface] : config.network.rpc_interfaces)
      {
        if (
          !interface.endorsement ||
          interface.endorsement->authority != Authority::ACME ||
          !interface.endorsement->acme_configuration)
        {
          continue;
        }

        num_acme_interfaces++;

        if (
          !interfaces ||
          std::find(interfaces->begin(), interfaces->end(), iname) !=
            interfaces->end())
        {
          auto challenge_frontend = find_acme_challenge_frontend();

          const std::string& cfg_name =
            *interface.endorsement->acme_configuration;
          auto cit = config.network.acme->configurations.find(cfg_name);
          if (cit == config.network.acme->configurations.end())
          {
            LOG_INFO_FMT("Unknown ACME configuration '{}'", cfg_name);
            continue;
          }

          if (
            !cit->second.directory_url.empty() &&
            acme_clients.find(cfg_name) == acme_clients.end())
          {
            const auto& cfg = cit->second;

            auto client = std::make_shared<ACMEClient>(
              cfg_name,
              cfg,
              rpc_map,
              rpcsessions,
              challenge_frontend,
              network.tables,
              node_sign_kp);

            auto chit = acme_challenge_handlers.find(iname);
            if (chit != acme_challenge_handlers.end())
            {
              client->install_custom_challenge_handler(chit->second);
            }

            acme_clients.emplace(cfg_name, client);
          }

          auto client = acme_clients[cfg_name];
          if (client && !client->has_active_orders())
          {
            client->get_certificate(
              make_key_pair(network.identity->priv_key), true);
          }
        }
      }
>>>>>>> 386a4c16
    }

    void transition_service_to_open(
      ccf::kv::Tx& tx,
      AbstractGovernanceEffects::ServiceIdentities identities) override
    {
      std::lock_guard<pal::Mutex> guard(lock);

      auto service = tx.rw<Service>(Tables::SERVICE);
      auto service_info = service->get();
      if (!service_info.has_value())
      {
        throw std::logic_error(
          "Service information cannot be found to transition service to "
          "open");
      }

      // Idempotence: if the service is already open or waiting for recovery
      // shares, this function should succeed with no effect
      if (
        service_info->status == ServiceStatus::WAITING_FOR_RECOVERY_SHARES ||
        service_info->status == ServiceStatus::OPEN)
      {
        LOG_DEBUG_FMT(
          "Service in state {} is already open", service_info->status);
        return;
      }

      if (service_info->status == ServiceStatus::RECOVERING)
      {
        const auto prev_ident =
          tx.ro<PreviousServiceIdentity>(Tables::PREVIOUS_SERVICE_IDENTITY)
            ->get();
        if (!prev_ident.has_value() || !identities.previous.has_value())
        {
          throw std::logic_error(
            "Recovery with service certificates requires both, a previous "
            "service identity written to the KV during recovery genesis and a "
            "transition_service_to_open proposal that contains previous and "
            "next service certificates");
        }

        const ccf::crypto::Pem from_proposal(
          identities.previous->data(), identities.previous->size());
        if (prev_ident.value() != from_proposal)
        {
          throw std::logic_error(fmt::format(
            "Previous service identity does not match.\nActual:\n{}\nIn "
            "proposal:\n{}",
            prev_ident->str(),
            from_proposal.str()));
        }
      }

      if (identities.next != service_info->cert)
      {
        throw std::logic_error(fmt::format(
          "Service identity mismatch: the next service identity in the "
          "transition_service_to_open proposal does not match the current "
          "service identity:\nNext:\n{}\nCurrent:\n{}",
          identities.next.str(),
          service_info->cert.str()));
      }

      if (is_part_of_public_network())
      {
        // If the node is in public mode, start accepting member recovery
        // shares
        ShareManager::clear_submitted_recovery_shares(tx);
        service_info->status = ServiceStatus::WAITING_FOR_RECOVERY_SHARES;
        service->put(service_info.value());
        if (config.recover.previous_sealed_ledger_secret_location.has_value())
        {
          tx.wo<LastRecoveryType>(Tables::LAST_RECOVERY_TYPE)
            ->put(RecoveryType::LOCAL_UNSEALING);
          auto unsealed_ls = unseal_ledger_secret();
          LOG_INFO_FMT("Unsealed ledger secret, initiating private recovery");
          initiate_private_recovery_unsafe(tx, unsealed_ls);
        }
        else
        {
          tx.wo<LastRecoveryType>(Tables::LAST_RECOVERY_TYPE)
            ->put(RecoveryType::RECOVERY_SHARES);
        }
        return;
      }
      else if (is_part_of_network())
      {
        // Otherwise, if the node is part of the network. Open the network
        // straight away. Recovery shares are allocated to each recovery
        // member.
        try
        {
          share_manager.issue_recovery_shares(tx);
        }
        catch (const std::logic_error& e)
        {
          throw std::logic_error(
            fmt::format("Failed to issue recovery shares: {}", e.what()));
        }

        InternalTablesAccess::open_service(tx);
        InternalTablesAccess::endorse_previous_identity(
          tx, *network.identity->get_key_pair());
        trigger_snapshot(tx);
        return;
      }
      else
      {
        throw std::logic_error(
          fmt::format("Node in state {} cannot open service", sm.value()));
      }
    }

    // Decrypts chain of ledger secrets, and writes those to the ledger
    // encrypted for each node. On a commit hook for this write, each node
    // (including this one!) will begin_private_recovery().
    void initiate_private_recovery_unsafe(
      ccf::kv::Tx& tx,
      const std::optional<LedgerSecretPtr>& unsealed_ledger_secret =
        std::nullopt)
    {
      sm.expect(NodeStartupState::partOfPublicNetwork);
      LedgerSecretsMap recovered_ledger_secrets =
        share_manager.restore_recovery_shares_info(
          tx, recovered_encrypted_ledger_secrets, unsealed_ledger_secret);

      // Broadcast decrypted ledger secrets to other nodes for them to
      // initiate private recovery too
      LedgerSecretsBroadcast::broadcast_some(
        InternalTablesAccess::get_trusted_nodes(tx),
        tx.wo(network.secrets),
        std::move(recovered_ledger_secrets));
    }

    void initiate_private_recovery(
      ccf::kv::Tx& tx,
      const std::optional<LedgerSecretPtr>& unsealed_ledger_secret =
        std::nullopt) override
    {
      std::lock_guard<pal::Mutex> guard(lock);
      initiate_private_recovery_unsafe(tx, unsealed_ledger_secret);
    }

    //
    // funcs in state "partOfNetwork" or "partOfPublicNetwork"
    //
    void tick(std::chrono::milliseconds elapsed)
    {
      if (
        !sm.check(NodeStartupState::partOfNetwork) &&
        !sm.check(NodeStartupState::partOfPublicNetwork) &&
        !sm.check(NodeStartupState::readingPrivateLedger))
      {
        return;
      }

      consensus->periodic(elapsed);

      if (sm.check(NodeStartupState::partOfNetwork))
      {
        const auto tx_id = consensus->get_committed_txid();
        indexer->update_strategies(elapsed, {tx_id.first, tx_id.second});
      }

      n2n_channels->tick(elapsed);
    }

    void tick_end()
    {
      if (
        !sm.check(NodeStartupState::partOfNetwork) &&
        !sm.check(NodeStartupState::partOfPublicNetwork) &&
        !sm.check(NodeStartupState::readingPrivateLedger))
      {
        return;
      }

      consensus->periodic_end();
    }

    void stop_notice() override
    {
      stop_noticed = true;
    }

    bool has_received_stop_notice() override
    {
      return stop_noticed;
    }

    void recv_node_inbound(const uint8_t* data, size_t size)
    {
      auto [msg_type, from, payload] =
        ringbuffer::read_message<node_inbound>(data, size);

      auto payload_data = payload.data;
      auto payload_size = payload.size;

      if (msg_type == NodeMsgType::forwarded_msg)
      {
        cmd_forwarder->recv_message(from, payload_data, payload_size);
      }
      else
      {
        // Only process messages once part of network
        if (
          !sm.check(NodeStartupState::partOfNetwork) &&
          !sm.check(NodeStartupState::partOfPublicNetwork) &&
          !sm.check(NodeStartupState::readingPrivateLedger))
        {
          LOG_DEBUG_FMT(
            "Ignoring node msg received too early - current state is {}",
            sm.value());
          return;
        }

        switch (msg_type)
        {
          case channel_msg:
          {
            n2n_channels->recv_channel_message(
              from, payload_data, payload_size);
            break;
          }

          case consensus_msg:
          {
            consensus->recv_message(from, payload_data, payload_size);
            break;
          }

          default:
          {
            LOG_FAIL_FMT("Unknown node message type: {}", msg_type);
            return;
          }
        }
      }
    }

    //
    // always available
    //
    bool is_primary() const override
    {
      return (
        (sm.check(NodeStartupState::partOfNetwork) ||
         sm.check(NodeStartupState::partOfPublicNetwork) ||
         sm.check(NodeStartupState::readingPrivateLedger)) &&
        consensus->is_primary());
    }

    bool can_replicate() override
    {
      return (
        (sm.check(NodeStartupState::partOfNetwork) ||
         sm.check(NodeStartupState::partOfPublicNetwork) ||
         sm.check(NodeStartupState::readingPrivateLedger)) &&
        consensus->can_replicate());
    }

    bool is_in_initialised_state() const override
    {
      return sm.check(NodeStartupState::initialized);
    }

    bool is_part_of_network() const override
    {
      return sm.check(NodeStartupState::partOfNetwork);
    }

    bool is_reading_public_ledger() const override
    {
      return sm.check(NodeStartupState::readingPublicLedger);
    }

    bool is_reading_private_ledger() const override
    {
      return sm.check(NodeStartupState::readingPrivateLedger);
    }

    bool is_part_of_public_network() const override
    {
      return sm.check(NodeStartupState::partOfPublicNetwork);
    }

    bool is_accessible_to_members() const override
    {
      const auto val = sm.value();
      return val == NodeStartupState::partOfNetwork ||
        val == NodeStartupState::partOfPublicNetwork ||
        val == NodeStartupState::readingPrivateLedger;
    }

    ExtendedState state() override
    {
      std::lock_guard<pal::Mutex> guard(lock);
      auto s = sm.value();
      if (s == NodeStartupState::readingPrivateLedger)
      {
        return {s, recovery_v, recovery_store->current_version()};
      }
      else
      {
        return {s, std::nullopt, std::nullopt};
      }
    }

    bool rekey_ledger(ccf::kv::Tx& tx) override
    {
      std::lock_guard<pal::Mutex> guard(lock);
      sm.expect(NodeStartupState::partOfNetwork);

      // The ledger should not be re-keyed when the service is not open
      // because:
      // - While waiting for recovery shares, the submitted shares are stored
      // in a public table, encrypted with the ledger secret generated at
      // startup of the first recovery node
      // - On recovery, historical ledger secrets can only be looked up in the
      // ledger once all ledger secrets have been restored
      const auto service_status = InternalTablesAccess::get_service_status(tx);
      if (
        !service_status.has_value() ||
        service_status.value() != ServiceStatus::OPEN)
      {
        LOG_FAIL_FMT("Cannot rekey ledger while the service is not open");
        return false;
      }

      // Effects of ledger rekey are only observed from the next transaction,
      // once the local hook on the secrets table has been triggered.

      auto new_ledger_secret = make_ledger_secret();
      share_manager.issue_recovery_shares(tx, new_ledger_secret);
      LedgerSecretsBroadcast::broadcast_new(
        InternalTablesAccess::get_trusted_nodes(tx),
        tx.wo(network.secrets),
        std::move(new_ledger_secret));

      return true;
    }

    NodeId get_node_id() const
    {
      return self;
    }

    ccf::kv::Version get_startup_snapshot_seqno() override
    {
      std::lock_guard<pal::Mutex> guard(lock);
      return startup_seqno;
    }

    SessionMetrics get_session_metrics() override
    {
      return rpcsessions->get_session_metrics();
    }

    ccf::crypto::Pem get_self_signed_certificate() override
    {
      std::lock_guard<pal::Mutex> guard(lock);
      return self_signed_node_cert;
    }

    const ccf::COSESignaturesConfig& get_cose_signatures_config() override
    {
      if (history == nullptr)
      {
        throw std::logic_error(
          "Attempting to access COSE signatures config before history has been "
          "constructed");
      }

      return history->get_cose_signatures_config();
    }

  private:
    bool is_ip(const std::string_view& hostname)
    {
      // IP address components are purely numeric. DNS names may be largely
      // numeric, but at least the final component (TLD) must not be
      // all-numeric. So this distinguishes "1.2.3.4" (an IP address) from
      // "1.2.3.c4m" (a DNS name). "1.2.3." is invalid for either, and will
      // throw. Attempts to handle IPv6 by also splitting on ':', but this is
      // untested.
      const auto final_component =
        ccf::nonstd::split(ccf::nonstd::split(hostname, ".").back(), ":")
          .back();
      if (final_component.empty())
      {
        throw std::runtime_error(fmt::format(
          "{} has a trailing period, is not a valid hostname", hostname));
      }
      for (const auto c : final_component)
      {
        if (c < '0' || c > '9')
        {
          return false;
        }
      }

      return true;
    }

    std::vector<ccf::crypto::SubjectAltName> get_subject_alternative_names()
    {
      // If no Subject Alternative Name (SAN) is passed in at node creation,
      // default to using node's RPC address as single SAN. Otherwise, use
      // specified SANs.
      if (!config.node_certificate.subject_alt_names.empty())
      {
        return ccf::crypto::sans_from_string_list(
          config.node_certificate.subject_alt_names);
      }
      else
      {
        // Construct SANs from RPC interfaces, manually detecting whether each
        // is a domain name or IP
        std::vector<ccf::crypto::SubjectAltName> sans;
        for (const auto& [_, interface] : config.network.rpc_interfaces)
        {
          auto host = split_net_address(interface.published_address).first;
          sans.push_back({host, is_ip(host)});
        }
        return sans;
      }
    }

    void accept_node_tls_connections()
    {
      // Accept TLS connections, presenting self-signed (i.e. non-endorsed)
      // node certificate.
      rpcsessions->set_node_cert(
        self_signed_node_cert, node_sign_kp->private_key_pem());
      LOG_INFO_FMT("Node TLS connections now accepted");
    }

    void accept_network_tls_connections()
    {
      // Accept TLS connections, presenting node certificate signed by network
      // certificate
      CCF_ASSERT_FMT(
        endorsed_node_cert.has_value(),
        "Node certificate should be endorsed before accepting endorsed "
        "client "
        "connections");
      rpcsessions->set_network_cert(
        endorsed_node_cert.value(), node_sign_kp->private_key_pem());
      LOG_INFO_FMT("Network TLS connections now accepted");
    }

    auto find_frontend(ActorsType actor)
    {
      auto fe = rpc_map->find(actor);
      if (!fe.has_value())
      {
        throw std::logic_error(
          fmt::format("Cannot find {} frontend", (int)actor));
      }
      return fe.value();
    }

    void open_frontend(ActorsType actor)
    {
      find_frontend(actor)->open();
    }

    void open_user_frontend()
    {
      open_frontend(ActorsType::users);
    }

    bool is_member_frontend_open_unsafe()
    {
      return find_frontend(ActorsType::members)->is_open();
    }

    bool is_member_frontend_open() override
    {
      std::lock_guard<pal::Mutex> guard(lock);
      return is_member_frontend_open_unsafe();
    }

    bool is_user_frontend_open() override
    {
      std::lock_guard<pal::Mutex> guard(lock);
      return find_frontend(ActorsType::users)->is_open();
    }

    std::vector<uint8_t> serialize_create_request(
      View create_view, bool create_consortium = true)
    {
      CreateNetworkNodeToNode::In create_params;

      // False on recovery where the consortium is read from the existing
      // ledger
      if (create_consortium)
      {
        create_params.genesis_info = config.start;
      }

      create_params.node_id = self;
      create_params.certificate_signing_request = node_sign_kp->create_csr(
        config.node_certificate.subject_name, subject_alt_names);
      create_params.node_endorsed_certificate =
        ccf::crypto::create_endorsed_cert(
          create_params.certificate_signing_request,
          config.startup_host_time,
          config.node_certificate.initial_validity_days,
          network.identity->priv_key,
          network.identity->cert);

      // Even though endorsed certificate is updated on (global) hook, history
      // requires it to generate signatures
      history->set_endorsed_certificate(
        create_params.node_endorsed_certificate);

      create_params.public_key = node_sign_kp->public_key_pem();
      create_params.service_cert = network.identity->cert;
      create_params.quote_info = quote_info;
      create_params.public_encryption_key = node_encrypt_kp->public_key_pem();
      create_params.measurement = node_measurement;
      create_params.snp_uvm_endorsements = snp_uvm_endorsements;
      create_params.snp_security_policy =
        config.attestation.environment.security_policy;

      create_params.node_info_network = config.network;
      create_params.node_data = config.node_data;
      create_params.service_data = config.service_data;
      create_params.create_txid = {create_view, last_recovered_signed_idx + 1};

      const auto body = nlohmann::json(create_params).dump();

      ::http::Request request(
        fmt::format("/{}/{}", get_actor_prefix(ActorsType::nodes), "create"));
      request.set_header(
        ccf::http::headers::CONTENT_TYPE,
        ccf::http::headervalues::contenttype::JSON);

      request.set_body(body);

      return request.build_request();
    }

    bool extract_create_result(const std::shared_ptr<RpcContext>& ctx)
    {
      if (ctx == nullptr)
      {
        LOG_FAIL_FMT("Expected non-null context");
        return false;
      }

      const auto status = ctx->get_response_status();
      const auto& raw_body = ctx->get_response_body();
      if (status != HTTP_STATUS_OK)
      {
        LOG_FAIL_FMT(
          "Create response is error: {} {}\n{}",
          status,
          ccf::http_status_str((ccf::http_status)status),
          std::string(raw_body.begin(), raw_body.end()));
        return false;
      }

      const auto body = nlohmann::json::parse(raw_body);
      if (!body.is_boolean())
      {
        LOG_FAIL_FMT("Expected boolean body in create response");
        LOG_DEBUG_FMT(
          "Expected boolean body in create response: {}", body.dump());
        return false;
      }

      return body;
    }

    bool send_create_request(const std::vector<uint8_t>& packed)
    {
      auto node_session = std::make_shared<SessionContext>(
        InvalidSessionId, self_signed_node_cert.raw());
      auto ctx = make_rpc_context(node_session, packed);

      std::shared_ptr<ccf::RpcHandler> search =
        ::http::fetch_rpc_handler(ctx, this->rpc_map);

      search->process(ctx);

      return extract_create_result(ctx);
    }

    void create_and_send_boot_request(
      View create_view, bool create_consortium = true)
    {
      // Service creation transaction is asynchronous to avoid deadlocks
      // (e.g. https://github.com/microsoft/CCF/issues/3788)
      auto msg = std::make_unique<::threading::Tmsg<NodeStateMsg>>(
        [](std::unique_ptr<::threading::Tmsg<NodeStateMsg>> msg) {
          if (!msg->data.self.send_create_request(
                msg->data.self.serialize_create_request(
                  msg->data.create_view, msg->data.create_consortium)))
          {
            throw std::runtime_error(
              "Service creation request could not be committed");
          }
          if (msg->data.create_consortium)
          {
            msg->data.self.advance_part_of_network();
          }
          else
          {
            msg->data.self.advance_part_of_public_network();
          }
        },
        *this,
        create_view,
        create_consortium);

      ::threading::ThreadMessaging::instance().add_task(
        threading::get_current_thread_id(), std::move(msg));
    }

    void begin_private_recovery()
    {
      sm.expect(NodeStartupState::partOfPublicNetwork);

      LOG_INFO_FMT("Beginning private recovery");

      setup_private_recovery_store();

      reset_recovery_hook();
      setup_one_off_secret_hook();

      // Start reading private security domain of ledger
      sm.advance(NodeStartupState::readingPrivateLedger);
      last_recovered_idx = recovery_store->current_version();
      read_ledger_entries(
        last_recovered_idx + 1, last_recovered_idx + recovery_batch_size);
    }

    void setup_basic_hooks()
    {
      network.tables->set_map_hook(
        network.secrets.get_name(),
        network.secrets.wrap_map_hook(
          [this](ccf::kv::Version hook_version, const Secrets::Write& w)
            -> ccf::kv::ConsensusHookPtr {
            // Used to rekey the ledger on a live service
            if (!is_part_of_network())
            {
              // Ledger rekey is not allowed during recovery
              return ccf::kv::ConsensusHookPtr(nullptr);
            }

            const auto& ledger_secrets_for_nodes = w;
            if (!ledger_secrets_for_nodes.has_value())
            {
              throw std::logic_error(fmt::format(
                "Unexpected removal from {} table",
                network.secrets.get_name()));
            }

            for (const auto& [node_id, encrypted_ledger_secrets] :
                 ledger_secrets_for_nodes.value())
            {
              if (node_id != self)
              {
                // Only consider ledger secrets for this node
                continue;
              }

              for (const auto& encrypted_ledger_secret :
                   encrypted_ledger_secrets)
              {
                auto plain_ledger_secret = LedgerSecretsBroadcast::decrypt(
                  node_encrypt_kp, encrypted_ledger_secret.encrypted_secret);

                // When rekeying, set the encryption key for the next version
                // onward (backups deserialise this transaction with the
                // previous ledger secret)
                auto ledger_secret = std::make_shared<LedgerSecret>(
                  std::move(plain_ledger_secret), hook_version);
                seal_ledger_secret(hook_version + 1, ledger_secret);
                network.ledger_secrets->set_secret(
                  hook_version + 1, std::move(ledger_secret));
              }
            }

            return ccf::kv::ConsensusHookPtr(nullptr);
          }));

      network.tables->set_global_hook(
        network.secrets.get_name(),
        network.secrets.wrap_commit_hook([this](
                                           ccf::kv::Version hook_version,
                                           const Secrets::Write& w) {
          // Used on recovery to initiate private recovery on backup nodes.
          if (!is_part_of_public_network())
          {
            return;
          }

          const auto& ledger_secrets_for_nodes = w;
          if (!ledger_secrets_for_nodes.has_value())
          {
            throw std::logic_error(fmt::format(
              "Unexpected removal from {} table", network.secrets.get_name()));
          }

          for (const auto& [node_id, encrypted_ledger_secrets] :
               ledger_secrets_for_nodes.value())
          {
            if (node_id != self)
            {
              // Only consider ledger secrets for this node
              continue;
            }

            LedgerSecretsMap restored_ledger_secrets = {};
            for (const auto& encrypted_ledger_secret : encrypted_ledger_secrets)
            {
              // On rekey, the version is inferred from the version at which
              // the hook is executed. Otherwise, on recovery, use the
              // version read from the write set.
              if (!encrypted_ledger_secret.version.has_value())
              {
                throw std::logic_error(fmt::format(
                  "Commit hook at seqno {} for table {}: no version for "
                  "encrypted ledger secret",
                  hook_version,
                  network.secrets.get_name()));
              }

              auto plain_ledger_secret = LedgerSecretsBroadcast::decrypt(
                node_encrypt_kp, encrypted_ledger_secret.encrypted_secret);

              restored_ledger_secrets.emplace(
                encrypted_ledger_secret.version.value(),
                std::make_shared<LedgerSecret>(
                  std::move(plain_ledger_secret),
                  encrypted_ledger_secret.previous_secret_stored_version));
            }

            if (!restored_ledger_secrets.empty())
            {
              // When recovering, restore ledger secrets and trigger end of
              // recovery protocol (backup only)
              network.ledger_secrets->restore_historical(
                std::move(restored_ledger_secrets));
              begin_private_recovery();
              return;
            }
          }

          LOG_INFO_FMT(
            "Found no ledger secrets for this node ({}) in global commit hook "
            "for {} @ {}",
            self,
            network.secrets.get_name(),
            hook_version);
        }));

      network.tables->set_global_hook(
        network.nodes.get_name(),
        network.nodes.wrap_commit_hook(
          [this](ccf::kv::Version hook_version, const Nodes::Write& w) {
            std::vector<NodeId> retired_committed_nodes;
            for (const auto& [node_id, node_info] : w)
            {
              if (node_info.has_value() && node_info->retired_committed)
              {
                retired_committed_nodes.push_back(node_id);
              }
            }
            consensus->set_retired_committed(
              hook_version, retired_committed_nodes);
          }));

      // Service-endorsed certificate is passed to history as early as _local_
      // commit since a new node may become primary (and thus, e.g. generate
      // signatures) before the transaction that added it is _globally_
      // committed (see https://github.com/microsoft/CCF/issues/4063). It is OK
      // if this transaction is rolled back as the node will no longer be part
      // of the service.
      network.tables->set_map_hook(
        network.node_endorsed_certificates.get_name(),
        network.node_endorsed_certificates.wrap_map_hook(
          [this](
            ccf::kv::Version hook_version,
            const NodeEndorsedCertificates::Write& w)
            -> ccf::kv::ConsensusHookPtr {
            LOG_INFO_FMT(
              "[local] node_endorsed_certificates local hook at version {}, "
              "with {} writes",
              hook_version,
              w.size());
            for (auto const& [node_id, endorsed_certificate] : w)
            {
              if (node_id != self)
              {
                LOG_INFO_FMT(
                  "[local] Ignoring endorsed certificate for other node {}",
                  node_id);
                continue;
              }

              if (!endorsed_certificate.has_value())
              {
                LOG_FAIL_FMT(
                  "[local] Endorsed cert for self ({}) has been deleted", self);
                throw std::logic_error(fmt::format(
                  "Could not find endorsed node certificate for {}", self));
              }

              std::lock_guard<pal::Mutex> guard(lock);

              if (endorsed_node_cert.has_value())
              {
                LOG_INFO_FMT(
                  "[local] Previous endorsed node cert was:\n{}",
                  endorsed_node_cert->str());
              }

              endorsed_node_cert = endorsed_certificate.value();
              LOG_INFO_FMT(
                "[local] Under lock, setting endorsed node cert to:\n{}",
                endorsed_node_cert->str());
              history->set_endorsed_certificate(endorsed_node_cert.value());
              n2n_channels->set_endorsed_node_cert(endorsed_node_cert.value());
            }

            return ccf::kv::ConsensusHookPtr(nullptr);
          }));

      network.tables->set_global_hook(
        network.node_endorsed_certificates.get_name(),
        network.node_endorsed_certificates.wrap_commit_hook(
          [this](
            ccf::kv::Version hook_version,
            const NodeEndorsedCertificates::Write& w) {
            LOG_INFO_FMT(
              "[global] node_endorsed_certificates global hook at version {}, "
              "with {} writes",
              hook_version,
              w.size());
            for (auto const& [node_id, endorsed_certificate] : w)
            {
              if (node_id != self)
              {
                LOG_INFO_FMT(
                  "[global] Ignoring endorsed certificate for other node {}",
                  node_id);
                continue;
              }

              if (!endorsed_certificate.has_value())
              {
                LOG_FAIL_FMT(
                  "[global] Endorsed cert for self ({}) has been deleted",
                  self);
                throw std::logic_error(fmt::format(
                  "Could not find endorsed node certificate for {}", self));
              }

              std::lock_guard<pal::Mutex> guard(lock);

              LOG_INFO_FMT("[global] Accepting network connections");
              accept_network_tls_connections();

              if (is_member_frontend_open_unsafe())
              {
                // Also, automatically refresh self-signed node certificate,
                // using the same validity period as the endorsed certificate.
                // Note that this is only done when the certificate is renewed
                // via proposal (i.e. when the member frontend is open), and not
                // for the initial addition of the node (the self-signed
                // certificate is output to disk then).
                auto [valid_from, valid_to] =
                  ccf::crypto::make_verifier(endorsed_node_cert.value())
                    ->validity_period();
                LOG_INFO_FMT(
                  "[global] Member frontend is open, so refreshing self-signed "
                  "node cert");
                LOG_INFO_FMT(
                  "[global] Previously:\n{}", self_signed_node_cert.str());
                self_signed_node_cert = create_self_signed_cert(
                  node_sign_kp,
                  config.node_certificate.subject_name,
                  subject_alt_names,
                  valid_from,
                  valid_to);
                LOG_INFO_FMT("[global] Now:\n{}", self_signed_node_cert.str());

                LOG_INFO_FMT("[global] Accepting node connections");
                accept_node_tls_connections();
              }
              else
              {
                LOG_INFO_FMT("[global] Member frontend is NOT open");
                LOG_INFO_FMT(
                  "[global] Self-signed node cert remains:\n{}",
                  self_signed_node_cert.str());
              }

              LOG_INFO_FMT("[global] Opening members frontend");
              open_frontend(ActorsType::members);
            }
          }));

      network.tables->set_global_hook(
        network.service.get_name(),
        network.service.wrap_commit_hook(
          [this](ccf::kv::Version hook_version, const Service::Write& w) {
            if (!w.has_value())
            {
              throw std::logic_error("Unexpected deletion in service value");
            }

            // Service open on historical service has no effect
            auto hook_pubk_pem = ccf::crypto::public_key_pem_from_cert(
              ccf::crypto::cert_pem_to_der(w->cert));
            auto current_pubk_pem =
              ccf::crypto::make_key_pair(network.identity->priv_key)
                ->public_key_pem();
            if (hook_pubk_pem != current_pubk_pem)
            {
              LOG_TRACE_FMT(
                "Ignoring historical service open at seqno {} for {}",
                hook_version,
                w->cert.str());
              return;
            }

            LOG_INFO_FMT(
              "Executing global hook for service table at {}, to service "
              "status {}. Cert is:\n{}",
              hook_version,
              w->status,
              w->cert.str());

            network.identity->set_certificate(w->cert);
            if (w->status == ServiceStatus::OPEN)
            {
              open_user_frontend();

              RINGBUFFER_WRITE_MESSAGE(::consensus::ledger_open, to_host);
              LOG_INFO_FMT("Service open at seqno {}", hook_version);
            }
          }));
    }

    ccf::kv::Version get_last_recovered_signed_idx() override
    {
      // On recovery, only one node recovers the public ledger and is thus
      // aware of the version at which the new ledger secret is applicable
      // from. If the primary changes while the network is public-only, the
      // new primary should also know at which version the new ledger secret
      // is applicable from.
      std::lock_guard<pal::Mutex> guard(lock);
      return last_recovered_signed_idx;
    }

    void setup_recovery_hook()
    {
      network.tables->set_map_hook(
        network.encrypted_ledger_secrets.get_name(),
        network.encrypted_ledger_secrets.wrap_map_hook(
          [this](
            ccf::kv::Version version,
            const EncryptedLedgerSecretsInfo::Write& w)
            -> ccf::kv::ConsensusHookPtr {
            auto encrypted_ledger_secret_info = w;
            if (!encrypted_ledger_secret_info.has_value())
            {
              throw std::logic_error(fmt::format(
                "Unexpected removal from {} table",
                network.encrypted_ledger_secrets.get_name()));
            }

            // If the version of the next ledger secret is not set, deduce it
            // from the hook version (i.e. ledger rekey)
            if (!encrypted_ledger_secret_info->next_version.has_value())
            {
              encrypted_ledger_secret_info->next_version = version + 1;
            }

            if (encrypted_ledger_secret_info->previous_ledger_secret
                  .has_value())
            {
              LOG_DEBUG_FMT(
                "Recovering encrypted ledger secret valid at seqno {}",
                encrypted_ledger_secret_info->previous_ledger_secret->version);
            }

            recovered_encrypted_ledger_secrets.emplace_back(
              std::move(encrypted_ledger_secret_info.value()));

            return ccf::kv::ConsensusHookPtr(nullptr);
          }));
    }

    void reset_recovery_hook()
    {
      network.tables->unset_map_hook(
        network.encrypted_ledger_secrets.get_name());
    }

    void setup_n2n_channels(
      const std::optional<ccf::crypto::Pem>& endorsed_node_certificate_ =
        std::nullopt)
    {
      // If the endorsed node certificate is available at the time the
      // consensus/node-to-node channels are initialised, use it (i.e. join).
      // Otherwise, specify it later, on endorsed certificate table hook (i.e.
      // start or recover).
      n2n_channels->initialize(
        self, network.identity->cert, node_sign_kp, endorsed_node_certificate_);
    }

    void setup_cmd_forwarder()
    {
      cmd_forwarder->initialize(self);
    }

    void setup_history()
    {
      if (history)
      {
        throw std::logic_error("History already initialised");
      }

      history = std::make_shared<MerkleTxHistory>(
        *network.tables.get(),
        self,
        *node_sign_kp,
        sig_tx_interval,
        sig_ms_interval,
        false /* start timed signatures after first tx */);
      network.tables->set_history(history);
    }

    void setup_encryptor()
    {
      if (encryptor)
      {
        throw std::logic_error("Encryptor already initialised");
      }

      encryptor = make_encryptor();
      network.tables->set_encryptor(encryptor);
    }

    void setup_consensus(
      ServiceStatus service_status,
      ccf::ReconfigurationType reconfiguration_type,
      bool public_only = false,
      const std::optional<ccf::crypto::Pem>& endorsed_node_certificate_ =
        std::nullopt)
    {
      setup_n2n_channels(endorsed_node_certificate_);
      setup_cmd_forwarder();

      auto shared_state = std::make_shared<aft::State>(self);

      auto node_client = std::make_shared<HTTPNodeClient>(
        rpc_map, node_sign_kp, self_signed_node_cert, endorsed_node_cert);

      ccf::kv::MembershipState membership_state =
        ccf::kv::MembershipState::Active;

      consensus = std::make_shared<RaftType>(
        consensus_config,
        std::make_unique<aft::Adaptor<ccf::kv::Store>>(network.tables),
        std::make_unique<::consensus::LedgerEnclave>(writer_factory),
        n2n_channels,
        shared_state,
        node_client,
        public_only,
        membership_state,
        reconfiguration_type);

      network.tables->set_consensus(consensus);
      network.tables->set_snapshotter(snapshotter);

      // When a node is added, even locally, inform consensus so that it
      // can add a new active configuration.
      network.tables->set_map_hook(
        network.nodes.get_name(),
        network.nodes.wrap_map_hook(
          [](ccf::kv::Version version, const Nodes::Write& w)
            -> ccf::kv::ConsensusHookPtr {
            return std::make_unique<ConfigurationChangeHook>(version, w);
          }));

      // Note: The Signatures hook and SerialisedMerkleTree hook are separate
      // because the signature and the Merkle tree are recorded in distinct
      // tables (for serialisation performance reasons). However here, they are
      // expected to always be called together and for the same version as they
      // are always written by each signature transaction.

      network.tables->set_map_hook(
        network.signatures.get_name(),
        network.signatures.wrap_map_hook(
          [s = this->snapshotter](
            ccf::kv::Version version, const Signatures::Write& w) {
            assert(w.has_value());
            auto sig = w.value();
            s->record_signature(version, sig.sig, sig.node, sig.cert);
            return ccf::kv::ConsensusHookPtr(nullptr);
          }));

      network.tables->set_map_hook(
        network.serialise_tree.get_name(),
        network.serialise_tree.wrap_map_hook(
          [s = this->snapshotter](
            ccf::kv::Version version, const SerialisedMerkleTree::Write& w) {
            assert(w.has_value());
            auto tree = w.value();
            s->record_serialised_tree(version, tree);
            return ccf::kv::ConsensusHookPtr(nullptr);
          }));

      network.tables->set_map_hook(
        network.snapshot_evidence.get_name(),
        network.snapshot_evidence.wrap_map_hook(
          [s = this->snapshotter](
            ccf::kv::Version version, const SnapshotEvidence::Write& w) {
            assert(w.has_value());
            auto snapshot_evidence = w.value();
            s->record_snapshot_evidence_idx(version, snapshot_evidence);
            return ccf::kv::ConsensusHookPtr(nullptr);
          }));

      setup_basic_hooks();
    }

    void setup_snapshotter()
    {
      if (snapshotter)
      {
        throw std::logic_error("Snapshotter already initialised");
      }
      snapshotter = std::make_shared<Snapshotter>(
        writer_factory, network.tables, config.snapshots.tx_count);
    }

    void read_ledger_entries(::consensus::Index from, ::consensus::Index to)
    {
      RINGBUFFER_WRITE_MESSAGE(
        ::consensus::ledger_get_range,
        to_host,
        from,
        to,
        ::consensus::LedgerRequestPurpose::Recovery);
    }

    void ledger_truncate(::consensus::Index idx, bool recovery_mode = false)
    {
      RINGBUFFER_WRITE_MESSAGE(
        ::consensus::ledger_truncate, to_host, idx, recovery_mode);
    }

    void seal_ledger_secret(const VersionedLedgerSecret& ledger_secret)
    {
      seal_ledger_secret(ledger_secret.first, ledger_secret.second);
    }

    void seal_ledger_secret(
      const kv::Version& version, const LedgerSecretPtr& ledger_secret)
    {
      if (!config.sealed_ledger_secret_location.has_value())
      {
        return;
      }

      CCF_ASSERT(
        snp_tcb_version.has_value(), "TCB version must be set before sealing");

      seal_ledger_secret_to_disk(
        config.sealed_ledger_secret_location.value(),
        snp_tcb_version.value(),
        version,
        ledger_secret);
    }

    LedgerSecretPtr unseal_ledger_secret()
    {
      CCF_ASSERT(
        snp_tcb_version.has_value(),
        "TCB version must be set when unsealing ledger secret");

      CCF_ASSERT(
        config.recover.previous_sealed_ledger_secret_location.has_value(),
        "Previous sealed ledger secret location must be set");
      auto ledger_secret_path =
        config.recover.previous_sealed_ledger_secret_location.value();

      auto max_version = network.tables->current_version();

      return find_and_unseal_ledger_secret_from_disk(
        config.recover.previous_sealed_ledger_secret_location.value(),
        max_version);
    }

  public:
    void set_n2n_message_limit(size_t message_limit)
    {
      n2n_channels->set_message_limit(message_limit);
    }

    void set_n2n_idle_timeout(std::chrono::milliseconds idle_timeout)
    {
      n2n_channels->set_idle_timeout(idle_timeout);
    }

    virtual const ccf::StartupConfig& get_node_config() const override
    {
      return config;
    }

    virtual ccf::crypto::Pem get_network_cert() override
    {
      return network.identity->cert;
    }

    // Stop-gap until it becomes easier to use other HTTP clients
    virtual void make_http_request(
      const ::http::URL& url,
      ::http::Request&& req,
      std::function<bool(
        ccf::http_status status, http::HeaderMap&&, std::vector<uint8_t>&&)>
        callback,
      const std::vector<std::string>& ca_certs = {},
      const std::string& app_protocol = "HTTP1",
      bool authenticate_as_node_client_certificate = false) override
    {
      std::optional<ccf::crypto::Pem> client_cert = std::nullopt;
      std::optional<ccf::crypto::Pem> client_cert_key = std::nullopt;
      if (authenticate_as_node_client_certificate)
      {
        client_cert =
          endorsed_node_cert ? *endorsed_node_cert : self_signed_node_cert;
        client_cert_key = node_sign_kp->private_key_pem();
      }

      auto ca = std::make_shared<::tls::CA>(ca_certs, true);
      std::shared_ptr<::tls::Cert> ca_cert =
        std::make_shared<::tls::Cert>(ca, client_cert, client_cert_key);
      auto client = rpcsessions->create_client(ca_cert, app_protocol);
      client->connect(
        url.host,
        url.port,
        [callback](
          ccf::http_status status,
          http::HeaderMap&& headers,
          std::vector<uint8_t>&& data) {
          return callback(status, std::move(headers), std::move(data));
        });
      client->send_request(std::move(req));
    }

    void write_snapshot(std::span<uint8_t> snapshot_buf, size_t request_id)
    {
      snapshotter->write_snapshot(snapshot_buf, request_id);
    }

    virtual std::shared_ptr<ccf::kv::Store> get_store() override
    {
      return network.tables;
    }

    virtual ringbuffer::AbstractWriterFactory& get_writer_factory() override
    {
      return writer_factory;
    }
  };
}<|MERGE_RESOLUTION|>--- conflicted
+++ resolved
@@ -1509,94 +1509,6 @@
         ccf::kv::CommittableTx::TxFlag::SNAPSHOT_AT_NEXT_SIGNATURE);
     }
 
-<<<<<<< HEAD
-    void trigger_host_process_launch(
-      const std::vector<std::string>& args,
-      const std::vector<uint8_t>& input) override
-    {
-      HostProcessArguments msg{args};
-      nlohmann::json j = msg;
-      auto json = j.dump();
-      LOG_DEBUG_FMT(
-        "Triggering host process launch: {} size={}", json, input.size());
-      RINGBUFFER_WRITE_MESSAGE(
-        AppMessage::launch_host_process, to_host, json, input);
-=======
-    void trigger_acme_refresh(
-      ccf::kv::Tx& tx,
-      const std::optional<std::vector<std::string>>& interfaces =
-        std::nullopt) override
-    {
-      if (!network.identity)
-      {
-        return;
-      }
-
-      num_acme_interfaces = 0;
-
-      for (const auto& [iname, interface] : config.network.rpc_interfaces)
-      {
-        if (
-          !interface.endorsement ||
-          interface.endorsement->authority != Authority::ACME ||
-          !interface.endorsement->acme_configuration)
-        {
-          continue;
-        }
-
-        num_acme_interfaces++;
-
-        if (
-          !interfaces ||
-          std::find(interfaces->begin(), interfaces->end(), iname) !=
-            interfaces->end())
-        {
-          auto challenge_frontend = find_acme_challenge_frontend();
-
-          const std::string& cfg_name =
-            *interface.endorsement->acme_configuration;
-          auto cit = config.network.acme->configurations.find(cfg_name);
-          if (cit == config.network.acme->configurations.end())
-          {
-            LOG_INFO_FMT("Unknown ACME configuration '{}'", cfg_name);
-            continue;
-          }
-
-          if (
-            !cit->second.directory_url.empty() &&
-            acme_clients.find(cfg_name) == acme_clients.end())
-          {
-            const auto& cfg = cit->second;
-
-            auto client = std::make_shared<ACMEClient>(
-              cfg_name,
-              cfg,
-              rpc_map,
-              rpcsessions,
-              challenge_frontend,
-              network.tables,
-              node_sign_kp);
-
-            auto chit = acme_challenge_handlers.find(iname);
-            if (chit != acme_challenge_handlers.end())
-            {
-              client->install_custom_challenge_handler(chit->second);
-            }
-
-            acme_clients.emplace(cfg_name, client);
-          }
-
-          auto client = acme_clients[cfg_name];
-          if (client && !client->has_active_orders())
-          {
-            client->get_certificate(
-              make_key_pair(network.identity->priv_key), true);
-          }
-        }
-      }
->>>>>>> 386a4c16
-    }
-
     void transition_service_to_open(
       ccf::kv::Tx& tx,
       AbstractGovernanceEffects::ServiceIdentities identities) override
