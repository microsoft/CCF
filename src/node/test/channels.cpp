// Copyright (c) Microsoft Corporation. All rights reserved.
// Licensed under the Apache 2.0 License.
#include "../channels.h"

#include "crypto/verifier.h"
#include "ds/hex.h"
#include "node/entities.h"
#include "node/node_to_node_channel_manager.h"
#include "node/node_types.h"

#include <algorithm>
#include <cstring>
#include <queue>
#include <random>

#define DOCTEST_CONFIG_IMPLEMENT_WITH_MAIN
#include <doctest/doctest.h>

threading::ThreadMessaging threading::ThreadMessaging::thread_messaging;
std::atomic<uint16_t> threading::ThreadMessaging::thread_count = 0;

constexpr auto buffer_size = 1024 * 8;

auto in_buffer_1 = std::make_unique<ringbuffer::TestBuffer>(buffer_size);
auto out_buffer_1 = std::make_unique<ringbuffer::TestBuffer>(buffer_size);
ringbuffer::Circuit eio1(in_buffer_1->bd, out_buffer_1->bd);

auto in_buffer_2 = std::make_unique<ringbuffer::TestBuffer>(buffer_size);
auto out_buffer_2 = std::make_unique<ringbuffer::TestBuffer>(buffer_size);
ringbuffer::Circuit eio2(in_buffer_1->bd, out_buffer_2->bd);

auto wf1 = ringbuffer::WriterFactory(eio1);
auto wf2 = ringbuffer::WriterFactory(eio2);

using namespace ccf;

// Use fixed-size messages as channels messages are not length-prefixed since
// the type of the authenticated header is known in advance (e.g. AppendEntries)
static constexpr auto msg_size = 64;
using MsgType = std::array<uint8_t, msg_size>;

static NodeId nid1 = std::string("nid1");
static NodeId nid2 = std::string("nid2");

static constexpr auto default_curve = crypto::CurveID::SECP384R1;

template <typename T>
struct NodeOutboundMsg
{
  NodeId from;
  NodeId to;
  NodeMsgType type;
  T authenticated_hdr;
  std::vector<uint8_t> payload;

  std::vector<uint8_t> data() const
  {
    std::vector<uint8_t> r;
    r.insert(r.end(), authenticated_hdr.begin(), authenticated_hdr.end());
    r.insert(r.end(), payload.begin(), payload.end());
    return r;
  }

  std::vector<uint8_t> unauthenticated_data() const
  {
    auto r = data();
    auto type_hdr_bytes = std::vector<uint8_t>(r.begin(), r.begin() + 8);
    CBuffer type_hdr(type_hdr_bytes.data(), type_hdr_bytes.size());
    ChannelMsg channel_msg_type =
      serialized::read<ChannelMsg>(type_hdr.p, type_hdr.n);
    auto data = std::vector<uint8_t>(r.begin() + 8, r.end());
    return data;
  }
};

template <typename T>
auto read_outbound_msgs(ringbuffer::Circuit& circuit)
{
  std::vector<NodeOutboundMsg<T>> msgs;

  // A call to ringbuffer::Reader::read() may return 0 when there are still
  // messages to read, when it reaches the end of the buffer. The next call to
  // read() will correctly start at the beginning of the buffer and read these
  // messages. So to make sure we always get the messages we expect in this
  // test, read twice.
  for (size_t i = 0; i < 2; ++i)
  {
    circuit.read_from_inside().read(
      -1, [&](ringbuffer::Message m, const uint8_t* data, size_t size) {
        switch (m)
        {
          case node_outbound:
          {
            NodeId to = serialized::read<NodeId::Value>(data, size);
            auto msg_type = serialized::read<NodeMsgType>(data, size);
            NodeId from = serialized::read<NodeId::Value>(data, size);
            T aad;
            if (size > sizeof(T))
              aad = serialized::read<T>(data, size);
            auto payload = serialized::read(data, size, size);
            msgs.push_back(
              NodeOutboundMsg<T>{from, to, msg_type, aad, payload});
            break;
          }
          case associate_node_address:
          case close_node_outbound:
          {
            // Ignored
            break;
          }
          default:
          {
            LOG_INFO_FMT("Outbound message is not expected: {}", m);
            REQUIRE(false);
          }
        }
      });
  }

  return msgs;
}

auto read_node_msgs(ringbuffer::Circuit& circuit)
{
  std::vector<std::tuple<NodeId, std::string, std::string>> add_node_msgs;

  circuit.read_from_inside().read(
    -1, [&](ringbuffer::Message m, const uint8_t* data, size_t size) {
      switch (m)
      {
        case ccf::associate_node_address:
        {
          auto [id, hostname, service] =
            ringbuffer::read_message<ccf::associate_node_address>(data, size);
          add_node_msgs.push_back(std::make_tuple(id, hostname, service));

          break;
        }
        default:
        {
          LOG_INFO_FMT("Outbound message is not expected: {}", m);
          REQUIRE(false);
        }
      }
    });

  return add_node_msgs;
}

NodeOutboundMsg<MsgType> get_first(
  ringbuffer::Circuit& circuit, NodeMsgType msg_type)
{
  auto outbound_msgs = read_outbound_msgs<MsgType>(circuit);
  REQUIRE(outbound_msgs.size() >= 1);
  auto msg = outbound_msgs[0];
  const auto* data_ = msg.payload.data();
  auto size_ = msg.payload.size();
  REQUIRE(msg.type == msg_type);
  return msg;
}

TEST_CASE("Client/Server key exchange")
{
  auto network_kp = crypto::make_key_pair(default_curve);
  auto network_cert = network_kp->self_sign("CN=Network");

  auto channel1_kp = crypto::make_key_pair(default_curve);
  auto channel1_csr = channel1_kp->create_csr("CN=Node1");
  auto channel1_cert = network_kp->sign_csr(network_cert, channel1_csr, {});

  auto channel2_kp = crypto::make_key_pair(default_curve);
  auto channel2_csr = channel2_kp->create_csr("CN=Node2");
  auto channel2_cert = network_kp->sign_csr(network_cert, channel2_csr, {});

  auto v = crypto::make_verifier(channel1_cert);
  REQUIRE(v->verify_certificate({&network_cert}));
  v = crypto::make_verifier(channel2_cert);
  REQUIRE(v->verify_certificate({&network_cert}));

  REQUIRE(!make_verifier(channel2_cert)->is_self_signed());

  auto channels1 = NodeToNodeChannelManager(wf1);
  channels1.initialize(nid1, network_cert, channel1_kp, channel1_cert);
  auto channels2 = NodeToNodeChannelManager(wf2);
  channels2.initialize(nid2, network_cert, channel2_kp, channel2_cert);

  MsgType msg;
  msg.fill(0x42);

  INFO("Trying to tag/verify before channel establishment");
  {
    // Try sending on channel1 twice
    REQUIRE_FALSE(channels1.send_authenticated(
      nid2, NodeMsgType::consensus_msg, msg.begin(), msg.size()));
    REQUIRE_FALSE(channels1.send_authenticated(
      nid2, NodeMsgType::consensus_msg, msg.begin(), msg.size()));
  }

  std::vector<uint8_t> channel1_signed_key_share;

  INFO("Extract key share, signature, certificate from messages");
  {
    // Attempting to send has produced a new channel establishment message
    auto msgs = read_outbound_msgs<MsgType>(eio1);
    REQUIRE(msgs.size() == 2);
    REQUIRE(msgs[0].type == channel_msg);
    REQUIRE(msgs[1].type == channel_msg);
    REQUIRE(read_outbound_msgs<MsgType>(eio2).size() == 0);

#ifndef DETERMINISTIC_ECDSA
    // Signing twice should have produced different signatures
    REQUIRE(msgs[0].data() != msgs[1].data());
#endif

    // Use the latter attempt - it is the state channel1 is working with
    channel1_signed_key_share = msgs[1].data();
  }

  INFO("Load peer key share and check signature");
  {
    REQUIRE(channels2.recv_channel_message(
      nid1, std::move(channel1_signed_key_share)));
    REQUIRE(channels1.get_status(nid2) == INITIATED);
    REQUIRE(channels2.get_status(nid1) == WAITING_FOR_FINAL);
  }

  std::vector<uint8_t> channel2_signed_key_share;

  INFO("Extract responder signature over both key shares from messages");
  {
    // Messages sent before channel was established are flushed, so only 1 each.
    auto msgs = read_outbound_msgs<MsgType>(eio2);
    REQUIRE(msgs.size() == 1);
    REQUIRE(msgs[0].type == channel_msg);
    channel2_signed_key_share = msgs[0].data();
    REQUIRE(read_outbound_msgs<MsgType>(eio1).size() == 0);
  }

  INFO("Load responder key share and check signature");
  {
    REQUIRE(channels1.recv_channel_message(
      nid2, std::move(channel2_signed_key_share)));
    REQUIRE(channels1.get_status(nid2) == ESTABLISHED);
    REQUIRE(channels2.get_status(nid1) == WAITING_FOR_FINAL);
  }

  std::vector<uint8_t> initiator_signature;
  NodeOutboundMsg<MsgType> queued_msg;

  INFO("Extract responder signature from message");
  {
    auto msgs = read_outbound_msgs<MsgType>(eio1);
    REQUIRE(msgs.size() == 2);
    REQUIRE(msgs[0].type == channel_msg);
    REQUIRE(msgs[1].type == consensus_msg);
    initiator_signature = msgs[0].data();

    auto md = msgs[1].data();
    REQUIRE(md.size() == msg.size() + sizeof(GcmHdr));
    REQUIRE(memcmp(md.data(), msg.data(), msg.size()) == 0);

    queued_msg = msgs[1]; // save for later
  }

  INFO("Cross-check responder signature and establish channels");
  {
    REQUIRE(
      channels2.recv_channel_message(nid1, std::move(initiator_signature)));
    REQUIRE(channels1.get_status(nid2) == ESTABLISHED);
    REQUIRE(channels2.get_status(nid1) == ESTABLISHED);
  }

  INFO("Receive queued message");
  {
    // Receive the queued message to ensure the sequence numbers are contiguous.
    auto hdr = queued_msg.authenticated_hdr;
    auto payload = queued_msg.payload;
    const auto* data = payload.data();
    auto size = payload.size();
    REQUIRE(channels2.recv_authenticated(
      nid1, {hdr.begin(), hdr.size()}, data, size));
  }

  INFO("Protect integrity of message (peer1 -> peer2)");
  {
    REQUIRE(channels1.send_authenticated(
      nid2, NodeMsgType::consensus_msg, msg.begin(), msg.size()));
    auto outbound_msgs = read_outbound_msgs<MsgType>(eio1);
    REQUIRE(outbound_msgs.size() == 1);
    auto msg_ = outbound_msgs[0];
    const auto* data_ = msg_.payload.data();
    auto size_ = msg_.payload.size();
    REQUIRE(msg_.type == NodeMsgType::consensus_msg);

    REQUIRE(channels2.recv_authenticated(
      nid1,
      {msg_.authenticated_hdr.begin(), msg_.authenticated_hdr.size()},
      data_,
      size_));
  }

  INFO("Protect integrity of message (peer2 -> peer1)");
  {
    REQUIRE(channels2.send_authenticated(
      nid1, NodeMsgType::consensus_msg, msg.begin(), msg.size()));
    auto outbound_msgs = read_outbound_msgs<MsgType>(eio2);
    REQUIRE(outbound_msgs.size() == 1);
    auto msg_ = outbound_msgs[0];
    const auto* data_ = msg_.payload.data();
    auto size_ = msg_.payload.size();
    REQUIRE(msg_.type == NodeMsgType::consensus_msg);

    REQUIRE(channels1.recv_authenticated(
      nid2,
      {msg_.authenticated_hdr.begin(), msg_.authenticated_hdr.size()},
      data_,
      size_));
  }

  INFO("Tamper with message");
  {
    REQUIRE(channels1.send_authenticated(
      nid2, NodeMsgType::consensus_msg, msg.begin(), msg.size()));
    auto outbound_msgs = read_outbound_msgs<MsgType>(eio1);
    REQUIRE(outbound_msgs.size() == 1);
    auto msg_ = outbound_msgs[0];
    msg_.payload[0] += 1; // Tamper with message
    const auto* data_ = msg_.payload.data();
    auto size_ = msg_.payload.size();
    REQUIRE(msg_.type == NodeMsgType::consensus_msg);

    REQUIRE_FALSE(channels2.recv_authenticated(
      nid1,
      {msg_.authenticated_hdr.begin(), msg_.authenticated_hdr.size()},
      data_,
      size_));
  }

  INFO("Encrypt message (peer1 -> peer2)");
  {
    std::vector<uint8_t> plain_text(128, 0x1);
    REQUIRE(channels1.send_encrypted(
      nid2, NodeMsgType::consensus_msg, {msg.begin(), msg.size()}, plain_text));

    auto msg_ = get_first(eio1, NodeMsgType::consensus_msg);
    auto decrypted = channels2.recv_encrypted(
      nid1,
      {msg_.authenticated_hdr.data(), msg_.authenticated_hdr.size()},
      msg_.payload.data(),
      msg_.payload.size());

    REQUIRE(decrypted == plain_text);
  }

  INFO("Encrypt message (peer2 -> peer1)");
  {
    std::vector<uint8_t> plain_text(128, 0x2);
    REQUIRE(channels2.send_encrypted(
      nid1, NodeMsgType::consensus_msg, {msg.begin(), msg.size()}, plain_text));

    auto msg_ = get_first(eio2, NodeMsgType::consensus_msg);
    auto decrypted = channels1.recv_encrypted(
      nid2,
      {msg_.authenticated_hdr.data(), msg_.authenticated_hdr.size()},
      msg_.payload.data(),
      msg_.payload.size());

    REQUIRE(decrypted == plain_text);
  }
}

TEST_CASE("Replay and out-of-order")
{
  auto network_kp = crypto::make_key_pair(default_curve);
  auto network_cert = network_kp->self_sign("CN=Network");

  auto channel1_kp = crypto::make_key_pair(default_curve);
  auto channel1_csr = channel1_kp->create_csr("CN=Node1");
  auto channel1_cert = network_kp->sign_csr(network_cert, channel1_csr, {});

  auto channel2_kp = crypto::make_key_pair(default_curve);
  auto channel2_csr = channel2_kp->create_csr("CN=Node2");
  auto channel2_cert = network_kp->sign_csr(network_cert, channel2_csr, {});

  auto channels1 = NodeToNodeChannelManager(wf1);
  channels1.initialize(nid1, network_cert, channel1_kp, channel1_cert);
  auto channels2 = NodeToNodeChannelManager(wf2);
  channels2.initialize(nid2, network_cert, channel2_kp, channel2_cert);

  MsgType msg;
  msg.fill(0x42);

  INFO("Establish channels");
  {
    channels1.send_authenticated(
      nid2, NodeMsgType::consensus_msg, msg.data(), msg.size());

    auto msgs = read_outbound_msgs<MsgType>(eio1);
    REQUIRE(msgs.size() == 1);
    REQUIRE(msgs[0].type == channel_msg);
    auto channel1_signed_key_share = msgs[0].data();

    REQUIRE(channels2.recv_channel_message(
      nid1, std::move(channel1_signed_key_share)));

    msgs = read_outbound_msgs<MsgType>(eio2);
    REQUIRE(msgs.size() == 1);
    REQUIRE(msgs[0].type == channel_msg);
    auto channel2_signed_key_share = msgs[0].data();
    REQUIRE(channels1.recv_channel_message(
      nid2, std::move(channel2_signed_key_share)));

    msgs = read_outbound_msgs<MsgType>(eio1);
    REQUIRE(msgs.size() == 2);
    REQUIRE(msgs[0].type == channel_msg);
    auto initiator_signature = msgs[0].data();

    REQUIRE(
      channels2.recv_channel_message(nid1, std::move(initiator_signature)));
    REQUIRE(channels1.get_status(nid2) == ESTABLISHED);
    REQUIRE(channels2.get_status(nid1) == ESTABLISHED);

    REQUIRE(msgs[1].type == consensus_msg);

    const auto* payload_data = msgs[1].payload.data();
    auto payload_size = msgs[1].payload.size();
    REQUIRE(channels2.recv_authenticated(
      nid1,
      {msgs[1].authenticated_hdr.data(), msgs[1].authenticated_hdr.size()},
      payload_data,
      payload_size));
  }

  NodeOutboundMsg<MsgType> first_msg, first_msg_copy;

  INFO("Replay same message");
  {
    REQUIRE(channels1.send_authenticated(
      nid2, NodeMsgType::consensus_msg, msg.begin(), msg.size()));
    auto outbound_msgs = read_outbound_msgs<MsgType>(eio1);
    REQUIRE(outbound_msgs.size() == 1);
    first_msg = outbound_msgs[0];
    REQUIRE(first_msg.from == nid1);
    REQUIRE(first_msg.to == nid2);
    auto msg_copy = first_msg;
    first_msg_copy = first_msg;
    const auto* data_ = first_msg.payload.data();
    auto size_ = first_msg.payload.size();
    REQUIRE(first_msg.type == NodeMsgType::consensus_msg);

    REQUIRE(channels2.recv_authenticated(
      nid1,
      {first_msg.authenticated_hdr.begin(), first_msg.authenticated_hdr.size()},
      data_,
      size_));

    // Replay
    data_ = msg_copy.payload.data();
    size_ = msg_copy.payload.size();
    REQUIRE_FALSE(channels2.recv_authenticated(
      nid1,
      {msg_copy.authenticated_hdr.begin(), msg_copy.authenticated_hdr.size()},
      data_,
      size_));
  }

  INFO("Issue more messages and replay old one");
  {
    REQUIRE(channels1.send_authenticated(
      nid2, NodeMsgType::consensus_msg, msg.begin(), msg.size()));
    REQUIRE(read_outbound_msgs<MsgType>(eio1).size() == 1);

    REQUIRE(channels1.send_authenticated(
      nid2, NodeMsgType::consensus_msg, msg.begin(), msg.size()));
    REQUIRE(read_outbound_msgs<MsgType>(eio1).size() == 1);

    REQUIRE(channels1.send_authenticated(
      nid2, NodeMsgType::consensus_msg, msg.begin(), msg.size()));
    auto outbound_msgs = read_outbound_msgs<MsgType>(eio1);
    REQUIRE(outbound_msgs.size() == 1);
    auto msg_ = outbound_msgs[0];
    const auto* data_ = msg_.payload.data();
    auto size_ = msg_.payload.size();
    REQUIRE(msg_.type == NodeMsgType::consensus_msg);

    REQUIRE(channels2.recv_authenticated(
      nid1,
      {msg_.authenticated_hdr.begin(), msg_.authenticated_hdr.size()},
      data_,
      size_));

    const auto* first_msg_data_ = first_msg_copy.payload.data();
    auto first_msg_size_ = first_msg_copy.payload.size();
    REQUIRE_FALSE(channels2.recv_authenticated(
      nid1,
      {first_msg_copy.authenticated_hdr.begin(),
       first_msg_copy.authenticated_hdr.size()},
      first_msg_data_,
      first_msg_size_));
  }

  INFO("Trigger new key exchange");
  {
    auto n = read_outbound_msgs<MsgType>(eio1).size() +
      read_outbound_msgs<MsgType>(eio2).size();
    REQUIRE(n == 0);

    channels1.close_channel(nid2);
    REQUIRE(channels1.get_status(nid2) == INACTIVE);
    REQUIRE(channels2.get_status(nid1) == ESTABLISHED);

    channels1.send_authenticated(
      nid2, NodeMsgType::consensus_msg, msg.data(), msg.size());
    REQUIRE(channels1.get_status(nid2) == INITIATED);
    REQUIRE(channels2.get_status(nid1) == ESTABLISHED);

    REQUIRE(channels2.recv_channel_message(
      nid1, get_first(eio1, NodeMsgType::channel_msg).data()));
    REQUIRE(channels1.get_status(nid2) == INITIATED);
    REQUIRE(channels2.get_status(nid1) == WAITING_FOR_FINAL);

    REQUIRE(channels1.recv_channel_message(
      nid2, get_first(eio2, NodeMsgType::channel_msg).data()));
    REQUIRE(channels1.get_status(nid2) == ESTABLISHED);
    REQUIRE(channels2.get_status(nid1) == WAITING_FOR_FINAL);

    auto messages_1to2 = read_outbound_msgs<MsgType>(eio1);
    REQUIRE(messages_1to2.size() == 2);
    REQUIRE(messages_1to2[0].type == NodeMsgType::channel_msg);
    REQUIRE(channels2.recv_channel_message(nid1, messages_1to2[0].data()));
    REQUIRE(channels1.get_status(nid2) == ESTABLISHED);
    REQUIRE(channels2.get_status(nid1) == ESTABLISHED);

    REQUIRE(messages_1to2[1].type == NodeMsgType::consensus_msg);
    auto final_msg = messages_1to2[1];
    const auto* payload_data = final_msg.payload.data();
    auto payload_size = final_msg.payload.size();

    REQUIRE(channels2.recv_authenticated(
      nid1,
      {final_msg.authenticated_hdr.data(), final_msg.authenticated_hdr.size()},
      payload_data,
      payload_size));
  }
}

TEST_CASE("Host connections")
{
  auto network_kp = crypto::make_key_pair(default_curve);
  auto network_cert = network_kp->self_sign("CN=Network");

  auto channel_kp = crypto::make_key_pair(default_curve);
<<<<<<< HEAD
  auto channel_csr = channel_kp->create_csr("CN=Node");
  auto channel_cert = network_kp->sign_csr(network_cert, channel_csr, {});
=======
  auto channel_cert = channel_kp->self_sign("CN=Node");
  auto channel_manager =
    ChannelManager(wf1, network_cert, channel_kp, self, channel_cert);
>>>>>>> bf65674b

  auto channel_manager = NodeToNodeChannelManager(wf1);
  channel_manager.initialize(nid1, network_cert, channel_kp, channel_cert);

  INFO("New node association is sent as ringbuffer message");
  {
    channel_manager.associate_node_address(nid2, "hostname", "port");
    auto add_node_msgs = read_node_msgs(eio1);
    REQUIRE(add_node_msgs.size() == 1);
    REQUIRE(std::get<0>(add_node_msgs[0]) == nid2);
    REQUIRE(std::get<1>(add_node_msgs[0]) == "hostname");
    REQUIRE(std::get<2>(add_node_msgs[0]) == "port");
  }

  INFO(
    "Trying to talk to node will initiate key exchange, regardless of IP "
    "association");
  {
    NodeId unknown_peer_id = std::string("unknown_peer");
    MsgType msg;
    msg.fill(0x42);
    channel_manager.send_authenticated(
      unknown_peer_id, NodeMsgType::consensus_msg, msg.data(), msg.size());
    auto outbound = read_outbound_msgs<MsgType>(eio1);
    REQUIRE(outbound.size() == 1);
    REQUIRE(outbound[0].type == channel_msg);
  }
}

static std::vector<NodeOutboundMsg<MsgType>> get_all_msgs(
  std::set<ringbuffer::Circuit*> eios)
{
  std::vector<NodeOutboundMsg<MsgType>> res;
  for (auto& eio : eios)
  {
    auto msgs = read_outbound_msgs<MsgType>(*eio);
    res.insert(res.end(), msgs.begin(), msgs.end());
  }
  return res;
}

TEST_CASE("Concurrent key exchange init")
{
  auto network_kp = crypto::make_key_pair(default_curve);
  auto network_cert = network_kp->self_sign("CN=Network");

  auto channel1_kp = crypto::make_key_pair(default_curve);
  auto channel1_csr = channel1_kp->create_csr("CN=Node1");
  auto channel1_cert = network_kp->sign_csr(network_cert, channel1_csr, {});

  auto channel2_kp = crypto::make_key_pair(default_curve);
  auto channel2_csr = channel2_kp->create_csr("CN=Node2");
  auto channel2_cert = network_kp->sign_csr(network_cert, channel2_csr, {});

  auto channels1 = NodeToNodeChannelManager(wf1);
  channels1.initialize(nid1, network_cert, channel1_kp, channel1_cert);
  auto channels2 = NodeToNodeChannelManager(wf2);
  channels2.initialize(nid2, network_cert, channel2_kp, channel2_cert);

  MsgType msg;
  msg.fill(0x42);

  {
    INFO("Channel 2 wins");
    channels1.send_authenticated(
      nid2, NodeMsgType::consensus_msg, msg.data(), msg.size());
    channels2.send_authenticated(
      nid1, NodeMsgType::consensus_msg, msg.data(), msg.size());

    REQUIRE(channels1.get_status(nid2) == INITIATED);
    REQUIRE(channels2.get_status(nid1) == INITIATED);

    auto fst1 = get_first(eio1, NodeMsgType::channel_msg);
    auto fst2 = get_first(eio2, NodeMsgType::channel_msg);

    REQUIRE(channels1.recv_channel_message(nid2, fst2.data()));
    REQUIRE(channels2.recv_channel_message(nid1, fst1.data()));

    REQUIRE(channels1.get_status(nid2) == WAITING_FOR_FINAL);
    REQUIRE(channels2.get_status(nid1) == INITIATED);

    fst1 = get_first(eio1, NodeMsgType::channel_msg);

    REQUIRE(channels2.recv_channel_message(nid1, fst1.data()));

    fst2 = get_first(eio2, NodeMsgType::channel_msg);

    REQUIRE(channels1.recv_channel_message(nid2, fst2.data()));

    REQUIRE(channels1.get_status(nid2) == ESTABLISHED);
    REQUIRE(channels2.get_status(nid1) == ESTABLISHED);
  }

  channels1.close_channel(nid2);
  channels2.close_channel(nid1);

  read_outbound_msgs<MsgType>(eio1);
  read_outbound_msgs<MsgType>(eio2);

  {
    INFO("Channel 1 wins");
    // Node 2 is higher priority, so its init attempt will win if they happen
    // concurrently. However if node 1's init is received first, node 2 will use
    // it.

    channels1.send_authenticated(
      nid2, NodeMsgType::consensus_msg, msg.data(), msg.size());

    REQUIRE(channels1.get_status(nid2) == INITIATED);
    REQUIRE(channels2.get_status(nid1) == INACTIVE);

    // Node 2 receives the init _before_ any excuse to init themselves
    auto fst1 = get_first(eio1, NodeMsgType::channel_msg);
    REQUIRE(channels2.recv_channel_message(nid1, fst1.data()));
    channels2.send_authenticated(
      nid1, NodeMsgType::consensus_msg, msg.data(), msg.size());

    REQUIRE(channels1.get_status(nid2) == INITIATED);
    REQUIRE(channels2.get_status(nid1) == WAITING_FOR_FINAL);

    auto fst2 = get_first(eio2, NodeMsgType::channel_msg);

    REQUIRE(channels1.recv_channel_message(nid2, fst2.data()));

    fst1 = get_first(eio1, NodeMsgType::channel_msg);

    REQUIRE(channels2.recv_channel_message(nid1, fst1.data()));

    REQUIRE(channels1.get_status(nid2) == ESTABLISHED);
    REQUIRE(channels2.get_status(nid1) == ESTABLISHED);
  }

  get_all_msgs({&eio1, &eio2});
}

struct CurveChoices
{
  crypto::CurveID network;
  crypto::CurveID node_1;
  crypto::CurveID node_2;
};

TEST_CASE("Full NodeToNode test")
{
  constexpr auto all_256 = CurveChoices{
    crypto::CurveID::SECP256R1,
    crypto::CurveID::SECP256R1,
    crypto::CurveID::SECP256R1};
  constexpr auto all_384 = CurveChoices{
    crypto::CurveID::SECP384R1,
    crypto::CurveID::SECP384R1,
    crypto::CurveID::SECP384R1};
  // One node on a different curve
  constexpr auto mixed_0 = CurveChoices{
    crypto::CurveID::SECP256R1,
    crypto::CurveID::SECP256R1,
    crypto::CurveID::SECP384R1};
  // Both nodes on a different curve
  constexpr auto mixed_1 = CurveChoices{
    crypto::CurveID::SECP384R1,
    crypto::CurveID::SECP256R1,
    crypto::CurveID::SECP256R1};

  size_t i = 0;
  for (const auto& curves : {all_256, all_384, mixed_0, mixed_1})
  {
    LOG_DEBUG_FMT("Iteration: {}", i++);

    auto network_kp = crypto::make_key_pair(curves.network);
    auto network_cert = network_kp->self_sign("CN=Network");

    auto ni1 = std::string("N1");
    auto channel1_kp = crypto::make_key_pair(curves.node_1);
    auto channel1_csr = channel1_kp->create_csr("CN=Node1");
    auto channel1_cert = network_kp->sign_csr(network_cert, channel1_csr, {});

    auto ni2 = std::string("N2");
    auto channel2_kp = crypto::make_key_pair(curves.node_2);
    auto channel2_csr = channel2_kp->create_csr("CN=Node2");
    auto channel2_cert = network_kp->sign_csr(network_cert, channel2_csr, {});

    size_t message_limit = 32;

    MsgType msg;
    msg.fill(0x42);

    INFO("Set up channels");
    NodeToNodeChannelManager n2n1(wf1), n2n2(wf2);

    n2n1.initialize(ni1, network_cert, channel1_kp, channel1_cert);
    n2n1.set_message_limit(message_limit);
    n2n2.initialize(ni2, network_cert, channel2_kp, channel2_cert);
    n2n1.set_message_limit(message_limit);

    srand(0); // keep it deterministic

    INFO("Send/receive a number of messages");
    {
      size_t desired_rollovers = 5;
      size_t actual_rollovers = 0;

      for (size_t i = 0; i < message_limit * desired_rollovers; i++)
      {
        if (rand() % 2 == 0)
        {
          n2n1.send_authenticated(
            ni2, NodeMsgType::consensus_msg, msg.data(), msg.size());
        }
        else
        {
          n2n2.send_authenticated(
            ni1, NodeMsgType::consensus_msg, msg.data(), msg.size());
        }

        auto msgs = get_all_msgs({&eio1, &eio2});
        do
        {
          for (auto msg : msgs)
          {
            auto& n2n = (msg.from == ni2) ? n2n1 : n2n2;

            switch (msg.type)
            {
              case NodeMsgType::channel_msg:
              {
                n2n.recv_channel_message(msg.from, msg.data());

                auto d = msg.data();
                const uint8_t* data = d.data();
                size_t sz = d.size();
                auto type = serialized::read<ChannelMsg>(data, sz);
                if (type == key_exchange_final)
                  actual_rollovers++;
                break;
              }
              case NodeMsgType::consensus_msg:
              {
                auto hdr = msg.authenticated_hdr;
                const auto* data = msg.payload.data();
                auto size = msg.payload.size();

                REQUIRE(n2n.recv_authenticated(
                  msg.from, {hdr.data(), hdr.size()}, data, size));
                break;
              }
              default:
                REQUIRE(false);
            }
          }

          msgs = get_all_msgs({&eio1, &eio2});
        } while (msgs.size() > 0);
      }

      REQUIRE(actual_rollovers >= desired_rollovers);
    }
  }
}

TEST_CASE("Interrupted key exchange")
{
  auto network_kp = crypto::make_key_pair(default_curve);
  auto network_cert = network_kp->self_sign("CN=Network");

  auto channel1_kp = crypto::make_key_pair(default_curve);
  auto channel1_csr = channel1_kp->create_csr("CN=Node1");
  auto channel1_cert = network_kp->sign_csr(network_cert, channel1_csr, {});

  auto channel2_kp = crypto::make_key_pair(default_curve);
  auto channel2_csr = channel2_kp->create_csr("CN=Node2");
  auto channel2_cert = network_kp->sign_csr(network_cert, channel2_csr, {});

  auto channels1 = NodeToNodeChannelManager(wf1);
  channels1.initialize(nid1, network_cert, channel1_kp, channel1_cert);
  auto channels2 = NodeToNodeChannelManager(wf2);
  channels2.initialize(nid2, network_cert, channel2_kp, channel2_cert);

  std::vector<uint8_t> msg;
  msg.push_back(0x1);
  msg.push_back(0x0);
  msg.push_back(0x10);
  msg.push_back(0x42);

  enum class DropStage
  {
    InitiationMessage,
    ResponseMessage,
    FinalMessage,
    NoDrops,
  };

  DropStage drop_stage;
  for (const auto drop_stage : {
         DropStage::NoDrops,
         DropStage::FinalMessage,
         DropStage::ResponseMessage,
         DropStage::InitiationMessage,
       })
  {
    INFO("Drop stage is ", (size_t)drop_stage);

    auto n = read_outbound_msgs<MsgType>(eio1).size() +
      read_outbound_msgs<MsgType>(eio2).size();
    REQUIRE(n == 0);

    channels1.close_channel(nid2);
    channels2.close_channel(nid1);
    REQUIRE(channels1.get_status(nid2) == INACTIVE);
    REQUIRE(channels2.get_status(nid1) == INACTIVE);

    channels1.send_authenticated(
      nid2, NodeMsgType::consensus_msg, msg.data(), msg.size());

    REQUIRE(channels1.get_status(nid2) == INITIATED);
    REQUIRE(channels2.get_status(nid1) == INACTIVE);

    auto initiator_key_share_msg = get_first(eio1, NodeMsgType::channel_msg);
    if (drop_stage > DropStage::InitiationMessage)
    {
      REQUIRE(
        channels2.recv_channel_message(nid1, initiator_key_share_msg.data()));

      REQUIRE(channels1.get_status(nid2) == INITIATED);
      REQUIRE(channels2.get_status(nid1) == WAITING_FOR_FINAL);

      auto responder_key_share_msg = get_first(eio2, NodeMsgType::channel_msg);
      if (drop_stage > DropStage::ResponseMessage)
      {
        REQUIRE(
          channels1.recv_channel_message(nid2, responder_key_share_msg.data()));

        REQUIRE(channels1.get_status(nid2) == ESTABLISHED);
        REQUIRE(channels2.get_status(nid1) == WAITING_FOR_FINAL);

        auto initiator_key_exchange_final_msg =
          get_first(eio1, NodeMsgType::channel_msg);
        if (drop_stage > DropStage::FinalMessage)
        {
          REQUIRE(channels2.recv_channel_message(
            nid1, initiator_key_exchange_final_msg.data()));

          REQUIRE(channels1.get_status(nid2) == ESTABLISHED);
          REQUIRE(channels2.get_status(nid1) == ESTABLISHED);
        }
      }
    }

    INFO("Later attempts to connect should succeed");
    {
      // Discard any pending messages
      channels1.close_channel(nid2);
      channels2.close_channel(nid1);

      SUBCASE("")
      {
        INFO("Node 1 attempts to connect");
        channels1.send_authenticated(
          nid2, NodeMsgType::consensus_msg, msg.data(), msg.size());

        REQUIRE(channels2.recv_channel_message(
          nid1, get_first(eio1, NodeMsgType::channel_msg).data()));
        REQUIRE(channels1.recv_channel_message(
          nid2, get_first(eio2, NodeMsgType::channel_msg).data()));
        REQUIRE(channels2.recv_channel_message(
          nid1, get_first(eio1, NodeMsgType::channel_msg).data()));
      }
      else
      {
        INFO("Node 2 attempts to connect");
        channels2.send_authenticated(
          nid1, NodeMsgType::consensus_msg, msg.data(), msg.size());

        REQUIRE(channels1.recv_channel_message(
          nid2, get_first(eio2, NodeMsgType::channel_msg).data()));
        REQUIRE(channels2.recv_channel_message(
          nid1, get_first(eio1, NodeMsgType::channel_msg).data()));
        REQUIRE(channels1.recv_channel_message(
          nid2, get_first(eio2, NodeMsgType::channel_msg).data()));
      }
      REQUIRE(channels1.get_status(nid2) == ESTABLISHED);
      REQUIRE(channels2.get_status(nid1) == ESTABLISHED);

      MsgType aad;
      aad.fill(0x10);

      REQUIRE(channels1.send_encrypted(
        nid2, NodeMsgType::consensus_msg, {aad.data(), aad.size()}, msg));
      auto msg1 = get_first(eio1, NodeMsgType::consensus_msg);
      auto decrypted1 = channels2.recv_encrypted(
        nid1,
        {msg1.authenticated_hdr.data(), msg1.authenticated_hdr.size()},
        msg1.payload.data(),
        msg1.payload.size());
      REQUIRE(decrypted1 == msg);

      REQUIRE(channels2.send_encrypted(
        nid1, NodeMsgType::consensus_msg, {aad.data(), aad.size()}, msg));
      auto msg2 = get_first(eio2, NodeMsgType::consensus_msg);
      auto decrypted2 = channels1.recv_encrypted(
        nid2,
        {msg2.authenticated_hdr.data(), msg2.authenticated_hdr.size()},
        msg2.payload.data(),
        msg2.payload.size());
      REQUIRE(decrypted2 == msg);
    }
  }
}

TEST_CASE("Robust key exchange")
{
  auto network_kp = crypto::make_key_pair(default_curve);
  auto network_cert = network_kp->self_sign("CN=Network");

  auto channel1_kp = crypto::make_key_pair(default_curve);
  auto channel1_csr = channel1_kp->create_csr("CN=Node1");
  auto channel1_cert = network_kp->sign_csr(network_cert, channel1_csr, {});

  auto channel2_kp = crypto::make_key_pair(default_curve);
  auto channel2_csr = channel2_kp->create_csr("CN=Node2");
  auto channel2_cert = network_kp->sign_csr(network_cert, channel2_csr, {});

  const NodeId nid3 = std::string("nid3");

  auto channels1 = NodeToNodeChannelManager(wf1);
  channels1.initialize(nid1, network_cert, channel1_kp, channel1_cert);
  auto channels2 = NodeToNodeChannelManager(wf2);
  channels2.initialize(nid2, network_cert, channel2_kp, channel2_cert);

  MsgType aad;
  aad.fill(0x10);

  std::vector<uint8_t> payload;
  payload.push_back(0x1);
  payload.push_back(0x0);
  payload.push_back(0x10);
  payload.push_back(0x42);

  std::vector<std::tuple<std::string, size_t, std::vector<uint8_t>>>
    old_messages;
  {
    INFO("Build a collection of old messages that could confuse the protocol");

    channels1.send_encrypted(
      nid2, NodeMsgType::consensus_msg, {aad.data(), aad.size()}, payload);
    channels1.send_encrypted(
      nid3, NodeMsgType::consensus_msg, {aad.data(), aad.size()}, payload);
    channels1.send_encrypted(
      nid2, NodeMsgType::consensus_msg, {aad.data(), aad.size()}, payload);

    auto outbound = read_outbound_msgs<MsgType>(eio1);
    REQUIRE(outbound.size() >= 2);
    for (size_t i = 0; i < outbound.size(); ++i)
    {
      const auto& msg = outbound[i];
      old_messages.push_back(std::make_tuple("too-early junk", i, msg.data()));
    }

    channels1.close_channel(nid2);
    channels1.close_channel(nid3);
    channels1.send_encrypted(
      nid2, NodeMsgType::consensus_msg, {aad.data(), aad.size()}, payload);
    channels1.send_encrypted(
      nid3, NodeMsgType::consensus_msg, {aad.data(), aad.size()}, payload);
    channels1.send_encrypted(
      nid2, NodeMsgType::consensus_msg, {aad.data(), aad.size()}, payload);

    outbound = read_outbound_msgs<MsgType>(eio1);
    REQUIRE(outbound.size() >= 1);
    auto kex_init = outbound.back();
    REQUIRE(kex_init.type == NodeMsgType::channel_msg);
    for (size_t i = 0; i < outbound.size(); ++i)
    {
      const auto& msg = outbound[i];
      old_messages.push_back(std::make_tuple("initiation junk", i, msg.data()));
    }

    channels2.send_encrypted(
      nid1, NodeMsgType::consensus_msg, {aad.data(), aad.size()}, payload);
    channels2.send_encrypted(
      nid1, NodeMsgType::consensus_msg, {aad.data(), aad.size()}, payload);
    channels2.send_encrypted(
      nid3, NodeMsgType::consensus_msg, {aad.data(), aad.size()}, payload);

    outbound = read_outbound_msgs<MsgType>(eio2);
    for (size_t i = 0; i < outbound.size(); ++i)
    {
      const auto& msg = outbound[i];
      old_messages.push_back(
        std::make_tuple("counter-initiation junk", i, msg.data()));
    }

    // Close attempted init, so we accept (lower priority) incoming init
    channels2.close_channel(nid1);

    REQUIRE(channels2.recv_channel_message(nid1, kex_init.data()));
    // Replaying an init is fine, equivalent to making a new attempt
    // NB: Node 2 is now working with the _second_ exchange attempt, so to
    // succeed we must deliver that instance
    REQUIRE(channels2.recv_channel_message(nid1, kex_init.data()));

    outbound = read_outbound_msgs<MsgType>(eio2);
    REQUIRE(outbound.size() >= 2);
    auto kex_response = outbound.back();
    REQUIRE(kex_response.type == NodeMsgType::channel_msg);
    for (size_t i = 0; i < outbound.size(); ++i)
    {
      const auto& msg = outbound[i];
      old_messages.push_back(std::make_tuple("response junk", i, msg.data()));
    }

    REQUIRE(channels1.recv_channel_message(nid2, kex_response.data()));
    REQUIRE_FALSE(channels1.recv_channel_message(nid2, kex_response.data()));

    outbound = read_outbound_msgs<MsgType>(eio1);
    REQUIRE(outbound.size() == 2);
    auto kex_final = outbound[0];
    REQUIRE(kex_final.type == NodeMsgType::channel_msg);
    REQUIRE(outbound[1].type == NodeMsgType::consensus_msg);
    for (size_t i = 0; i < outbound.size(); ++i)
    {
      const auto& msg = outbound[i];
      old_messages.push_back(std::make_tuple("final junk", i, msg.data()));
    }

    REQUIRE(channels2.recv_channel_message(nid1, kex_final.data()));
    REQUIRE_FALSE(channels2.recv_channel_message(nid1, kex_final.data()));

    REQUIRE(channels1.get_status(nid2) == ESTABLISHED);
    REQUIRE(channels2.get_status(nid1) == ESTABLISHED);

    REQUIRE(channels1.send_encrypted(
      nid2, NodeMsgType::consensus_msg, {aad.data(), aad.size()}, payload));
    channels1.send_encrypted(
      nid3, NodeMsgType::consensus_msg, {aad.data(), aad.size()}, payload);
    REQUIRE(channels2.send_encrypted(
      nid1, NodeMsgType::consensus_msg, {aad.data(), aad.size()}, payload));
    channels2.send_encrypted(
      nid3, NodeMsgType::consensus_msg, {aad.data(), aad.size()}, payload);

    outbound = read_outbound_msgs<MsgType>(eio1);
    for (size_t i = 0; i < outbound.size(); ++i)
    {
      const auto& msg = outbound[i];
      old_messages.push_back(std::make_tuple("tailing junk A", i, msg.data()));
    }

    outbound = read_outbound_msgs<MsgType>(eio2);
    for (size_t i = 0; i < outbound.size(); ++i)
    {
      const auto& msg = outbound[i];
      old_messages.push_back(std::make_tuple("tailing junk B", i, msg.data()));
    }
  }

  channels1.close_channel(nid2);
  channels2.close_channel(nid1);

  {
    INFO("Mix key exchange with old messages");

    auto receive_junk = [&]() {
      std::random_device rd;
      std::mt19937 g(rd());
      std::shuffle(old_messages.begin(), old_messages.end(), g);

      for (const auto& [label, i, msg] : old_messages)
      {
        // Uncomment this line to aid debugging if any of these fail
        // std::cout << label << ": " << i << std::endl;
        auto msg_1 = msg;
        channels1.recv_channel_message(nid2, std::move(msg_1));
        auto msg_2 = msg;
        channels2.recv_channel_message(nid1, std::move(msg_2));

        // Remove anything they responded with from the ringbuffer
        read_outbound_msgs<MsgType>(eio1);
        read_outbound_msgs<MsgType>(eio2);
      }
    };

    receive_junk();

    channels1.send_authenticated(
      nid2, NodeMsgType::consensus_msg, payload.data(), payload.size());

    receive_junk();

    channels1.close_channel(nid2);
    channels2.close_channel(nid1);

    channels1.send_authenticated(
      nid2, NodeMsgType::consensus_msg, payload.data(), payload.size());
    auto kex_init = get_first(eio1, NodeMsgType::channel_msg);

    REQUIRE(channels2.recv_channel_message(nid1, kex_init.data()));

    receive_junk();

    channels1.close_channel(nid2);
    channels2.close_channel(nid1);

    channels1.send_authenticated(
      nid2, NodeMsgType::consensus_msg, payload.data(), payload.size());
    kex_init = get_first(eio1, NodeMsgType::channel_msg);
    REQUIRE(channels2.recv_channel_message(nid1, kex_init.data()));
    auto kex_response = get_first(eio2, NodeMsgType::channel_msg);

    REQUIRE(channels1.recv_channel_message(nid2, kex_response.data()));

    receive_junk();

    channels1.close_channel(nid2);
    channels2.close_channel(nid1);

    channels1.send_authenticated(
      nid2, NodeMsgType::consensus_msg, payload.data(), payload.size());
    kex_init = get_first(eio1, NodeMsgType::channel_msg);
    REQUIRE(channels2.recv_channel_message(nid1, kex_init.data()));
    kex_response = get_first(eio2, NodeMsgType::channel_msg);

    REQUIRE(channels1.recv_channel_message(nid2, kex_response.data()));
    auto kex_final = get_first(eio1, NodeMsgType::channel_msg);

    REQUIRE(channels2.recv_channel_message(nid1, kex_final.data()));

    REQUIRE(channels1.get_status(nid2) == ESTABLISHED);
    REQUIRE(channels2.get_status(nid1) == ESTABLISHED);

    // We are not robust to new inits here!
    // receive_junk();

    REQUIRE(channels1.send_encrypted(
      nid2, NodeMsgType::consensus_msg, {aad.data(), aad.size()}, payload));
    REQUIRE(channels2.send_encrypted(
      nid1, NodeMsgType::consensus_msg, {aad.data(), aad.size()}, payload));
  }
}<|MERGE_RESOLUTION|>--- conflicted
+++ resolved
@@ -550,14 +550,8 @@
   auto network_cert = network_kp->self_sign("CN=Network");
 
   auto channel_kp = crypto::make_key_pair(default_curve);
-<<<<<<< HEAD
   auto channel_csr = channel_kp->create_csr("CN=Node");
   auto channel_cert = network_kp->sign_csr(network_cert, channel_csr, {});
-=======
-  auto channel_cert = channel_kp->self_sign("CN=Node");
-  auto channel_manager =
-    ChannelManager(wf1, network_cert, channel_kp, self, channel_cert);
->>>>>>> bf65674b
 
   auto channel_manager = NodeToNodeChannelManager(wf1);
   channel_manager.initialize(nid1, network_cert, channel_kp, channel_cert);
