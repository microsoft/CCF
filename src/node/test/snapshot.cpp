// Copyright (c) Microsoft Corporation. All rights reserved.
// Licensed under the Apache 2.0 License.

#include "ccf/crypto/key_pair.h"
#include "ccf/service/tables/nodes.h"
#include "cert_utils.h"
#include "crypto/openssl/hash.h"
#include "kv/test/null_encryptor.h"
#include "kv/test/stub_consensus.h"
#include "node/history.h"
#include "service/tables/signatures.h"

#define DOCTEST_CONFIG_IMPLEMENT
#include <doctest/doctest.h>
#undef FAIL
#include <string>

std::unique_ptr<threading::ThreadMessaging>
  threading::ThreadMessaging::singleton = nullptr;

TEST_CASE("Snapshot with merkle tree" * doctest::test_suite("snapshot"))
{
  auto source_consensus = std::make_shared<ccf::kv::test::StubConsensus>();
  ccf::kv::Store source_store;
  auto encryptor = std::make_shared<ccf::kv::NullTxEncryptor>();
  source_store.set_encryptor(encryptor);
  source_store.set_consensus(source_consensus);

  ccf::NodeId source_node_id = ccf::kv::test::PrimaryNodeId;
  auto source_node_kp = ccf::crypto::make_key_pair();

  auto source_history = std::make_shared<ccf::MerkleTxHistory>(
    source_store, source_node_id, *source_node_kp);
  source_history->set_endorsed_certificate(
    make_self_signed_cert(source_node_kp));
  source_store.set_history(source_history);
  source_store.initialise_term(2);

  ccf::kv::Map<std::string, std::string> string_map("public:string_map");

  size_t transactions_count = 3;
  ccf::kv::Version snapshot_version = ccf::kv::NoVersion;

  INFO("Apply transactions to original store");
  {
    for (size_t i = 0; i < transactions_count; i++)
    {
      auto tx = source_store.create_tx();
      auto map = tx.rw(string_map);
      map->put(fmt::format("key#{}", i), "value");
      REQUIRE(tx.commit() == ccf::kv::CommitResult::SUCCESS);
    }
  }

  auto source_root_before_signature =
    source_history->get_replicated_state_root();

  INFO("Emit signature");
  {
    source_history->emit_signature();
    // Snapshot version is the version of the signature
    snapshot_version = transactions_count + 1;
  }

  INFO("Check tree start from mini-tree and sig hash");
  {
    // No snapshot here, only verify that a fresh tree can be started from the
    // mini-tree in a signature and the hash of the signature
    auto tx = source_store.create_read_only_tx();
    auto signatures = tx.ro<ccf::Signatures>(ccf::Tables::SIGNATURES);
    REQUIRE(signatures->has());
    auto sig = signatures->get().value();
    auto serialised_tree =
      tx.ro<ccf::SerialisedMerkleTree>(ccf::Tables::SERIALISED_MERKLE_TREE);
    REQUIRE(serialised_tree->has());
    auto tree = serialised_tree->get();

    auto serialised_signature = source_consensus->get_latest_data().value();

    ccf::MerkleTreeHistory target_tree(tree.value());
    REQUIRE(source_root_before_signature == target_tree.get_root());

    target_tree.append(ccf::entry_leaf(
      serialised_signature,
      ccf::crypto::Sha256Hash("ce:2.4:"),
      ccf::empty_claims()));
    REQUIRE(
      target_tree.get_root() == source_history->get_replicated_state_root());
  }

  INFO("Snapshot at signature");
  {
    ccf::kv::Store target_store;
    auto encryptor = std::make_shared<ccf::kv::NullTxEncryptor>();
    target_store.set_encryptor(encryptor);
    INFO("Setup target store");
    {
      auto target_node_kp = ccf::crypto::make_key_pair();

      auto target_history = std::make_shared<ccf::MerkleTxHistory>(
<<<<<<< HEAD
        target_store, kv::test::PrimaryNodeId, *target_node_kp);
      target_history->set_endorsed_certificate(
        make_self_signed_cert(target_node_kp));
=======
        target_store, ccf::kv::test::PrimaryNodeId, *target_node_kp);
      target_history->set_endorsed_certificate({});
>>>>>>> 329288c2
      target_store.set_history(target_history);
    }

    auto target_history = target_store.get_history();

    INFO("Apply snapshot taken before any signature was emitted");
    {
      std::unique_ptr<ccf::kv::AbstractStore::AbstractSnapshot> snapshot =
        nullptr;
      {
        ccf::kv::ScopedStoreMapsLock maps_lock(&source_store);
        snapshot = source_store.snapshot_unsafe_maps(snapshot_version - 1);
      }
      auto serialised_snapshot =
        source_store.serialise_snapshot(std::move(snapshot));

      // There is no signature to read to seed the target history
      std::vector<ccf::kv::Version> view_history;
      ccf::kv::ConsensusHookPtrs hooks;
      REQUIRE(
        target_store.deserialise_snapshot(
          serialised_snapshot.data(),
          serialised_snapshot.size(),
          hooks,
          &view_history) == ccf::kv::ApplyResult::FAIL);
    }

    INFO("Apply snapshot taken at signature");
    {
      std::unique_ptr<ccf::kv::AbstractStore::AbstractSnapshot> snapshot =
        nullptr;
      {
        ccf::kv::ScopedStoreMapsLock maps_lock(&source_store);
        snapshot = source_store.snapshot_unsafe_maps(snapshot_version);
      }
      auto serialised_snapshot =
        source_store.serialise_snapshot(std::move(snapshot));

      std::vector<ccf::kv::Version> view_history;
      ccf::kv::ConsensusHookPtrs hooks;
      REQUIRE(
        target_store.deserialise_snapshot(
          serialised_snapshot.data(),
          serialised_snapshot.size(),
          hooks,
          &view_history) == ccf::kv::ApplyResult::PASS);

      // Merkle history and view history thus far are restored when applying
      // snapshot
      REQUIRE(
        source_history->get_replicated_state_root() ==
        target_history->get_replicated_state_root());
      REQUIRE(
        source_consensus->view_history.get_history_until() == view_history);
    }

    INFO("Deserialise additional transaction after restart");
    {
      auto tx = source_store.create_tx();
      auto map = tx.rw(string_map);
      map->put("key", "value");
      REQUIRE(tx.commit() == ccf::kv::CommitResult::SUCCESS);

      auto serialised_tx = source_consensus->get_latest_data().value();

      target_store.deserialize(serialised_tx)->apply();

      REQUIRE(
        target_history->get_replicated_state_root() ==
        source_history->get_replicated_state_root());
    }
  }
}

int main(int argc, char** argv)
{
  threading::ThreadMessaging::init(1);
  ccf::crypto::openssl_sha256_init();
  doctest::Context context;
  context.applyCommandLine(argc, argv);
  int res = context.run();
  ccf::crypto::openssl_sha256_shutdown();
  if (context.shouldExit())
    return res;
  return res;
}<|MERGE_RESOLUTION|>--- conflicted
+++ resolved
@@ -98,14 +98,9 @@
       auto target_node_kp = ccf::crypto::make_key_pair();
 
       auto target_history = std::make_shared<ccf::MerkleTxHistory>(
-<<<<<<< HEAD
-        target_store, kv::test::PrimaryNodeId, *target_node_kp);
+        target_store, ccf::kv::test::PrimaryNodeId, *target_node_kp);
       target_history->set_endorsed_certificate(
         make_self_signed_cert(target_node_kp));
-=======
-        target_store, ccf::kv::test::PrimaryNodeId, *target_node_kp);
-      target_history->set_endorsed_certificate({});
->>>>>>> 329288c2
       target_store.set_history(target_history);
     }
 
