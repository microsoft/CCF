// Copyright (c) Microsoft Corporation. All rights reserved.
// Licensed under the Apache 2.0 License.

#include "node/historical_queries.h"

#include "ds/messaging.h"
#include "kv/test/null_encryptor.h"
#include "kv/test/stub_consensus.h"
#include "node/history.h"
#include "node/share_manager.h"
#include "tls/rsa_key_pair.h"

#define DOCTEST_CONFIG_IMPLEMENT_WITH_MAIN
#include <doctest/doctest.h>

threading::ThreadMessaging threading::ThreadMessaging::thread_messaging;
std::atomic<uint16_t> threading::ThreadMessaging::thread_count = 0;

using Ledger = std::map<consensus::Index, std::vector<uint8_t>>;
using NumToString = kv::Map<size_t, std::string>;

// Used throughout
constexpr size_t buffer_size = 1 << 12;
const auto node_id = 0;
auto kp = tls::make_key_pair();

void initialise_store(kv::Store& store, bool initialise_ledger_rekey = false)
{
  auto tx = store.create_tx();

  INFO("Store the signing node's key");
  auto nodes = tx.rw<ccf::Nodes>(ccf::Tables::NODES);
  ccf::NodeInfo ni;
  ni.cert = kp->self_sign("CN=Test node");
  ni.status = ccf::NodeStatus::TRUSTED;
  nodes->put(node_id, ni);

  if (initialise_ledger_rekey)
  {
    INFO("Store one recovery member");
    // This is necessary to rekey the ledger and issue recovery shares for the
    // new ledger secret
    auto config = tx.rw<ccf::Configuration>(ccf::Tables::CONFIGURATION);
    size_t recovery_threshold = 1;
    config->put(0, {recovery_threshold});
    auto members = tx.rw<ccf::Members>(ccf::Tables::MEMBERS);
    ccf::MemberInfo mi;
    mi.status = ccf::MemberStatus::ACTIVE;
    mi.encryption_pub_key = tls::make_rsa_key_pair()->public_key_pem();
    members->put(0, mi);
  }

  REQUIRE(tx.commit() == kv::CommitResult::SUCCESS);
}

void initialise_ledger(
  Ledger& ledger, std::shared_ptr<kv::StubConsensus> consensus)
{
  INFO("Rebuild ledger as seen by host");
  auto next_ledger_entry = consensus->pop_oldest_entry();
  while (next_ledger_entry.has_value())
  {
    const auto ib = ledger.insert(std::make_pair(
      std::get<0>(next_ledger_entry.value()),
      *std::get<1>(next_ledger_entry.value())));
    REQUIRE(ib.second);
    next_ledger_entry = consensus->pop_oldest_entry();
  }
}

void record_entry(kv::Store& store)
{
  auto idx = store.current_version() + 1;

  auto tx = store.create_tx();
  auto public_map = tx.rw<NumToString>("public:data");
  auto private_map = tx.rw<NumToString>("data");
  const auto s = std::to_string(idx);
  public_map->put(idx, s);
  private_map->put(idx, s);

  LOG_DEBUG_FMT("Recording entry at {}", idx);

  REQUIRE(tx.commit() == kv::CommitResult::SUCCESS);
}

void read_historical_entry(
  ccf::historical::StorePtr& historical_store, consensus::Index index)
{
  auto tx = historical_store->create_tx();
  auto public_map = tx.ro<NumToString>("public:data");
  auto private_map = tx.ro<NumToString>("data");

  const auto k = index;
  const auto v = std::to_string(k);

  auto public_v = public_map->get(k);
  REQUIRE(public_v.has_value());
  REQUIRE(*public_v == v);

  auto private_v = private_map->get(k);
  REQUIRE(private_v.has_value());
  REQUIRE(*private_v == v);

  size_t public_count = 0;
  public_map->foreach([&public_count](const auto& k, const auto& v) {
    REQUIRE(public_count++ == 0);
    return true;
  });

  size_t private_count = 0;
  private_map->foreach([&private_count](const auto& k, const auto& v) {
    REQUIRE(private_count++ == 0);
    return true;
  });
}

void set_dispatcher(
  messaging::BufferProcessor& bp,
  std::vector<consensus::Index>& requested_ledger_entries)
{
  DISPATCHER_SET_MESSAGE_HANDLER(
    bp,
    consensus::ledger_get,
    [&requested_ledger_entries](const uint8_t* data, size_t size) {
      auto [idx, purpose] =
        ringbuffer::read_message<consensus::ledger_get>(data, size);
      REQUIRE(purpose == consensus::LedgerRequestPurpose::HistoricalQuery);

      LOG_DEBUG_FMT("Requesting entry at {}", idx);
      requested_ledger_entries.push_back(idx);
    });
}

TEST_CASE("StateCache")
{
  ccf::NetworkState network;
  auto& store = *network.tables.get();

  auto consensus = std::make_shared<kv::StubConsensus>();
  store.set_consensus(consensus);

  // Make history to produce signatures
<<<<<<< HEAD

=======
  const auto node_id = 0;
  auto kp = make_key_pair();
>>>>>>> cd579253
  auto history = std::make_shared<ccf::MerkleTxHistory>(store, node_id, *kp);

  store.set_history(history);

  network.ledger_secrets = std::make_shared<ccf::LedgerSecrets>();
  network.ledger_secrets->init();
  auto encryptor = std::make_shared<ccf::NodeEncryptor>(network.ledger_secrets);

  store.set_encryptor(encryptor);

  constexpr size_t low_signature_transaction = 3;
  constexpr size_t high_signature_transaction = 100;

  constexpr size_t low_index = low_signature_transaction + 2;
  constexpr size_t high_index = high_signature_transaction - 3;
  constexpr size_t unsigned_index = high_signature_transaction + 5;

  initialise_store(store, false);

  {
    INFO("Create entries and populate ledger");

    for (size_t i = 1; i < high_signature_transaction; ++i)
    {
      if (
        i == low_signature_transaction - 1 ||
        i == high_signature_transaction - 1)
      {
        history->emit_signature();
        store.compact(store.current_version());
      }
      else
      {
        record_entry(store);
      }
    }
  }

  REQUIRE(store.current_version() == high_signature_transaction);

  Ledger ledger;
  initialise_ledger(ledger, consensus);
  REQUIRE(ledger.size() == high_signature_transaction);

  // Now we actually get to the historical queries
  std::vector<consensus::Index> requested_ledger_entries = {};
  messaging::BufferProcessor bp("historical_queries");
  set_dispatcher(bp, requested_ledger_entries);

  auto buffer = std::make_unique<ringbuffer::TestBuffer>(buffer_size);
  ringbuffer::Reader rr(buffer->bd);
  auto rw = std::make_shared<ringbuffer::Writer>(rr);
  ccf::historical::StateCache cache(network, rw);

  {
    INFO("Start fetching historical entries");
    REQUIRE(cache.get_store_at(low_index) == nullptr);
    REQUIRE(cache.get_store_at(high_index) == nullptr);
    REQUIRE(cache.get_store_at(unsigned_index) == nullptr);
  }

  auto provide_ledger_entry = [&](size_t i) {
    bool accepted = cache.handle_ledger_entry(i, ledger.at(i));
    // Pump outbound ringbuffer to clear messages
    bp.read_n(100, rr);
    return accepted;
  };

  {
    INFO("The host sees one request for each index");
    const auto read = bp.read_n(100, rr);
    REQUIRE(read == 3);
    REQUIRE(requested_ledger_entries.size() == 3);
    REQUIRE(
      requested_ledger_entries ==
      std::vector<consensus::Index>{low_index, high_index, unsigned_index});
  }

  {
    INFO("Cache doesn't accept arbitrary entries");
    REQUIRE(!provide_ledger_entry(high_index - 1));
    REQUIRE(!provide_ledger_entry(high_index + 1));
  }

  {
    INFO(
      "Cache accepts requested entries, and then range of supporting entries");
    REQUIRE(provide_ledger_entry(high_index));

    // Count up to next signature
    for (size_t i = high_index + 1; i < high_signature_transaction; ++i)
    {
      REQUIRE(provide_ledger_entry(i));
      REQUIRE(cache.get_store_at(high_index) == nullptr);
    }

    REQUIRE(provide_ledger_entry(high_signature_transaction));
    REQUIRE(cache.get_store_at(high_index) != nullptr);
  }

  {
    INFO(
      "Cache accepts _wrong_ requested entry, and the range of supporting "
      "entries");
    // NB: This is _a_ valid entry, but not at this index. In fact this stage
    // will accept anything that looks quite like a valid entry, even if it
    // never came from a legitimate node - they should all fail at the
    // signature check
    REQUIRE(cache.get_store_at(low_index) == nullptr);
    REQUIRE(cache.handle_ledger_entry(low_index, ledger.at(low_index + 1)));

    // Count up to next signature
    for (size_t i = low_index + 1; i < high_signature_transaction; ++i)
    {
      REQUIRE(provide_ledger_entry(i));
      REQUIRE(cache.get_store_at(low_index) == nullptr);
    }

    // Signature is good
    REQUIRE(provide_ledger_entry(high_signature_transaction));
    // Junk entry is still not available
    REQUIRE(cache.get_store_at(low_index) == nullptr);
  }

  {
    INFO("Historical state can be retrieved from provided entries");
    auto store_at_index = cache.get_store_at(high_index);
    REQUIRE(store_at_index != nullptr);

    read_historical_entry(store_at_index, high_index);
  }

  {
    INFO("Cache doesn't throw when given junk");
    REQUIRE(cache.get_store_at(unsigned_index) == nullptr);
    bool result;
    REQUIRE_NOTHROW(result = cache.handle_ledger_entry(unsigned_index, {}));
    REQUIRE(!result);
    REQUIRE_NOTHROW(
      result = cache.handle_ledger_entry(unsigned_index, {0x1, 0x2, 0x3}));
    REQUIRE(!result);
    REQUIRE_NOTHROW(
      result = cache.handle_ledger_entry(unsigned_index, ledger[low_index]));
    REQUIRE(!result);
    REQUIRE_NOTHROW(
      result = cache.handle_ledger_entry(
        unsigned_index, ledger[high_signature_transaction]));
    REQUIRE(!result);
  }

  {
    INFO("Signature transactions can be requested");
    for (const auto i : {low_signature_transaction, high_signature_transaction})
    {
      auto store_at_index = cache.get_store_at(i);
      REQUIRE(store_at_index == nullptr);

      REQUIRE(provide_ledger_entry(i));

      store_at_index = cache.get_store_at(i);
      REQUIRE(store_at_index != nullptr);
    }
  }
}

TEST_CASE("Recover historical ledger secrets")
{
  ccf::NetworkState network;
  auto& store = *network.tables.get();

  auto consensus = std::make_shared<kv::StubConsensus>();
  store.set_consensus(consensus);

  // Make history to produce signatures
  auto history = std::make_shared<ccf::MerkleTxHistory>(store, node_id, *kp);
  store.set_history(history);

  // Make ledger secrets and share manager to rekey ledger and record previous
  // encrypted ledger secret
  network.ledger_secrets = std::make_shared<ccf::LedgerSecrets>();
  network.ledger_secrets->init();
  auto encryptor = std::make_shared<ccf::NodeEncryptor>(network.ledger_secrets);
  ccf::ShareManager share_manager(network);

  store.set_encryptor(encryptor);

  initialise_store(store, true);

  // Only one signature, valid with the latest ledger secret
  constexpr size_t signature_index = 50;

  // Rekey ledger every 10 transactions
  constexpr size_t first_rekey_index = 10;
  constexpr size_t second_rekey_index = first_rekey_index + 10;
  constexpr size_t third_rekey_index = second_rekey_index + 10;

  constexpr size_t first_index = 1;
  constexpr size_t second_index = second_rekey_index + 1;
  constexpr size_t third_index = third_rekey_index + 1;

  {
    INFO("Create entries and populate ledger");

    for (size_t i = store.current_version(); i < signature_index; ++i)
    {
      if (i == signature_index - 1)
      {
        history->emit_signature();
        store.compact(store.current_version());
      }
      else if (
        i == first_rekey_index - 1 || i == second_rekey_index - 1 ||
        i == third_rekey_index - 1)
      {
        auto tx = store.create_tx();
        auto new_ledger_secret = ccf::make_ledger_secret();
        share_manager.issue_recovery_shares(tx, new_ledger_secret);
        REQUIRE(tx.commit() == kv::CommitResult::SUCCESS);

        auto tx_version = tx.commit_version();

        network.ledger_secrets->set_secret(
          tx_version + 1,
          std::make_shared<ccf::LedgerSecret>(
            std::move(new_ledger_secret->raw_key), tx_version));
      }
      else
      {
        record_entry(store);
      }
    }
  }

  Ledger ledger;
  initialise_ledger(ledger, consensus);
  REQUIRE(ledger.size() == signature_index);

  ccf::NetworkState recovered_network;

  {
    INFO("Recover a new service, as if the node had recovered from a snapshot");

    // Initially, the new service has only access to the very latest ledger
    // secret. The historical ledger secrets will be recovered from the
    // ledger before fetching historical entries.
    recovered_network.ledger_secrets = std::make_shared<ccf::LedgerSecrets>();

    auto tx = recovered_network.tables->create_read_only_tx();
    ccf::LedgerSecretsMap recovered_ledger_secrets;
    recovered_ledger_secrets.emplace(network.ledger_secrets->get_latest(tx));
    recovered_network.ledger_secrets->restore_historical(
      std::move(recovered_ledger_secrets));

    // Register node in network (note that this won't be necessary when
    // historical nodes are fetched from snapshot, see
    // https://github.com/microsoft/CCF/issues/1705)
    initialise_store(*recovered_network.tables, false);

    auto new_encryptor =
      std::make_shared<ccf::NodeEncryptor>(recovered_network.ledger_secrets);
    recovered_network.tables->set_encryptor(new_encryptor);
  }

  // Now we actually get to the historical queries
  std::vector<consensus::Index> requested_ledger_entries = {};
  messaging::BufferProcessor bp("historical_queries");
  set_dispatcher(bp, requested_ledger_entries);

  auto buffer = std::make_unique<ringbuffer::TestBuffer>(buffer_size);
  ringbuffer::Reader rr(buffer->bd);
  auto rw = std::make_shared<ringbuffer::Writer>(rr);
  ccf::historical::StateCache cache(recovered_network, rw);

  auto provide_ledger_entry = [&](size_t i) {
    bool accepted = cache.handle_ledger_entry(i, ledger.at(i));
    // Pump outbound ringbuffer to clear messages
    bp.read_n(100, rr);
    return accepted;
  };

  {
    INFO("Retrieve latest index, applicable with latest ledger secret");
    REQUIRE(cache.get_store_at(third_index) == nullptr);

    const auto read = bp.read_n(100, rr);
    REQUIRE(read == 1);
    REQUIRE(requested_ledger_entries.size() == 1);

    // Provide target and subsequent entries until next signature
    for (size_t i = third_index; i <= signature_index; ++i)
    {
      REQUIRE(provide_ledger_entry(i));
    }

    // Store is now trusted, proceed to recover entries
    auto historical_store = cache.get_store_at(third_index);
    REQUIRE(historical_store != nullptr);

    read_historical_entry(historical_store, third_index);
  }

  {
    INFO("Retrieve second index, requiring one historical ledger secret");
    REQUIRE(cache.get_store_at(second_index) == nullptr);

    // Request is always in flight
    REQUIRE(cache.get_store_at(second_index) == nullptr);

    const auto read = bp.read_n(100, rr);
    REQUIRE(read == 1);

    // The encrypted ledger secret applicable for second_index was recorded in
    // the store at the next rekey
    REQUIRE(provide_ledger_entry(third_rekey_index));

    // Ledger secret has already been fetched
    REQUIRE_FALSE(provide_ledger_entry(third_rekey_index));

    // Provide target and subsequent entries until next signature
    for (size_t i = second_index; i <= signature_index; ++i)
    {
      REQUIRE(provide_ledger_entry(i));
    }

    // Store is now trusted, proceed to recover entries
    auto historical_store = cache.get_store_at(second_index);
    REQUIRE(historical_store != nullptr);

    read_historical_entry(historical_store, second_index);
  }

  {
    INFO("Retrieve first index, requiring all historical ledger secrets");
    REQUIRE(cache.get_store_at(first_index) == nullptr);
    const auto read = bp.read_n(100, rr);
    REQUIRE(read == 1);

    // Recover all ledger secrets since the start of time
    REQUIRE(provide_ledger_entry(second_rekey_index));
    REQUIRE(provide_ledger_entry(first_rekey_index));

    // Provide target and subsequent entries until next signature
    for (size_t i = first_index; i <= signature_index; ++i)
    {
      REQUIRE(provide_ledger_entry(i));
    }

    // Store is now trusted, proceed to recover entries
    auto historical_store = cache.get_store_at(second_index);
    REQUIRE(historical_store != nullptr);

    read_historical_entry(historical_store, second_index);
  }

  {
    INFO("All historical secrets have been fetched");
    size_t target_index = first_index + 1;
    REQUIRE(cache.get_store_at(target_index) == nullptr);

    // Provide target and subsequent entries until next signature
    for (size_t i = target_index; i <= signature_index; ++i)
    {
      REQUIRE(provide_ledger_entry(i));
    }

    auto historical_store = cache.get_store_at(target_index);
    REQUIRE(historical_store != nullptr);
    read_historical_entry(historical_store, target_index);
  }
}<|MERGE_RESOLUTION|>--- conflicted
+++ resolved
@@ -1,11 +1,10 @@
 // Copyright (c) Microsoft Corporation. All rights reserved.
 // Licensed under the Apache 2.0 License.
-
-#include "node/historical_queries.h"
 
 #include "ds/messaging.h"
 #include "kv/test/null_encryptor.h"
 #include "kv/test/stub_consensus.h"
+#include "node/historical_queries.h"
 #include "node/history.h"
 #include "node/share_manager.h"
 #include "tls/rsa_key_pair.h"
@@ -141,12 +140,6 @@
   store.set_consensus(consensus);
 
   // Make history to produce signatures
-<<<<<<< HEAD
-
-=======
-  const auto node_id = 0;
-  auto kp = make_key_pair();
->>>>>>> cd579253
   auto history = std::make_shared<ccf::MerkleTxHistory>(store, node_id, *kp);
 
   store.set_history(history);
