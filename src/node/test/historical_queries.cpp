--- conflicted
+++ resolved
@@ -19,12 +19,6 @@
 
 using NumToString = kv::Map<size_t, std::string>;
 
-<<<<<<< HEAD
-// Used throughout
-constexpr size_t buffer_size = 1 << 12;
-const auto node_id = "nodeId";
-auto kp = crypto::make_key_pair();
-=======
 struct StubWriter : public ringbuffer::AbstractWriter
 {
 public:
@@ -77,7 +71,6 @@
   std::shared_ptr<kv::Store> kv_store = nullptr;
   std::shared_ptr<ccf::LedgerSecrets> ledger_secrets = nullptr;
 };
->>>>>>> 0af76539
 
 TestState create_and_init_state(bool initialise_ledger_rekey = true)
 {
@@ -94,7 +87,7 @@
   }
 
   // Make history to produce signatures
-  const auto node_id = 0;
+  const auto node_id = "node_id";
   ts.kv_store->set_history(
     std::make_shared<ccf::MerkleTxHistory>(*ts.kv_store, node_id, *node_kp));
 
