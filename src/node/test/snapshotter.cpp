// Copyright (c) Microsoft Corporation. All rights reserved.
// Licensed under the Apache 2.0 License.

#include "node/snapshotter.h"

#include "ccf/ds/logger.h"
#include "ds/ring_buffer.h"
#include "kv/test/null_encryptor.h"
#include "kv/test/stub_consensus.h"
#include "node/encryptor.h"
#include "node/history.h"

#define DOCTEST_CONFIG_IMPLEMENT_WITH_MAIN
#include <doctest/doctest.h>
#include <string>

// Because snapshot serialisation is costly, the snapshotter serialises
// snapshots asynchronously.
std::atomic<uint16_t> threading::ThreadMessaging::thread_count = 1;
threading::ThreadMessaging threading::ThreadMessaging::thread_messaging;
constexpr auto buffer_size = 1024 * 16;
auto kp = crypto::make_key_pair();

using StringString = kv::Map<std::string, std::string>;
using rb_msg = std::pair<ringbuffer::Message, size_t>;

auto read_ringbuffer_out(ringbuffer::Circuit& circuit)
{
  std::optional<rb_msg> idx = std::nullopt;
  circuit.read_from_inside().read(
    -1, [&idx](ringbuffer::Message m, const uint8_t* data, size_t size) {
      switch (m)
      {
        case consensus::snapshot:
        case consensus::snapshot_commit:
        {
          auto idx_ = serialized::read<consensus::Index>(data, size);
          idx = {m, idx_};
          break;
        }
        default:
        {
          REQUIRE(false);
        }
      }
    });

  return idx;
}

auto read_snapshot_out(ringbuffer::Circuit& circuit)
{
  std::optional<std::vector<uint8_t>> snapshot = std::nullopt;
  circuit.read_from_inside().read(
    -1, [&snapshot](ringbuffer::Message m, const uint8_t* data, size_t size) {
      switch (m)
      {
        case consensus::snapshot:
        {
          serialized::read<consensus::Index>(data, size);
          serialized::read<consensus::Index>(data, size);
          snapshot = std::vector<uint8_t>(data, data + size);
          break;
        }
        case consensus::snapshot_commit:
        {
          REQUIRE(false);
          break;
        }
        default:
        {
          REQUIRE(false);
        }
      }
    });

  return snapshot;
}

void issue_transactions(ccf::NetworkState& network, size_t tx_count)
{
  for (size_t i = 0; i < tx_count; i++)
  {
    auto tx = network.tables->create_tx();
    auto map = tx.rw<StringString>("public:map");
    map->put("foo", "bar");
    REQUIRE(tx.commit() == kv::CommitResult::SUCCESS);
  }
}

size_t read_latest_snapshot_evidence(const std::shared_ptr<kv::Store>& store)
{
  auto tx = store->create_read_only_tx();
  auto h = tx.ro<ccf::SnapshotEvidence>(ccf::Tables::SNAPSHOT_EVIDENCE);
  auto evidence = h->get();
  if (!evidence.has_value())
  {
    throw std::logic_error("No snapshot evidence");
  }
  return evidence->version;
}

bool record_signature(
  const std::shared_ptr<ccf::MerkleTxHistory>& history,
  const std::shared_ptr<ccf::Snapshotter>& snapshotter,
  size_t idx)
{
  std::vector<uint8_t> dummy_signature(128, 43);
  crypto::Pem node_cert;

  bool requires_snapshot = snapshotter->record_committable(idx);
  snapshotter->record_signature(
    idx, dummy_signature, kv::test::PrimaryNodeId, node_cert);
  snapshotter->record_serialised_tree(idx, history->serialise_tree(1, idx));

  return requires_snapshot;
}

TEST_CASE("Regular snapshotting")
{
  ccf::NetworkState network;

  auto consensus = std::make_shared<kv::test::StubConsensus>();
  auto history = std::make_shared<ccf::MerkleTxHistory>(
    *network.tables.get(), kv::test::PrimaryNodeId, *kp);
  network.tables->set_history(history);
  network.tables->set_consensus(consensus);
  auto encryptor = std::make_shared<kv::NullTxEncryptor>();
  network.tables->set_encryptor(encryptor);

  auto in_buffer = std::make_unique<ringbuffer::TestBuffer>(buffer_size);
  auto out_buffer = std::make_unique<ringbuffer::TestBuffer>(buffer_size);
  ringbuffer::Circuit eio(in_buffer->bd, out_buffer->bd);

  std::unique_ptr<ringbuffer::WriterFactory> writer_factory =
    std::make_unique<ringbuffer::WriterFactory>(eio);

  size_t snapshot_tx_interval = 10;

  issue_transactions(network, snapshot_tx_interval);

  auto snapshotter = std::make_shared<ccf::Snapshotter>(
    *writer_factory, network.tables, snapshot_tx_interval);

  size_t commit_idx = 0;
  size_t snapshot_idx = snapshot_tx_interval;

  INFO("Generate snapshot before interval has no effect");
  {
    REQUIRE_FALSE(record_signature(history, snapshotter, snapshot_idx - 1));
    commit_idx = snapshot_idx - 1;
    snapshotter->commit(commit_idx, true);
    threading::ThreadMessaging::thread_messaging.run_one();

    REQUIRE_THROWS_AS(
      read_latest_snapshot_evidence(network.tables), std::logic_error);
    REQUIRE(read_ringbuffer_out(eio) == std::nullopt);
  }

  INFO("Generate first snapshot");
  {
    REQUIRE(record_signature(history, snapshotter, snapshot_tx_interval));

    // Note: even if commit_idx > snapshot_tx_interval, the snapshot is
    // generated at snapshot_idx
    commit_idx = snapshot_idx + 1;
    snapshotter->commit(commit_idx, true);

    threading::ThreadMessaging::thread_messaging.run_one();
    REQUIRE(read_latest_snapshot_evidence(network.tables) == snapshot_idx);
    REQUIRE(
      read_ringbuffer_out(eio) == rb_msg({consensus::snapshot, snapshot_idx}));
  }

  INFO("Commit first snapshot");
  {
    issue_transactions(network, 1);
    // Signature after evidence is recorded
    commit_idx = snapshot_tx_interval + 2;
    REQUIRE_FALSE(record_signature(history, snapshotter, commit_idx));
    snapshotter->commit(commit_idx, true);
    REQUIRE(
      read_ringbuffer_out(eio) ==
      rb_msg({consensus::snapshot_commit, snapshot_idx}));
  }

  INFO("Subsequent commit before next snapshot idx has no effect");
  {
    commit_idx = snapshot_tx_interval + 2;
    snapshotter->commit(commit_idx, true);
    threading::ThreadMessaging::thread_messaging.run_one();
    REQUIRE(read_ringbuffer_out(eio) == std::nullopt);
  }

  issue_transactions(network, snapshot_tx_interval - 2);

  INFO("Generate second snapshot");
  {
    snapshot_idx = snapshot_tx_interval * 2;
    REQUIRE(record_signature(history, snapshotter, snapshot_idx));
    // Note: Commit exactly on snapshot idx
    commit_idx = snapshot_idx;
    snapshotter->commit(commit_idx, true);

    threading::ThreadMessaging::thread_messaging.run_one();
    REQUIRE(read_latest_snapshot_evidence(network.tables) == snapshot_idx);
    REQUIRE(
      read_ringbuffer_out(eio) == rb_msg({consensus::snapshot, snapshot_idx}));
  }

  INFO("Commit second snapshot");
  {
    issue_transactions(network, 1);
    // Signature after evidence is recorded
    commit_idx = snapshot_tx_interval * 2 + 2;
    REQUIRE_FALSE(record_signature(history, snapshotter, commit_idx));

    snapshotter->commit(commit_idx, true);
    REQUIRE(
      read_ringbuffer_out(eio) ==
      rb_msg({consensus::snapshot_commit, snapshot_idx}));
  }
}

TEST_CASE("Rollback before snapshot is committed")
{
  ccf::NetworkState network;
  auto consensus = std::make_shared<kv::test::StubConsensus>();
  auto history = std::make_shared<ccf::MerkleTxHistory>(
    *network.tables.get(), kv::test::PrimaryNodeId, *kp);
  network.tables->set_history(history);
  network.tables->set_consensus(consensus);
  auto encryptor = std::make_shared<kv::NullTxEncryptor>();
  network.tables->set_encryptor(encryptor);

  auto in_buffer = std::make_unique<ringbuffer::TestBuffer>(buffer_size);
  auto out_buffer = std::make_unique<ringbuffer::TestBuffer>(buffer_size);
  ringbuffer::Circuit eio(in_buffer->bd, out_buffer->bd);

  std::unique_ptr<ringbuffer::WriterFactory> writer_factory =
    std::make_unique<ringbuffer::WriterFactory>(eio);

  size_t snapshot_tx_interval = 10;
  issue_transactions(network, snapshot_tx_interval);

  auto snapshotter = std::make_shared<ccf::Snapshotter>(
    *writer_factory, network.tables, snapshot_tx_interval);

  size_t snapshot_idx = 0;
  size_t commit_idx = 0;

  INFO("Generate snapshot");
  {
    snapshot_idx = snapshot_tx_interval;
    REQUIRE(record_signature(history, snapshotter, snapshot_idx));
    snapshotter->commit(snapshot_idx, true);

    threading::ThreadMessaging::thread_messaging.run_one();
    REQUIRE(read_latest_snapshot_evidence(network.tables) == snapshot_idx);
    REQUIRE(
      read_ringbuffer_out(eio) ==
      rb_msg({consensus::snapshot, snapshot_tx_interval}));
  }

  INFO("Rollback evidence and commit past it");
  {
    snapshotter->rollback(snapshot_idx);

    // ... More transactions are committed, passing the idx at which the
    // evidence was originally committed

    snapshotter->commit(snapshot_tx_interval + 1, true);

    // Snapshot previously generated is not committed
    REQUIRE(read_ringbuffer_out(eio) == std::nullopt);

    snapshotter->commit(snapshot_tx_interval + 2, true);
    REQUIRE(read_ringbuffer_out(eio) == std::nullopt);
  }

  INFO("Snapshot again and commit evidence");
  {
    issue_transactions(network, snapshot_tx_interval);
    size_t snapshot_idx = network.tables->current_version();

    REQUIRE(record_signature(history, snapshotter, snapshot_idx));
    snapshotter->commit(snapshot_idx, true);

    threading::ThreadMessaging::thread_messaging.run_one();
    REQUIRE(read_latest_snapshot_evidence(network.tables) == snapshot_idx);
    REQUIRE(
      read_ringbuffer_out(eio) == rb_msg({consensus::snapshot, snapshot_idx}));

    // Commit evidence
    issue_transactions(network, 1);
    commit_idx = snapshot_idx + 2;
    REQUIRE_FALSE(record_signature(history, snapshotter, commit_idx));
    snapshotter->commit(commit_idx, true);
    REQUIRE(
      read_ringbuffer_out(eio) ==
      rb_msg({consensus::snapshot_commit, snapshot_idx}));
  }

  INFO("Force a snapshot");
  {
    size_t snapshot_idx = network.tables->current_version();

    network.tables->set_flag(
      kv::AbstractStore::Flag::SNAPSHOT_AT_NEXT_SIGNATURE);

    REQUIRE_FALSE(record_signature(history, snapshotter, snapshot_idx));
    snapshotter->commit(snapshot_idx, true);

    threading::ThreadMessaging::thread_messaging.run_one();
    REQUIRE(read_latest_snapshot_evidence(network.tables) == snapshot_idx);
    REQUIRE(
      read_ringbuffer_out(eio) == rb_msg({consensus::snapshot, snapshot_idx}));

    REQUIRE(!network.tables->flag_enabled(
      kv::AbstractStore::Flag::SNAPSHOT_AT_NEXT_SIGNATURE));

    // Commit evidence
    issue_transactions(network, 1);
    commit_idx = snapshot_idx + 2;
    REQUIRE_FALSE(record_signature(history, snapshotter, commit_idx));
    snapshotter->commit(commit_idx, true);
    REQUIRE(
      read_ringbuffer_out(eio) ==
      rb_msg({consensus::snapshot_commit, snapshot_idx}));

    threading::ThreadMessaging::thread_messaging.run_one();
  }
}

// https://github.com/microsoft/CCF/issues/3796
TEST_CASE("Rekey ledger while snapshot is in progress")
{
  logger::config::default_init();

  ccf::NetworkState network;

  auto consensus = std::make_shared<kv::test::StubConsensus>();
  auto history = std::make_shared<ccf::MerkleTxHistory>(
    *network.tables.get(), kv::test::PrimaryNodeId, *kp);
  network.tables->set_history(history);
  network.tables->set_consensus(consensus);
  auto ledger_secrets = std::make_shared<ccf::LedgerSecrets>();
  ledger_secrets->init();
  auto encryptor = std::make_shared<ccf::NodeEncryptor>(ledger_secrets);
  network.tables->set_encryptor(encryptor);

  auto in_buffer = std::make_unique<ringbuffer::TestBuffer>(buffer_size);
  auto out_buffer = std::make_unique<ringbuffer::TestBuffer>(buffer_size);
  ringbuffer::Circuit eio(in_buffer->bd, out_buffer->bd);
  std::unique_ptr<ringbuffer::WriterFactory> writer_factory =
    std::make_unique<ringbuffer::WriterFactory>(eio);

  size_t snapshot_tx_interval = 10;

  issue_transactions(network, snapshot_tx_interval);

  auto snapshotter = std::make_shared<ccf::Snapshotter>(
    *writer_factory, network.tables, snapshot_tx_interval);

  size_t snapshot_idx = snapshot_tx_interval + 1;

<<<<<<< HEAD
  INFO("Schedule snapshot");
  {
=======
  INFO("Trigger snapshot");
  {
    // It is necessary to record a signature for the snapshot to be
    // deserialisable by the backup store
>>>>>>> 25364b8d
    auto tx = network.tables->create_tx();
    auto sigs = tx.rw<ccf::Signatures>(ccf::Tables::SIGNATURES);
    auto trees =
      tx.rw<ccf::SerialisedMerkleTree>(ccf::Tables::SERIALISED_MERKLE_TREE);
    sigs->put({kv::test::PrimaryNodeId, 0, 0, 0, 0, {}, {}, {}, {}});
    auto tree = history->serialise_tree(1, snapshot_idx - 1);
    trees->put(tree);
    tx.commit();

    REQUIRE(record_signature(history, snapshotter, snapshot_idx));
<<<<<<< HEAD
    LOG_FAIL_FMT("***************************");
=======
>>>>>>> 25364b8d
    snapshotter->commit(snapshot_idx, true);

    // Do not schedule task just yet so that we can interleave ledger rekey
  }

  INFO("Rekey ledger and commit new transactions");
  {
    ledger_secrets->set_secret(snapshot_idx + 1, ccf::make_ledger_secret());

    // Issue new transactions that make use of new ledger secret
    issue_transactions(network, snapshot_tx_interval);
  }

  INFO("Finally, schedule snapshot creation");
  {
    threading::ThreadMessaging::thread_messaging.run_one();
    REQUIRE(read_latest_snapshot_evidence(network.tables) == snapshot_idx);
    auto snapshot = read_snapshot_out(eio);
    REQUIRE(snapshot.has_value());
    REQUIRE(!snapshot->empty());

    // Snapshot can be deserialised to backup store
    ccf::NetworkState backup_network;
    auto backup_history = std::make_shared<ccf::MerkleTxHistory>(
      *backup_network.tables.get(), kv::test::FirstBackupNodeId, *kp);
    backup_network.tables->set_history(backup_history);
    auto tx = network.tables->create_read_only_tx();

    auto backup_ledger_secrets = std::make_shared<ccf::LedgerSecrets>();
    backup_ledger_secrets->init_from_map(ledger_secrets->get(tx));
    auto backup_encryptor =
      std::make_shared<ccf::NodeEncryptor>(backup_ledger_secrets);
    backup_network.tables->set_encryptor(backup_encryptor);

    kv::ConsensusHookPtrs hooks;
    std::vector<kv::Version> view_history;
    REQUIRE(
      backup_network.tables->deserialise_snapshot(
        snapshot->data(), snapshot->size(), hooks, &view_history) ==
      kv::ApplyResult::PASS);
  }
}<|MERGE_RESOLUTION|>--- conflicted
+++ resolved
@@ -364,15 +364,10 @@
 
   size_t snapshot_idx = snapshot_tx_interval + 1;
 
-<<<<<<< HEAD
-  INFO("Schedule snapshot");
-  {
-=======
   INFO("Trigger snapshot");
   {
     // It is necessary to record a signature for the snapshot to be
     // deserialisable by the backup store
->>>>>>> 25364b8d
     auto tx = network.tables->create_tx();
     auto sigs = tx.rw<ccf::Signatures>(ccf::Tables::SIGNATURES);
     auto trees =
@@ -383,10 +378,6 @@
     tx.commit();
 
     REQUIRE(record_signature(history, snapshotter, snapshot_idx));
-<<<<<<< HEAD
-    LOG_FAIL_FMT("***************************");
-=======
->>>>>>> 25364b8d
     snapshotter->commit(snapshot_idx, true);
 
     // Do not schedule task just yet so that we can interleave ledger rekey
