// Copyright (c) Microsoft Corporation. All rights reserved.
// Licensed under the Apache 2.0 License.
#pragma once

#include "ccf/crypto/entropy.h"
#include "ccf/crypto/rsa_key_pair.h"
#include "ccf/crypto/sha256.h"
#include "ccf/crypto/symmetric_key.h"
#include "ccf/ds/logger.h"
#include "crypto/sharing.h"
#include "kv/encryptor.h"
#include "ledger_secrets.h"
#include "network_state.h"
#include "node/ledger_secret.h"
#include "service/internal_tables_access.h"

#include <openssl/crypto.h>
#include <vector>

namespace ccf
{
  class SharedLedgerSecretWrappingKey
  {
  private:
    static constexpr auto KZ_KEY_SIZE = ccf::crypto::GCM_DEFAULT_KEY_SIZE;
    bool has_wrapped = false;
    size_t num_shares;
    size_t recovery_threshold;
    ccf::crypto::sharing::Share secret;
    std::vector<ccf::crypto::sharing::Share> shares;

  public:
    SharedLedgerSecretWrappingKey(
      size_t num_shares_, size_t recovery_threshold_) :
      num_shares(num_shares_),
      recovery_threshold(recovery_threshold_)
    {
      shares.resize(num_shares);
      ccf::crypto::sharing::sample_secret_and_shares(
        secret, shares, recovery_threshold);
    }

    size_t get_num_shares() const
    {
      return num_shares;
    }

    size_t get_recovery_threshold() const
    {
      return recovery_threshold;
    }

    std::vector<std::vector<uint8_t>> get_shares() const
    {
      std::vector<std::vector<uint8_t>> shares_;
      for (const ccf::crypto::sharing::Share& share : shares)
      {
        std::vector<uint8_t> share_serialised(share.serialised_size);
        share.serialise(share_serialised);
        shares_.emplace_back(share_serialised);
      }
      return shares_;
    }

    void get_full_share_serialised(std::vector<uint8_t>& serialised) const
    {
      secret.serialise(serialised);
    }

    std::vector<uint8_t> wrap(const LedgerSecretPtr& ledger_secret)
    {
      if (has_wrapped)
      {
        throw std::logic_error(
          "Ledger secret wrapping key has already wrapped once");
      }

      ccf::crypto::GcmCipher encrypted_ls(ledger_secret->raw_key.size());

      std::vector<uint8_t> data = secret.key(KZ_KEY_SIZE);
      try
      {
        ccf::crypto::make_key_aes_gcm(data)->encrypt(
          encrypted_ls.hdr
            .get_iv(), // iv is always 0 here as the share wrapping
                       // key is never re-used for encryption
          ledger_secret->raw_key,
          {},
          encrypted_ls.cipher,
          encrypted_ls.hdr.tag);
      }
      catch (...)
      {
        OPENSSL_cleanse(data.data(), data.size());
        throw;
      }

      has_wrapped = true;

      return encrypted_ls.serialise();
    }
  };

  class ReconstructedLedgerSecretWrappingKey
  {
  private:
    static constexpr auto KZ_KEY_SIZE = ccf::crypto::GCM_DEFAULT_KEY_SIZE;
    ccf::crypto::sharing::Share secret;

  public:
    ReconstructedLedgerSecretWrappingKey(
      std::vector<ccf::crypto::sharing::Share>&& shares_,
      size_t recovery_threshold_)
    {
      ccf::crypto::sharing::recover_unauthenticated_secret(
        secret, shares_, recovery_threshold_);
    }

    ReconstructedLedgerSecretWrappingKey(
      const ccf::crypto::sharing::Share& secret_)
    {
      secret = secret_;
    }

    LedgerSecretPtr unwrap(
      const std::vector<uint8_t>& wrapped_latest_ledger_secret)
    {
      ccf::crypto::GcmCipher encrypted_ls;
      encrypted_ls.deserialise(wrapped_latest_ledger_secret);
      std::vector<uint8_t> decrypted_ls;

      std::vector<uint8_t> data = secret.key(KZ_KEY_SIZE);
      try
      {
        if (!ccf::crypto::make_key_aes_gcm(data)->decrypt(
              encrypted_ls.hdr.get_iv(),
              encrypted_ls.hdr.tag,
              encrypted_ls.cipher,
              {},
              decrypted_ls))
        {
          throw std::logic_error("Unwrapping latest ledger secret failed");
        }
      }
      catch (...)
      {
        OPENSSL_cleanse(data.data(), data.size());
        throw;
      }

      return std::make_shared<LedgerSecret>(std::move(decrypted_ls));
    }
  };

  // During recovery, a list of EncryptedLedgerSecretInfo is constructed
  // from the local hook on the encrypted ledger secrets table.
  using RecoveredEncryptedLedgerSecrets = std::list<EncryptedLedgerSecretInfo>;

  // The ShareManager class provides the interface between the ledger secrets
  // object and the shares, ledger secrets and submitted shares KV tables. In
  // particular, it is used to:
  //  - Issue new recovery shares whenever required (e.g. on startup, rekey and
  //  membership updates)
  //  - Re-assemble the ledger secrets on recovery, once a threshold of members
  //  have successfully submitted their shares
  class ShareManager
  {
  private:
    std::shared_ptr<LedgerSecrets> ledger_secrets;

    EncryptedSharesMap compute_encrypted_shares(
      ccf::kv::Tx& tx, const SharedLedgerSecretWrappingKey& ls_wrapping_key)
    {
      EncryptedSharesMap encrypted_shares;
      auto shares = ls_wrapping_key.get_shares();

      auto active_recovery_participants_info =
        InternalTablesAccess::get_active_recovery_participants(tx);

      size_t share_index = 0;
      for (auto const& [member_id, enc_pub_key] :
           active_recovery_participants_info)
      {
        auto member_enc_pubk = ccf::crypto::make_rsa_public_key(enc_pub_key);
        auto raw_share = std::vector<uint8_t>(
          shares[share_index].begin(), shares[share_index].end());
        encrypted_shares[member_id] = member_enc_pubk->rsa_oaep_wrap(raw_share);
        OPENSSL_cleanse(raw_share.data(), raw_share.size());
        OPENSSL_cleanse(shares[share_index].data(), shares[share_index].size());
        share_index++;
      }

      auto active_recovery_owners_info =
        InternalTablesAccess::get_active_recovery_owners(tx);
      if (active_recovery_owners_info.size() > 0)
      {
        std::vector<uint8_t> full_share_serialised(
          ccf::crypto::sharing::Share::serialised_size);
        ls_wrapping_key.get_full_share_serialised(full_share_serialised);

        for (auto const& [member_id, enc_pub_key] : active_recovery_owners_info)
        {
          auto member_enc_pubk = ccf::crypto::make_rsa_public_key(enc_pub_key);
          encrypted_shares[member_id] =
            member_enc_pubk->rsa_oaep_wrap(full_share_serialised);
        }

        OPENSSL_cleanse(
          full_share_serialised.data(), full_share_serialised.size());
      }

      return encrypted_shares;
    }

    void shuffle_recovery_shares(
      ccf::kv::Tx& tx, const LedgerSecretPtr& latest_ledger_secret)
    {
      auto active_recovery_participants_info =
        InternalTablesAccess::get_active_recovery_participants(tx);
      auto active_recovery_owners_info =
        InternalTablesAccess::get_active_recovery_owners(tx);
      size_t recovery_threshold =
        InternalTablesAccess::get_recovery_threshold(tx);

      if (
        active_recovery_participants_info.empty() &&
        active_recovery_owners_info.empty())
      {
        throw std::logic_error(
          "There should be at least one active recovery member to issue "
          "recovery shares");
      }

      if (recovery_threshold == 0)
      {
        throw std::logic_error(
          "Recovery threshold should be set before recovery "
          "shares are computed");
      }

      size_t num_shares;
      if (!active_recovery_participants_info.empty())
      {
        if (recovery_threshold > active_recovery_participants_info.size())
        {
          throw std::logic_error(fmt::format(
            "Recovery threshold {} should be equal to or less than the number "
            "of active recovery members {}",
            recovery_threshold,
            active_recovery_participants_info.size()));
        }

        num_shares = active_recovery_participants_info.size();
      }
      else
      {
        if (recovery_threshold > 1)
        {
          throw std::logic_error(fmt::format(
            "Recovery threshold {} cannot be greater than 1 when the "
            "consortium consists of only active recovery owner members ({})",
            recovery_threshold,
            active_recovery_owners_info.size()));
        }

        num_shares = 1;
      }

      auto ls_wrapping_key =
        SharedLedgerSecretWrappingKey(num_shares, recovery_threshold);

      auto wrapped_latest_ls = ls_wrapping_key.wrap(latest_ledger_secret);
      auto recovery_shares = tx.rw<ccf::RecoveryShares>(Tables::SHARES);
      recovery_shares->put(
        {wrapped_latest_ls,
         compute_encrypted_shares(tx, ls_wrapping_key),
         latest_ledger_secret->previous_secret_stored_version});
    }

    void set_recovery_shares_info(
      ccf::kv::Tx& tx,
      const LedgerSecretPtr& latest_ledger_secret,
      const std::optional<VersionedLedgerSecret>& previous_ledger_secret =
        std::nullopt,
      std::optional<ccf::kv::Version> latest_ls_version = std::nullopt)
    {
      // First, generate a fresh ledger secrets wrapping key and wrap the
      // latest ledger secret with it. Then, encrypt the penultimate ledger
      // secret with the latest ledger secret and split the ledger secret
      // wrapping key, allocating a new share for each active recovery member.
      // Finally, encrypt each share with the public key of each member and
      // record it in the shares table.

      shuffle_recovery_shares(tx, latest_ledger_secret);

      auto encrypted_ls = tx.rw<ccf::EncryptedLedgerSecretsInfo>(
        Tables::ENCRYPTED_PAST_LEDGER_SECRET);

      std::vector<uint8_t> encrypted_previous_secret = {};
      ccf::kv::Version version_previous_secret = ccf::kv::NoVersion;
      if (previous_ledger_secret.has_value())
      {
        version_previous_secret = previous_ledger_secret->first;

        ccf::crypto::GcmCipher encrypted_previous_ls(
          previous_ledger_secret->second->raw_key.size());
        encrypted_previous_ls.hdr.set_random_iv();

        latest_ledger_secret->key->encrypt(
          encrypted_previous_ls.hdr.get_iv(),
          previous_ledger_secret->second->raw_key,
          {},
          encrypted_previous_ls.cipher,
          encrypted_previous_ls.hdr.tag);

        encrypted_previous_secret = encrypted_previous_ls.serialise();
        encrypted_ls->put(
          {PreviousLedgerSecretInfo(
             std::move(encrypted_previous_secret),
             version_previous_secret,
             encrypted_ls->get_version_of_previous_write()),
           latest_ls_version});
      }
      else
      {
        encrypted_ls->put({std::nullopt, latest_ls_version});
      }
    }

    std::vector<uint8_t> encrypt_submitted_share(
      const std::vector<uint8_t>& submitted_share,
      const LedgerSecretPtr& current_ledger_secret)
    {
      // Submitted recovery shares are encrypted with the latest ledger secret.
      ccf::crypto::GcmCipher encrypted_submitted_share(submitted_share.size());

      encrypted_submitted_share.hdr.set_random_iv();

      current_ledger_secret->key->encrypt(
        encrypted_submitted_share.hdr.get_iv(),
        submitted_share,
        {},
        encrypted_submitted_share.cipher,
        encrypted_submitted_share.hdr.tag);

      return encrypted_submitted_share.serialise();
    }

    std::vector<uint8_t> decrypt_submitted_share(
      const std::vector<uint8_t>& encrypted_submitted_share,
      LedgerSecretPtr&& current_ledger_secret)
    {
      ccf::crypto::GcmCipher encrypted_share;
      encrypted_share.deserialise(encrypted_submitted_share);
      std::vector<uint8_t> decrypted_share;

      if (!current_ledger_secret->key->decrypt(
            encrypted_share.hdr.get_iv(),
            encrypted_share.hdr.tag,
            encrypted_share.cipher,
            {},
            decrypted_share))
<<<<<<< HEAD
        throw std::logic_error("Decrypting submitted shares failed");
=======
      {
        throw std::logic_error("Decrypting submitted shares failed");
      }
>>>>>>> 363cd4b4

      return decrypted_share;
    }

    ReconstructedLedgerSecretWrappingKey
    combine_from_encrypted_submitted_shares(ccf::kv::Tx& tx)
    {
      auto encrypted_submitted_shares = tx.rw<ccf::EncryptedSubmittedShares>(
        Tables::ENCRYPTED_SUBMITTED_SHARES);
      auto config = tx.rw<ccf::Configuration>(Tables::CONFIGURATION);

      std::optional<ccf::crypto::sharing::Share> full_share;
      std::vector<ccf::crypto::sharing::Share> new_shares = {};
      encrypted_submitted_shares->foreach(
        [&new_shares, &full_share, &tx, this](
          const MemberId, const EncryptedSubmittedShare& encrypted_share) {
          auto decrypted_share = decrypt_submitted_share(
            encrypted_share, ledger_secrets->get_latest(tx).second);
          switch (decrypted_share.size())
          {
            case ccf::crypto::sharing::Share::serialised_size:
            {
              // For a new share, we can check the index and decide if it's
              // a full share or just a partial share (compare to zero).
              // If it is a full share, we can short-circuit and return a
              // ReconstructedLedgerSecretWrappingKey directly, otherwise we
              // follow the existing flow.
              auto share = ccf::crypto::sharing::Share(decrypted_share);
              if (share.x == 0)
              {
                full_share = share;
              }
              else
              {
                new_shares.emplace_back(decrypted_share);
              }
              break;
            }
            default:
            {
              OPENSSL_cleanse(decrypted_share.data(), decrypted_share.size());
              throw std::logic_error(fmt::format(
                "Error combining recovery shares: decrypted share of {} bytes "
                "is not an {}-byte long new-style share.",
                decrypted_share.size(),
                ccf::crypto::sharing::Share::serialised_size));
            }
          }
          OPENSSL_cleanse(decrypted_share.data(), decrypted_share.size());
          if (full_share.has_value())
          {
            return false;
          }

          return true;
        });

      if (full_share.has_value())
      {
        return ReconstructedLedgerSecretWrappingKey(full_share.value());
      }

      auto num_shares = new_shares.size();

      auto recovery_threshold = config->get()->recovery_threshold;
      if (recovery_threshold > num_shares)
      {
        throw std::logic_error(fmt::format(
          "Error combining recovery shares: only {} recovery shares were "
          "submitted but recovery threshold is {}",
          num_shares,
          recovery_threshold));
      }

      return ReconstructedLedgerSecretWrappingKey(
        std::move(new_shares), recovery_threshold);
    }

  public:
    ShareManager(const std::shared_ptr<LedgerSecrets>& ledger_secrets_) :
      ledger_secrets(ledger_secrets_)
    {}

    /** Issue new recovery shares for the current ledger secret, recording the
     * wrapped new ledger secret and encrypted previous ledger secret in the
     * store.
     *
     * @param tx Store transaction object
     */
    void issue_recovery_shares(ccf::kv::Tx& tx)
    {
      auto [latest, penultimate] =
        ledger_secrets->get_latest_and_penultimate(tx);

      set_recovery_shares_info(tx, latest.second, penultimate, latest.first);
    }

    /** Issue new recovery shares of the new ledger secret, recording the
     * wrapped new ledger secret and encrypted current (now previous) ledger
     * secret in the store.
     *
     * @param tx Store transaction object
     * @param new_ledger_secret Pointer to new ledger secret
     *
     * Note: The version at which the new ledger secret is applicable from is
     * derived from the hook at which the ledger secret is applied to the
     * store.
     */
    void issue_recovery_shares(
      ccf::kv::Tx& tx, LedgerSecretPtr new_ledger_secret)
    {
      set_recovery_shares_info(
        tx, new_ledger_secret, ledger_secrets->get_latest(tx));
    }

    /** Issue new recovery shares of the same current ledger secret to all
     * active recovery members. The encrypted ledger secrets recorded in the
     * store are not updated.
     *
     * @param tx Store transaction object
     */
    void shuffle_recovery_shares(ccf::kv::Tx& tx)
    {
      shuffle_recovery_shares(tx, ledger_secrets->get_latest(tx).second);
    }

    static std::optional<EncryptedShare> get_encrypted_share(
      ccf::kv::ReadOnlyTx& tx, const MemberId& member_id)
    {
      auto recovery_shares_info =
        tx.ro<ccf::RecoveryShares>(Tables::SHARES)->get();
      if (!recovery_shares_info.has_value())
      {
        throw std::logic_error(
          "Failed to retrieve current recovery shares info");
      }

      auto search = recovery_shares_info->encrypted_shares.find(member_id);
      if (search == recovery_shares_info->encrypted_shares.end())
      {
        return std::nullopt;
      }

      return search->second;
    }

    LedgerSecretsMap restore_recovery_shares_info(
      ccf::kv::Tx& tx,
      const RecoveredEncryptedLedgerSecrets& recovery_ledger_secrets,
      const std::optional<LedgerSecretPtr>& restored_ls_opt = std::nullopt)
    {
      LedgerSecretPtr restored_ls;
      if (restored_ls_opt.has_value())
      {
        restored_ls = restored_ls_opt.value();
      }
      else
      {
        // First, re-assemble the ledger secret wrapping key from the submitted
        // encrypted shares. Then, unwrap the latest ledger secret and use it to
        // decrypt the sequence of recovered ledger secrets, from the last one.

        if (recovery_ledger_secrets.empty())
        {
          throw std::logic_error("No recovery ledger secrets");
        }

        auto recovery_shares_info =
          tx.ro<ccf::RecoveryShares>(Tables::SHARES)->get();
        if (!recovery_shares_info.has_value())
        {
          throw std::logic_error(
            "Failed to retrieve current recovery shares info");
        }

        restored_ls = combine_from_encrypted_submitted_shares(tx).unwrap(
          recovery_shares_info->wrapped_latest_ledger_secret);
      }

      LOG_DEBUG_FMT(
        "Recovering {} encrypted ledger secrets",
        recovery_ledger_secrets.size());

      auto& current_ledger_secret_version =
        recovery_ledger_secrets.back().next_version;
      if (!current_ledger_secret_version.has_value())
      {
        // This should always be set by the recovery hook, which sets this to
        // the version at which it is called if unset in the store
        throw std::logic_error("Current ledger secret version should be set");
      }

      auto encrypted_previous_ledger_secret =
        tx.ro<ccf::EncryptedLedgerSecretsInfo>(
          Tables::ENCRYPTED_PAST_LEDGER_SECRET);

      LedgerSecretsMap restored_ledger_secrets = {};
      auto s = restored_ledger_secrets.emplace(
        current_ledger_secret_version.value(),
        std::make_shared<LedgerSecret>(
          std::move(restored_ls->raw_key),
          encrypted_previous_ledger_secret->get_version_of_previous_write()));
      auto latest_ls = s.first->second;

      for (auto it = recovery_ledger_secrets.rbegin();
           it != recovery_ledger_secrets.rend();
           it++)
      {
        if (!it->previous_ledger_secret.has_value())
        {
          // Very first entry does not encrypt any other ledger secret
          break;
        }

        auto decrypted_ls_raw = decrypt_previous_ledger_secret_raw(
          latest_ls, it->previous_ledger_secret->encrypted_data);

        auto secret = restored_ledger_secrets.emplace(
          it->previous_ledger_secret->version,
          std::make_shared<LedgerSecret>(
            std::move(decrypted_ls_raw),
            it->previous_ledger_secret->previous_secret_stored_version));
        latest_ls = secret.first->second;
      }

      return restored_ledger_secrets;
    }

    static bool is_full_key(
      const std::vector<uint8_t>& submitted_recovery_share)
    {
      if (
        submitted_recovery_share.size() ==
        ccf::crypto::sharing::Share::serialised_size)
      {
        auto share = ccf::crypto::sharing::Share(submitted_recovery_share);
        if (share.x == 0)
        {
          // Index value of 0 indicates a full key.
          return true;
        }
      }

      return false;
    }

    size_t submit_recovery_share(
      ccf::kv::Tx& tx,
      MemberId member_id,
      const std::vector<uint8_t>& submitted_recovery_share)
    {
      auto service = tx.rw<ccf::Service>(Tables::SERVICE);
      auto encrypted_submitted_shares = tx.rw<ccf::EncryptedSubmittedShares>(
        Tables::ENCRYPTED_SUBMITTED_SHARES);
      auto active_service = service->get();
      if (!active_service.has_value())
      {
        throw std::logic_error("Failed to get active service");
      }

      encrypted_submitted_shares->put(
        member_id,
        encrypt_submitted_share(
          submitted_recovery_share, ledger_secrets->get_latest(tx).second));

      return encrypted_submitted_shares->size();
    }

    static void clear_submitted_recovery_shares(ccf::kv::Tx& tx)
    {
      auto encrypted_submitted_shares = tx.rw<ccf::EncryptedSubmittedShares>(
        Tables::ENCRYPTED_SUBMITTED_SHARES);
      encrypted_submitted_shares->clear();
    }
  };
}<|MERGE_RESOLUTION|>--- conflicted
+++ resolved
@@ -360,13 +360,9 @@
             encrypted_share.cipher,
             {},
             decrypted_share))
-<<<<<<< HEAD
+      {
         throw std::logic_error("Decrypting submitted shares failed");
-=======
-      {
-        throw std::logic_error("Decrypting submitted shares failed");
-      }
->>>>>>> 363cd4b4
+      }
 
       return decrypted_share;
     }
