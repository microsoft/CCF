// Copyright (c) Microsoft Corporation. All rights reserved.
// Licensed under the Apache 2.0 License.

#pragma once

#include "ccf/ds/hex.h"
#include "ccf/receipt.h"

#include <crypto/openssl/cose_sign.h>
#include <qcbor/qcbor.h>
#include <qcbor/qcbor_spiffy_decode.h>
#include <stdexcept>
#include <string>
#include <t_cose/t_cose_common.h>

namespace ccf::cose
{
  namespace headers
  {
    static constexpr int64_t PARAM_ALG = 1;
    static constexpr int64_t PARAM_CONTENT_TYPE = 3;
    static constexpr int64_t PARAM_KID = 4;
    static constexpr int64_t PARAM_X5CHAIN = 33;
    static constexpr int64_t PARAM_VDP = 396;
    static constexpr int64_t PARAM_INCLUSION_PROOFS = -1;

    static constexpr auto CONTENT_TYPE_APPLICATION_JSON_VALUE =
      "application/json";
  }

  using Signature = std::span<const uint8_t>;

  static std::string qcbor_buf_to_string(const UsefulBufC& buf)
  {
    return {reinterpret_cast<const char*>(buf.ptr), buf.len};
  }

  static std::vector<uint8_t> qcbor_buf_to_byte_vector(const UsefulBufC& buf)
  {
    const auto* ptr = static_cast<const uint8_t*>(buf.ptr);
    return {ptr, ptr + buf.len};
  }

  static bool is_ecdsa_alg(int64_t cose_alg)
  {
    return cose_alg == T_COSE_ALGORITHM_ES256 ||
      cose_alg == T_COSE_ALGORITHM_ES384 || cose_alg == T_COSE_ALGORITHM_ES512;
  }

  static bool is_rsa_alg(int64_t cose_alg)
  {
    return cose_alg == T_COSE_ALGORITHM_PS256 ||
      cose_alg == T_COSE_ALGORITHM_PS384 || cose_alg == T_COSE_ALGORITHM_PS512;
  }

  struct COSEDecodeError : public std::runtime_error
  {
    COSEDecodeError(const std::string& msg) : std::runtime_error(msg) {}
  };

  struct COSESignatureValidationError : public std::runtime_error
  {
    COSESignatureValidationError(const std::string& msg) :
      std::runtime_error(msg)
    {}
  };

  static std::string tstring_to_string(QCBORItem& item)
  {
    return {
      static_cast<const char*>(item.val.string.ptr),
      static_cast<const char*>(item.val.string.ptr) + item.val.string.len};
  }

  struct CwtClaims
  {
<<<<<<< HEAD
    QCBORError qcbor_result = QCBOR_SUCCESS;
    QCBORDecodeContext ctx;
    UsefulBufC buf{cose_sign1.data(), cose_sign1.size()};
    QCBORDecode_Init(&ctx, buf, QCBOR_DECODE_MODE_NORMAL);
=======
    int64_t iat{};
    std::string iss{};
    std::string sub{};
  };
>>>>>>> 1d929c00

  struct CcfClaims
  {
    std::string txid{};
  };

  struct CcfCoseReceiptPhdr
  {
    int alg{};
    std::vector<uint8_t> kid{};
    CwtClaims cwt{};
    CcfClaims ccf{};
    int vds{};
  };

  struct Leaf
  {
    std::vector<uint8_t> write_set_digest;
    std::string commit_evidence;
    std::vector<uint8_t> claims_digest;
  };

  struct MerkleProof
  {
    Leaf leaf;
    std::vector<std::pair<int64_t, std::vector<uint8_t>>> path;
  };

  struct CcfCoseReceipt
  {
    CcfCoseReceiptPhdr phdr;
    std::vector<uint8_t> merkle_root;
  };

  static std::vector<uint8_t> recompute_merkle_root(const MerkleProof& proof)
  {
    auto ce_digest = ccf::crypto::Sha256Hash(proof.leaf.commit_evidence);

    if (proof.leaf.write_set_digest.size() != ccf::crypto::Sha256Hash::SIZE)
    {
      throw COSEDecodeError(fmt::format(
        "Unsupported write set digest size in Merkle proof leaf: {}",
        proof.leaf.write_set_digest.size()));
    }
    if (proof.leaf.claims_digest.size() != ccf::crypto::Sha256Hash::SIZE)
    {
      throw COSEDecodeError(fmt::format(
        "Unsupported claims digest size in Merkle proof leaf: {}",
        proof.leaf.claims_digest.size()));
    }

    std::span<const uint8_t, ccf::crypto::Sha256Hash::SIZE> wsd{
      proof.leaf.write_set_digest.data(), ccf::crypto::Sha256Hash::SIZE};
    std::span<const uint8_t, ccf::crypto::Sha256Hash::SIZE> cd{
      proof.leaf.claims_digest.data(), ccf::crypto::Sha256Hash::SIZE};
    auto leaf_digest = ccf::crypto::Sha256Hash(
      ccf::crypto::Sha256Hash::from_span(wsd),
      ce_digest,
      ccf::crypto::Sha256Hash::from_span(cd));

    for (const auto& element : proof.path)
    {
      if (element.first)
      {
        std::span<const uint8_t, ccf::crypto::Sha256Hash::SIZE> sibling{
          element.second.data(), ccf::crypto::Sha256Hash::SIZE};
        leaf_digest = ccf::crypto::Sha256Hash(
          ccf::crypto::Sha256Hash::from_span(sibling), leaf_digest);
      }
      else
      {
        std::span<const uint8_t, ccf::crypto::Sha256Hash::SIZE> sibling{
          element.second.data(), ccf::crypto::Sha256Hash::SIZE};
        leaf_digest = ccf::crypto::Sha256Hash(
          leaf_digest, ccf::crypto::Sha256Hash::from_span(sibling));
      }
    }

<<<<<<< HEAD
    QCBORDecode_EnterBstrWrapped(
      &ctx, QCBOR_TAG_REQUIREMENT_NOT_A_TAG, nullptr);
    QCBORDecode_EnterMap(&ctx, nullptr);

    enum : std::uint8_t
=======
    return {leaf_digest.h.begin(), leaf_digest.h.end()};
  }

  static void decode_receipt_top_level_phdr(
    QCBORDecodeContext& ctx, CcfCoseReceiptPhdr& phdr)
  {
    enum
>>>>>>> 1d929c00
    {
      ALG_INDEX,
      KID_INDEX,
      CWT_INDEX,
      VDS_INDEX,
      END_INDEX,
    };

    QCBORItem header_items[END_INDEX + 1];

    header_items[ALG_INDEX].label.int64 = ccf::crypto::COSE_PHEADER_KEY_ALG;
    header_items[ALG_INDEX].uLabelType = QCBOR_TYPE_INT64;
    header_items[ALG_INDEX].uDataType = QCBOR_TYPE_INT64;

    header_items[KID_INDEX].label.int64 = ccf::crypto::COSE_PHEADER_KEY_ID;
    header_items[KID_INDEX].uLabelType = QCBOR_TYPE_INT64;
    header_items[KID_INDEX].uDataType = QCBOR_TYPE_BYTE_STRING;

    header_items[CWT_INDEX].label.int64 = ccf::crypto::COSE_PHEADER_KEY_CWT;
    header_items[CWT_INDEX].uLabelType = QCBOR_TYPE_INT64;
    header_items[CWT_INDEX].uDataType = QCBOR_TYPE_MAP;

    header_items[VDS_INDEX].label.int64 = ccf::crypto::COSE_PHEADER_KEY_VDS;
    header_items[VDS_INDEX].uLabelType = QCBOR_TYPE_INT64;
    header_items[VDS_INDEX].uDataType = QCBOR_TYPE_INT64;

    header_items[END_INDEX].uLabelType = QCBOR_TYPE_NONE;

    QCBORDecode_GetItemsInMap(&ctx, header_items);

    auto qcbor_result = QCBORDecode_GetError(&ctx);
    if (qcbor_result != QCBOR_SUCCESS)
    {
      throw ccf::cose::COSEDecodeError(fmt::format(
        "Failed to decode protected header: {}",
        qcbor_err_to_str(qcbor_result)));
    }

    if (header_items[ALG_INDEX].uDataType == QCBOR_TYPE_NONE)
    {
      throw ccf::cose::COSEDecodeError(
        "COSE receipt missing 'alg' in protected header");
    }
    phdr.alg = header_items[ALG_INDEX].val.int64;

    if (header_items[KID_INDEX].uDataType == QCBOR_TYPE_NONE)
    {
      throw ccf::cose::COSEDecodeError(
        "COSE receipt missing 'kid' in protected header");
    }
    phdr.kid =
      ccf::cose::qcbor_buf_to_byte_vector(header_items[KID_INDEX].val.string);

    if (header_items[VDS_INDEX].uDataType == QCBOR_TYPE_NONE)
    {
      throw ccf::cose::COSEDecodeError(
        "COSE receipt missing 'vds' in protected header");
    }
    phdr.vds = header_items[VDS_INDEX].val.int64;

    if (phdr.vds != ccf::crypto::COSE_PHEADER_VDS_CCF_LEDGER_SHA256)
    {
      throw ccf::cose::COSEDecodeError(fmt::format(
        "Expected VDS={} (CCF_LEDGER_SHA256), got {}",
        ccf::crypto::COSE_PHEADER_VDS_CCF_LEDGER_SHA256,
        phdr.vds));
    }
  }

  static void decode_cwt_claims(QCBORDecodeContext& ctx, CwtClaims& cwt)
  {
    QCBORDecode_EnterMapFromMapN(&ctx, crypto::COSE_PHEADER_KEY_CWT);
    auto decode_error = QCBORDecode_GetError(&ctx);
    if (decode_error != QCBOR_SUCCESS)
    {
      throw COSEDecodeError(
        fmt::format("Failed to decode CWT claims: {}", decode_error));
    }

    enum : std::uint8_t
    {
      IAT_INDEX,
      ISS_INDEX,
      SUB_INDEX,
      END_CWT_INDEX,
    };

    QCBORItem cwt_items[END_CWT_INDEX + 1];

    cwt_items[IAT_INDEX].label.int64 = ccf::crypto::COSE_PHEADER_KEY_IAT;
    cwt_items[IAT_INDEX].uLabelType = QCBOR_TYPE_INT64;
    cwt_items[IAT_INDEX].uDataType = QCBOR_TYPE_INT64;

    cwt_items[ISS_INDEX].label.int64 = ccf::crypto::COSE_PHEADER_KEY_ISS;
    cwt_items[ISS_INDEX].uLabelType = QCBOR_TYPE_INT64;
    cwt_items[ISS_INDEX].uDataType = QCBOR_TYPE_TEXT_STRING;

    cwt_items[SUB_INDEX].label.int64 = ccf::crypto::COSE_PHEADER_KEY_SUB;
    cwt_items[SUB_INDEX].uLabelType = QCBOR_TYPE_INT64;
    cwt_items[SUB_INDEX].uDataType = QCBOR_TYPE_TEXT_STRING;

    cwt_items[END_CWT_INDEX].uLabelType = QCBOR_TYPE_NONE;

    QCBORDecode_GetItemsInMap(&ctx, cwt_items);
    decode_error = QCBORDecode_GetError(&ctx);
    if (decode_error != QCBOR_SUCCESS)
    {
      throw COSEDecodeError(
        fmt::format("Failed to decode CWT claims: {}", decode_error));
    }

    if (cwt_items[IAT_INDEX].uDataType == QCBOR_TYPE_NONE)
    {
      throw ccf::cose::COSEDecodeError("CWT claims missing 'iat' field");
    }
    cwt.iat = cwt_items[IAT_INDEX].val.int64;

    if (cwt_items[ISS_INDEX].uDataType == QCBOR_TYPE_NONE)
    {
      throw ccf::cose::COSEDecodeError("CWT claims missing 'iss' field");
    }
    cwt.iss = tstring_to_string(cwt_items[ISS_INDEX]);

    if (cwt_items[SUB_INDEX].uDataType == QCBOR_TYPE_NONE)
    {
      throw ccf::cose::COSEDecodeError("CWT claims missing 'sub' field");
    }
    cwt.sub = tstring_to_string(cwt_items[SUB_INDEX]);

    QCBORDecode_ExitMap(&ctx);
  }

  static void decode_ccf_claims(QCBORDecodeContext& ctx, CcfClaims& ccf)
  {
    QCBORDecode_EnterMapFromMapSZ(
      &ctx, ccf::crypto::COSE_PHEADER_KEY_CCF.c_str());
    auto decode_error = QCBORDecode_GetError(&ctx);
    if (decode_error != QCBOR_SUCCESS)
    {
      throw COSEDecodeError(
        fmt::format("Failed to decode CCF claims: {}", decode_error));
    }

    enum
    {
      TXID_INDEX,
      END_CCF_INDEX,
    };

    QCBORItem ccf_items[END_CCF_INDEX + 1];

    ccf_items[TXID_INDEX].label.string = UsefulBufC{
      ccf::crypto::COSE_PHEADER_KEY_TXID.data(),
      ccf::crypto::COSE_PHEADER_KEY_TXID.size()};
    ccf_items[TXID_INDEX].uLabelType = QCBOR_TYPE_TEXT_STRING;
    ccf_items[TXID_INDEX].uDataType = QCBOR_TYPE_TEXT_STRING;

    ccf_items[END_CCF_INDEX].uLabelType = QCBOR_TYPE_NONE;

    QCBORDecode_GetItemsInMap(&ctx, ccf_items);
    decode_error = QCBORDecode_GetError(&ctx);
    if (decode_error != QCBOR_SUCCESS)
    {
      throw COSEDecodeError(
        fmt::format("Failed to decode CCF claims: {}", decode_error));
    }

    if (ccf_items[TXID_INDEX].uDataType == QCBOR_TYPE_NONE)
    {
      throw ccf::cose::COSEDecodeError("CCF claims missing 'txid' field");
    }
    ccf.txid = tstring_to_string(ccf_items[TXID_INDEX]);

    QCBORDecode_ExitMap(&ctx);
  }

  static CcfCoseReceiptPhdr decode_ccf_receipt_phdr(QCBORDecodeContext& ctx)
  {
    QCBORDecode_EnterBstrWrapped(&ctx, QCBOR_TAG_REQUIREMENT_NOT_A_TAG, NULL);
    QCBORDecode_EnterMap(&ctx, NULL);

    CcfCoseReceiptPhdr phdr{};

    decode_receipt_top_level_phdr(ctx, phdr);
    decode_cwt_claims(ctx, phdr.cwt);
    decode_ccf_claims(ctx, phdr.ccf);

    QCBORDecode_ExitMap(&ctx);
    QCBORDecode_ExitBstrWrapped(&ctx);

    return phdr;
  }

  /* Expects QCBORDecodeContext to be at 'uhdr'. */
  static std::vector<MerkleProof> decode_merkle_proofs(QCBORDecodeContext& ctx)
  {
    QCBORDecode_EnterMap(&ctx, NULL);
    auto err = QCBORDecode_GetError(&ctx);
    if (err != QCBOR_SUCCESS)
    {
      throw COSEDecodeError(
        fmt::format("Failed to enter unprotected header map: {}", err));
    }

    QCBORDecode_EnterMapFromMapN(&ctx, headers::PARAM_VDP);
    err = QCBORDecode_GetError(&ctx);
    if (err != QCBOR_SUCCESS)
    {
      throw COSEDecodeError(
        fmt::format("Failed to enter Merkle proofs map: {}", err));
    }

    QCBORDecode_EnterArrayFromMapN(&ctx, headers::PARAM_INCLUSION_PROOFS);
    err = QCBORDecode_GetError(&ctx);
    if (err != QCBOR_SUCCESS)
    {
      throw COSEDecodeError(
        fmt::format("Failed to enter Merkle proofs array: {}", err));
    }

    std::vector<uint8_t> root;
    std::vector<MerkleProof> proofs;
    for (;;)
    {
      QCBORDecode_EnterBstrWrapped(&ctx, QCBOR_TAG_REQUIREMENT_NOT_A_TAG, NULL);
      err = QCBORDecode_GetError(&ctx);
      if (err != QCBOR_SUCCESS)
      {
        err = QCBORDecode_GetAndResetError(&ctx);
        if (err != QCBOR_ERR_NO_MORE_ITEMS)
        {
          throw COSEDecodeError(fmt::format(
            "Expected NO_MORE_ITEMS after reading Merkle proofs, got {}", err));
        }
        break;
      }

      QCBORDecode_EnterMap(&ctx, NULL);
      err = QCBORDecode_GetError(&ctx);
      if (err != QCBOR_SUCCESS)
      {
        throw COSEDecodeError(fmt::format("Failed to enter leaf map: {}", err));
      }

      QCBORDecode_EnterArrayFromMapN(
        &ctx, ccf::MerkleProofLabel::MERKLE_PROOF_LEAF_LABEL);

      QCBORItem item;
      MerkleProof proof;

      QCBORDecode_GetNext(&ctx, &item);
      if (item.uDataType != QCBOR_TYPE_BYTE_STRING)
      {
        throw COSEDecodeError(fmt::format(
          "Expected byte string for write_set_digest, got {}", item.uDataType));
      }
      proof.leaf.write_set_digest =
        ccf::cose::qcbor_buf_to_byte_vector(item.val.string);

      QCBORDecode_GetNext(&ctx, &item);
      if (item.uDataType != QCBOR_TYPE_TEXT_STRING)
      {
        throw COSEDecodeError(fmt::format(
          "Expected text string for commit_evidence, got {}", item.uDataType));
      }

      proof.leaf.commit_evidence =
        ccf::cose::qcbor_buf_to_string(item.val.string);

      QCBORDecode_GetNext(&ctx, &item);
      if (item.uDataType != QCBOR_TYPE_BYTE_STRING)
      {
        throw COSEDecodeError(fmt::format(
          "Expected byte string for claims_digest, got {}", item.uDataType));
      }

      proof.leaf.claims_digest =
        ccf::cose::qcbor_buf_to_byte_vector(item.val.string);

      QCBORDecode_ExitArray(&ctx);

      QCBORDecode_EnterArrayFromMapN(
        &ctx, ccf::MerkleProofLabel::MERKLE_PROOF_PATH_LABEL);
      err = QCBORDecode_GetError(&ctx);
      if (err != QCBOR_SUCCESS)
      {
        throw COSEDecodeError(
          fmt::format("Failed to enter path array: {}", err));
      }

      for (;;)
      {
        QCBORDecode_EnterArray(&ctx, &item);
        if (QCBORDecode_GetError(&ctx) != QCBOR_SUCCESS)
        {
          err = QCBORDecode_GetAndResetError(&ctx);
          if (err != QCBOR_ERR_NO_MORE_ITEMS)
          {
            throw COSEDecodeError(fmt::format(
              "Expected NO_MORE_ITEMS after reading path, got {}", err));
          }
          break;
        }

        std::pair<int64_t, std::vector<uint8_t>> path_item;

        err = QCBORDecode_GetNext(&ctx, &item);
        if (err != QCBOR_SUCCESS)
        {
          throw COSEDecodeError(
            fmt::format("Failed to get path direction item: {}", err));
        }

        if (item.uDataType == CBOR_SIMPLEV_TRUE)
        {
          path_item.first = true;
        }
        else if (item.uDataType == CBOR_SIMPLEV_FALSE)
        {
          path_item.first = false;
        }
        else
        {
          // Not a valid CBOR boolean
          throw COSEDecodeError(fmt::format(
            "Invalid path direction in Merkle proof: {}", item.uDataType));
        }

        err = QCBORDecode_GetNext(&ctx, &item);
        if (err != QCBOR_SUCCESS)
        {
          throw COSEDecodeError(
            fmt::format("Failed to get path hash item: {}", err));
        }
        if (item.uDataType != QCBOR_TYPE_BYTE_STRING)
        {
          throw COSEDecodeError(fmt::format(
            "Expected byte string for path hash, got {}", item.uDataType));
        }

        path_item.second = ccf::cose::qcbor_buf_to_byte_vector(item.val.string);
        proof.path.push_back(path_item);

        QCBORDecode_ExitArray(&ctx);
        err = QCBORDecode_GetError(&ctx);
        if (err != QCBOR_SUCCESS)
        {
          throw COSEDecodeError(
            fmt::format("Failed to exit path item array: {}", err));
        }
      }

      QCBORDecode_ExitArray(&ctx); // path
      err = QCBORDecode_GetError(&ctx);
      if (err != QCBOR_SUCCESS)
      {
        throw COSEDecodeError(
          fmt::format("Failed to exit path array: {}", err));
      }

      QCBORDecode_ExitMap(&ctx); // proof
      err = QCBORDecode_GetError(&ctx);
      if (err != QCBOR_SUCCESS)
      {
        throw COSEDecodeError(fmt::format("Failed to exit proof map: {}", err));
      }

      QCBORDecode_ExitBstrWrapped(&ctx); // wrapped proof
      err = QCBORDecode_GetError(&ctx);
      if (err != QCBOR_SUCCESS)
      {
        throw COSEDecodeError(
          fmt::format("Failed to exit wrapped proof: {}", err));
      }

      proofs.push_back(proof);
    }

<<<<<<< HEAD
    throw COSEDecodeError(
      "Missing issuer and subject values in CWT Claims in COSE_Sign1");
=======
    QCBORDecode_ExitArray(&ctx); // proofs array
    err = QCBORDecode_GetError(&ctx);
    if (err != QCBOR_SUCCESS)
    {
      throw COSEDecodeError(
        fmt::format("Failed to exit proofs array: {}", err));
    }

    QCBORDecode_ExitMap(&ctx); // VDP
    err = QCBORDecode_GetError(&ctx);
    if (err != QCBOR_SUCCESS)
    {
      throw COSEDecodeError(fmt::format("Failed to exit VDP map: {}", err));
    }

    QCBORDecode_ExitMap(&ctx); // uhdr
    err = QCBORDecode_GetError(&ctx);
    if (err != QCBOR_SUCCESS)
    {
      throw COSEDecodeError(fmt::format("Failed to exit uhdr map: {}", err));
    }

    return proofs;
  }

  static CcfCoseReceipt decode_ccf_receipt(
    const std::vector<uint8_t>& cose_sign1, bool recompute_root)
  {
    QCBORError qcbor_result;
    QCBORDecodeContext ctx;
    UsefulBufC buf{cose_sign1.data(), cose_sign1.size()};
    QCBORDecode_Init(&ctx, buf, QCBOR_DECODE_MODE_NORMAL);

    QCBORDecode_EnterArray(&ctx, nullptr);
    qcbor_result = QCBORDecode_GetError(&ctx);
    if (qcbor_result != QCBOR_SUCCESS)
    {
      throw COSEDecodeError("Failed to parse COSE_Sign1 outer array");
    }

    uint64_t tag = QCBORDecode_GetNthTagOfLast(&ctx, 0);
    if (tag != CBOR_TAG_COSE_SIGN1)
    {
      throw COSEDecodeError("COSE_Sign1 is not tagged");
    }

    CcfCoseReceipt receipt;

    receipt.phdr = decode_ccf_receipt_phdr(ctx);

    if (recompute_root)
    {
      auto proofs = decode_merkle_proofs(ctx);
      if (proofs.empty())
      {
        throw COSEDecodeError("No Merkle proofs found in COSE receipt");
      }

      receipt.merkle_root = recompute_merkle_root(proofs[0]);
      for (size_t i = 1; i < proofs.size(); ++i)
      {
        auto root = recompute_merkle_root(proofs[i]);
        if (root != receipt.merkle_root)
        {
          throw COSEDecodeError(
            "Inconsistent Merkle roots computed from COSE receipt proofs");
        }
      }
    }

    return receipt;
>>>>>>> 1d929c00
  }
}<|MERGE_RESOLUTION|>--- conflicted
+++ resolved
@@ -74,17 +74,10 @@
 
   struct CwtClaims
   {
-<<<<<<< HEAD
-    QCBORError qcbor_result = QCBOR_SUCCESS;
-    QCBORDecodeContext ctx;
-    UsefulBufC buf{cose_sign1.data(), cose_sign1.size()};
-    QCBORDecode_Init(&ctx, buf, QCBOR_DECODE_MODE_NORMAL);
-=======
     int64_t iat{};
     std::string iss{};
     std::string sub{};
   };
->>>>>>> 1d929c00
 
   struct CcfClaims
   {
@@ -163,13 +156,6 @@
       }
     }
 
-<<<<<<< HEAD
-    QCBORDecode_EnterBstrWrapped(
-      &ctx, QCBOR_TAG_REQUIREMENT_NOT_A_TAG, nullptr);
-    QCBORDecode_EnterMap(&ctx, nullptr);
-
-    enum : std::uint8_t
-=======
     return {leaf_digest.h.begin(), leaf_digest.h.end()};
   }
 
@@ -177,7 +163,6 @@
     QCBORDecodeContext& ctx, CcfCoseReceiptPhdr& phdr)
   {
     enum
->>>>>>> 1d929c00
     {
       ALG_INDEX,
       KID_INDEX,
@@ -257,7 +242,7 @@
         fmt::format("Failed to decode CWT claims: {}", decode_error));
     }
 
-    enum : std::uint8_t
+    enum
     {
       IAT_INDEX,
       ISS_INDEX,
@@ -556,10 +541,6 @@
       proofs.push_back(proof);
     }
 
-<<<<<<< HEAD
-    throw COSEDecodeError(
-      "Missing issuer and subject values in CWT Claims in COSE_Sign1");
-=======
     QCBORDecode_ExitArray(&ctx); // proofs array
     err = QCBORDecode_GetError(&ctx);
     if (err != QCBOR_SUCCESS)
@@ -588,7 +569,7 @@
   static CcfCoseReceipt decode_ccf_receipt(
     const std::vector<uint8_t>& cose_sign1, bool recompute_root)
   {
-    QCBORError qcbor_result;
+    QCBORError qcbor_result = QCBOR_SUCCESS;
     QCBORDecodeContext ctx;
     UsefulBufC buf{cose_sign1.data(), cose_sign1.size()};
     QCBORDecode_Init(&ctx, buf, QCBOR_DECODE_MODE_NORMAL);
@@ -631,6 +612,5 @@
     }
 
     return receipt;
->>>>>>> 1d929c00
   }
 }