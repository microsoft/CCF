// Copyright (c) Microsoft Corporation. All rights reserved.
// Licensed under the Apache 2.0 License.
#pragma once

#include "ccf/base_endpoint_registry.h"
#include "js/extensions/ccf/crypto.h"
#include "js/extensions/ccf/network.h"
#include "js/extensions/ccf/node.h"
#include "node/gov/api_version.h"
#include "node/gov/handlers/helpers.h"

namespace ccf::gov::endpoints
{
  namespace detail
  {
    struct ProposalSubmissionResult
    {
      enum class Status
      {
        Acceptable,
        DuplicateInWindow,
        TooOld
      } status;

      // May be empty, a colliding proposal ID, or a min_created_at value,
      // depending on status
      std::string info = "";
    };

    ProposalSubmissionResult validate_proposal_submission_time(
      kv::Tx& tx,
      const std::string& created_at,
      const std::vector<uint8_t>& request_digest,
      const ccf::ProposalId& proposal_id)
    {
      auto cose_recent_proposals =
        tx.rw<ccf::COSERecentProposals>(ccf::Tables::COSE_RECENT_PROPOSALS);
      auto key = fmt::format("{}:{}", created_at, ds::to_hex(request_digest));

      if (cose_recent_proposals->has(key))
      {
        auto colliding_proposal_id = cose_recent_proposals->get(key).value();
        return {
          ProposalSubmissionResult::Status::DuplicateInWindow,
          colliding_proposal_id};
      }

      std::vector<std::string> replay_keys;
      cose_recent_proposals->foreach_key(
        [&replay_keys](const std::string& replay_key) {
          replay_keys.push_back(replay_key);
          return true;
        });

      std::sort(replay_keys.begin(), replay_keys.end());

      // New proposal must be more recent than median proposal kept
      if (!replay_keys.empty())
      {
        const auto [min_created_at, _] =
          nonstd::split_1(replay_keys[replay_keys.size() / 2], ":");
        auto [key_ts, __] = nonstd::split_1(key, ":");
        if (key_ts < min_created_at)
        {
          return {
            ProposalSubmissionResult::Status::TooOld,
            std::string(min_created_at)};
        }
      }

      size_t window_size = ccf::default_recent_cose_proposals_window_size;
      auto config_handle =
        tx.ro<ccf::Configuration>(ccf::Tables::CONFIGURATION);
      auto config = config_handle->get();
      if (
        config.has_value() &&
        config->recent_cose_proposals_window_size.has_value())
      {
        window_size = config->recent_cose_proposals_window_size.value();
      }
      cose_recent_proposals->put(key, proposal_id);
      // Only keep the most recent window_size proposals, to avoid
      // unbounded memory usage
      if (replay_keys.size() >= (window_size - 1) /* We just added one */)
      {
        for (size_t i = 0; i < (replay_keys.size() - (window_size - 1)); i++)
        {
          cose_recent_proposals->remove(replay_keys[i]);
        }
      }
      return {ProposalSubmissionResult::Status::Acceptable};
    }

    void record_cose_governance_history(
      kv::Tx& tx,
      const MemberId& caller_id,
      const std::span<const uint8_t>& cose_sign1)
    {
      auto cose_governance_history =
        tx.wo<ccf::COSEGovernanceHistory>(ccf::Tables::COSE_GOV_HISTORY);
      cose_governance_history->put(
        caller_id, {cose_sign1.begin(), cose_sign1.end()});
    }

    void remove_all_other_non_open_proposals(
      kv::Tx& tx, const ProposalId& proposal_id)
    {
      auto p = tx.rw<ccf::jsgov::ProposalMap>(jsgov::Tables::PROPOSALS);
      auto pi =
        tx.rw<ccf::jsgov::ProposalInfoMap>(jsgov::Tables::PROPOSALS_INFO);
      std::vector<ProposalId> to_be_removed;
      pi->foreach(
        [&to_be_removed, &proposal_id](
          const ProposalId& pid, const ccf::jsgov::ProposalInfo& pinfo) {
          if (pid != proposal_id && pinfo.state != ProposalState::OPEN)
          {
            to_be_removed.push_back(pid);
          }
          return true;
        });
      for (const auto& pr : to_be_removed)
      {
        p->remove(pr);
        pi->remove(pr);
      }
    }

    // Evaluate JS functions on this proposal. Result is presented in modified
    // proposal_info argument, which is written back to the KV by this function
    void resolve_proposal(
      ccfapp::AbstractNodeContext& context,
      ccf::NetworkState& network,
      kv::Tx& tx,
      const ProposalId& proposal_id,
      const std::span<const uint8_t>& proposal_bytes,
      ccf::jsgov::ProposalInfo& proposal_info,
      const std::string& constitution)
    {
      // Create some temporaries to store resolution progress. These are written
      // to proposal_info, and the KV, when proposals leave the Open state.
      ccf::jsgov::Votes votes = {};
      ccf::jsgov::VoteFailures vote_failures = {};

      const std::string_view proposal{
        (const char*)proposal_bytes.data(), proposal_bytes.size()};

      auto proposal_info_handle = tx.template rw<ccf::jsgov::ProposalInfoMap>(
        jsgov::Tables::PROPOSALS_INFO);

      // Evaluate ballots
      for (const auto& [mid, mb] : proposal_info.ballots)
      {
        js::core::Context js_context(js::TxAccess::GOV_RO);
        js_context.populate_global_ccf_kv(tx);
        auto ballot_func = js_context.get_exported_function(
          mb,
          "vote",
          fmt::format(
            "{}[{}].ballots[{}]",
            ccf::jsgov::Tables::PROPOSALS_INFO,
            proposal_id,
            mid));

        std::vector<js::core::JSWrappedValue> argv = {
          js_context.new_string(proposal),
          js_context.new_string(proposal_info.proposer_id.value())};

        auto val = js_context.call_with_rt_options(
          ballot_func,
          argv,
          &tx,
          js::core::RuntimeLimitsPolicy::NO_LOWER_THAN_DEFAULTS);

        if (!val.is_exception())
        {
          votes[mid] = val.is_true();
        }
        else
        {
          auto [reason, trace] = js_context.error_message();

          if (js_context.interrupt_data.request_timed_out)
          {
            reason = "Operation took too long to complete.";
          }
          vote_failures[mid] = ccf::jsgov::Failure{reason, trace};
        }
      }

      // Evaluate resolve function
      // NB: Since the only change from the calls to `apply` is some tentative
      // votes, there is no change to the proposal stored in the KV.
      {
        {
          js::core::Context js_context(js::TxAccess::GOV_RO);
          js_context.populate_global_ccf_kv(tx);
          auto resolve_func = js_context.get_exported_function(
            constitution,
            "resolve",
            fmt::format("{}[0]", ccf::Tables::CONSTITUTION));

          std::vector<js::core::JSWrappedValue> argv;
          argv.push_back(js_context.new_string(proposal));

          argv.push_back(
            js_context.new_string(proposal_info.proposer_id.value()));

          auto vs = js_context.new_array();
          size_t index = 0;
          for (auto& [mid, vote] : votes)
          {
            auto v = JS_NewObject(js_context);
            auto member_id =
              JS_NewStringLen(js_context, mid.data(), mid.size());
            JS_DefinePropertyValueStr(
              js_context, v, "member_id", member_id, JS_PROP_C_W_E);
            auto vote_status = JS_NewBool(js_context, vote);
            JS_DefinePropertyValueStr(
              js_context, v, "vote", vote_status, JS_PROP_C_W_E);
            JS_DefinePropertyValueUint32(
              js_context, vs.val, index++, v, JS_PROP_C_W_E);
          }
          argv.push_back(vs);

          // Also pass the proposal_id as a string. This is useful for proposals
          // that want to refer to themselves in the resolve function, for
          // example to examine/distinguish themselves other pending proposals.
          argv.push_back(js_context.new_string(proposal_id));

          auto val = js_context.call_with_rt_options(
            resolve_func,
            argv,
            &tx,
            js::core::RuntimeLimitsPolicy::NO_LOWER_THAN_DEFAULTS);

          if (val.is_exception())
          {
            proposal_info.state = ProposalState::FAILED;
            auto [reason, trace] = js_context.error_message();
            if (js_context.interrupt_data.request_timed_out)
            {
              reason = "Operation took too long to complete.";
            }
            proposal_info.failure = ccf::jsgov::Failure{
              fmt::format("Failed to resolve(): {}", reason), trace};
          }
          else
          {
            auto status = js_context.to_str(val).value_or("");
            // NB: It is not possible to produce every possible ProposalState
            // here! WITHDRAWN and DROPPED are states that we transition to
            // elsewhere, but not valid return values from resolve()
            const std::unordered_map<std::string, ProposalState>
              js_str_to_status = {
                {"Open", ProposalState::OPEN},
                {"Accepted", ProposalState::ACCEPTED},
                {"Rejected", ProposalState::REJECTED}};
            const auto it = js_str_to_status.find(status);
            if (it != js_str_to_status.end())
            {
              proposal_info.state = it->second;
            }
            else
            {
              proposal_info.state = ProposalState::FAILED;
              proposal_info.failure = ccf::jsgov::Failure{
                fmt::format(
                  "resolve() returned invalid status value: \"{}\"", status),
                std::nullopt // No trace
              };
            }
          }

          // Ensure resolved proposal_info is visible in the KV
          proposal_info_handle->put(proposal_id, proposal_info);
        }

        if (proposal_info.state != ProposalState::OPEN)
        {
          remove_all_other_non_open_proposals(tx, proposal_id);

          // Write now-permanent values back to proposal_state, and into the
          // KV
          proposal_info.final_votes = votes;
          proposal_info.vote_failures = vote_failures;
          proposal_info_handle->put(proposal_id, proposal_info);

          if (proposal_info.state == ProposalState::ACCEPTED)
          {
            // Evaluate apply function
            js::core::Context js_context(js::TxAccess::GOV_RW);

            auto gov_effects =
              context.get_subsystem<AbstractGovernanceEffects>();
            if (gov_effects == nullptr)
            {
              throw std::logic_error(
                "Unexpected: Could not access GovEffects subsytem");
            }

            js_context.add_extension(
              std::make_shared<ccf::js::extensions::CcfCryptoExtension>());
            js_context.populate_global_ccf_kv(tx);
            js_context.add_extension(
              std::make_shared<ccf::js::extensions::CcfNodeExtension>(
                gov_effects.get(), &tx));
            js_context.add_extension(
              std::make_shared<ccf::js::extensions::CcfNetworkExtension>(
                &network, &tx));
            js_context.populate_global_ccf_gov_actions();

            auto apply_func = js_context.get_exported_function(
              constitution,
              "apply",
              fmt::format("{}[0]", ccf::Tables::CONSTITUTION));

            std::vector<js::core::JSWrappedValue> argv = {
              js_context.new_string(proposal),
              js_context.new_string(proposal_id)};

            auto val = js_context.call_with_rt_options(
              apply_func,
              argv,
              &tx,
              js::core::RuntimeLimitsPolicy::NO_LOWER_THAN_DEFAULTS);

            if (val.is_exception())
            {
              proposal_info.state = ProposalState::FAILED;
              auto [reason, trace] = js_context.error_message();
              if (js_context.interrupt_data.request_timed_out)
              {
                reason = "Operation took too long to complete.";
              }
              proposal_info.failure = ccf::jsgov::Failure{
                fmt::format("Failed to apply(): {}", reason), trace};

              // Update final proposal_info (in KV) again, with failure info
              proposal_info_handle->put(proposal_id, proposal_info);
            }
          }
        }
      }
    }

    nlohmann::json convert_proposal_to_api_format(
      const ProposalId& proposal_id, const ccf::jsgov::ProposalInfo& summary)
    {
      auto response_body = nlohmann::json::object();

      response_body["proposalId"] = proposal_id;
      response_body["proposerId"] = summary.proposer_id;
      response_body["proposalState"] = summary.state;
      response_body["ballotCount"] = summary.ballots.size();

      std::optional<ccf::jsgov::Votes> votes = summary.final_votes;

      if (votes.has_value())
      {
        auto final_votes = nlohmann::json::object();
        for (const auto& [voter_id, vote_result] : *votes)
        {
          final_votes[voter_id.value()] = vote_result;
        }
        response_body["finalVotes"] = final_votes;
      }

      if (summary.vote_failures.has_value())
      {
        auto vote_failures = nlohmann::json::object();
        for (const auto& [failer_id, failure] : *summary.vote_failures)
        {
          vote_failures[failer_id.value()] = failure;
        }
        response_body["voteFailures"] = vote_failures;
      }

      if (summary.failure.has_value())
      {
        auto failure = nlohmann::json::object();
        response_body["failure"] = *summary.failure;
      }

      return response_body;
    }
  }

  void init_proposals_handlers(
    ccf::BaseEndpointRegistry& registry,
    NetworkState& network,
    ccfapp::AbstractNodeContext& node_context)
  {
    //// implementation of TSP interface Proposals
    auto create_proposal = [&](auto& ctx, ApiVersion api_version) {
      switch (api_version)
      {
        case ApiVersion::preview_v1:
        default:
        {
          const auto& cose_ident =
            ctx.template get_caller<ccf::MemberCOSESign1AuthnIdentity>();

          std::span<const uint8_t> proposal_body = cose_ident.content;
          ccf::jsgov::ProposalInfo proposal_info;
          std::optional<std::string> constitution;

          // Construct proposal_id, as digest of request and root
          ProposalId proposal_id;
          std::vector<uint8_t> request_digest;
          {
            auto root_at_read = ctx.tx.get_root_at_read_version();
            if (!root_at_read.has_value())
            {
              detail::set_gov_error(
                ctx.rpc_ctx,
                HTTP_STATUS_INTERNAL_SERVER_ERROR,
                ccf::errors::InternalError,
                "Proposal failed to bind to state.");
              return;
            }

            auto hasher = crypto::make_incremental_sha256();
            hasher->update_hash(root_at_read.value().h);

            request_digest = crypto::sha256(
              cose_ident.signature.data(), cose_ident.signature.size());

            hasher->update_hash(request_digest);

            const crypto::Sha256Hash proposal_hash = hasher->finalise();
            proposal_id = proposal_hash.hex_str();
          }

          // Validate proposal, by calling into JS constitution
          {
            constitution =
              ctx.tx.template ro<ccf::Constitution>(ccf::Tables::CONSTITUTION)
                ->get();
            if (!constitution.has_value())
            {
              detail::set_gov_error(
                ctx.rpc_ctx,
                HTTP_STATUS_INTERNAL_SERVER_ERROR,
                ccf::errors::InternalError,
                "No constitution is set - proposals cannot be evaluated");
              return;
            }

            js::core::Context context(js::TxAccess::GOV_RO);
            context.populate_global_ccf_kv(ctx.tx);

            auto validate_func = context.get_exported_function(
              constitution.value(),
              "validate",
              fmt::format("{}[0]", ccf::Tables::CONSTITUTION));

<<<<<<< HEAD
            proposal_body = cose_ident.content;
            auto proposal_arg = context.new_string_len(
              (char*)proposal_body.data(), proposal_body.size());
=======
            auto proposal_arg = context.new_string_len(proposal_body);
>>>>>>> bb3464a1
            auto validate_result = context.call_with_rt_options(
              validate_func,
              {proposal_arg},
              &ctx.tx,
              js::core::RuntimeLimitsPolicy::NO_LOWER_THAN_DEFAULTS);

            // Handle error cases of validation
            {
              if (validate_result.is_exception())
              {
                auto [reason, trace] = context.error_message();
                if (context.interrupt_data.request_timed_out)
                {
                  reason = "Operation took too long to complete.";
                }
                detail::set_gov_error(
                  ctx.rpc_ctx,
                  HTTP_STATUS_INTERNAL_SERVER_ERROR,
                  ccf::errors::InternalError,
                  fmt::format(
                    "Failed to execute validation: {} {}",
                    reason,
                    trace.value_or("")));
                return;
              }

              if (!validate_result.is_obj())
              {
                detail::set_gov_error(
                  ctx.rpc_ctx,
                  HTTP_STATUS_INTERNAL_SERVER_ERROR,
                  ccf::errors::InternalError,
                  "Validation failed to return an object");
                return;
              }

              std::string description;
              auto desc = validate_result["description"];
              if (desc.is_str())
              {
                description = context.to_str(desc).value_or("");
              }

              auto valid = validate_result["valid"];
              if (!valid.is_true())
              {
                detail::set_gov_error(
                  ctx.rpc_ctx,
                  HTTP_STATUS_BAD_REQUEST,
                  ccf::errors::ProposalFailedToValidate,
                  fmt::format("Proposal failed to validate: {}", description));
                return;
              }
            }

            // Write proposal to KV
            {
              auto proposals_handle =
                ctx.tx.template rw<ccf::jsgov::ProposalMap>(
                  jsgov::Tables::PROPOSALS);
              // Introduce a read dependency, so that if identical proposal
              // creations are in-flight and reading at the same version, all
              // except the first conflict and are re-executed. If we ever
              // produce a proposal ID which already exists, we must have a
              // hash collision.
              if (proposals_handle->has(proposal_id))
              {
                detail::set_gov_error(
                  ctx.rpc_ctx,
                  HTTP_STATUS_INTERNAL_SERVER_ERROR,
                  ccf::errors::InternalError,
                  "Proposal ID collision.");
                return;
              }
              proposals_handle->put(
                proposal_id, {proposal_body.begin(), proposal_body.end()});

              auto proposal_info_handle =
                ctx.tx.template wo<ccf::jsgov::ProposalInfoMap>(
                  jsgov::Tables::PROPOSALS_INFO);

              proposal_info.proposer_id = cose_ident.member_id;
              proposal_info.state = ccf::ProposalState::OPEN;

              proposal_info_handle->put(proposal_id, proposal_info);

              detail::record_cose_governance_history(
                ctx.tx, cose_ident.member_id, cose_ident.envelope);
            }
          }

          // Validate proposal's created_at time
          {
            // created_at, submitted as a binary integer number of seconds
            // since epoch in the COSE Sign1 envelope, is converted to a
            // decimal representation in ASCII, stored as a string, and
            // compared alphanumerically. This is partly to keep governance as
            // text-based as possible, to faciliate audit, but also to be able
            // to benefit from future planned ordering support in the KV. To
            // compare correctly, the string representation needs to be padded
            // with leading zeroes, and must therefore not exceed a fixed
            // digit width. 10 digits is enough to last until November 2286,
            // ie. long enough.
            if (cose_ident.protected_header.gov_msg_created_at > 9'999'999'999)
            {
              detail::set_gov_error(
                ctx.rpc_ctx,
                HTTP_STATUS_BAD_REQUEST,
                ccf::errors::InvalidCreatedAt,
                "Header parameter created_at value is too large");
              return;
            }

            const auto created_at_str = fmt::format(
              "{:0>10}", cose_ident.protected_header.gov_msg_created_at);

            ccf::ProposalId colliding_proposal_id;
            std::string min_created_at;

            const auto subtime_result =
              detail::validate_proposal_submission_time(
                ctx.tx, created_at_str, request_digest, proposal_id);
            switch (subtime_result.status)
            {
              case detail::ProposalSubmissionResult::Status::TooOld:
              {
                detail::set_gov_error(
                  ctx.rpc_ctx,
                  HTTP_STATUS_BAD_REQUEST,
                  ccf::errors::ProposalCreatedTooLongAgo,
                  fmt::format(
                    "Proposal created too long ago, created_at must be greater "
                    "than {}",
                    subtime_result.info));
                return;
              }

              case detail::ProposalSubmissionResult::Status::DuplicateInWindow:
              {
                detail::set_gov_error(
                  ctx.rpc_ctx,
                  HTTP_STATUS_BAD_REQUEST,
                  ccf::errors::ProposalReplay,
                  fmt::format(
                    "Proposal submission replay, already exists as proposal {}",
                    subtime_result.info));
                return;
              }

              case detail::ProposalSubmissionResult::Status::Acceptable:
              {
                break;
              }

              default:
              {
                throw std::runtime_error(
                  "Invalid ProposalSubmissionStatus value");
              }
            }
          }

          // Resolve proposal (may pass immediately)
          {
            detail::resolve_proposal(
              node_context,
              network,
              ctx.tx,
              proposal_id,
              proposal_body,
              proposal_info,
              constitution.value());

            if (proposal_info.state == ProposalState::FAILED)
            {
              // If the proposal failed to apply, we want to discard the tx and
              // not apply its side-effects to the KV state, because it may have
              // failed mid-execution (eg - thrown an exception), in which case
              // we do not want to apply partial writes. Note this differs from
              // a failure that happens after a vote, in that this proposal is
              // not recorded in the KV at all.
              detail::set_gov_error(
                ctx.rpc_ctx,
                HTTP_STATUS_INTERNAL_SERVER_ERROR,
                ccf::errors::InternalError,
                fmt::format("{}", proposal_info.failure));
              return;
            }

            const auto response_body = detail::convert_proposal_to_api_format(
              proposal_id, proposal_info);

            ctx.rpc_ctx->set_response_json(response_body, HTTP_STATUS_OK);
            return;
          }
        }
      }
    };
    registry
      .make_endpoint(
        "/members/proposals:create",
        HTTP_POST,
        api_version_adapter(create_proposal),
        detail::active_member_sig_only_policies("proposal"))
      .set_openapi_hidden(true)
      .install();

    auto withdraw_proposal = [&](auto& ctx, ApiVersion api_version) {
      switch (api_version)
      {
        case ApiVersion::preview_v1:
        default:
        {
          const auto& cose_ident =
            ctx.template get_caller<ccf::MemberCOSESign1AuthnIdentity>();
          ccf::ProposalId proposal_id;

          if (!detail::try_parse_signed_proposal_id(
                cose_ident, ctx.rpc_ctx, proposal_id))
          {
            return;
          }

          auto proposal_info_handle =
            ctx.tx.template rw<ccf::jsgov::ProposalInfoMap>(
              jsgov::Tables::PROPOSALS_INFO);

          // Check proposal exists
          auto proposal_info = proposal_info_handle->get(proposal_id);
          if (!proposal_info.has_value())
          {
            // If it doesn't, then withdrawal is idempotent - we don't know if
            // this previously existed or not, was withdrawn or accepted, but
            // return a 204
            ctx.rpc_ctx->set_response_status(HTTP_STATUS_NO_CONTENT);
            return;
          }

          // Check caller is proposer
          const auto member_id = cose_ident.member_id;
          if (member_id != proposal_info->proposer_id)
          {
            detail::set_gov_error(
              ctx.rpc_ctx,
              HTTP_STATUS_FORBIDDEN,
              ccf::errors::AuthorizationFailed,
              fmt::format(
                "Proposal {} can only be withdrawn by proposer {}, not caller "
                "{}.",
                proposal_id,
                proposal_info->proposer_id,
                member_id));
            return;
          }

          // If proposal is still known, and state is neither OPEN nor
          // WITHDRAWN, return an error - caller has done something wrong
          if (
            proposal_info->state != ProposalState::OPEN &&
            proposal_info->state != ProposalState::WITHDRAWN)
          {
            detail::set_gov_error(
              ctx.rpc_ctx,
              HTTP_STATUS_BAD_REQUEST,
              ccf::errors::ProposalNotOpen,
              fmt::format(
                "Proposal {} is currently in state {} and cannot be withdrawn.",
                proposal_id,
                proposal_info->state));
            return;
          }

          // Check proposal is open - only write withdrawal if currently
          // open
          if (proposal_info->state == ProposalState::OPEN)
          {
            proposal_info->state = ProposalState::WITHDRAWN;
            proposal_info_handle->put(proposal_id, proposal_info.value());

            detail::remove_all_other_non_open_proposals(ctx.tx, proposal_id);
            detail::record_cose_governance_history(
              ctx.tx, cose_ident.member_id, cose_ident.envelope);
          }

          auto response_body = detail::convert_proposal_to_api_format(
            proposal_id, proposal_info.value());

          ctx.rpc_ctx->set_response_json(response_body, HTTP_STATUS_OK);
          return;
        }
      }
    };
    registry
      .make_endpoint(
        "/members/proposals/{proposalId}:withdraw",
        HTTP_POST,
        api_version_adapter(withdraw_proposal),
        detail::active_member_sig_only_policies("withdrawal"))
      .set_openapi_hidden(true)
      .install();

    auto get_proposal = [&](auto& ctx, ApiVersion api_version) {
      switch (api_version)
      {
        case ApiVersion::preview_v1:
        default:
        {
          ccf::ProposalId proposal_id;
          if (!detail::try_parse_proposal_id(ctx.rpc_ctx, proposal_id))
          {
            return;
          }

          auto proposal_info_handle =
            ctx.tx.template ro<ccf::jsgov::ProposalInfoMap>(
              jsgov::Tables::PROPOSALS_INFO);
          auto proposal_info = proposal_info_handle->get(proposal_id);
          if (!proposal_info.has_value())
          {
            detail::set_gov_error(
              ctx.rpc_ctx,
              HTTP_STATUS_NOT_FOUND,
              ccf::errors::ProposalNotFound,
              fmt::format("Could not find proposal {}.", proposal_id));
            return;
          }

          auto response_body = detail::convert_proposal_to_api_format(
            proposal_id, proposal_info.value());

          ctx.rpc_ctx->set_response_json(response_body, HTTP_STATUS_OK);
          return;
        }
      }
    };
    registry
      .make_read_only_endpoint(
        "/members/proposals/{proposalId}",
        HTTP_GET,
        api_version_adapter(get_proposal),
        no_auth_required)
      .set_openapi_hidden(true)
      .install();

    auto list_proposals = [&](auto& ctx, ApiVersion api_version) {
      switch (api_version)
      {
        case ApiVersion::preview_v1:
        default:
        {
          auto proposal_info_handle =
            ctx.tx.template ro<ccf::jsgov::ProposalInfoMap>(
              jsgov::Tables::PROPOSALS_INFO);

          auto proposal_list = nlohmann::json::array();
          proposal_info_handle->foreach(
            [&proposal_list](
              const auto& proposal_id, const auto& proposal_info) {
              auto api_proposal = detail::convert_proposal_to_api_format(
                proposal_id, proposal_info);
              proposal_list.push_back(api_proposal);
              return true;
            });

          auto response_body = nlohmann::json::object();
          response_body["value"] = proposal_list;

          ctx.rpc_ctx->set_response_json(response_body, HTTP_STATUS_OK);
          return;
        }
      }
    };
    registry
      .make_read_only_endpoint(
        "/members/proposals",
        HTTP_GET,
        api_version_adapter(list_proposals),
        no_auth_required)
      .set_openapi_hidden(true)
      .install();

    auto get_actions = [&](auto& ctx, ApiVersion api_version) {
      switch (api_version)
      {
        case ApiVersion::preview_v1:
        default:
        {
          ccf::ProposalId proposal_id;
          if (!detail::try_parse_proposal_id(ctx.rpc_ctx, proposal_id))
          {
            return;
          }

          auto proposal_handle = ctx.tx.template ro<ccf::jsgov::ProposalMap>(
            jsgov::Tables::PROPOSALS);

          const auto proposal = proposal_handle->get(proposal_id);
          if (!proposal.has_value())
          {
            detail::set_gov_error(
              ctx.rpc_ctx,
              HTTP_STATUS_NOT_FOUND,
              ccf::errors::ProposalNotFound,
              fmt::format("Could not find proposal {}.", proposal_id));
            return;
          }

          ctx.rpc_ctx->set_response_status(HTTP_STATUS_OK);
          ctx.rpc_ctx->set_response_body(proposal.value());
          return;
          break;
        }
      }
    };
    registry
      .make_read_only_endpoint(
        "/members/proposals/{proposalId}/actions",
        HTTP_GET,
        api_version_adapter(get_actions),
        no_auth_required)
      .set_openapi_hidden(true)
      .install();

    //// implementation of TSP interface Ballots
    auto submit_ballot =
      [&](ccf::endpoints::EndpointContext& ctx, ApiVersion api_version) {
        switch (api_version)
        {
          case ApiVersion::preview_v1:
          default:
          {
            const auto& cose_ident =
              ctx.template get_caller<ccf::MemberCOSESign1AuthnIdentity>();

            ccf::ProposalId proposal_id;
            if (!detail::try_parse_signed_proposal_id(
                  cose_ident, ctx.rpc_ctx, proposal_id))
            {
              return;
            }

            ccf::MemberId member_id;
            if (!detail::try_parse_signed_member_id(
                  cose_ident, ctx.rpc_ctx, member_id))
            {
              return;
            }

            // Look up proposal info and check expected state
            auto proposal_info_handle =
              ctx.tx.template rw<ccf::jsgov::ProposalInfoMap>(
                jsgov::Tables::PROPOSALS_INFO);
            auto proposal_info = proposal_info_handle->get(proposal_id);
            if (!proposal_info.has_value())
            {
              detail::set_gov_error(
                ctx.rpc_ctx,
                HTTP_STATUS_NOT_FOUND,
                ccf::errors::ProposalNotFound,
                fmt::format("Could not find proposal {}.", proposal_id));
              return;
            }

            if (proposal_info->state != ccf::ProposalState::OPEN)
            {
              detail::set_gov_error(
                ctx.rpc_ctx,
                HTTP_STATUS_BAD_REQUEST,
                ccf::errors::ProposalNotOpen,
                fmt::format(
                  "Proposal {} is currently in state {} - only {} proposals "
                  "can receive votes",
                  proposal_id,
                  proposal_info->state,
                  ProposalState::OPEN));
              return;
            }

            // Look up proposal contents
            auto proposals_handle = ctx.tx.template ro<ccf::jsgov::ProposalMap>(
              ccf::jsgov::Tables::PROPOSALS);
            const auto proposal = proposals_handle->get(proposal_id);
            if (!proposal.has_value())
            {
              detail::set_gov_error(
                ctx.rpc_ctx,
                HTTP_STATUS_NOT_FOUND,
                ccf::errors::ProposalNotFound,
                fmt::format("Could not find proposal {}.", proposal_id));
              return;
            }

            // Parse and validate incoming ballot
            const auto params = nlohmann::json::parse(cose_ident.content);
            const auto ballot_it = params.find("ballot");
            if (ballot_it == params.end() || !ballot_it.value().is_string())
            {
              detail::set_gov_error(
                ctx.rpc_ctx,
                HTTP_STATUS_BAD_REQUEST,
                ccf::errors::InvalidInput,
                "Signed request body is not a JSON object containing required "
                "string field \"ballot\"");
              return;
            }

            // Access constitution to evaluate ballots
            const auto constitution =
              ctx.tx.template ro<ccf::Constitution>(ccf::Tables::CONSTITUTION)
                ->get();
            if (!constitution.has_value())
            {
              detail::set_gov_error(
                ctx.rpc_ctx,
                HTTP_STATUS_INTERNAL_SERVER_ERROR,
                ccf::errors::InternalError,
                "No constitution is set - ballots cannot be evaluated");
              return;
            }

            const auto ballot = ballot_it.value().get<std::string>();

            const auto info_ballot_it = proposal_info->ballots.find(member_id);
            if (info_ballot_it != proposal_info->ballots.end())
            {
              // If ballot matches previously submitted, aim for idempotent
              // matching response
              if (info_ballot_it->second == ballot)
              {
                const auto response_body =
                  detail::convert_proposal_to_api_format(
                    proposal_id, proposal_info.value());

                ctx.rpc_ctx->set_response_json(response_body, HTTP_STATUS_OK);
                return;
              }
              else
              {
                detail::set_gov_error(
                  ctx.rpc_ctx,
                  HTTP_STATUS_BAD_REQUEST,
                  ccf::errors::VoteAlreadyExists,
                  fmt::format(
                    "Different ballot already submitted by {} for {}.",
                    member_id,
                    proposal_id));
                return;
              }
            }

            // Store newly provided ballot
            proposal_info->ballots.insert_or_assign(
              info_ballot_it, member_id, ballot_it.value().get<std::string>());

            detail::record_cose_governance_history(
              ctx.tx, cose_ident.member_id, cose_ident.envelope);

            detail::resolve_proposal(
              node_context,
              network,
              ctx.tx,
              proposal_id,
              proposal.value(),
              proposal_info.value(),
              constitution.value());

            if (proposal_info->state == ProposalState::FAILED)
            {
              // If the proposal failed to apply, we want to discard the tx and
              // not apply its side-effects to the KV state, because it may have
              // failed mid-execution (eg - thrown an exception), in which case
              // we do not want to apply partial writes
              detail::set_gov_error(
                ctx.rpc_ctx,
                HTTP_STATUS_INTERNAL_SERVER_ERROR,
                ccf::errors::InternalError,
                fmt::format("{}", proposal_info->failure));
              return;
            }

            const auto response_body = detail::convert_proposal_to_api_format(
              proposal_id, proposal_info.value());

            ctx.rpc_ctx->set_response_json(response_body, HTTP_STATUS_OK);
            return;
          }
        }
      };
    registry
      .make_endpoint(
        "/members/proposals/{proposalId}/ballots/{memberId}:submit",
        HTTP_POST,
        api_version_adapter(submit_ballot),
        detail::active_member_sig_only_policies("ballot"))
      .set_openapi_hidden(true)
      .install();

    auto get_ballot = [&](auto& ctx, ApiVersion api_version) {
      switch (api_version)
      {
        case ApiVersion::preview_v1:
        default:
        {
          ccf::ProposalId proposal_id;
          if (!detail::try_parse_proposal_id(ctx.rpc_ctx, proposal_id))
          {
            return;
          }

          ccf::MemberId member_id;
          if (!detail::try_parse_member_id(ctx.rpc_ctx, member_id))
          {
            return;
          }

          // Look up proposal
          auto proposal_info_handle =
            ctx.tx.template ro<ccf::jsgov::ProposalInfoMap>(
              ccf::jsgov::Tables::PROPOSALS_INFO);

          // NB: Logically constant (read-only), but non-const so we can
          // eventually move a field out
          auto proposal_info = proposal_info_handle->get(proposal_id);
          if (!proposal_info.has_value())
          {
            detail::set_gov_error(
              ctx.rpc_ctx,
              HTTP_STATUS_NOT_FOUND,
              ccf::errors::ProposalNotFound,
              fmt::format("Proposal {} does not exist.", proposal_id));
            return;
          }

          // Look up ballot
          auto ballot_it = proposal_info->ballots.find(member_id);
          if (ballot_it == proposal_info->ballots.end())
          {
            detail::set_gov_error(
              ctx.rpc_ctx,
              HTTP_STATUS_NOT_FOUND,
              ccf::errors::VoteNotFound,
              fmt::format(
                "Member {} has not voted for proposal {}.",
                member_id,
                proposal_id));
            return;
          }

          // Return the raw ballot, with appropriate content-type
          ctx.rpc_ctx->set_response_status(HTTP_STATUS_OK);
          ctx.rpc_ctx->set_response_body(std::move(ballot_it->second));
          ctx.rpc_ctx->set_response_header(
            http::headers::CONTENT_TYPE,
            http::headervalues::contenttype::JAVASCRIPT);
          return;
        }
      }
    };
    registry
      .make_read_only_endpoint(
        "/members/proposals/{proposalId}/ballots/{memberId}",
        HTTP_GET,
        api_version_adapter(get_ballot),
        no_auth_required)
      .set_openapi_hidden(true)
      .install();
  }
}<|MERGE_RESOLUTION|>--- conflicted
+++ resolved
@@ -454,13 +454,7 @@
               "validate",
               fmt::format("{}[0]", ccf::Tables::CONSTITUTION));
 
-<<<<<<< HEAD
-            proposal_body = cose_ident.content;
-            auto proposal_arg = context.new_string_len(
-              (char*)proposal_body.data(), proposal_body.size());
-=======
-            auto proposal_arg = context.new_string_len(proposal_body);
->>>>>>> bb3464a1
+            auto proposal_arg = context.new_string_len(cose_ident.content);
             auto validate_result = context.call_with_rt_options(
               validate_func,
               {proposal_arg},
