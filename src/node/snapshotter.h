// Copyright (c) Microsoft Corporation. All rights reserved.
// Licensed under the Apache 2.0 License.
#pragma once

#include "consensus/ledger_enclave_types.h"
#include "crypto/hash.h"
#include "ds/ccf_assert.h"
#include "ds/logger.h"
#include "ds/spin_lock.h"
#include "ds/thread_messaging.h"
#include "kv/kv_types.h"
#include "node/snapshot_evidence.h"

#include <deque>

namespace ccf
{
  class Snapshotter : public std::enable_shared_from_this<Snapshotter>
  {
  private:
    ringbuffer::WriterPtr to_host;
    SpinLock lock;

    NetworkState& network;

    size_t snapshot_tx_interval;

    // Index at which the lastest snapshot was generated
    consensus::Index last_snapshot_idx = 0;

    // Indices at which a snapshot will be next generated
    std::deque<consensus::Index> next_snapshot_indices;

    size_t get_execution_thread()
    {
      // Generate on main thread if there are no worker threads. Otherwise,
      // round robin on worker threads.
      if (threading::ThreadMessaging::thread_count > 1)
      {
        static size_t generation_count = 0;
        return (generation_count++ % threading::ThreadMessaging::thread_count) +
          1;
      }
      else
      {
        return threading::MAIN_THREAD_ID;
      }
    }

    void record_snapshot(
      consensus::Index idx, const std::vector<uint8_t>& serialised_snapshot)
    {
      RINGBUFFER_WRITE_MESSAGE(
        consensus::ledger_snapshot, to_host, idx, serialised_snapshot);
    }

    struct SnapshotMsg
    {
      std::shared_ptr<Snapshotter> self;
      std::unique_ptr<kv::AbstractStore::AbstractSnapshot> snapshot;
    };

    static void snapshot_cb(std::unique_ptr<threading::Tmsg<SnapshotMsg>> msg)
    {
      msg->data.self->snapshot_(std::move(msg->data.snapshot));
    }

    void snapshot_(
      std::unique_ptr<kv::AbstractStore::AbstractSnapshot> snapshot)
    {
      auto snapshot_idx = snapshot->get_version();

      auto serialised_snapshot =
        network.tables->serialise_snapshot(std::move(snapshot));

      kv::Tx tx;
      auto view = tx.get_view(network.snapshot_evidence);
      auto snapshot_hash = crypto::Sha256Hash(serialised_snapshot);
      view->put(0, {snapshot_hash, snapshot_idx});

      auto rc = tx.commit();
      if (rc != kv::CommitSuccess::OK)
      {
        LOG_FAIL_FMT(
          "Could not commit snapshot evidence for idx {}: {}",
          snapshot_idx,
          rc);
        return;
      }

      record_snapshot(snapshot_idx, serialised_snapshot);

      LOG_DEBUG_FMT(
        "Snapshot successfully generated for idx {}: {}",
        snapshot_idx,
        snapshot_hash);
    }

  public:
    Snapshotter(
      ringbuffer::AbstractWriterFactory& writer_factory,
      NetworkState& network_,
      size_t snapshot_tx_interval_) :
      to_host(writer_factory.create_writer_to_outside()),
      network(network_),
      snapshot_tx_interval(snapshot_tx_interval_)
    {
      next_snapshot_indices.push_back(last_snapshot_idx);
    }

    void set_last_snapshot_idx(consensus::Index idx)
    {
      // Warning: Should only be called once, after a snapshot has been applied
      std::lock_guard<SpinLock> guard(lock);

      last_snapshot_idx = idx;

      next_snapshot_indices.clear();
      next_snapshot_indices.push_back(last_snapshot_idx);
    }

    void snapshot(consensus::Index idx)
    {
      std::lock_guard<SpinLock> guard(lock);

      CCF_ASSERT_FMT(
        idx >= last_snapshot_idx,
        "Cannot snapshot at idx {} which is earlier than last snapshot idx "
        "{}",
        idx,
        last_snapshot_idx);

<<<<<<< HEAD
      if (idx - last_snapshot_idx >= snapshot_interval)
=======
      if (idx - last_snapshot_idx > snapshot_tx_interval)
>>>>>>> 136f64e5
      {
        auto msg = std::make_unique<threading::Tmsg<SnapshotMsg>>(&snapshot_cb);
        msg->data.self = shared_from_this();
        msg->data.snapshot = network.tables->snapshot(idx);

        last_snapshot_idx = idx;
        threading::ThreadMessaging::thread_messaging.add_task(
          get_execution_thread(), std::move(msg));
      }
    }

    void compact(consensus::Index idx)
    {
      std::lock_guard<SpinLock> guard(lock);

      while (!next_snapshot_indices.empty() &&
             (next_snapshot_indices.front() < idx))
      {
        next_snapshot_indices.pop_front();
      }

      if (next_snapshot_indices.empty())
      {
        next_snapshot_indices.push_back(last_snapshot_idx);
      }
    }

    bool requires_snapshot(consensus::Index idx)
    {
      std::lock_guard<SpinLock> guard(lock);

      // Returns true if the idx will require the generation of a snapshot
      if ((idx - next_snapshot_indices.back()) >= snapshot_tx_interval)
      {
        next_snapshot_indices.push_back(idx);
        return true;
      }
      return false;
    }

    void rollback(consensus::Index idx)
    {
      std::lock_guard<SpinLock> guard(lock);

      while (!next_snapshot_indices.empty() &&
             (next_snapshot_indices.back() > idx))
      {
        next_snapshot_indices.pop_back();
      }

      if (next_snapshot_indices.empty())
      {
        next_snapshot_indices.push_back(last_snapshot_idx);
      }
    }
  };
}<|MERGE_RESOLUTION|>--- conflicted
+++ resolved
@@ -130,11 +130,7 @@
         idx,
         last_snapshot_idx);
 
-<<<<<<< HEAD
       if (idx - last_snapshot_idx >= snapshot_interval)
-=======
-      if (idx - last_snapshot_idx > snapshot_tx_interval)
->>>>>>> 136f64e5
       {
         auto msg = std::make_unique<threading::Tmsg<SnapshotMsg>>(&snapshot_cb);
         msg->data.self = shared_from_this();
