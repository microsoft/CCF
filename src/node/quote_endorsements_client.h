// Copyright (c) Microsoft Corporation. All rights reserved.
// Licensed under the Apache 2.0 License.
#pragma once

#include "ccf/pal/attestation.h"
#include "enclave/rpc_sessions.h"
#include "http/curl.h"

namespace ccf
{
  using QuoteEndorsementsFetchedCallback =
    std::function<void(std::vector<uint8_t>&& endorsements)>;
  using Server = pal::snp::EndorsementEndpointsConfiguration::Server;

  static inline size_t max_retries_count(const Server& server)
  {
    // Each server should contain at least one endpoint definition
    if (server.empty())
    {
      throw std::logic_error(
        "No endpoints defined in SNP attestation collateral server");
    }

    // If multiple endpoints are defined, the max_retries_count of the first
    // if the maximum number of retries for the server.
    return server.front().max_retries_count;
  }

  // Resilient client to fetch attestation report endorsement certificate.
  class QuoteEndorsementsClient
    : public std::enable_shared_from_this<QuoteEndorsementsClient>
  {
  private:
    using EndpointInfo =
      pal::snp::EndorsementEndpointsConfiguration::EndpointInfo;

    // Resend request after this interval if no response was received from
    // remote server
    static constexpr size_t server_connection_timeout_s = 3;

    std::shared_ptr<RPCSessions> rpcsessions;

    pal::snp::EndorsementEndpointsConfiguration config;
    QuoteEndorsementsFetchedCallback done_cb;

    std::vector<uint8_t> endorsements_pem;

    ccf::pal::Mutex lock;

    // Uniquely identify each received request. We assume that this client sends
    // requests in series, after receiving the response to each one or after a
    // long timeout.
<<<<<<< HEAD
    size_t last_received_request_id = 0;
=======
>>>>>>> 00ba5f6b
    size_t last_submitted_request_id = 0;
    bool has_completed = false;
    size_t server_retries_count = 0;

    struct QuoteEndorsementsClientMsg
    {
      QuoteEndorsementsClientMsg(
        const std::shared_ptr<QuoteEndorsementsClient>& self_,
        const Server& server_) :
        self(self_),
        server(server_)
      {}

      std::shared_ptr<QuoteEndorsementsClient> self;
      Server server;
    };

    struct QuoteEndorsementsClientTimeoutMsg
    {
      QuoteEndorsementsClientTimeoutMsg(
        const std::shared_ptr<QuoteEndorsementsClient>& self_,
        const EndpointInfo& endpoint_,
        size_t request_id_) :
        self(self_),
        endpoint(endpoint_),
        request_id(request_id_)
      {}

      std::shared_ptr<QuoteEndorsementsClient> self;
      EndpointInfo endpoint;
      size_t request_id;
    };

<<<<<<< HEAD
=======
    std::shared_ptr<ClientSession> create_unauthenticated_client()
    {
      // Note: server CA is not checked here as this client is not sending
      // private data. If the server was malicious and the certificate chain was
      // bogus, the verification of the endorsement of the quote would fail
      // anyway.
      return rpcsessions->create_client(std::make_shared<::tls::Cert>(
        nullptr, std::nullopt, std::nullopt, std::nullopt, false));
    }

    std::shared_ptr<ClientSession> create_unencrypted_client()
    {
      return rpcsessions->create_unencrypted_client();
    }

    void send_request(
      const std::shared_ptr<ClientSession>& client,
      const EndpointInfo& endpoint)
    {
      auto request_id = ++last_submitted_request_id;
      {
        ::http::Request r(endpoint.uri, HTTP_GET);
        for (auto const& [k, v] : endpoint.params)
        {
          r.set_query_param(k, v);
        }
        for (auto const& [k, v] : endpoint.headers)
        {
          r.set_header(k, v);
        }
        r.set_header(http::headers::HOST, endpoint.host);

        LOG_INFO_FMT(
          "Fetching endorsements for attestation report at {}{}{}",
          endpoint,
          r.get_path(),
          r.get_formatted_query());
        client->send_request(std::move(r));
      }

      // Start watchdog to send request on new server if it is unresponsive
      auto msg = std::make_unique<
        ::threading::Tmsg<QuoteEndorsementsClientTimeoutMsg>>(
        [](std::unique_ptr<::threading::Tmsg<QuoteEndorsementsClientTimeoutMsg>>
             msg) {
          std::lock_guard<ccf::pal::Mutex> guard(msg->data.self->lock);
          if (msg->data.self->has_completed)
          {
            return;
          }
          if (msg->data.request_id >= msg->data.self->last_submitted_request_id)
          {
            auto& servers = msg->data.self->config.servers;
            // Should always contain at least one server,
            // installed by ccf::pal::make_endorsement_endpoint_configuration()
            if (servers.empty())
            {
              throw std::logic_error(
                "No server specified to fetch endorsements");
            }

            msg->data.self->server_retries_count++;
            if (
              msg->data.self->server_retries_count >=
              max_retries_count(servers.front()))
            {
              if (servers.size() > 1)
              {
                // Move on to next server if we have passed max retries count
                servers.pop_front();
              }
              else
              {
                auto& server = servers.front();
                LOG_FAIL_FMT(
                  "Giving up retrying fetching attestation endorsements from "
                  "{} after {} attempts",
                  server.front().host,
                  server.front().max_retries_count);
                throw ccf::pal::AttestationCollateralFetchingTimeout(
                  "Timed out fetching attestation endorsements from all "
                  "configured servers");
                return;
              }
            }

            msg->data.self->fetch(servers.front());
          }
        },
        shared_from_this(),
        endpoint,
        request_id);

      ::threading::ThreadMessaging::instance().add_task_after(
        std::move(msg),
        std::chrono::milliseconds(server_connection_timeout_s * 1000));
    }

>>>>>>> 00ba5f6b
    void handle_success_response(
      std::vector<uint8_t>&& data, const EndpointInfo& response_endpoint)
    {
      // We may receive a response to an in-flight request after having
      // fetched all endorsements
      auto& server = config.servers.front();
      if (server.empty())
      {
        return;
      }
      auto endpoint = server.front();
      if (has_completed || response_endpoint != endpoint)
      {
        return;
      }

      if (response_endpoint.response_is_der)
      {
        auto raw = ccf::crypto::cert_der_to_pem(data).raw();
        endorsements_pem.insert(endorsements_pem.end(), raw.begin(), raw.end());
      }
      else if (response_endpoint.response_is_thim_json)
      {
        auto j = nlohmann::json::parse(data);
        auto vcekCert = j.at("vcekCert").get<std::string>();
        auto certificateChain = j.at("certificateChain").get<std::string>();
        endorsements_pem.insert(
          endorsements_pem.end(), vcekCert.begin(), vcekCert.end());
        endorsements_pem.insert(
          endorsements_pem.end(),
          certificateChain.begin(),
          certificateChain.end());
      }
      else
      {
        endorsements_pem.insert(
          endorsements_pem.end(), data.begin(), data.end());
      }

      server.pop_front();
      if (server.empty())
      {
        LOG_INFO_FMT("Complete endorsement chain successfully retrieved");
        LOG_INFO_FMT(
          "{}", std::string(endorsements_pem.begin(), endorsements_pem.end()));
        has_completed = true;
        done_cb(std::move(endorsements_pem));
      }
      else
      {
        fetch(server);
      }
    }

    std::string get_formatted_query(
      const std::map<std::string, std::string> params) const
    {
      std::string formatted_query;
      bool first = true;
      for (const auto& it : params)
      {
        formatted_query +=
          fmt::format("{}{}={}", (first ? '?' : '&'), it.first, it.second);
        first = false;
      }
      return formatted_query;
    }

    void fetch(const Server& server)
    {
      auto request_id = ++last_submitted_request_id;
      auto endpoint = server.front();

      auto request = std::make_unique<curl::CurlRequest>();

      // set curl get
      CHECK_CURL_EASY_SETOPT(request->get_easy_handle(), CURLOPT_HTTPGET, 1L);

      request->url = fmt::format(
        "{}://{}:{}/{}{}",
        endpoint.tls ? "https" : "http",
        endpoint.host,
        endpoint.port,
        endpoint.uri,
        get_formatted_query(endpoint.params));

      if (endpoint.tls)
      {
        // Note: server CA is not checked here as this client is not sending
        // private data. If the server was malicious and the certificate chain
        // was bogus, the verification of the endorsement of the quote would
        // fail anyway.
        CHECK_CURL_EASY_SETOPT(
          request->get_easy_handle(), CURLOPT_SSL_VERIFYHOST, 0L);
        CHECK_CURL_EASY_SETOPT(
          request->get_easy_handle(), CURLOPT_SSL_VERIFYPEER, 0L);
        CHECK_CURL_EASY_SETOPT(
          request->get_easy_handle(), CURLOPT_SSL_VERIFYSTATUS, 0L);
      }

      for (auto const& [k, v] : endpoint.headers)
      {
        request->set_header(k, v);
      }
      request->set_header(http::headers::HOST, endpoint.host);

      request->set_response_callback([this, server, endpoint](
                                       curl::CurlRequest& request) {
        std::lock_guard<ccf::pal::Mutex> guard(this->lock);
        auto* response = request.response.get();

<<<<<<< HEAD
        last_received_request_id++;

        if (response->status_code == HTTP_STATUS_OK)
        {
          LOG_INFO_FMT(
            "Successfully retrieved endorsements for attestation report: "
            "{} bytes",
            response->buffer.size());

          handle_success_response(std::move(response->buffer), endpoint);
          return;
        }

        LOG_DEBUG_FMT(
          "Error fetching endorsements for attestation report: {}",
          response->status_code);
        if (response->status_code == HTTP_STATUS_TOO_MANY_REQUESTS)
        {
          constexpr size_t default_retry_after_s = 3;
          size_t retry_after_s = default_retry_after_s;
          auto h = response->headers.find(http::headers::RETRY_AFTER);
          if (h != response->headers.end())
=======
          if (status == HTTP_STATUS_OK)
>>>>>>> 00ba5f6b
          {
            const auto& retry_after_value = h->second;
            // If value is invalid, retry_after_s is unchanged
            std::from_chars(
              retry_after_value.data(),
              retry_after_value.data() + retry_after_value.size(),
              retry_after_s);
          }

          auto msg =
            std::make_unique<::threading::Tmsg<QuoteEndorsementsClientMsg>>(
              [](std::unique_ptr<::threading::Tmsg<QuoteEndorsementsClientMsg>>
                   msg) { msg->data.self->fetch(msg->data.server); },
              shared_from_this(),
              server);

          LOG_INFO_FMT(
            "{} endorsements endpoint had too many requests. Retrying "
            "in {}s",
            endpoint,
            retry_after_s);

          ::threading::ThreadMessaging::instance().add_task_after(
            std::move(msg), std::chrono::milliseconds(retry_after_s * 1000));
        }
        return;
      });

      // Start watchdog to send request on new server if it is unresponsive
      auto msg = std::make_unique<
        ::threading::Tmsg<QuoteEndorsementsClientTimeoutMsg>>(
        [](std::unique_ptr<::threading::Tmsg<QuoteEndorsementsClientTimeoutMsg>>
             msg) {
          std::lock_guard<ccf::pal::Mutex> guard(msg->data.self->lock);
          if (msg->data.self->has_completed)
          {
            return;
          }
          if (msg->data.request_id >= msg->data.self->last_submitted_request_id)
          {
            auto& servers = msg->data.self->config.servers;
            // Should always contain at least one server,
            // installed by ccf::pal::make_endorsement_endpoint_configuration()
            if (servers.empty())
            {
              throw std::logic_error(
                "No server specified to fetch endorsements");
            }

            msg->data.self->server_retries_count++;
            if (
              msg->data.self->server_retries_count >=
              max_retries_count(servers.front()))
            {
              if (servers.size() > 1)
              {
                // Move on to next server if we have passed max retries count
                servers.pop_front();
              }
              else
              {
                auto& server = servers.front();
                LOG_FAIL_FMT(
                  "Giving up retrying fetching attestation endorsements from "
                  "{} after {} attempts",
                  server.front().host,
                  server.front().max_retries_count);
                throw ccf::pal::AttestationCollateralFetchingTimeout(
                  "Timed out fetching attestation endorsements from all "
                  "configured servers");
                return;
              }
            }

            msg->data.self->fetch(servers.front());
          }
        },
        shared_from_this(),
        endpoint,
        request_id);

      ::threading::ThreadMessaging::instance().add_task_after(
        std::move(msg),
        std::chrono::milliseconds(server_connection_timeout_s * 1000));

      LOG_INFO_FMT(
        "Fetching endorsements for attestation report at {}", request->url);

      curl::CurlRequest::attach_to_multi_curl(
        curl::CurlmLibuvContextSingleton::get_instance().curlm(), request);
    }

  public:
    QuoteEndorsementsClient(
      const std::shared_ptr<RPCSessions>& rpcsessions_,
      const pal::snp::EndorsementEndpointsConfiguration& config_,
      QuoteEndorsementsFetchedCallback cb) :
      rpcsessions(rpcsessions_),
      config(config_),
      done_cb(cb) {};

    void fetch_endorsements()
    {
      std::lock_guard<ccf::pal::Mutex> guard(this->lock);
      auto const& server = config.servers.front();
      if (server.empty())
      {
        throw std::logic_error("No server specified to fetch endorsements");
      }
      fetch(server);
    }
  };
}<|MERGE_RESOLUTION|>--- conflicted
+++ resolved
@@ -50,10 +50,6 @@
     // Uniquely identify each received request. We assume that this client sends
     // requests in series, after receiving the response to each one or after a
     // long timeout.
-<<<<<<< HEAD
-    size_t last_received_request_id = 0;
-=======
->>>>>>> 00ba5f6b
     size_t last_submitted_request_id = 0;
     bool has_completed = false;
     size_t server_retries_count = 0;
@@ -87,47 +83,164 @@
       size_t request_id;
     };
 
-<<<<<<< HEAD
-=======
-    std::shared_ptr<ClientSession> create_unauthenticated_client()
-    {
-      // Note: server CA is not checked here as this client is not sending
-      // private data. If the server was malicious and the certificate chain was
-      // bogus, the verification of the endorsement of the quote would fail
-      // anyway.
-      return rpcsessions->create_client(std::make_shared<::tls::Cert>(
-        nullptr, std::nullopt, std::nullopt, std::nullopt, false));
-    }
-
-    std::shared_ptr<ClientSession> create_unencrypted_client()
-    {
-      return rpcsessions->create_unencrypted_client();
-    }
-
-    void send_request(
-      const std::shared_ptr<ClientSession>& client,
-      const EndpointInfo& endpoint)
+    void handle_success_response(
+      std::vector<uint8_t>&& data, const EndpointInfo& response_endpoint)
+    {
+      // We may receive a response to an in-flight request after having
+      // fetched all endorsements
+      auto& server = config.servers.front();
+      if (server.empty())
+      {
+        return;
+      }
+      auto endpoint = server.front();
+      if (has_completed || response_endpoint != endpoint)
+      {
+        return;
+      }
+
+      if (response_endpoint.response_is_der)
+      {
+        auto raw = ccf::crypto::cert_der_to_pem(data).raw();
+        endorsements_pem.insert(endorsements_pem.end(), raw.begin(), raw.end());
+      }
+      else if (response_endpoint.response_is_thim_json)
+      {
+        auto j = nlohmann::json::parse(data);
+        auto vcekCert = j.at("vcekCert").get<std::string>();
+        auto certificateChain = j.at("certificateChain").get<std::string>();
+        endorsements_pem.insert(
+          endorsements_pem.end(), vcekCert.begin(), vcekCert.end());
+        endorsements_pem.insert(
+          endorsements_pem.end(),
+          certificateChain.begin(),
+          certificateChain.end());
+      }
+      else
+      {
+        endorsements_pem.insert(
+          endorsements_pem.end(), data.begin(), data.end());
+      }
+
+      server.pop_front();
+      if (server.empty())
+      {
+        LOG_INFO_FMT("Complete endorsement chain successfully retrieved");
+        LOG_INFO_FMT(
+          "{}", std::string(endorsements_pem.begin(), endorsements_pem.end()));
+        has_completed = true;
+        done_cb(std::move(endorsements_pem));
+      }
+      else
+      {
+        fetch(server);
+      }
+    }
+
+    std::string get_formatted_query(
+      const std::map<std::string, std::string> params) const
+    {
+      std::string formatted_query;
+      bool first = true;
+      for (const auto& it : params)
+      {
+        formatted_query +=
+          fmt::format("{}{}={}", (first ? '?' : '&'), it.first, it.second);
+        first = false;
+      }
+      return formatted_query;
+    }
+
+    void fetch(const Server& server)
     {
       auto request_id = ++last_submitted_request_id;
-      {
-        ::http::Request r(endpoint.uri, HTTP_GET);
-        for (auto const& [k, v] : endpoint.params)
+      auto endpoint = server.front();
+
+      auto request = std::make_unique<curl::CurlRequest>();
+
+      // set curl get
+      CHECK_CURL_EASY_SETOPT(request->get_easy_handle(), CURLOPT_HTTPGET, 1L);
+
+      request->url = fmt::format(
+        "{}://{}:{}/{}{}",
+        endpoint.tls ? "https" : "http",
+        endpoint.host,
+        endpoint.port,
+        endpoint.uri,
+        get_formatted_query(endpoint.params));
+
+      if (endpoint.tls)
+      {
+        // Note: server CA is not checked here as this client is not sending
+        // private data. If the server was malicious and the certificate chain
+        // was bogus, the verification of the endorsement of the quote would
+        // fail anyway.
+        CHECK_CURL_EASY_SETOPT(
+          request->get_easy_handle(), CURLOPT_SSL_VERIFYHOST, 0L);
+        CHECK_CURL_EASY_SETOPT(
+          request->get_easy_handle(), CURLOPT_SSL_VERIFYPEER, 0L);
+        CHECK_CURL_EASY_SETOPT(
+          request->get_easy_handle(), CURLOPT_SSL_VERIFYSTATUS, 0L);
+      }
+
+      for (auto const& [k, v] : endpoint.headers)
+      {
+        request->set_header(k, v);
+      }
+      request->set_header(http::headers::HOST, endpoint.host);
+
+      request->set_response_callback([this, server, endpoint](
+                                       curl::CurlRequest& request) {
+        std::lock_guard<ccf::pal::Mutex> guard(this->lock);
+        auto* response = request.response.get();
+
+        if (response->status_code == HTTP_STATUS_OK)
         {
-          r.set_query_param(k, v);
+          LOG_INFO_FMT(
+            "Successfully retrieved endorsements for attestation report: "
+            "{} bytes",
+            response->buffer.size());
+
+          handle_success_response(std::move(response->buffer), endpoint);
+          return;
         }
-        for (auto const& [k, v] : endpoint.headers)
+
+        LOG_DEBUG_FMT(
+          "Error fetching endorsements for attestation report: {}",
+          response->status_code);
+        if (response->status_code == HTTP_STATUS_TOO_MANY_REQUESTS)
         {
-          r.set_header(k, v);
+          constexpr size_t default_retry_after_s = 3;
+          size_t retry_after_s = default_retry_after_s;
+          auto h = response->headers.find(http::headers::RETRY_AFTER);
+          if (h != response->headers.end())
+          {
+            const auto& retry_after_value = h->second;
+            // If value is invalid, retry_after_s is unchanged
+            std::from_chars(
+              retry_after_value.data(),
+              retry_after_value.data() + retry_after_value.size(),
+              retry_after_s);
+          }
+
+          auto msg =
+            std::make_unique<::threading::Tmsg<QuoteEndorsementsClientMsg>>(
+              [](std::unique_ptr<::threading::Tmsg<QuoteEndorsementsClientMsg>>
+                   msg) { msg->data.self->fetch(msg->data.server); },
+              shared_from_this(),
+              server);
+
+          LOG_INFO_FMT(
+            "{} endorsements endpoint had too many requests. Retrying "
+            "in {}s",
+            endpoint,
+            retry_after_s);
+
+          ::threading::ThreadMessaging::instance().add_task_after(
+            std::move(msg), std::chrono::milliseconds(retry_after_s * 1000));
         }
-        r.set_header(http::headers::HOST, endpoint.host);
-
-        LOG_INFO_FMT(
-          "Fetching endorsements for attestation report at {}{}{}",
-          endpoint,
-          r.get_path(),
-          r.get_formatted_query());
-        client->send_request(std::move(r));
-      }
+        return;
+      });
 
       // Start watchdog to send request on new server if it is unresponsive
       auto msg = std::make_unique<
@@ -185,230 +298,6 @@
       ::threading::ThreadMessaging::instance().add_task_after(
         std::move(msg),
         std::chrono::milliseconds(server_connection_timeout_s * 1000));
-    }
-
->>>>>>> 00ba5f6b
-    void handle_success_response(
-      std::vector<uint8_t>&& data, const EndpointInfo& response_endpoint)
-    {
-      // We may receive a response to an in-flight request after having
-      // fetched all endorsements
-      auto& server = config.servers.front();
-      if (server.empty())
-      {
-        return;
-      }
-      auto endpoint = server.front();
-      if (has_completed || response_endpoint != endpoint)
-      {
-        return;
-      }
-
-      if (response_endpoint.response_is_der)
-      {
-        auto raw = ccf::crypto::cert_der_to_pem(data).raw();
-        endorsements_pem.insert(endorsements_pem.end(), raw.begin(), raw.end());
-      }
-      else if (response_endpoint.response_is_thim_json)
-      {
-        auto j = nlohmann::json::parse(data);
-        auto vcekCert = j.at("vcekCert").get<std::string>();
-        auto certificateChain = j.at("certificateChain").get<std::string>();
-        endorsements_pem.insert(
-          endorsements_pem.end(), vcekCert.begin(), vcekCert.end());
-        endorsements_pem.insert(
-          endorsements_pem.end(),
-          certificateChain.begin(),
-          certificateChain.end());
-      }
-      else
-      {
-        endorsements_pem.insert(
-          endorsements_pem.end(), data.begin(), data.end());
-      }
-
-      server.pop_front();
-      if (server.empty())
-      {
-        LOG_INFO_FMT("Complete endorsement chain successfully retrieved");
-        LOG_INFO_FMT(
-          "{}", std::string(endorsements_pem.begin(), endorsements_pem.end()));
-        has_completed = true;
-        done_cb(std::move(endorsements_pem));
-      }
-      else
-      {
-        fetch(server);
-      }
-    }
-
-    std::string get_formatted_query(
-      const std::map<std::string, std::string> params) const
-    {
-      std::string formatted_query;
-      bool first = true;
-      for (const auto& it : params)
-      {
-        formatted_query +=
-          fmt::format("{}{}={}", (first ? '?' : '&'), it.first, it.second);
-        first = false;
-      }
-      return formatted_query;
-    }
-
-    void fetch(const Server& server)
-    {
-      auto request_id = ++last_submitted_request_id;
-      auto endpoint = server.front();
-
-      auto request = std::make_unique<curl::CurlRequest>();
-
-      // set curl get
-      CHECK_CURL_EASY_SETOPT(request->get_easy_handle(), CURLOPT_HTTPGET, 1L);
-
-      request->url = fmt::format(
-        "{}://{}:{}/{}{}",
-        endpoint.tls ? "https" : "http",
-        endpoint.host,
-        endpoint.port,
-        endpoint.uri,
-        get_formatted_query(endpoint.params));
-
-      if (endpoint.tls)
-      {
-        // Note: server CA is not checked here as this client is not sending
-        // private data. If the server was malicious and the certificate chain
-        // was bogus, the verification of the endorsement of the quote would
-        // fail anyway.
-        CHECK_CURL_EASY_SETOPT(
-          request->get_easy_handle(), CURLOPT_SSL_VERIFYHOST, 0L);
-        CHECK_CURL_EASY_SETOPT(
-          request->get_easy_handle(), CURLOPT_SSL_VERIFYPEER, 0L);
-        CHECK_CURL_EASY_SETOPT(
-          request->get_easy_handle(), CURLOPT_SSL_VERIFYSTATUS, 0L);
-      }
-
-      for (auto const& [k, v] : endpoint.headers)
-      {
-        request->set_header(k, v);
-      }
-      request->set_header(http::headers::HOST, endpoint.host);
-
-      request->set_response_callback([this, server, endpoint](
-                                       curl::CurlRequest& request) {
-        std::lock_guard<ccf::pal::Mutex> guard(this->lock);
-        auto* response = request.response.get();
-
-<<<<<<< HEAD
-        last_received_request_id++;
-
-        if (response->status_code == HTTP_STATUS_OK)
-        {
-          LOG_INFO_FMT(
-            "Successfully retrieved endorsements for attestation report: "
-            "{} bytes",
-            response->buffer.size());
-
-          handle_success_response(std::move(response->buffer), endpoint);
-          return;
-        }
-
-        LOG_DEBUG_FMT(
-          "Error fetching endorsements for attestation report: {}",
-          response->status_code);
-        if (response->status_code == HTTP_STATUS_TOO_MANY_REQUESTS)
-        {
-          constexpr size_t default_retry_after_s = 3;
-          size_t retry_after_s = default_retry_after_s;
-          auto h = response->headers.find(http::headers::RETRY_AFTER);
-          if (h != response->headers.end())
-=======
-          if (status == HTTP_STATUS_OK)
->>>>>>> 00ba5f6b
-          {
-            const auto& retry_after_value = h->second;
-            // If value is invalid, retry_after_s is unchanged
-            std::from_chars(
-              retry_after_value.data(),
-              retry_after_value.data() + retry_after_value.size(),
-              retry_after_s);
-          }
-
-          auto msg =
-            std::make_unique<::threading::Tmsg<QuoteEndorsementsClientMsg>>(
-              [](std::unique_ptr<::threading::Tmsg<QuoteEndorsementsClientMsg>>
-                   msg) { msg->data.self->fetch(msg->data.server); },
-              shared_from_this(),
-              server);
-
-          LOG_INFO_FMT(
-            "{} endorsements endpoint had too many requests. Retrying "
-            "in {}s",
-            endpoint,
-            retry_after_s);
-
-          ::threading::ThreadMessaging::instance().add_task_after(
-            std::move(msg), std::chrono::milliseconds(retry_after_s * 1000));
-        }
-        return;
-      });
-
-      // Start watchdog to send request on new server if it is unresponsive
-      auto msg = std::make_unique<
-        ::threading::Tmsg<QuoteEndorsementsClientTimeoutMsg>>(
-        [](std::unique_ptr<::threading::Tmsg<QuoteEndorsementsClientTimeoutMsg>>
-             msg) {
-          std::lock_guard<ccf::pal::Mutex> guard(msg->data.self->lock);
-          if (msg->data.self->has_completed)
-          {
-            return;
-          }
-          if (msg->data.request_id >= msg->data.self->last_submitted_request_id)
-          {
-            auto& servers = msg->data.self->config.servers;
-            // Should always contain at least one server,
-            // installed by ccf::pal::make_endorsement_endpoint_configuration()
-            if (servers.empty())
-            {
-              throw std::logic_error(
-                "No server specified to fetch endorsements");
-            }
-
-            msg->data.self->server_retries_count++;
-            if (
-              msg->data.self->server_retries_count >=
-              max_retries_count(servers.front()))
-            {
-              if (servers.size() > 1)
-              {
-                // Move on to next server if we have passed max retries count
-                servers.pop_front();
-              }
-              else
-              {
-                auto& server = servers.front();
-                LOG_FAIL_FMT(
-                  "Giving up retrying fetching attestation endorsements from "
-                  "{} after {} attempts",
-                  server.front().host,
-                  server.front().max_retries_count);
-                throw ccf::pal::AttestationCollateralFetchingTimeout(
-                  "Timed out fetching attestation endorsements from all "
-                  "configured servers");
-                return;
-              }
-            }
-
-            msg->data.self->fetch(servers.front());
-          }
-        },
-        shared_from_this(),
-        endpoint,
-        request_id);
-
-      ::threading::ThreadMessaging::instance().add_task_after(
-        std::move(msg),
-        std::chrono::milliseconds(server_connection_timeout_s * 1000));
 
       LOG_INFO_FMT(
         "Fetching endorsements for attestation report at {}", request->url);
