--- conflicted
+++ resolved
@@ -85,18 +85,9 @@
       size_t request_id;
     };
 
-<<<<<<< HEAD
-    void handle_success_response(
-      std::vector<uint8_t>&& data, const EndpointInfo& response_endpoint)
-    {
-      // We may receive a response to an in-flight request after having
-      // fetched all endorsements
-      auto& server = config.servers.front();
-=======
     void handle_success_response_unsafe(std::vector<uint8_t>&& data)
     {
       auto& server = servers.front();
->>>>>>> 2daab25f
       if (server.empty())
       {
         return;
@@ -144,29 +135,6 @@
 
     std::string get_formatted_query(
       const std::map<std::string, std::string> params) const
-<<<<<<< HEAD
-    {
-      std::string formatted_query;
-      bool first = true;
-      for (const auto& it : params)
-      {
-        formatted_query +=
-          fmt::format("{}{}={}", (first ? '?' : '&'), it.first, it.second);
-        first = false;
-      }
-      return formatted_query;
-    }
-
-    void fetch(const Server& server)
-    {
-      auto request_id = ++last_submitted_request_id;
-      auto endpoint = server.front();
-
-      curl::UniqueCURL curl_handle;
-
-      // set curl get
-      curl_handle.set_opt(CURLOPT_HTTPGET, 1L);
-=======
     {
       std::string formatted_query;
       bool first = true;
@@ -198,7 +166,6 @@
       curl_handle.set_opt(CURLOPT_CONNECTTIMEOUT, server_connection_timeout_s);
       // If the server does not completely response within this time timeout
       curl_handle.set_opt(CURLOPT_TIMEOUT, server_response_timeout_s);
->>>>>>> 2daab25f
 
       auto url = fmt::format(
         "{}://{}:{}{}{}",
@@ -207,7 +174,6 @@
         endpoint.port,
         endpoint.uri,
         get_formatted_query(endpoint.params));
-<<<<<<< HEAD
 
       if (endpoint.tls)
       {
@@ -227,11 +193,14 @@
       }
       headers.append(http::headers::HOST, endpoint.host);
 
-      auto response_callback = ([this, server, endpoint](
+      auto response_callback = ([this, lifetime = shared_from_this()](
                                   curl::CurlRequest& request,
                                   CURLcode curl_response,
                                   long status_code) {
         std::lock_guard<ccf::pal::Mutex> guard(this->lock);
+
+        const auto& server = servers.front();
+        const auto& endpoint = server.front();
         auto* response_body = request.get_response_body();
         auto& response_headers = request.get_response_headers();
 
@@ -242,122 +211,15 @@
             "{} bytes",
             response_body->buffer.size());
 
-          handle_success_response(std::move(response_body->buffer), endpoint);
-          return;
-        }
-
-=======
-
-      if (endpoint.tls)
-      {
-        // Note: server CA is not checked here as this client is not sending
-        // private data. If the server was malicious and the certificate chain
-        // was bogus, the verification of the endorsement of the quote would
-        // fail anyway.
-        curl_handle.set_opt(CURLOPT_SSL_VERIFYHOST, 0L);
-        curl_handle.set_opt(CURLOPT_SSL_VERIFYPEER, 0L);
-        curl_handle.set_opt(CURLOPT_SSL_VERIFYSTATUS, 0L);
-      }
-
-      auto headers = ccf::curl::UniqueSlist();
-      for (auto const& [k, v] : endpoint.headers)
-      {
-        headers.append(k, v);
-      }
-      headers.append(http::headers::HOST, endpoint.host);
-
-      auto response_callback = ([this, lifetime = shared_from_this()](
-                                  curl::CurlRequest& request,
-                                  CURLcode curl_response,
-                                  long status_code) {
-        std::lock_guard<ccf::pal::Mutex> guard(this->lock);
-
-        const auto& server = servers.front();
-        const auto& endpoint = server.front();
-        auto* response_body = request.get_response_body();
-        auto& response_headers = request.get_response_headers();
-
-        if (curl_response == CURLE_OK && status_code == HTTP_STATUS_OK)
-        {
-          LOG_INFO_FMT(
-            "Successfully retrieved endorsements for attestation report: "
-            "{} bytes",
-            response_body->buffer.size());
-
           handle_success_response_unsafe(std::move(response_body->buffer));
           return;
         }
 
->>>>>>> 2daab25f
         LOG_DEBUG_FMT(
           "Error fetching endorsements for attestation report: {} ({}) {}",
           curl_easy_strerror(curl_response),
           curl_response,
           status_code);
-<<<<<<< HEAD
-        if (
-          curl_response == CURLE_OK &&
-          status_code == HTTP_STATUS_TOO_MANY_REQUESTS)
-        {
-          constexpr size_t default_retry_after_s = 3;
-          size_t retry_after_s = default_retry_after_s;
-          auto h = response_headers.data.find(http::headers::RETRY_AFTER);
-          if (h != response_headers.data.end())
-          {
-            const auto& retry_after_value = h->second;
-            // If value is invalid, retry_after_s is unchanged
-            std::from_chars(
-              retry_after_value.data(),
-              retry_after_value.data() + retry_after_value.size(),
-              retry_after_s);
-          }
-
-          auto msg =
-            std::make_unique<::threading::Tmsg<QuoteEndorsementsClientMsg>>(
-              [](std::unique_ptr<::threading::Tmsg<QuoteEndorsementsClientMsg>>
-                   msg) { msg->data.self->fetch(msg->data.server); },
-              shared_from_this(),
-              server);
-
-          LOG_INFO_FMT(
-            "{} endorsements endpoint had too many requests. Retrying "
-            "in {}s",
-            endpoint,
-            retry_after_s);
-
-          ::threading::ThreadMessaging::instance().add_task_after(
-            std::move(msg), std::chrono::milliseconds(retry_after_s * 1000));
-        }
-        return;
-      });
-
-      auto request = std::make_unique<curl::CurlRequest>(
-        std::move(curl_handle),
-        HTTP_GET,
-        std::move(url),
-        std::move(headers),
-        nullptr,
-        std::make_unique<ccf::curl::ResponseBody>(
-          endpoint.max_client_response_size),
-        std::move(response_callback));
-
-      // Start watchdog to send request on new server if it is unresponsive
-      auto msg = std::make_unique<
-        ::threading::Tmsg<QuoteEndorsementsClientTimeoutMsg>>(
-        [](std::unique_ptr<::threading::Tmsg<QuoteEndorsementsClientTimeoutMsg>>
-             msg) {
-          std::lock_guard<ccf::pal::Mutex> guard(msg->data.self->lock);
-          if (msg->data.self->has_completed)
-          {
-            return;
-          }
-          if (msg->data.request_id >= msg->data.self->last_submitted_request_id)
-          {
-            auto& servers = msg->data.self->config.servers;
-            // Should always contain at least one server,
-            // installed by ccf::pal::make_endorsement_endpoint_configuration()
-            if (servers.empty())
-=======
 
         if (server_retries_count >= max_retries_count(server))
         {
@@ -398,49 +260,15 @@
           {
             auto h = response_headers.data.find(http::headers::RETRY_AFTER);
             if (h != response_headers.data.end())
->>>>>>> 2daab25f
             {
-              throw std::logic_error(
-                "No server specified to fetch endorsements");
+              const auto& retry_after_value = h->second;
+              // If value is invalid, retry_after_s is unchanged
+              std::from_chars(
+                retry_after_value.data(),
+                retry_after_value.data() + retry_after_value.size(),
+                retry_after_s);
             }
 
-<<<<<<< HEAD
-            msg->data.self->server_retries_count++;
-            if (
-              msg->data.self->server_retries_count >=
-              max_retries_count(servers.front()))
-            {
-              if (servers.size() > 1)
-              {
-                // Move on to next server if we have passed max retries count
-                servers.pop_front();
-              }
-              else
-              {
-                auto& server = servers.front();
-                LOG_FAIL_FMT(
-                  "Giving up retrying fetching attestation endorsements from "
-                  "{} after {} attempts",
-                  server.front().host,
-                  server.front().max_retries_count);
-                throw ccf::pal::AttestationCollateralFetchingTimeout(
-                  "Timed out fetching attestation endorsements from all "
-                  "configured servers");
-                return;
-              }
-            }
-
-            msg->data.self->fetch(servers.front());
-          }
-        },
-        shared_from_this(),
-        endpoint,
-        request_id);
-
-      ::threading::ThreadMessaging::instance().add_task_after(
-        std::move(msg),
-        std::chrono::milliseconds(server_connection_timeout_s * 1000));
-=======
             LOG_INFO_FMT(
               "{} endorsements endpoint had too many requests. Retrying "
               "in {}s",
@@ -477,7 +305,6 @@
         std::make_unique<ccf::curl::ResponseBody>(
           endpoint.max_client_response_size),
         std::move(response_callback));
->>>>>>> 2daab25f
 
       LOG_INFO_FMT(
         "Fetching endorsements for attestation report at {}",
