// Copyright (c) Microsoft Corporation. All rights reserved.
// Licensed under the Apache 2.0 License.
#pragma once
#include "backup_signatures.h"
#include "certs.h"
#include "client_signatures.h"
#include "code_id.h"
#include "config.h"
#include "consensus/aft/raft_tables.h"
#include "consensus/aft/request.h"
#include "consensus/aft/revealed_nonces.h"
#include "constitution.h"
#include "entities.h"
#include "governance_history.h"
#include "jwt.h"
#include "kv/store.h"
#include "members.h"
#include "modules.h"
#include "nodes.h"
#include "proposals.h"
#include "scripts.h"
#include "secrets.h"
#include "service.h"
#include "service_map.h"
#include "shares.h"
#include "signatures.h"
#include "snapshot_evidence.h"
#include "submitted_shares.h"
#include "users.h"
#include "values.h"

#include <memory>
#include <tuple>

namespace ccf
{
  inline std::shared_ptr<kv::Store> make_store(
    const ConsensusType& consensus_type)
  {
    if (consensus_type == ConsensusType::CFT)
    {
      return std::make_shared<kv::Store>(
        aft::replicate_type_raft, aft::replicated_tables_raft);
    }
    else
    {
      return std::make_shared<kv::Store>(
        aft::replicate_type_bft, aft::replicated_tables_bft);
    }
  }

  struct NetworkTables
  {
    std::shared_ptr<kv::Store> tables;

    //
    // Governance tables
    //
    MemberCerts member_certs;
    MmeberPublicEncryptionKeys member_encryption_public_keys;
    MemberInfo member_info;

    Modules modules;
    CodeIDs node_code_ids;
    MemberAcks member_acks;
    GovernanceHistory governance_history;
    RecoveryShares shares;
    EncryptedLedgerSecretsInfo encrypted_ledger_secrets;
    SubmittedShares submitted_shares;
    Configuration config;

    CACertBundlePEMs ca_cert_bundles;

    JwtIssuers jwt_issuers;
    JwtPublicSigningKeys jwt_public_signing_keys;
    JwtPublicSigningKeyIssuer jwt_public_signing_key_issuer;

    //
    // User tables
    //
    UserCerts user_certs;
    UserInfo user_info;

    //
    // Node table
    //
    Nodes nodes;

    //
    // Internal CCF tables
    //
    Service service;
    Values values;
    Secrets secrets;
    SnapshotEvidence snapshot_evidence;

    // The signatures and serialised_tree tables should always be written to at
    // the same time so that the root of the tree in the signatures table
    // matches the serialised Merkle tree.
    Signatures signatures;
    SerialisedMerkleTree serialise_tree;

    //
    // bft related tables
    //
    aft::RequestsMap bft_requests_map;
    BackupSignaturesMap backup_signatures_map;
    aft::RevealedNoncesMap revealed_nonces_map;
    NewViewsMap new_views_map;

    // JS Constitution
    Constitution constitution;

    NetworkTables(const ConsensusType& consensus_type = ConsensusType::CFT) :
      tables(make_store(consensus_type)),
      member_certs(Tables::MEMBER_CERTS),
      member_encryption_public_keys(Tables::MEMBER_ENCRYPTION_PUBLIC_KEYS),
      member_info(Tables::MEMBER_INFO),
      modules(Tables::MODULES),
      node_code_ids(Tables::NODE_CODE_IDS),
      member_acks(Tables::MEMBER_ACKS),
      governance_history(Tables::GOV_HISTORY),
      shares(Tables::SHARES),
      encrypted_ledger_secrets(Tables::ENCRYPTED_PAST_LEDGER_SECRET),
      submitted_shares(Tables::SUBMITTED_SHARES),
      config(Tables::CONFIGURATION),
      ca_cert_bundles(Tables::CA_CERT_BUNDLE_PEMS),
      jwt_issuers(Tables::JWT_ISSUERS),
      jwt_public_signing_keys(Tables::JWT_PUBLIC_SIGNING_KEYS),
      jwt_public_signing_key_issuer(Tables::JWT_PUBLIC_SIGNING_KEY_ISSUER),
      user_certs(Tables::USER_CERTS),
      user_info(Tables::USER_INFO),
      nodes(Tables::NODES),
      service(Tables::SERVICE),
      values(Tables::VALUES),
      secrets(Tables::ENCRYPTED_LEDGER_SECRETS),
      snapshot_evidence(Tables::SNAPSHOT_EVIDENCE),
      signatures(Tables::SIGNATURES),
      serialise_tree(Tables::SERIALISED_MERKLE_TREE),
      bft_requests_map(Tables::AFT_REQUESTS),
      backup_signatures_map(Tables::BACKUP_SIGNATURES),
      revealed_nonces_map(Tables::NONCES),
      new_views_map(Tables::NEW_VIEWS),
      constitution(Tables::CONSTITUTION)
    {}
<<<<<<< HEAD

    /** Returns a tuple of all tables that are possibly accessible from scripts
     * (app and gov). More fine-grained access control is applied via
     * whitelists.
     */
    auto get_scriptable_tables() const
    {
      return std::make_tuple(
        std::ref(member_certs),
        std::ref(member_encryption_public_keys),
        std::ref(member_info),
        std::ref(gov_scripts),
        std::ref(modules),
        std::ref(proposals),
        std::ref(whitelists),
        std::ref(node_code_ids),
        std::ref(member_acks),
        std::ref(governance_history),
        std::ref(config),
        std::ref(ca_cert_bundles),
        std::ref(jwt_issuers),
        std::ref(jwt_public_signing_keys),
        std::ref(jwt_public_signing_key_issuer),
        std::ref(user_certs),
        std::ref(user_info),
        std::ref(nodes),
        std::ref(service),
        std::ref(values),
        std::ref(signatures));
    }
=======
>>>>>>> ebc98644
  };
}<|MERGE_RESOLUTION|>--- conflicted
+++ resolved
@@ -143,38 +143,5 @@
       new_views_map(Tables::NEW_VIEWS),
       constitution(Tables::CONSTITUTION)
     {}
-<<<<<<< HEAD
-
-    /** Returns a tuple of all tables that are possibly accessible from scripts
-     * (app and gov). More fine-grained access control is applied via
-     * whitelists.
-     */
-    auto get_scriptable_tables() const
-    {
-      return std::make_tuple(
-        std::ref(member_certs),
-        std::ref(member_encryption_public_keys),
-        std::ref(member_info),
-        std::ref(gov_scripts),
-        std::ref(modules),
-        std::ref(proposals),
-        std::ref(whitelists),
-        std::ref(node_code_ids),
-        std::ref(member_acks),
-        std::ref(governance_history),
-        std::ref(config),
-        std::ref(ca_cert_bundles),
-        std::ref(jwt_issuers),
-        std::ref(jwt_public_signing_keys),
-        std::ref(jwt_public_signing_key_issuer),
-        std::ref(user_certs),
-        std::ref(user_info),
-        std::ref(nodes),
-        std::ref(service),
-        std::ref(values),
-        std::ref(signatures));
-    }
-=======
->>>>>>> ebc98644
   };
 }