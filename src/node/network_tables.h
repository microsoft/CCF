// Copyright (c) Microsoft Corporation. All rights reserved.
// Licensed under the Apache 2.0 License.
#pragma once
#include "backup_signatures.h"
#include "certs.h"
#include "client_signatures.h"
#include "code_id.h"
#include "config.h"
#include "consensus/aft/raft_tables.h"
#include "consensus/aft/request.h"
#include "consensus/aft/revealed_nonces.h"
#include "constitution.h"
#include "entities.h"
#include "governance_history.h"
#include "jwt.h"
#include "kv/store.h"
#include "members.h"
#include "modules.h"
#include "network_configurations.h"
#include "nodes.h"
#include "proposals.h"
#include "resharing.h"
#include "scripts.h"
#include "secrets.h"
#include "service.h"
#include "service_map.h"
#include "shares.h"
#include "signatures.h"
#include "snapshot_evidence.h"
#include "submitted_shares.h"
#include "users.h"
#include "values.h"

#include <memory>
#include <tuple>

namespace ccf
{
  inline std::shared_ptr<kv::Store> make_store(
    const ConsensusType& consensus_type)
  {
    return std::make_shared<kv::Store>(
      aft::replicate_type, aft::replicated_tables);
  }

  struct NetworkTables
  {
    std::shared_ptr<kv::Store> tables;

    //
    // Governance tables
    //
    MemberCerts member_certs;
    MmeberPublicEncryptionKeys member_encryption_public_keys;
    MemberInfo member_info;

    Modules modules;
    ModulesQuickJsBytecode modules_quickjs_bytecode;
    ModulesQuickJsVersion modules_quickjs_version;
    CodeIDs node_code_ids;
    MemberAcks member_acks;
    GovernanceHistory governance_history;
    RecoveryShares shares;
    EncryptedLedgerSecretsInfo encrypted_ledger_secrets;
    SubmittedShares submitted_shares;
    Configuration config;

    CACertBundlePEMs ca_cert_bundles;

    JwtIssuers jwt_issuers;
    JwtPublicSigningKeys jwt_public_signing_keys;
    JwtPublicSigningKeyIssuer jwt_public_signing_key_issuer;

    //
    // User tables
    //
    UserCerts user_certs;
    UserInfo user_info;

    //
    // Node table
    //
    Nodes nodes;
    NetworkConfigurations network_configurations;
    NodeEndorsedCertificates node_endorsed_certificates;

    //
    // Internal CCF tables
    //
    Service service;
    Values values;
    Secrets secrets;
    SnapshotEvidence snapshot_evidence;

    // The signatures and serialised_tree tables should always be written to at
    // the same time so that the root of the tree in the signatures table
    // matches the serialised Merkle tree.
    Signatures signatures;
    SerialisedMerkleTree serialise_tree;

    //
    // bft related tables
    //
    aft::RequestsMap bft_requests_map;
    BackupSignaturesMap backup_signatures_map;
    aft::RevealedNoncesMap revealed_nonces_map;
    NewViewsMap new_views_map;
    Resharings resharings;

    // JS Constitution
    Constitution constitution;

    NetworkTables(const ConsensusType& consensus_type = ConsensusType::CFT) :
      tables(make_store(consensus_type)),
      member_certs(Tables::MEMBER_CERTS),
      member_encryption_public_keys(Tables::MEMBER_ENCRYPTION_PUBLIC_KEYS),
      member_info(Tables::MEMBER_INFO),
      modules(Tables::MODULES),
      modules_quickjs_bytecode(Tables::MODULES_QUICKJS_BYTECODE),
      modules_quickjs_version(Tables::MODULES_QUICKJS_VERSION),
      node_code_ids(Tables::NODE_CODE_IDS),
      member_acks(Tables::MEMBER_ACKS),
      governance_history(Tables::GOV_HISTORY),
      shares(Tables::SHARES),
      encrypted_ledger_secrets(Tables::ENCRYPTED_PAST_LEDGER_SECRET),
      submitted_shares(Tables::SUBMITTED_SHARES),
      config(Tables::CONFIGURATION),
      ca_cert_bundles(Tables::CA_CERT_BUNDLE_PEMS),
      jwt_issuers(Tables::JWT_ISSUERS),
      jwt_public_signing_keys(Tables::JWT_PUBLIC_SIGNING_KEYS),
      jwt_public_signing_key_issuer(Tables::JWT_PUBLIC_SIGNING_KEY_ISSUER),
      user_certs(Tables::USER_CERTS),
      user_info(Tables::USER_INFO),
      nodes(Tables::NODES),
<<<<<<< HEAD
      network_configurations(Tables::NETWORK_CONFIGURATIONS),
      node_endorsed_certificates(Tables::NODE_ENDORSED_CERTIFICATES),
=======
      network_configurations(Tables::NODES_CONFIGURATIONS),
>>>>>>> 2bad8ca6
      service(Tables::SERVICE),
      values(Tables::VALUES),
      secrets(Tables::ENCRYPTED_LEDGER_SECRETS),
      snapshot_evidence(Tables::SNAPSHOT_EVIDENCE),
      signatures(Tables::SIGNATURES),
      serialise_tree(Tables::SERIALISED_MERKLE_TREE),
      bft_requests_map(Tables::AFT_REQUESTS),
      backup_signatures_map(Tables::BACKUP_SIGNATURES),
      revealed_nonces_map(Tables::NONCES),
      new_views_map(Tables::NEW_VIEWS),
      resharings(Tables::RESHARINGS),
      constitution(Tables::CONSTITUTION)
    {}
  };
}<|MERGE_RESOLUTION|>--- conflicted
+++ resolved
@@ -132,12 +132,8 @@
       user_certs(Tables::USER_CERTS),
       user_info(Tables::USER_INFO),
       nodes(Tables::NODES),
-<<<<<<< HEAD
-      network_configurations(Tables::NETWORK_CONFIGURATIONS),
+      network_configurations(Tables::NODES_CONFIGURATIONS),
       node_endorsed_certificates(Tables::NODE_ENDORSED_CERTIFICATES),
-=======
-      network_configurations(Tables::NODES_CONFIGURATIONS),
->>>>>>> 2bad8ca6
       service(Tables::SERVICE),
       values(Tables::VALUES),
       secrets(Tables::ENCRYPTED_LEDGER_SECRETS),
