--- conflicted
+++ resolved
@@ -139,13 +139,9 @@
 
   template <typename T>
   static DetachedStreamPtr<T> detach_stream(
-<<<<<<< HEAD
-    const std::shared_ptr<ccf::RpcContext>& ctx, StreamPtr<T>&& stream)
-=======
     const std::shared_ptr<ccf::RpcContext>& ctx,
     StreamPtr<T>&& stream,
     http::StreamOnCloseCallback close_cb = nullptr)
->>>>>>> 4235d07e
   {
     auto rpc_ctx_impl = dynamic_cast<ccf::RpcContextImpl*>(ctx.get());
     if (rpc_ctx_impl == nullptr)
@@ -154,12 +150,7 @@
     }
 
     rpc_ctx_impl->response_is_pending = true;
-<<<<<<< HEAD
-  
-    return std::make_unique<DetachedStream<T>>(*stream.get());
-=======
 
     return std::make_unique<DetachedStream<T>>(*stream.get(), close_cb);
->>>>>>> 4235d07e
   }
 }