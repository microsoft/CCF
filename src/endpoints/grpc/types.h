--- conflicted
+++ resolved
@@ -47,10 +47,6 @@
   };
 
   template <typename T>
-<<<<<<< HEAD
-  using GrpcAdapterResponse =
-    std::variant<ErrorResponse, SuccessResponse<T>>;
-=======
   using GrpcAdapterResponse = std::variant<ErrorResponse, SuccessResponse<T>>;
 
   // Used for server streaming endpoints. Successful response bodies are
@@ -60,7 +56,6 @@
 
   using GrpcAdapterStreamingResponse =
     std::variant<ErrorResponse, PendingResponse>;
->>>>>>> 4235d07e
 
   using EmptyResponse = google::protobuf::Empty;
   using EmptySuccessResponse = SuccessResponse<EmptyResponse>;
@@ -77,17 +72,13 @@
     return SuccessResponse(EmptyResponse{}, make_grpc_status_ok());
   }
 
-  ErrorResponse make_error(
-    grpc_status code,
-    const std::string& msg)
+  ErrorResponse make_error(grpc_status code, const std::string& msg)
   {
     return ErrorResponse(make_grpc_status(code, msg));
   }
 
   template <typename T>
-  GrpcAdapterResponse<T> make_error(
-    grpc_status code,
-    const std::string& msg)
+  GrpcAdapterResponse<T> make_error(grpc_status code, const std::string& msg)
   {
     return ErrorResponse(make_grpc_status(code, msg));
   }
