// Copyright (c) Microsoft Corporation. All rights reserved.
// Licensed under the Apache 2.0 License.

#include "ccf/common_endpoint_registry.h"

#include "ccf/common_auth_policies.h"
#include "ccf/ds/nonstd.h"
#include "ccf/historical_queries_adapter.h"
#include "ccf/http_consts.h"
#include "ccf/http_query.h"
#include "ccf/json_handler.h"
#include "ccf/node_context.h"
#include "ccf/service/tables/code_id.h"
<<<<<<< HEAD
#include "ccf/service/tables/security_policies.h"
#include "ccf/service/tables/snp_measurements.h"
=======
#include "ccf/service/tables/host_data.h"
>>>>>>> de9359f5
#include "node/rpc/call_types.h"
#include "node/rpc/serialization.h"

namespace ccf
{
  static constexpr auto tx_id_param_key = "transaction_id";

  namespace
  {
    std::optional<ccf::TxID> txid_from_query_string(
      ccf::endpoints::CommandEndpointContext& ctx)
    {
      const auto parsed_query =
        http::parse_query(ctx.rpc_ctx->get_request_query());

      const auto it = parsed_query.find(tx_id_param_key);
      if (it == parsed_query.end())
      {
        ctx.rpc_ctx->set_error(
          HTTP_STATUS_BAD_REQUEST,
          ccf::errors::InvalidQueryParameterValue,
          fmt::format(
            "Query string must contain a '{}' parameter", tx_id_param_key));
        return std::nullopt;
      }

      const auto& txid_str = it->second;

      const auto tx_id_opt = ccf::TxID::from_str(txid_str);
      if (!tx_id_opt.has_value())
      {
        ctx.rpc_ctx->set_error(
          HTTP_STATUS_BAD_REQUEST,
          ccf::errors::InvalidQueryParameterValue,
          fmt::format(
            "The value '{}' passed as '{}' could not be "
            "converted to a valid Tx ID.",
            txid_str,
            tx_id_param_key));
        return std::nullopt;
      }

      return tx_id_opt;
    }
  }

  CommonEndpointRegistry::CommonEndpointRegistry(
    const std::string& method_prefix_, ccfapp::AbstractNodeContext& context_) :
    BaseEndpointRegistry(method_prefix_, context_)
  {}

  void CommonEndpointRegistry::init_handlers()
  {
    BaseEndpointRegistry::init_handlers();

    auto get_commit = [this](auto&, nlohmann::json&&) {
      ccf::View view;
      ccf::SeqNo seqno;
      const auto result = get_last_committed_txid_v1(view, seqno);

      if (result == ccf::ApiResult::OK)
      {
        GetCommit::Out out;
        out.transaction_id.view = view;
        out.transaction_id.seqno = seqno;
        return make_success(out);
      }
      else
      {
        return make_error(
          HTTP_STATUS_INTERNAL_SERVER_ERROR,
          ccf::errors::InternalError,
          fmt::format("Error code: {}", ccf::api_result_to_str(result)));
      }
    };
    make_command_endpoint(
      "/commit", HTTP_GET, json_command_adapter(get_commit), no_auth_required)
      .set_auto_schema<GetCommit>()
      .install();

    auto get_tx_status = [this](auto& ctx, nlohmann::json&&) {
      // Parse arguments from query
      const auto parsed_query =
        http::parse_query(ctx.rpc_ctx->get_request_query());

      std::string error_reason;
      std::string tx_id_str;
      if (!http::get_query_value(
            parsed_query, tx_id_param_key, tx_id_str, error_reason))
      {
        return make_error(
          HTTP_STATUS_BAD_REQUEST,
          ccf::errors::InvalidQueryParameterValue,
          std::move(error_reason));
      }

      const auto tx_id = ccf::TxID::from_str(tx_id_str);
      if (!tx_id.has_value())
      {
        return make_error(
          HTTP_STATUS_BAD_REQUEST,
          ccf::errors::InvalidQueryParameterValue,
          fmt::format(
            "The value '{}' passed as query parameter '{}' could not be "
            "converted to a valid Transaction ID.",
            tx_id_str,
            tx_id_param_key));
      }

      GetTxStatus::Out out;
      const auto result =
        get_status_for_txid_v1(tx_id->view, tx_id->seqno, out.status);
      if (result == ccf::ApiResult::OK)
      {
        out.transaction_id = tx_id.value();
        return make_success(out);
      }
      else
      {
        return make_error(
          HTTP_STATUS_INTERNAL_SERVER_ERROR,
          ccf::errors::InternalError,
          fmt::format("Error code: {}", ccf::api_result_to_str(result)));
      }
    };
    make_command_endpoint(
      "/tx", HTTP_GET, json_command_adapter(get_tx_status), no_auth_required)
      .set_auto_schema<void, GetTxStatus::Out>()
      .add_query_parameter<ccf::TxID>(tx_id_param_key)
      .install();

    make_command_endpoint(
      "/local_tx",
      HTTP_GET,
      json_command_adapter(get_tx_status),
      no_auth_required)
      .set_auto_schema<void, GetTxStatus::Out>()
      .add_query_parameter<ccf::TxID>(tx_id_param_key)
      .install();

    auto get_code = [](auto& ctx, nlohmann::json&&) {
      GetCode::Out out;

      auto codes_ids = ctx.tx.template ro<CodeIDs>(Tables::NODE_CODE_IDS);
      codes_ids->foreach(
        [&out](const ccf::CodeDigest& cd, const ccf::CodeStatus& status) {
          auto digest = ds::to_hex(cd.data);
          out.versions.push_back({digest, status});
          return true;
        });

      return make_success(out);
    };
    make_read_only_endpoint(
      "/code", HTTP_GET, json_read_only_adapter(get_code), no_auth_required)
      .set_auto_schema<void, GetCode::Out>()
      .install();

<<<<<<< HEAD
    auto get_trusted_snp_measurements = [](auto& ctx, nlohmann::json&&) {
      GetCode::Out out;

      auto measurements =
        ctx.tx.template ro<SnpMeasurements>(Tables::NODE_SNP_MEASUREMENTS);
      measurements->foreach(
        [&out](const ccf::CodeDigest& cd, const ccf::CodeStatus& status) {
          auto digest = ds::to_hex(cd.data);
          out.versions.push_back({digest, status});
          return true;
        });

      return make_success(out);
    };
    make_read_only_endpoint(
      "/snp/measurements",
      HTTP_GET,
      json_read_only_adapter(get_trusted_snp_measurements),
      no_auth_required)
      .set_auto_schema<void, GetCode::Out>()
      .install();

    auto get_security_policies = [](auto& ctx, nlohmann::json&&) {
=======
    auto get_host_data = [](auto& ctx, nlohmann::json&&) {
>>>>>>> de9359f5
      const auto parsed_query =
        http::parse_query(ctx.rpc_ctx->get_request_query());
      std::string error_string; // Ignored - params are optional
      const auto key = http::get_query_value_opt<std::string>(
        parsed_query, "key", error_string);

      GetSnpHostDataMap::Out out;

      auto host_data = ctx.tx.template ro<SnpHostDataMap>(Tables::HOST_DATA);
      host_data->foreach(
        [key, &out](
          const HostData& host_data, const HostDataMetadata& security_policy) {
          auto host_data_str = host_data.hex_str();
          if (!key.has_value() || key.value() == host_data_str)
            out.host_data.push_back({host_data_str, security_policy});
          return true;
        });

      return make_success(out);
    };
    make_read_only_endpoint(
      "/snp/host_data",
      HTTP_GET,
      json_read_only_adapter(get_host_data),
      no_auth_required)
      .set_auto_schema<void, GetSnpHostDataMap::Out>()
      .add_query_parameter<std::string>(
        "key", ccf::endpoints::OptionalParameter)
      .install();

    auto openapi = [this](auto& ctx, nlohmann::json&&) {
      nlohmann::json document;
      const auto result = generate_openapi_document_v1(
        ctx.tx,
        openapi_info.title,
        openapi_info.description,
        openapi_info.document_version,
        document);

      if (result == ccf::ApiResult::OK)
      {
        return make_success(document);
      }
      else
      {
        return make_error(
          HTTP_STATUS_INTERNAL_SERVER_ERROR,
          ccf::errors::InternalError,
          fmt::format("Error code: {}", ccf::api_result_to_str(result)));
      }
    };
    make_read_only_endpoint(
      "/api", HTTP_GET, json_read_only_adapter(openapi), no_auth_required)
      .set_auto_schema<void, GetAPI::Out>()
      .install();

    auto endpoint_metrics_fn = [this](auto&, nlohmann::json&&) {
      EndpointMetrics out;
      const auto result = get_metrics_v1(out);
      if (result == ccf::ApiResult::OK)
      {
        return make_success(out);
      }
      else
      {
        return make_error(
          HTTP_STATUS_INTERNAL_SERVER_ERROR,
          ccf::errors::InternalError,
          fmt::format("Error code: {}", ccf::api_result_to_str(result)));
      }
    };
    make_command_endpoint(
      "/api/metrics",
      HTTP_GET,
      json_command_adapter(endpoint_metrics_fn),
      no_auth_required)
      .set_auto_schema<void, EndpointMetrics>()
      .install();

    auto is_tx_committed =
      [this](ccf::View view, ccf::SeqNo seqno, std::string& error_reason) {
        return ccf::historical::is_tx_committed_v2(
          consensus, view, seqno, error_reason);
      };

    auto get_receipt =
      [](auto& ctx, ccf::historical::StatePtr historical_state) {
        const auto [pack, params] =
          ccf::jsonhandler::get_json_params(ctx.rpc_ctx);

        assert(historical_state->receipt);
        auto out = ccf::describe_receipt_v1(*historical_state->receipt);
        ctx.rpc_ctx->set_response_status(HTTP_STATUS_OK);
        ccf::jsonhandler::set_response(out, ctx.rpc_ctx, pack);
      };

    make_read_only_endpoint(
      "/receipt",
      HTTP_GET,
      ccf::historical::read_only_adapter_v3(
        get_receipt, context, is_tx_committed, txid_from_query_string),
      no_auth_required)
      .set_auto_schema<void, nlohmann::json>()
      .add_query_parameter<ccf::TxID>(tx_id_param_key)
      .install();
  }
}<|MERGE_RESOLUTION|>--- conflicted
+++ resolved
@@ -11,12 +11,8 @@
 #include "ccf/json_handler.h"
 #include "ccf/node_context.h"
 #include "ccf/service/tables/code_id.h"
-<<<<<<< HEAD
-#include "ccf/service/tables/security_policies.h"
+#include "ccf/service/tables/host_data.h"
 #include "ccf/service/tables/snp_measurements.h"
-=======
-#include "ccf/service/tables/host_data.h"
->>>>>>> de9359f5
 #include "node/rpc/call_types.h"
 #include "node/rpc/serialization.h"
 
@@ -175,7 +171,6 @@
       .set_auto_schema<void, GetCode::Out>()
       .install();
 
-<<<<<<< HEAD
     auto get_trusted_snp_measurements = [](auto& ctx, nlohmann::json&&) {
       GetCode::Out out;
 
@@ -198,10 +193,7 @@
       .set_auto_schema<void, GetCode::Out>()
       .install();
 
-    auto get_security_policies = [](auto& ctx, nlohmann::json&&) {
-=======
     auto get_host_data = [](auto& ctx, nlohmann::json&&) {
->>>>>>> de9359f5
       const auto parsed_query =
         http::parse_query(ctx.rpc_ctx->get_request_query());
       std::string error_string; // Ignored - params are optional
