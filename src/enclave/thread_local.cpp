--- conflicted
+++ resolved
@@ -6,14 +6,10 @@
 {
   static std::atomic<ThreadID> next_thread_id = MAIN_THREAD_ID;
 
-<<<<<<< HEAD
   static thread_local std::optional<std::string> this_thread_name =
     std::nullopt;
 
-  uint16_t get_current_thread_id()
-=======
   uint16_t& current_thread_id()
->>>>>>> 7b844aec
   {
     thread_local ThreadID this_thread_id = next_thread_id.fetch_add(1);
     return this_thread_id;
