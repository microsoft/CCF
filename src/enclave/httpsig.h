--- conflicted
+++ resolved
@@ -26,31 +26,54 @@
   static constexpr auto SIGN_PARAMS_HEADERS = "headers";
   static constexpr auto SIGN_ALGORITHM = "ecdsa-sha256";
 
+  static constexpr auto SIGN_HEADER_REQUEST_TARGET = "(request-target)";
+
   static constexpr auto SIGN_PARAMS_DELIMITER = ",";
   static constexpr auto SIGN_PARAMS_HEADERS_DELIMITER = " ";
 
   std::optional<std::vector<uint8_t>> construct_raw_signed_string(
+    std::string verb,
+    const std::string& path,
+    const std::string& query,
     const http::HeaderMap& headers,
     const std::vector<std::string_view>& headers_to_sign)
   {
     std::string signed_string = {};
-
+    std::string value = {};
+    bool has_digest = false;
     bool first = true;
-    bool has_digest = false;
 
     for (const auto f : headers_to_sign)
     {
-      const auto h = headers.find(f);
-      if (h == headers.end())
-      {
-        LOG_FAIL_FMT("Signed header {} does not exist", f);
-        return {};
-      }
-
-      // Digest field should be signed.
-      if (f == HTTP_HEADER_DIGEST)
-      {
-        has_digest = true;
+      if (f == SIGN_HEADER_REQUEST_TARGET)
+      {
+        // Store verb as lowercase
+        std::transform(
+          verb.begin(), verb.end(), verb.begin(), [](unsigned char c) {
+            return std::tolower(c);
+          });
+        value = fmt::format("{} {}", verb, path);
+        if (!query.empty())
+        {
+          value.append(fmt::format("?{}", query));
+        }
+      }
+      else
+      {
+        const auto h = headers.find(f);
+        if (h == headers.end())
+        {
+          LOG_FAIL_FMT("Signed header {} does not exist", f);
+          return {};
+        }
+
+        value = h->second;
+
+        // Digest field should be signed.
+        if (f == HTTP_HEADER_DIGEST)
+        {
+          has_digest = true;
+        }
       }
 
       if (!first)
@@ -61,7 +84,7 @@
 
       signed_string.append(f);
       signed_string.append(": ");
-      signed_string.append(h->second);
+      signed_string.append(value);
     }
 
     if (!has_digest)
@@ -88,30 +111,9 @@
   class HttpSignatureVerifier
   {
   private:
-<<<<<<< HEAD
-    // All HTTP headers are expected to be lowercase
-    static constexpr auto HTTP_HEADER_AUTHORIZATION = "authorization";
-    static constexpr auto HTTP_HEADER_DIGEST = "digest";
-
-    static constexpr auto DIGEST_SHA256 = "SHA-256";
-
-    static constexpr auto AUTH_SCHEME = "Signature";
-    static constexpr auto SIGN_PARAMS_KEYID = "keyId";
-    static constexpr auto SIGN_PARAMS_SIGNATURE = "signature";
-    static constexpr auto SIGN_PARAMS_ALGORITHM = "algorithm";
-    static constexpr auto SIGN_PARAMS_HEADERS = "headers";
-    static constexpr auto SIGN_ALGORITHM = "ecdsa-sha256";
-
-    static constexpr auto SIGN_HEADER_REQUEST_TARGET = "(request-target)";
-
-    static constexpr auto SIGN_PARAMS_DELIMITER = ",";
-    static constexpr auto SIGN_PARAMS_HEADERS_DELIMITER = " ";
-
-    std::string verb;
+    const std::string& verb;
     const std::string& path;
     const std::string& query;
-=======
->>>>>>> 5624c7d6
     const http::HeaderMap& headers;
     const std::vector<uint8_t>& body;
 
@@ -276,61 +278,6 @@
       return sig_params;
     }
 
-<<<<<<< HEAD
-    std::optional<std::vector<uint8_t>> construct_raw_signed_string(
-      const std::vector<std::string_view>& signed_headers)
-    {
-      std::string signed_string = {};
-      std::string value = {};
-      bool has_digest = false;
-
-      for (const auto f : signed_headers)
-      {
-        if (f == SIGN_HEADER_REQUEST_TARGET)
-        {
-          value = fmt::format("{} {}", verb, path);
-          if (!query.empty())
-          {
-            value.append(fmt::format("?{}", query));
-          }
-        }
-        else
-        {
-          const auto h = headers.find(f);
-          if (h == headers.end())
-          {
-            LOG_FAIL_FMT("Signed header {} does not exist", f);
-            return {};
-          }
-
-          value = h->second;
-
-          // Digest field should be signed.
-          if (f == HTTP_HEADER_DIGEST)
-          {
-            has_digest = true;
-          }
-        }
-        signed_string.append(f);
-        signed_string.append(": ");
-        signed_string.append(value);
-        signed_string.append("\n");
-      }
-      signed_string.pop_back(); // Remove the last \n
-
-      if (!has_digest)
-      {
-        LOG_FAIL_FMT("{} is not signed", HTTP_HEADER_DIGEST);
-        return {};
-      }
-
-      auto ret =
-        std::vector<uint8_t>({signed_string.begin(), signed_string.end()});
-      return ret;
-    }
-
-=======
->>>>>>> 5624c7d6
   public:
     HttpSignatureVerifier(
       const std::string& verb_,
@@ -343,13 +290,7 @@
       query(query_),
       headers(headers_),
       body(body_)
-    {
-      // Store verb as lowercase
-      std::transform(
-        verb.begin(), verb.end(), verb.begin(), [](unsigned char c) {
-          return std::tolower(c);
-        });
-    }
+    {}
 
     std::optional<ccf::SignedReq> parse()
     {
@@ -380,7 +321,7 @@
         }
 
         auto signed_raw = construct_raw_signed_string(
-          headers, parsed_sign_params->signed_headers);
+          verb, path, query, headers, parsed_sign_params->signed_headers);
         if (!signed_raw.has_value())
         {
           throw std::logic_error(
