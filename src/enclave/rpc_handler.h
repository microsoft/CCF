// Copyright (c) Microsoft Corporation. All rights reserved.
// Licensed under the Apache 2.0 License.
#pragma once
#include "ds/buffer.h"
#include "forwarder_types.h"

#include <chrono>
#include <limits>
#include <stdint.h>
#include <vector>

namespace kv
{
  class CommittableTx;
}

namespace enclave
{
  class RpcHandler
  {
  public:
    virtual ~RpcHandler() {}

    // Used by enclave to initialise and tick frontends
    virtual void set_sig_intervals(
      size_t sig_tx_interval, size_t sig_ms_interval) = 0;
    virtual void set_cmd_forwarder(
      std::shared_ptr<AbstractForwarder> cmd_forwarder_) = 0;
    virtual void tick(std::chrono::milliseconds) {}
    virtual void open(std::optional<crypto::Pem*> identity = std::nullopt) = 0;
    virtual bool is_open(kv::Tx& tx) = 0;

    // Used by rpcendpoint to process incoming client RPCs
    virtual std::optional<std::vector<uint8_t>> process(
      std::shared_ptr<RpcContext> ctx) = 0;

    // Used by BFT to execute commands
    struct ProcessBftResp
    {
      std::vector<uint8_t> result;
      kv::Version version;
    };

    virtual ProcessBftResp process_bft(
      std::shared_ptr<enclave::RpcContext> ctx,
      ccf::SeqNo prescribed_commit_version,
      ccf::SeqNo max_conflict_version) = 0;
    virtual ProcessBftResp process_bft(
      std::shared_ptr<enclave::RpcContext> ctx,
<<<<<<< HEAD
      kv::CommittableTx& tx,
      kv::Consensus::SeqNo prescribed_commit_version = kv::NoVersion,
      kv::Consensus::SeqNo max_conflict_version = kv::NoVersion) = 0;
=======
      kv::Tx& tx,
      ccf::SeqNo prescribed_commit_version = kv::NoVersion,
      ccf::SeqNo max_conflict_version = kv::NoVersion) = 0;
>>>>>>> fb1261f3
  };
}<|MERGE_RESOLUTION|>--- conflicted
+++ resolved
@@ -47,14 +47,8 @@
       ccf::SeqNo max_conflict_version) = 0;
     virtual ProcessBftResp process_bft(
       std::shared_ptr<enclave::RpcContext> ctx,
-<<<<<<< HEAD
       kv::CommittableTx& tx,
-      kv::Consensus::SeqNo prescribed_commit_version = kv::NoVersion,
-      kv::Consensus::SeqNo max_conflict_version = kv::NoVersion) = 0;
-=======
-      kv::Tx& tx,
       ccf::SeqNo prescribed_commit_version = kv::NoVersion,
       ccf::SeqNo max_conflict_version = kv::NoVersion) = 0;
->>>>>>> fb1261f3
   };
 }