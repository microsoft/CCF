// Copyright (c) Microsoft Corporation. All rights reserved.
// Licensed under the Apache 2.0 License.
#pragma once
#include "ds/buffer.h"
#include "forwarder_types.h"

#include <chrono>
#include <limits>
#include <stdint.h>
#include <vector>

namespace kv
{
  class CommittableTx;
}

namespace enclave
{
  class RpcHandler
  {
  public:
    virtual ~RpcHandler() {}

    // Used by enclave to initialise and tick frontends
    virtual void set_sig_intervals(
      size_t sig_tx_interval, size_t sig_ms_interval) = 0;
    virtual void set_cmd_forwarder(
      std::shared_ptr<AbstractForwarder> cmd_forwarder_) = 0;
    virtual void tick(std::chrono::milliseconds) {}
    virtual void open(std::optional<crypto::Pem*> identity = std::nullopt) = 0;
    virtual bool is_open(kv::Tx& tx) = 0;

    // Used by rpcendpoint to process incoming client RPCs
    virtual std::optional<std::vector<uint8_t>> process(
      std::shared_ptr<RpcContext> ctx) = 0;
<<<<<<< HEAD

    // Used by BFT to execute commands
    struct ProcessBftResp
    {
      std::vector<uint8_t> result;
      kv::Version version;
    };

    virtual ProcessBftResp process_bft(
      std::shared_ptr<enclave::RpcContext> ctx,
      ccf::SeqNo prescribed_commit_version,
      ccf::View replicated_view) = 0;
    virtual ProcessBftResp process_bft(
      std::shared_ptr<enclave::RpcContext> ctx,
      kv::CommittableTx& tx,
      ccf::SeqNo prescribed_commit_version = kv::NoVersion,
      ccf::View replicated_view = ccf::VIEW_UNKNOWN) = 0;
=======
>>>>>>> 039cfa53
  };
}<|MERGE_RESOLUTION|>--- conflicted
+++ resolved
@@ -33,25 +33,5 @@
     // Used by rpcendpoint to process incoming client RPCs
     virtual std::optional<std::vector<uint8_t>> process(
       std::shared_ptr<RpcContext> ctx) = 0;
-<<<<<<< HEAD
-
-    // Used by BFT to execute commands
-    struct ProcessBftResp
-    {
-      std::vector<uint8_t> result;
-      kv::Version version;
-    };
-
-    virtual ProcessBftResp process_bft(
-      std::shared_ptr<enclave::RpcContext> ctx,
-      ccf::SeqNo prescribed_commit_version,
-      ccf::View replicated_view) = 0;
-    virtual ProcessBftResp process_bft(
-      std::shared_ptr<enclave::RpcContext> ctx,
-      kv::CommittableTx& tx,
-      ccf::SeqNo prescribed_commit_version = kv::NoVersion,
-      ccf::View replicated_view = ccf::VIEW_UNKNOWN) = 0;
-=======
->>>>>>> 039cfa53
   };
 }