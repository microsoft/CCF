--- conflicted
+++ resolved
@@ -260,26 +260,7 @@
 
         DISPATCHER_SET_MESSAGE_HANDLER(
           bp, ccf::node_inbound, [this](const uint8_t* data, size_t size) {
-<<<<<<< HEAD
-            auto data_ = data;
-            auto size_ = size;
-
-            auto [msg_type, from_id, payload] =
-              ringbuffer::read_message<ccf::node_inbound>(data, size);
-
-            if (
-              msg_type ==
-              ccf::NodeMsgType::forwarded_msg)
-            {
-              cmd_forwarder->recv_message(data_, size_);
-            }
-            else
-            {
-              node->node_msg({data_, data_ + size_});
-            }
-=======
             node->recv_node_inbound(data, size);
->>>>>>> ebbc8c6e
           });
 
         DISPATCHER_SET_MESSAGE_HANDLER(
