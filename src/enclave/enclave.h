--- conflicted
+++ resolved
@@ -187,10 +187,12 @@
             }
           });
 
-<<<<<<< HEAD
-        DISPATCHER_SET_MESSAGE_HANDLER(
-          bp, raft::log_entry, [this](const uint8_t* data, size_t size) {
-            auto [body] = ringbuffer::read_message<raft::log_entry>(data, size);
+        DISPATCHER_SET_MESSAGE_HANDLER(
+          bp,
+          consensus::ledger_entry,
+          [this](const uint8_t* data, size_t size) {
+            auto [body] =
+              ringbuffer::read_message<consensus::ledger_entry>(data, size);
             if (node.is_reading_public_ledger())
               node.recover_public_ledger_entry(body);
             else if (node.is_reading_private_ledger())
@@ -198,35 +200,12 @@
             else
               LOG_FAIL_FMT("Cannot recover ledger entry: Unexpected state");
           });
-=======
-        if (recover)
-        {
-          DISPATCHER_SET_MESSAGE_HANDLER(
-            bp,
-            consensus::ledger_entry,
-            [this](const uint8_t* data, size_t size) {
-              auto [body] =
-                ringbuffer::read_message<consensus::ledger_entry>(data, size);
-              if (node.is_reading_public_ledger())
-                node.recover_public_ledger_entry(body);
-              else if (node.is_reading_private_ledger())
-                node.recover_private_ledger_entry(body);
-              else
-                LOG_FAIL_FMT("Cannot recover ledger entry: Unexpected state");
-            });
-
-          DISPATCHER_SET_MESSAGE_HANDLER(
-            bp,
-            consensus::ledger_no_entry,
-            [this](const uint8_t* data, size_t size) {
-              ringbuffer::read_message<consensus::ledger_no_entry>(data, size);
-              node.recover_ledger_end();
-            });
->>>>>>> 3fc5f77b
-
-        DISPATCHER_SET_MESSAGE_HANDLER(
-          bp, raft::log_no_entry, [this](const uint8_t* data, size_t size) {
-            ringbuffer::read_message<raft::log_no_entry>(data, size);
+
+        DISPATCHER_SET_MESSAGE_HANDLER(
+          bp,
+          consensus::ledger_no_entry,
+          [this](const uint8_t* data, size_t size) {
+            ringbuffer::read_message<consensus::ledger_no_entry>(data, size);
             node.recover_ledger_end();
           });
 
