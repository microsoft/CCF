--- conflicted
+++ resolved
@@ -138,14 +138,6 @@
     {
       ccf::initialize_oe();
 
-<<<<<<< HEAD
-      auto new_logger = std::make_unique<RingbufferLogger>(
-        writer_factory.create_writer_to_outside());
-      ringbuffer_logger = new_logger.get();
-      logger::config::loggers().push_back(std::move(new_logger));
-
-=======
->>>>>>> 777b623b
       // From
       // https://software.intel.com/content/www/us/en/develop/articles/how-to-use-the-rdrand-engine-in-openssl-for-random-number-generation.html
       if (
