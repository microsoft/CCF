--- conflicted
+++ resolved
@@ -508,10 +508,6 @@
     bool run_worker()
     {
       crypto::openssl_sha256_init();
-<<<<<<< HEAD
-
-=======
->>>>>>> 5ba93c28
       LOG_DEBUG_FMT("Running worker thread");
 #ifndef VIRTUAL_ENCLAVE
       try
