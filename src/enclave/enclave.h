--- conflicted
+++ resolved
@@ -228,17 +228,10 @@
         if (r.service_cert.size() > service_cert_size)
         {
           LOG_FAIL_FMT(
-<<<<<<< HEAD
             "Insufficient space ({}) to copy service_cert out ({})",
             service_cert_size,
             r.service_cert.size());
-          return false;
-=======
-            "Insufficient space ({}) to copy network_cert out ({})",
-            network_cert_size,
-            r.network_cert.size());
           return CreateNodeStatus::InternalError;
->>>>>>> 777b623b
         }
         ::memcpy(service_cert, r.service_cert.data(), r.service_cert.size());
         *service_cert_len = r.service_cert.size();
