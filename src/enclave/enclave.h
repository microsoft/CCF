--- conflicted
+++ resolved
@@ -159,14 +159,9 @@
         consensus_config,
         rpc_map,
         rpcsessions,
-<<<<<<< HEAD
         context->indexer,
-        signature_intervals.sig_tx_interval,
-        signature_intervals.sig_ms_interval);
-=======
         sig_tx_interval,
         sig_ms_interval);
->>>>>>> 2514a92f
     }
 
     ~Enclave()
