--- conflicted
+++ resolved
@@ -112,15 +112,11 @@
   joining,
   node_certificate_subject_identity,
   jwt_key_refresh_interval_s,
-<<<<<<< HEAD
   curve_id,
   initial_node_certificate_validity_period_days,
   startup_host_time);
-=======
-  curve_id);
 DECLARE_JSON_OPTIONAL_FIELDS(
   CCFConfig, startup_snapshot_evidence_seqno_for_1_x);
->>>>>>> f6001684
 
 /// General administrative messages
 enum AdminMessage : ringbuffer::Message
