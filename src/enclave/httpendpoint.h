--- conflicted
+++ resolved
@@ -99,17 +99,6 @@
 
       if (status == HTTP_STATUS_NO_CONTENT)
       {
-<<<<<<< HEAD
-        auto hdr = fmt::format(
-          "HTTP/1.1 200 OK\r\n"
-          "Content-Type: application/json\r\n"
-          "Content-Length: {}\r\n"
-          "\r\n",
-          data.size());
-        send_buffered(std::vector<uint8_t>(hdr.begin(), hdr.end()));
-        send_buffered(data);
-        flush();
-=======
         const auto first_line = fmt::format(
           "HTTP/1.1 {} {}\r\n"
           "\r\n",
@@ -118,7 +107,6 @@
 
         send_raw(std::vector<uint8_t>(first_line.begin(), first_line.end()));
         return;
->>>>>>> 7204e79b
       }
 
       auto hdr = fmt::format(
