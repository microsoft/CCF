// Copyright (c) Microsoft Corporation. All rights reserved.
// Licensed under the Apache 2.0 License.
#pragma once

#include "ds/logger.h"
#include "ds/messaging.h"
#include "ds/ringbuffer.h"
#include "endpoint.h"
#include "tls/context.h"
#include "tls/msg_types.h"

namespace enclave
{
  class TLSEndpoint : public Endpoint
  {
  protected:
    std::unique_ptr<ringbuffer::AbstractWriter> to_host;
    size_t session_id;

    enum Status
    {
      handshake,
      ready,
      closed,
      authfail,
      error
    };

    Status get_status() const
    {
      return status;
    }

    virtual std::vector<uint8_t> oversized_message_error(
      size_t msg_size, size_t max_msg_size)
    {
      const auto s = fmt::format(
        "Requested message ({} bytes) is too large. Maximum allowed is {} "
        "bytes. Closing connection.",
        msg_size,
        max_msg_size);
      const auto data = (const uint8_t*)s.data();
      return std::vector<uint8_t>(data, data + s.size());
    }

  private:
    std::vector<uint8_t> pending_write;
    std::vector<uint8_t> pending_read;
    // Decrypted data, read through mbedtls
    std::vector<uint8_t> read_buffer;

    std::unique_ptr<tls::Context> ctx;
    Status status;

  public:
    TLSEndpoint(
      size_t session_id_,
      ringbuffer::AbstractWriterFactory& writer_factory_,
      std::unique_ptr<tls::Context> ctx_) :
      to_host(writer_factory_.create_writer_to_outside()),
      session_id(session_id_),
      ctx(move(ctx_)),
      status(handshake)
    {
      ctx->set_bio(this, send_callback, recv_callback, dbg_callback);
    }

    ~TLSEndpoint()
    {
      RINGBUFFER_WRITE_MESSAGE(tls::tls_closed, to_host, session_id);
    }

    std::string hostname()
    {
      if (status != ready)
      {
        return {};
      }

      return ctx->host();
    }

    std::vector<uint8_t> peer_cert()
    {
      if (status != ready)
      {
        return {};
      }

      auto client_cert = ctx->peer_cert();
      if (client_cert == nullptr)
      {
        return {};
      }

      return std::vector<uint8_t>(
        client_cert->raw.p, client_cert->raw.p + client_cert->raw.len);
    }

    std::vector<uint8_t> read(size_t up_to, bool exact = false)
    {
      LOG_TRACE_FMT("Requesting {} bytes", up_to);
      // This will return an empty vector if the connection isn't
      // ready, but it will not block on the handshake.
      do_handshake();

      if (status != ready)
      {
        return {};
      }

      // Send pending writes.
      flush();

      std::vector<uint8_t> data(up_to);
      size_t offset = 0;

      if (read_buffer.size() > 0)
      {
        LOG_TRACE_FMT("read_buffer is of size: {}", read_buffer.size());
        offset = std::min(up_to, read_buffer.size());
        ::memcpy(data.data(), read_buffer.data(), offset);

        if (offset < read_buffer.size())
          read_buffer.erase(read_buffer.begin(), read_buffer.begin() + offset);
        else
          read_buffer.clear();

        if (offset == up_to)
          return data;
      }

      auto r = ctx->read(data.data() + offset, up_to - offset);
      LOG_TRACE_FMT("ctx->read returned: {}", r);

      switch (r)
      {
        case 0:
        case MBEDTLS_ERR_NET_CONN_RESET:
        case MBEDTLS_ERR_SSL_PEER_CLOSE_NOTIFY:
        {
          LOG_TRACE_FMT("TLS {} on read: {}", session_id, tls::error_string(r));

          stop(closed);

          if (!exact)
          {
            data.resize(offset);
            return data;
          }

          return {};
        }

        case MBEDTLS_ERR_SSL_WANT_READ:
        case MBEDTLS_ERR_SSL_WANT_WRITE:
        {
          data.resize(offset);

          if (!exact)
          {
            return data;
          }

          read_buffer = move(data);
          return {};
        }

        default:
        {}
      }

      if (r < 0)
      {
        LOG_TRACE_FMT("TLS {} on read: {}", session_id, tls::error_string(r));
        stop(error);
        return {};
      }

      auto total = r + offset;
      data.resize(total);

      // We read _some_ data but not enough, and didn't get
      // MBEDTLS_ERR_SSL_WANT_READ. Probably hit a size limit - try again
      if (exact && (total < up_to))
      {
        LOG_TRACE_FMT(
          "Asked for exactly {}, received {}, retrying", up_to, total);
        read_buffer = move(data);
        return read(up_to, exact);
      }

      return data;
    }

<<<<<<< HEAD
    std::vector<uint8_t> read_all_available()
    {
      constexpr auto read_size = 4096;
      auto buf = read(read_size, false);

      if (buf.size() == read_size)
      {
        while (true)
        {
          const auto more = read(read_size, false);

          buf.insert(buf.end(), more.begin(), more.end());

          if (more.size() != read_size)
          {
            break;
          }
        }
      }

      LOG_TRACE_FMT("read_all_available returning {} bytes", buf.size());
      return buf;
=======
    void recv(const uint8_t* data, size_t size)
    {
      pending_read.insert(pending_read.end(), data, data + size);
      do_handshake();

      auto avail = ctx->available_bytes();
      if (avail > 0)
        handle_data(read(avail));
>>>>>>> 065c2e48
    }

    void recv_buffered(const uint8_t* data, size_t size)
    {
      pending_read.insert(pending_read.end(), data, data + size);
      do_handshake();
    }

    void send_raw(const std::vector<uint8_t>& data)
    {
      // Writes as much of the data as possible. If the data cannot all
      // be written now, we store the remainder. We
      // will try to send pending writes again whenever write() is called.
      do_handshake();

      if (status == handshake)
      {
        pending_write.insert(pending_write.end(), data.begin(), data.end());
        return;
      }

      if (status != ready)
        return;

      pending_write.insert(pending_write.end(), data.begin(), data.end());

      flush();
    }

    void send_buffered(const std::vector<uint8_t>& data)
    {
      pending_write.insert(pending_write.end(), data.begin(), data.end());
    }

    void flush()
    {
      do_handshake();

      if (status != ready)
        return;

      while (pending_write.size() > 0)
      {
        auto r = write_some(pending_write);

        if (r > 0)
        {
          pending_write.erase(pending_write.begin(), pending_write.begin() + r);
        }
        else if (r == 0)
        {
          break;
        }
        else
        {
          LOG_TRACE_FMT(
            "TLS {} on flush: {}", session_id, tls::error_string(r));
          stop(error);
        }
      }
    }

    void close()
    {
      switch (status)
      {
        case handshake:
        {
          LOG_TRACE_FMT("TLS {} closed during handshake", session_id);
          stop(closed);
          break;
        }

        case ready:
        {
          int r = ctx->close();

          switch (r)
          {
            case 0:
            case MBEDTLS_ERR_SSL_WANT_READ:
            case MBEDTLS_ERR_SSL_WANT_WRITE:
            {
              // mbedtls may return 0 when a close notify has not been
              // sent. This can't be disambiguated from a successful
              // close notify, so treat them the same.
              LOG_TRACE_FMT("TLS {} closed ({})", session_id, r);
              stop(closed);
              break;
            }

            default:
            {
              LOG_TRACE_FMT(
                "TLS {} on_close: {}", session_id, tls::error_string(r));
              stop(error);
              break;
            }
          }
          break;
        }

        default:
        {}
      }
    }

  private:
    void do_handshake()
    {
      // This should be called when additional data is written to the
      // input buffer, until the handshake is complete.
      if (status != handshake)
        return;

      auto rc = ctx->handshake();

      switch (rc)
      {
        case 0:
        {
          status = ready;
          break;
        }

        case MBEDTLS_ERR_SSL_WANT_READ:
        case MBEDTLS_ERR_SSL_WANT_WRITE:
          break;

        case MBEDTLS_ERR_SSL_NO_CLIENT_CERTIFICATE:
        case MBEDTLS_ERR_SSL_PEER_VERIFY_FAILED:
        {
          LOG_TRACE_FMT(
            "TLS {} on handshake: {}", session_id, tls::error_string(rc));
          stop(authfail);
          break;
        }

        case MBEDTLS_ERR_SSL_PEER_CLOSE_NOTIFY:
        {
          LOG_TRACE_FMT(
            "TLS {} on handshake: {}", session_id, tls::error_string(rc));
          stop(closed);
          break;
        }

        case MBEDTLS_ERR_X509_CERT_VERIFY_FAILED:
        {
          std::vector<char> buf(512);
          auto r = mbedtls_x509_crt_verify_info(
            buf.data(),
            buf.size(),
            "Cert verify failed: ",
            ctx->verify_result());

          if (r > 0)
          {
            buf.resize(r);
            LOG_TRACE_FMT(std::string(buf.data(), buf.size()));
          }

          LOG_TRACE_FMT(
            "TLS {} on handshake: {}", session_id, tls::error_string(rc));
          stop(authfail);
          return;
        }

        default:
        {
          LOG_TRACE_FMT(
            "TLS {} on handshake: {}", session_id, tls::error_string(rc));
          stop(error);
          break;
        }
      }
    }

    int write_some(const std::vector<uint8_t>& data)
    {
      auto r = ctx->write(data.data(), data.size());

      switch (r)
      {
        case MBEDTLS_ERR_SSL_WANT_READ:
        case MBEDTLS_ERR_SSL_WANT_WRITE:
          return 0;

        default:
          return r;
      }
    }

    void stop(Status status_)
    {
      switch (status)
      {
        case closed:
        case authfail:
        case error:
          return;

        default:
        {}
      }

      status = status_;

      switch (status)
      {
        case closed:
        {
          RINGBUFFER_WRITE_MESSAGE(
            tls::tls_stop, to_host, session_id, std::string("Session closed"));
          break;
        }

        case authfail:
        {
          RINGBUFFER_WRITE_MESSAGE(
            tls::tls_stop,
            to_host,
            session_id,
            std::string("Authentication failed"));
        }
        case error:
        {
          RINGBUFFER_WRITE_MESSAGE(
            tls::tls_stop, to_host, session_id, std::string("Error"));
          break;
        }

        default:
        {}
      }
    }

    int handle_send(const uint8_t* buf, size_t len)
    {
      // Either write all of the data or none of it.
      auto wrote = RINGBUFFER_TRY_WRITE_MESSAGE(
        tls::tls_outbound,
        to_host,
        session_id,
        serializer::ByteRange{buf, len});

      if (!wrote)
        return MBEDTLS_ERR_SSL_WANT_WRITE;

      return (int)len;
    }

    int handle_recv(uint8_t* buf, size_t len)
    {
      if (pending_read.size() > 0)
      {
        // Use the pending data vector. This is populated when the host
        // writes a chunk larger than the size requested by the enclave.
        size_t rd = std::min(len, pending_read.size());
        ::memcpy(buf, pending_read.data(), rd);

        if (rd >= pending_read.size())
        {
          pending_read.clear();
        }
        else
        {
          pending_read.erase(pending_read.begin(), pending_read.begin() + rd);
        }

        return (int)rd;
      }

      return MBEDTLS_ERR_SSL_WANT_READ;
    }

    static int send_callback(void* ctx, const unsigned char* buf, size_t len)
    {
      return reinterpret_cast<TLSEndpoint*>(ctx)->handle_send(buf, len);
    }

    static int recv_callback(void* ctx, unsigned char* buf, size_t len)
    {
      return reinterpret_cast<TLSEndpoint*>(ctx)->handle_recv(buf, len);
    }

    static void dbg_callback(
      void* ctx, int level, const char* file, int line, const char* str)
    {
      (void)level;
      LOG_DEBUG_FMT("{}:{}: {}", file, line, str);
    }
  };
}<|MERGE_RESOLUTION|>--- conflicted
+++ resolved
@@ -191,41 +191,6 @@
       }
 
       return data;
-    }
-
-<<<<<<< HEAD
-    std::vector<uint8_t> read_all_available()
-    {
-      constexpr auto read_size = 4096;
-      auto buf = read(read_size, false);
-
-      if (buf.size() == read_size)
-      {
-        while (true)
-        {
-          const auto more = read(read_size, false);
-
-          buf.insert(buf.end(), more.begin(), more.end());
-
-          if (more.size() != read_size)
-          {
-            break;
-          }
-        }
-      }
-
-      LOG_TRACE_FMT("read_all_available returning {} bytes", buf.size());
-      return buf;
-=======
-    void recv(const uint8_t* data, size_t size)
-    {
-      pending_read.insert(pending_read.end(), data, data + size);
-      do_handshake();
-
-      auto avail = ctx->available_bytes();
-      if (avail > 0)
-        handle_data(read(avail));
->>>>>>> 065c2e48
     }
 
     void recv_buffered(const uint8_t* data, size_t size)
