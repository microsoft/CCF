// Copyright (c) Microsoft Corporation. All rights reserved.
// Licensed under the Apache 2.0 License.
#pragma once

#include "http_builder.h"
#include "tlsendpoint.h"

#include <http-parser/http_parser.h>

namespace enclave
{
  namespace http
  {
    class MsgProcessor
    {
    public:
      virtual void msg(
        http_method method,
        const std::string& path,
        const std::string& query,
        std::vector<uint8_t> body) = 0;
    };

    enum State
    {
      DONE,
      IN_MESSAGE
    };

    static int on_msg_begin(http_parser* parser);
    static int on_url(http_parser* parser, const char* at, size_t length);
    static int on_req(http_parser* parser, const char* at, size_t length);
    static int on_msg_end(http_parser* parser);

    std::string extract_url_field(
      const http_parser_url& url, http_parser_url_fields field, char const* raw)
    {
      if ((1 << field) & url.field_set)
      {
        const auto& data = url.field_data[field];
        return std::string(raw + data.off, raw + data.off + data.len);
      }

      return {};
    }

    class Parser
    {
    private:
      http_parser parser;
      http_parser_settings settings;
      MsgProcessor& proc;
      State state = DONE;
      std::vector<uint8_t> buf;
      std::string path = "";
      std::string query = "";

    public:
      Parser(http_parser_type type, MsgProcessor& proc_) : proc(proc_)
      {
        http_parser_settings_init(&settings);

        settings.on_message_begin = on_msg_begin;
        settings.on_url = on_url;
        settings.on_body = on_req;
        settings.on_message_complete = on_msg_end;

        http_parser_init(&parser, type);
        parser.data = this;
      }

      size_t execute(const uint8_t* data, size_t size)
      {
        auto parsed =
          http_parser_execute(&parser, &settings, (const char*)data, size);
        LOG_TRACE_FMT("Parsed {} bytes", parsed);
        auto err = HTTP_PARSER_ERRNO(&parser);
        if (err)
        {
          throw std::runtime_error(fmt::format(
            "HTTP parsing failed: {}: {}",
            http_errno_name(err),
            http_errno_description(err)));
<<<<<<< HEAD

        LOG_TRACE_FMT(
          "Parsed a {} request", http_method_str(http_method(parser.method)));

=======
        }
>>>>>>> 05d3a89b
        // TODO: check for http->upgrade to support websockets
        return parsed;
      }

      void append(const char* at, size_t length)
      {
        if (state == IN_MESSAGE)
        {
          LOG_TRACE_FMT("Appending chunk [{}]", std::string_view(at, length));
          std::copy(at, at + length, std::back_inserter(buf));
        }
        else
        {
          throw std::runtime_error("Receiving content outside of message");
        }
      }

      void new_message()
      {
        if (state == DONE)
        {
          LOG_TRACE_FMT("Entering new message");
          state = IN_MESSAGE;
          buf.clear();
        }
        else
        {
          throw std::runtime_error(
            "Entering new message when previous message isn't complete");
        }
      }

      void end_message()
      {
        if (state == IN_MESSAGE)
        {
          LOG_TRACE_FMT("Done with message");
          proc.msg(http_method(parser.method), path, query, std::move(buf));
          state = DONE;
        }
        else
        {
          throw std::runtime_error("Ending message, but not in a message");
        }
      }

      void parse_url(const char* at, size_t length)
      {
        LOG_TRACE_FMT(
          "Received url to parse: {}", std::string_view(at, length));

        http_parser_url url;
        http_parser_url_init(&url);

        const auto err = http_parser_parse_url(at, length, 0, &url);
        if (err != 0)
        {
          throw std::runtime_error(fmt::format("Error parsing url: {}", err));
        }

        path = extract_url_field(url, UF_PATH, at);

        query = extract_url_field(url, UF_QUERY, at);
      }
    };

    class ResponseHeaderEmitter
    {
    public:
      static std::vector<uint8_t> emit(const std::vector<uint8_t>& data)
      {
        if (data.size() == 0)
        {
          auto hdr = fmt::format("HTTP/1.1 204 No Content\r\n");
          return std::vector<uint8_t>(hdr.begin(), hdr.end());
        }
        else
        {
          auto hdr = fmt::format(
            "HTTP/1.1 200 OK\r\n"
            "Content-Type: application/json\r\n"
            "Content-Length: {}\r\n\r\n",
            data.size());
          return std::vector<uint8_t>(hdr.begin(), hdr.end());
        }
      }
    };

    class RequestHeaderEmitter
    {
    public:
      static std::vector<uint8_t> emit(const std::vector<uint8_t>& data)
      {
        return http::build_post_header(data);
      }
    };

    static int on_msg_begin(http_parser* parser)
    {
      Parser* p = reinterpret_cast<Parser*>(parser->data);
      p->new_message();
      return 0;
    }

    static int on_url(http_parser* parser, const char* at, size_t length)
    {
      Parser* p = reinterpret_cast<Parser*>(parser->data);
      p->parse_url(at, length);
      return 0;
    }

    static int on_req(http_parser* parser, const char* at, size_t length)
    {
      Parser* p = reinterpret_cast<Parser*>(parser->data);
      p->append(at, length);
      return 0;
    }

    static int on_msg_end(http_parser* parser)
    {
      Parser* p = reinterpret_cast<Parser*>(parser->data);
      p->end_message();
      return 0;
    }
  }

  template <class E>
  class HTTPEndpoint : public TLSEndpoint, public http::MsgProcessor
  {
  protected:
    http::Parser p;

  public:
    HTTPEndpoint(
      size_t session_id,
      ringbuffer::AbstractWriterFactory& writer_factory,
      std::unique_ptr<tls::Context> ctx) = delete;

    void recv(const uint8_t* data, size_t size)
    {
      recv_buffered(data, size);

      LOG_TRACE_FMT("recv called with {} bytes", size);

      auto buf = read_all_available();

      if (buf.size() == 0)
        return;

      LOG_TRACE_FMT(
        "Going to parse {} bytes: [{}]",
        buf.size(),
        std::string(buf.begin(), buf.end()));

      // TODO: This should return an error to the client if this fails
      if (p.execute(buf.data(), buf.size()) == 0)
      {
        LOG_FAIL_FMT("Failed to parse request");
        return;
      }
    }

    virtual void msg(
      http_method method,
      const std::string& path,
      const std::string& query,
      std::vector<uint8_t> body)
    {
      if (body.size() > 0)
      {
        try
        {
          if (!handle_data(body))
            close();
        }
        catch (...)
        {
          // On any exception, close the connection.
          close();
        }
      }
    }

    void send(const std::vector<uint8_t>& data)
    {
      send_buffered(E::emit(data));
      if (data.size() > 0)
        send_buffered(data);
      flush();
    }
  };

  template <>
  HTTPEndpoint<http::RequestHeaderEmitter>::HTTPEndpoint(
    size_t session_id,
    ringbuffer::AbstractWriterFactory& writer_factory,
    std::unique_ptr<tls::Context> ctx) :
    TLSEndpoint(session_id, writer_factory, std::move(ctx)),
    p(HTTP_RESPONSE, *this)
  {}

  template <>
  HTTPEndpoint<http::ResponseHeaderEmitter>::HTTPEndpoint(
    size_t session_id,
    ringbuffer::AbstractWriterFactory& writer_factory,
    std::unique_ptr<tls::Context> ctx) :
    TLSEndpoint(session_id, writer_factory, std::move(ctx)),
    p(HTTP_REQUEST, *this)
  {}
}<|MERGE_RESOLUTION|>--- conflicted
+++ resolved
@@ -81,14 +81,11 @@
             "HTTP parsing failed: {}: {}",
             http_errno_name(err),
             http_errno_description(err)));
-<<<<<<< HEAD
+        }
 
         LOG_TRACE_FMT(
           "Parsed a {} request", http_method_str(http_method(parser.method)));
 
-=======
-        }
->>>>>>> 05d3a89b
         // TODO: check for http->upgrade to support websockets
         return parsed;
       }
