--- conflicted
+++ resolved
@@ -218,29 +218,17 @@
       return CreateNodeStatus::EnclaveInitFailed;
     }
 
-<<<<<<< HEAD
-    if (!enclave->create_new_node(
-          start_type,
-          std::move(cc),
-          node_cert,
-          node_cert_size,
-          node_cert_len,
-          service_cert,
-          service_cert_size,
-          service_cert_len))
-=======
     auto status = enclave->create_new_node(
       start_type,
       std::move(cc),
       node_cert,
       node_cert_size,
       node_cert_len,
-      network_cert,
-      network_cert_size,
-      network_cert_len);
+      service_cert,
+      service_cert_size,
+      service_cert_len);
 
     if (status != CreateNodeStatus::OK)
->>>>>>> 777b623b
     {
       return status;
     }
