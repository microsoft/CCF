// Copyright (c) Microsoft Corporation. All rights reserved.
// Licensed under the Apache 2.0 License.
#include "ccf/ds/ccf_exception.h"
#include "ccf/ds/json.h"
#include "ccf/ds/logger.h"
#include "ccf/pal/locking.h"
#include "ccf/version.h"
#include "common/enclave_interface_types.h"
#include "enclave.h"

#include <chrono>
#include <cstdint>
#include <thread>

// the central enclave object
static ccf::pal::Mutex create_lock;
static std::atomic<ccf::Enclave*> e;

std::atomic<uint16_t> num_pending_threads = 0;
std::atomic<uint16_t> num_complete_threads = 0;

extern "C"
{
  CreateNodeStatus enclave_create_node(
    const EnclaveConfig& enclave_config,
    const ccf::StartupConfig& ccf_config,
    std::vector<uint8_t>&& startup_snapshot,
    std::vector<uint8_t>& node_cert,
    std::vector<uint8_t>& service_cert,
    StartType start_type,
    ccf::LoggerLevel log_level,
    size_t num_worker_threads,
    const ccf::ds::WorkBeaconPtr& work_beacon)
  {
    std::lock_guard<ccf::pal::Mutex> guard(create_lock);

    if (e != nullptr)
    {
      return CreateNodeStatus::NodeAlreadyCreated;
    }

    // Setup logger to allow enclave logs to reach the host before node is
    // actually created
    auto circuit = std::make_unique<ringbuffer::Circuit>(
      ringbuffer::BufferDef{
        enclave_config.to_enclave_buffer_start,
        enclave_config.to_enclave_buffer_size,
        enclave_config.to_enclave_buffer_offsets},
      ringbuffer::BufferDef{
        enclave_config.from_enclave_buffer_start,
        enclave_config.from_enclave_buffer_size,
        enclave_config.from_enclave_buffer_offsets});
    auto basic_writer_factory =
      std::make_unique<ringbuffer::WriterFactory>(*circuit);
    auto writer_factory = std::make_unique<oversized::WriterFactory>(
      *basic_writer_factory, enclave_config.writer_config);

    {
      num_pending_threads = (uint16_t)num_worker_threads + 1;

<<<<<<< HEAD
      ccf::enclavetime::host_time_us =
        static_cast<decltype(ccf::enclavetime::host_time_us)>(time_location);
=======
      if (num_pending_threads > threading::ThreadMessaging::max_num_threads)
      {
        LOG_FAIL_FMT("Too many threads: {}", num_pending_threads);
        return CreateNodeStatus::TooManyThreads;
      }

      // Initialise singleton instance of ThreadMessaging, now that number of
      // threads are known
      threading::ThreadMessaging::init(num_pending_threads);
>>>>>>> 2eab45fe
    }

    // 2-tx reconfiguration is currently experimental, disable it in release
    // enclaves
    if (
      ccf_config.start.service_configuration.reconfiguration_type.has_value() &&
      ccf_config.start.service_configuration.reconfiguration_type.value() !=
        ccf::ReconfigurationType::ONE_TRANSACTION)
    {
      LOG_FAIL_FMT(
        "2TX reconfiguration is experimental, disabled in release mode");
      return CreateNodeStatus::ReconfigurationMethodNotSupported;
    }

    // Warn if run-time logging level is unsupported. SGX enclaves have their
    // minimum logging level (maximum verbosity) restricted at compile-time,
    // while other platforms can permit any level at compile-time and then bind
    // the run-time choice in attestations.
    const auto mv = ccf::logger::MOST_VERBOSE;
    const auto requested = log_level;
    const auto permitted = std::max(mv, requested);
    if (requested != permitted)
    {
      LOG_FAIL_FMT(
        "Unable to set requested enclave logging level '{}'. Most verbose "
        "permitted level is '{}', so setting level to '{}'.",
        ccf::logger::to_string(requested),
        ccf::logger::to_string(mv),
        ccf::logger::to_string(permitted));
    }

    ccf::logger::config::level() = permitted;

    ccf::Enclave* enclave = nullptr;

    try
    {
      // NOLINTBEGIN(cppcoreguidelines-owning-memory)
      enclave = new ccf::Enclave(
        std::move(circuit),
        std::move(basic_writer_factory),
        std::move(writer_factory),
        ccf_config.ledger_signatures.tx_count,
        ccf_config.ledger_signatures.delay.count_ms(),
        ccf_config.ledger.chunk_size,
        ccf_config.consensus,
        ccf_config.node_certificate.curve_id,
        work_beacon);
      // NOLINTEND(cppcoreguidelines-owning-memory)
    }
    catch (const ccf::ccf_openssl_rdrand_init_error& e)
    {
      LOG_FAIL_FMT(
        "ccf_openssl_rdrand_init_error during enclave init: {}", e.what());
      return CreateNodeStatus::OpenSSLRDRANDInitFailed;
    }
    catch (const std::exception& e)
    {
      // In most places, logging exception messages directly is unsafe
      // because they may contain confidential information. In this
      // instance the chance of confidential information is extremely low
      // - this is early during node startup, when it has not communicated
      // with any other nodes to retrieve confidential state, and any
      // secrets it may have generated are about to be discarded as this
      // node terminates. The debugging benefit is substantial, while the
      // risk is low, so in this case we promote the generic exception
      // message to FAIL.
      LOG_FAIL_FMT("exception during enclave init: {}", e.what());
      return CreateNodeStatus::EnclaveInitFailed;
    }

    CreateNodeStatus status = EnclaveInitFailed;

    try
    {
      status = enclave->create_new_node(
        start_type,
        ccf_config,
        std::move(startup_snapshot),
        node_cert,
        service_cert);
    }
    catch (...)
    {
      // NOLINTBEGIN(cppcoreguidelines-owning-memory)
      delete enclave;
      // NOLINTEND(cppcoreguidelines-owning-memory)
      throw;
    }

    if (status != CreateNodeStatus::OK)
    {
      // NOLINTBEGIN(cppcoreguidelines-owning-memory)
      delete enclave;
      // NOLINTEND(cppcoreguidelines-owning-memory)
      return status;
    }

    e.store(enclave);

    return CreateNodeStatus::OK;
  }

  bool enclave_run()
  {
    if (e.load() != nullptr)
    {
      uint16_t tid = 0;
      {
        std::lock_guard<ccf::pal::Mutex> guard(create_lock);

        tid = ccf::threading::get_current_thread_id();
        num_pending_threads.fetch_sub(1);

        LOG_INFO_FMT("Starting thread: {}", tid);
      }

      while (num_pending_threads != 0)
      {
      }

      LOG_INFO_FMT("All threads are ready!");

      if (tid == ccf::threading::MAIN_THREAD_ID)
      {
        auto s = e.load()->run_main();

        // TODO: Do you need to wait for workers to complete? I don't think so!

        return s;
      }
      auto s = e.load()->run_worker();
      num_complete_threads.fetch_add(1);
      return s;
    }
    return false;
  }
}<|MERGE_RESOLUTION|>--- conflicted
+++ resolved
@@ -57,21 +57,6 @@
 
     {
       num_pending_threads = (uint16_t)num_worker_threads + 1;
-
-<<<<<<< HEAD
-      ccf::enclavetime::host_time_us =
-        static_cast<decltype(ccf::enclavetime::host_time_us)>(time_location);
-=======
-      if (num_pending_threads > threading::ThreadMessaging::max_num_threads)
-      {
-        LOG_FAIL_FMT("Too many threads: {}", num_pending_threads);
-        return CreateNodeStatus::TooManyThreads;
-      }
-
-      // Initialise singleton instance of ThreadMessaging, now that number of
-      // threads are known
-      threading::ThreadMessaging::init(num_pending_threads);
->>>>>>> 2eab45fe
     }
 
     // 2-tx reconfiguration is currently experimental, disable it in release
