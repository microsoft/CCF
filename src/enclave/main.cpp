--- conflicted
+++ resolved
@@ -179,16 +179,6 @@
       return CreateNodeStatus::MemoryNotOutsideEnclave;
     }
 
-<<<<<<< HEAD
-    if (!is_aligned(startup_snapshot_data, 8, startup_snapshot_size))
-    {
-      LOG_FAIL_FMT("Read source memory not aligned: startup snapshot");
-      return CreateNodeStatus::UnalignedArguments;
-    }
-=======
-    ccf::pal::speculation_barrier();
->>>>>>> 8b7c8f3f
-
     ccf::StartupConfig cc =
       nlohmann::json::parse(ccf_config, ccf_config + ccf_config_size);
 
