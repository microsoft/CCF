// Copyright (c) Microsoft Corporation. All rights reserved.
// Licensed under the Apache 2.0 License.
#include "ccf/ds/ccf_exception.h"
#include "ccf/ds/json.h"
#include "ccf/ds/logger.h"
#include "ccf/pal/enclave.h"
#include "ccf/pal/locking.h"
#include "ccf/version.h"
#include "common/enclave_interface_types.h"
#include "enclave.h"
#include "enclave_time.h"
#include "ringbuffer_logger.h"

#include <chrono>
#include <cstdint>
#include <thread>

// the central enclave object
static ccf::pal::Mutex create_lock;
static std::atomic<ccf::Enclave*> e;

std::atomic<uint16_t> num_pending_threads = 0;
std::atomic<uint16_t> num_complete_threads = 0;

std::unique_ptr<threading::ThreadMessaging>
  threading::ThreadMessaging::singleton = nullptr;

std::chrono::microseconds ccf::Channel::min_gap_between_initiation_attempts(
  2'000'000);

static bool is_aligned(void* p, size_t align, size_t count = 0)
{
  const auto start = reinterpret_cast<std::uintptr_t>(p);
  const auto end = start + count;
  return (start % align == 0) && (end % align == 0);
}

extern "C"
{
  // Confirming in-enclave behaviour in separate unit tests is tricky, so we
  // do final sanity checks on some basic behaviour here, on every enclave
  // launch.
  void enclave_sanity_checks()
  {
    {
      ccf::pal::Mutex m;
      m.lock();
      if (m.try_lock())
      {
        LOG_FATAL_FMT("Able to lock mutex multiple times");
        abort();
      }
      m.unlock();
    }

    LOG_DEBUG_FMT("All sanity check tests passed");
  }

  CreateNodeStatus enclave_create_node(
    void* enclave_config,
    uint8_t* ccf_config,
    size_t ccf_config_size,
    uint8_t* startup_snapshot_data,
    size_t startup_snapshot_size,
    uint8_t* node_cert,
    size_t node_cert_size,
    size_t* node_cert_len,
    uint8_t* service_cert,
    size_t service_cert_size,
    size_t* service_cert_len,
    uint8_t* enclave_version,
    size_t enclave_version_size,
    size_t* enclave_version_len,
    StartType start_type,
    size_t num_worker_threads,
    void* time_location)
  {
    std::lock_guard<ccf::pal::Mutex> guard(create_lock);

    if (e != nullptr)
    {
      return CreateNodeStatus::NodeAlreadyCreated;
    }

    if (!ccf::pal::is_outside_enclave(enclave_config, sizeof(EnclaveConfig)))
    {
      LOG_FAIL_FMT("Memory outside enclave: enclave_config");
      return CreateNodeStatus::MemoryNotOutsideEnclave;
    }

    if (!is_aligned(enclave_config, 8, sizeof(EnclaveConfig)))
    {
      LOG_FAIL_FMT("Read source memory not aligned: enclave_config");
      return CreateNodeStatus::UnalignedArguments;
    }

    EnclaveConfig ec = *static_cast<EnclaveConfig*>(enclave_config);

    // Setup logger to allow enclave logs to reach the host before node is
    // actually created
    auto circuit = std::make_unique<ringbuffer::Circuit>(
      ringbuffer::BufferDef{
        ec.to_enclave_buffer_start,
        ec.to_enclave_buffer_size,
        ec.to_enclave_buffer_offsets},
      ringbuffer::BufferDef{
        ec.from_enclave_buffer_start,
        ec.from_enclave_buffer_size,
        ec.from_enclave_buffer_offsets});
    auto basic_writer_factory =
      std::make_unique<ringbuffer::WriterFactory>(*circuit);
    auto writer_factory = std::make_unique<oversized::WriterFactory>(
      *basic_writer_factory, ec.writer_config);

    // Check that ringbuffer memory ranges are entirely outside of the enclave
    if (
      !ccf::pal::is_outside_enclave(
        ec.from_enclave_buffer_start, ec.from_enclave_buffer_size) ||
      !ccf::pal::is_outside_enclave(
        ec.to_enclave_buffer_start, ec.to_enclave_buffer_size) ||
      !ccf::pal::is_outside_enclave(
        ec.to_enclave_buffer_offsets, sizeof(ringbuffer::Offsets)) ||
      !ccf::pal::is_outside_enclave(
        ec.from_enclave_buffer_offsets, sizeof(ringbuffer::Offsets)))
    {
      return CreateNodeStatus::MemoryNotOutsideEnclave;
    }

    // Note: because logger uses ringbuffer, logger can only be initialised once
    // ringbuffer memory has been verified
    auto new_logger = std::make_unique<ccf::RingbufferLogger>(
      writer_factory->create_writer_to_outside());
    auto ringbuffer_logger = new_logger.get();
    logger::config::loggers().push_back(std::move(new_logger));

    ccf::pal::redirect_platform_logging();

    enclave_sanity_checks();

    {
      auto ccf_version_string = std::string(ccf::ccf_version);
      if (ccf_version_string.size() > enclave_version_size)
      {
        LOG_FAIL_FMT(
          "Version mismatch: host {}, enclave {}",
          ccf_version_string,
          std::string(enclave_version, enclave_version + enclave_version_size));
        return CreateNodeStatus::VersionMismatch;
      }

      ::memcpy(
        enclave_version, ccf_version_string.data(), ccf_version_string.size());
      *enclave_version_len = ccf_version_string.size();

      num_pending_threads = (uint16_t)num_worker_threads + 1;

      if (num_pending_threads > threading::ThreadMessaging::max_num_threads)
      {
        LOG_FAIL_FMT("Too many threads: {}", num_pending_threads);
        return CreateNodeStatus::TooManyThreads;
      }

      // Initialise singleton instance of ThreadMessaging, now that number of
      // threads are known
      threading::ThreadMessaging::init(num_pending_threads);

      // Check that where we expect arguments to be in host-memory, they
      // really are. lfence after these checks to prevent speculative
      // execution
      if (!ccf::pal::is_outside_enclave(
            time_location, sizeof(*ccf::enclavetime::host_time_us)))
      {
        LOG_FAIL_FMT("Memory outside enclave: time_location");
        return CreateNodeStatus::MemoryNotOutsideEnclave;
      }

      if (!is_aligned(
            time_location, 8, sizeof(*ccf::enclavetime::host_time_us)))
      {
        LOG_FAIL_FMT("Read source memory not aligned: time_location");
        return CreateNodeStatus::UnalignedArguments;
      }

      ccf::enclavetime::host_time_us =
        static_cast<decltype(ccf::enclavetime::host_time_us)>(time_location);

      ccf::pal::speculation_barrier();
    }

    if (!ccf::pal::is_outside_enclave(ccf_config, ccf_config_size))
    {
      LOG_FAIL_FMT("Memory outside enclave: ccf_config");
      return CreateNodeStatus::MemoryNotOutsideEnclave;
    }

    if (!is_aligned(ccf_config, 8, ccf_config_size))
    {
      LOG_FAIL_FMT("Read source memory not aligned: ccf_config");
      return CreateNodeStatus::UnalignedArguments;
    }

    if (!ccf::pal::is_outside_enclave(
          startup_snapshot_data, startup_snapshot_size))
    {
      LOG_FAIL_FMT("Memory outside enclave: startup snapshot");
      return CreateNodeStatus::MemoryNotOutsideEnclave;
    }

    if (!is_aligned(startup_snapshot_data, 8, startup_snapshot_size))
    {
      LOG_FAIL_FMT("Read source memory not aligned: startup snapshot");
      return CreateNodeStatus::UnalignedArguments;
    }

    ccf::pal::speculation_barrier();

    StartupConfig cc =
      nlohmann::json::parse(ccf_config, ccf_config + ccf_config_size);

    // Ensure BFT consensus cannot be selected in release enclaves
    if (cc.consensus.type != ConsensusType::CFT)
    {
      LOG_FAIL_FMT("BFT consensus disabled in release mode");
      return CreateNodeStatus::ConsensusNotAllowed;
    }

#ifndef ENABLE_2TX_RECONFIG
    // 2-tx reconfiguration is currently experimental, disable it in release
    // enclaves
    if (
      cc.start.service_configuration.reconfiguration_type.has_value() &&
      cc.start.service_configuration.reconfiguration_type.value() !=
        ReconfigurationType::ONE_TRANSACTION)
    {
      LOG_FAIL_FMT(
        "2TX reconfiguration is experimental, disabled in release mode");
      return CreateNodeStatus::ReconfigurationMethodNotSupported;
    }
#endif

    ccf::Enclave* enclave = nullptr;

    try
    {
      enclave = new ccf::Enclave(
        std::move(circuit),
        std::move(basic_writer_factory),
        std::move(writer_factory),
        ringbuffer_logger,
        cc.ledger_signatures.tx_count,
        cc.ledger_signatures.delay.count_ms(),
        cc.consensus,
        cc.node_certificate.curve_id);
    }
    catch (const ccf::ccf_oe_attester_init_error& e)
    {
      LOG_FAIL_FMT(
        "ccf_oe_attester_init_error during enclave init: {}", e.what());
      return CreateNodeStatus::OEAttesterInitFailed;
    }
    catch (const ccf::ccf_oe_verifier_init_error& e)
    {
      LOG_FAIL_FMT(
        "ccf_oe_verifier_init_error during enclave init: {}", e.what());
      return CreateNodeStatus::OEVerifierInitFailed;
    }
    catch (const ccf::ccf_openssl_rdrand_init_error& e)
    {
      LOG_FAIL_FMT(
        "ccf_openssl_rdrand_init_error during enclave init: {}", e.what());
      return CreateNodeStatus::OpenSSLRDRANDInitFailed;
    }
    catch (const std::exception& e)
    {
      // In most places, logging exception messages directly is unsafe
      // because they may contain confidential information. In this
      // instance the chance of confidential information is extremely low
      // - this is early during node startup, when it has not communicated
      // with any other nodes to retrieve confidential state, and any
      // secrets it may have generated are about to be discarded as this
      // node terminates. The debugging benefit is substantial, while the
      // risk is low, so in this case we promote the generic exception
      // message to FAIL.
      LOG_FAIL_FMT("exception during enclave init: {}", e.what());
      return CreateNodeStatus::EnclaveInitFailed;
    }

    CreateNodeStatus status = EnclaveInitFailed;

    try
    {
      std::vector<uint8_t> startup_snapshot(
        startup_snapshot_data, startup_snapshot_data + startup_snapshot_size);
      status = enclave->create_new_node(
        start_type,
        std::move(cc),
        std::move(startup_snapshot),
        node_cert,
        node_cert_size,
        node_cert_len,
        service_cert,
        service_cert_size,
        service_cert_len);
    }
    catch (...)
    {
      delete enclave;
      throw;
    }

    if (status != CreateNodeStatus::OK)
    {
      delete enclave;
      return status;
    }

    e.store(enclave);

    // Reset the thread ID generator. This function will exit before any
    // thread calls enclave_run, and without creating any new threads, so it
    // is safe for the first thread that calls enclave_run to re-use this
    // thread_id. That way they are both considered MAIN_THREAD_ID, even if
    // they are actually distinct std::threads.
<<<<<<< HEAD
    threading::next_thread_id.store(threading::MAIN_THREAD_ID);
=======
    threading::reset_thread_id_generator();
>>>>>>> 3252612b

    return CreateNodeStatus::OK;
  }

  bool enclave_run()
  {
    if (e.load() != nullptr)
    {
      uint16_t tid;
      {
        std::lock_guard<ccf::pal::Mutex> guard(create_lock);

        tid = threading::get_current_thread_id();
        num_pending_threads.fetch_sub(1);

        LOG_INFO_FMT("Starting thread: {}", tid);
      }

      while (num_pending_threads != 0)
      {
      }

      LOG_INFO_FMT("All threads are ready!");

      if (tid == threading::MAIN_THREAD_ID)
      {
        auto s = e.load()->run_main();
        while (num_complete_threads !=
               threading::ThreadMessaging::instance().thread_count() - 1)
        {
        }
        return s;
      }
      else
      {
        auto s = e.load()->run_worker();
        num_complete_threads.fetch_add(1);
        return s;
      }
    }
    else
    {
      return false;
    }
  }
}<|MERGE_RESOLUTION|>--- conflicted
+++ resolved
@@ -321,11 +321,7 @@
     // is safe for the first thread that calls enclave_run to re-use this
     // thread_id. That way they are both considered MAIN_THREAD_ID, even if
     // they are actually distinct std::threads.
-<<<<<<< HEAD
-    threading::next_thread_id.store(threading::MAIN_THREAD_ID);
-=======
     threading::reset_thread_id_generator();
->>>>>>> 3252612b
 
     return CreateNodeStatus::OK;
   }
