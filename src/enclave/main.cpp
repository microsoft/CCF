--- conflicted
+++ resolved
@@ -8,11 +8,7 @@
 #include "common/enclave_interface_types.h"
 #include "enclave.h"
 #include "enclave_time.h"
-<<<<<<< HEAD
 #include "http/curl.h"
-#include "ringbuffer_logger.h"
-=======
->>>>>>> e90c0e42
 
 #include <chrono>
 #include <cstdint>
@@ -65,8 +61,7 @@
     auto basic_writer_factory =
       std::make_unique<ringbuffer::WriterFactory>(*circuit);
     auto writer_factory = std::make_unique<oversized::WriterFactory>(
-<<<<<<< HEAD
-      *basic_writer_factory, ec.writer_config);
+      *basic_writer_factory, enclave_config.writer_config);
 
     auto& curl_context =
       ccf::curl::CurlmLibuvContextSingleton::get_instance_unsafe();
@@ -75,21 +70,13 @@
       LOG_FAIL_FMT("Curl context singleton already initialized");
       return CreateNodeStatus::InternalError;
     }
-    if (ec.curl_libuv_context == nullptr)
+    if (enclave_config.curl_libuv_context == nullptr)
     {
       LOG_FAIL_FMT("Enclave config curl context is null");
       return CreateNodeStatus::InternalError;
     }
-    curl_context = ec.curl_libuv_context;
-
-    // Note: because logger uses ringbuffer, logger can only be initialised once
-    // ringbuffer memory has been verified
-    auto new_logger = std::make_unique<ccf::RingbufferLogger>(*writer_factory);
-    auto* ringbuffer_logger = new_logger.get();
-    ccf::logger::config::loggers().push_back(std::move(new_logger));
-=======
-      *basic_writer_factory, enclave_config.writer_config);
->>>>>>> e90c0e42
+    curl_context = enclave_config.curl_libuv_context;
+
 
     {
       num_pending_threads = (uint16_t)num_worker_threads + 1;
