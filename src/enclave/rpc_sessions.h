// Copyright (c) Microsoft Corporation. All rights reserved.
// Licensed under the Apache 2.0 License.
#pragma once

#include "ccf/ds/logger.h"
#include "ccf/pal/locking.h"
#include "ccf/service/node_info_network.h"
#include "ds/serialized.h"
#include "enclave/session.h"
#include "forwarder_types.h"
#include "http/http2_session.h"
#include "http/http_responder.h"
#include "http/http_session.h"
#include "node/session_metrics.h"
// NB: This should be HTTP3 including QUIC, but this is
// ok for now, as we only have an echo service for now
#include "quic/quic_session.h"
#include "rpc_handler.h"
#include "tls/cert.h"
#include "tls/client.h"
#include "tls/context.h"
#include "tls/plaintext_server.h"
#include "tls/server.h"

#include <limits>
#include <map>
#include <unordered_map>

namespace ccf
{
  using QUICSessionImpl = quic::QUICEchoSession;

  static constexpr size_t max_open_sessions_soft_default = 1000;
  static constexpr size_t max_open_sessions_hard_default = 1010;
  static const ccf::Endorsement endorsement_default = {
    ccf::Authority::SERVICE, std::nullopt};

  class RPCSessions : public std::enable_shared_from_this<RPCSessions>,
                      public AbstractRPCResponder,
                      public http::ErrorReporter,
<<<<<<< HEAD
                      public kv::Consensus::RollbackWatcher
=======
                      public http::ResponderLookup
>>>>>>> dbad3986
  {
  private:
    struct ListenInterface
    {
      size_t open_sessions;
      size_t peak_sessions;
      size_t max_open_sessions_soft;
      size_t max_open_sessions_hard;
      ccf::Endorsement endorsement;
      http::ParserConfiguration http_configuration;
      ccf::SessionMetrics::Errors errors;
      ccf::ApplicationProtocol app_protocol;
    };
    std::map<ListenInterfaceID, ListenInterface> listening_interfaces;

    ringbuffer::AbstractWriterFactory& writer_factory;
    ringbuffer::WriterPtr to_host = nullptr;
    std::shared_ptr<RPCMap> rpc_map;
    std::unordered_map<ListenInterfaceID, std::shared_ptr<tls::Cert>> certs;

    ccf::pal::Mutex lock;
    std::unordered_map<
      tls::ConnID,
      std::pair<ListenInterfaceID, std::shared_ptr<ccf::Session>>>
      sessions;
    size_t sessions_peak = 0;

    // Negative sessions are reserved for those originating from
    // the enclave via create_client().
    std::atomic<tls::ConnID> next_client_session_id = -1;

    template <typename Base>
    class NoMoreSessionsImpl : public Base
    {
    public:
      template <typename... Ts>
      NoMoreSessionsImpl(Ts&&... ts) : Base(std::forward<Ts>(ts)...)
      {}

      void handle_incoming_data_thread(std::span<const uint8_t> data) override
      {
        Base::tls_io->recv_buffered(data.data(), data.size());

        if (Base::tls_io->get_status() == ccf::SessionStatus::ready)
        {
          // Send response describing soft session limit
          Base::send_odata_error_response(ccf::ErrorDetails{
            HTTP_STATUS_SERVICE_UNAVAILABLE,
            ccf::errors::SessionCapExhausted,
            "Service is currently busy and unable to serve new connections"});

          // Close connection
          Base::tls_io->close();
        }
      }
    };

    tls::ConnID get_next_client_id()
    {
      auto id = next_client_session_id--;
      const auto initial = id;

      if (next_client_session_id > 0)
        next_client_session_id = -1;

      while (sessions.find(id) != sessions.end())
      {
        id--;

        if (id > 0)
          id = -1;

        if (id == initial)
        {
          throw std::runtime_error(
            "Exhausted all IDs for enclave client sessions");
        }
      }

      return id;
    }

    ListenInterface& get_interface_from_session_id(tls::ConnID id)
    {
      // Lock must be first acquired and held while accessing returned interface
      auto search = sessions.find(id);
      if (search != sessions.end())
      {
        auto it = listening_interfaces.find(search->second.first);
        if (it != listening_interfaces.end())
        {
          return it->second;
        }
      }

      throw std::logic_error(
        fmt::format("No RPC interface for session ID {}", id));
    }

    std::shared_ptr<ccf::Session> make_server_session(
      ccf::ApplicationProtocol app_protocol,
      tls::ConnID id,
      const ListenInterfaceID& listen_interface_id,
      std::unique_ptr<tls::Context>&& ctx,
      const http::ParserConfiguration& parser_configuration)
    {
      if (app_protocol == ccf::ApplicationProtocol::HTTP2)
      {
        return std::make_shared<http::HTTP2ServerSession>(
          rpc_map,
          id,
          listen_interface_id,
          writer_factory,
          std::move(ctx),
          parser_configuration,
          shared_from_this(),
          *this);
      }
      else
      {
        return std::make_shared<http::HTTPServerSession>(
          rpc_map,
          id,
          listen_interface_id,
          writer_factory,
          std::move(ctx),
          parser_configuration,
          shared_from_this());
      }
    }

  public:
    RPCSessions(
      ringbuffer::AbstractWriterFactory& writer_factory,
      std::shared_ptr<RPCMap> rpc_map_) :
      writer_factory(writer_factory),
      rpc_map(rpc_map_)
    {
      to_host = writer_factory.create_writer_to_outside();
    }

    void report_parsing_error(tls::ConnID id) override
    {
      std::lock_guard<ccf::pal::Mutex> guard(lock);
      get_interface_from_session_id(id).errors.parsing++;
    }

    void report_request_payload_too_large_error(tls::ConnID id) override
    {
      std::lock_guard<ccf::pal::Mutex> guard(lock);
      get_interface_from_session_id(id).errors.request_payload_too_large++;
    }

    void report_request_header_too_large_error(tls::ConnID id) override
    {
      std::lock_guard<ccf::pal::Mutex> guard(lock);
      get_interface_from_session_id(id).errors.request_header_too_large++;
    }

    void update_listening_interface_options(
      const ccf::NodeInfoNetwork& node_info)
    {
      std::lock_guard<ccf::pal::Mutex> guard(lock);

      for (const auto& [name, interface] : node_info.rpc_interfaces)
      {
        auto& li = listening_interfaces[name];

        li.max_open_sessions_soft = interface.max_open_sessions_soft.value_or(
          max_open_sessions_soft_default);

        li.max_open_sessions_hard = interface.max_open_sessions_hard.value_or(
          max_open_sessions_hard_default);

        li.endorsement = interface.endorsement.value_or(endorsement_default);

        li.http_configuration =
          interface.http_configuration.value_or(http::ParserConfiguration{});

        li.app_protocol =
          interface.app_protocol.value_or(ApplicationProtocol::HTTP1);

        LOG_INFO_FMT(
          "Setting max open sessions on interface \"{}\" ({}) to [{}, "
          "{}] and endorsement authority to {}",
          name,
          interface.bind_address,
          li.max_open_sessions_soft,
          li.max_open_sessions_hard,
          li.endorsement.authority);
      }
    }

    ccf::SessionMetrics get_session_metrics()
    {
      ccf::SessionMetrics sm;
      std::lock_guard<ccf::pal::Mutex> guard(lock);

      sm.active = sessions.size();
      sm.peak = sessions_peak;

      for (const auto& [name, interface] : listening_interfaces)
      {
        sm.interfaces[name] = {
          interface.open_sessions,
          interface.peak_sessions,
          interface.max_open_sessions_soft,
          interface.max_open_sessions_hard,
          interface.errors};
      }

      return sm;
    }

    ccf::ApplicationProtocol get_app_protocol_main_interface() const
    {
      // Note: this is a temporary function to conveniently find out which
      // protocol to use when creating client endpoints (e.g. for join
      // protocol). This can be removed once the HTTP and HTTP/2 endpoints have
      // been merged.
      if (listening_interfaces.empty())
      {
        throw std::logic_error("No listening interface for this node");
      }

      return listening_interfaces.begin()->second.app_protocol;
    }

    void set_node_cert(const crypto::Pem& cert_, const crypto::Pem& pk)
    {
      set_cert(ccf::Authority::NODE, cert_, pk);
    }

    void set_network_cert(const crypto::Pem& cert_, const crypto::Pem& pk)
    {
      set_cert(ccf::Authority::SERVICE, cert_, pk);
    }

    void set_cert(
      ccf::Authority authority,
      const crypto::Pem& cert_,
      const crypto::Pem& pk,
      const std::string& acme_configuration = "")
    {
      // Caller authentication is done by each frontend by looking up
      // the caller's certificate in the relevant store table. The caller
      // certificate does not have to be signed by a known CA (nullptr) and
      // verification is not required here.
      auto cert = std::make_shared<tls::Cert>(
        nullptr, cert_, pk, std::nullopt, /*auth_required ==*/false);

      std::lock_guard<ccf::pal::Mutex> guard(lock);

      for (auto& [listen_interface_id, interface] : listening_interfaces)
      {
        if (interface.endorsement.authority == authority)
        {
          if (
            interface.endorsement.authority != Authority::ACME ||
            (interface.endorsement.acme_configuration &&
             *interface.endorsement.acme_configuration == acme_configuration))
          {
            certs.insert_or_assign(listen_interface_id, cert);
          }
        }
      }
    }

    void accept(
      tls::ConnID id,
      const ListenInterfaceID& listen_interface_id,
      bool udp = false)
    {
      std::lock_guard<ccf::pal::Mutex> guard(lock);

      if (sessions.find(id) != sessions.end())
      {
        throw std::logic_error(
          fmt::format("Duplicate conn ID received inside enclave: {}", id));
      }

      auto it = listening_interfaces.find(listen_interface_id);
      if (it == listening_interfaces.end())
      {
        throw std::logic_error(fmt::format(
          "Can't accept new RPC session {} - comes from unknown listening "
          "interface {}",
          id,
          listen_interface_id));
      }

      auto& per_listen_interface = it->second;

      if (
        per_listen_interface.endorsement.authority != Authority::UNSECURED &&
        certs.find(listen_interface_id) == certs.end())
      {
        LOG_DEBUG_FMT(
          "Refusing TLS session {} inside the enclave - interface {} "
          "has no TLS certificate yet",
          id,
          listen_interface_id);

        RINGBUFFER_WRITE_MESSAGE(
          tls::tls_stop, to_host, id, std::string("Session refused"));
      }
      else if (
        per_listen_interface.open_sessions >=
        per_listen_interface.max_open_sessions_hard)
      {
        LOG_INFO_FMT(
          "Refusing TLS session {} inside the enclave - already have {} "
          "sessions from interface {} and limit is {}",
          id,
          per_listen_interface.open_sessions,
          listen_interface_id,
          per_listen_interface.max_open_sessions_hard);

        RINGBUFFER_WRITE_MESSAGE(
          tls::tls_stop, to_host, id, std::string("Session refused"));
      }
      else if (
        per_listen_interface.open_sessions >=
        per_listen_interface.max_open_sessions_soft)
      {
        LOG_INFO_FMT(
          "Soft refusing session {} (returning 503) inside the enclave - "
          "already have {} sessions from interface {} and limit is {}",
          id,
          per_listen_interface.open_sessions,
          listen_interface_id,
          per_listen_interface.max_open_sessions_soft);

        auto ctx = std::make_unique<tls::Server>(certs[listen_interface_id]);
        std::shared_ptr<Session> capped_session;
        if (
          per_listen_interface.app_protocol == ccf::ApplicationProtocol::HTTP2)
        {
          capped_session =
            std::make_shared<NoMoreSessionsImpl<http::HTTP2ServerSession>>(
              rpc_map,
              id,
              listen_interface_id,
              writer_factory,
              std::move(ctx),
              per_listen_interface.http_configuration,
              shared_from_this(),
              *this);
        }
        else
        {
          capped_session =
            std::make_shared<NoMoreSessionsImpl<http::HTTPServerSession>>(
              rpc_map,
              id,
              listen_interface_id,
              writer_factory,
              std::move(ctx),
              per_listen_interface.http_configuration,
              shared_from_this());
        }
        sessions.insert(std::make_pair(
          id, std::make_pair(listen_interface_id, std::move(capped_session))));
        per_listen_interface.open_sessions++;
        per_listen_interface.peak_sessions = std::max(
          per_listen_interface.peak_sessions,
          per_listen_interface.open_sessions);
      }
      else
      {
        LOG_DEBUG_FMT(
          "Accepting a session {} inside the enclave from interface \"{}\"",
          id,
          listen_interface_id);

        if (udp)
        {
          LOG_DEBUG_FMT("New UDP endpoint at {}", id);
          auto session = std::make_shared<QUICSessionImpl>(
            rpc_map, id, listen_interface_id, writer_factory);
          sessions.insert(std::make_pair(
            id, std::make_pair(listen_interface_id, std::move(session))));
          per_listen_interface.open_sessions++;
          per_listen_interface.peak_sessions = std::max(
            per_listen_interface.peak_sessions,
            per_listen_interface.open_sessions);
        }
        else
        {
          std::unique_ptr<tls::Context> ctx;
          if (
            per_listen_interface.endorsement.authority == Authority::UNSECURED)
          {
            ctx = std::make_unique<nontls::PlaintextServer>();
          }
          else
          {
            ctx = std::make_unique<tls::Server>(
              certs[listen_interface_id],
              per_listen_interface.app_protocol ==
                ccf::ApplicationProtocol::HTTP2);
          }

          auto session = make_server_session(
            per_listen_interface.app_protocol,
            id,
            listen_interface_id,
            std::move(ctx),
            per_listen_interface.http_configuration);

          sessions.insert(std::make_pair(
            id, std::make_pair(listen_interface_id, std::move(session))));
          per_listen_interface.open_sessions++;
          per_listen_interface.peak_sessions = std::max(
            per_listen_interface.peak_sessions,
            per_listen_interface.open_sessions);
        }
      }

      sessions_peak = std::max(sessions_peak, sessions.size());
    }

    std::shared_ptr<Session> find_session(tls::ConnID id)
    {
      std::lock_guard<ccf::pal::Mutex> guard(lock);

      auto search = sessions.find(id);
      if (search == sessions.end())
      {
        return nullptr;
      }

      return search->second.second;
    }

    bool reply_async(tls::ConnID id, std::vector<uint8_t>&& data) override
    {
      auto session = find_session(id);
      if (session == nullptr)
      {
        LOG_DEBUG_FMT("Refusing to reply to unknown session {}", id);
        return false;
      }

      LOG_DEBUG_FMT("Replying to session {}", id);

      session->send_data(data);
      return true;
    }

    void on_rollback() override
    {
      LOG_FAIL_FMT("Rollback - closing all open sessions");
      sessions.clear();
    }

    void remove_session(tls::ConnID id)
    {
      std::lock_guard<ccf::pal::Mutex> guard(lock);
      LOG_DEBUG_FMT("Closing a session inside the enclave: {}", id);
      const auto search = sessions.find(id);
      if (search != sessions.end())
      {
        auto it = listening_interfaces.find(search->second.first);
        if (it != listening_interfaces.end())
        {
          it->second.open_sessions--;
        }
        sessions.erase(search);
      }
    }

    std::shared_ptr<ClientSession> create_client(
      const std::shared_ptr<tls::Cert>& cert,
      ccf::ApplicationProtocol app_protocol = ccf::ApplicationProtocol::HTTP1)
    {
      std::lock_guard<ccf::pal::Mutex> guard(lock);
      auto ctx = std::make_unique<tls::Client>(cert);
      auto id = get_next_client_id();

      LOG_DEBUG_FMT("Creating a new client session inside the enclave: {}", id);

      // There are no limits on outbound client sessions (we do not check any
      // session caps here). We expect this type of session to be rare and want
      // it to succeed even when we are busy.
      if (app_protocol == ccf::ApplicationProtocol::HTTP2)
      {
        auto session = std::make_shared<http::HTTP2ClientSession>(
          id, writer_factory, std::move(ctx));
        sessions.insert(std::make_pair(id, std::make_pair("", session)));
        sessions_peak = std::max(sessions_peak, sessions.size());
        return session;
      }
      else
      {
        auto session = std::make_shared<http::HTTPClientSession>(
          id, writer_factory, std::move(ctx));
        sessions.insert(std::make_pair(id, std::make_pair("", session)));
        sessions_peak = std::max(sessions_peak, sessions.size());
        return session;
      }
    }

    void register_message_handlers(
      messaging::Dispatcher<ringbuffer::Message>& disp)
    {
      DISPATCHER_SET_MESSAGE_HANDLER(
        disp, tls::tls_start, [this](const uint8_t* data, size_t size) {
          auto [new_tls_id, listen_interface_name] =
            ringbuffer::read_message<tls::tls_start>(data, size);
          accept(new_tls_id, listen_interface_name);
        });

      DISPATCHER_SET_MESSAGE_HANDLER(
        disp, tls::tls_inbound, [this](const uint8_t* data, size_t size) {
          auto id = serialized::peek<tls::ConnID>(data, size);

          auto search = sessions.find(id);
          if (search == sessions.end())
          {
            LOG_DEBUG_FMT(
              "Ignoring tls_inbound for unknown or refused session: {}", id);
            return;
          }

          search->second.second->handle_incoming_data({data, size});
        });

      DISPATCHER_SET_MESSAGE_HANDLER(
        disp, tls::tls_close, [this](const uint8_t* data, size_t size) {
          auto [id] = ringbuffer::read_message<tls::tls_close>(data, size);
          remove_session(id);
        });

      DISPATCHER_SET_MESSAGE_HANDLER(
        disp, quic::quic_start, [this](const uint8_t* data, size_t size) {
          auto [new_id, listen_interface_name] =
            ringbuffer::read_message<quic::quic_start>(data, size);
          accept(new_id, listen_interface_name, true);
          // UDP sessions are never removed because there is no connection
        });

      DISPATCHER_SET_MESSAGE_HANDLER(
        disp, quic::quic_inbound, [this](const uint8_t* data, size_t size) {
          auto id = serialized::peek<tls::ConnID>(data, size);

          auto search = sessions.find(id);
          if (search == sessions.end())
          {
            LOG_DEBUG_FMT(
              "Ignoring quic_inbound for unknown or refused session: {}", id);
            return;
          }

          search->second.second->handle_incoming_data({data, size});
        });
    }
  };
}<|MERGE_RESOLUTION|>--- conflicted
+++ resolved
@@ -38,11 +38,8 @@
   class RPCSessions : public std::enable_shared_from_this<RPCSessions>,
                       public AbstractRPCResponder,
                       public http::ErrorReporter,
-<<<<<<< HEAD
+                      public http::ResponderLookup,
                       public kv::Consensus::RollbackWatcher
-=======
-                      public http::ResponderLookup
->>>>>>> dbad3986
   {
   private:
     struct ListenInterface
