// Copyright (c) Microsoft Corporation. All rights reserved.
// Licensed under the Apache 2.0 License.
#pragma once

#include "ccf/ds/logger.h"
#include "ccf/service/node_info_network.h"
#include "ds/serialized.h"
#include "forwarder_types.h"
#include "http/http2_endpoint.h"
#include "http/http_endpoint.h"
#include "node/session_metrics.h"
// NB: This should be HTTP3 including QUIC, but this is
// ok for now, as we only have an echo service for now
#include "quic/quic_endpoint.h"
#include "rpc_handler.h"
#include "tls/cert.h"
#include "tls/client.h"
#include "tls/context.h"
#include "tls/server.h"

#include <limits>
#include <map>
#include <unordered_map>

namespace ccf
{
<<<<<<< HEAD
  using ServerEndpointImpl = http::HTTP2ServerEndpoint;
  using ClientEndpointImpl = http::HTTP2ClientEndpoint;
=======
  using ServerEndpointImpl = http::HTTPServerEndpoint;
  using ClientEndpointImpl = http::HTTPClientEndpoint;
  using QUICEndpointImpl = quic::QUICEchoEndpoint;
>>>>>>> 8eccfcd2

  static constexpr size_t max_open_sessions_soft_default = 1000;
  static constexpr size_t max_open_sessions_hard_default = 1010;
  static constexpr ccf::Endorsement endorsement_default =
    ccf::Endorsement{ccf::Authority::SERVICE};

  class RPCSessions : public std::enable_shared_from_this<RPCSessions>,
                      public AbstractRPCResponder,
                      public http::ErrorReporter
  {
  private:
    struct ListenInterface
    {
      size_t open_sessions;
      size_t peak_sessions;
      size_t max_open_sessions_soft;
      size_t max_open_sessions_hard;
      ccf::Endorsement endorsement;
      ccf::SessionMetrics::Errors errors;
    };
    std::map<ListenInterfaceID, ListenInterface> listening_interfaces;

    ringbuffer::AbstractWriterFactory& writer_factory;
    ringbuffer::WriterPtr to_host = nullptr;
    std::shared_ptr<RPCMap> rpc_map;
    std::unordered_map<ListenInterfaceID, std::shared_ptr<tls::Cert>> certs;

    std::mutex lock;
    std::unordered_map<
      tls::ConnID,
      std::pair<ListenInterfaceID, std::shared_ptr<Endpoint>>>
      sessions;
    size_t sessions_peak = 0;

    // Negative sessions are reserved for those originating from
    // the enclave via create_client().
    std::atomic<tls::ConnID> next_client_session_id = -1;

    class NoMoreSessionsEndpointImpl : public ccf::TLSEndpoint
    {
    public:
      NoMoreSessionsEndpointImpl(
        tls::ConnID session_id,
        ringbuffer::AbstractWriterFactory& writer_factory,
        std::unique_ptr<tls::Context> ctx) :
        ccf::TLSEndpoint(session_id, writer_factory, std::move(ctx))
      {}

      static void recv_cb(std::unique_ptr<threading::Tmsg<SendRecvMsg>> msg)
      {
        reinterpret_cast<NoMoreSessionsEndpointImpl*>(msg->data.self.get())
          ->recv_(msg->data.data.data(), msg->data.data.size());
      }

      void recv(const uint8_t* data, size_t size, sockaddr) override
      {
        auto msg = std::make_unique<threading::Tmsg<SendRecvMsg>>(&recv_cb);
        msg->data.self = this->shared_from_this();
        msg->data.data.assign(data, data + size);

        threading::ThreadMessaging::thread_messaging.add_task(
          execution_thread, std::move(msg));
      }

      void recv_(const uint8_t* data, size_t size)
      {
        recv_buffered(data, size);

        if (get_status() == Status::ready)
        {
          // Send HTTP response describing soft session limit
          auto http_response = http::Response(HTTP_STATUS_SERVICE_UNAVAILABLE);

          http_response.set_header(
            http::headers::CONTENT_TYPE, http::headervalues::contenttype::JSON);

          nlohmann::json body = ccf::ODataErrorResponse{ccf::ODataError{
            ccf::errors::SessionCapExhausted,
            "Service is currently busy and unable to serve new connections"}};
          const auto s = body.dump();
          http_response.set_body((const uint8_t*)s.data(), s.size());

          send(http_response.build_response(), {});

          // Close connection
          close();
        }
      }

      void send(std::vector<uint8_t>&& data, sockaddr) override
      {
        send_raw(std::move(data));
      }
    };

    tls::ConnID get_next_client_id()
    {
      auto id = next_client_session_id--;
      const auto initial = id;

      if (next_client_session_id > 0)
        next_client_session_id = -1;

      while (sessions.find(id) != sessions.end())
      {
        id--;

        if (id > 0)
          id = -1;

        if (id == initial)
        {
          throw std::runtime_error(
            "Exhausted all IDs for enclave client sessions");
        }
      }

      return id;
    }

  public:
    RPCSessions(
      ringbuffer::AbstractWriterFactory& writer_factory,
      std::shared_ptr<RPCMap> rpc_map_) :
      writer_factory(writer_factory),
      rpc_map(rpc_map_)
    {
      to_host = writer_factory.create_writer_to_outside();
    }

    void report_parsing_error(tls::ConnID id) override
    {
      std::lock_guard<std::mutex> guard(lock);

      auto search = sessions.find(id);
      if (search != sessions.end())
      {
        auto it = listening_interfaces.find(search->second.first);
        if (it != listening_interfaces.end())
        {
          it->second.errors.parsing++;
        }
      }
    }

    void update_listening_interface_options(
      const ccf::NodeInfoNetwork& node_info)
    {
      std::lock_guard<std::mutex> guard(lock);

      for (const auto& [name, interface] : node_info.rpc_interfaces)
      {
        auto& li = listening_interfaces[name];

        li.max_open_sessions_soft = interface.max_open_sessions_soft.value_or(
          max_open_sessions_soft_default);

        li.max_open_sessions_hard = interface.max_open_sessions_hard.value_or(
          max_open_sessions_hard_default);

        li.endorsement = interface.endorsement.value_or(endorsement_default);

        LOG_INFO_FMT(
          "Setting max open sessions on interface \"{}\" ({}) to [{}, "
          "{}] and endorsement authority to {}",
          name,
          interface.bind_address,
          li.max_open_sessions_soft,
          li.max_open_sessions_hard,
          li.endorsement.authority);
      }
    }

    ccf::SessionMetrics get_session_metrics()
    {
      ccf::SessionMetrics sm;
      std::lock_guard<std::mutex> guard(lock);

      sm.active = sessions.size();
      sm.peak = sessions_peak;

      for (const auto& [name, interface] : listening_interfaces)
      {
        sm.interfaces[name] = {
          interface.open_sessions,
          interface.peak_sessions,
          interface.max_open_sessions_soft,
          interface.max_open_sessions_hard,
          interface.errors};
      }

      return sm;
    }

    void set_node_cert(const crypto::Pem& cert_, const crypto::Pem& pk)
    {
      set_cert(ccf::Authority::NODE, cert_, pk);
    }

    void set_network_cert(const crypto::Pem& cert_, const crypto::Pem& pk)
    {
      set_cert(ccf::Authority::SERVICE, cert_, pk);
    }

    void set_cert(
      ccf::Authority authority, const crypto::Pem& cert_, const crypto::Pem& pk)
    {
      // Caller authentication is done by each frontend by looking up
      // the caller's certificate in the relevant store table. The caller
      // certificate does not have to be signed by a known CA (nullptr) and
      // verification is not required here.
      auto cert = std::make_shared<tls::Cert>(
        nullptr, cert_, pk, std::nullopt, /*auth_required ==*/false);

      std::lock_guard<std::mutex> guard(lock);

      for (auto& [listen_interface_id, interface] : listening_interfaces)
      {
        if (interface.endorsement.authority == authority)
        {
          certs.insert_or_assign(listen_interface_id, cert);
        }
      }
    }

    void accept(
      tls::ConnID id,
      const ListenInterfaceID& listen_interface_id,
      bool udp = false)
    {
      std::lock_guard<std::mutex> guard(lock);

      if (sessions.find(id) != sessions.end())
      {
        throw std::logic_error(
          fmt::format("Duplicate conn ID received inside enclave: {}", id));
      }

      auto it = listening_interfaces.find(listen_interface_id);
      if (it == listening_interfaces.end())
      {
        throw std::logic_error(fmt::format(
          "Can't accept new RPC session {} - comes from unknown listening "
          "interface {}",
          id,
          listen_interface_id));
      }

      auto& per_listen_interface = it->second;

      if (certs.find(listen_interface_id) == certs.end())
      {
        LOG_DEBUG_FMT(
          "Refusing TLS session {} inside the enclave - interface {} "
          "has no TLS certificate yet",
          id,
          listen_interface_id);

        RINGBUFFER_WRITE_MESSAGE(
          tls::tls_stop, to_host, id, std::string("Session refused"));
      }
      else if (
        per_listen_interface.open_sessions >=
        per_listen_interface.max_open_sessions_hard)
      {
        LOG_INFO_FMT(
          "Refusing TLS session {} inside the enclave - already have {} "
          "sessions from interface {} and limit is {}",
          id,
          per_listen_interface.open_sessions,
          listen_interface_id,
          per_listen_interface.max_open_sessions_hard);

        RINGBUFFER_WRITE_MESSAGE(
          tls::tls_stop, to_host, id, std::string("Session refused"));
      }
      else if (
        per_listen_interface.open_sessions >=
        per_listen_interface.max_open_sessions_soft)
      {
        LOG_INFO_FMT(
          "Soft refusing session {} (returning 503) inside the enclave - "
          "already have {} sessions from interface {} and limit is {}",
          id,
          per_listen_interface.open_sessions,
          listen_interface_id,
          per_listen_interface.max_open_sessions_soft);

        auto ctx = std::make_unique<tls::Server>(certs[listen_interface_id]);
        auto capped_session = std::make_shared<NoMoreSessionsEndpointImpl>(
          id, writer_factory, std::move(ctx));
        sessions.insert(std::make_pair(
          id, std::make_pair(listen_interface_id, std::move(capped_session))));
        per_listen_interface.open_sessions++;
        per_listen_interface.peak_sessions = std::max(
          per_listen_interface.peak_sessions,
          per_listen_interface.open_sessions);
      }
      else
      {
        LOG_DEBUG_FMT(
          "Accepting a session {} inside the enclave from interface \"{}\"",
          id,
          listen_interface_id);

        if (udp)
        {
          LOG_DEBUG_FMT("New UDP endpoint at {}", id);
          auto session = std::make_shared<QUICEndpointImpl>(
            rpc_map, id, listen_interface_id, writer_factory);
          sessions.insert(std::make_pair(
            id, std::make_pair(listen_interface_id, std::move(session))));
          per_listen_interface.open_sessions++;
          per_listen_interface.peak_sessions = std::max(
            per_listen_interface.peak_sessions,
            per_listen_interface.open_sessions);
        }
        else
        {
          auto ctx = std::make_unique<tls::Server>(certs[listen_interface_id]);

          auto session = std::make_shared<ServerEndpointImpl>(
            rpc_map,
            id,
            listen_interface_id,
            writer_factory,
            std::move(ctx),
            shared_from_this());
          sessions.insert(std::make_pair(
            id, std::make_pair(listen_interface_id, std::move(session))));
          per_listen_interface.open_sessions++;
          per_listen_interface.peak_sessions = std::max(
            per_listen_interface.peak_sessions,
            per_listen_interface.open_sessions);
        }
      }

      sessions_peak = std::max(sessions_peak, sessions.size());
    }

    bool reply_async(tls::ConnID id, std::vector<uint8_t>&& data) override
    {
      std::lock_guard<std::mutex> guard(lock);

      auto search = sessions.find(id);
      if (search == sessions.end())
      {
        LOG_DEBUG_FMT("Refusing to reply to unknown session {}", id);
        return false;
      }

      LOG_DEBUG_FMT("Replying to session {}", id);

      search->second.second->send(std::move(data), {});
      return true;
    }

    void remove_session(tls::ConnID id)
    {
      std::lock_guard<std::mutex> guard(lock);
      LOG_DEBUG_FMT("Closing a session inside the enclave: {}", id);
      const auto search = sessions.find(id);
      if (search != sessions.end())
      {
        auto it = listening_interfaces.find(search->second.first);
        if (it != listening_interfaces.end())
        {
          it->second.open_sessions--;
        }
        sessions.erase(search);
      }
    }

    std::shared_ptr<ClientEndpoint> create_client(
      std::shared_ptr<tls::Cert> cert)
    {
      std::lock_guard<std::mutex> guard(lock);
      auto ctx = std::make_unique<tls::Client>(cert);
      auto id = get_next_client_id();

      LOG_DEBUG_FMT("Creating a new client session inside the enclave: {}", id);

      auto session = std::make_shared<ClientEndpointImpl>(
        id, writer_factory, std::move(ctx));

      // There are no limits on outbound client sessions (we do not check any
      // session caps here). We expect this type of session to be rare and want
      // it to succeed even when we are busy.
      sessions.insert(std::make_pair(id, std::make_pair("", session)));

      sessions_peak = std::max(sessions_peak, sessions.size());

      return session;
    }

    void register_message_handlers(
      messaging::Dispatcher<ringbuffer::Message>& disp)
    {
      DISPATCHER_SET_MESSAGE_HANDLER(
        disp, tls::tls_start, [this](const uint8_t* data, size_t size) {
          auto [new_tls_id, listen_interface_name] =
            ringbuffer::read_message<tls::tls_start>(data, size);
          accept(new_tls_id, listen_interface_name);
        });

      DISPATCHER_SET_MESSAGE_HANDLER(
        disp, tls::tls_inbound, [this](const uint8_t* data, size_t size) {
          auto [id, body] =
            ringbuffer::read_message<tls::tls_inbound>(data, size);

          auto search = sessions.find(id);
          if (search == sessions.end())
          {
            LOG_DEBUG_FMT(
              "Ignoring tls_inbound for unknown or refused session: {}", id);
            return;
          }

          search->second.second->recv(body.data, body.size, {});
        });

      DISPATCHER_SET_MESSAGE_HANDLER(
        disp, tls::tls_close, [this](const uint8_t* data, size_t size) {
          auto [id] = ringbuffer::read_message<tls::tls_close>(data, size);
          remove_session(id);
        });

      DISPATCHER_SET_MESSAGE_HANDLER(
        disp, quic::quic_start, [this](const uint8_t* data, size_t size) {
          auto [new_id, listen_interface_name] =
            ringbuffer::read_message<quic::quic_start>(data, size);
          accept(new_id, listen_interface_name, true);
          // UDP sessions are never removed because there is no connection
        });

      DISPATCHER_SET_MESSAGE_HANDLER(
        disp, quic::quic_inbound, [this](const uint8_t* data, size_t size) {
          auto [id, addr_family, addr_data, body] =
            ringbuffer::read_message<quic::quic_inbound>(data, size);

          LOG_DEBUG_FMT("rpc udp read from ring buffer {}: {}", id, size);

          auto search = sessions.find(id);
          if (search == sessions.end())
          {
            LOG_DEBUG_FMT(
              "Ignoring quic_inbound for unknown or refused session: {}", id);
            return;
          }
          auto addr = quic::sockaddr_decode(addr_family, addr_data);
          search->second.second->recv(body.data, body.size, addr);
        });
    }
  };
}<|MERGE_RESOLUTION|>--- conflicted
+++ resolved
@@ -24,14 +24,11 @@
 
 namespace ccf
 {
-<<<<<<< HEAD
   using ServerEndpointImpl = http::HTTP2ServerEndpoint;
   using ClientEndpointImpl = http::HTTP2ClientEndpoint;
-=======
-  using ServerEndpointImpl = http::HTTPServerEndpoint;
-  using ClientEndpointImpl = http::HTTPClientEndpoint;
+  // using ServerEndpointImpl = http::HTTPServerEndpoint;
+  // using ClientEndpointImpl = http::HTTPClientEndpoint;
   using QUICEndpointImpl = quic::QUICEchoEndpoint;
->>>>>>> 8eccfcd2
 
   static constexpr size_t max_open_sessions_soft_default = 1000;
   static constexpr size_t max_open_sessions_hard_default = 1010;
