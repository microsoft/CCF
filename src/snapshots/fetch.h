// Copyright (c) Microsoft Corporation. All rights reserved.
// Licensed under the Apache 2.0 License.
#pragma once

#include "ccf/ds/nonstd.h"
#include "ccf/rest_verb.h"
#include "ds/internal_logger.h"
#include "http/curl.h"
#include "http/http_builder.h"

#include <charconv>
#include <curl/curl.h>
#include <llhttp/llhttp.h>
#include <memory>
#include <optional>
#include <span>
#include <stdexcept>
#include <string>
#include <vector>

#define EXPECT_HTTP_RESPONSE_STATUS(request, status_code, expected) \
  do \
  { \
    if (status_code != expected) \
    { \
      throw std::runtime_error(fmt::format( \
        "Expected {} response from {} {}, instead received {}", \
        ccf::http_status_str(expected), \
        request->get_method().c_str(), \
        request->get_url(), \
        status_code)); \
    } \
  } while (0)

namespace snapshots
{
  struct SnapshotResponse
  {
    std::string snapshot_name;
    std::vector<uint8_t> snapshot_data;
  };

  struct ContentRangeHeader
  {
    size_t range_start;
    size_t range_end;
    size_t total_size;
  };

  static ContentRangeHeader parse_content_range_header(
    const ccf::curl::CurlRequest& request)
  {
    const auto& headers = request.get_response_headers();

    auto it = headers.find(ccf::http::headers::CONTENT_RANGE);
    if (it == headers.end())
    {
      throw std::runtime_error(
        "Response is missing expected content-range header");
    }

    auto [unit, remaining] = ccf::nonstd::split_1(it->second, " ");
    if (unit != "bytes")
    {
      throw std::runtime_error(
        "Unexpected content-range unit. Only 'bytes' is supported");
    }

    auto [range, total_size] = ccf::nonstd::split_1(remaining, "/");
    auto [range_start, range_end] = ccf::nonstd::split_1(range, "-");

    if (range_start.empty() || range_end.empty() || total_size.empty())
    {
      throw std::runtime_error(fmt::format(
        "Unsupported content-range header format. Expected 'bytes "
        "<begin>-<end>/<total>', received: {}",
        it->second));
    }

    ContentRangeHeader parsed_values;

    {
      const auto [p, ec] = std::from_chars(
        range_start.begin(), range_start.end(), parsed_values.range_start);
      if (ec != std::errc())
      {
        throw std::runtime_error(fmt::format(
          "Could not parse range start ({}) from content-range header: {}",
          range_start,
          it->second));
      }
    }

    {
      const auto [p, ec] = std::from_chars(
        range_end.begin(), range_end.end(), parsed_values.range_end);
      if (ec != std::errc())
      {
        throw std::runtime_error(fmt::format(
          "Could not parse range end ({}) from content-range header: {}",
          range_end,
          it->second));
      }
    }

    {
      const auto [p, ec] = std::from_chars(
        total_size.begin(), total_size.end(), parsed_values.total_size);
      if (ec != std::errc())
      {
        throw std::runtime_error(fmt::format(
          "Could not parse total size ({}) from content-range header: {}",
          total_size,
          it->second));
      }
    }

    return parsed_values;
  }

  static std::optional<SnapshotResponse> try_fetch_from_peer(
    const std::string& peer_address,
<<<<<<< HEAD
    const std::string& path_to_peer_cert,
    std::optional<size_t> since_seqno)
=======
    const std::string& path_to_peer_ca,
    size_t latest_local_snapshot,
    size_t max_size)
>>>>>>> 4852f791
  {
    try
    {
      ccf::curl::UniqueCURL curl_easy;
      curl_easy.set_opt(CURLOPT_CAINFO, path_to_peer_ca.c_str());

      auto response_body = std::make_unique<ccf::curl::ResponseBody>(max_size);

      // Get snapshot. This may be redirected multiple times, and we follow
      // these redirects ourself so we can extract the final URL. Once the
      // redirects terminate, the final response is likely to be extremely large
      // so is fetched over multiple requests for a sub-range, returning
      // PARTIAL_CONTENT each time.
      std::string snapshot_url = fmt::format(
        "https://{}/node/snapshot?since={}",
        peer_address,
        latest_local_snapshot);

      // Fetch 4MB chunks at a time
      constexpr size_t range_size = 4L * 1024 * 1024;
      size_t range_start = 0;
      size_t range_end = range_size;
      bool fetched_all = false;

      auto process_partial_response =
        [&](const ccf::curl::CurlRequest& request) {
          auto content_range = parse_content_range_header(request);

          if (content_range.range_start != range_start)
          {
            throw std::runtime_error(fmt::format(
              "Unexpected range response. Requested bytes {}-{}, received "
              "range starting at {}",
              range_start,
              range_end,
              content_range.range_start));
          }

          // The server may give us _less_ than we requested (since they know
          // where the file ends), but should never give us more
          if (content_range.range_end > range_end)
          {
            throw std::runtime_error(fmt::format(
              "Unexpected range response. Requested bytes {}-{}, received "
              "range ending at {}",
              range_start,
              range_end,
              content_range.range_end));
          }

          const auto range_size =
            content_range.range_end - content_range.range_start;
          LOG_TRACE_FMT(
            "Received {}-byte chunk from {}. Now have {}/{}",
            range_size,
            request.get_url(),
            content_range.range_end,
            content_range.total_size);

<<<<<<< HEAD
        auto initial_url =
          fmt::format("https://{}/node/snapshot", peer_address);

        if (since_seqno.has_value())
        {
          initial_url += fmt::format("?since={}", since_seqno.value());
        }
=======
          if (content_range.range_end == content_range.total_size)
          {
            fetched_all = true;
          }
          else
          {
            // Advance range for next request
            range_start = range_end;
            range_end = range_start + range_size;
          }
        };

      const auto max_redirects = 20;
      for (auto redirect_count = 1; redirect_count <= max_redirects;
           ++redirect_count)
      {
        LOG_DEBUG_FMT(
          "Making snapshot discovery request {}/{} to {}",
          redirect_count,
          max_redirects,
          snapshot_url);
>>>>>>> 4852f791

        ccf::curl::UniqueSlist headers;
        headers.append(
          "Range", fmt::format("bytes={}-{}", range_start, range_end));

        CURLcode curl_response = CURLE_FAILED_INIT;
        long status_code = 0;
        std::unique_ptr<ccf::curl::CurlRequest> request;
        ccf::curl::CurlRequest::ResponseCallback response_callback =
          [&curl_response, &status_code, &request](
            std::unique_ptr<ccf::curl::CurlRequest>&& request_,
            CURLcode curl_response_,
            long status_code_) {
            curl_response = curl_response_;
            status_code = status_code_;
            request = std::move(request_);
          };

        ccf::curl::CurlRequest::synchronous_perform(
          std::make_unique<ccf::curl::CurlRequest>(
            std::move(curl_easy),
            HTTP_GET,
            snapshot_url,
            std::move(headers),
            nullptr, // No request body
            std::move(response_body),
            std::move(response_callback)));

        if (curl_response != CURLE_OK)
        {
          throw std::runtime_error(fmt::format(
            "Error fetching snapshot redirect from {}: {} ({})",
            request->get_url(),
            curl_easy_strerror(curl_response),
            status_code));
        }

        if (status_code == HTTP_STATUS_NOT_FOUND)
        {
          if (since_seqno.has_value())
          {
            LOG_INFO_FMT(
              "Peer has no snapshot newer than {}", since_seqno.value());
          }
          else
          {
            LOG_INFO_FMT("Peer has no snapshot");
          }
          return std::nullopt;
        }

        if (status_code == HTTP_STATUS_PARTIAL_CONTENT)
        {
          process_partial_response(*request);

          response_body = std::move(request->get_response_ptr());
          curl_easy = std::move(request->get_easy_handle_ptr());
          break;
        }

        EXPECT_HTTP_RESPONSE_STATUS(
          request, status_code, HTTP_STATUS_PERMANENT_REDIRECT);

        char* redirect_url = nullptr;
        CHECK_CURL_EASY_GETINFO(
          request->get_easy_handle(), CURLINFO_REDIRECT_URL, &redirect_url);
        if (redirect_url == nullptr)
        {
          throw std::runtime_error(
            "Redirect response found, but CURLINFO_REDIRECT_URL returned no "
            "value");
        }

        LOG_DEBUG_FMT(
          "Snapshot fetch received redirect response with location {}",
          redirect_url);
        snapshot_url = redirect_url;

        response_body = std::move(request->get_response_ptr());
        curl_easy = std::move(request->get_easy_handle_ptr());
      }

      while (!fetched_all)
      {
        ccf::curl::UniqueSlist headers;
        headers.append(
          "Range", fmt::format("bytes={}-{}", range_start, range_end));

        std::unique_ptr<ccf::curl::CurlRequest> snapshot_range_request;
        CURLcode curl_response = CURLE_OK;
        long snapshot_range_status_code = 0;

        ccf::curl::CurlRequest::ResponseCallback snapshot_response_callback =
          [&](
            std::unique_ptr<ccf::curl::CurlRequest>&& request_,
            CURLcode curl_response_,
            long status_code_) {
            snapshot_range_request = std::move(request_);
            curl_response = curl_response_;
            snapshot_range_status_code = status_code_;
          };

        ccf::curl::CurlRequest::synchronous_perform(
          std::make_unique<ccf::curl::CurlRequest>(
            std::move(curl_easy),
            HTTP_GET,
            snapshot_url,
            std::move(headers),
            nullptr, // No request body
            std::move(response_body),
            snapshot_response_callback));
        if (curl_response != CURLE_OK)
        {
          throw std::runtime_error(fmt::format(
            "Error fetching snapshot chunk range from {}: {} ({})",
            snapshot_range_request->get_url(),
            curl_easy_strerror(curl_response),
            snapshot_range_status_code));
        }
        EXPECT_HTTP_RESPONSE_STATUS(
          snapshot_range_request,
          snapshot_range_status_code,
          HTTP_STATUS_PARTIAL_CONTENT);

        process_partial_response(*snapshot_range_request);

        response_body = std::move(snapshot_range_request->get_response_ptr());
        curl_easy = std::move(snapshot_range_request->get_easy_handle_ptr());
      }

      const auto url_components = ccf::nonstd::split(snapshot_url, "/");
      const std::string snapshot_name(url_components.back());

      return SnapshotResponse{snapshot_name, std::move(response_body->buffer)};
    }
    catch (const std::exception& e)
    {
      LOG_FAIL_FMT("Error during snapshot fetch: {}", e.what());
      return std::nullopt;
    }
  }

  static std::optional<SnapshotResponse> fetch_from_peer(
    const std::string& peer_address,
<<<<<<< HEAD
    const std::string& path_to_peer_cert,
    std::optional<size_t> latest_local_snapshot,
=======
    const std::string& path_to_peer_ca,
    size_t latest_local_snapshot,
>>>>>>> 4852f791
    size_t max_attempts,
    size_t retry_delay_ms,
    size_t max_size)
  {
    for (size_t attempt = 0; attempt < max_attempts; ++attempt)
    {
      LOG_INFO_FMT(
        "Fetching snapshot from {} (attempt {}/{})",
        peer_address,
        attempt + 1,
        max_attempts);

      if (attempt > 0)
      {
        std::this_thread::sleep_for(std::chrono::milliseconds(retry_delay_ms));
      }

      auto response = try_fetch_from_peer(
        peer_address, path_to_peer_ca, latest_local_snapshot, max_size);
      if (response.has_value())
      {
        return response;
      }
    }
    LOG_INFO_FMT(
      "Exceeded maximum snapshot fetch retries ({}), giving up", max_attempts);
    return std::nullopt;
  }
}<|MERGE_RESOLUTION|>--- conflicted
+++ resolved
@@ -120,14 +120,9 @@
 
   static std::optional<SnapshotResponse> try_fetch_from_peer(
     const std::string& peer_address,
-<<<<<<< HEAD
-    const std::string& path_to_peer_cert,
-    std::optional<size_t> since_seqno)
-=======
     const std::string& path_to_peer_ca,
-    size_t latest_local_snapshot,
+    std::optional<size_t> since_seqno,
     size_t max_size)
->>>>>>> 4852f791
   {
     try
     {
@@ -141,10 +136,13 @@
       // redirects terminate, the final response is likely to be extremely large
       // so is fetched over multiple requests for a sub-range, returning
       // PARTIAL_CONTENT each time.
-      std::string snapshot_url = fmt::format(
-        "https://{}/node/snapshot?since={}",
-        peer_address,
-        latest_local_snapshot);
+      std::string snapshot_url =
+        fmt::format("https://{}/node/snapshot", peer_address);
+
+      if (since_seqno.has_value())
+      {
+        snapshot_url += fmt::format("?since={}", since_seqno.value());
+      }
 
       // Fetch 4MB chunks at a time
       constexpr size_t range_size = 4L * 1024 * 1024;
@@ -187,15 +185,6 @@
             content_range.range_end,
             content_range.total_size);
 
-<<<<<<< HEAD
-        auto initial_url =
-          fmt::format("https://{}/node/snapshot", peer_address);
-
-        if (since_seqno.has_value())
-        {
-          initial_url += fmt::format("?since={}", since_seqno.value());
-        }
-=======
           if (content_range.range_end == content_range.total_size)
           {
             fetched_all = true;
@@ -217,7 +206,6 @@
           redirect_count,
           max_redirects,
           snapshot_url);
->>>>>>> 4852f791
 
         ccf::curl::UniqueSlist headers;
         headers.append(
@@ -362,13 +350,8 @@
 
   static std::optional<SnapshotResponse> fetch_from_peer(
     const std::string& peer_address,
-<<<<<<< HEAD
-    const std::string& path_to_peer_cert,
+    const std::string& path_to_peer_ca,
     std::optional<size_t> latest_local_snapshot,
-=======
-    const std::string& path_to_peer_ca,
-    size_t latest_local_snapshot,
->>>>>>> 4852f791
     size_t max_attempts,
     size_t retry_delay_ms,
     size_t max_size)
