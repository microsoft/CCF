// Copyright (c) Microsoft Corporation. All rights reserved.
// Licensed under the Apache 2.0 License.
#pragma once
#include "node/whitelists.h"

#include <map>

namespace ccf
{
  static const std::map<WlIds, Whitelist> default_whitelists = {
    {MEMBER_CAN_READ,
     {Tables::MEMBERS,
      Tables::MEMBER_CERT_DERS,
      Tables::MEMBER_ACKS,
      Tables::USERS,
      Tables::USER_CERT_DERS,
      Tables::NODES,
      Tables::VALUES,
      Tables::SIGNATURES,
      Tables::USER_CLIENT_SIGNATURES,
      Tables::MEMBER_CLIENT_SIGNATURES,
      Tables::NODE_CODE_IDS,
      Tables::USER_CODE_IDS,
      Tables::WHITELISTS,
      Tables::PROPOSALS,
      Tables::GOV_SCRIPTS,
      Tables::APP_SCRIPTS,
      Tables::MODULES,
      Tables::SERVICE,
      Tables::CONFIGURATION,
      Tables::ROOT_CA_CERT_DERS}},

    {MEMBER_CAN_PROPOSE,
     {Tables::USERS,
      Tables::USER_CERT_DERS,
      Tables::VALUES,
      Tables::WHITELISTS,
      Tables::GOV_SCRIPTS,
      Tables::APP_SCRIPTS,
<<<<<<< HEAD
      Tables::CONFIGURATION,
      Tables::ROOT_CA_CERT_DERS}},
=======
      Tables::MODULES,
      Tables::CONFIGURATION}},
>>>>>>> f9410460

    {USER_APP_CAN_READ_ONLY,
     {Tables::MEMBERS,
      Tables::MEMBER_CERT_DERS,
      Tables::MEMBER_ACKS,
      Tables::USERS,
      Tables::WHITELISTS,
      Tables::GOV_SCRIPTS,
      Tables::APP_SCRIPTS,
<<<<<<< HEAD
      Tables::GOV_HISTORY,
      Tables::ROOT_CA_CERT_DERS}}};
=======
      Tables::MODULES,
      Tables::GOV_HISTORY}}};
>>>>>>> f9410460
}<|MERGE_RESOLUTION|>--- conflicted
+++ resolved
@@ -37,13 +37,9 @@
       Tables::WHITELISTS,
       Tables::GOV_SCRIPTS,
       Tables::APP_SCRIPTS,
-<<<<<<< HEAD
+      Tables::MODULES,
       Tables::CONFIGURATION,
       Tables::ROOT_CA_CERT_DERS}},
-=======
-      Tables::MODULES,
-      Tables::CONFIGURATION}},
->>>>>>> f9410460
 
     {USER_APP_CAN_READ_ONLY,
      {Tables::MEMBERS,
@@ -53,11 +49,7 @@
       Tables::WHITELISTS,
       Tables::GOV_SCRIPTS,
       Tables::APP_SCRIPTS,
-<<<<<<< HEAD
+      Tables::MODULES,
       Tables::GOV_HISTORY,
       Tables::ROOT_CA_CERT_DERS}}};
-=======
-      Tables::MODULES,
-      Tables::GOV_HISTORY}}};
->>>>>>> f9410460
 }