class Action {
  constructor(validate, apply) {
    this.validate = validate;
    this.apply = apply;
  }
}

function parseUrl(url) {
  // From https://tools.ietf.org/html/rfc3986#appendix-B
  const re = new RegExp(
    "^(([^:/?#]+):)?(//([^/?#]*))?([^?#]*)(\\?([^#]*))?(#(.*))?"
  );
  const groups = url.match(re);
  if (!groups) {
    throw new TypeError(`${url} is not a valid URL.`);
  }
  return {
    scheme: groups[2],
    authority: groups[4],
    path: groups[5],
    query: groups[7],
    fragment: groups[9],
  };
}

function checkType(value, type, field) {
  const optional = type.endsWith("?");
  if (optional) {
    if (value === null || value === undefined) {
      return;
    }
    type = type.slice(0, -1);
  }
  if (type === "array") {
    if (!Array.isArray(value)) {
      throw new Error(`${field} must be an array`);
    }
  } else if (type === "integer") {
    if (!Number.isInteger(value)) {
      throw new Error(`${field} must be an integer`);
    }
  } else if (typeof value !== type) {
    throw new Error(`${field} must be of type ${type} but is ${typeof value}`);
  }
}

function checkEnum(value, members, field) {
  if (!members.includes(value)) {
    throw new Error(`${field} must be one of ${members}`);
  }
}

function checkBounds(value, low, high, field) {
  if (low !== null && value < low) {
    throw new Error(`${field} must be greater than ${low}`);
  }
  if (high !== null && value > high) {
    throw new Error(`${field} must be lower than ${high}`);
  }
}

function checkLength(value, min, max, field) {
  if (min !== null && value.length < min) {
    throw new Error(`${field} must be an array of minimum ${min} elements`);
  }
  if (max !== null && value.length > max) {
    throw new Error(`${field} must be an array of maximum ${max} elements`);
  }
}

function checkJwks(value, field) {
  checkType(value, "object", field);
  checkType(value.keys, "array", `${field}.keys`);
  for (const [i, jwk] of value.keys.entries()) {
    checkType(jwk.kid, "string", `${field}.keys[${i}].kid`);
    checkType(jwk.kty, "string", `${field}.keys[${i}].kty`);
    checkType(jwk.x5c, "array", `${field}.keys[${i}].x5c`);
    checkLength(jwk.x5c, 1, null, `${field}.keys[${i}].x5c`);
    for (const [j, b64der] of jwk.x5c.entries()) {
      checkType(b64der, "string", `${field}.keys[${i}].x5c[${j}]`);
      const pem =
        "-----BEGIN CERTIFICATE-----\n" +
        b64der +
        "\n-----END CERTIFICATE-----";
      checkX509CertChain(pem, `${field}.keys[${i}].x5c[${j}]`);
    }
  }
}

function checkX509CertChain(value, field) {
  if (!ccf.isValidX509Chain(value)) {
    throw new Error(
      `${field} must be a valid X509 certificate (chain) in PEM format`
    );
  }
}

const actions = new Map([
  [
    "set_member_data",
    new Action(
      function (args) {
        // Check that member id is a valid entity id?
        checkType(args.member_id, "string", "member_id");
        checkType(args.member_data, "object", "member_data");
      },

      function (args) {
        let member_id = ccf.strToBuf(args.member_id);
        let members_info = ccf.kv["public:ccf.gov.members.info"];
        let member_info = members_info.get(member_id);
        if (member_info === undefined) {
          throw new Error(`Member ${args.member_id} does not exist`);
        }
        let mi = ccf.bufToJsonCompatible(member_info);
        mi.member_data = args.member_data;
        members_info.set(member_id, ccf.jsonCompatibleToBuf(mi));
      }
    ),
  ],
  [
    "rekey_ledger",
    new Action(
      function (args) {},

      function (args) {
        ccf.node.rekeyLedger();
      }
    ),
  ],
  [
    "transition_service_to_open",
    new Action(
      function (args) {
        // Check that args is null?
      },

      function (args) {
        ccf.node.transitionServiceToOpen();
      }
    ),
  ],
  [
    "set_user",
    new Action(
      function (args) {
        // Check that args is null?
      },

      function (args) {
        let user_id = ccf.pemToId(args.cert);
        let raw_user_id = ccf.strToBuf(user_id);

        if (ccf.kv["ccf.gov.users.certs"].has(raw_user_id)) {
          return; // Idempotent
        }

        ccf.kv["ccf.gov.users.certs"].set(raw_user_id, ccf.strToBuf(args.cert));

        if (args.user_data != null) {
          if (ccf.kv["ccf.gov.users.info"].has(raw_user_id)) {
            throw new Error(`User info for ${user_id} already exists`);
            // Internal error
          }

          ccf.kv["ccf.gov.users.info"].set(
            raw_user_id,
            ccf.jsonCompatibleToBuf(args.user_data)
          );
        }
      }
    ),
  ],
  [
    "set_recovery_threshold",
    new Action(
      function (args) {
        checkType(args.threshold, "integer", "threshold");
        checkBounds(args.threshold, 1, 254, "threshold");
      },
      function (args) {}
    ),
  ],
  [
    "always_accept_noop",
    new Action(
      function (args) {},
      function (args) {}
    ),
  ],
  [
    "always_reject_noop",
    new Action(
      function (args) {},
      function (args) {}
    ),
  ],
  [
    "always_accept_with_one_vote",
    new Action(
      function (args) {},
      function (args) {}
    ),
  ],
  [
    "always_reject_with_one_vote",
    new Action(
      function (args) {},
      function (args) {}
    ),
  ],
  [
    "always_accept_if_voted_by_operator",
    new Action(
      function (args) {},
      function (args) {}
    ),
  ],
  [
    "always_accept_if_proposed_by_operator",
    new Action(
      function (args) {},
      function (args) {}
    ),
  ],
  [
    "always_accept_with_two_votes",
    new Action(
      function (args) {},
      function (args) {}
    ),
  ],
  [
    "always_reject_with_two_votes",
    new Action(
      function (args) {},
      function (args) {}
    ),
  ],
  [
    "remove_user",
    new Action(
      function (args) {
        checkType(args.user_id, "string", "user_id");
      },
      function (args) {
        const user_id = ccf.strToBuf(args.user_id);
        ccf.kv["public:ccf.gov.users.certs"].delete(user_id);
        ccf.kv["public:ccf.gov.users.info"].delete(user_id);
      }
    ),
  ],
  [
    "valid_pem",
    new Action(
      function (args) {
        checkX509CertChain(args.pem, "pem");
      },
      function (args) {}
    ),
  ],
  [
<<<<<<< HEAD
    "always_throw_in_apply",
    new Action(
      function (args) {
        return true;
      },
      function (args) {
        throw new Error("Error message");
      }
    ),
  ],
  [
    "always_throw_in_resolve",
    new Action(
      function (args) {
        return true;
      },
      function (args) {
        return true;
=======
    "set_ca_cert_bundle",
    new Action(
      function (args) {
        checkType(args.name, "string", "name");
        // rename function to ..CertBundle?
        checkX509CertChain(args.cert_bundle, "cert_bundle");
      },
      function (args) {
        const name = args.name;
        const bundle = args.cert_bundle;
        const nameBuf = ccf.strToBuf(name);
        const bundleBuf = ccf.jsonCompatibleToBuf(bundle);
        ccf.kv["public:ccf.gov.tls.ca_cert_bundles"].set(nameBuf, bundleBuf);
      }
    ),
  ],
  [
    "remove_ca_cert_bundle",
    new Action(
      function (args) {
        checkType(args, "string", "args");
      },
      function (args) {
        const name = args;
        const nameBuf = ccf.strToBuf(name);
        ccf.kv["public:ccf.gov.tls.ca_cert_bundles"].delete(nameBuf);
      }
    ),
  ],
  [
    "set_jwt_issuer",
    new Action(
      function (args) {
        checkType(args.issuer, "string", "issuer");
        checkType(args.auto_refresh, "boolean?", "auto_refresh");
        checkType(args.ca_cert_bundle_name, "string?", "ca_cert_bundle_name");
        checkEnum(args.key_filter, ["all", "sgx"], "key_filter");
        checkType(args.key_policy, "object?", "key_policy");
        if (args.key_policy) {
          checkType(
            args.key_policy.sgx_claims,
            "object?",
            "key_policy.sgx_claims"
          );
          if (args.key_policy.sgx_claims) {
            for (const [name, value] of Object.entries(
              args.key_policy.sgx_claims
            )) {
              checkType(value, "string", `key_policy.sgx_claims["${name}"]`);
            }
          }
        }
        checkType(args.jwks, "object?", "jwks");
        if (args.jwks) {
          checkJwks(args.jwks, "jwks");
        }
        if (args.auto_refresh) {
          if (!args.ca_cert_bundle_name) {
            throw new Error(
              "ca_cert_bundle_name is missing but required if auto_refresh is true"
            );
          }
          let url;
          try {
            url = parseUrl(args.issuer);
          } catch (e) {
            throw new Error("issuer must be a URL if auto_refresh is true");
          }
          if (url.scheme != "https") {
            throw new Error(
              "issuer must be a URL starting with https:// if auto_refresh is true"
            );
          }
          if (url.query || url.fragment) {
            throw new Error(
              "issuer must be a URL without query/fragment if auto_refresh is true"
            );
          }
        }
      },
      function (args) {
        if (args.auto_refresh) {
          const caCertBundleName = args.ca_cert_bundle_name;
          const caCertBundleNameBuf = ccf.strToBuf(args.ca_cert_bundle_name);
          if (
            !ccf.kv["public:ccf.gov.tls.ca_cert_bundles"].has(
              caCertBundleNameBuf
            )
          ) {
            throw new Error(
              `No CA cert bundle found with name '${caCertBundleName}'`
            );
          }
        }
        const issuer = args.issuer;
        const jwks = args.jwks;
        delete args.jwks;
        const metadata = args;
        if (jwks) {
          ccf.setJwtPublicSigningKeys(issuer, metadata, jwks);
        }
        const issuerBuf = ccf.strToBuf(issuer);
        const metadataBuf = ccf.jsonCompatibleToBuf(metadata);
        ccf.kv["public:ccf.gov.jwt.issuers"].set(issuerBuf, metadataBuf);
      }
    ),
  ],
  [
    "set_jwt_public_signing_keys",
    new Action(
      function (args) {
        checkType(args.issuer, "string", "issuer");
        checkJwks(args.jwks, "jwks");
      },
      function (args) {
        const issuer = args.issuer;
        const issuerBuf = ccf.strToBuf(issuer);
        const metadataBuf = ccf.kv["public:ccf.gov.jwt.issuers"].get(issuerBuf);
        if (metadataBuf === undefined) {
          throw new Error(`issuer ${issuer} not found`);
        }
        const metadata = ccf.bufToJsonCompatible(metadataBuf);
        const jwks = args.jwks;
        ccf.setJwtPublicSigningKeys(issuer, metadata, jwks);
      }
    ),
  ],
  [
    "remove_jwt_issuer",
    new Action(
      function (args) {
        checkType(args.issuer, "string", "issuer");
      },
      function (args) {
        const issuerBuf = ccf.strToBuf(args.issuer);
        if (!ccf.kv["public:ccf.gov.jwt.issuers"].delete(issuerBuf)) {
          return;
        }
        ccf.removeJwtPublicSigningKeys(args.issuer);
>>>>>>> 19b05fe5
      }
    ),
  ],
]);<|MERGE_RESOLUTION|>--- conflicted
+++ resolved
@@ -260,7 +260,6 @@
     ),
   ],
   [
-<<<<<<< HEAD
     "always_throw_in_apply",
     new Action(
       function (args) {
@@ -268,18 +267,10 @@
       },
       function (args) {
         throw new Error("Error message");
-      }
-    ),
-  ],
-  [
-    "always_throw_in_resolve",
-    new Action(
-      function (args) {
-        return true;
-      },
-      function (args) {
-        return true;
-=======
+      },
+    ),
+  ],
+  [
     "set_ca_cert_bundle",
     new Action(
       function (args) {
@@ -293,6 +284,17 @@
         const nameBuf = ccf.strToBuf(name);
         const bundleBuf = ccf.jsonCompatibleToBuf(bundle);
         ccf.kv["public:ccf.gov.tls.ca_cert_bundles"].set(nameBuf, bundleBuf);
+      }
+    ),
+  ],
+  [
+    "always_throw_in_resolve",
+    new Action(
+      function (args) {
+        return true;
+      },
+      function (args) {
+        return true;
       }
     ),
   ],
@@ -419,7 +421,6 @@
           return;
         }
         ccf.removeJwtPublicSigningKeys(args.issuer);
->>>>>>> 19b05fe5
       }
     ),
   ],
