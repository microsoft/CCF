--- conflicted
+++ resolved
@@ -2,13 +2,10 @@
 // Licensed under the Apache 2.0 License.
 #pragma once
 
-<<<<<<< HEAD
+#include "ds/buffer.h"
+
 #define FMT_HEADER_ONLY
-=======
-#include "ds/buffer.h"
-#include "ds/logger.h"
 
->>>>>>> 6b56644d
 #include <fmt/format.h>
 #include <string>
 #include <vector>
