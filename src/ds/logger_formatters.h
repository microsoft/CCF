// Copyright (c) Microsoft Corporation. All rights reserved.
// Licensed under the Apache 2.0 License.
#pragma once

#include "ds/hex.h"

#define FMT_HEADER_ONLY
#include <fmt/format.h>
#include <sstream>

namespace fmt
{
  template <>
  struct formatter<std::vector<uint8_t>>
  {
    template <typename ParseContext>
    constexpr auto parse(ParseContext& ctx)
    {
      return ctx.begin();
    }

    template <typename FormatContext>
    auto format(const std::vector<uint8_t>& v, FormatContext& ctx)
    {
<<<<<<< HEAD
      return format_to(ctx.out(), ds::to_hex(p));
=======
      return format_to(
        ctx.out(), "<vec[{}]: {:02x}>", v.size(), fmt::join(v, " "));
>>>>>>> 68ee1ea5
    }
  };

  template <size_t N>
  struct formatter<std::array<uint8_t, N>>
  {
    template <typename ParseContext>
    constexpr auto parse(ParseContext& ctx)
    {
      return ctx.begin();
    }

    template <typename FormatContext>
    auto format(const std::array<uint8_t, N>& a, FormatContext& ctx)
    {
<<<<<<< HEAD
      return format_to(ctx.out(), ds::to_hex(p));
=======
      return format_to(ctx.out(), "<arr[{}]: {:02x}>", N, fmt::join(a, " "));
>>>>>>> 68ee1ea5
    }
  };
}<|MERGE_RESOLUTION|>--- conflicted
+++ resolved
@@ -22,12 +22,8 @@
     template <typename FormatContext>
     auto format(const std::vector<uint8_t>& v, FormatContext& ctx)
     {
-<<<<<<< HEAD
-      return format_to(ctx.out(), ds::to_hex(p));
-=======
       return format_to(
         ctx.out(), "<vec[{}]: {:02x}>", v.size(), fmt::join(v, " "));
->>>>>>> 68ee1ea5
     }
   };
 
@@ -43,11 +39,7 @@
     template <typename FormatContext>
     auto format(const std::array<uint8_t, N>& a, FormatContext& ctx)
     {
-<<<<<<< HEAD
-      return format_to(ctx.out(), ds::to_hex(p));
-=======
       return format_to(ctx.out(), "<arr[{}]: {:02x}>", N, fmt::join(a, " "));
->>>>>>> 68ee1ea5
     }
   };
 }