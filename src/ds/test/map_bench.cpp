--- conflicted
+++ resolved
@@ -108,14 +108,10 @@
   for (auto _ : s)
   {
     (void)_;
-<<<<<<< HEAD
-    map.foreach([&count](const auto& key, const auto& value) { count++; });
-=======
     map.foreach([&v, s, map](const auto& key, const auto& value) {
       v += value;
       return true;
     });
->>>>>>> 893f5293
     clobber_memory();
   }
   s.stop_timer();
