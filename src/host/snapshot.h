--- conflicted
+++ resolved
@@ -54,7 +54,9 @@
     }
 
     size_t evidence_idx;
-    auto str_evidence_idx = file_name.substr(evidence_pos + 1, commit_pos);
+    const auto evidence_start = evidence_pos + 1;
+    const auto str_evidence_idx =
+      file_name.substr(evidence_start, commit_pos - evidence_start);
     if (
       std::from_chars(
         str_evidence_idx.data(),
@@ -66,7 +68,8 @@
     }
 
     size_t evidence_commit_idx;
-    auto str_evidence_commit_idx = file_name.substr(evidence_proof_pos + 1);
+    const auto str_evidence_commit_idx =
+      file_name.substr(evidence_proof_pos + 1);
     if (
       std::from_chars(
         str_evidence_commit_idx.data(),
@@ -76,6 +79,7 @@
     {
       return std::nullopt;
     }
+
     return std::make_pair(evidence_idx, evidence_commit_idx);
   }
 
@@ -102,73 +106,6 @@
       return std::stol(file_name.substr(pos + 1));
     }
 
-<<<<<<< HEAD
-=======
-    std::optional<std::pair<size_t, size_t>>
-    get_snapshot_evidence_idx_from_file_name(const std::string& file_name)
-    {
-      // Returns snapshot evidence and evidence commit proof indices
-      auto commit_pos =
-        file_name.find(fmt::format(".{}", snapshot_committed_suffix));
-      if (commit_pos == std::string::npos)
-      {
-        // Snapshot is not yet committed
-        return std::nullopt;
-      }
-
-      auto idx_pos = file_name.find_first_of(snapshot_idx_delimiter);
-      if (idx_pos == std::string::npos)
-      {
-        // Snapshot has no idx
-        return std::nullopt;
-      }
-
-      auto evidence_pos =
-        file_name.find_first_of(snapshot_idx_delimiter, idx_pos + 1);
-      if (evidence_pos == std::string::npos)
-      {
-        // Snapshot has no evidence idx
-        return std::nullopt;
-      }
-
-      auto evidence_proof_pos = file_name.find_last_of(snapshot_idx_delimiter);
-      if (evidence_proof_pos == std::string::npos)
-      {
-        // Snapshot has no evidence proof idx
-        return std::nullopt;
-      }
-
-      size_t evidence_idx;
-      const auto evidence_start = evidence_pos + 1;
-      const auto str_evidence_idx =
-        file_name.substr(evidence_start, commit_pos - evidence_start);
-      if (
-        std::from_chars(
-          str_evidence_idx.data(),
-          str_evidence_idx.data() + str_evidence_idx.size(),
-          evidence_idx)
-          .ec != std::errc())
-      {
-        return std::nullopt;
-      }
-
-      size_t evidence_commit_idx;
-      const auto str_evidence_commit_idx =
-        file_name.substr(evidence_proof_pos + 1);
-      if (
-        std::from_chars(
-          str_evidence_commit_idx.data(),
-          str_evidence_commit_idx.data() + str_evidence_commit_idx.size(),
-          evidence_commit_idx)
-          .ec != std::errc())
-      {
-        return std::nullopt;
-      }
-
-      return std::make_pair(evidence_idx, evidence_commit_idx);
-    }
-
->>>>>>> 406ed433
   public:
     SnapshotManager(const std::string& snapshot_dir_, const Ledger& ledger_) :
       snapshot_dir(snapshot_dir_),
