// Copyright (c) Microsoft Corporation. All rights reserved.
// Licensed under the Apache 2.0 License.

#pragma once

#include "ccf/ds/unit_strings.h"
#include "ccf/pal/platform.h"
#include "common/configuration.h"

#include <optional>
#include <string>

namespace host
{
  enum class LogFormat
  {
    TEXT,
    JSON
  };
  DECLARE_JSON_ENUM(
    LogFormat, {{LogFormat::TEXT, "Text"}, {LogFormat::JSON, "Json"}});

  struct ParsedMemberInfo
  {
    std::string certificate_file;
    std::optional<std::string> encryption_public_key_file = std::nullopt;
    std::optional<std::string> data_json_file = std::nullopt;
    std::optional<ccf::MemberRecoveryRole> recovery_role = std::nullopt;

    bool operator==(const ParsedMemberInfo& other) const = default;
  };

  DECLARE_JSON_TYPE_WITH_OPTIONAL_FIELDS(ParsedMemberInfo);
  DECLARE_JSON_REQUIRED_FIELDS(ParsedMemberInfo, certificate_file);
  DECLARE_JSON_OPTIONAL_FIELDS(
    ParsedMemberInfo,
    encryption_public_key_file,
    data_json_file,
    recovery_role);

  struct CCHostConfig : public ccf::CCFConfig
  {
    ccf::ds::TimeString tick_interval = {"10ms"};
    ccf::ds::TimeString slow_io_logging_threshold = {"10ms"};
    std::optional<std::string> node_client_interface = std::nullopt;
    ccf::ds::TimeString client_connection_timeout = {"2000ms"};
    std::optional<ccf::ds::TimeString> idle_connection_timeout =
      ccf::ds::TimeString("60s");
    std::optional<std::string> node_data_json_file = std::nullopt;
    std::optional<std::string> service_data_json_file = std::nullopt;
    bool ignore_first_sigterm = false;

    struct OutputFiles
    {
      std::string node_certificate_file = "nodecert.pem";
      std::string pid_file = "my_node.pid";

      // Addresses files
      std::string node_to_node_address_file = "";
      std::string rpc_addresses_file = "";

      std::optional<std::string> sealed_ledger_secret_location = std::nullopt;

      bool operator==(const OutputFiles&) const = default;
    };
    OutputFiles output_files = {};

    struct Logging
    {
      LogFormat format = LogFormat::TEXT;

      bool operator==(const Logging&) const = default;
    };
    Logging logging = {};

    struct Memory
    {
      ccf::ds::SizeString circuit_size = {"16MB"};
      ccf::ds::SizeString max_msg_size = {"64MB"};
      ccf::ds::SizeString max_fragment_size = {"256KB"};

      bool operator==(const Memory&) const = default;
    };
    Memory memory = {};

    struct Command
    {
      StartType type = StartType::Start;
      std::string service_certificate_file = "service_cert.pem";

      struct Start
      {
        std::vector<ParsedMemberInfo> members = {};
        std::vector<std::string> constitution_files = {};
        ccf::ServiceConfiguration service_configuration;
        size_t initial_service_certificate_validity_days = 1;
        std::string service_subject_name = "CN=CCF Service";
        ccf::COSESignaturesConfig cose_signatures;

        bool operator==(const Start&) const = default;
      };
      Start start = {};

      struct Join
      {
        ccf::NodeInfoNetwork::NetAddress target_rpc_address;
        ccf::ds::TimeString retry_timeout = {"1000ms"};
        bool follow_redirect = true;
        bool fetch_recent_snapshot = true;

        bool operator==(const Join&) const = default;
      };
      Join join = {};

      struct Recover
      {
        size_t initial_service_certificate_validity_days = 1;
        std::string previous_service_identity_file;
        std::optional<std::string> previous_sealed_ledger_secret_location =
          std::nullopt;
<<<<<<< HEAD
        std::vector<std::string> constitution_files = {};
        std::optional<std::vector<std::string>> self_healing_open_addresses =
          std::nullopt;
        ccf::ds::TimeString self_healing_open_retry_timeout = {"100ms"};
        ccf::ds::TimeString self_healing_open_timeout = {"2000ms"};
        std::string self_healing_open_join_config_file =
          "self_healing_open_join_config.json";
        std::string self_healing_open_join_service_identity_file =
          "self_healing_open_join_service_identity.pem";
=======
>>>>>>> 6e05563b
        bool operator==(const Recover&) const = default;
      };
      Recover recover = {};
    };
    Command command = {};
  };

  DECLARE_JSON_TYPE_WITH_OPTIONAL_FIELDS(CCHostConfig::OutputFiles);
  DECLARE_JSON_REQUIRED_FIELDS(CCHostConfig::OutputFiles);
  DECLARE_JSON_OPTIONAL_FIELDS(
    CCHostConfig::OutputFiles,
    node_certificate_file,
    pid_file,
    node_to_node_address_file,
    rpc_addresses_file,
    sealed_ledger_secret_location);

  DECLARE_JSON_TYPE_WITH_OPTIONAL_FIELDS(CCHostConfig::Logging);
  DECLARE_JSON_REQUIRED_FIELDS(CCHostConfig::Logging);
  DECLARE_JSON_OPTIONAL_FIELDS(CCHostConfig::Logging, format);

  DECLARE_JSON_TYPE_WITH_OPTIONAL_FIELDS(CCHostConfig::Memory);
  DECLARE_JSON_REQUIRED_FIELDS(CCHostConfig::Memory);
  DECLARE_JSON_OPTIONAL_FIELDS(
    CCHostConfig::Memory, circuit_size, max_msg_size, max_fragment_size);

  DECLARE_JSON_TYPE_WITH_OPTIONAL_FIELDS(CCHostConfig::Command::Start);
  DECLARE_JSON_REQUIRED_FIELDS(
    CCHostConfig::Command::Start, members, constitution_files);
  DECLARE_JSON_OPTIONAL_FIELDS(
    CCHostConfig::Command::Start,
    service_configuration,
    initial_service_certificate_validity_days,
    service_subject_name,
    cose_signatures);

  DECLARE_JSON_TYPE_WITH_OPTIONAL_FIELDS(CCHostConfig::Command::Join);
  DECLARE_JSON_REQUIRED_FIELDS(CCHostConfig::Command::Join, target_rpc_address);
  DECLARE_JSON_OPTIONAL_FIELDS(
    CCHostConfig::Command::Join,
    retry_timeout,
    follow_redirect,
    fetch_recent_snapshot);

  DECLARE_JSON_TYPE_WITH_OPTIONAL_FIELDS(CCHostConfig::Command::Recover);
  DECLARE_JSON_REQUIRED_FIELDS(CCHostConfig::Command::Recover);
  DECLARE_JSON_OPTIONAL_FIELDS(
    CCHostConfig::Command::Recover,
    initial_service_certificate_validity_days,
    previous_service_identity_file,
<<<<<<< HEAD
    previous_sealed_ledger_secret_location,
    constitution_files,
    self_healing_open_addresses,
    self_healing_open_retry_timeout,
    self_healing_open_timeout);
=======
    previous_sealed_ledger_secret_location);
>>>>>>> 6e05563b

  DECLARE_JSON_TYPE_WITH_OPTIONAL_FIELDS(CCHostConfig::Command);
  DECLARE_JSON_REQUIRED_FIELDS(CCHostConfig::Command, type);
  DECLARE_JSON_OPTIONAL_FIELDS(
    CCHostConfig::Command, service_certificate_file, start, join, recover);

  DECLARE_JSON_TYPE_WITH_BASE_AND_OPTIONAL_FIELDS(CCHostConfig, ccf::CCFConfig);
  DECLARE_JSON_REQUIRED_FIELDS(CCHostConfig, command);
  DECLARE_JSON_OPTIONAL_FIELDS(
    CCHostConfig,
    tick_interval,
    slow_io_logging_threshold,
    node_client_interface,
    client_connection_timeout,
    idle_connection_timeout,
    node_data_json_file,
    service_data_json_file,
    ignore_first_sigterm,
    output_files,
    snapshots,
    logging,
    memory);
}<|MERGE_RESOLUTION|>--- conflicted
+++ resolved
@@ -118,8 +118,6 @@
         std::string previous_service_identity_file;
         std::optional<std::string> previous_sealed_ledger_secret_location =
           std::nullopt;
-<<<<<<< HEAD
-        std::vector<std::string> constitution_files = {};
         std::optional<std::vector<std::string>> self_healing_open_addresses =
           std::nullopt;
         ccf::ds::TimeString self_healing_open_retry_timeout = {"100ms"};
@@ -128,8 +126,6 @@
           "self_healing_open_join_config.json";
         std::string self_healing_open_join_service_identity_file =
           "self_healing_open_join_service_identity.pem";
-=======
->>>>>>> 6e05563b
         bool operator==(const Recover&) const = default;
       };
       Recover recover = {};
@@ -180,15 +176,10 @@
     CCHostConfig::Command::Recover,
     initial_service_certificate_validity_days,
     previous_service_identity_file,
-<<<<<<< HEAD
     previous_sealed_ledger_secret_location,
-    constitution_files,
     self_healing_open_addresses,
     self_healing_open_retry_timeout,
     self_healing_open_timeout);
-=======
-    previous_sealed_ledger_secret_location);
->>>>>>> 6e05563b
 
   DECLARE_JSON_TYPE_WITH_OPTIONAL_FIELDS(CCHostConfig::Command);
   DECLARE_JSON_REQUIRED_FIELDS(CCHostConfig::Command, type);
