// Copyright (c) Microsoft Corporation. All rights reserved.
// Licensed under the Apache 2.0 License.

#pragma once

#include "common/configuration.h"
#include "ds/unit_strings.h"

#include <optional>
#include <string>

namespace host
{
  enum class EnclaveType
  {
    RELEASE,
    DEBUG,
    VIRTUAL
  };
  DECLARE_JSON_ENUM(
    EnclaveType,
    {{EnclaveType::RELEASE, "release"},
     {EnclaveType::DEBUG, "debug"},
     {EnclaveType::VIRTUAL, "virtual"}});

  enum class LogFormat
  {
    TEXT,
    JSON
  };
  DECLARE_JSON_ENUM(
    LogFormat, {{LogFormat::TEXT, "text"}, {LogFormat::JSON, "json"}});

  struct ParsedMemberInfo
  {
    std::string certificate_file;
    std::optional<std::string> encryption_public_key_file = std::nullopt;
    std::optional<std::string> data_json_file = std::nullopt;

    bool operator==(const ParsedMemberInfo& other) const = default;
  };

  DECLARE_JSON_TYPE_WITH_OPTIONAL_FIELDS(ParsedMemberInfo);
  DECLARE_JSON_REQUIRED_FIELDS(ParsedMemberInfo, certificate_file);
  DECLARE_JSON_OPTIONAL_FIELDS(
    ParsedMemberInfo, encryption_public_key_file, data_json_file);

  struct CCHostConfig : CCFConfig
  {
    struct Enclave
    {
      std::string file;
      EnclaveType type = EnclaveType::RELEASE;
    };
    Enclave enclave = {};

    // Other
    ds::TimeString tick_interval = {"10ms"};
    ds::TimeString slow_io_logging_threshold = {"10ms"};
    std::optional<std::string> node_client_interface = std::nullopt;
    ds::TimeString client_connection_timeout = {"2000ms"};

    struct OutputFiles
    {
      std::string node_certificate_file = "nodecert.pem";
      std::string pid_file = "cchost.pid";

      // Addresses files
      std::string node_to_node_address_file = "";
      std::string rpc_addresses_file = "";

      bool operator==(const OutputFiles&) const = default;
    };
    OutputFiles output_files = {};

    struct Ledger
    {
      std::string directory = "ledger";
      std::vector<std::string> read_only_directories = {};
      ds::SizeString chunk_size = {"5MB"};

      bool operator==(const Ledger&) const = default;
    };
    Ledger ledger = {};

    struct Snapshots
    {
      std::string directory = "snapshots";
      size_t tx_count = 10'000;

      bool operator==(const Snapshots&) const = default;
    };
    Snapshots snapshots = {};

    struct Logging
    {
      logger::Level host_level = logger::Level::INFO;
      LogFormat format = LogFormat::TEXT;

      bool operator==(const Logging&) const = default;
    };
    Logging logging = {};

    struct Memory
    {
      ds::SizeString circuit_size = {"4MB"};
      ds::SizeString max_msg_size = {"16MB"};
      ds::SizeString max_fragment_size = {"64KB"};

      bool operator==(const Memory&) const = default;
    };
    Memory memory = {};

    struct Command
    {
      StartType type = StartType::Start;
      std::string network_certificate_file = "networkcert.pem";

      struct Start
      {
        std::vector<ParsedMemberInfo> members = {};
        std::vector<std::string> constitution_files = {};
        ccf::ServiceConfiguration service_configuration;

        bool operator==(const Start&) const = default;
      };
      Start start = {};

      struct Join
      {
<<<<<<< HEAD
        ccf::NodeInfoNetwork_v2::NetAddress target_rpc_address;
        ds::TimeString retry_timeout = {"1000ms"};
=======
        ccf::NodeInfoNetwork::NetAddress target_rpc_address;
        ds::TimeString retry_timeout = std::string("1000ms");
>>>>>>> 15fa4f08

        bool operator==(const Join&) const = default;
      };
      Join join = {};
    };
    Command command = {};
  };

  DECLARE_JSON_TYPE(CCHostConfig::Enclave);
  DECLARE_JSON_REQUIRED_FIELDS(CCHostConfig::Enclave, type, file);

  DECLARE_JSON_TYPE_WITH_OPTIONAL_FIELDS(CCHostConfig::OutputFiles);
  DECLARE_JSON_REQUIRED_FIELDS(CCHostConfig::OutputFiles);
  DECLARE_JSON_OPTIONAL_FIELDS(
    CCHostConfig::OutputFiles,
    node_certificate_file,
    pid_file,
    node_to_node_address_file,
    rpc_addresses_file);

  DECLARE_JSON_TYPE_WITH_OPTIONAL_FIELDS(CCHostConfig::Ledger);
  DECLARE_JSON_REQUIRED_FIELDS(CCHostConfig::Ledger);
  DECLARE_JSON_OPTIONAL_FIELDS(
    CCHostConfig::Ledger, directory, read_only_directories, chunk_size);

  DECLARE_JSON_TYPE_WITH_OPTIONAL_FIELDS(CCHostConfig::Snapshots);
  DECLARE_JSON_REQUIRED_FIELDS(CCHostConfig::Snapshots);
  DECLARE_JSON_OPTIONAL_FIELDS(CCHostConfig::Snapshots, directory, tx_count);

  DECLARE_JSON_TYPE_WITH_OPTIONAL_FIELDS(CCHostConfig::Logging);
  DECLARE_JSON_REQUIRED_FIELDS(CCHostConfig::Logging);
  DECLARE_JSON_OPTIONAL_FIELDS(CCHostConfig::Logging, host_level, format);

  DECLARE_JSON_TYPE_WITH_OPTIONAL_FIELDS(CCHostConfig::Memory);
  DECLARE_JSON_REQUIRED_FIELDS(CCHostConfig::Memory);
  DECLARE_JSON_OPTIONAL_FIELDS(
    CCHostConfig::Memory, circuit_size, max_msg_size, max_fragment_size);

  DECLARE_JSON_TYPE_WITH_OPTIONAL_FIELDS(CCHostConfig::Command::Start);
  DECLARE_JSON_REQUIRED_FIELDS(
    CCHostConfig::Command::Start, members, constitution_files);
  DECLARE_JSON_OPTIONAL_FIELDS(
    CCHostConfig::Command::Start, service_configuration);

  DECLARE_JSON_TYPE_WITH_OPTIONAL_FIELDS(CCHostConfig::Command::Join);
  DECLARE_JSON_REQUIRED_FIELDS(CCHostConfig::Command::Join, target_rpc_address);
  DECLARE_JSON_OPTIONAL_FIELDS(CCHostConfig::Command::Join, retry_timeout);

  DECLARE_JSON_TYPE_WITH_OPTIONAL_FIELDS(CCHostConfig::Command);
  DECLARE_JSON_REQUIRED_FIELDS(CCHostConfig::Command, type);
  DECLARE_JSON_OPTIONAL_FIELDS(
    CCHostConfig::Command, network_certificate_file, start, join);

  DECLARE_JSON_TYPE_WITH_BASE_AND_OPTIONAL_FIELDS(CCHostConfig, CCFConfig);
  DECLARE_JSON_REQUIRED_FIELDS(CCHostConfig, enclave, command);
  DECLARE_JSON_OPTIONAL_FIELDS(
    CCHostConfig,
    tick_interval,
    slow_io_logging_threshold,
    node_client_interface,
    client_connection_timeout,
    output_files,
    ledger,
    snapshots,
    logging,
    memory);
}<|MERGE_RESOLUTION|>--- conflicted
+++ resolved
@@ -128,13 +128,8 @@
 
       struct Join
       {
-<<<<<<< HEAD
-        ccf::NodeInfoNetwork_v2::NetAddress target_rpc_address;
-        ds::TimeString retry_timeout = {"1000ms"};
-=======
         ccf::NodeInfoNetwork::NetAddress target_rpc_address;
         ds::TimeString retry_timeout = std::string("1000ms");
->>>>>>> 15fa4f08
 
         bool operator==(const Join&) const = default;
       };
