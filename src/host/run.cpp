--- conflicted
+++ resolved
@@ -450,6 +450,8 @@
       startup_config.recover.previous_sealed_ledger_secret_location =
         config.command.recover.previous_sealed_ledger_secret_location;
     }
+    startup_config.recover.self_healing_open =
+      config.command.recover.self_healing_open;
   }
 
   std::vector<uint8_t> load_startup_snapshot(
@@ -1112,435 +1114,8 @@
         config.memory.max_fragment_size, config.memory.max_msg_size};
       enclave_config.writer_config = writer_config;
 
-<<<<<<< HEAD
-      ccf::StartupConfig startup_config(config);
-
-      if (ccf::pal::platform == ccf::pal::Platform::SNP)
-      {
-        if (startup_config.attestation.snp_security_policy_file.has_value())
-        {
-          auto security_policy_file =
-            startup_config.attestation.snp_security_policy_file.value();
-          LOG_DEBUG_FMT(
-            "Resolving snp_security_policy_file: {}", security_policy_file);
-          security_policy_file =
-            ccf::env::expand_envvars_in_path(security_policy_file);
-          LOG_DEBUG_FMT(
-            "Resolved snp_security_policy_file: {}", security_policy_file);
-
-          startup_config.attestation.environment.security_policy =
-            files::try_slurp_string(security_policy_file);
-          if (!startup_config.attestation.environment.security_policy
-                 .has_value())
-          {
-            LOG_FAIL_FMT(
-              "Could not read snp_security_policy from {}",
-              security_policy_file);
-          }
-        }
-
-        if (startup_config.attestation.snp_uvm_endorsements_file.has_value())
-        {
-          auto snp_uvm_endorsements_file =
-            startup_config.attestation.snp_uvm_endorsements_file.value();
-          LOG_DEBUG_FMT(
-            "Resolving snp_uvm_endorsements_file: {}",
-            snp_uvm_endorsements_file);
-          snp_uvm_endorsements_file =
-            ccf::env::expand_envvars_in_path(snp_uvm_endorsements_file);
-          LOG_DEBUG_FMT(
-            "Resolved snp_uvm_endorsements_file: {}",
-            snp_uvm_endorsements_file);
-
-          startup_config.attestation.environment.uvm_endorsements =
-            files::try_slurp_string(snp_uvm_endorsements_file);
-          if (!startup_config.attestation.environment.uvm_endorsements
-                 .has_value())
-          {
-            LOG_FAIL_FMT(
-              "Could not read snp_uvm_endorsements from {}",
-              snp_uvm_endorsements_file);
-          }
-        }
-
-        for (auto endorsement_servers_it =
-               startup_config.attestation.snp_endorsements_servers.begin();
-             endorsement_servers_it !=
-             startup_config.attestation.snp_endorsements_servers.end();
-             ++endorsement_servers_it)
-        {
-          LOG_DEBUG_FMT(
-            "Resolving snp_endorsements_server url: {}",
-            endorsement_servers_it->url.value());
-          if (endorsement_servers_it->url.has_value())
-          {
-            auto& url = endorsement_servers_it->url.value();
-            auto pos = url.find(':');
-            if (pos == std::string::npos)
-            {
-              endorsement_servers_it->url = ccf::env::expand_envvar(url);
-            }
-            else
-            {
-              endorsement_servers_it->url = fmt::format(
-                "{}:{}",
-                ccf::env::expand_envvar(url.substr(0, pos)),
-                ccf::env::expand_envvar(url.substr(pos + 1)));
-            }
-            LOG_DEBUG_FMT(
-              "Resolved snp_endorsements_server url: {}",
-              endorsement_servers_it->url);
-          }
-        }
-
-        if (startup_config.attestation.snp_endorsements_file.has_value())
-        {
-          auto snp_endorsements_file =
-            startup_config.attestation.snp_endorsements_file.value();
-          LOG_DEBUG_FMT(
-            "Resolving snp_endorsements_file: {}", snp_endorsements_file);
-          snp_endorsements_file =
-            ccf::env::expand_envvars_in_path(snp_endorsements_file);
-          LOG_DEBUG_FMT(
-            "Resolved snp_endorsements_file: {}", snp_endorsements_file);
-
-          startup_config.attestation.environment.snp_endorsements =
-            files::try_slurp_string(snp_endorsements_file);
-
-          if (!startup_config.attestation.environment.snp_endorsements
-                 .has_value())
-          {
-            LOG_FAIL_FMT(
-              "Could not read snp_endorsements from {}", snp_endorsements_file);
-          }
-        }
-      }
-
-      if (ccf::pal::platform == ccf::pal::Platform::Virtual)
-      {
-        ccf::pal::emit_virtual_measurement();
-      }
-
-      if (config.node_data_json_file.has_value())
-      {
-        startup_config.node_data =
-          files::slurp_json(config.node_data_json_file.value());
-        LOG_TRACE_FMT("Read node_data: {}", startup_config.node_data.dump());
-      }
-
-      if (config.service_data_json_file.has_value())
-      {
-        if (
-          config.command.type == StartType::Start ||
-          config.command.type == StartType::Recover)
-        {
-          startup_config.service_data =
-            files::slurp_json(config.service_data_json_file.value());
-        }
-        else
-        {
-          LOG_FAIL_FMT(
-            "Service data is ignored for start type {}", config.command.type);
-        }
-      }
-
-      auto startup_host_time = std::chrono::system_clock::now();
-      LOG_INFO_FMT("Startup host time: {}", startup_host_time);
-
-      startup_config.startup_host_time =
-        ccf::ds::to_x509_time_string(startup_host_time);
-
-      if (config.output_files.sealed_ledger_secret_location.has_value())
-      {
-        CCF_ASSERT_FMT(
-          ccf::pal::platform == ccf::pal::Platform::SNP,
-          "Local sealing is only supported on SEV-SNP platforms");
-        startup_config.network.will_locally_seal_ledger_secrets = true;
-        startup_config.sealed_ledger_secret_location =
-          config.output_files.sealed_ledger_secret_location;
-      }
-
-      if (config.command.type == StartType::Start)
-      {
-        for (auto const& member : config.command.start.members)
-        {
-          std::optional<ccf::crypto::Pem> public_encryption_key = std::nullopt;
-          std::optional<ccf::MemberRecoveryRole> recovery_role = std::nullopt;
-          if (
-            member.encryption_public_key_file.has_value() &&
-            !member.encryption_public_key_file.value().empty())
-          {
-            public_encryption_key = ccf::crypto::Pem(
-              files::slurp(member.encryption_public_key_file.value()));
-            recovery_role = member.recovery_role;
-          }
-
-          nlohmann::json member_data = nullptr;
-          if (
-            member.data_json_file.has_value() &&
-            !member.data_json_file.value().empty())
-          {
-            member_data = nlohmann::json::parse(
-              files::slurp(member.data_json_file.value()));
-          }
-
-          startup_config.start.members.emplace_back(
-            ccf::crypto::Pem(files::slurp(member.certificate_file)),
-            public_encryption_key,
-            member_data,
-            recovery_role);
-        }
-        startup_config.start.constitution = "";
-        for (const auto& constitution_path :
-             config.command.start.constitution_files)
-        {
-          // Separate with single newlines
-          if (!startup_config.start.constitution.empty())
-          {
-            startup_config.start.constitution += '\n';
-          }
-
-          startup_config.start.constitution +=
-            files::slurp_string(constitution_path);
-        }
-        startup_config.start.service_configuration =
-          config.command.start.service_configuration;
-        startup_config.start.service_configuration.recovery_threshold =
-          recovery_threshold;
-        startup_config.initial_service_certificate_validity_days =
-          config.command.start.initial_service_certificate_validity_days;
-        startup_config.service_subject_name =
-          config.command.start.service_subject_name;
-        startup_config.cose_signatures = config.command.start.cose_signatures;
-        LOG_INFO_FMT(
-          "Creating new node: new network (with {} initial member(s) and {} "
-          "member(s) required for recovery)",
-          config.command.start.members.size(),
-          recovery_threshold);
-      }
-      else if (config.command.type == StartType::Join)
-      {
-        LOG_INFO_FMT(
-          "Creating new node - join existing network at {}",
-          config.command.join.target_rpc_address);
-        startup_config.join.target_rpc_address =
-          config.command.join.target_rpc_address;
-        startup_config.join.retry_timeout = config.command.join.retry_timeout;
-        startup_config.join.service_cert =
-          files::slurp(config.command.service_certificate_file);
-        startup_config.join.follow_redirect =
-          config.command.join.follow_redirect;
-      }
-      else if (config.command.type == StartType::Recover)
-      {
-        LOG_INFO_FMT("Creating new node - recover");
-        startup_config.initial_service_certificate_validity_days =
-          config.command.recover.initial_service_certificate_validity_days;
-        auto idf = config.command.recover.previous_service_identity_file;
-        if (!files::exists(idf))
-        {
-          throw std::logic_error(fmt::format(
-            "Recovery requires a previous service identity certificate; cannot "
-            "open '{}'",
-            idf));
-        }
-        LOG_INFO_FMT("Reading previous service identity from {}", idf);
-        startup_config.recover.previous_service_identity = files::slurp(idf);
-
-        if (config.command.recover.previous_sealed_ledger_secret_location
-              .has_value())
-        {
-          CCF_ASSERT_FMT(
-            ccf::pal::platform == ccf::pal::Platform::SNP,
-            "Local unsealing is only supported on SEV-SNP platforms");
-          startup_config.recover.previous_sealed_ledger_secret_location =
-            config.command.recover.previous_sealed_ledger_secret_location;
-        }
-        startup_config.recover.self_healing_open =
-          config.command.recover.self_healing_open;
-      }
-      else
-      {
-        LOG_FATAL_FMT("Start command should be start|join|recover. Exiting.");
-        return static_cast<int>(CLI::ExitCodes::ValidationError);
-      }
-
-      std::vector<uint8_t> startup_snapshot = {};
-
-      if (
-        config.command.type == StartType::Join ||
-        config.command.type == StartType::Recover)
-      {
-        auto latest_local_snapshot = snapshots.find_latest_committed_snapshot();
-
-        if (
-          config.command.type == StartType::Join &&
-          config.command.join.fetch_recent_snapshot)
-        {
-          // Try to fetch a recent snapshot from peer
-          const size_t latest_local_idx = latest_local_snapshot.has_value() ?
-            snapshots::get_snapshot_idx_from_file_name(
-              latest_local_snapshot->second) :
-            0;
-          auto latest_peer_snapshot = snapshots::fetch_from_peer(
-            config.command.join.target_rpc_address,
-            config.command.service_certificate_file,
-            latest_local_idx,
-            config.command.join.fetch_snapshot_max_attempts,
-            config.command.join.fetch_snapshot_retry_interval.count_ms());
-
-          if (latest_peer_snapshot.has_value())
-          {
-            LOG_INFO_FMT(
-              "Received snapshot {} from peer (size: {}) - writing this to "
-              "disk "
-              "and using for join startup",
-              latest_peer_snapshot->snapshot_name,
-              latest_peer_snapshot->snapshot_data.size());
-
-            const auto dst_path = fs::path(config.snapshots.directory) /
-              fs::path(latest_peer_snapshot->snapshot_name);
-            if (files::exists(dst_path))
-            {
-              LOG_FATAL_FMT(
-                "Unable to write peer snapshot - already have a file at {}. "
-                "Exiting.",
-                dst_path);
-              return static_cast<int>(CLI::ExitCodes::FileError);
-            }
-            files::dump(latest_peer_snapshot->snapshot_data, dst_path);
-            startup_snapshot = latest_peer_snapshot->snapshot_data;
-          }
-        }
-
-        if (startup_snapshot.empty())
-        {
-          if (latest_local_snapshot.has_value())
-          {
-            auto& [snapshot_dir, snapshot_file] = latest_local_snapshot.value();
-            startup_snapshot = files::slurp(snapshot_dir / snapshot_file);
-
-            LOG_INFO_FMT(
-              "Found latest local snapshot file: {} (size: {})",
-              snapshot_dir / snapshot_file,
-              startup_snapshot.size());
-          }
-          else
-          {
-            LOG_INFO_FMT(
-              "No snapshot found: Node will replay all historical "
-              "transactions");
-          }
-        }
-      }
-
-      if (config.network.acme)
-      {
-        startup_config.network.acme = config.network.acme;
-      }
-      // Used by GET /node/network/nodes/self to return rpc interfaces
-      // prior to the KV being updated
-      startup_config.network.rpc_interfaces = config.network.rpc_interfaces;
-
-      LOG_INFO_FMT("Initialising enclave: enclave_create_node");
-      std::atomic<bool> ecall_completed = false;
-      auto flush_outbound = [&]() {
-        do
-        {
-          std::this_thread::sleep_for(
-            std::chrono::milliseconds(retry_interval_ms));
-
-          buffer_processor.read_all(circuit.read_from_inside());
-        } while (!ecall_completed);
-      };
-      std::thread flusher_thread(flush_outbound);
-      auto create_status = enclave_create_node(
-        enclave_config,
-        startup_config,
-        std::move(startup_snapshot),
-        node_cert,
-        service_cert,
-        config.command.type,
-        log_level,
-        config.worker_threads,
-        notifying_factory.get_inbound_work_beacon());
-      ecall_completed.store(true);
-      flusher_thread.join();
-
-      // Reset the thread ID generator. This function will exit before any
-      // thread calls enclave_run, and without creating any new threads, so it
-      // is safe for the first thread that calls enclave_run to re-use this
-      // thread_id. That way they are both considered MAIN_THREAD_ID, even if
-      // they are actually distinct std::threads.
-      ccf::threading::reset_thread_id_generator();
-
-      if (create_status != CreateNodeStatus::OK)
-      {
-        LOG_FAIL_FMT(
-          "An error occurred when creating CCF node: {}",
-          create_node_result_to_str(create_status));
-
-        // Pull all logs from the enclave via BufferProcessor `buffer_processor`
-        // and show any logs that came from the ring buffer during setup.
-        buffer_processor.read_all(circuit.read_from_inside());
-
-        // This returns from main, stopping the program
-        return create_status;
-      }
-
-      LOG_INFO_FMT("Created new node");
-
-      // Write the node and service certs to disk.
-      files::dump(node_cert, config.output_files.node_certificate_file);
-      LOG_INFO_FMT(
-        "Output self-signed node certificate to {}",
-        config.output_files.node_certificate_file);
-
-      if (
-        config.command.type == StartType::Start ||
-        config.command.type == StartType::Recover)
-      {
-        files::dump(service_cert, config.command.service_certificate_file);
-        LOG_INFO_FMT(
-          "Output service certificate to {}",
-          config.command.service_certificate_file);
-      }
-
-      auto enclave_thread_start = [&](threading::ThreadID thread_id) {
-        threading::set_current_thread_id(thread_id);
-        try
-        {
-          bool ret = enclave_run();
-
-          if (!ret)
-          {
-            throw std::logic_error(fmt::format("Failure in enclave_run"));
-          }
-        }
-        catch (const std::exception& e)
-        {
-          LOG_FAIL_FMT("Exception in ccf::run: {}", e.what());
-
-          // This exception should be rethrown, probably aborting the process,
-          // but we sleep briefly to allow more outbound messages to be
-          // processed. If the enclave sent logging messages, it is useful to
-          // read and print them before dying.
-          std::this_thread::sleep_for(1s);
-          throw;
-        }
-      };
-
-      LOG_INFO_FMT("Starting enclave thread(s)");
-      // Start threads which will ECall and process messages inside the enclave
-      std::vector<std::thread> threads;
-      for (uint32_t i = 0; i < (config.worker_threads + 1); ++i)
-      {
-        threads.emplace_back(enclave_thread_start, i);
-      }
-=======
       const auto inner_ret = run_main_loop(
         config, buffer_processor, circuit, enclave_config, log_level);
->>>>>>> 71e7eb86
 
       if (inner_ret.has_value())
       {
