--- conflicted
+++ resolved
@@ -527,14 +527,12 @@
       rpc_udp->behaviour.register_udp_message_handlers(
         buffer_processor.get_dispatcher());
 
-<<<<<<< HEAD
-      ccf::SelfHealingOpenSingleton::initialise(writer_factory);
-=======
       // Initialise the curlm singleton
       curl_global_init(CURL_GLOBAL_DEFAULT);
       auto curl_libuv_context =
         curl::CurlmLibuvContextSingleton(uv_default_loop());
->>>>>>> 6e05563b
+
+      ccf::SelfHealingOpenSingleton::initialise(writer_factory);
 
       ResolvedAddresses resolved_rpc_addresses;
       for (auto& [name, interface] : config.network.rpc_interfaces)
