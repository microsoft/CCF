--- conflicted
+++ resolved
@@ -30,10 +30,7 @@
 #include "enclave/entry_points.h"
 #include "handle_ring_buffer.h"
 #include "host/env.h"
-<<<<<<< HEAD
 #include "host/self_healing_open.h"
-=======
->>>>>>> 2daab25f
 #include "http/curl.h"
 #include "json_schema.h"
 #include "lfs_file_handler.h"
@@ -528,11 +525,8 @@
       auto curl_libuv_context =
         curl::CurlmLibuvContextSingleton(uv_default_loop());
 
-<<<<<<< HEAD
       ccf::SelfHealingOpenSingleton::initialise(writer_factory);
 
-=======
->>>>>>> 2daab25f
       ResolvedAddresses resolved_rpc_addresses;
       for (auto& [name, interface] : config.network.rpc_interfaces)
       {
@@ -1063,10 +1057,6 @@
       uv_walk(uv_default_loop(), cb, nullptr);
     }
     curl_global_cleanup();
-<<<<<<< HEAD
-    ccf::crypto::openssl_sha256_shutdown();
-=======
->>>>>>> 2daab25f
 
     return loop_close_rc;
   }
