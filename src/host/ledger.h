--- conflicted
+++ resolved
@@ -641,11 +641,7 @@
           if (!last_idx_.has_value())
           {
             LOG_DEBUG_FMT(
-<<<<<<< HEAD
-              "Read only ledger file \"{}\" is ignored as not committed",
-=======
               "Read-only ledger file \"{}\" is ignored as not committed",
->>>>>>> e9bda980
               f.path().filename());
             continue;
           }
