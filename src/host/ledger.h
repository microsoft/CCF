// Copyright (c) Microsoft Corporation. All rights reserved.
// Licensed under the Apache 2.0 License.
#pragma once

#include "ccf/ds/logger.h"
#include "ccf/ds/nonstd.h"
#include "consensus/ledger_enclave_types.h"
#include "ds/files.h"
#include "ds/messaging.h"
#include "ds/serialized.h"
#include "kv/kv_types.h"
#include "kv/serialised_entry_format.h"
#include "time_bound_logger.h"

#include <cstdint>
#include <cstdio>
#include <filesystem>
#include <list>
#include <map>
#include <string>
#include <sys/types.h>
#include <unistd.h>
#include <uv.h>
#include <vector>

namespace fs = std::filesystem;

namespace asynchost
{
  static constexpr size_t ledger_max_read_cache_files_default = 5;

  static constexpr auto ledger_committed_suffix = "committed";
  static constexpr auto ledger_start_idx_delimiter = "_";
  static constexpr auto ledger_last_idx_delimiter = "-";
  static constexpr auto ledger_recovery_file_suffix = "recovery";
  static constexpr auto ledger_ignored_file_suffix = "ignored";

  static inline size_t get_start_idx_from_file_name(
    const std::string& file_name)
  {
    auto pos = file_name.find(ledger_start_idx_delimiter);
    if (pos == std::string::npos)
    {
      throw std::logic_error(fmt::format(
        "Ledger file name {} does not contain a start seqno", file_name));
    }

    return std::stol(file_name.substr(pos + 1));
  }

  static inline std::optional<size_t> get_last_idx_from_file_name(
    const std::string& file_name)
  {
    auto pos = file_name.find(ledger_last_idx_delimiter);
    if (pos == std::string::npos)
    {
      // Non-committed file names do not contain a last idx
      return std::nullopt;
    }

    return std::stol(file_name.substr(pos + 1));
  }

  static inline bool is_ledger_file_name_committed(const std::string& file_name)
  {
    return nonstd::ends_with(file_name, ledger_committed_suffix);
  }

  static inline bool is_ledger_file_name_recovery(const std::string& file_name)
  {
    return nonstd::ends_with(file_name, ledger_recovery_file_suffix);
  }

  static inline bool is_ledger_file_name_ignored(const std::string& file_name)
  {
    return nonstd::ends_with(file_name, ledger_ignored_file_suffix);
  }

  static inline fs::path remove_recovery_suffix(const std::string& file_name)
  {
    return nonstd::remove_suffix(
      file_name, fmt::format(".{}", ledger_recovery_file_suffix));
  }

  static std::optional<std::string> get_file_name_with_idx(
    const std::string& dir, size_t idx, bool allow_recovery_files)
  {
    std::optional<std::string> match = std::nullopt;
    for (auto const& f : fs::directory_iterator(dir))
    {
      // If any file, based on its name, contains idx. Only committed
      // (i.e. those with a last idx) are considered here.
      auto f_name = f.path().filename();
      if (
        is_ledger_file_name_ignored(f_name) ||
        (!allow_recovery_files && is_ledger_file_name_recovery(f_name)))
      {
        continue;
      }

      size_t start_idx = 0;
      std::optional<size_t> last_idx = std::nullopt;
      try
      {
        start_idx = get_start_idx_from_file_name(f_name);
        last_idx = get_last_idx_from_file_name(f_name);
      }
      catch (const std::exception& e)
      {
        // Ignoring invalid ledger file
        continue;
      }
      if (idx >= start_idx && last_idx.has_value() && idx <= last_idx.value())
      {
        match = f_name;
        break;
      }
    }

    return match;
  }

  class LedgerFile
  {
  private:
    using positions_offset_header_t = size_t;
    static constexpr auto file_name_prefix = "ledger";

    const fs::path dir;
    fs::path file_name;

    // This uses C stdio instead of fstream because an fstream
    // cannot be truncated.
    FILE* file = nullptr;
    std::mutex file_lock;

    size_t start_idx = 1;
    size_t total_len = 0; // Points to end of last written entry
    std::vector<uint32_t> positions;

    bool completed = false;
    bool committed = false;

    bool recovery = false;

  public:
    // Used when creating a new (empty) ledger file
    LedgerFile(const fs::path& dir, size_t start_idx, bool recovery = false) :
      dir(dir),
      file_name(fmt::format("{}_{}", file_name_prefix, start_idx)),
      start_idx(start_idx),
      recovery(recovery)
    {
      if (recovery)
      {
        file_name =
          fmt::format("{}.{}", file_name.string(), ledger_recovery_file_suffix);
      }

      auto file_path = dir / file_name;
      file = fopen(file_path.c_str(), "w+b");
      if (!file)
      {
        throw std::logic_error(fmt::format(
          "Unable to open ledger file {}: {}", file_path, strerror(errno)));
      }

      // Header reserved for the offset to the position table
      fseeko(file, sizeof(positions_offset_header_t), SEEK_SET);
      total_len = sizeof(positions_offset_header_t);
    }

    // Used when recovering an existing ledger file
    LedgerFile(const std::string& dir, const std::string& file_name_) :
      dir(dir),
      file_name(file_name_),
      completed(false)
    {
      auto file_path = (fs::path(dir) / fs::path(file_name));
      file = fopen(file_path.c_str(), "r+b");
      if (!file)
      {
        throw std::logic_error(fmt::format(
          "Unable to open ledger file {}: {}", file_path, strerror(errno)));
      }

      committed = is_ledger_file_name_committed(file_name);
      start_idx = get_start_idx_from_file_name(file_name);

      // First, get full size of file
      fseeko(file, 0, SEEK_END);
      size_t total_file_size = ftello(file);

      // Second, read offset to header table
      fseeko(file, 0, SEEK_SET);
      positions_offset_header_t table_offset = 0;
      if (fread(&table_offset, sizeof(positions_offset_header_t), 1, file) != 1)
      {
        throw std::logic_error(fmt::format(
          "Failed to read positions offset from ledger file {}", file_path));
      }

      if (table_offset != 0)
      {
        // If the chunk was completed, read positions table from file directly
        total_len = table_offset;
        fseeko(file, table_offset, SEEK_SET);

        if (table_offset > total_file_size)
        {
          throw std::logic_error(fmt::format(
            "Invalid table offset {} greater than total file size {}",
            table_offset,
            total_file_size));
        }

        positions.resize(
          (total_file_size - table_offset) / sizeof(positions.at(0)));

        if (
          fread(
            positions.data(),
            sizeof(positions.at(0)),
            positions.size(),
            file) != positions.size())
        {
          throw std::logic_error(fmt::format(
            "Failed to read positions table from ledger file {}", file_path));
        }
        completed = true;
      }
      else
      {
        // If the chunk was not completed, read all entries to reconstruct
        // positions table
        total_len = sizeof(positions_offset_header_t);
        auto len = total_file_size - total_len;

        kv::SerialisedEntryHeader entry_header = {};
        size_t current_idx = start_idx;
        while (len >= kv::serialised_entry_header_size)
        {
          if (
            fread(&entry_header, kv::serialised_entry_header_size, 1, file) !=
            1)
          {
            LOG_FAIL_FMT(
              "Failed to read entry header from ledger file {} at seqno {}",
              file_path,
              current_idx);
            return;
          }

          len -= kv::serialised_entry_header_size;

          const auto& entry_size = entry_header.size;
          if (len < entry_size)
          {
            LOG_FAIL_FMT(
              "Malformed incomplete ledger file {} at seqno {} (expecting "
              "entry of size "
              "{}, remaining {})",
              file_path,
              current_idx,
              entry_size,
              len);

            return;
          }

          fseeko(file, entry_size, SEEK_CUR);
          len -= entry_size;

          LOG_TRACE_FMT(
            "Recovered one entry of size {} at seqno {}",
            entry_size,
            current_idx);

          current_idx++;
          positions.push_back(total_len);
          total_len += (kv::serialised_entry_header_size + entry_size);
        }
        completed = false;
      }
    }

    ~LedgerFile()
    {
      if (file)
      {
        fclose(file);
      }
    }

    size_t get_start_idx() const
    {
      return start_idx;
    }

    size_t get_last_idx() const
    {
      return start_idx + positions.size() - 1;
    }

    size_t get_current_size() const
    {
      return total_len;
    }

    bool is_committed() const
    {
      return committed;
    }

    bool is_complete() const
    {
      return completed;
    }

    bool is_recovery() const
    {
      return recovery;
    }

    size_t write_entry(const uint8_t* data, size_t size, bool committable)
    {
      fseeko(file, total_len, SEEK_SET);

      if (fwrite(data, size, 1, file) != 1)
      {
        throw std::logic_error("Failed to write entry to ledger");
      }

      // Committable entries get flushed straight away
      if (committable && fflush(file) != 0)
      {
        throw std::logic_error(
          fmt::format("Failed to flush entry to ledger: {}", strerror(errno)));
      }

      positions.push_back(total_len);
      total_len += size;

      return get_last_idx();
    }

    size_t entries_size(size_t from, size_t to) const
    {
      if ((from < start_idx) || (to < from) || (to > get_last_idx()))
      {
        return 0;
      }

      if (to == get_last_idx())
      {
        return total_len - positions.at(from - start_idx);
      }
      else
      {
        return positions.at(to - start_idx + 1) -
          positions.at(from - start_idx);
      }
    }

    std::optional<std::vector<uint8_t>> read_entries(size_t from, size_t to)
    {
      if ((from < start_idx) || (to > get_last_idx()) || (to < from))
      {
        LOG_FAIL_FMT("Unknown entries range: {} - {}", from, to);
        return std::nullopt;
      }

      std::unique_lock<std::mutex> guard(file_lock);
      auto size = entries_size(from, to);
      std::vector<uint8_t> entries(size);
      fseeko(file, positions.at(from - start_idx), SEEK_SET);

      if (fread(entries.data(), size, 1, file) != 1)
      {
        throw std::logic_error(fmt::format(
          "Failed to read entry range {} - {} from file", from, to));
      }

      return entries;
    }

    bool truncate(size_t idx)
    {
      if (
        committed || (idx < start_idx - 1) ||
        (completed && idx >= get_last_idx()))
      {
        return false;
      }

      if (idx == start_idx - 1)
      {
        // Truncating everything triggers file deletion
        if (!fs::remove(dir / file_name))
        {
          throw std::logic_error(
            fmt::format("Could not remove file {}", file_name));
        }
        LOG_TRACE_FMT(
          "Removed ledger file {} on truncation at {}", file_name, idx);
        return true;
      }

      // Reset positions offset header
      fseeko(file, 0, SEEK_SET);
      positions_offset_header_t table_offset = 0;
      if (fwrite(&table_offset, sizeof(table_offset), 1, file) != 1)
      {
        throw std::logic_error("Failed to reset positions table offset");
      }

      completed = false;
      if (idx != get_last_idx())
      {
        total_len = positions.at(idx - start_idx + 1);
        positions.resize(idx - start_idx + 1);
      }

      if (fflush(file) != 0)
      {
        throw std::logic_error(
          fmt::format("Failed to flush ledger file: {}", strerror(errno)));
      }

      if (ftruncate(fileno(file), total_len))
      {
        throw std::logic_error(
          fmt::format("Failed to truncate ledger: {}", strerror(errno)));
      }

      fseeko(file, total_len, SEEK_SET);
      LOG_TRACE_FMT("Truncated ledger file {} at seqno {}", file_name, idx);
      return false;
    }

    void complete()
    {
      if (completed)
      {
        return;
      }

      fseeko(file, total_len, SEEK_SET);
      size_t table_offset = ftello(file);

      if (
        fwrite(
          reinterpret_cast<uint8_t*>(positions.data()),
          sizeof(positions.at(0)),
          positions.size(),
          file) != positions.size())
      {
        throw std::logic_error("Failed to write positions table to ledger");
      }

      // Write positions table offset at start of file
      if (fseeko(file, 0, SEEK_SET) != 0)
      {
        throw std::logic_error("Failed to set file offset to 0");
      }

      if (fwrite(&table_offset, sizeof(table_offset), 1, file) != 1)
      {
        throw std::logic_error("Failed to write positions table to ledger");
      }

      if (fflush(file) != 0)
      {
        throw std::logic_error(
          fmt::format("Failed to flush ledger file: {}", strerror(errno)));
      }

      LOG_TRACE_FMT("Completed ledger file {}", file_name);

      completed = true;
    }

    bool rename(const std::string& new_file_name)
    {
      auto file_path = dir / file_name;
      auto new_file_path = dir / new_file_name;

      try
      {
        files::rename(file_path, new_file_path);
      }
      catch (const std::exception& e)
      {
        // If the file cannot be renamed (e.g. file was removed), report an
        // error and continue
        LOG_FAIL_FMT("Error renaming ledger file: {}", e.what());
      }
      file_name = new_file_name;
      return true;
    }

    void open()
    {
      auto new_file_name = remove_recovery_suffix(file_name);
      rename(new_file_name);
      recovery = false;
      LOG_DEBUG_FMT("Open recovery ledger file {}", new_file_name);
    }

    bool commit(size_t idx)
    {
      if (!completed || committed || (idx != get_last_idx()))
      {
        // No effect if commit idx is not last idx
        return false;
      }

      if (fflush(file) != 0)
      {
        throw std::logic_error(
          fmt::format("Failed to flush ledger file: {}", strerror(errno)));
      }

      auto committed_file_name = fmt::format(
        "{}_{}-{}.{}",
        file_name_prefix,
        start_idx,
        get_last_idx(),
        ledger_committed_suffix);

      if (recovery)
      {
        committed_file_name = fmt::format(
          "{}.{}", committed_file_name, ledger_recovery_file_suffix);
      }

      if (!rename(committed_file_name))
      {
        return false;
      }

      committed = true;
      LOG_DEBUG_FMT("Committed ledger file {}", file_name);

      // Committed recovery files stay in the list of active files until the
      // ledger is open
      return !recovery;
    }
  };

  class Ledger
  {
  private:
    static constexpr size_t max_chunk_threshold_size =
      std::numeric_limits<uint32_t>::max(); // 4GB

    ringbuffer::WriterPtr to_enclave;

    // Main ledger directory (write and read)
    const fs::path ledger_dir;

    // Ledger directories (read-only)
    std::vector<fs::path> read_ledger_dirs;

    // Keep tracks of all ledger files for writing.
    // Current ledger file is always the last one
    std::list<std::shared_ptr<LedgerFile>> files;

    // Cache of ledger files for reading
    size_t max_read_cache_files;
    std::list<std::shared_ptr<LedgerFile>> files_read_cache;
    std::mutex read_cache_lock;

    const size_t chunk_threshold;
    size_t last_idx = 0;
    size_t committed_idx = 0;

    size_t end_of_committed_files_idx = 0;

    // True if a new file should be created when writing an entry
    bool require_new_file;

    // Set during recovery to mark files as temporary until the recovery is
    // complete
    std::optional<size_t> recovery_start_idx = std::nullopt;

    auto get_it_contains_idx(size_t idx) const
    {
      if (idx == 0)
      {
        return files.end();
      }

      auto f = std::upper_bound(
        files.begin(),
        files.end(),
        idx,
        [](size_t idx, const std::shared_ptr<LedgerFile>& f) {
          return (idx <= f->get_last_idx());
        });

      return f;
    }

    std::shared_ptr<LedgerFile> get_file_from_cache(size_t idx)
    {
      if (idx == 0)
      {
        return nullptr;
      }

      {
        std::unique_lock<std::mutex> guard(read_cache_lock);

        // First, try to find file from read cache
        for (auto const& f : files_read_cache)
        {
          if (f->get_start_idx() <= idx && idx <= f->get_last_idx())
          {
            return f;
          }
        }
      }

      // If the file is not in the cache, find the file from the ledger
      // directories, inspecting the main ledger directory first
      // Note: reading recovery chunks from main ledger directory is
      // acceptable and in fact required to complete private recovery.
      std::string ledger_dir_;
      auto match = get_file_name_with_idx(ledger_dir, idx, true);
      if (match.has_value())
      {
        ledger_dir_ = ledger_dir;
      }
      else
      {
        for (auto const& dir : read_ledger_dirs)
        {
          match = get_file_name_with_idx(dir, idx, false);
          if (match.has_value())
          {
            ledger_dir_ = dir;
            break;
          }
        }
      }

      if (!match.has_value())
      {
        return nullptr;
      }

      // Emplace file in the max-sized read cache, replacing the oldest entry if
      // the read cache is full
      std::shared_ptr<LedgerFile> match_file = nullptr;
      try
      {
        match_file = std::make_shared<LedgerFile>(ledger_dir_, match.value());
      }
      catch (const std::exception& e)
      {
        LOG_FAIL_FMT(
          "Could not open ledger file {} to read seqno {}", match.value(), idx);
        return nullptr;
      }

      {
        std::unique_lock<std::mutex> guard(read_cache_lock);

        files_read_cache.emplace_back(match_file);
        if (files_read_cache.size() > max_read_cache_files)
        {
          files_read_cache.erase(files_read_cache.begin());
        }
      }

      return match_file;
    }

    std::shared_ptr<LedgerFile> get_file_from_idx(
      size_t idx, bool read_cache_only = false)
    {
      if (idx == 0)
      {
        return nullptr;
      }

      if (!read_cache_only)
      {
        // First, check if the file is in the list of files open for writing
        auto f = std::upper_bound(
          files.rbegin(),
          files.rend(),
          idx,
          [](size_t idx, const std::shared_ptr<LedgerFile>& f) {
            return idx >= f->get_start_idx();
          });

        if (f != files.rend())
        {
          return *f;
        }
      }

      // Otherwise, return file from read cache
      return get_file_from_cache(idx);
    }

    std::shared_ptr<LedgerFile> get_latest_file() const
    {
      if (files.empty())
      {
        return nullptr;
      }
      return files.back();
    }

    std::optional<std::vector<uint8_t>> read_entries_range(
      size_t from, size_t to, bool read_cache_only = false, bool strict = true)
    {
      if ((from <= 0) || (to < from))
      {
        return std::nullopt;
      }

      // If non-strict, return as many entries as possible
      if (to > last_idx)
      {
        if (strict)
        {
          return std::nullopt;
        }
        else
        {
          to = last_idx;
        }
      }

      std::vector<uint8_t> entries;
      size_t idx = from;
      while (idx <= to)
      {
        auto f_from = get_file_from_idx(idx, read_cache_only);
        if (f_from == nullptr)
        {
          return std::nullopt;
        }
        auto to_ = std::min(f_from->get_last_idx(), to);
        auto v = f_from->read_entries(idx, to_);
        if (!v.has_value())
        {
          return std::nullopt;
        }
        entries.insert(
          entries.end(),
          std::make_move_iterator(v->begin()),
          std::make_move_iterator(v->end()));
        idx = to_ + 1;
      }

      return entries;
    }

    void ignore_ledger_file(const std::string& file_name)
    {
      if (is_ledger_file_name_ignored(file_name))
      {
        return;
      }

      auto ignored_file_name =
        fmt::format("{}.{}", file_name, ledger_ignored_file_suffix);
      files::rename(ledger_dir / file_name, ledger_dir / ignored_file_name);
    }

  public:
    Ledger(
      const fs::path& ledger_dir,
      ringbuffer::AbstractWriterFactory& writer_factory,
      size_t chunk_threshold,
      size_t max_read_cache_files = ledger_max_read_cache_files_default,
      const std::vector<std::string>& read_ledger_dirs_ = {}) :
      to_enclave(writer_factory.create_writer_to_inside()),
      ledger_dir(ledger_dir),
      max_read_cache_files(max_read_cache_files),
      chunk_threshold(chunk_threshold)
    {
      if (chunk_threshold == 0 || chunk_threshold > max_chunk_threshold_size)
      {
        throw std::logic_error(fmt::format(
          "Error: Ledger chunk threshold should be between 1-{}",
          max_chunk_threshold_size));
      }

      // Recover last idx from read-only ledger directories
      for (const auto& read_dir : read_ledger_dirs_)
      {
        LOG_INFO_FMT("Recovering read-only ledger directory \"{}\"", read_dir);
        if (!fs::is_directory(read_dir))
        {
          throw std::logic_error(
            fmt::format("{} read-only ledger is not a directory", read_dir));
        }

        read_ledger_dirs.emplace_back(read_dir);

        for (auto const& f : fs::directory_iterator(read_dir))
        {
          auto file_name = f.path().filename();
          auto last_idx_ = get_last_idx_from_file_name(file_name);
          if (
            !last_idx_.has_value() ||
            !is_ledger_file_name_committed(file_name) ||
            is_ledger_file_name_ignored(file_name))
          {
            LOG_DEBUG_FMT(
              "Read-only ledger file {} is ignored as not committed",
              file_name);
            continue;
          }

          if (last_idx_.value() > last_idx)
          {
            last_idx = last_idx_.value();
            committed_idx = last_idx;
            end_of_committed_files_idx = last_idx;
          }

          LOG_DEBUG_FMT(
            "Recovering file from read-only ledger directory: {}", file_name);
        }
      }

      if (last_idx > 0)
      {
        LOG_INFO_FMT(
          "Recovered read-only ledger directories up to {}, committed up to "
          "{} ",
          last_idx,
          committed_idx);
      }

      if (fs::is_directory(ledger_dir))
      {
        // If the ledger directory exists, recover ledger files from it
        LOG_INFO_FMT("Recovering main ledger directory {}", ledger_dir);

        for (auto const& f : fs::directory_iterator(ledger_dir))
        {
          auto file_name = f.path().filename();

          if (
            is_ledger_file_name_recovery(file_name) ||
            is_ledger_file_name_ignored(file_name))
          {
            LOG_INFO_FMT(
              "Ignoring ledger file {} in main ledger directory", file_name);

            ignore_ledger_file(file_name);

            continue;
          }

          std::shared_ptr<LedgerFile> ledger_file = nullptr;
          try
          {
            ledger_file = std::make_shared<LedgerFile>(ledger_dir, file_name);

            // Truncate file to latest recovered index to cleanup entries that
            // may have been corrupted (no-op if file isn't corrupted)
            if (ledger_file->truncate(ledger_file->get_last_idx()))
            {
              // If truncation of corrupted entries removes file, file is not
              // recovered
              LOG_FAIL_FMT("Removed ledger file {}", file_name);
              continue;
            }
          }
          catch (const std::exception& e)
          {
            LOG_FAIL_FMT(
              "Error reading ledger file {}: {}", file_name, e.what());
            continue;
          }

          LOG_DEBUG_FMT(
            "Recovering file from main ledger directory: {}", file_name);
          files.emplace_back(std::move(ledger_file));
        }

        if (files.empty())
        {
          LOG_INFO_FMT(
            "Main ledger directory {} is empty: no ledger file to "
            "recover",
            ledger_dir);
          require_new_file = true;
          return;
        }

        files.sort([](
                     const std::shared_ptr<LedgerFile>& a,
                     const std::shared_ptr<LedgerFile>& b) {
          return a->get_last_idx() < b->get_last_idx();
        });

        auto main_ledger_dir_last_idx = get_latest_file()->get_last_idx();
        if (main_ledger_dir_last_idx > last_idx)
        {
          last_idx = main_ledger_dir_last_idx;
        }

        // Remove committed files from list of writable files
        for (auto f = files.begin(); f != files.end();)
        {
          if ((*f)->is_committed())
          {
            const auto f_last_idx = (*f)->get_last_idx();
            if (f_last_idx > committed_idx)
            {
              committed_idx = f_last_idx;
              end_of_committed_files_idx = f_last_idx;
            }
            f = files.erase(f);
          }
          else
          {
            f++;
          }
        }

        // Continue writing at the end of last file only if that file is not
        // complete
        if (!files.empty() && !files.back()->is_complete())
        {
          require_new_file = false;
        }
        else
        {
          require_new_file = true;
        }
      }
      else
      {
        if (!fs::create_directory(ledger_dir))
        {
          throw std::logic_error(fmt::format(
            "Error: Could not create ledger directory: {}", ledger_dir));
        }
        require_new_file = true;
      }

      LOG_INFO_FMT(
        "Recovered ledger entries up to {}, committed to {}",
        last_idx,
        committed_idx);
    }

    Ledger(const Ledger& that) = delete;

    void init(size_t idx, size_t recovery_start_idx_ = 0)
    {
      TimeBoundLogger log_if_slow(
        fmt::format("Initing ledger - seqno={}", idx));

      // Used by backup nodes to initialise the ledger when starting from a
      // non-empty state, i.e. snapshot. It is assumed that idx is included in a
      // committed ledger file.

<<<<<<< HEAD
      // Ignore all uncommitted files in main ledger directory as some may be
      // later than init idx. Other uncommitted files are also ignored.
      for (auto const& f : fs::directory_iterator(ledger_dir))
      {
        auto file_name = f.path().filename();
        if (!is_ledger_file_name_committed(file_name))
=======
      // To restart from a snapshot cleanly, in the main ledger directory,
      // ignore all uncommitted files and all files (even committed ones) that
      // are past the init idx.
      for (auto const& f : fs::directory_iterator(ledger_dir))
      {
        auto file_name = f.path().filename();
        if (
          !is_ledger_file_name_committed(file_name) ||
          (get_start_idx_from_file_name(file_name) > idx))
>>>>>>> 0150c824
        {
          LOG_INFO_FMT(
            "Ignoring uncommitted ledger file {} after init at {}",
            file_name,
            idx);

          ignore_ledger_file(file_name);
        }
      }

      // Close all open write files as the the ledger should
      // restart cleanly, from a new chunk.
      files.clear();
      require_new_file = true;

      last_idx = idx;
      committed_idx = idx;
      if (recovery_start_idx_ > 0)
      {
        // Do not set recovery idx and create recovery chunks
        // if the ledger is initialised from 0 (i.e. genesis)
        recovery_start_idx = recovery_start_idx_;
      }

      LOG_INFO_FMT(
        "Set last known/commit seqno to {}, recovery seqno to {}",
        idx,
        recovery_start_idx_);
    }

    void complete_recovery()
    {
      // When the recovery is completed (i.e. service is open), temporary
      // recovery ledger chunks are renamed as they can now be recovered.
      // Note: this operation cannot be rolled back.
      LOG_INFO_FMT("Ledger complete recovery");

      for (auto it = files.begin(); it != files.end();)
      {
        auto& f = *it;
        if (f->is_recovery())
        {
          f->open();

          // Recovery files are kept in the list of active files when committed
          // so that they can be renamed in a stable order when the service is
          // open. Once this is done, they can be removed from the list of
          // active files.
          if (f->is_committed())
          {
            it = files.erase(it);
            continue;
          }
        }
        ++it;
      }

      recovery_start_idx.reset();
    }

    size_t get_last_idx() const
    {
      return last_idx;
    }

    void set_recovery_start_idx(size_t idx)
    {
      recovery_start_idx = idx;
    }

    std::optional<std::vector<uint8_t>> read_entry(size_t idx)
    {
      TimeBoundLogger log_if_slow(
        fmt::format("Reading ledger entry at {}", idx));

      return read_entries_range(idx, idx);
    }

    std::optional<std::vector<uint8_t>> read_entries(
      size_t from, size_t to, bool strict = true)
    {
      TimeBoundLogger log_if_slow(
        fmt::format("Reading ledger entries from {} to {}", from, to));

      return read_entries_range(from, to, false, strict);
    }

    size_t write_entry(
      const uint8_t* data,
      size_t size,
      bool committable,
      bool force_chunk_after)
    {
      TimeBoundLogger log_if_slow(fmt::format(
        "Writing ledger entry - {} bytes, committable={}, "
        "force_chunk_after={}, "
        "require_new_file={}",
        size,
        committable,
        force_chunk_after,
        require_new_file));

      auto header = serialized::peek<kv::SerialisedEntryHeader>(data, size);

      if (header.flags & kv::EntryFlags::FORCE_LEDGER_CHUNK_BEFORE)
      {
        LOG_TRACE_FMT(
          "Forcing ledger chunk before entry as required by the entry header "
          "flags");

        auto f = get_latest_file();
        if (f != nullptr)
        {
          f->complete();
          require_new_file = true;
          LOG_DEBUG_FMT("Ledger chunk completed at {}", f->get_last_idx());
        }
      }

      bool force_chunk_after_in_header =
        header.flags & kv::EntryFlags::FORCE_LEDGER_CHUNK_AFTER;
      if (force_chunk_after_in_header)
      {
        if (!committable)
        {
          throw std::logic_error(
            "Ledger chunks cannot end in a non-committable transaction");
        }
        LOG_TRACE_FMT(
          "Forcing ledger chunk after entry as required by the entry header "
          "flags");
      }
      force_chunk_after |= force_chunk_after_in_header;

      if (require_new_file)
      {
        size_t start_idx = last_idx + 1;
        bool is_recovery = recovery_start_idx.has_value() &&
          start_idx > recovery_start_idx.value();

        files.push_back(
          std::make_shared<LedgerFile>(ledger_dir, last_idx + 1, is_recovery));
        require_new_file = false;
      }

      auto f = get_latest_file();
      last_idx = f->write_entry(data, size, committable);

      LOG_TRACE_FMT(
        "Wrote entry at {} [committable: {}, force chunk after: {}]",
        last_idx,
        committable,
        force_chunk_after);

      if (
        committable &&
        (force_chunk_after || f->get_current_size() >= chunk_threshold))
      {
        f->complete();
        require_new_file = true;
        LOG_DEBUG_FMT("Ledger chunk completed at {}", last_idx);
      }

      return last_idx;
    }

    void truncate(size_t idx)
    {
      TimeBoundLogger log_if_slow(fmt::format("Truncating ledger at {}", idx));

      LOG_DEBUG_FMT("Ledger truncate: {}/{}", idx, last_idx);

      if (idx >= last_idx || idx < committed_idx)
      {
        return;
      }

      require_new_file = true;

      auto f_from = get_it_contains_idx(idx + 1);
      auto f_to = get_it_contains_idx(last_idx);
      auto f_end = std::next(f_to);

      for (auto it = f_from; it != f_end;)
      {
        // Truncate the first file to the truncation index while the more
        // recent files are deleted entirely
        auto truncate_idx = (it == f_from) ? idx : (*it)->get_start_idx() - 1;
        if ((*it)->truncate(truncate_idx))
        {
          it = files.erase(it);
        }
        else
        {
          // A new file will not be required on the next written entry if the
          // file is _not_ deleted entirely
          require_new_file = false;
          it++;
        }
      }

      last_idx = idx;
    }

    void commit(size_t idx)
    {
      TimeBoundLogger log_if_slow(
        fmt::format("Committing ledger entry {}", idx));

      LOG_DEBUG_FMT("Ledger commit: {}/{}", idx, last_idx);

      if (idx <= committed_idx || idx > last_idx)
      {
        return;
      }

      auto f_from = (committed_idx == 0) ? get_it_contains_idx(1) :
                                           get_it_contains_idx(committed_idx);
      auto f_to = get_it_contains_idx(idx);
      auto f_end = std::next(f_to);

      for (auto it = f_from; it != f_end;)
      {
        // Commit all previous file to their latest index while the latest
        // file is committed to the committed index
        const auto last_idx_in_file = (*it)->get_last_idx();
        auto commit_idx = (it == f_to) ? idx : last_idx_in_file;
        if (
          (*it)->commit(commit_idx) &&
          (it != f_to || (idx == last_idx_in_file)))
        {
          end_of_committed_files_idx = last_idx_in_file;
          it = files.erase(it);
        }
        else
        {
          it++;
        }
      }

      committed_idx = idx;
    }

    bool is_in_committed_file(size_t idx)
    {
      return idx <= end_of_committed_files_idx;
    }

    struct AsyncLedgerGet
    {
      // Filled on construction
      Ledger* ledger;
      size_t from_idx;
      size_t to_idx;

      // First argument is ledger entries (or nullopt if not found)
      // Second argument is uv status code, which may indicate a cancellation
      using ResultCallback =
        std::function<void(std::optional<std::vector<uint8_t>>&&, int)>;
      ResultCallback result_cb;

      // Final result
      std::optional<std::vector<uint8_t>> entries = std::nullopt;
    };

    static void on_ledger_get_async(uv_work_t* req)
    {
      auto data = static_cast<AsyncLedgerGet*>(req->data);

      data->entries =
        data->ledger->read_entries_range(data->from_idx, data->to_idx, true);
    }

    static void on_ledger_get_async_complete(uv_work_t* req, int status)
    {
      auto data = static_cast<AsyncLedgerGet*>(req->data);

      data->result_cb(std::move(data->entries), status);

      delete data;
      delete req;
    }

    void write_ledger_get_range_response(
      size_t from_idx,
      size_t to_idx,
      std::optional<std::vector<uint8_t>>&& entries,
      consensus::LedgerRequestPurpose purpose)
    {
      if (entries.has_value())
      {
        RINGBUFFER_WRITE_MESSAGE(
          consensus::ledger_entry_range,
          to_enclave,
          from_idx,
          to_idx,
          purpose,
          entries.value());
      }
      else
      {
        RINGBUFFER_WRITE_MESSAGE(
          consensus::ledger_no_entry_range,
          to_enclave,
          from_idx,
          to_idx,
          purpose);
      }
    }

    void register_message_handlers(
      messaging::Dispatcher<ringbuffer::Message>& disp)
    {
      DISPATCHER_SET_MESSAGE_HANDLER(
        disp, consensus::ledger_init, [this](const uint8_t* data, size_t size) {
          auto idx = serialized::read<consensus::Index>(data, size);
          auto recovery_start_idx =
            serialized::read<consensus::Index>(data, size);
          init(idx, recovery_start_idx);
        });

      DISPATCHER_SET_MESSAGE_HANDLER(
        disp,
        consensus::ledger_append,
        [this](const uint8_t* data, size_t size) {
          auto committable = serialized::read<bool>(data, size);
          auto force_chunk_after = serialized::read<bool>(data, size);
          write_entry(data, size, committable, force_chunk_after);
        });

      DISPATCHER_SET_MESSAGE_HANDLER(
        disp,
        consensus::ledger_truncate,
        [this](const uint8_t* data, size_t size) {
          auto idx = serialized::read<consensus::Index>(data, size);
          auto recovery_mode = serialized::read<bool>(data, size);
          truncate(idx);
          if (recovery_mode)
          {
            set_recovery_start_idx(idx);
          }
        });

      DISPATCHER_SET_MESSAGE_HANDLER(
        disp,
        consensus::ledger_commit,
        [this](const uint8_t* data, size_t size) {
          auto idx = serialized::read<consensus::Index>(data, size);
          commit(idx);
        });

      DISPATCHER_SET_MESSAGE_HANDLER(
        disp, consensus::ledger_open, [this](const uint8_t*, size_t) {
          complete_recovery();
        });

      DISPATCHER_SET_MESSAGE_HANDLER(
        disp,
        consensus::ledger_get_range,
        [&](const uint8_t* data, size_t size) {
          auto [from_idx, to_idx, purpose] =
            ringbuffer::read_message<consensus::ledger_get_range>(data, size);

          // Recovery reads ledger in fixed-size batches until it reaches the
          // end of the ledger. When the end of the ledger is reached, we return
          // as many entries as possible including the very last one.
          bool strict = purpose != consensus::LedgerRequestPurpose::Recovery;

          if (is_in_committed_file(to_idx))
          {
            // Start an asynchronous job to do this, since it is committed and
            // can be accessed independently (and in parallel)
            uv_work_t* work_handle = new uv_work_t;

            {
              auto job = new AsyncLedgerGet;
              job->ledger = this;
              job->from_idx = from_idx;
              job->to_idx = to_idx;
              job->result_cb = [this,
                                from_idx = from_idx,
                                to_idx = to_idx,
                                purpose = purpose,
                                strict = strict](auto&& entry, int status) {
                // NB: Even if status is cancelled (and entry is empty), we
                // want to write this result back to the enclave
                write_ledger_get_range_response(
                  from_idx,
                  to_idx,
                  read_entries(from_idx, to_idx, strict),
                  purpose);
              };

              work_handle->data = job;
            }

            uv_queue_work(
              uv_default_loop(),
              work_handle,
              &on_ledger_get_async,
              &on_ledger_get_async_complete);
          }
          else
          {
            // Read synchronously, since this accesses uncommitted state and
            // must accurately reflect changing files
            write_ledger_get_range_response(
              from_idx,
              to_idx,
              read_entries(from_idx, to_idx, strict),
              purpose);
          }
        });
    }
  };
}<|MERGE_RESOLUTION|>--- conflicted
+++ resolved
@@ -967,14 +967,6 @@
       // non-empty state, i.e. snapshot. It is assumed that idx is included in a
       // committed ledger file.
 
-<<<<<<< HEAD
-      // Ignore all uncommitted files in main ledger directory as some may be
-      // later than init idx. Other uncommitted files are also ignored.
-      for (auto const& f : fs::directory_iterator(ledger_dir))
-      {
-        auto file_name = f.path().filename();
-        if (!is_ledger_file_name_committed(file_name))
-=======
       // To restart from a snapshot cleanly, in the main ledger directory,
       // ignore all uncommitted files and all files (even committed ones) that
       // are past the init idx.
@@ -984,12 +976,9 @@
         if (
           !is_ledger_file_name_committed(file_name) ||
           (get_start_idx_from_file_name(file_name) > idx))
->>>>>>> 0150c824
         {
           LOG_INFO_FMT(
-            "Ignoring uncommitted ledger file {} after init at {}",
-            file_name,
-            idx);
+            "Ignoring ledger file {} after init at {}", file_name, idx);
 
           ignore_ledger_file(file_name);
         }
