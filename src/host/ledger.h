--- conflicted
+++ resolved
@@ -408,33 +408,20 @@
         return std::nullopt;
       }
 
-<<<<<<< HEAD
-      std::unique_lock<std::mutex> guard(file_lock);
-      auto size = entries_size(from, to);
-      LOG_INFO_FMT("Calculated size {}", size);
-=======
       std::unique_lock<ccf::Pal::Mutex> guard(file_lock);
       auto [size, to_] = entries_size(from, to, max_size);
+      LOG_INFO_FMT("Calculated size {}", size);
       if (size == 0)
       {
         return std::nullopt;
       }
->>>>>>> 268a9bc3
       std::vector<uint8_t> entries(size);
       fseeko(file, positions.at(from - start_idx), SEEK_SET);
 
       if (fread(entries.data(), size, 1, file) != 1)
       {
-<<<<<<< HEAD
-        LOG_FAIL_FMT("Failed to read entry range {} - {} from file", from, to);
-        return std::nullopt;
-=======
         throw std::logic_error(fmt::format(
-          "Failed to read entry range {} - {} from file {}",
-          from,
-          to,
-          file_name));
->>>>>>> 268a9bc3
+          "Failed to read entry range {} - {} from file", from, to));
       }
 
       return std::make_pair(entries, to_);
