// Copyright (c) Microsoft Corporation. All rights reserved.
// Licensed under the Apache 2.0 License.
#pragma once

#include "ccf/ds/logger.h"
#include "ccf/ds/nonstd.h"
#include "consensus/ledger_enclave_types.h"
#include "ds/files.h"
#include "ds/messaging.h"
#include "ds/serialized.h"
#include "kv/kv_types.h"
#include "kv/serialised_entry_format.h"
#include "time_bound_logger.h"

#include <cstdint>
#include <cstdio>
#include <filesystem>
#include <list>
#include <map>
#include <string>
#include <sys/types.h>
#include <unistd.h>
#include <uv.h>
#include <vector>

namespace fs = std::filesystem;

namespace asynchost
{
  static constexpr size_t ledger_max_read_cache_files_default = 5;

  static constexpr auto ledger_committed_suffix = "committed";
  static constexpr auto ledger_start_idx_delimiter = "_";
  static constexpr auto ledger_last_idx_delimiter = "-";
  static constexpr auto ledger_recovery_file_suffix = "recovery";

  static inline size_t get_start_idx_from_file_name(
    const std::string& file_name)
  {
    auto pos = file_name.find(ledger_start_idx_delimiter);
    if (pos == std::string::npos)
    {
      throw std::logic_error(fmt::format(
        "Ledger file name {} does not contain a start seqno", file_name));
    }

    return std::stol(file_name.substr(pos + 1));
  }

  static inline std::optional<size_t> get_last_idx_from_file_name(
    const std::string& file_name)
  {
    auto pos = file_name.find(ledger_last_idx_delimiter);
    if (pos == std::string::npos)
    {
      // Non-committed file names do not contain a last idx
      return std::nullopt;
    }

    return std::stol(file_name.substr(pos + 1));
  }

  static inline bool is_ledger_file_committed(const std::string& file_name)
  {
    return nonstd::ends_with(file_name, ledger_committed_suffix);
  }

  static inline bool is_ledger_file_name_recovery(const std::string& file_name)
  {
    return nonstd::ends_with(file_name, ledger_recovery_file_suffix);
  }

  static inline fs::path remove_recovery_suffix(const std::string& file_name)
  {
    return nonstd::remove_suffix(
      file_name, fmt::format(".{}", ledger_recovery_file_suffix));
  }

  static std::optional<std::string> get_file_name_with_idx(
    const std::string& dir, size_t idx, bool allow_recovery_files)
  {
    std::optional<std::string> match = std::nullopt;
    for (auto const& f : fs::directory_iterator(dir))
    {
      // If any file, based on its name, contains idx. Only committed
      // (i.e. those with a last idx) are considered here.
      auto f_name = f.path().filename();
      if (!allow_recovery_files && is_ledger_file_name_recovery(f_name))
      {
        continue;
      }

      size_t start_idx = 0;
      std::optional<size_t> last_idx = std::nullopt;
      try
      {
        start_idx = get_start_idx_from_file_name(f_name);
        last_idx = get_last_idx_from_file_name(f_name);
      }
      catch (const std::exception& e)
      {
        // Ignoring invalid ledger file
        continue;
      }
      if (idx >= start_idx && last_idx.has_value() && idx <= last_idx.value())
      {
        match = f_name;
        break;
      }
    }

    return match;
  }

  class LedgerFile
  {
  private:
    using positions_offset_header_t = size_t;
    static constexpr auto file_name_prefix = "ledger";

    const fs::path dir;
    fs::path file_name;

    // This uses C stdio instead of fstream because an fstream
    // cannot be truncated.
    FILE* file = nullptr;
    std::mutex file_lock;

    size_t start_idx = 1;
    size_t total_len = 0; // Points to end of last written entry
    std::vector<uint32_t> positions;

    bool completed = false;
    bool committed = false;

    bool recovery = false;

  public:
    // Used when creating a new (empty) ledger file
    LedgerFile(const fs::path& dir, size_t start_idx, bool recovery = false) :
      dir(dir),
      file_name(fmt::format("{}_{}", file_name_prefix, start_idx)),
      start_idx(start_idx),
      recovery(recovery)
    {
      if (recovery)
      {
        file_name =
          fmt::format("{}.{}", file_name.string(), ledger_recovery_file_suffix);
      }

      auto file_path = dir / file_name;
      file = fopen(file_path.c_str(), "w+b");
      if (!file)
      {
        throw std::logic_error(fmt::format(
          "Unable to open ledger file {}: {}", file_path, strerror(errno)));
      }

      // Header reserved for the offset to the position table
      fseeko(file, sizeof(positions_offset_header_t), SEEK_SET);
      total_len = sizeof(positions_offset_header_t);
    }

    // Used when recovering an existing ledger file
    LedgerFile(const std::string& dir, const std::string& file_name_) :
      dir(dir),
      file_name(file_name_),
      completed(false)
    {
      auto file_path = (fs::path(dir) / fs::path(file_name));
      file = fopen(file_path.c_str(), "r+b");
      if (!file)
      {
        throw std::logic_error(fmt::format(
          "Unable to open ledger file {}: {}", file_path, strerror(errno)));
      }

      committed = is_ledger_file_committed(file_name);
      start_idx = get_start_idx_from_file_name(file_name);

      // First, get full size of file
      fseeko(file, 0, SEEK_END);
      size_t total_file_size = ftello(file);

      // Second, read offset to header table
      fseeko(file, 0, SEEK_SET);
      positions_offset_header_t table_offset = 0;
      if (fread(&table_offset, sizeof(positions_offset_header_t), 1, file) != 1)
      {
        throw std::logic_error(fmt::format(
          "Failed to read positions offset from ledger file {}", file_path));
      }

      if (table_offset != 0)
      {
        // If the chunk was completed, read positions table from file directly
        total_len = table_offset;
        fseeko(file, table_offset, SEEK_SET);

        if (table_offset > total_file_size)
        {
          throw std::logic_error(fmt::format(
            "Invalid table offset {} greater than total file size {}",
            table_offset,
            total_file_size));
        }

        positions.resize(
          (total_file_size - table_offset) / sizeof(positions.at(0)));

        if (
          fread(
            positions.data(),
            sizeof(positions.at(0)),
            positions.size(),
            file) != positions.size())
        {
          throw std::logic_error(fmt::format(
            "Failed to read positions table from ledger file {}", file_path));
        }
        completed = true;
      }
      else
      {
        // If the chunk was not completed, read all entries to reconstruct
        // positions table
        total_len = sizeof(positions_offset_header_t);
        auto len = total_file_size - total_len;

        kv::SerialisedEntryHeader entry_header = {};
        size_t current_idx = start_idx;
        while (len >= kv::serialised_entry_header_size)
        {
          if (
            fread(&entry_header, kv::serialised_entry_header_size, 1, file) !=
            1)
          {
            LOG_FAIL_FMT(
              "Failed to read entry header from ledger file {} at seqno {}",
              file_path,
              current_idx);
            return;
          }

          len -= kv::serialised_entry_header_size;

          const auto& entry_size = entry_header.size;
          if (len < entry_size)
          {
            LOG_FAIL_FMT(
              "Malformed incomplete ledger file {} at seqno {} (expecting "
              "entry of size "
              "{}, remaining {})",
              file_path,
              current_idx,
              entry_size,
              len);

            return;
          }

          fseeko(file, entry_size, SEEK_CUR);
          len -= entry_size;
          current_idx++;

          LOG_TRACE_FMT(
            "Recovered one entry of size {} at seqno {}",
            entry_size,
            current_idx);

          positions.push_back(total_len);
          total_len += (kv::serialised_entry_header_size + entry_size);
        }
        completed = false;
      }
    }

    ~LedgerFile()
    {
      if (file)
      {
        fclose(file);
      }
    }

    size_t get_start_idx() const
    {
      return start_idx;
    }

    size_t get_last_idx() const
    {
      return start_idx + positions.size() - 1;
    }

    size_t get_current_size() const
    {
      return total_len;
    }

    bool is_committed() const
    {
      return committed;
    }

    bool is_complete() const
    {
      return completed;
    }

    bool is_recovery() const
    {
      return recovery;
    }

    size_t write_entry(const uint8_t* data, size_t size, bool committable)
    {
      fseeko(file, total_len, SEEK_SET);

      if (fwrite(data, size, 1, file) != 1)
      {
        throw std::logic_error("Failed to write entry to ledger");
      }

      // Committable entries get flushed straight away
      if (committable && fflush(file) != 0)
      {
        throw std::logic_error(
          fmt::format("Failed to flush entry to ledger: {}", strerror(errno)));
      }

      positions.push_back(total_len);
      total_len += size;

      return get_last_idx();
    }

    size_t entries_size(size_t from, size_t to) const
    {
      if ((from < start_idx) || (to < from) || (to > get_last_idx()))
      {
        return 0;
      }

      if (to == get_last_idx())
      {
        return total_len - positions.at(from - start_idx);
      }
      else
      {
        return positions.at(to - start_idx + 1) -
          positions.at(from - start_idx);
      }
    }

    std::optional<std::vector<uint8_t>> read_entries(size_t from, size_t to)
    {
      if ((from < start_idx) || (to > get_last_idx()) || (to < from))
      {
        LOG_FAIL_FMT("Unknown entries range: {} - {}", from, to);
        return std::nullopt;
      }

      std::unique_lock<std::mutex> guard(file_lock);
      auto size = entries_size(from, to);
      std::vector<uint8_t> entries(size);
      fseeko(file, positions.at(from - start_idx), SEEK_SET);

      if (fread(entries.data(), size, 1, file) != 1)
      {
        throw std::logic_error(fmt::format(
          "Failed to read entry range {} - {} from file", from, to));
      }

      return entries;
    }

    bool truncate(size_t idx)
    {
      if (
        committed || (idx < start_idx - 1) ||
        (completed && idx >= get_last_idx()))
      {
        return false;
      }

      if (idx == start_idx - 1)
      {
        // Truncating everything triggers file deletion
        if (!fs::remove(dir / file_name))
        {
          throw std::logic_error(
            fmt::format("Could not remove file {}", file_name));
        }
        LOG_TRACE_FMT(
          "Removed ledger file {} on truncation at {}", file_name, idx);
        return true;
      }

      // Reset positions offset header
      fseeko(file, 0, SEEK_SET);
      positions_offset_header_t table_offset = 0;
      if (fwrite(&table_offset, sizeof(table_offset), 1, file) != 1)
      {
        throw std::logic_error("Failed to reset positions table offset");
      }

      completed = false;
      if (idx != get_last_idx())
      {
        total_len = positions.at(idx - start_idx + 1);
        positions.resize(idx - start_idx + 1);
      }

      if (fflush(file) != 0)
      {
        throw std::logic_error(
          fmt::format("Failed to flush ledger file: {}", strerror(errno)));
      }

      if (ftruncate(fileno(file), total_len))
      {
        throw std::logic_error(
          fmt::format("Failed to truncate ledger: {}", strerror(errno)));
      }

      fseeko(file, total_len, SEEK_SET);
      LOG_TRACE_FMT("Truncated ledger file {} at seqno {}", file_name, idx);
      return false;
    }

    void complete()
    {
      if (completed)
      {
        return;
      }

      fseeko(file, total_len, SEEK_SET);
      size_t table_offset = ftello(file);

      if (
        fwrite(
          reinterpret_cast<uint8_t*>(positions.data()),
          sizeof(positions.at(0)),
          positions.size(),
          file) != positions.size())
      {
        throw std::logic_error("Failed to write positions table to ledger");
      }

      // Write positions table offset at start of file
      if (fseeko(file, 0, SEEK_SET) != 0)
      {
        throw std::logic_error("Failed to set file offset to 0");
      }

      if (fwrite(&table_offset, sizeof(table_offset), 1, file) != 1)
      {
        throw std::logic_error("Failed to write positions table to ledger");
      }

      if (fflush(file) != 0)
      {
        throw std::logic_error(
          fmt::format("Failed to flush ledger file: {}", strerror(errno)));
      }

      LOG_TRACE_FMT("Completed ledger file {}", file_name);

      completed = true;
    }

    bool rename(const std::string& new_file_name)
    {
      auto file_path = dir / file_name;
      auto new_file_path = dir / new_file_name;

      try
      {
        files::rename(file_path, new_file_path);
      }
      catch (const std::exception& e)
      {
        // If the file cannot be renamed (e.g. file was removed), report an
        // error and continue
        LOG_FAIL_FMT("Error renaming ledger file: {}", e.what());
      }
      file_name = new_file_name;
      return true;
    }

    void open()
    {
      auto new_file_name = remove_recovery_suffix(file_name);
      rename(new_file_name);
      recovery = false;
      LOG_DEBUG_FMT("Open recovery ledger file {}", new_file_name);
    }

    bool commit(size_t idx)
    {
      if (!completed || committed || (idx != get_last_idx()))
      {
        // No effect if commit idx is not last idx
        return false;
      }

      if (fflush(file) != 0)
      {
        throw std::logic_error(
          fmt::format("Failed to flush ledger file: {}", strerror(errno)));
      }

      auto committed_file_name = fmt::format(
        "{}_{}-{}.{}",
        file_name_prefix,
        start_idx,
        get_last_idx(),
        ledger_committed_suffix);

      if (recovery)
      {
        committed_file_name = fmt::format(
          "{}.{}", committed_file_name, ledger_recovery_file_suffix);
      }

      if (!rename(committed_file_name))
      {
        return false;
      }

      committed = true;
      LOG_DEBUG_FMT("Committed ledger file {}", file_name);

      // Committed recovery files stay in the list of active files until the
      // ledger is open
      return !recovery;
    }
  };

  class Ledger
  {
  private:
    static constexpr size_t max_chunk_threshold_size =
      std::numeric_limits<uint32_t>::max(); // 4GB

    ringbuffer::WriterPtr to_enclave;

    // Main ledger directory (write and read)
    const fs::path ledger_dir;

    // Ledger directories (read-only)
    std::vector<fs::path> read_ledger_dirs;

    // Keep tracks of all ledger files for writing.
    // Current ledger file is always the last one
    std::list<std::shared_ptr<LedgerFile>> files;

    // Cache of ledger files for reading
    size_t max_read_cache_files;
    std::list<std::shared_ptr<LedgerFile>> files_read_cache;
    std::mutex read_cache_lock;

    const size_t chunk_threshold;
    size_t last_idx = 0;
    size_t committed_idx = 0;

    size_t end_of_committed_files_idx = 0;

    // True if a new file should be created when writing an entry
    bool require_new_file;

    // Set during recovery to mark files as temporary until the recovery is
    // complete
    std::optional<size_t> recovery_start_idx = std::nullopt;

    auto get_it_contains_idx(size_t idx) const
    {
      if (idx == 0)
      {
        return files.end();
      }

      auto f = std::upper_bound(
        files.begin(),
        files.end(),
        idx,
        [](size_t idx, const std::shared_ptr<LedgerFile>& f) {
          return (idx <= f->get_last_idx());
        });

      return f;
    }

    std::shared_ptr<LedgerFile> get_file_from_cache(size_t idx)
    {
      if (idx == 0)
      {
        return nullptr;
      }

      {
        std::unique_lock<std::mutex> guard(read_cache_lock);

        // First, try to find file from read cache
        for (auto const& f : files_read_cache)
        {
          if (f->get_start_idx() <= idx && idx <= f->get_last_idx())
          {
            return f;
          }
        }
      }

      // If the file is not in the cache, find the file from the ledger
      // directories, inspecting the main ledger directory first
      // Note: reading recovery chunks from main ledger directory is
      // acceptable and in fact required to complete private recovery.
      std::string ledger_dir_;
      auto match = get_file_name_with_idx(ledger_dir, idx, true);
      if (match.has_value())
      {
        ledger_dir_ = ledger_dir;
      }
      else
      {
        for (auto const& dir : read_ledger_dirs)
        {
          match = get_file_name_with_idx(dir, idx, false);
          if (match.has_value())
          {
            ledger_dir_ = dir;
            break;
          }
        }
      }

      if (!match.has_value())
      {
        return nullptr;
      }

      // Emplace file in the max-sized read cache, replacing the oldest entry if
      // the read cache is full
      std::shared_ptr<LedgerFile> match_file = nullptr;
      try
      {
        match_file = std::make_shared<LedgerFile>(ledger_dir_, match.value());
      }
      catch (const std::exception& e)
      {
        LOG_FAIL_FMT(
          "Could not open ledger file {} to read seqno {}", match.value(), idx);
        return nullptr;
      }

      {
        std::unique_lock<std::mutex> guard(read_cache_lock);

        files_read_cache.emplace_back(match_file);
        if (files_read_cache.size() > max_read_cache_files)
        {
          files_read_cache.erase(files_read_cache.begin());
        }
      }

      return match_file;
    }

    std::shared_ptr<LedgerFile> get_file_from_idx(
      size_t idx, bool read_cache_only = false)
    {
      if (idx == 0)
      {
        return nullptr;
      }

      if (!read_cache_only)
      {
        // First, check if the file is in the list of files open for writing
        auto f = std::upper_bound(
          files.rbegin(),
          files.rend(),
          idx,
          [](size_t idx, const std::shared_ptr<LedgerFile>& f) {
            return idx >= f->get_start_idx();
          });

        if (f != files.rend())
        {
          return *f;
        }
      }

      // Otherwise, return file from read cache
      return get_file_from_cache(idx);
    }

    std::shared_ptr<LedgerFile> get_latest_file() const
    {
      if (files.empty())
      {
        return nullptr;
      }
      return files.back();
    }

    std::optional<std::vector<uint8_t>> read_entries_range(
      size_t from, size_t to, bool read_cache_only = false)
    {
      if ((from <= 0) || (to > last_idx) || (to < from))
      {
        return std::nullopt;
      }

      std::vector<uint8_t> entries;
      size_t idx = from;
      while (idx <= to)
      {
        auto f_from = get_file_from_idx(idx, read_cache_only);
        if (f_from == nullptr)
        {
          return std::nullopt;
        }
        auto to_ = std::min(f_from->get_last_idx(), to);
        auto v = f_from->read_entries(idx, to_);
        if (!v.has_value())
        {
          return std::nullopt;
        }
        entries.insert(
          entries.end(),
          std::make_move_iterator(v->begin()),
          std::make_move_iterator(v->end()));
        idx = to_ + 1;
      }

      return entries;
    }

  public:
    Ledger(
      const fs::path& ledger_dir,
      ringbuffer::AbstractWriterFactory& writer_factory,
      size_t chunk_threshold,
      size_t max_read_cache_files = ledger_max_read_cache_files_default,
      const std::vector<std::string>& read_ledger_dirs_ = {}) :
      to_enclave(writer_factory.create_writer_to_inside()),
      ledger_dir(ledger_dir),
      max_read_cache_files(max_read_cache_files),
      chunk_threshold(chunk_threshold)
    {
      if (chunk_threshold == 0 || chunk_threshold > max_chunk_threshold_size)
      {
        throw std::logic_error(fmt::format(
          "Error: Ledger chunk threshold should be between 1-{}",
          max_chunk_threshold_size));
      }

      // Recover last idx from read-only ledger directories
      for (const auto& read_dir : read_ledger_dirs_)
      {
        LOG_INFO_FMT("Recovering read-only ledger directory \"{}\"", read_dir);
        if (!fs::is_directory(read_dir))
        {
          throw std::logic_error(
            fmt::format("{} read-only ledger is not a directory", read_dir));
        }

        read_ledger_dirs.emplace_back(read_dir);

        for (auto const& f : fs::directory_iterator(read_dir))
        {
          auto last_idx_ = get_last_idx_from_file_name(f.path().filename());
          if (
            !last_idx_.has_value() ||
            !is_ledger_file_committed(f.path().filename()))
          {
            LOG_DEBUG_FMT(
              "Read-only ledger file {} is ignored as not committed",
              f.path().filename());
            continue;
          }

          if (last_idx_.value() > last_idx)
          {
            last_idx = last_idx_.value();
            committed_idx = last_idx;
            end_of_committed_files_idx = last_idx;
          }
        }
      }

      if (last_idx > 0)
      {
        LOG_INFO_FMT(
          "Recovered read-only ledger directories up to {}, committed up to "
          "{} ",
          last_idx,
          committed_idx);
      }

      if (fs::is_directory(ledger_dir))
      {
        // If the ledger directory exists, recover ledger files from it
        LOG_INFO_FMT("Recovering main ledger directory {}", ledger_dir);

        for (auto const& f : fs::directory_iterator(ledger_dir))
        {
          auto file_name = f.path().filename();

          if (is_ledger_file_name_recovery(file_name))
          {
            LOG_INFO_FMT(
              "Deleting recovery ledger file {} in main ledger directory",
              file_name);
            fs::remove(f);
            continue;
          }

          std::shared_ptr<LedgerFile> ledger_file = nullptr;
          try
          {
            ledger_file = std::make_shared<LedgerFile>(ledger_dir, file_name);

            // Truncate file to latest recovered index to cleanup entries that
            // may have been corrupted (no-op if file isn't corrupted)
            if (ledger_file->truncate(ledger_file->get_last_idx()))
            {
              // If truncation of corrupted entries removes file, file is not
              // recovered
              LOG_FAIL_FMT("Removed ledger file {}", file_name);
              continue;
            }
          }
          catch (const std::exception& e)
          {
            LOG_FAIL_FMT(
              "Error reading ledger file {}: {}", file_name, e.what());
            continue;
          }

          LOG_DEBUG_FMT(
            "Recovering file from main ledger directory: {}", file_name);
          files.emplace_back(std::move(ledger_file));
        }

        if (files.empty())
        {
          LOG_INFO_FMT(
            "Main ledger directory {} is empty: no ledger file to "
            "recover",
            ledger_dir);
          require_new_file = true;
          return;
        }

        files.sort([](
                     const std::shared_ptr<LedgerFile>& a,
                     const std::shared_ptr<LedgerFile>& b) {
          return a->get_last_idx() < b->get_last_idx();
        });

        auto main_ledger_dir_last_idx = get_latest_file()->get_last_idx();
        if (main_ledger_dir_last_idx > last_idx)
        {
<<<<<<< HEAD
          last_idx = main_ledger_dir_last_idx;
=======
          throw std::logic_error(fmt::format(
            "Main ledger directory last seqno ({}) is less than read-only "
            "ledger directories last seqno ({})",
            main_ledger_dir_last_idx,
            last_idx));
>>>>>>> a73c561d
        }

        // Remove committed files from list of writable files
        for (auto f = files.begin(); f != files.end();)
        {
          if ((*f)->is_committed())
          {
            const auto f_last_idx = (*f)->get_last_idx();
            if (f_last_idx > committed_idx)
            {
              committed_idx = f_last_idx;
            }
            end_of_committed_files_idx = f_last_idx;
            f = files.erase(f);
          }
          else
          {
            f++;
          }
        }

        // Continue writing at the end of last file only if that file is not
        // complete
        if (!files.empty() && !files.back()->is_complete())
        {
          require_new_file = false;
        }
        else
        {
          require_new_file = true;
        }
      }
      else
      {
        if (!fs::create_directory(ledger_dir))
        {
          throw std::logic_error(fmt::format(
            "Error: Could not create ledger directory: {}", ledger_dir));
        }
        require_new_file = true;
      }

      LOG_INFO_FMT(
        "Recovered ledger entries up to {}, committed to {}",
        last_idx,
        committed_idx);
    }

    Ledger(const Ledger& that) = delete;

    void init(size_t idx, size_t recovery_start_idx_ = 0)
    {
      TimeBoundLogger log_if_slow(
        fmt::format("Initing ledger - seqno={}", idx));

      // Used to initialise the ledger when starting from a non-empty state,
      // i.e. snapshot. It is assumed that idx is included in a committed
      // ledger file

      // As it is possible that some ledger files containing indices later
      // than snapshot index already exist (e.g. to verify the snapshot
      // evidence), delete those so that ledger can restart neatly.
      bool has_deleted = false;
      for (auto const& f : fs::directory_iterator(ledger_dir))
      {
        auto file_name = f.path().filename();
        if (get_start_idx_from_file_name(file_name) > idx)
        {
          LOG_INFO_FMT(
            "Deleting ledger file {} it is later than init seqno {}",
            file_name,
            idx);
          fs::remove(f);
          has_deleted = true;
        }
      }

      if (has_deleted)
      {
        files.clear();
        require_new_file = true;
      }

      last_idx = idx;
      committed_idx = idx;
      if (recovery_start_idx_ > 0)
      {
        // Do not set recovery idx and create recovery chunks
        // if the ledger is initialised from 0 (i.e. genesis)
        recovery_start_idx = recovery_start_idx_;
      }

      LOG_INFO_FMT(
        "Set last known/commit seqno to {}, recovery seqno to {}",
        idx,
        recovery_start_idx_);
    }

    void complete_recovery()
    {
      // When the recovery is completed (i.e. service is open), temporary
      // recovery ledger chunks are renamed as they can now be recovered.
      // Note: this operation cannot be rolled back.
      LOG_INFO_FMT("Ledger complete recovery");

      for (auto it = files.begin(); it != files.end();)
      {
        auto& f = *it;
        if (f->is_recovery())
        {
          f->open();

          // Recovery files are kept in the list of active files when committed
          // so that they can be renamed in a stable order when the service is
          // open. Once this is done, they can be removed from the list of
          // active files.
          if (f->is_committed())
          {
            it = files.erase(it);
            continue;
          }
        }
        ++it;
      }

      recovery_start_idx.reset();
    }

    size_t get_last_idx() const
    {
      return last_idx;
    }

    void set_recovery_start_idx(size_t idx)
    {
      recovery_start_idx = idx;
    }

    std::optional<std::vector<uint8_t>> read_entry(size_t idx)
    {
      TimeBoundLogger log_if_slow(
        fmt::format("Reading ledger entry at {}", idx));

      return read_entries_range(idx, idx);
    }

    std::optional<std::vector<uint8_t>> read_entries(size_t from, size_t to)
    {
      TimeBoundLogger log_if_slow(
        fmt::format("Reading ledger entries from {} to {}", from, to));

      return read_entries_range(from, to);
    }

    size_t write_entry(
      const uint8_t* data,
      size_t size,
      bool committable,
      bool force_chunk_after)
    {
      TimeBoundLogger log_if_slow(fmt::format(
        "Writing ledger entry - {} bytes, committable={}, "
        "force_chunk_after={}, "
        "require_new_file={}",
        size,
        committable,
        force_chunk_after,
        require_new_file));

      auto header = serialized::peek<kv::SerialisedEntryHeader>(data, size);

      if (header.flags & kv::EntryFlags::FORCE_LEDGER_CHUNK_BEFORE)
      {
        LOG_TRACE_FMT(
          "Forcing ledger chunk before entry as required by the entry header "
          "flags");

        auto f = get_latest_file();
        if (f != nullptr)
        {
          f->complete();
          require_new_file = true;
          LOG_DEBUG_FMT("Ledger chunk completed at {}", f->get_last_idx());
        }
      }

      bool force_chunk_after_in_header =
        header.flags & kv::EntryFlags::FORCE_LEDGER_CHUNK_AFTER;
      if (force_chunk_after_in_header)
      {
        if (!committable)
        {
          throw std::logic_error(
            "Ledger chunks cannot end in a non-committable transaction");
        }
        LOG_TRACE_FMT(
          "Forcing ledger chunk after entry as required by the entry header "
          "flags");
      }
      force_chunk_after |= force_chunk_after_in_header;

      if (require_new_file)
      {
        size_t start_idx = last_idx + 1;
        bool is_recovery = recovery_start_idx.has_value() &&
          start_idx > recovery_start_idx.value();

        files.push_back(
          std::make_shared<LedgerFile>(ledger_dir, last_idx + 1, is_recovery));
        require_new_file = false;
      }

      auto f = get_latest_file();
      last_idx = f->write_entry(data, size, committable);

      LOG_TRACE_FMT(
        "Wrote entry at {} [committable: {}, force chunk after: {}]",
        last_idx,
        committable,
        force_chunk_after);

      if (
        committable &&
        (force_chunk_after || f->get_current_size() >= chunk_threshold))
      {
        f->complete();
        require_new_file = true;
        LOG_DEBUG_FMT("Ledger chunk completed at {}", last_idx);
      }

      return last_idx;
    }

    void truncate(size_t idx)
    {
      TimeBoundLogger log_if_slow(fmt::format("Truncating ledger at {}", idx));

      LOG_DEBUG_FMT("Ledger truncate: {}/{}", idx, last_idx);

      if (idx >= last_idx || idx < committed_idx)
      {
        return;
      }

      require_new_file = true;

      auto f_from = get_it_contains_idx(idx + 1);
      auto f_to = get_it_contains_idx(last_idx);
      auto f_end = std::next(f_to);

      for (auto it = f_from; it != f_end;)
      {
        // Truncate the first file to the truncation index while the more
        // recent files are deleted entirely
        auto truncate_idx = (it == f_from) ? idx : (*it)->get_start_idx() - 1;
        if ((*it)->truncate(truncate_idx))
        {
          it = files.erase(it);
        }
        else
        {
          // A new file will not be required on the next written entry if the
          // file is _not_ deleted entirely
          require_new_file = false;
          it++;
        }
      }

      last_idx = idx;
    }

    void commit(size_t idx)
    {
      TimeBoundLogger log_if_slow(
        fmt::format("Committing ledger entry {}", idx));

      LOG_DEBUG_FMT("Ledger commit: {}/{}", idx, last_idx);

      if (idx <= committed_idx)
      {
        return;
      }

      auto f_from = (committed_idx == 0) ? get_it_contains_idx(1) :
                                           get_it_contains_idx(committed_idx);
      auto f_to = get_it_contains_idx(idx);
      auto f_end = std::next(f_to);

      for (auto it = f_from; it != f_end;)
      {
        // Commit all previous file to their latest index while the latest
        // file is committed to the committed index
        const auto last_idx_in_file = (*it)->get_last_idx();
        auto commit_idx = (it == f_to) ? idx : last_idx_in_file;
        if (
          (*it)->commit(commit_idx) &&
          (it != f_to || (idx == last_idx_in_file)))
        {
          end_of_committed_files_idx = last_idx_in_file;
          it = files.erase(it);
        }
        else
        {
          it++;
        }
      }

      committed_idx = idx;
    }

    bool is_in_committed_file(size_t idx)
    {
      return idx <= end_of_committed_files_idx;
    }

    struct AsyncLedgerGet
    {
      // Filled on construction
      Ledger* ledger;
      size_t from_idx;
      size_t to_idx;

      // First argument is ledger entries (or nullopt if not found)
      // Second argument is uv status code, which may indicate a cancellation
      using ResultCallback =
        std::function<void(std::optional<std::vector<uint8_t>>&&, int)>;
      ResultCallback result_cb;

      // Final result
      std::optional<std::vector<uint8_t>> entries = std::nullopt;
    };

    static void on_ledger_get_async(uv_work_t* req)
    {
      auto data = static_cast<AsyncLedgerGet*>(req->data);

      data->entries =
        data->ledger->read_entries_range(data->from_idx, data->to_idx, true);
    }

    static void on_ledger_get_async_complete(uv_work_t* req, int status)
    {
      auto data = static_cast<AsyncLedgerGet*>(req->data);

      data->result_cb(std::move(data->entries), status);

      delete data;
      delete req;
    }

    void write_ledger_get_range_response(
      size_t from_idx,
      size_t to_idx,
      std::optional<std::vector<uint8_t>>&& entries,
      consensus::LedgerRequestPurpose purpose)
    {
      if (entries.has_value())
      {
        RINGBUFFER_WRITE_MESSAGE(
          consensus::ledger_entry_range,
          to_enclave,
          from_idx,
          to_idx,
          purpose,
          entries.value());
      }
      else
      {
        RINGBUFFER_WRITE_MESSAGE(
          consensus::ledger_no_entry_range,
          to_enclave,
          from_idx,
          to_idx,
          purpose);
      }
    }

    void register_message_handlers(
      messaging::Dispatcher<ringbuffer::Message>& disp)
    {
      DISPATCHER_SET_MESSAGE_HANDLER(
        disp, consensus::ledger_init, [this](const uint8_t* data, size_t size) {
          auto idx = serialized::read<consensus::Index>(data, size);
          auto recovery_start_idx =
            serialized::read<consensus::Index>(data, size);
          init(idx, recovery_start_idx);
        });

      DISPATCHER_SET_MESSAGE_HANDLER(
        disp,
        consensus::ledger_append,
        [this](const uint8_t* data, size_t size) {
          auto committable = serialized::read<bool>(data, size);
          auto force_chunk_after = serialized::read<bool>(data, size);
          write_entry(data, size, committable, force_chunk_after);
        });

      DISPATCHER_SET_MESSAGE_HANDLER(
        disp,
        consensus::ledger_truncate,
        [this](const uint8_t* data, size_t size) {
          auto idx = serialized::read<consensus::Index>(data, size);
          auto recovery_mode = serialized::read<bool>(data, size);
          truncate(idx);
          if (recovery_mode)
          {
            set_recovery_start_idx(idx);
          }
        });

      DISPATCHER_SET_MESSAGE_HANDLER(
        disp,
        consensus::ledger_commit,
        [this](const uint8_t* data, size_t size) {
          auto idx = serialized::read<consensus::Index>(data, size);
          commit(idx);
        });

      DISPATCHER_SET_MESSAGE_HANDLER(
        disp, consensus::ledger_open, [this](const uint8_t*, size_t) {
          complete_recovery();
        });

      DISPATCHER_SET_MESSAGE_HANDLER(
        disp,
        consensus::ledger_get_range,
        [&](const uint8_t* data, size_t size) {
          auto [from_idx, to_idx, purpose] =
            ringbuffer::read_message<consensus::ledger_get_range>(data, size);

          if (is_in_committed_file(to_idx))
          {
            // Start an asynchronous job to do this, since it is committed and
            // can be accessed independently (and in parallel)
            uv_work_t* work_handle = new uv_work_t;

            {
              auto job = new AsyncLedgerGet;
              job->ledger = this;
              job->from_idx = from_idx;
              job->to_idx = to_idx;
              job->result_cb = [this,
                                from_idx = from_idx,
                                to_idx = to_idx,
                                purpose = purpose](auto&& entry, int status) {
                // NB: Even if status is cancelled (and entry is empty), we
                // want to write this result back to the enclave
                write_ledger_get_range_response(
                  from_idx, to_idx, read_entries(from_idx, to_idx), purpose);
              };

              work_handle->data = job;
            }

            uv_queue_work(
              uv_default_loop(),
              work_handle,
              &on_ledger_get_async,
              &on_ledger_get_async_complete);
          }
          else
          {
            // Read synchronously, since this accesses uncommitted state and
            // must accurately reflect changing files
            write_ledger_get_range_response(
              from_idx, to_idx, read_entries(from_idx, to_idx), purpose);
          }
        });
    }
  };
}<|MERGE_RESOLUTION|>--- conflicted
+++ resolved
@@ -773,14 +773,13 @@
 
         for (auto const& f : fs::directory_iterator(read_dir))
         {
-          auto last_idx_ = get_last_idx_from_file_name(f.path().filename());
-          if (
-            !last_idx_.has_value() ||
-            !is_ledger_file_committed(f.path().filename()))
+          auto file_name = f.path().filename();
+          auto last_idx_ = get_last_idx_from_file_name(file_name);
+          if (!last_idx_.has_value() || !is_ledger_file_committed(file_name))
           {
             LOG_DEBUG_FMT(
               "Read-only ledger file {} is ignored as not committed",
-              f.path().filename());
+              file_name);
             continue;
           }
 
@@ -790,6 +789,9 @@
             committed_idx = last_idx;
             end_of_committed_files_idx = last_idx;
           }
+
+          LOG_DEBUG_FMT(
+            "Recovering file from read-only ledger directory: {}", file_name);
         }
       }
 
@@ -866,15 +868,7 @@
         auto main_ledger_dir_last_idx = get_latest_file()->get_last_idx();
         if (main_ledger_dir_last_idx > last_idx)
         {
-<<<<<<< HEAD
           last_idx = main_ledger_dir_last_idx;
-=======
-          throw std::logic_error(fmt::format(
-            "Main ledger directory last seqno ({}) is less than read-only "
-            "ledger directories last seqno ({})",
-            main_ledger_dir_last_idx,
-            last_idx));
->>>>>>> a73c561d
         }
 
         // Remove committed files from list of writable files
