// Copyright (c) Microsoft Corporation. All rights reserved.
// Licensed under the Apache 2.0 License.
#pragma once

#include "ccf/ds/logger.h"
#include "ccf/ds/nonstd.h"
#include "ccf/pal/locking.h"
#include "consensus/ledger_enclave_types.h"
#include "ds/files.h"
#include "ds/messaging.h"
#include "ds/serialized.h"
#include "kv/kv_types.h"
#include "kv/serialised_entry_format.h"
#include "time_bound_logger.h"

#include <cstdint>
#include <cstdio>
#include <filesystem>
#include <list>
#include <map>
#include <string>
#include <sys/types.h>
#include <unistd.h>
#include <uv.h>
#include <vector>

namespace fs = std::filesystem;

namespace asynchost
{
  static constexpr size_t ledger_max_read_cache_files_default = 5;

  static constexpr auto ledger_committed_suffix = "committed";
  static constexpr auto ledger_start_idx_delimiter = "_";
  static constexpr auto ledger_last_idx_delimiter = "-";
  static constexpr auto ledger_recovery_file_suffix = "recovery";
  static constexpr auto ledger_ignored_file_suffix = "ignored";

  static inline size_t get_start_idx_from_file_name(
    const std::string& file_name)
  {
    auto pos = file_name.find(ledger_start_idx_delimiter);
    if (pos == std::string::npos)
    {
      throw std::logic_error(fmt::format(
        "Ledger file name {} does not contain a start seqno", file_name));
    }

    return std::stol(file_name.substr(pos + 1));
  }

  static inline std::optional<size_t> get_last_idx_from_file_name(
    const std::string& file_name)
  {
    auto pos = file_name.find(ledger_last_idx_delimiter);
    if (pos == std::string::npos)
    {
      // Non-committed file names do not contain a last idx
      return std::nullopt;
    }

    return std::stol(file_name.substr(pos + 1));
  }

  static inline bool is_ledger_file_name_committed(const std::string& file_name)
  {
    return file_name.ends_with(ledger_committed_suffix);
  }

  static inline bool is_ledger_file_name_recovery(const std::string& file_name)
  {
    return file_name.ends_with(ledger_recovery_file_suffix);
  }

  static inline bool is_ledger_file_name_ignored(const std::string& file_name)
  {
    return file_name.ends_with(ledger_ignored_file_suffix);
  }

  static inline bool is_ledger_file_ignored(const std::string& file_name)
  {
    // Catch-all for all files that should be ignored
    return is_ledger_file_name_recovery(file_name) ||
      is_ledger_file_name_ignored(file_name);
  }

  static inline fs::path remove_suffix(
    std::string_view file_name, const std::string& suffix)
  {
    if (file_name.ends_with(suffix))
    {
      file_name.remove_suffix(suffix.size());
    }
    return file_name;
  }

  static inline fs::path remove_recovery_suffix(std::string_view file_name)
  {
    return remove_suffix(
      file_name, fmt::format(".{}", ledger_recovery_file_suffix));
  }

  static std::optional<std::string> get_file_name_with_idx(
    const std::string& dir, size_t idx, bool allow_recovery_files)
  {
    std::optional<std::string> match = std::nullopt;
    for (auto const& f : fs::directory_iterator(dir))
    {
      // If any file, based on its name, contains idx. Only committed
      // (i.e. those with a last idx) are considered here.
      auto f_name = f.path().filename();
      if (
        is_ledger_file_name_ignored(f_name) ||
        (!allow_recovery_files && is_ledger_file_name_recovery(f_name)))
      {
        continue;
      }

      size_t start_idx = 0;
      std::optional<size_t> last_idx = std::nullopt;
      try
      {
        start_idx = get_start_idx_from_file_name(f_name);
        last_idx = get_last_idx_from_file_name(f_name);
      }
      catch (const std::exception& e)
      {
        // Ignoring invalid ledger file
        continue;
      }
      if (idx >= start_idx && last_idx.has_value() && idx <= last_idx.value())
      {
        match = f_name;
        break;
      }
    }

    return match;
  }

  struct LedgerReadResult
  {
    std::vector<uint8_t> data;
    size_t end_idx;
  };

  class LedgerFile
  {
  private:
    using positions_offset_header_t = size_t;
    static constexpr auto file_name_prefix = "ledger";

    const fs::path dir;
    fs::path file_name;

    // This uses C stdio instead of fstream because an fstream
    // cannot be truncated.
    FILE* file = nullptr;
    ccf::pal::Mutex file_lock;

    size_t start_idx = 1;
    size_t total_len = 0; // Points to end of last written entry
    std::vector<uint32_t> positions;

    bool completed = false;
    bool committed = false;

    bool recovery = false;

    // This flag is set when an existing ledger is recovered and started (init)
    // from an old idx. In this case, further ledger files (i.e. those which
    // contain entries later than init idx), remain on disk and new entries are
    // checked against the existing ones, until a divergence is found.
    bool from_existing_file = false;

  public:
    // Used when creating a new (empty) ledger file
    LedgerFile(const fs::path& dir, size_t start_idx, bool recovery = false) :
      dir(dir),
      file_name(fmt::format("{}_{}", file_name_prefix, start_idx)),
      start_idx(start_idx),
      recovery(recovery)
    {
      if (recovery)
      {
        file_name =
          fmt::format("{}.{}", file_name.string(), ledger_recovery_file_suffix);
      }

      auto file_path = dir / file_name;
      if (fs::exists(file_path))
      {
        throw std::logic_error(fmt::format(
          "Cannot create new ledger file {} in main ledger directory {} as it "
          "already exists",
          file_name,
          dir));
      }
      file = fopen(file_path.c_str(), "w+b");
      if (!file)
      {
        throw std::logic_error(fmt::format(
          "Unable to open ledger file {}: {}", file_path, strerror(errno)));
      }

      // Header reserved for the offset to the position table
      fseeko(file, sizeof(positions_offset_header_t), SEEK_SET);
      total_len = sizeof(positions_offset_header_t);
    }

    // Used when recovering an existing ledger file
    LedgerFile(
      const std::string& dir,
      const std::string& file_name_,
      bool from_existing_file_ = false) :
      dir(dir),
      file_name(file_name_),
      completed(false),
      from_existing_file(from_existing_file_)
    {
      auto file_path = (fs::path(dir) / fs::path(file_name));
      file = fopen(file_path.c_str(), "r+b");
      if (!file)
      {
        throw std::logic_error(fmt::format(
          "Unable to open ledger file {}: {}", file_path, strerror(errno)));
      }

      committed = is_ledger_file_name_committed(file_name);
      start_idx = get_start_idx_from_file_name(file_name);

      // First, get full size of file
      fseeko(file, 0, SEEK_END);
      size_t total_file_size = ftello(file);

      // Second, read offset to header table
      fseeko(file, 0, SEEK_SET);
      positions_offset_header_t table_offset = 0;
      if (fread(&table_offset, sizeof(positions_offset_header_t), 1, file) != 1)
      {
        throw std::logic_error(fmt::format(
          "Failed to read positions offset from ledger file {}", file_path));
      }

      total_len = sizeof(positions_offset_header_t);

      if (from_existing_file)
      {
        // When recovering a file from persistence, do not recover entries to
        // start with as these are expected to be written again at a later
        // point.
        return;
      }

      if (table_offset != 0)
      {
        // If the chunk was completed, read positions table from file directly
        total_len = table_offset;
        fseeko(file, table_offset, SEEK_SET);

        if (table_offset > total_file_size)
        {
          throw std::logic_error(fmt::format(
            "Invalid table offset {} greater than total file size {}",
            table_offset,
            total_file_size));
        }

        positions.resize(
          (total_file_size - table_offset) / sizeof(positions.at(0)));

        if (
          fread(
            positions.data(),
            sizeof(positions.at(0)),
            positions.size(),
            file) != positions.size())
        {
          throw std::logic_error(fmt::format(
            "Failed to read positions table from ledger file {}", file_path));
        }
        completed = true;
      }
      else
      {
        // If the chunk was not completed, read all entries to reconstruct
        // positions table
        total_len = sizeof(positions_offset_header_t);
        auto len = total_file_size - total_len;

        kv::SerialisedEntryHeader entry_header = {};
        size_t current_idx = start_idx;
        while (len >= kv::serialised_entry_header_size)
        {
          if (
            fread(&entry_header, kv::serialised_entry_header_size, 1, file) !=
            1)
          {
            LOG_FAIL_FMT(
              "Failed to read entry header from ledger file {} at seqno {}",
              file_path,
              current_idx);
            return;
          }

          len -= kv::serialised_entry_header_size;

          const auto& entry_size = entry_header.size;
          if (len < entry_size)
          {
            LOG_FAIL_FMT(
              "Malformed incomplete ledger file {} at seqno {} (expecting "
              "entry of size "
              "{}, remaining {})",
              file_path,
              current_idx,
              entry_size,
              len);

            return;
          }

          fseeko(file, entry_size, SEEK_CUR);
          len -= entry_size;

          LOG_TRACE_FMT(
            "Recovered one entry of size {} at seqno {}",
            entry_size,
            current_idx);

          current_idx++;
          positions.push_back(total_len);
          total_len += (kv::serialised_entry_header_size + entry_size);
        }
        completed = false;
      }
    }

    ~LedgerFile()
    {
      if (file)
      {
        fclose(file);
      }
    }

    size_t get_start_idx() const
    {
      return start_idx;
    }

    size_t get_last_idx() const
    {
      return start_idx + positions.size() - 1;
    }

    size_t get_current_size() const
    {
      return total_len;
    }

    bool is_committed() const
    {
      return committed;
    }

    bool is_complete() const
    {
      return completed;
    }

    bool is_recovery() const
    {
      return recovery;
    }

    std::pair<size_t, bool> write_entry(
      const uint8_t* data, size_t size, bool committable)
    {
      fseeko(file, total_len, SEEK_SET);

      bool should_write = true;
      bool has_truncated = false;
      if (from_existing_file)
      {
        std::vector<uint8_t> entry(size);
        if (
          fread(entry.data(), size, 1, file) != 1 ||
          memcmp(entry.data(), data, size) != 0)
        {
          // Divergence between existing and new entry. Truncate this file,
          // write the new entry and notify the caller for further cleanup.
          // Note that even if the truncation results in an empty file, we keep
          // it on disk as a new entry is about to be written.
          truncate(get_last_idx(), false /* remove_file_if_empty */);
          has_truncated = true;
          from_existing_file = false;
        }
        else
        {
          should_write = false;
        }
      }

      if (should_write)
      {
        if (fwrite(data, size, 1, file) != 1)
        {
          throw std::logic_error("Failed to write entry to ledger");
        }

        // Committable entries get flushed straight away
        if (committable && fflush(file) != 0)
        {
          throw std::logic_error(fmt::format(
            "Failed to flush entry to ledger: {}", strerror(errno)));
        }
      }

      positions.push_back(total_len);
      total_len += size;

      return std::make_pair(get_last_idx(), has_truncated);
    }

    // Return pair containing entries size and index of last entry included
    std::pair<size_t, size_t> entries_size(
      size_t from,
      size_t to,
      std::optional<size_t> max_size = std::nullopt) const
    {
      if ((from < start_idx) || (to < from) || (to > get_last_idx()))
      {
        return {0, 0};
      }

      size_t size = 0;

      // If max_size is set, return entries that fit within it (best effort).
      while (true)
      {
        auto position_to =
          (to == get_last_idx()) ? total_len : positions.at(to - start_idx + 1);
        size = position_to - positions.at(from - start_idx);

        if (!max_size.has_value() || size <= max_size.value())
        {
          break;
        }
        else
        {
          if (from == to)
          {
            // Request one entry that is too large: no entries are found
            LOG_TRACE_FMT(
              "Single ledger entry at {} in file {} is too large for remaining "
              "space (size {} > max {})",
              from,
              file_name,
              size,
              max_size.value());
            return {0, 0};
          }
          size_t to_ = from + (to - from) / 2;
          LOG_TRACE_FMT(
            "Requesting ledger entries from {} to {} in file {} but size {} > "
            "max size {}: now requesting up to {}",
            from,
            to,
            file_name,
            size,
            max_size.value(),
            to_);
          to = to_;
        }
      }

      return {size, to};
    }

    std::optional<LedgerReadResult> read_entries(
      size_t from, size_t to, std::optional<size_t> max_size = std::nullopt)
    {
      if ((from < start_idx) || (to > get_last_idx()) || (to < from))
      {
        LOG_FAIL_FMT(
          "Cannot find entries: {} - {} in ledger file {}",
          from,
          to,
          file_name);
        return std::nullopt;
      }

      std::unique_lock<ccf::pal::Mutex> guard(file_lock);
      auto [size, to_] = entries_size(from, to, max_size);
      if (size == 0)
      {
        return std::nullopt;
      }
      std::vector<uint8_t> entries(size);
      fseeko(file, positions.at(from - start_idx), SEEK_SET);

      if (fread(entries.data(), size, 1, file) != 1)
      {
        throw std::logic_error(fmt::format(
          "Failed to read entry range {} - {} from file {}",
          from,
          to,
          file_name));
      }

      return LedgerReadResult{entries, to_};
    }

    bool truncate(size_t idx, bool remove_file_if_empty = true)
    {
      if (
        committed || (idx < start_idx - 1) ||
        (completed && idx >= get_last_idx()))
      {
        return false;
      }

      if (remove_file_if_empty && idx == start_idx - 1)
      {
        // Truncating everything triggers file deletion
        if (!fs::remove(dir / file_name))
        {
          throw std::logic_error(
            fmt::format("Could not remove file {}", file_name));
        }
        LOG_TRACE_FMT(
          "Removed ledger file {} on truncation at {}", file_name, idx);
        return true;
      }

      // Reset positions offset header
      fseeko(file, 0, SEEK_SET);
      positions_offset_header_t table_offset = 0;
      if (fwrite(&table_offset, sizeof(table_offset), 1, file) != 1)
      {
        throw std::logic_error("Failed to reset positions table offset");
      }

      completed = false;
      if (idx != get_last_idx())
      {
        total_len = positions.at(idx - start_idx + 1);
        positions.resize(idx - start_idx + 1);
      }

      if (fflush(file) != 0)
      {
        throw std::logic_error(
          fmt::format("Failed to flush ledger file: {}", strerror(errno)));
      }

      if (ftruncate(fileno(file), total_len))
      {
        throw std::logic_error(
          fmt::format("Failed to truncate ledger: {}", strerror(errno)));
      }

      fseeko(file, total_len, SEEK_SET);
      LOG_TRACE_FMT("Truncated ledger file {} at seqno {}", file_name, idx);
      return false;
    }

    void complete()
    {
      if (completed)
      {
        return;
      }

      fseeko(file, total_len, SEEK_SET);
      size_t table_offset = ftello(file);

      if (
        fwrite(
          reinterpret_cast<uint8_t*>(positions.data()),
          sizeof(positions.at(0)),
          positions.size(),
          file) != positions.size())
      {
        throw std::logic_error("Failed to write positions table to ledger");
      }

      // Write positions table offset at start of file
      if (fseeko(file, 0, SEEK_SET) != 0)
      {
        throw std::logic_error("Failed to set file offset to 0");
      }

      if (fwrite(&table_offset, sizeof(table_offset), 1, file) != 1)
      {
        throw std::logic_error("Failed to write positions table to ledger");
      }

      if (fflush(file) != 0)
      {
        throw std::logic_error(
          fmt::format("Failed to flush ledger file: {}", strerror(errno)));
      }

      LOG_TRACE_FMT("Completed ledger file {}", file_name);

      completed = true;
    }

    bool rename(const std::string& new_file_name)
    {
      auto file_path = dir / file_name;
      auto new_file_path = dir / new_file_name;

      try
      {
        files::rename(file_path, new_file_path);
      }
      catch (const std::exception& e)
      {
        // If the file cannot be renamed (e.g. file was removed), report an
        // error and continue
        LOG_FAIL_FMT("Error renaming ledger file: {}", e.what());
      }
      file_name = new_file_name;
      return true;
    }

    void open()
    {
      auto new_file_name = remove_recovery_suffix(file_name.c_str());
      rename(new_file_name);
      recovery = false;
      LOG_DEBUG_FMT("Open recovery ledger file {}", new_file_name);
    }

    bool commit(size_t idx)
    {
      if (!completed || committed || (idx != get_last_idx()))
      {
        // No effect if commit idx is not last idx
        return false;
      }

      if (fflush(file) != 0)
      {
        throw std::logic_error(
          fmt::format("Failed to flush ledger file: {}", strerror(errno)));
      }

      auto committed_file_name = fmt::format(
        "{}_{}-{}.{}",
        file_name_prefix,
        start_idx,
        get_last_idx(),
        ledger_committed_suffix);

      if (recovery)
      {
        committed_file_name = fmt::format(
          "{}.{}", committed_file_name, ledger_recovery_file_suffix);
      }

      if (!rename(committed_file_name))
      {
        return false;
      }

      committed = true;
      LOG_DEBUG_FMT("Committed ledger file {}", file_name);

      // Committed recovery files stay in the list of active files until the
      // ledger is open
      return !recovery;
    }
  };

  class Ledger
  {
  private:
    static constexpr size_t max_chunk_threshold_size =
      std::numeric_limits<uint32_t>::max(); // 4GB

    ringbuffer::WriterPtr to_enclave;

    // Main ledger directory (write and read)
    const fs::path ledger_dir;

    // Ledger directories (read-only)
    std::vector<fs::path> read_ledger_dirs;

    // Keep tracks of all ledger files for writing.
    // Current ledger file is always the last one
    std::list<std::shared_ptr<LedgerFile>> files;

    // Cache of ledger files for reading
    size_t max_read_cache_files;
    std::list<std::shared_ptr<LedgerFile>> files_read_cache;
    ccf::pal::Mutex read_cache_lock;

    const size_t chunk_threshold;
    size_t last_idx = 0;
    size_t committed_idx = 0;

    size_t end_of_committed_files_idx = 0;

<<<<<<< HEAD
    // Indicates if the ledger has been initialised at a specific idx and
    // may still be replaying existing entries.
    bool use_existing_files = false;
    // Used to remember the last recovered idx on init so that
    // use_existing_files can be disabled once this idx is passed
    std::optional<size_t> last_idx_on_init = std::nullopt;

=======
>>>>>>> 8eceb943
    // Set during recovery to mark files as temporary until the recovery is
    // complete
    std::optional<size_t> recovery_start_idx = std::nullopt;

    auto get_it_contains_idx(size_t idx) const
    {
      if (idx == 0)
      {
        return files.end();
      }

      auto f = std::upper_bound(
        files.begin(),
        files.end(),
        idx,
        [](size_t idx, const std::shared_ptr<LedgerFile>& f) {
          return (idx <= f->get_last_idx());
        });

      return f;
    }

    std::shared_ptr<LedgerFile> get_file_from_cache(size_t idx)
    {
      if (idx == 0)
      {
        return nullptr;
      }

      {
        std::unique_lock<ccf::pal::Mutex> guard(read_cache_lock);

        // First, try to find file from read cache
        for (auto const& f : files_read_cache)
        {
          if (f->get_start_idx() <= idx && idx <= f->get_last_idx())
          {
            return f;
          }
        }
      }

      // If the file is not in the cache, find the file from the ledger
      // directories, inspecting the main ledger directory first
      // Note: reading recovery chunks from main ledger directory is
      // acceptable and in fact required to complete private recovery.
      std::string ledger_dir_;
      auto match = get_file_name_with_idx(ledger_dir, idx, true);
      if (match.has_value())
      {
        ledger_dir_ = ledger_dir;
      }
      else
      {
        for (auto const& dir : read_ledger_dirs)
        {
          match = get_file_name_with_idx(dir, idx, false);
          if (match.has_value())
          {
            ledger_dir_ = dir;
            break;
          }
        }
      }

      if (!match.has_value())
      {
        return nullptr;
      }

      // Emplace file in the max-sized read cache, replacing the oldest entry if
      // the read cache is full
      std::shared_ptr<LedgerFile> match_file = nullptr;
      try
      {
        match_file = std::make_shared<LedgerFile>(ledger_dir_, match.value());
      }
      catch (const std::exception& e)
      {
        LOG_FAIL_FMT(
          "Could not open ledger file {} to read seqno {}", match.value(), idx);
        return nullptr;
      }

      {
        std::unique_lock<ccf::pal::Mutex> guard(read_cache_lock);

        files_read_cache.emplace_back(match_file);
        if (files_read_cache.size() > max_read_cache_files)
        {
          files_read_cache.erase(files_read_cache.begin());
        }
      }

      return match_file;
    }

    std::shared_ptr<LedgerFile> get_file_from_idx(
      size_t idx, bool read_cache_only = false)
    {
      if (idx == 0)
      {
        return nullptr;
      }

      if (!read_cache_only)
      {
        // First, check if the file is in the list of files open for writing
        auto f = std::upper_bound(
          files.rbegin(),
          files.rend(),
          idx,
          [](size_t idx, const std::shared_ptr<LedgerFile>& f) {
            return idx >= f->get_start_idx();
          });

        if (f != files.rend())
        {
          return *f;
        }
      }

      // Otherwise, return file from read cache
      return get_file_from_cache(idx);
    }

    std::shared_ptr<LedgerFile> get_latest_file(
<<<<<<< HEAD
      bool incomplete_only = false) const
=======
      bool incomplete_only = true) const
>>>>>>> 8eceb943
    {
      if (files.empty())
      {
        return nullptr;
      }
      const auto& last_file = files.back();
      if (incomplete_only && last_file->is_complete())
      {
        return nullptr;
      }
<<<<<<< HEAD

      return last_file;
=======
      return files.back();
>>>>>>> 8eceb943
    }

    std::optional<LedgerReadResult> read_entries_range(
      size_t from,
      size_t to,
      bool read_cache_only = false,
      std::optional<size_t> max_entries_size = std::nullopt)
    {
      // Note: if max_entries_size is set, this returns contiguous ledger
      // entries on a best effort basis, so that the returned entries fit in
      // max_entries_size but without maximising the number of entries returned.
      if ((from <= 0) || (to < from))
      {
        return std::nullopt;
      }

      // During recovery or other low-knowledge batch operations, we might
      // request entries past the end of the ledger - truncate to the true end
      // here.
      if (to > last_idx)
      {
        to = last_idx;
      }

      LedgerReadResult rr;
      rr.end_idx = to;

      size_t idx = from;
      while (idx <= to)
      {
        auto f_from = get_file_from_idx(idx, read_cache_only);
        if (f_from == nullptr)
        {
          LOG_FAIL_FMT("Cannot find ledger file for seqno {}", idx);
          return std::nullopt;
        }
        auto to_ = std::min(f_from->get_last_idx(), to);
        std::optional<size_t> max_size = std::nullopt;
        if (max_entries_size.has_value())
        {
          max_size = max_entries_size.value() - rr.data.size();
        }
        auto v = f_from->read_entries(idx, to_, max_size);
        if (!v.has_value())
        {
          break;
        }
        rr.end_idx = v->end_idx;
        rr.data.insert(
          rr.data.end(),
          std::make_move_iterator(v->data.begin()),
          std::make_move_iterator(v->data.end()));
        if (v->end_idx != to_)
        {
          // If all the entries requested from a file are not returned (i.e.
          // because the requested entries are larger than max_entries_size),
          // return immediately to avoid returning non-contiguous entries from a
          // subsequent ledger file.
          break;
        }
        idx = to_ + 1;
      }

      if (!rr.data.empty())
      {
        return rr;
      }
      else
      {
        return std::nullopt;
      }
    }

    void ignore_ledger_file(const std::string& file_name)
    {
      if (is_ledger_file_name_ignored(file_name))
      {
        return;
      }

      auto ignored_file_name =
        fmt::format("{}.{}", file_name, ledger_ignored_file_suffix);
      files::rename(ledger_dir / file_name, ledger_dir / ignored_file_name);
    }

    void delete_ledger_files_after_idx(size_t idx)
    {
      // Use with caution! Delete all ledger files later than idx
      for (auto const& f : fs::directory_iterator(ledger_dir))
      {
        // If any file, based on its name, contains idx. Only committed
        // (i.e. those with a last idx) are considered here.
        auto file_name = f.path().filename();
        auto start_idx = get_start_idx_from_file_name(file_name);
        if (start_idx > idx)
        {
          if (!fs::remove(ledger_dir / file_name))
          {
            throw std::logic_error(
              fmt::format("Could not remove file {}", file_name));
          }
          LOG_INFO_FMT(
            "Forcing removal of ledger file {} after divergence at {}",
            file_name,
            idx);
        }
      }
    }

    std::shared_ptr<LedgerFile> get_existing_ledger_file_for_idx(size_t idx)
    {
      if (!use_existing_files)
      {
        return nullptr;
      }

      for (auto const& f : fs::directory_iterator(ledger_dir))
      {
        auto file_name = f.path().filename();
        if (
          idx == get_start_idx_from_file_name(file_name) &&
          !is_ledger_file_ignored(file_name))
        {
          return std::make_shared<LedgerFile>(
            ledger_dir, file_name, true /* from_existing_file */);

          break;
        }
      }

      return nullptr;
    }

  public:
    Ledger(
      const fs::path& ledger_dir,
      ringbuffer::AbstractWriterFactory& writer_factory,
      size_t chunk_threshold,
      size_t max_read_cache_files = ledger_max_read_cache_files_default,
      const std::vector<std::string>& read_ledger_dirs_ = {}) :
      to_enclave(writer_factory.create_writer_to_inside()),
      ledger_dir(ledger_dir),
      max_read_cache_files(max_read_cache_files),
      chunk_threshold(chunk_threshold)
    {
      if (chunk_threshold == 0 || chunk_threshold > max_chunk_threshold_size)
      {
        throw std::logic_error(fmt::format(
          "Error: Ledger chunk threshold should be between 1-{}",
          max_chunk_threshold_size));
      }

      // Recover last idx from read-only ledger directories
      for (const auto& read_dir : read_ledger_dirs_)
      {
        LOG_INFO_FMT("Recovering read-only ledger directory \"{}\"", read_dir);
        if (!fs::is_directory(read_dir))
        {
          throw std::logic_error(
            fmt::format("{} read-only ledger is not a directory", read_dir));
        }

        read_ledger_dirs.emplace_back(read_dir);

        for (auto const& f : fs::directory_iterator(read_dir))
        {
          auto file_name = f.path().filename();
          auto last_idx_ = get_last_idx_from_file_name(file_name);
          if (
            !last_idx_.has_value() ||
            !is_ledger_file_name_committed(file_name) ||
            is_ledger_file_name_ignored(file_name))
          {
            LOG_DEBUG_FMT(
              "Read-only ledger file {} is ignored as not committed",
              file_name);
            continue;
          }

          if (last_idx_.value() > last_idx)
          {
            last_idx = last_idx_.value();
            committed_idx = last_idx;
            end_of_committed_files_idx = last_idx;
          }

          LOG_DEBUG_FMT(
            "Recovering file from read-only ledger directory: {}", file_name);
        }
      }

      if (last_idx > 0)
      {
        LOG_INFO_FMT(
          "Recovered read-only ledger directories up to {}, committed up to "
          "{} ",
          last_idx,
          committed_idx);
      }

      if (fs::is_directory(ledger_dir))
      {
        // If the ledger directory exists, recover ledger files from it
        LOG_INFO_FMT("Recovering main ledger directory {}", ledger_dir);

        for (auto const& f : fs::directory_iterator(ledger_dir))
        {
          auto file_name = f.path().filename();

          if (is_ledger_file_ignored(file_name))
          {
            LOG_INFO_FMT(
              "Ignoring ledger file {} in main ledger directory", file_name);

            ignore_ledger_file(file_name);

            continue;
          }

          std::shared_ptr<LedgerFile> ledger_file = nullptr;
          try
          {
            ledger_file = std::make_shared<LedgerFile>(ledger_dir, file_name);

            // Truncate file to latest recovered index to cleanup entries that
            // may have been corrupted (no-op if file isn't corrupted)
            if (ledger_file->truncate(ledger_file->get_last_idx()))
            {
              // If truncation of corrupted entries removes file, file is not
              // recovered
              LOG_FAIL_FMT("Removed ledger file {}", file_name);
              continue;
            }
          }
          catch (const std::exception& e)
          {
            LOG_FAIL_FMT(
              "Error reading ledger file {}: {}", file_name, e.what());
            // Ignore file if it cannot be recovered.
            ignore_ledger_file(file_name);
            continue;
          }

          LOG_DEBUG_FMT(
            "Recovering file from main ledger directory: {}", file_name);
          files.emplace_back(std::move(ledger_file));
        }

        if (files.empty())
        {
          LOG_INFO_FMT(
            "Main ledger directory {} is empty: no ledger file to "
            "recover",
            ledger_dir);
          return;
        }

        files.sort([](
                     const std::shared_ptr<LedgerFile>& a,
                     const std::shared_ptr<LedgerFile>& b) {
          return a->get_last_idx() < b->get_last_idx();
        });

        auto main_ledger_dir_last_idx = get_latest_file(false)->get_last_idx();
        if (main_ledger_dir_last_idx > last_idx)
        {
          last_idx = main_ledger_dir_last_idx;
        }

        // Remove committed files from list of writable files
        for (auto f = files.begin(); f != files.end();)
        {
          if ((*f)->is_committed())
          {
            const auto f_last_idx = (*f)->get_last_idx();
            if (f_last_idx > committed_idx)
            {
              committed_idx = f_last_idx;
              end_of_committed_files_idx = f_last_idx;
            }
            f = files.erase(f);
          }
          else
          {
            f++;
          }
        }
      }
      else
      {
        if (!fs::create_directory(ledger_dir))
        {
          throw std::logic_error(fmt::format(
            "Error: Could not create ledger directory: {}", ledger_dir));
        }
      }

      LOG_INFO_FMT(
        "Recovered ledger entries up to {}, committed to {}",
        last_idx,
        committed_idx);
    }

    Ledger(const Ledger& that) = delete;

    void init(size_t idx, size_t recovery_start_idx_ = 0)
    {
      TimeBoundLogger log_if_slow(
        fmt::format("Initing ledger - seqno={}", idx));

      // Used by backup nodes to initialise the ledger when starting from a
      // non-empty state, i.e. snapshot. It is assumed that idx is included in a
      // committed ledger file.

      // To restart from a snapshot cleanly, in the main ledger directory,
      // mark all subsequent ledger as non-committed as their contents will be
      // replayed.
      for (auto const& f : fs::directory_iterator(ledger_dir))
      {
        auto file_name = f.path().filename();
        if (
          is_ledger_file_name_committed(file_name) &&
          (get_start_idx_from_file_name(file_name) > idx))
        {
          auto last_idx_file = get_last_idx_from_file_name(file_name);
          if (!last_idx_file.has_value())
          {
            throw std::logic_error(fmt::format(
              "Committed ledger file {} does not include last idx in file name",
              file_name));
          }

          LOG_INFO_FMT(
            "Remove committed suffix from ledger file {} after init at {}: "
            "last_idx {}",
            file_name,
            idx,
            last_idx_file.value());

          files::rename(
            ledger_dir / file_name,
            ledger_dir /
              remove_suffix(
                file_name.string(),
                fmt::format(
                  "{}{}.{}",
                  ledger_last_idx_delimiter,
                  last_idx_file.value(),
                  ledger_committed_suffix)));
        }
      }

      // Close all open write files as the the ledger should
      // restart cleanly, from a new chunk.
      files.clear();

      use_existing_files = true;
      last_idx_on_init = last_idx;
      last_idx = idx;
      committed_idx = idx;
      if (recovery_start_idx_ > 0)
      {
        // Do not set recovery idx and create recovery chunks
        // if the ledger is initialised from 0 (i.e. genesis)
        recovery_start_idx = recovery_start_idx_;
      }

      LOG_INFO_FMT(
        "Set last known/commit seqno to {}, recovery seqno to {}",
        idx,
        recovery_start_idx_);
    }

    void complete_recovery()
    {
      // When the recovery is completed (i.e. service is open), temporary
      // recovery ledger chunks are renamed as they can now be recovered.
      // Note: this operation cannot be rolled back.
      LOG_INFO_FMT("Ledger complete recovery");

      for (auto it = files.begin(); it != files.end();)
      {
        auto& f = *it;
        if (f->is_recovery())
        {
          f->open();

          // Recovery files are kept in the list of active files when committed
          // so that they can be renamed in a stable order when the service is
          // open. Once this is done, they can be removed from the list of
          // active files.
          if (f->is_committed())
          {
            it = files.erase(it);
            continue;
          }
        }
        ++it;
      }

      recovery_start_idx.reset();
    }

    size_t get_last_idx() const
    {
      return last_idx;
    }

    void set_recovery_start_idx(size_t idx)
    {
      recovery_start_idx = idx;
    }

    std::optional<LedgerReadResult> read_entry(size_t idx)
    {
      TimeBoundLogger log_if_slow(
        fmt::format("Reading ledger entry at {}", idx));

      return read_entries_range(idx, idx);
    }

    std::optional<LedgerReadResult> read_entries(
      size_t from,
      size_t to,
      std::optional<size_t> max_entries_size = std::nullopt)
    {
      TimeBoundLogger log_if_slow(
        fmt::format("Reading ledger entries from {} to {}", from, to));

      return read_entries_range(from, to, false, max_entries_size);
    }

    size_t write_entry(const uint8_t* data, size_t size, bool committable)
    {
      TimeBoundLogger log_if_slow(fmt::format(
        "Writing ledger entry - {} bytes, committable={}", size, committable));

      auto header = serialized::peek<kv::SerialisedEntryHeader>(data, size);

      if (header.flags & kv::EntryFlags::FORCE_LEDGER_CHUNK_BEFORE)
      {
        LOG_TRACE_FMT(
          "Forcing ledger chunk before entry as required by the entry header "
          "flags");

<<<<<<< HEAD
        auto file = get_latest_file(true);
=======
        auto file = get_latest_file();
>>>>>>> 8eceb943
        if (file != nullptr)
        {
          file->complete();
          LOG_DEBUG_FMT("Ledger chunk completed at {}", file->get_last_idx());
        }
      }

      bool force_chunk_after =
        header.flags & kv::EntryFlags::FORCE_LEDGER_CHUNK_AFTER;
      if (force_chunk_after)
      {
        if (!committable)
        {
          throw std::logic_error(
            "Ledger chunks cannot end in a non-committable transaction");
        }
        LOG_TRACE_FMT(
          "Forcing ledger chunk after entry as required by the entry header "
          "flags");
      }

<<<<<<< HEAD
      auto file = get_latest_file(true);
      if (file == nullptr)
=======
      auto f = get_latest_file();
      if (f == nullptr)
>>>>>>> 8eceb943
      {
        // If no file is currently open for writing, create a new one
        size_t start_idx = last_idx + 1;
<<<<<<< HEAD
        if (use_existing_files)
        {
          // When recovering files from persistence, try to find one on disk
          // first
          file = get_existing_ledger_file_for_idx(start_idx);
        }
        if (file == nullptr)
        {
          bool is_recovery = recovery_start_idx.has_value() &&
            start_idx > recovery_start_idx.value();
          file =
            std::make_shared<LedgerFile>(ledger_dir, start_idx, is_recovery);
        }
        files.emplace_back(file);
      }
      auto [last_idx_, has_truncated] =
        file->write_entry(data, size, committable);
      last_idx = last_idx_;

      if (has_truncated)
      {
        // If a divergence was detected when writing the entry, delete all
        // further ledger files to cleanly continue
        LOG_INFO_FMT("Found divergent ledger entry at {}", last_idx);
        delete_ledger_files_after_idx(last_idx);
        use_existing_files = false;
      }

      if (
        use_existing_files && last_idx_on_init.has_value() &&
        last_idx > last_idx_on_init.value())
      {
        use_existing_files = false;
      }
=======
        bool is_recovery = recovery_start_idx.has_value() &&
          start_idx > recovery_start_idx.value();
        f = std::make_shared<LedgerFile>(ledger_dir, start_idx, is_recovery);
        files.emplace_back(f);
      }
      last_idx = f->write_entry(data, size, committable);
>>>>>>> 8eceb943

      LOG_TRACE_FMT(
        "Wrote entry at {} [committable: {}, force chunk after: {}]",
        last_idx,
        committable,
        force_chunk_after);

      if (
        committable &&
        (force_chunk_after || file->get_current_size() >= chunk_threshold))
      {
<<<<<<< HEAD
        file->complete();
=======
        f->complete();
>>>>>>> 8eceb943
        LOG_DEBUG_FMT("Ledger chunk completed at {}", last_idx);
      }

      return last_idx;
    }

    void truncate(size_t idx)
    {
      TimeBoundLogger log_if_slow(fmt::format("Truncating ledger at {}", idx));

      LOG_DEBUG_FMT("Ledger truncate: {}/{}", idx, last_idx);

      if (idx >= last_idx || idx < committed_idx)
      {
        return;
      }

      auto f_from = get_it_contains_idx(idx + 1);
      auto f_to = get_it_contains_idx(last_idx);
      auto f_end = std::next(f_to);

      for (auto it = f_from; it != f_end;)
      {
        // Truncate the first file to the truncation index while the more
        // recent files are deleted entirely
        auto truncate_idx = (it == f_from) ? idx : (*it)->get_start_idx() - 1;
        if ((*it)->truncate(truncate_idx))
        {
          it = files.erase(it);
        }
        else
        {
          it++;
        }
      }

      last_idx = idx;
    }

    void commit(size_t idx)
    {
      TimeBoundLogger log_if_slow(
        fmt::format("Committing ledger entry {}", idx));

      LOG_DEBUG_FMT("Ledger commit: {}/{}", idx, last_idx);

      if (idx <= committed_idx || idx > last_idx)
      {
        return;
      }

      auto f_from = (committed_idx == 0) ? get_it_contains_idx(1) :
                                           get_it_contains_idx(committed_idx);
      auto f_to = get_it_contains_idx(idx);
      auto f_end = std::next(f_to);

      for (auto it = f_from; it != f_end;)
      {
        // Commit all previous file to their latest index while the latest
        // file is committed to the committed index
        const auto last_idx_in_file = (*it)->get_last_idx();
        auto commit_idx = (it == f_to) ? idx : last_idx_in_file;
        if (
          (*it)->commit(commit_idx) &&
          (it != f_to || (idx == last_idx_in_file)))
        {
          end_of_committed_files_idx = last_idx_in_file;
          it = files.erase(it);
        }
        else
        {
          it++;
        }
      }

      committed_idx = idx;
    }

    bool is_in_committed_file(size_t idx)
    {
      return idx <= end_of_committed_files_idx;
    }

    struct AsyncLedgerGet
    {
      // Filled on construction
      Ledger* ledger;
      size_t from_idx;
      size_t to_idx;
      size_t max_size;

      // First argument is ledger entries (or nullopt if not found)
      // Second argument is uv status code, which may indicate a cancellation
      using ResultCallback =
        std::function<void(std::optional<LedgerReadResult>&&, int)>;
      ResultCallback result_cb;

      // Final result
      std::optional<LedgerReadResult> read_result = std::nullopt;
    };

    static void on_ledger_get_async(uv_work_t* req)
    {
      auto data = static_cast<AsyncLedgerGet*>(req->data);

      data->read_result = data->ledger->read_entries_range(
        data->from_idx, data->to_idx, true, data->max_size);
    }

    static void on_ledger_get_async_complete(uv_work_t* req, int status)
    {
      auto data = static_cast<AsyncLedgerGet*>(req->data);

      data->result_cb(std::move(data->read_result), status);

      delete data;
      delete req;
    }

    void write_ledger_get_range_response(
      size_t from_idx,
      size_t to_idx,
      std::optional<LedgerReadResult>&& read_result,
      consensus::LedgerRequestPurpose purpose)
    {
      if (read_result.has_value())
      {
        RINGBUFFER_WRITE_MESSAGE(
          consensus::ledger_entry_range,
          to_enclave,
          from_idx,
          read_result->end_idx,
          purpose,
          read_result->data);
      }
      else
      {
        RINGBUFFER_WRITE_MESSAGE(
          consensus::ledger_no_entry_range,
          to_enclave,
          from_idx,
          to_idx,
          purpose);
      }
    }

    void register_message_handlers(
      messaging::Dispatcher<ringbuffer::Message>& disp)
    {
      DISPATCHER_SET_MESSAGE_HANDLER(
        disp, consensus::ledger_init, [this](const uint8_t* data, size_t size) {
          auto idx = serialized::read<consensus::Index>(data, size);
          auto recovery_start_idx =
            serialized::read<consensus::Index>(data, size);
          init(idx, recovery_start_idx);
        });

      DISPATCHER_SET_MESSAGE_HANDLER(
        disp,
        consensus::ledger_append,
        [this](const uint8_t* data, size_t size) {
          auto committable = serialized::read<bool>(data, size);
          write_entry(data, size, committable);
        });

      DISPATCHER_SET_MESSAGE_HANDLER(
        disp,
        consensus::ledger_truncate,
        [this](const uint8_t* data, size_t size) {
          auto idx = serialized::read<consensus::Index>(data, size);
          auto recovery_mode = serialized::read<bool>(data, size);
          truncate(idx);
          if (recovery_mode)
          {
            set_recovery_start_idx(idx);
          }
        });

      DISPATCHER_SET_MESSAGE_HANDLER(
        disp,
        consensus::ledger_commit,
        [this](const uint8_t* data, size_t size) {
          auto idx = serialized::read<consensus::Index>(data, size);
          commit(idx);
        });

      DISPATCHER_SET_MESSAGE_HANDLER(
        disp, consensus::ledger_open, [this](const uint8_t*, size_t) {
          complete_recovery();
        });

      DISPATCHER_SET_MESSAGE_HANDLER(
        disp,
        consensus::ledger_get_range,
        [&](const uint8_t* data, size_t size) {
          auto [from_idx, to_idx, purpose] =
            ringbuffer::read_message<consensus::ledger_get_range>(data, size);

          // Ledger entries response has metadata so cap total entries size
          // accordingly
          constexpr size_t write_ledger_range_response_metadata_size = 2048;
          auto max_entries_size = to_enclave->get_max_message_size() -
            write_ledger_range_response_metadata_size;

          if (is_in_committed_file(to_idx))
          {
            // Start an asynchronous job to do this, since it is committed and
            // can be accessed independently (and in parallel)
            uv_work_t* work_handle = new uv_work_t;

            {
              auto job = new AsyncLedgerGet;
              job->ledger = this;
              job->from_idx = from_idx;
              job->to_idx = to_idx;
              job->max_size = max_entries_size;
              job->result_cb =
                [this, from_idx = from_idx, to_idx = to_idx, purpose = purpose](
                  auto&& read_result, int status) {
                  // NB: Even if status is cancelled (and entry is empty), we
                  // want to write this result back to the enclave
                  write_ledger_get_range_response(
                    from_idx, to_idx, std::move(read_result), purpose);
                };

              work_handle->data = job;
            }

            uv_queue_work(
              uv_default_loop(),
              work_handle,
              &on_ledger_get_async,
              &on_ledger_get_async_complete);
          }
          else
          {
            // Read synchronously, since this accesses uncommitted state and
            // must accurately reflect changing files
            write_ledger_get_range_response(
              from_idx,
              to_idx,
              read_entries(from_idx, to_idx, max_entries_size),
              purpose);
          }
        });
    }
  };
}<|MERGE_RESOLUTION|>--- conflicted
+++ resolved
@@ -705,7 +705,6 @@
 
     size_t end_of_committed_files_idx = 0;
 
-<<<<<<< HEAD
     // Indicates if the ledger has been initialised at a specific idx and
     // may still be replaying existing entries.
     bool use_existing_files = false;
@@ -713,8 +712,6 @@
     // use_existing_files can be disabled once this idx is passed
     std::optional<size_t> last_idx_on_init = std::nullopt;
 
-=======
->>>>>>> 8eceb943
     // Set during recovery to mark files as temporary until the recovery is
     // complete
     std::optional<size_t> recovery_start_idx = std::nullopt;
@@ -842,11 +839,7 @@
     }
 
     std::shared_ptr<LedgerFile> get_latest_file(
-<<<<<<< HEAD
-      bool incomplete_only = false) const
-=======
       bool incomplete_only = true) const
->>>>>>> 8eceb943
     {
       if (files.empty())
       {
@@ -857,12 +850,8 @@
       {
         return nullptr;
       }
-<<<<<<< HEAD
 
       return last_file;
-=======
-      return files.back();
->>>>>>> 8eceb943
     }
 
     std::optional<LedgerReadResult> read_entries_range(
@@ -1308,11 +1297,7 @@
           "Forcing ledger chunk before entry as required by the entry header "
           "flags");
 
-<<<<<<< HEAD
-        auto file = get_latest_file(true);
-=======
         auto file = get_latest_file();
->>>>>>> 8eceb943
         if (file != nullptr)
         {
           file->complete();
@@ -1334,17 +1319,11 @@
           "flags");
       }
 
-<<<<<<< HEAD
-      auto file = get_latest_file(true);
+      auto file = get_latest_file();
       if (file == nullptr)
-=======
-      auto f = get_latest_file();
-      if (f == nullptr)
->>>>>>> 8eceb943
       {
         // If no file is currently open for writing, create a new one
         size_t start_idx = last_idx + 1;
-<<<<<<< HEAD
         if (use_existing_files)
         {
           // When recovering files from persistence, try to find one on disk
@@ -1379,14 +1358,6 @@
       {
         use_existing_files = false;
       }
-=======
-        bool is_recovery = recovery_start_idx.has_value() &&
-          start_idx > recovery_start_idx.value();
-        f = std::make_shared<LedgerFile>(ledger_dir, start_idx, is_recovery);
-        files.emplace_back(f);
-      }
-      last_idx = f->write_entry(data, size, committable);
->>>>>>> 8eceb943
 
       LOG_TRACE_FMT(
         "Wrote entry at {} [committable: {}, force chunk after: {}]",
@@ -1398,11 +1369,7 @@
         committable &&
         (force_chunk_after || file->get_current_size() >= chunk_threshold))
       {
-<<<<<<< HEAD
         file->complete();
-=======
-        f->complete();
->>>>>>> 8eceb943
         LOG_DEBUG_FMT("Ledger chunk completed at {}", last_idx);
       }
 
