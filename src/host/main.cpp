--- conflicted
+++ resolved
@@ -457,7 +457,7 @@
 #endif
     }
 
-<<<<<<< HEAD
+    LOG_INFO_FMT("Initialising enclave: enclave_create_node");
     std::atomic<bool> ecall_completed = false;
     auto flush_outbound = [&]() {
       while (true)
@@ -473,9 +473,6 @@
       }
     };
     std::thread flusher_thread(flush_outbound);
-=======
-    LOG_INFO_FMT("Initialising enclave: enclave_create_node");
->>>>>>> 146a8fa5
     auto create_status = enclave.create_node(
       enclave_config,
       startup_config,
