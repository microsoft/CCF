// Copyright (c) Microsoft Corporation. All rights reserved.
// Licensed under the Apache 2.0 License.
#include "ccf/version.h"
#include "config_schema.h"
#include "configuration.h"
#include "crypto/openssl/x509_time.h"
#include "ds/cli_helper.h"
#include "ds/files.h"
#include "ds/logger.h"
#include "ds/net.h"
#include "ds/non_blocking.h"
#include "ds/oversized.h"
#include "enclave.h"
#include "handle_ring_buffer.h"
#include "json_schema.h"
#include "load_monitor.h"
#include "node_connections.h"
#include "process_launcher.h"
#include "rpc_connections.h"
#include "sig_term.h"
#include "snapshots.h"
#include "ticker.h"
#include "time_updater.h"

#include <CLI11/CLI11.hpp>
#include <codecvt>
#include <fstream>
#include <iostream>
#include <locale>
#include <string>
#include <sys/types.h>
#include <thread>
#include <unistd.h>

using namespace std::string_literals;
using namespace std::chrono_literals;

using ResolvedAddresses = std::
  map<ccf::NodeInfoNetwork::RpcInterfaceID, ccf::NodeInfoNetwork::NetAddress>;

size_t asynchost::TCPImpl::remaining_read_quota;

std::chrono::microseconds asynchost::TimeBoundLogger::default_max_time(10'000);

void print_version(size_t)
{
  std::cout << "CCF host: " << ccf::ccf_version << std::endl;
  exit(0);
}

void validate_enclave_file_suffix(
  const std::string& file, host::EnclaveType type)
{
  char const* expected_suffix;
  switch (type)
  {
    case host::EnclaveType::RELEASE:
    {
      expected_suffix = ".enclave.so.signed";
      break;
    }
    case host::EnclaveType::DEBUG:
    {
      expected_suffix = ".enclave.so.debuggable";
      break;
    }
    case host::EnclaveType::VIRTUAL:
    {
      expected_suffix = ".virtual.so";
      break;
    }
    default:
    {
      throw std::logic_error(fmt::format("Unhandled enclave type: {}", type));
    }
  }

  if (!nonstd::ends_with(file, expected_suffix))
  {
    // Remove possible suffixes to try and get root of filename, to build
    // suggested filename
    auto basename = file;
    for (const char* suffix :
         {".signed", ".debuggable", ".so", ".enclave", ".virtual"})
    {
      if (nonstd::ends_with(basename, suffix))
      {
        basename = basename.substr(0, basename.size() - strlen(suffix));
      }
    }
    const auto suggested = fmt::format("{}{}", basename, expected_suffix);
    throw std::logic_error(fmt::format(
      "Given enclave file '{}' does not have suffix expected for enclave type "
      "{}. Did you mean '{}'?",
      file,
      nlohmann::json(type).dump(),
      suggested));
  }
}

int main(int argc, char** argv)
{
  // ignore SIGPIPE
  signal(SIGPIPE, SIG_IGN);

  CLI::App app{"ccf"};

  std::string config_file_path = "config.json";
  app
    .add_option(
      "-c,--config", config_file_path, "Path to JSON configuration file")
    ->check(CLI::ExistingFile);

  bool check_config_only = false;
  app.add_flag(
    "--check", check_config_only, "Verify configuration file and exit");

  app.add_flag(
    "-v, --version", print_version, "Display CCF host version and exit");

  try
  {
    app.parse(argc, argv);
  }
  catch (const CLI::ParseError& e)
  {
    return app.exit(e);
  }

  host::CCHostConfig config = {};
  std::string config_str = files::slurp_string(config_file_path);
  try
  {
    config = nlohmann::json::parse(config_str);
  }
  catch (const std::exception& e)
  {
    throw std::logic_error(fmt::format(
      "Error parsing configuration file {}: {}", config_file_path, e.what()));
  }

  auto config_json = nlohmann::json(config);
  auto schema_json = nlohmann::json::parse(host::host_config_schema);

  auto schema_error_msg = json::validate_json(config_json, schema_json);
  if (schema_error_msg.has_value())
  {
    throw std::logic_error(fmt::format(
      "Error validating JSON schema for configuration file {}: {}",
      config_file_path,
      schema_error_msg.value()));
  }

  if (config.logging.format == host::LogFormat::JSON)
  {
    logger::config::add_json_console_logger();
  }
  else
  {
    logger::config::add_text_console_logger();
  }

  LOG_INFO_FMT("CCF version: {}", ccf::ccf_version);

  if (check_config_only)
  {
    LOG_INFO_FMT("Configuration file successfully verified");
    return 0;
  }

  LOG_INFO_FMT("Configuration file {}:\n{}", config_file_path, config_str);

  size_t recovery_threshold = 0;
  try
  {
    if (config.command.type == StartType::Start)
    {
      if (files::exists(config.ledger.directory))
      {
        throw std::logic_error(fmt::format(
          "On start, ledger directory should not exist ({})",
          config.ledger.directory));
      }
      // Count members with public encryption key as only these members will be
      // handed a recovery share.
      // Note that it is acceptable to start a network without any member having
      // a recovery share. The service will check that at least one recovery
      // member is added before the service can be opened.
      size_t members_with_pubk_count = 0;
      for (auto const& m : config.command.start.members)
      {
        if (m.encryption_public_key_file.has_value())
        {
          members_with_pubk_count++;
        }
      }

      recovery_threshold =
        config.command.start.service_configuration.recovery_threshold;
      if (recovery_threshold == 0)
      {
        LOG_INFO_FMT(
          "Recovery threshold unset. Defaulting to number of initial "
          "consortium members with a public encryption key ({}).",
          members_with_pubk_count);
        recovery_threshold = members_with_pubk_count;
      }
      else if (recovery_threshold > members_with_pubk_count)
      {
        throw std::logic_error(fmt::format(
          "Recovery threshold ({}) cannot be greater than total number ({})"
          "of initial consortium members with a public encryption "
          "key (specified via --member-info options)",
          recovery_threshold,
          members_with_pubk_count));
      }
    }
  }
  catch (const std::logic_error& e)
  {
    LOG_FATAL_FMT("{}. Exiting.", e.what());
    return static_cast<int>(CLI::ExitCodes::ValidationError);
  }

  // Write PID to disk
  files::dump(fmt::format("{}", ::getpid()), config.output_files.pid_file);

  // set the host log level
  logger::config::level() = config.logging.host_level;

  asynchost::TimeBoundLogger::default_max_time =
    config.slow_io_logging_threshold;

  // create the enclave
<<<<<<< HEAD
  host::Enclave enclave(config.enclave.file, config.enclave.type);
=======
  validate_enclave_file_suffix(config.enclave.file, config.enclave.type);
  host::Enclave enclave(config.enclave.file, oe_flags);
>>>>>>> f5b88598

  // messaging ring buffers
  const auto buffer_size = config.memory.circuit_size;

  std::vector<uint8_t> to_enclave_buffer(buffer_size);
  ringbuffer::Offsets to_enclave_offsets;
  ringbuffer::BufferDef to_enclave_def{
    to_enclave_buffer.data(), to_enclave_buffer.size(), &to_enclave_offsets};

  std::vector<uint8_t> from_enclave_buffer(buffer_size);
  ringbuffer::Offsets from_enclave_offsets;
  ringbuffer::BufferDef from_enclave_def{
    from_enclave_buffer.data(),
    from_enclave_buffer.size(),
    &from_enclave_offsets};

  ringbuffer::Circuit circuit(to_enclave_def, from_enclave_def);
  messaging::BufferProcessor bp("Host");

  // To prevent deadlock, all blocking writes from the host to the ringbuffer
  // will be queued if the ringbuffer is full
  ringbuffer::WriterFactory base_factory(circuit);
  ringbuffer::NonBlockingWriterFactory non_blocking_factory(base_factory);

  // Factory for creating writers which will handle writing of large messages
  oversized::WriterConfig writer_config{
    config.memory.max_fragment_size, config.memory.max_msg_size};
  oversized::WriterFactory writer_factory(non_blocking_factory, writer_config);

  // reconstruct oversized messages sent to the host
  oversized::FragmentReconstructor fr(bp.get_dispatcher());

  asynchost::ProcessLauncher process_launcher;
  process_launcher.register_message_handlers(bp.get_dispatcher());

  {
    // provide regular ticks to the enclave
    asynchost::Ticker ticker(config.tick_interval, writer_factory);

    // reset the inbound-TCP processing quota each iteration
    asynchost::ResetTCPReadQuota reset_tcp_quota;

    // regularly update the time given to the enclave
    asynchost::TimeUpdater time_updater(1ms);

    // regularly record some load statistics
    asynchost::LoadMonitor load_monitor(500ms, bp);

    // handle outbound messages from the enclave
    asynchost::HandleRingbuffer handle_ringbuffer(
      1ms, bp, circuit.read_from_inside(), non_blocking_factory);

    // graceful shutdown on sigterm
    asynchost::Sigterm sigterm(writer_factory);

    asynchost::Ledger ledger(
      config.ledger.directory,
      writer_factory,
      config.ledger.chunk_size,
      asynchost::ledger_max_read_cache_files_default,
      config.ledger.read_only_directories);
    ledger.register_message_handlers(bp.get_dispatcher());

    asynchost::SnapshotManager snapshots(config.snapshots.directory, ledger);
    snapshots.register_message_handlers(bp.get_dispatcher());

    // Begin listening for node-to-node and RPC messages.
    // This includes DNS resolution and potentially dynamic port assignment (if
    // requesting port 0). The hostname and port may be modified - after calling
    // it holds the final assigned values.
    auto [node_host, node_port] =
      cli::validate_address(config.network.node_to_node_interface.bind_address);
    asynchost::NodeConnections node(
      bp.get_dispatcher(),
      ledger,
      writer_factory,
      node_host,
      node_port,
      config.node_client_interface,
      config.client_connection_timeout);
    config.network.node_to_node_interface.bind_address =
      ccf::make_net_address(node_host, node_port);
    if (!config.output_files.node_to_node_address_file.empty())
    {
      ResolvedAddresses resolved_node_address;
      resolved_node_address[node_to_node_interface_name] =
        config.network.node_to_node_interface.bind_address;
      files::dump(
        nlohmann::json(resolved_node_address).dump(),
        config.output_files.node_to_node_address_file);
    }

    asynchost::RPCConnections rpc(
      writer_factory, config.client_connection_timeout);
    rpc.register_message_handlers(bp.get_dispatcher());

    ResolvedAddresses resolved_rpc_addresses;
    for (auto& [name, interface] : config.network.rpc_interfaces)
    {
      auto [rpc_host, rpc_port] = cli::validate_address(interface.bind_address);
      rpc.listen(0, rpc_host, rpc_port, name);

      resolved_rpc_addresses[name] = fmt::format("{}:{}", rpc_host, rpc_port);

      interface.bind_address = ccf::make_net_address(rpc_host, rpc_port);

      // If public RPC address is not set, default to local RPC address
      if (interface.published_address.empty())
      {
        interface.published_address = interface.bind_address;
      }

      auto [pub_host, pub_port] =
        cli::validate_address(interface.published_address);
      if (pub_port == "0")
      {
        pub_port = rpc_port;
        interface.published_address = ccf::make_net_address(pub_host, pub_port);
      }
    }
    if (!config.output_files.rpc_addresses_file.empty())
    {
      files::dump(
        nlohmann::json(resolved_rpc_addresses).dump(),
        config.output_files.rpc_addresses_file);
    }

    // Initialise the enclave and create a CCF node in it
    const size_t certificate_size = 4096;
    std::vector<uint8_t> node_cert(certificate_size);
    std::vector<uint8_t> service_cert(certificate_size);

    EnclaveConfig enclave_config;
    enclave_config.to_enclave_buffer_start = to_enclave_buffer.data();
    enclave_config.to_enclave_buffer_size = to_enclave_buffer.size();
    enclave_config.to_enclave_buffer_offsets = &to_enclave_offsets;
    enclave_config.from_enclave_buffer_start = from_enclave_buffer.data();
    enclave_config.from_enclave_buffer_size = from_enclave_buffer.size();
    enclave_config.from_enclave_buffer_offsets = &from_enclave_offsets;

    enclave_config.writer_config = writer_config;

    StartupConfig startup_config;

    startup_config.snapshot_tx_interval = config.snapshots.tx_count;
    startup_config.consensus = config.consensus;
    startup_config.ledger_signatures = config.ledger_signatures;
    startup_config.jwt = config.jwt;
    startup_config.network = config.network;
    startup_config.worker_threads = config.worker_threads;
    startup_config.node_certificate = config.node_certificate;

    auto startup_host_time = std::chrono::system_clock::now();
    LOG_INFO_FMT("Startup host time: {}", startup_host_time);

    startup_config.startup_host_time = crypto::OpenSSL::to_x509_time_string(
      std::chrono::system_clock::to_time_t(startup_host_time));

    if (config.command.type == StartType::Start)
    {
      for (auto const& m : config.command.start.members)
      {
        std::optional<std::vector<uint8_t>> public_encryption_key =
          std::nullopt;
        if (
          m.encryption_public_key_file.has_value() &&
          !m.encryption_public_key_file.value().empty())
        {
          public_encryption_key =
            files::slurp(m.encryption_public_key_file.value());
        }

        nlohmann::json md = nullptr;
        if (m.data_json_file.has_value() && !m.data_json_file.value().empty())
        {
          md = nlohmann::json::parse(files::slurp(m.data_json_file.value()));
        }

        startup_config.start.members.emplace_back(
          files::slurp(m.certificate_file), public_encryption_key, md);
      }
      startup_config.start.constitution = "";
      for (const auto& constitution_path :
           config.command.start.constitution_files)
      {
        // Separate with single newlines
        if (!startup_config.start.constitution.empty())
        {
          startup_config.start.constitution += '\n';
        }

        startup_config.start.constitution +=
          files::slurp_string(constitution_path);
      }
      startup_config.start.service_configuration =
        config.command.start.service_configuration;
      startup_config.start.service_configuration.recovery_threshold =
        recovery_threshold;
      startup_config.initial_service_certificate_validity_days =
        config.command.start.initial_service_certificate_validity_days;
      LOG_INFO_FMT(
        "Creating new node: new network (with {} initial member(s) and {} "
        "member(s) required for recovery)",
        config.command.start.members.size(),
        recovery_threshold);
    }
    else if (config.command.type == StartType::Join)
    {
      LOG_INFO_FMT(
        "Creating new node - join existing network at {}",
        config.command.join.target_rpc_address);
      startup_config.join.target_rpc_address =
        config.command.join.target_rpc_address;
      startup_config.join.retry_timeout = config.command.join.retry_timeout;
      startup_config.join.service_cert =
        files::slurp(config.command.service_certificate_file);
    }
    else if (config.command.type == StartType::Recover)
    {
      LOG_INFO_FMT("Creating new node - recover");
      startup_config.initial_service_certificate_validity_days =
        config.command.recover.initial_service_certificate_validity_days;
    }
    else
    {
      LOG_FATAL_FMT("Start command should be start|join|recover. Exiting.");
    }

    if (
      config.command.type == StartType::Join ||
      config.command.type == StartType::Recover)
    {
      auto snapshot_file = snapshots.find_latest_committed_snapshot();
      if (snapshot_file.has_value())
      {
        auto& snapshot = snapshot_file.value();
        startup_config.startup_snapshot = snapshots.read_snapshot(snapshot);

        if (asynchost::is_snapshot_file_1_x(snapshot))
        {
          // Snapshot evidence seqno is only specified for 1.x snapshots which
          // need to be verified by deserialising the ledger suffix.
          startup_config.startup_snapshot_evidence_seqno_for_1_x =
            asynchost::get_snapshot_evidence_idx_from_file_name(snapshot);
        }

        LOG_INFO_FMT(
          "Found latest snapshot file: {} (size: {})",
          snapshot,
          startup_config.startup_snapshot.size());
      }
      else
      {
        LOG_INFO_FMT(
          "No snapshot found: Node will replay all historical transactions");
      }
    }

    if (config.consensus.type == ConsensusType::BFT)
    {
#ifdef ENABLE_BFT
      LOG_INFO_FMT(
        "Selected consensus BFT is experimental in {}", ccf::ccf_version);
#else
      LOG_FAIL_FMT(
        "Selected consensus BFT is not supported in {}", ccf::ccf_version);
#endif
    }

    auto create_status = enclave.create_node(
      enclave_config,
      startup_config,
      node_cert,
      service_cert,
      config.command.type,
      config.worker_threads,
      time_updater->behaviour.get_value());

    if (create_status != CreateNodeStatus::OK)
    {
      LOG_FAIL_FMT(
        "An error occurred when creating CCF node: {}",
        create_node_result_to_str(create_status));

      // Pull all logs from the enclave via BufferProcessor `bp`
      // and show any logs that came from the ring buffer during setup.
      bp.read_all(circuit.read_from_inside());

      // This returns from main, stopping the program
      return create_status;
    }

    LOG_INFO_FMT("Created new node");

    // Write the node and service certs to disk.
    files::dump(node_cert, config.output_files.node_certificate_file);
    LOG_INFO_FMT(
      "Output self-signed node certificate to {}",
      config.output_files.node_certificate_file);

    if (
      config.command.type == StartType::Start ||
      config.command.type == StartType::Recover)
    {
      files::dump(service_cert, config.command.service_certificate_file);
      LOG_INFO_FMT(
        "Output service certificate to {}",
        config.command.service_certificate_file);
    }

    auto enclave_thread_start = [&]() {
      try
      {
        enclave.run();
      }
      catch (const std::exception& e)
      {
        LOG_FAIL_FMT("Exception in enclave::run: {}", e.what());

        // This exception should be rethrown, probably aborting the process, but
        // we sleep briefly to allow more outbound messages to be processed. If
        // the enclave sent logging messages, it is useful to read and print
        // them before dying.
        std::this_thread::sleep_for(1s);
        throw;
      }
    };

    // Start threads which will ECall and process messages inside the enclave
    std::vector<std::thread> threads;
    for (uint32_t i = 0; i < (config.worker_threads + 1); ++i)
    {
      threads.emplace_back(std::thread(enclave_thread_start));
    }

    uv_run(uv_default_loop(), UV_RUN_DEFAULT);
    for (auto& t : threads)
    {
      t.join();
    }
  }

  process_launcher.stop();

  // Continue running the loop long enough for the on_close
  // callbacks to be despatched, so as to avoid memory being
  // leaked by handles. Capped out of abundance of caution.
  size_t close_iterations = 100;
  while (uv_loop_alive(uv_default_loop()) && close_iterations > 0)
  {
    uv_run(uv_default_loop(), UV_RUN_NOWAIT);
    close_iterations--;
  }
  LOG_INFO_FMT("Ran an extra {} cleanup iteration(s)", 100 - close_iterations);

  auto rc = uv_loop_close(uv_default_loop());
  if (rc)
    LOG_FAIL_FMT("Failed to close uv loop cleanly: {}", uv_err_name(rc));

  return rc;
}<|MERGE_RESOLUTION|>--- conflicted
+++ resolved
@@ -232,12 +232,8 @@
     config.slow_io_logging_threshold;
 
   // create the enclave
-<<<<<<< HEAD
+  validate_enclave_file_suffix(config.enclave.file, config.enclave.type);
   host::Enclave enclave(config.enclave.file, config.enclave.type);
-=======
-  validate_enclave_file_suffix(config.enclave.file, config.enclave.type);
-  host::Enclave enclave(config.enclave.file, oe_flags);
->>>>>>> f5b88598
 
   // messaging ring buffers
   const auto buffer_size = config.memory.circuit_size;
