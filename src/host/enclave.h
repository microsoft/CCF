--- conflicted
+++ resolved
@@ -9,15 +9,9 @@
 #include "enclave/interface.h"
 
 #include <dlfcn.h>
-<<<<<<< HEAD
-
-#ifdef CCHOST_SUPPORTS_SGX
-=======
 #include <filesystem>
-#ifdef VIRTUAL_ENCLAVE
-#  include "enclave/ccf_v.h"
-#else
->>>>>>> f5b88598
+
+#ifdef CCHOST_SUPPORTS_SGX
 #  include <ccf_u.h>
 #  include <openenclave/bits/result.h>
 #  include <openenclave/host.h>
@@ -72,102 +66,90 @@
      */
     Enclave(const std::string& path, EnclaveType type)
     {
-<<<<<<< HEAD
+      if (!std::filesystem::exists(path))
+      {
+        throw std::logic_error(
+          fmt::format("No enclave file found at {}", path));
+      }
+
       switch (type)
-=======
-      if (!std::filesystem::exists(path))
-      {
-        throw std::logic_error(
-          fmt::format("No enclave file found at {}", path));
-      }
-
-      if (flags == ENCLAVE_FLAG_VIRTUAL)
->>>>>>> f5b88598
-      {
-#ifdef CCHOST_SUPPORTS_SGX
-        case host::EnclaveType::SGX_RELEASE:
-        case host::EnclaveType::SGX_DEBUG:
-        {
-          uint32_t oe_flags = 0;
-          if (type == host::EnclaveType::SGX_DEBUG)
-          {
-            oe_flags |= OE_ENCLAVE_FLAG_DEBUG;
-          }
-
-#  ifdef CCHOST_SUPPORTS_SGX
-#    ifndef VERBOSE_LOGGING
-          oe_log_set_callback(nullptr, nop_oe_logger);
-#    endif
-
-          auto err = oe_create_ccf_enclave(
-            path.c_str(),
-            OE_ENCLAVE_TYPE_SGX,
-            oe_flags,
-            nullptr,
-            0,
-            &sgx_handle);
-
-          if (err != OE_OK)
-          {
-            throw std::logic_error(
-              fmt::format("Could not create enclave: {}", oe_result_str(err)));
-          }
+      {
+        uint32_t oe_flags = 0;
+        if (type == host::EnclaveType::SGX_DEBUG)
+        {
+          oe_flags |= OE_ENCLAVE_FLAG_DEBUG;
+        }
+
+#ifdef CCHOST_SUPPORTS_SGX
+#  ifndef VERBOSE_LOGGING
+        oe_log_set_callback(nullptr, nop_oe_logger);
+#  endif
+
+        auto err = oe_create_ccf_enclave(
+          path.c_str(), OE_ENCLAVE_TYPE_SGX, oe_flags, nullptr, 0, &sgx_handle);
+
+        if (err != OE_OK)
+        {
+          throw std::logic_error(
+            fmt::format("Could not create enclave: {}", oe_result_str(err)));
+        }
+#else
+        throw std::logic_error(
+          "SGX enclaves are not supported in current build");
+#endif
+        break;
+      }
+#endif // CCHOST_SUPPORTS_SGX
+
+#ifdef CCHOST_SUPPORTS_VIRTUAL
+      case host::EnclaveType::VIRTUAL:
+      {
+#  ifdef CCHOST_SUPPORTS_VIRTUAL
+        virtual_handle = load_virtual_enclave(path.c_str());
+        if (virtual_handle == nullptr)
+        {
+          LOG_INFO_FMT("Huh, it sure is null");
+        }
+        else
+        {
+          LOG_INFO_FMT("It's not null, what are you talking about?");
+        }
 #  else
-          throw std::logic_error(
-            "SGX enclaves are not supported in current build");
+        throw std::logic_error(
+          "Virtual enclaves not supported in current build");
 #  endif
-          break;
-        }
-#endif // CCHOST_SUPPORTS_SGX
-
-#ifdef CCHOST_SUPPORTS_VIRTUAL
-        case host::EnclaveType::VIRTUAL:
-        {
-#  ifdef CCHOST_SUPPORTS_VIRTUAL
-          virtual_handle = load_virtual_enclave(path.c_str());
-          if (virtual_handle == nullptr)
-          {
-            LOG_INFO_FMT("Huh, it sure is null");
-          }
-          else
-          {
-            LOG_INFO_FMT("It's not null, what are you talking about?");
-          }
-#  else
-          throw std::logic_error(
-            "Virtual enclaves not supported in current build");
-#  endif
-          break;
-        }
+        break;
+      }
 #endif // CCHOST_SUPPORTS_VIRTUAL
 
-        default:
-        {
-          // TODO: List which types _are_ supported
-          throw std::logic_error(
-            fmt::format("Unsupported enclave type: {}", type));
-        }
-      }
-    }
-
-    CreateNodeStatus create_node(
-      const EnclaveConfig& enclave_config,
-      const StartupConfig& ccf_config,
-      std::vector<uint8_t>& node_cert,
-      std::vector<uint8_t>& service_cert,
-      StartType start_type,
-      size_t num_worker_thread,
-      void* time_location)
-    {
-      CreateNodeStatus status = CreateNodeStatus::InternalError;
-      constexpr size_t enclave_version_size = 256;
-      std::vector<uint8_t> enclave_version_buf(enclave_version_size);
-
-      size_t node_cert_len = 0;
-      size_t service_cert_len = 0;
-      size_t enclave_version_len = 0;
-
-      auto config = nlohmann::json(ccf_config).dump();
+      default:
+      {
+        // TODO: List which types _are_ supported
+        throw std::logic_error(
+          fmt::format("Unsupported enclave type: {}", type));
+      }
+    }
+  }
+
+  CreateNodeStatus
+  create_node(
+    const EnclaveConfig& enclave_config,
+    const StartupConfig& ccf_config,
+    std::vector<uint8_t>& node_cert,
+    std::vector<uint8_t>& service_cert,
+    StartType start_type,
+    size_t num_worker_thread,
+    void* time_location)
+  {
+    CreateNodeStatus status = CreateNodeStatus::InternalError;
+    constexpr size_t enclave_version_size = 256;
+    std::vector<uint8_t> enclave_version_buf(enclave_version_size);
+
+    size_t node_cert_len = 0;
+    size_t service_cert_len = 0;
+    size_t enclave_version_len = 0;
+
+    auto config = nlohmann::json(ccf_config).dump();
 
 #define CREATE_NODE_ARGS \
   &status, (void*)&enclave_config, config.data(), config.size(), \
@@ -176,77 +158,77 @@
     enclave_version_buf.size(), &enclave_version_len, start_type, \
     num_worker_thread, time_location
 
-      oe_result_t err = OE_FAILURE;
+    oe_result_t err = OE_FAILURE;
 
 // Assume that constructor correctly set the appropriate field, and call
 // appropriate function
 #ifdef CCHOST_SUPPORTS_VIRTUAL
-      if (virtual_handle != nullptr)
-      {
-        err = virtual_create_node(virtual_handle, CREATE_NODE_ARGS);
-      }
-#endif
-#ifdef CCHOST_SUPPORTS_SGX
-      if (sgx_handle != nullptr)
-      {
-        err = enclave_create_node(sgx_handle, CREATE_NODE_ARGS);
-      }
-#endif
-
-      if (err != OE_OK || status != CreateNodeStatus::OK)
-      {
-        // Logs have described the errors already, we just need to allow the
-        // host to read them (via read_all()).
-        return status;
-      }
-
-      // Host and enclave versions must match. Otherwise the node may crash
-      // much later (e.g. unhandled ring buffer message on either end)
-      auto enclave_version = std::string(
-        enclave_version_buf.begin(),
-        enclave_version_buf.begin() + enclave_version_len);
-      if (ccf::ccf_version != enclave_version)
-      {
-        LOG_FAIL_FMT(
-          "Host/Enclave versions mismatch: {} != {}",
-          ccf::ccf_version,
-          enclave_version);
-        return CreateNodeStatus::VersionMismatch;
-      }
-
-      node_cert.resize(node_cert_len);
-      service_cert.resize(service_cert_len);
-
-      return CreateNodeStatus::OK;
-    }
-
-    // Run a processor over this circuit inside the enclave - should be called
-    // from a thread
-    bool run()
-    {
-      bool ret;
-      oe_result_t err = OE_FAILURE;
-
-#ifdef CCHOST_SUPPORTS_VIRTUAL
-      if (virtual_handle != nullptr)
-      {
-        err = virtual_run(virtual_handle, &ret);
-      }
-#endif
-#ifdef CCHOST_SUPPORTS_SGX
-      if (sgx_handle != nullptr)
-      {
-        err = enclave_run(sgx_handle, &ret);
-      }
-#endif
-
-      if (err != OE_OK)
-      {
-        throw std::logic_error(
-          fmt::format("Failed to call in enclave_run: {}", oe_result_str(err)));
-      }
-
-      return ret;
-    }
-  };
+    if (virtual_handle != nullptr)
+    {
+      err = virtual_create_node(virtual_handle, CREATE_NODE_ARGS);
+    }
+#endif
+#ifdef CCHOST_SUPPORTS_SGX
+    if (sgx_handle != nullptr)
+    {
+      err = enclave_create_node(sgx_handle, CREATE_NODE_ARGS);
+    }
+#endif
+
+    if (err != OE_OK || status != CreateNodeStatus::OK)
+    {
+      // Logs have described the errors already, we just need to allow the
+      // host to read them (via read_all()).
+      return status;
+    }
+
+    // Host and enclave versions must match. Otherwise the node may crash
+    // much later (e.g. unhandled ring buffer message on either end)
+    auto enclave_version = std::string(
+      enclave_version_buf.begin(),
+      enclave_version_buf.begin() + enclave_version_len);
+    if (ccf::ccf_version != enclave_version)
+    {
+      LOG_FAIL_FMT(
+        "Host/Enclave versions mismatch: {} != {}",
+        ccf::ccf_version,
+        enclave_version);
+      return CreateNodeStatus::VersionMismatch;
+    }
+
+    node_cert.resize(node_cert_len);
+    service_cert.resize(service_cert_len);
+
+    return CreateNodeStatus::OK;
+  }
+
+  // Run a processor over this circuit inside the enclave - should be called
+  // from a thread
+  bool run()
+  {
+    bool ret;
+    oe_result_t err = OE_FAILURE;
+
+#ifdef CCHOST_SUPPORTS_VIRTUAL
+    if (virtual_handle != nullptr)
+    {
+      err = virtual_run(virtual_handle, &ret);
+    }
+#endif
+#ifdef CCHOST_SUPPORTS_SGX
+    if (sgx_handle != nullptr)
+    {
+      err = enclave_run(sgx_handle, &ret);
+    }
+#endif
+
+    if (err != OE_OK)
+    {
+      throw std::logic_error(
+        fmt::format("Failed to call in enclave_run: {}", oe_result_str(err)));
+    }
+
+    return ret;
+  }
+};
 }