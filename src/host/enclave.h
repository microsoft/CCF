// Copyright (c) Microsoft Corporation. All rights reserved.
// Licensed under the Apache 2.0 License.
#pragma once

#include "ccf/ds/logger.h"
#include "ccf/version.h"
#include "enclave/interface.h"

#include <dlfcn.h>
#include <filesystem>

#ifdef CCHOST_SUPPORTS_SGX
#  include <ccf_u.h>
#  include <openenclave/bits/result.h>
#  include <openenclave/host.h>
#  include <openenclave/trace.h>
#endif

#ifdef CCHOST_SUPPORTS_VIRTUAL
// Include order matters. virtual_enclave.h uses the OE definitions if
// available, else creates its own stubs
#  include "enclave/virtual_enclave.h"
#endif

extern "C"
{
#ifdef CCHOST_SUPPORTS_SGX
  void nop_oe_logger(
    void* context,
    bool is_enclave,
    const struct tm* t,
    long int usecs,
    oe_log_level_t level,
    uint64_t host_thread_id,
    const char* message)
  {}
#endif
}

namespace host
{
  void expect_enclave_file_suffix(
    const std::string& file,
    char const* expected_suffix,
    host::EnclaveType type)
  {
    if (!nonstd::ends_with(file, expected_suffix))
    {
      // Remove possible suffixes to try and get root of filename, to build
      // suggested filename
      auto basename = file;
      for (const char* suffix :
           {".signed", ".debuggable", ".so", ".enclave", ".virtual"})
      {
        if (nonstd::ends_with(basename, suffix))
        {
          basename = basename.substr(0, basename.size() - strlen(suffix));
        }
      }
      const auto suggested = fmt::format("{}{}", basename, expected_suffix);
      throw std::logic_error(fmt::format(
        "Given enclave file '{}' does not have suffix expected for enclave "
        "type "
        "{}. Did you mean '{}'?",
        file,
        nlohmann::json(type).dump(),
        suggested));
    }
  }

  /**
   * Wraps an oe_enclave and associated ECalls. New ECalls should be added as
   * methods which construct an appropriate EGeneric-derived param type and pass
   * it to call.
   */
  class Enclave
  {
  private:
#ifdef CCHOST_SUPPORTS_SGX
    oe_enclave_t* sgx_handle = nullptr;
#endif
#ifdef CCHOST_SUPPORTS_VIRTUAL
    void* virtual_handle = nullptr;
#endif

  public:
    /**
     * Create an uninitialized enclave hosting the given library.
     *
     * @param path Path to signed enclave library file
     * @param type Type of enclave to load, influencing what flags should be
     * passed to OE, or whether to dlload a virtual enclave
     */
    Enclave(const std::string& path, EnclaveType type)
    {
      if (!std::filesystem::exists(path))
      {
        throw std::logic_error(
          fmt::format("No enclave file found at {}", path));
      }

      switch (type)
      {
        case host::EnclaveType::SGX_RELEASE:
        case host::EnclaveType::SGX_DEBUG:
        {
#ifdef CCHOST_SUPPORTS_SGX
          uint32_t oe_flags = 0;
          if (type == host::EnclaveType::SGX_DEBUG)
          {
            expect_enclave_file_suffix(path, ".enclave.so.debuggable", type);
            oe_flags |= OE_ENCLAVE_FLAG_DEBUG;
          }
          else
          {
            expect_enclave_file_suffix(path, ".enclave.so.signed", type);
          }

#  ifndef VERBOSE_LOGGING
          oe_log_set_callback(nullptr, nop_oe_logger);
#  endif

          auto err = oe_create_ccf_enclave(
            path.c_str(),
            OE_ENCLAVE_TYPE_SGX,
            oe_flags,
            nullptr,
            0,
            &sgx_handle);

          if (err != OE_OK)
          {
            throw std::logic_error(
              fmt::format("Could not create enclave: {}", oe_result_str(err)));
          }
#else
          throw std::logic_error(
            "SGX enclaves are not supported in current build");
#endif // CCHOST_SUPPORTS_SGX
          break;
        }

        case host::EnclaveType::VIRTUAL:
        {
#ifdef CCHOST_SUPPORTS_VIRTUAL
          expect_enclave_file_suffix(path, ".virtual.so", type);
          virtual_handle = load_virtual_enclave(path.c_str());
#else
          throw std::logic_error(
            "Virtual enclaves not supported in current build");
#endif // CCHOST_SUPPORTS_VIRTUAL
          break;
        }

        default:
        {
          throw std::logic_error(fmt::format(
            "Unsupported enclave type: {}", nlohmann::json(type).dump()));
        }
      }
    }

    CreateNodeStatus create_node(
      const EnclaveConfig& enclave_config,
      const StartupConfig& ccf_config,
      std::vector<uint8_t>& node_cert,
      std::vector<uint8_t>& service_cert,
      StartType start_type,
      size_t num_worker_thread,
      void* time_location)
    {
      CreateNodeStatus status = CreateNodeStatus::InternalError;
      constexpr size_t enclave_version_size = 256;
      std::vector<uint8_t> enclave_version_buf(enclave_version_size);

      size_t node_cert_len = 0;
      size_t service_cert_len = 0;
      size_t enclave_version_len = 0;

      // Pad config with NULLs to a multiple of 8, in an 8-byte aligned
      // allocation
      auto config_s = nlohmann::json(ccf_config).dump();
      const auto config_aligned_size = (config_s.size() + 7) & ~(7ull);
      LOG_DEBUG_FMT(
        "Padding config of size {} to {} bytes",
        config_s.size(),
        config_aligned_size);
      auto config =
        static_cast<char*>(std::aligned_alloc(8u, config_aligned_size));
      if (config == nullptr)
      {
<<<<<<< HEAD
        LOG_DEBUG_FMT(
          "Padding config with {} additional nulls",
          padded_size - config.size());
        config.resize(padded_size);
=======
        throw std::runtime_error(fmt::format(
          "Unable to allocate {} bytes for aligned config",
          config_aligned_size));
>>>>>>> 60fa22b2
      }

      auto copy_end = std::copy(config_s.begin(), config_s.end(), config);
      std::fill(copy_end, config + config_aligned_size, 0);

#define CREATE_NODE_ARGS \
  &status, (void*)&enclave_config, config, config_aligned_size, \
    node_cert.data(), node_cert.size(), &node_cert_len, service_cert.data(), \
    service_cert.size(), &service_cert_len, enclave_version_buf.data(), \
    enclave_version_buf.size(), &enclave_version_len, start_type, \
    num_worker_thread, time_location

      oe_result_t err = OE_FAILURE;

// Assume that constructor correctly set the appropriate field, and call
// appropriate function
#ifdef CCHOST_SUPPORTS_VIRTUAL
      if (virtual_handle != nullptr)
      {
        err = virtual_create_node(virtual_handle, CREATE_NODE_ARGS);
      }
#endif
#ifdef CCHOST_SUPPORTS_SGX
      if (sgx_handle != nullptr)
      {
        err = enclave_create_node(sgx_handle, CREATE_NODE_ARGS);
      }
#endif

      std::free(config);

      if (err != OE_OK || status != CreateNodeStatus::OK)
      {
        // Logs have described the errors already, we just need to allow the
        // host to read them (via read_all()).
        return status;
      }

      // Host and enclave versions must match. Otherwise the node may crash much
      // later (e.g. unhandled ring buffer message on either end)
      auto enclave_version = std::string(
        enclave_version_buf.begin(),
        enclave_version_buf.begin() + enclave_version_len);
      if (ccf::ccf_version != enclave_version)
      {
        LOG_FAIL_FMT(
          "Host/Enclave versions mismatch: {} != {}",
          ccf::ccf_version,
          enclave_version);
        return CreateNodeStatus::VersionMismatch;
      }

      node_cert.resize(node_cert_len);
      service_cert.resize(service_cert_len);

      return CreateNodeStatus::OK;
    }

    // Run a processor over this circuit inside the enclave - should be called
    // from a thread
    bool run()
    {
      bool ret = true;
      oe_result_t err = OE_FAILURE;

#ifdef CCHOST_SUPPORTS_VIRTUAL
      if (virtual_handle != nullptr)
      {
        err = virtual_run(virtual_handle, &ret);
      }
#endif
#ifdef CCHOST_SUPPORTS_SGX
      if (sgx_handle != nullptr)
      {
        err = enclave_run(sgx_handle, &ret);
      }
#endif

      if (err != OE_OK)
      {
        throw std::logic_error(
          fmt::format("Failed to call in enclave_run: {}", oe_result_str(err)));
      }

      return ret;
    }
  };
}<|MERGE_RESOLUTION|>--- conflicted
+++ resolved
@@ -189,16 +189,9 @@
         static_cast<char*>(std::aligned_alloc(8u, config_aligned_size));
       if (config == nullptr)
       {
-<<<<<<< HEAD
-        LOG_DEBUG_FMT(
-          "Padding config with {} additional nulls",
-          padded_size - config.size());
-        config.resize(padded_size);
-=======
         throw std::runtime_error(fmt::format(
           "Unable to allocate {} bytes for aligned config",
           config_aligned_size));
->>>>>>> 60fa22b2
       }
 
       auto copy_end = std::copy(config_s.begin(), config_s.end(), config);
