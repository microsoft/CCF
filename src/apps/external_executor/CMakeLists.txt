# Copyright (c) Microsoft Corporation. All rights reserved.
# Licensed under the Apache 2.0 License.

cmake_minimum_required(VERSION 3.16)

project(external_executor LANGUAGES C CXX)

set(CCF_PROJECT "ccf_${COMPILE_TARGET}")

if(NOT TARGET "ccf")
  find_package(${CCF_PROJECT} REQUIRED)
endif()

add_subdirectory(protobuf)

add_ccf_app(
  external_executor
  SRCS external_executor.cpp
  INCLUDE_DIRS "${CMAKE_CURRENT_BINARY_DIR}/protobuf"
  LINK_LIBS_ENCLAVE
  executor_registration.proto.enclave kv.proto.enclave status.proto.enclave
  misc.proto.enclave protobuf.enclave
  LINK_LIBS_VIRTUAL
<<<<<<< HEAD
  executor_registration.proto.virtual kv.proto.virtual status.proto.virtual
  misc.proto.virtual protobuf.virtual
=======
    executor_registration.proto.virtual kv.proto.virtual status.proto.virtual
    stringops.proto.virtual protobuf.virtual
  LINK_LIBS_SNP executor_registration.proto.virtual kv.proto.virtual
                status.proto.virtual stringops.proto.virtual protobuf.snp
>>>>>>> 84a18176
)

# Generate an ephemeral signing key
add_custom_command(
  OUTPUT ${CMAKE_CURRENT_BINARY_DIR}/signing_key.pem
  COMMAND openssl genrsa -out ${CMAKE_CURRENT_BINARY_DIR}/signing_key.pem -3
  3072
)
add_custom_target(
  external_executor_signing_key ALL
  DEPENDS ${CMAKE_CURRENT_BINARY_DIR}/signing_key.pem
)

sign_app_library(
  external_executor.enclave ${CMAKE_CURRENT_SOURCE_DIR}/oe_sign.conf
  ${CMAKE_CURRENT_BINARY_DIR}/signing_key.pem
)<|MERGE_RESOLUTION|>--- conflicted
+++ resolved
@@ -21,15 +21,10 @@
   executor_registration.proto.enclave kv.proto.enclave status.proto.enclave
   misc.proto.enclave protobuf.enclave
   LINK_LIBS_VIRTUAL
-<<<<<<< HEAD
   executor_registration.proto.virtual kv.proto.virtual status.proto.virtual
   misc.proto.virtual protobuf.virtual
-=======
-    executor_registration.proto.virtual kv.proto.virtual status.proto.virtual
-    stringops.proto.virtual protobuf.virtual
   LINK_LIBS_SNP executor_registration.proto.virtual kv.proto.virtual
-                status.proto.virtual stringops.proto.virtual protobuf.snp
->>>>>>> 84a18176
+  status.proto.virtual misc.proto.virtual protobuf.snp
 )
 
 # Generate an ephemeral signing key
