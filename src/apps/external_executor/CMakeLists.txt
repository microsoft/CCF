# Copyright (c) Microsoft Corporation. All rights reserved.
# Licensed under the Apache 2.0 License.

cmake_minimum_required(VERSION 3.16)

project(external_executor LANGUAGES C CXX)

set(CCF_PROJECT "ccf")

if(NOT TARGET ${CCF_PROJECT})
  find_package(${CCF_PROJECT} REQUIRED)
endif()

add_subdirectory(protobuf)

add_ccf_app(
  external_executor
  SRCS external_executor.cpp
  INCLUDE_DIRS "${CMAKE_CURRENT_BINARY_DIR}/protobuf"
<<<<<<< HEAD
  LINK_LIBS_ENCLAVE kv.enclave status.enclave protobuf.enclave stringops.enclave
=======
  LINK_LIBS_ENCLAVE executor_registration.enclave status.enclave
                    protobuf.enclave
  LINK_LIBS_VIRTUAL executor_registration.virtual status.virtual
                    protobuf.virtual
  LINK_LIBS_ENCLAVE kv.enclave status.enclave protobuf.enclave
>>>>>>> 17b9e243
  LINK_LIBS_VIRTUAL kv.virtual status.virtual protobuf.virtual
                    stringops.virtual
)

# Generate an ephemeral signing key
add_custom_command(
  OUTPUT ${CMAKE_CURRENT_BINARY_DIR}/signing_key.pem
  COMMAND openssl genrsa -out ${CMAKE_CURRENT_BINARY_DIR}/signing_key.pem -3
          3072
)
add_custom_target(
  external_executor_signing_key ALL
  DEPENDS ${CMAKE_CURRENT_BINARY_DIR}/signing_key.pem
)

sign_app_library(
  external_executor.enclave ${CMAKE_CURRENT_SOURCE_DIR}/oe_sign.conf
  ${CMAKE_CURRENT_BINARY_DIR}/signing_key.pem
)<|MERGE_RESOLUTION|>--- conflicted
+++ resolved
@@ -17,17 +17,10 @@
   external_executor
   SRCS external_executor.cpp
   INCLUDE_DIRS "${CMAKE_CURRENT_BINARY_DIR}/protobuf"
-<<<<<<< HEAD
-  LINK_LIBS_ENCLAVE kv.enclave status.enclave protobuf.enclave stringops.enclave
-=======
-  LINK_LIBS_ENCLAVE executor_registration.enclave status.enclave
-                    protobuf.enclave
-  LINK_LIBS_VIRTUAL executor_registration.virtual status.virtual
-                    protobuf.virtual
-  LINK_LIBS_ENCLAVE kv.enclave status.enclave protobuf.enclave
->>>>>>> 17b9e243
-  LINK_LIBS_VIRTUAL kv.virtual status.virtual protobuf.virtual
-                    stringops.virtual
+  LINK_LIBS_ENCLAVE executor_registration.enclave kv.enclave status.enclave
+                    protobuf.enclave stringops.enclave
+  LINK_LIBS_VIRTUAL executor_registration.virtual kv.virtual status.virtual
+                    protobuf.virtual stringops.virtual
 )
 
 # Generate an ephemeral signing key
