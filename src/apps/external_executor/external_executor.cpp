--- conflicted
+++ resolved
@@ -11,11 +11,8 @@
 #include "ccf/service/tables/nodes.h"
 #include "endpoints/grpc.h"
 #include "executor_code_id.h"
-<<<<<<< HEAD
+#include "executor_registration.pb.h"
 #include "http/http_builder.h"
-=======
-#include "executor_registration.pb.h"
->>>>>>> 17b9e243
 #include "kv.pb.h"
 #include "node/endpoint_context_impl.h"
 
@@ -26,16 +23,13 @@
 
 namespace externalexecutor
 {
-<<<<<<< HEAD
   // This uses std::string to match protobuf's storage of raw bytes entries, and
   // directly stores those raw bytes. Note that these strings may contain nulls
   // and other unprintable characters, so may not be trivially displayable.
   using Map = kv::RawCopySerialisedMap<std::string, std::string>;
-=======
-  using Map = kv::Map<std::string, std::string>;
+
   using ExecutorId = ccf::EntityId<ccf::NodeIdFormatter>;
   std::map<ExecutorId, ExecutorNodeInfo> ExecutorIDs;
->>>>>>> 17b9e243
 
   class EndpointRegistry : public ccf::UserEndpointRegistry
   {
