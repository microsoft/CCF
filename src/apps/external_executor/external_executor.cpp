// Copyright (c) Microsoft Corporation. All rights reserved.
// Licensed under the Apache 2.0 License.

#include "ccf/app_interface.h"
#include "ccf/common_auth_policies.h"
#include "ccf/crypto/verifier.h"
#include "ccf/entity_id.h"
#include "ccf/http_consts.h"
#include "ccf/http_responder.h"
#include "ccf/json_handler.h"
#include "ccf/kv/map.h"
#include "ccf/pal/locking.h"
#include "ccf/service/tables/nodes.h"
#include "ds/thread_messaging.h" // TODO: Private include
#include "endpoints/grpc/grpc.h"
#include "executor_auth_policy.h"
#include "executor_code_id.h"
#include "executor_registration.pb.h"
#include "http/http2_session.h"
#include "http/http_builder.h"
#include "kv.pb.h"
#include "misc.pb.h"
#include "node/endpoint_context_impl.h"
#include "node/rpc/rpc_context_impl.h"

#define FMT_HEADER_ONLY
#include <fmt/format.h>
#include <queue>
#include <string>

namespace std
{
  template <>
  struct std::hash<externalexecutor::protobuf::KVKey>
  {
    size_t operator()(
      externalexecutor::protobuf::KVKey const& kv) const noexcept
    {
      return std::hash<std::string>{}(kv.SerializeAsString());
    }
  };
}

static bool operator==(
  const externalexecutor::protobuf::KVKey& a,
  const externalexecutor::protobuf::KVKey& b)
{
  return a.SerializeAsString() == b.SerializeAsString();
}

namespace externalexecutor
{
  // This uses std::string to match protobuf's storage of raw bytes entries, and
  // directly stores those raw bytes. Note that these strings may contain nulls
  // and other unprintable characters, so may not be trivially displayable.
  using Map = kv::RawCopySerialisedMap<std::string, std::string>;

  using ExecutorId = ccf::EntityId<ccf::NodeIdFormatter>;
  std::map<ExecutorId, ExecutorNodeInfo> ExecutorIDs;

  class EndpointRegistry : public ccf::UserEndpointRegistry
  {
    struct PendingRequest
    {
      std::unique_ptr<kv::CommittableTx> tx = nullptr;
      externalexecutor::protobuf::RequestDescription request_description;
      std::shared_ptr<http::HTTPResponder> http_responder;
    };
    using PendingRequestPtr = std::shared_ptr<PendingRequest>;

    std::queue<PendingRequestPtr> pending_requests;

    const ccf::grpc::ErrorResponse out_of_order_error = ccf::grpc::make_error(
      GRPC_STATUS_FAILED_PRECONDITION,
      "Not managing an active transaction - this should be called after a "
      "successful call to StartTx and before EndTx");

    std::unordered_map<ExecutorId, PendingRequestPtr> active_requests;

    ExecutorId get_caller_executor_id(
      ccf::endpoints::CommandEndpointContext& ctx)
    {
      auto executor_ident = ctx.try_get_caller<ExecutorIdentity>();
      if (executor_ident == nullptr)
      {
        throw std::logic_error(
          "find_active_request() should only be called for successfully "
          "Executor-authenticated endpoints");
      }

      return executor_ident->executor_id;
    }

    PendingRequestPtr find_active_request(ExecutorId id)
    {
      auto it = active_requests.find(id);
      if (it != active_requests.end())
      {
        return it->second;
      }

      return nullptr;
    }

    void install_registry_service()
    {
      // create an endpoint to get executor code id
      auto get_executor_code =
        [](ccf::endpoints::ReadOnlyEndpointContext& ctx, nlohmann::json&&) {
          GetExecutorCode::Out out;

          auto executor_code_ids =
            ctx.tx.template ro<ExecutorCodeIDs>(EXECUTOR_CODE_IDS);
          executor_code_ids->foreach(
            [&out](const ccf::CodeDigest& cd, const ExecutorCodeInfo& info) {
              auto digest = ds::to_hex(cd.data);
              out.versions.push_back({digest, info.status, info.platform});
              return true;
            });

          return ccf::make_success(out);
        };

      make_read_only_endpoint(
        "/executor_code",
        HTTP_GET,
        ccf::json_read_only_adapter(get_executor_code),
        ccf::no_auth_required)
        .set_auto_schema<void, GetExecutorCode::Out>()
        .install();

      // create an endpoint to register the executor
      auto register_executor =
        [this](auto& ctx, externalexecutor::protobuf::NewExecutor&& payload)
        -> ccf::grpc::GrpcAdapterResponse<
          externalexecutor::protobuf::RegistrationResult> {
        // verify quote
        ccf::CodeDigest code_digest;
        ccf::QuoteVerificationResult verify_result = verify_executor_quote(
          ctx.tx, payload.attestation(), payload.cert(), code_digest);

        if (verify_result != ccf::QuoteVerificationResult::Verified)
        {
          const auto [code, message] = verification_error(verify_result);
          return ccf::grpc::make_error(code, message);
        }

        // generate and store executor id locally
        crypto::Pem executor_x509_cert(payload.cert());
        auto cert_der = crypto::cert_pem_to_der(executor_x509_cert);
        auto pubk_der = crypto::public_key_der_from_cert(cert_der);

        ExecutorId executor_id = ccf::compute_node_id_from_pubk_der(pubk_der);
        std::vector<externalexecutor::protobuf::NewExecutor::EndpointKey>
          supported_endpoints(
            payload.supported_endpoints().begin(),
            payload.supported_endpoints().end());

        ExecutorNodeInfo executor_info = {
          executor_x509_cert, payload.attestation(), supported_endpoints};

        executor_ids[executor_id] = executor_info;

        // Record the certs in the Executor certs map
        executor_certs[executor_id] = executor_x509_cert;

        externalexecutor::protobuf::RegistrationResult result;
        result.set_details("Executor registration is accepted.");
        result.set_executor_id(executor_id.value());

        return ccf::grpc::make_success(result);
      };

      make_endpoint(
        "/externalexecutor.protobuf.ExecutorRegistration/RegisterExecutor",
        HTTP_POST,
        ccf::grpc_adapter<
          externalexecutor::protobuf::NewExecutor,
          externalexecutor::protobuf::RegistrationResult>(register_executor),
        ccf::no_auth_required)
        .install();
    }

    struct AsyncMsg
    {
      ccf::grpc::DetachedStreamPtr<externalexecutor::protobuf::KVKeyValue>
        stream;
      size_t call_count = 0;

      AsyncMsg(
        const ccf::grpc::DetachedStreamPtr<
          externalexecutor::protobuf::KVKeyValue>& stream_,
        size_t call_count_ = 0) :
        stream(stream_),
        call_count(call_count_)
      {}
    };

    static void async_send_stream_data(
      const ccf::grpc::DetachedStreamPtr<
        externalexecutor::protobuf::KVKeyValue>& stream,
      size_t call_count = 0)
    {
      auto msg = std::make_unique<threading::Tmsg<AsyncMsg>>(
        [](std::unique_ptr<threading::Tmsg<AsyncMsg>> msg) {
          auto& call_count = msg->data.call_count;
          LOG_FAIL_FMT("Sending asynchronous streaming data: {}", call_count);
          call_count++;
          bool should_stop = call_count > 5;

          externalexecutor::protobuf::KVKeyValue kv;
          kv.set_key("my_key");
          kv.set_value(fmt::format("my_value: {}", should_stop));

          try
          {
            msg->data.stream->stream_msg(kv, should_stop);
          }
          catch (const std::exception& e)
          {
            LOG_FAIL_FMT("Stream closed under our feet: {}", e.what());
            return;
          }

          if (!should_stop)
          {
            async_send_stream_data(msg->data.stream, call_count);
          }
        },
        stream,
        call_count);

      threading::ThreadMessaging::thread_messaging.add_task_after(
        std::move(msg), std::chrono::milliseconds(500));
    }

    // Only used for streaming demo

    ccf::pal::Mutex subscribed_keys_mutex;
    std::unordered_map<
      std::string, // Concatenation of table:key
      ccf::grpc::DetachedStreamPtr<externalexecutor::protobuf::KVKeyValue>>
      subscribed_keys;

    void install_kv_service()
    {
      auto executor_auth_policy = std::make_shared<ExecutorAuthPolicy>();
      ccf::AuthnPolicies executor_only{executor_auth_policy};

      auto start = [this](
                     ccf::endpoints::CommandEndpointContext& ctx,
                     google::protobuf::Empty&& payload)
        -> ccf::grpc::GrpcAdapterResponse<
          externalexecutor::protobuf::OptionalRequestDescription> {
        const auto executor_id = get_caller_executor_id(ctx);
        const auto it = active_requests.find(executor_id);
        if (it != active_requests.end())
        {
          return ccf::grpc::make_error(
            GRPC_STATUS_FAILED_PRECONDITION,
            "Already managing an active transaction");
        }

        externalexecutor::protobuf::OptionalRequestDescription
          optional_request_description;

        if (!pending_requests.empty())
        {
          auto* request_description =
            optional_request_description.mutable_optional();
          auto pending_request = pending_requests.front();
          *request_description = pending_request->request_description;
          active_requests.emplace_hint(it, executor_id, pending_request);
          pending_requests.pop();
        }

        return ccf::grpc::make_success(optional_request_description);
      };
      make_endpoint(
        "/externalexecutor.protobuf.KV/StartTx",
        HTTP_POST,
        ccf::grpc_command_adapter<
          google::protobuf::Empty,
          externalexecutor::protobuf::OptionalRequestDescription>(start),
        executor_only)
        .set_forwarding_required(ccf::endpoints::ForwardingRequired::Never)
        .install();

      auto end = [this](
                   ccf::endpoints::EndpointContext& ctx,
                   externalexecutor::protobuf::ResponseDescription&& payload)
        -> ccf::grpc::GrpcAdapterResponse<google::protobuf::Empty> {
        const auto executor_id = get_caller_executor_id(ctx);
        const auto it = active_requests.find(executor_id);
        if (it == active_requests.end())
        {
          return out_of_order_error;
        }

        // Get claims from payload
        ccf::ClaimsDigest claims = ccf::empty_claims();
        const std::string& payload_digest = payload.claims_digest();
        if (!payload_digest.empty())
        {
          if (payload_digest.size() != ccf::ClaimsDigest::Digest::SIZE)
          {
            return ccf::grpc::make_error(
              GRPC_STATUS_INVALID_ARGUMENT,
              fmt::format(
                "claims_digest is not a valid Sha256 hash. Must be {} bytes. "
                "Received {} bytes.",
                ccf::ClaimsDigest::Digest::SIZE,
                payload_digest.size()));
          }
          claims.set(crypto::Sha256Hash::from_span(
            {(uint8_t*)payload_digest.data(),
             ccf::ClaimsDigest::Digest::SIZE}));
        }

        auto& active_request = it->second;
        kv::CommitResult result = active_request->tx->commit(claims);
        switch (result)
        {
          case kv::CommitResult::SUCCESS:
          {
            LOG_TRACE_FMT("Preparing to send final response to user");

            http::HeaderMap headers;
            for (int i = 0; i < payload.headers_size(); ++i)
            {
              const externalexecutor::protobuf::Header& header =
                payload.headers(i);
              headers[header.field()] = header.value();
            }

            auto tx_id = active_request->tx->get_txid();
            if (tx_id.has_value())
            {
              LOG_DEBUG_FMT("Applied tx at {}", tx_id->str());
              headers[http::headers::CCF_TX_ID] = tx_id->str();
            }

            http::HeaderMap trailers;

            const std::string& body_s = payload.body();
<<<<<<< HEAD
            active_request->http_responder->send_response(
              (http_status)payload.status_code(),
              std::move(headers),
              std::move(trailers),
              {body_s.begin(), body_s.end()});
=======
            try
            {
              active_request->http_responder->send_response(
                (http_status)payload.status_code(),
                std::move(headers),
                std::move(trailers),
                {(const uint8_t*)body_s.data(), body_s.size()});
            }
            catch (const std::exception& e)
            {
              LOG_FAIL_FMT(
                "Could not send response back to client: {}", e.what());
            }
>>>>>>> dee7702f
            break;
          }

          case kv::CommitResult::FAIL_CONFLICT:
          {
            LOG_FAIL_FMT("Tx failed due to conflict");
            break;
          }

          case kv::CommitResult::FAIL_NO_REPLICATE:
          {
            LOG_FAIL_FMT("Tx failed to replicate");
            break;
          }
        }

        active_requests.erase(it);

        return ccf::grpc::make_success();
      };

      make_endpoint(
        "/externalexecutor.protobuf.KV/EndTx",
        HTTP_POST,
        ccf::grpc_adapter<
          externalexecutor::protobuf::ResponseDescription,
          google::protobuf::Empty>(end),
        executor_only)
        .set_forwarding_required(ccf::endpoints::ForwardingRequired::Never)
        .install();

      auto put = [this](
                   ccf::endpoints::EndpointContext& ctx,
                   externalexecutor::protobuf::KVKeyValue&& payload)
        -> ccf::grpc::GrpcAdapterResponse<google::protobuf::Empty> {
        auto active_request = find_active_request(get_caller_executor_id(ctx));
        if (active_request == nullptr)
        {
          return out_of_order_error;
        }

        auto handle = active_request->tx->rw<Map>(payload.table());
        handle->put(payload.key(), payload.value());

        return ccf::grpc::make_success();
      };

      make_endpoint(
        "/externalexecutor.protobuf.KV/Put",
        HTTP_POST,
        ccf::grpc_adapter<
          externalexecutor::protobuf::KVKeyValue,
          google::protobuf::Empty>(put),
        executor_only)
        .set_forwarding_required(ccf::endpoints::ForwardingRequired::Never)
        .install();

      auto get = [this](
                   ccf::endpoints::ReadOnlyEndpointContext& ctx,
                   externalexecutor::protobuf::KVKey&& payload)
        -> ccf::grpc::GrpcAdapterResponse<
          externalexecutor::protobuf::OptionalKVValue> {
        auto active_request = find_active_request(get_caller_executor_id(ctx));
        if (active_request == nullptr)
        {
          return out_of_order_error;
        }

        auto handle = active_request->tx->ro<Map>(payload.table());
        auto result = handle->get(payload.key());

        externalexecutor::protobuf::OptionalKVValue response;
        if (result.has_value())
        {
          externalexecutor::protobuf::KVValue* response_value =
            response.mutable_optional();
          response_value->set_value(*result);
        }

        return ccf::grpc::make_success(response);
      };

      make_read_only_endpoint(
        "/externalexecutor.protobuf.KV/Get",
        HTTP_POST,
        ccf::grpc_read_only_adapter<
          externalexecutor::protobuf::KVKey,
          externalexecutor::protobuf::OptionalKVValue>(get),
        executor_only)
        .set_forwarding_required(ccf::endpoints::ForwardingRequired::Never)
        .install();

      auto has = [this](
                   ccf::endpoints::ReadOnlyEndpointContext& ctx,
                   externalexecutor::protobuf::KVKey&& payload)
        -> ccf::grpc::GrpcAdapterResponse<
          externalexecutor::protobuf::KVHasResult> {
        auto active_request = find_active_request(get_caller_executor_id(ctx));
        if (active_request == nullptr)
        {
          return out_of_order_error;
        }

        auto handle = active_request->tx->ro<Map>(payload.table());

        externalexecutor::protobuf::KVHasResult result;
        result.set_present(handle->has(payload.key()));

        return ccf::grpc::make_success(result);
      };

      make_read_only_endpoint(
        "/externalexecutor.protobuf.KV/Has",
        HTTP_POST,
        ccf::grpc_read_only_adapter<
          externalexecutor::protobuf::KVKey,
          externalexecutor::protobuf::KVHasResult>(has),
        executor_only)
        .set_forwarding_required(ccf::endpoints::ForwardingRequired::Never)
        .install();

      auto get_version = [this](
                           ccf::endpoints::ReadOnlyEndpointContext& ctx,
                           externalexecutor::protobuf::KVKey&& payload)
        -> ccf::grpc::GrpcAdapterResponse<
          externalexecutor::protobuf::OptionalKVVersion> {
        auto active_request = find_active_request(get_caller_executor_id(ctx));
        if (active_request == nullptr)
        {
          return out_of_order_error;
        }

        auto handle = active_request->tx->ro<Map>(payload.table());
        auto version = handle->get_version_of_previous_write(payload.key());

        externalexecutor::protobuf::OptionalKVVersion response;
        if (version.has_value())
        {
          externalexecutor::protobuf::KVVersion* response_version =
            response.mutable_optional();
          response_version->set_version(*version);
        }

        return ccf::grpc::make_success(response);
      };

      make_read_only_endpoint(
        "/externalexecutor.protobuf.KV/GetVersion",
        HTTP_POST,
        ccf::grpc_read_only_adapter<
          externalexecutor::protobuf::KVKey,
          externalexecutor::protobuf::OptionalKVVersion>(get_version),
        executor_only)
        .set_forwarding_required(ccf::endpoints::ForwardingRequired::Never)
        .install();

      auto get_all = [this](
                       ccf::endpoints::ReadOnlyEndpointContext& ctx,
                       externalexecutor::protobuf::KVTable&& payload)
        -> ccf::grpc::GrpcAdapterResponse<
          std::vector<externalexecutor::protobuf::KVKeyValue>> {
        auto active_request = find_active_request(get_caller_executor_id(ctx));
        if (active_request == nullptr)
        {
          return out_of_order_error;
        }

        auto handle = active_request->tx->ro<Map>(payload.table());
        std::vector<externalexecutor::protobuf::KVKeyValue> results;

        handle->foreach([&results](const auto& k, const auto& v) {
          externalexecutor::protobuf::KVKeyValue& result =
            results.emplace_back();
          result.set_key(k);
          result.set_value(v);

          return true;
        });

        return ccf::grpc::make_success(results);
      };

      make_read_only_endpoint(
        "/externalexecutor.protobuf.KV/GetAll",
        HTTP_POST,
        ccf::grpc_read_only_adapter<
          externalexecutor::protobuf::KVTable,
          std::vector<externalexecutor::protobuf::KVKeyValue>>(get_all),
        executor_only)
        .set_forwarding_required(ccf::endpoints::ForwardingRequired::Never)
        .install();

      auto kv_delete = [this](
                         ccf::endpoints::ReadOnlyEndpointContext& ctx,
                         externalexecutor::protobuf::KVKey&& payload)
        -> ccf::grpc::GrpcAdapterResponse<google::protobuf::Empty> {
        auto active_request = find_active_request(get_caller_executor_id(ctx));
        if (active_request == nullptr)
        {
          return out_of_order_error;
        }

        auto handle = active_request->tx->wo<Map>(payload.table());
        handle->remove(payload.key());

        return ccf::grpc::make_success();
      };

      make_read_only_endpoint(
        "/externalexecutor.protobuf.KV/Delete",
        HTTP_POST,
        ccf::grpc_read_only_adapter<
          externalexecutor::protobuf::KVKey,
          google::protobuf::Empty>(kv_delete),
        executor_only)
        .set_forwarding_required(ccf::endpoints::ForwardingRequired::Never)
        .install();

      auto kv_clear = [this](
                        ccf::endpoints::ReadOnlyEndpointContext& ctx,
                        externalexecutor::protobuf::KVTable&& payload)
        -> ccf::grpc::GrpcAdapterResponse<google::protobuf::Empty> {
        auto active_request = find_active_request(get_caller_executor_id(ctx));
        if (active_request == nullptr)
        {
          return out_of_order_error;
        }

        auto handle = active_request->tx->wo<Map>(payload.table());
        handle->clear();

        return ccf::grpc::make_success();
      };

      make_read_only_endpoint(
        "/externalexecutor.protobuf.KV/Clear",
        HTTP_POST,
        ccf::grpc_read_only_adapter<
          externalexecutor::protobuf::KVTable,
          google::protobuf::Empty>(kv_clear),
        executor_only)
        .set_forwarding_required(ccf::endpoints::ForwardingRequired::Never)
        .install();
    }

    void queue_request_for_external_execution(
      ccf::endpoints::EndpointContext& endpoint_ctx)
    {
      auto pending_request = std::make_shared<PendingRequest>();

      // Take ownership of underlying tx
      {
        ccf::EndpointContextImpl* ctx_impl =
          dynamic_cast<ccf::EndpointContextImpl*>(&endpoint_ctx);
        if (ctx_impl == nullptr)
        {
          throw std::logic_error("Unexpected context type");
        }

        pending_request->tx = std::move(ctx_impl->owned_tx);
      }

      // Construct RequestDescription from EndpointContext
      {
        externalexecutor::protobuf::RequestDescription& request_description =
          pending_request->request_description;
        request_description.set_method(
          endpoint_ctx.rpc_ctx->get_request_verb().c_str());
        request_description.set_uri(endpoint_ctx.rpc_ctx->get_request_path());
        request_description.set_query(
          endpoint_ctx.rpc_ctx->get_request_query());
        for (const auto& [k, v] : endpoint_ctx.rpc_ctx->get_request_headers())
        {
          externalexecutor::protobuf::Header* header =
            request_description.add_headers();
          header->set_field(k);
          header->set_value(v);
        }
        const auto& body = endpoint_ctx.rpc_ctx->get_request_body();
        request_description.set_body(body.data(), body.size());
      }

      // Lookup originating session and store handle for responding later
      {
        auto http_responder = endpoint_ctx.rpc_ctx->get_responder();
        if (http_responder == nullptr)
        {
          throw std::logic_error(
            "Found no responder for current session/stream");
        }

        pending_request->http_responder = http_responder;
      }

      // Mark response as pending
      {
        auto rpc_ctx_impl =
          dynamic_cast<ccf::RpcContextImpl*>(endpoint_ctx.rpc_ctx.get());
        if (rpc_ctx_impl == nullptr)
        {
          throw std::logic_error("Unexpected type for RpcContext");
        }

        rpc_ctx_impl->response_is_pending = true;
      }

      pending_requests.push(pending_request);
    }

    struct ExternallyExecutedEndpoint
      : public ccf::endpoints::EndpointDefinition
    {};

  public:
    EndpointRegistry(ccfapp::AbstractNodeContext& context) :
      ccf::UserEndpointRegistry(context)
    {
      install_registry_service();

      install_kv_service();

      // TODO: Meeting here
      auto run_string_ops = [this](
                              ccf::endpoints::CommandEndpointContext& ctx,
                              std::vector<temp::OpIn>&& payload,
                              ccf::grpc::StreamPtr<temp::OpOut>&& out_stream) {
        for (temp::OpIn& op : payload)
        {
          temp::OpOut result;
          switch (op.op_case())
          {
            case (temp::OpIn::OpCase::kEcho):
            {
              LOG_INFO_FMT("Got kEcho");
              auto* echo_op = op.mutable_echo();
              auto* echoed = result.mutable_echoed();
              echoed->set_allocated_body(echo_op->release_body());
              break;
            }

            case (temp::OpIn::OpCase::kReverse):
            {
              LOG_INFO_FMT("Got kReverse");
              auto* reverse_op = op.mutable_reverse();
              std::string* s = reverse_op->release_body();
              std::reverse(s->begin(), s->end());
              auto* reversed = result.mutable_reversed();
              reversed->set_allocated_body(s);
              break;
            }

            case (temp::OpIn::OpCase::kTruncate):
            {
              LOG_INFO_FMT("Got kTruncate");
              auto* truncate_op = op.mutable_truncate();
              std::string* s = truncate_op->release_body();
              *s = s->substr(
                truncate_op->start(),
                truncate_op->end() - truncate_op->start());
              auto* truncated = result.mutable_truncated();
              truncated->set_allocated_body(s);
              break;
            }

            case (temp::OpIn::OpCase::OP_NOT_SET):
            {
              LOG_INFO_FMT("Got OP_NOT_SET");
              // oneof may always be null. If the input OpIn was null, then
              // the resulting OpOut is also null
              break;
            }
          }

          out_stream->stream_msg(result);
        }

        return ccf::grpc::make_success();
      };

      make_command_endpoint(
        "/temp.Test/RunOps",
        HTTP_POST,
        ccf::grpc_command_unary_stream_adapter<
          std::vector<temp::OpIn>,
          temp::OpOut>(run_string_ops),
        ccf::no_auth_required)
        .install();

      auto sub =
        [this](
          ccf::endpoints::CommandEndpointContext& ctx,
          externalexecutor::protobuf::KVKey&& payload,
          ccf::grpc::StreamPtr<externalexecutor::protobuf::KVKeyValue>&&
            out_stream) {
          externalexecutor::protobuf::KVKey key;
          key.set_table(payload.table());
          key.set_key(payload.key());

          std::unique_lock<ccf::pal::Mutex> guard(subscribed_keys_mutex);

          subscribed_keys.emplace(std::make_pair(
            key.SerializeAsString(),
            ccf::grpc::detach_stream(std::move(out_stream))));
          LOG_INFO_FMT(
            "Subscribed to updates for key {}", key.SerializeAsString());

          return ccf::grpc::make_success();
        };
      make_endpoint(
        "/temp.Test/Sub",
        HTTP_POST,
        ccf::grpc_command_unary_stream_adapter<
          externalexecutor::protobuf::KVKey,
          externalexecutor::protobuf::KVKeyValue>(sub),
        {ccf::no_auth_required})
        .install();

      auto pub = [this](
                   ccf::endpoints::EndpointContext& ctx,
                   externalexecutor::protobuf::KVKeyValue&& payload)
        -> ccf::grpc::GrpcAdapterResponse<google::protobuf::Empty> {
        LOG_FAIL_FMT("Publish: {}:{}", payload.table(), payload.key());

        externalexecutor::protobuf::KVKey key;
        key.set_table(payload.table());
        key.set_key(payload.key());

        std::unique_lock<ccf::pal::Mutex> guard(subscribed_keys_mutex);

        auto search = subscribed_keys.find(key.SerializeAsString());
        if (search != subscribed_keys.end())
        {
          try
          {
            LOG_INFO_FMT(
              "Publishing update for {}:{}", payload.table(), payload.key());
            search->second->stream_msg(payload);
          }
          catch (const std::exception& e)
          {
            // Manual cleanup of closed streams. We should have a close
            // callback for detached streams to cleanup resources when
            // required instead
            LOG_FAIL_FMT("Manual cleanup: {}", e.what());
            subscribed_keys.erase(search);
          }
        }
        else
        {
          return ccf::grpc::make_error(
            GRPC_STATUS_NOT_FOUND,
            fmt::format(
              "Updates for key {} in table {} has no subscriber",
              payload.key(),
              payload.table()));
        }

        return ccf::grpc::make_success();
      };

      make_endpoint(
        "/temp.Test/Pub",
        HTTP_POST,
        ccf::grpc_adapter<
          externalexecutor::protobuf::KVKeyValue,
          google::protobuf::Empty>(pub),
        ccf::no_auth_required)
        .set_forwarding_required(ccf::endpoints::ForwardingRequired::Never)
        .install();

      auto stream =
        [this](
          ccf::endpoints::CommandEndpointContext& ctx,
          google::protobuf::Empty&& payload,
          ccf::grpc::StreamPtr<externalexecutor::protobuf::KVKeyValue>&&
            out_stream) {
          async_send_stream_data(
            ccf::grpc::detach_stream(std::move(out_stream)));

          return ccf::grpc::make_success();
        };

      make_endpoint(
        "/temp.Test/Stream",
        HTTP_POST,
        ccf::grpc_command_unary_stream_adapter<
          google::protobuf::Empty,
          externalexecutor::protobuf::KVKeyValue>(stream),
        {ccf::no_auth_required})
        .install();

      /**
      * Meeting notes:
      *
      *  - Not external APIs (only for us), including all of gRPC
      *    - Separate namespace, research, hazmat but not experimental (for
      other APIs too, e.g. get_globally_committed) vs. internal (used by us,
      and we'll probably keep forever)
      *
      *
      *  - Classic vs. detached stream
      *    - Detached can be closed, copied over and has close_callback
      *
      *  - Auth:
      *
      *  - Wrappers:
      *    - auto server_stream = [this](
                     ccf::endpoints::EndpointContext& ctx,
                     google::protobuf::Empty&& payload,
                     ccf::grpc::OutStream<KVKeyValue>&& out_stream)

           - auto client_stream = [this](
                     ccf::endpoints::EndpointContext& ctx,
                     ccf::grpc::InStream<KVKeyValue>&& in_stream,
                     google::protobuf::Empty&& payload) {
                       auto msg = is_stream->read();

                       // TODO: Do we get a new kv::Tx for each incoming
      message? probably not with this programming model
                     }

           - auto bidi_stream = [this](
                     ccf::endpoints::EndpointContext& ctx,
                     ccf::grpc::InStream<KVKeyValue>&& in_stream,
                     ccf::grpc::OutStream<KVKeyValue>&& out_stream)
      *
      */
    }

    ccf::endpoints::EndpointDefinitionPtr find_endpoint(
      kv::Tx& tx, ccf::RpcContext& rpc_ctx) override
    {
      auto real_endpoint =
        ccf::endpoints::EndpointRegistry::find_endpoint(tx, rpc_ctx);
      if (real_endpoint)
      {
        return real_endpoint;
      }

      return std::make_shared<ExternallyExecutedEndpoint>();
    }

    void execute_endpoint(
      ccf::endpoints::EndpointDefinitionPtr e,
      ccf::endpoints::EndpointContext& endpoint_ctx) override
    {
      auto endpoint = dynamic_cast<const ExternallyExecutedEndpoint*>(e.get());
      if (endpoint != nullptr)
      {
        queue_request_for_external_execution(endpoint_ctx);
        return;
      }

      ccf::endpoints::EndpointRegistry::execute_endpoint(e, endpoint_ctx);
    }

    void execute_endpoint_locally_committed(
      ccf::endpoints::EndpointDefinitionPtr e,
      ccf::endpoints::CommandEndpointContext& endpoint_ctx,
      const ccf::TxID& tx_id) override
    {
      auto endpoint = dynamic_cast<const ExternallyExecutedEndpoint*>(e.get());
      if (endpoint != nullptr)
      {
        execute_request_locally_committed(e, endpoint_ctx, tx_id);
        return;
      }

      ccf::endpoints::EndpointRegistry::execute_endpoint_locally_committed(
        e, endpoint_ctx, tx_id);
    }

    void execute_request_locally_committed(
      ccf::endpoints::EndpointDefinitionPtr e,
      ccf::endpoints::CommandEndpointContext& endpoint_ctx,
      const ccf::TxID& tx_id)
    {
      ccf::endpoints::default_locally_committed_func(endpoint_ctx, tx_id);
    }
  };
} // namespace externalexecutor

namespace ccfapp
{
  std::unique_ptr<ccf::endpoints::EndpointRegistry> make_user_endpoints(
    ccfapp::AbstractNodeContext& context)
  {
    return std::make_unique<externalexecutor::EndpointRegistry>(context);
  }
} // namespace ccfapp<|MERGE_RESOLUTION|>--- conflicted
+++ resolved
@@ -343,27 +343,19 @@
             http::HeaderMap trailers;
 
             const std::string& body_s = payload.body();
-<<<<<<< HEAD
-            active_request->http_responder->send_response(
-              (http_status)payload.status_code(),
-              std::move(headers),
-              std::move(trailers),
-              {body_s.begin(), body_s.end()});
-=======
             try
             {
               active_request->http_responder->send_response(
                 (http_status)payload.status_code(),
                 std::move(headers),
                 std::move(trailers),
-                {(const uint8_t*)body_s.data(), body_s.size()});
+                {body_s.begin(), body_s.end()});
             }
             catch (const std::exception& e)
             {
               LOG_FAIL_FMT(
                 "Could not send response back to client: {}", e.what());
             }
->>>>>>> dee7702f
             break;
           }
 
