--- conflicted
+++ resolved
@@ -712,7 +712,6 @@
                    ccf::grpc::StreamPtr<temp::SubResult>&& out_stream) {
         std::unique_lock<ccf::pal::Mutex> guard(subscribed_events_lock);
 
-<<<<<<< HEAD
         auto it = subscribed_events.find(payload.name());
         if (it != subscribed_events.end())
         {
@@ -732,29 +731,22 @@
           temp::SubResult result;
           result.mutable_started();
           out_stream->stream_msg(result);
-=======
-        subscribed_events.emplace(std::make_pair(
-          payload.SerializeAsString(),
-          ccf::grpc::detach_stream(
-            std::move(out_stream), [this, event = payload]() {
-              std::unique_lock<ccf::pal::Mutex> guard(subscribed_events_lock);
-
-              auto search = subscribed_events.find(event.SerializeAsString());
-              if (search != subscribed_events.end())
-              {
-                LOG_INFO_FMT(
-                  "Successfully cleaned up event: {}",
-                  event.SerializeAsString());
-                subscribed_events.erase(search);
-              }
-            })));
-        LOG_INFO_FMT("Subscribed to event {}", payload.SerializeAsString());
->>>>>>> a6149af5
 
           subscribed_events.emplace_hint(
             it,
             payload.name(),
-            ccf::grpc::detach_stream(ctx.rpc_ctx, std::move(out_stream)));
+            ccf::grpc::detach_stream(
+              ctx.rpc_ctx, std::move(out_stream), [this, event = payload]() {
+                // TODO: Examine this lambda
+                std::unique_lock<ccf::pal::Mutex> guard(subscribed_events_lock);
+
+                auto search = subscribed_events.find(event.name);
+                if (search != subscribed_events.end())
+                {
+                  LOG_INFO_FMT("Successfully cleaned up event: {}", event.name);
+                  subscribed_events.erase(search);
+                }
+              }));
           LOG_INFO_FMT("Subscribed to event {}", payload.name());
         }
       };
