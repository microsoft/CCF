--- conflicted
+++ resolved
@@ -323,23 +323,11 @@
             http::HeaderMap trailers;
 
             const std::string& body_s = payload.body();
-<<<<<<< HEAD
-            try
-            {
-              active_request->http_responder->send_response(
-                (http_status)payload.status_code(),
-                std::move(headers),
-                std::move(trailers),
-                {body_s.begin(), body_s.end()});
-            }
-            catch (const std::exception& e)
-=======
             if (!active_request->http_responder->send_response(
                   (http_status)payload.status_code(),
                   std::move(headers),
                   std::move(trailers),
-                  {(const uint8_t*)body_s.data(), body_s.size()}))
->>>>>>> d4000608
+                  {body_s.begin(), body_s.end()}))
             {
               LOG_FAIL_FMT("Could not send response back to client");
             }
