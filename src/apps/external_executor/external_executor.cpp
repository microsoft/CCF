--- conflicted
+++ resolved
@@ -35,15 +35,13 @@
 
   class EndpointRegistry : public ccf::UserEndpointRegistry
   {
-<<<<<<< HEAD
-    std::shared_ptr<ccf::AbstractRPCResponder> rpc_responder = nullptr;
-=======
     // Note: As a temporary solution for testing, this app stores a single Tx,
     // stolen from a StartTx RPC rather than a real client request
     std::unique_ptr<kv::CommittableTx> active_tx = nullptr;
 
     std::queue<ccf::RequestDescription> pending_requests;
->>>>>>> bcc5fe61
+
+    std::shared_ptr<ccf::AbstractRPCResponder> rpc_responder = nullptr;
 
     void install_registry_service()
     {
