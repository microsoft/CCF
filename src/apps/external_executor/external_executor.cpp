--- conflicted
+++ resolved
@@ -428,13 +428,10 @@
                        externalexecutor::protobuf::KVTable&& payload)
         -> ccf::grpc::GrpcAdapterResponse<
           std::vector<externalexecutor::protobuf::KVKeyValue>> {
-        // TODO: Rebase
-        if (!active_request.has_value())
-        {
-          return ccf::grpc::make_error(
-            GRPC_STATUS_FAILED_PRECONDITION,
-            "Not managing an active transaction - this should be called "
-            "after a successful call to StartTx and before EndTx");
+        auto active_request = find_active_request(get_caller_executor_id(ctx));
+        if (active_request == nullptr)
+        {
+          return out_of_order_error;
         }
 
         auto handle = active_request->tx->ro<Map>(payload.table());
@@ -458,7 +455,8 @@
         ccf::grpc_read_only_adapter<
           externalexecutor::protobuf::KVTable,
           std::vector<externalexecutor::protobuf::KVKeyValue>>(get_all),
-        {executor_auth_policy})
+        executor_only)
+        .set_forwarding_required(ccf::endpoints::ForwardingRequired::Never)
         .install();
 
       auto kv_delete = [this](
@@ -491,13 +489,10 @@
                         ccf::endpoints::ReadOnlyEndpointContext& ctx,
                         externalexecutor::protobuf::KVTable&& payload)
         -> ccf::grpc::GrpcAdapterResponse<google::protobuf::Empty> {
-        // TODO: Rebase on parallel executors
-        if (!active_request.has_value())
-        {
-          return ccf::grpc::make_error(
-            GRPC_STATUS_FAILED_PRECONDITION,
-            "Not managing an active transaction - this should be called "
-            "after a successful call to StartTx and before EndTx");
+        auto active_request = find_active_request(get_caller_executor_id(ctx));
+        if (active_request == nullptr)
+        {
+          return out_of_order_error;
         }
 
         auto handle = active_request->tx->wo<Map>(payload.table());
@@ -511,14 +506,9 @@
         HTTP_POST,
         ccf::grpc_read_only_adapter<
           externalexecutor::protobuf::KVTable,
-<<<<<<< HEAD
           google::protobuf::Empty>(kv_clear),
-        {executor_auth_policy})
-=======
-          externalexecutor::protobuf::KVValue>(get_all),
-        executor_only)
-        .set_forwarding_required(ccf::endpoints::ForwardingRequired::Never)
->>>>>>> 08533f7e
+        executor_only)
+        .set_forwarding_required(ccf::endpoints::ForwardingRequired::Never)
         .install();
     }
 
