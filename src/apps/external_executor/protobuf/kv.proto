--- conflicted
+++ resolved
@@ -38,16 +38,12 @@
   // Remove a single key-value pair
   rpc Delete(KVKey) returns (google.protobuf.Empty) {}
 
-<<<<<<< HEAD
-  rpc GetAll(KVTable) returns (stream KVKeyValue) {}
+  // Remove all key-value pairs in a table
+  rpc Clear(KVTable) returns (google.protobuf.Empty) {}
 
   rpc Stream(google.protobuf.Empty) returns (stream KVKeyValue) {}
 
   rpc StreamInside(google.protobuf.Empty) returns (stream KVKeyValue) {}
-=======
-  // Remove all key-value pairs in a table
-  rpc Clear(KVTable) returns (google.protobuf.Empty) {}
->>>>>>> c779a93a
 }
 
 message Header
