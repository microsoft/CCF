syntax = "proto3";

import "google/protobuf/empty.proto";

package ccf;

option optimize_for = LITE_RUNTIME;

// Service exposed by a CCF node for executors to interact with KV state.
// Communication with this service must be over TLS, authorising as a client
// cert that has previously been accepted by the ExecutorRegistration service.
service KV
{
<<<<<<< HEAD
    // Indicate to node that this executor is ready for a new request.
    // Returns description of a client request, to be executed.
    rpc StartTx(google.protobuf.Empty) returns (stream RequestDescription)
    {
    }

    // Indicate that this executor has completed execution of the previous Tx.
    // Contains description of response which should be forwarded to user.
    rpc EndTx(ResponseDescription) returns (google.protobuf.Empty)
    {
    }

    // Read a single key
    rpc Get(KVKey) returns (KVValue)
    {
    }

    // Test a single key
    rpc Has(KVKey) returns (KVHasResult)
    {
    }

    // Read version of a single key
    rpc GetVersion(KVKey) returns (KVVersion)
    {
    }

    // Write a single key-value pair
    rpc Put(KVKeyValue) returns (google.protobuf.Empty)
    {
    }

    // Remove a single key-value pair
    rpc Delete(KVKey) returns (google.protobuf.Empty)
    {
    }

    rpc GetAll(KVTable) returns (stream KVKeyValue)
    {
    }
=======
  // Indicate to node that this executor is ready for a new request.
  // Returns description of a client request, to be executed.
  rpc StartTx(google.protobuf.Empty) returns (stream RequestDescription) {}

  // Indicate that this executor has completed execution of the previous Tx.
  // Contains description of response which should be forwarded to user.
  rpc EndTx(ResponseDescription) returns (google.protobuf.Empty) {}

  // Read a single key
  rpc Get(KVKey) returns (KVValue) {}

  // Test a single key
  rpc Has(KVKey) returns (KVHasResult) {}

  // Read version of a single key
  rpc GetVersion(KVKey) returns (KVVersion) {}

  // Write a single key-value pair
  rpc Put(KVKeyValue) returns (google.protobuf.Empty) {}

  // Remove a single key-value pair
  rpc Delete(KVKey) returns (google.protobuf.Empty) {}

  rpc GetAll(KVTable) returns (stream KVKeyValue) {}
>>>>>>> ccda2a6c
}

message Header
{
    string field = 1;
    string value = 2;
}

message RequestDescription
{
    string method = 1;
    string uri = 2;
    repeated Header headers = 3;
    bytes body = 4;
}

<<<<<<< HEAD
message KVTable
{
    string table = 1;
}
=======
message KVTable { string table = 1; }
>>>>>>> ccda2a6c

message KVKey
{
    string table = 1;
    bytes key = 2;
}

message KVKeyValue
{
    string table = 1;
    bytes key = 2;
    bytes value = 3;
}

<<<<<<< HEAD
message KVValue
{
    bytes value = 1;
}

message KVHasResult
{
    bool present = 1;
}

message KVVersion
{
    uint64 version = 1;
}
=======
message KVValue { bytes value = 1; }

message KVHasResult { bool present = 1; }

message KVVersion { uint64 version = 1; }
>>>>>>> ccda2a6c

message ResponseDescription
{
    uint32 status_code = 1;
    repeated Header headers = 2;
    bytes body = 3;
}<|MERGE_RESOLUTION|>--- conflicted
+++ resolved
@@ -11,48 +11,6 @@
 // cert that has previously been accepted by the ExecutorRegistration service.
 service KV
 {
-<<<<<<< HEAD
-    // Indicate to node that this executor is ready for a new request.
-    // Returns description of a client request, to be executed.
-    rpc StartTx(google.protobuf.Empty) returns (stream RequestDescription)
-    {
-    }
-
-    // Indicate that this executor has completed execution of the previous Tx.
-    // Contains description of response which should be forwarded to user.
-    rpc EndTx(ResponseDescription) returns (google.protobuf.Empty)
-    {
-    }
-
-    // Read a single key
-    rpc Get(KVKey) returns (KVValue)
-    {
-    }
-
-    // Test a single key
-    rpc Has(KVKey) returns (KVHasResult)
-    {
-    }
-
-    // Read version of a single key
-    rpc GetVersion(KVKey) returns (KVVersion)
-    {
-    }
-
-    // Write a single key-value pair
-    rpc Put(KVKeyValue) returns (google.protobuf.Empty)
-    {
-    }
-
-    // Remove a single key-value pair
-    rpc Delete(KVKey) returns (google.protobuf.Empty)
-    {
-    }
-
-    rpc GetAll(KVTable) returns (stream KVKeyValue)
-    {
-    }
-=======
   // Indicate to node that this executor is ready for a new request.
   // Returns description of a client request, to be executed.
   rpc StartTx(google.protobuf.Empty) returns (stream RequestDescription) {}
@@ -77,71 +35,46 @@
   rpc Delete(KVKey) returns (google.protobuf.Empty) {}
 
   rpc GetAll(KVTable) returns (stream KVKeyValue) {}
->>>>>>> ccda2a6c
 }
 
 message Header
 {
-    string field = 1;
-    string value = 2;
+  string field = 1;
+  string value = 2;
 }
 
 message RequestDescription
 {
-    string method = 1;
-    string uri = 2;
-    repeated Header headers = 3;
-    bytes body = 4;
+  string method = 1;
+  string uri = 2;
+  repeated Header headers = 3;
+  bytes body = 4;
 }
 
-<<<<<<< HEAD
-message KVTable
-{
-    string table = 1;
-}
-=======
 message KVTable { string table = 1; }
->>>>>>> ccda2a6c
 
 message KVKey
 {
-    string table = 1;
-    bytes key = 2;
+  string table = 1;
+  bytes key = 2;
 }
 
 message KVKeyValue
 {
-    string table = 1;
-    bytes key = 2;
-    bytes value = 3;
+  string table = 1;
+  bytes key = 2;
+  bytes value = 3;
 }
 
-<<<<<<< HEAD
-message KVValue
-{
-    bytes value = 1;
-}
-
-message KVHasResult
-{
-    bool present = 1;
-}
-
-message KVVersion
-{
-    uint64 version = 1;
-}
-=======
 message KVValue { bytes value = 1; }
 
 message KVHasResult { bool present = 1; }
 
 message KVVersion { uint64 version = 1; }
->>>>>>> ccda2a6c
 
 message ResponseDescription
 {
-    uint32 status_code = 1;
-    repeated Header headers = 2;
-    bytes body = 3;
+  uint32 status_code = 1;
+  repeated Header headers = 2;
+  bytes body = 3;
 }