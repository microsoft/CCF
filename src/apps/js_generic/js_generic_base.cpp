// Copyright (c) Microsoft Corporation. All rights reserved.
// Licensed under the Apache 2.0 License.
#include "ccf/app_interface.h"
#include "ccf/crypto/key_wrap.h"
#include "ccf/crypto/rsa_key_pair.h"
#include "ccf/historical_queries_adapter.h"
#include "ccf/node/host_processes_interface.h"
#include "ccf/version.h"
#include "enclave/enclave_time.h"
#include "js/interpreter_cache_interface.h"
#include "js/wrap.h"
#include "kv/untyped_map.h"
#include "named_auth_policies.h"
#include "node/rpc/rpc_context_impl.h"
#include "service/tables/endpoints.h"

#include <memory>
#include <quickjs/quickjs-exports.h>
#include <quickjs/quickjs.h>
#include <stdexcept>
#include <vector>

namespace ccfapp
{
  using namespace std;
  using namespace kv;
  using namespace ccf;

  class JSHandlers : public UserEndpointRegistry
  {
  private:
    ccfapp::AbstractNodeContext& context;
    std::shared_ptr<ccf::js::AbstractInterpreterCache> interpreter_cache =
      nullptr;

    js::JSWrappedValue create_caller_obj(
      ccf::endpoints::EndpointContext& endpoint_ctx, js::Context& ctx)
    {
      if (endpoint_ctx.caller == nullptr)
      {
        return ctx.null();
      }

      auto caller = ctx.new_obj();

      if (auto jwt_ident = endpoint_ctx.try_get_caller<ccf::JwtAuthnIdentity>())
      {
        caller.set(
          "policy", ctx.new_string(get_policy_name_from_ident(jwt_ident)));

        auto jwt = ctx.new_obj();
        jwt.set(
          "keyIssuer",
          ctx.new_string_len(
            jwt_ident->key_issuer.data(), jwt_ident->key_issuer.size()));
        jwt.set("header", ctx.parse_json(jwt_ident->header));
        jwt.set("payload", ctx.parse_json(jwt_ident->payload));
        caller.set("jwt", std::move(jwt));

        return caller;
      }
      else if (
        auto empty_ident =
          endpoint_ctx.try_get_caller<ccf::EmptyAuthnIdentity>())
      {
        caller.set(
          "policy", ctx.new_string(get_policy_name_from_ident(empty_ident)));
        return caller;
      }

      char const* policy_name = nullptr;
      std::string id;
      bool is_member = false;

      if (
        auto user_cert_ident =
          endpoint_ctx.try_get_caller<ccf::UserCertAuthnIdentity>())
      {
        policy_name = get_policy_name_from_ident(user_cert_ident);
        id = user_cert_ident->user_id;
        is_member = false;
      }
      else if (
        auto member_cert_ident =
          endpoint_ctx.try_get_caller<ccf::MemberCertAuthnIdentity>())
      {
        policy_name = get_policy_name_from_ident(member_cert_ident);
        id = member_cert_ident->member_id;
        is_member = true;
      }
      else if (
        auto user_cose_ident =
          endpoint_ctx.try_get_caller<ccf::UserCOSESign1AuthnIdentity>())
      {
        policy_name = get_policy_name_from_ident(user_cose_ident);
        id = user_cose_ident->user_id;
        is_member = false;

        auto cose = ctx.new_obj();
        cose.set(
          "content",
          ctx.new_array_buffer_copy(
            user_cose_ident->content.data(), user_cose_ident->content.size()));
        caller.set("cose", std::move(cose));
      }

      if (policy_name == nullptr)
      {
        throw std::logic_error("Unable to convert caller info to JS object");
      }

      // Retrieve user/member data from authenticated caller id
      nlohmann::json data = nullptr;
      ccf::ApiResult result = ccf::ApiResult::OK;

      if (is_member)
      {
        result = get_member_data_v1(endpoint_ctx.tx, id, data);
      }
      else
      {
        result = get_user_data_v1(endpoint_ctx.tx, id, data);
      }

      if (result == ccf::ApiResult::InternalError)
      {
        throw std::logic_error(
          fmt::format("Failed to get data for caller {}", id));
      }

      crypto::Pem cert;
      if (is_member)
      {
        result = get_member_cert_v1(endpoint_ctx.tx, id, cert);
      }
      else
      {
        result = get_user_cert_v1(endpoint_ctx.tx, id, cert);
      }

      if (result == ccf::ApiResult::InternalError)
      {
        throw std::logic_error(
          fmt::format("Failed to get certificate for caller {}", id));
      }

      caller.set("policy", ctx.new_string(policy_name));
      caller.set("id", ctx.new_string_len(id.data(), id.size()));
      caller.set("data", ctx.parse_json(data));
      caller.set("cert", ctx.new_string_len(cert.str().data(), cert.size()));

      return caller;
    }

    js::JSWrappedValue create_request_obj(
      const ccf::js::JSDynamicEndpoint* endpoint,
      ccf::endpoints::EndpointContext& endpoint_ctx,
      js::Context& ctx)
    {
      auto request = ctx.new_obj();

      const auto& r_headers = endpoint_ctx.rpc_ctx->get_request_headers();
      auto headers = ctx.new_obj();
      for (auto& [header_name, header_value] : r_headers)
      {
        headers.set(
          header_name,
          ctx.new_string_len(header_value.c_str(), header_value.size()));
      }
      request.set("headers", std::move(headers));

      const auto& request_query = endpoint_ctx.rpc_ctx->get_request_query();
      auto query_str =
        ctx.new_string_len(request_query.c_str(), request_query.size());
      request.set("query", std::move(query_str));

      const auto& request_path = endpoint_ctx.rpc_ctx->get_request_path();
      auto path_str =
        ctx.new_string_len(request_path.c_str(), request_path.size());
      request.set("path", std::move(path_str));

      const auto& request_method = endpoint_ctx.rpc_ctx->get_request_verb();
      auto method_str = ctx.new_string(request_method.c_str());
      request.set("method", std::move(method_str));

      const auto host_it = r_headers.find(http::headers::HOST);
      if (host_it != r_headers.end())
      {
        const auto& request_hostname = host_it->second;
        auto hostname_str =
          ctx.new_string_len(request_hostname.c_str(), request_hostname.size());
        request.set("hostname", std::move(hostname_str));
      }
      else
      {
        request.set_null("hostname");
      }

      const auto request_route = endpoint->full_uri_path;
      auto route_str =
        ctx.new_string_len(request_route.c_str(), request_route.size());
      request.set("route", std::move(route_str));

      auto request_url = request_path;
      if (!request_query.empty())
      {
        request_url = fmt::format("{}?{}", request_url, request_query);
      }
      auto url_str =
        ctx.new_string_len(request_url.c_str(), request_url.size());
      request.set("url", std::move(url_str));

      auto params = ctx.new_obj();
      for (auto& [param_name, param_value] :
           endpoint_ctx.rpc_ctx->get_request_path_params())
      {
        params.set(
          param_name,
          ctx.new_string_len(param_value.c_str(), param_value.size()));
      }
      request.set("params", std::move(params));

      auto body_ = ctx.new_obj_class(js::body_class_id);
<<<<<<< HEAD
      ctx.globals.current_request_body =
        &endpoint_ctx.rpc_ctx->get_request_body();
      request.set("body", body_);
=======
      JS_SetOpaque(body_, (void*)&request_body);
      request.set("body", std::move(body_));
>>>>>>> f5b40fe9

      request.set("caller", create_caller_obj(endpoint_ctx, ctx));

      return request;
    }

    void invalidate_request_obj_body(js::Context& ctx)
    {
      ctx.globals.current_request_body = nullptr;
    }

    void execute_request(
      const ccf::js::JSDynamicEndpoint* endpoint,
      ccf::endpoints::EndpointContext& endpoint_ctx)
    {
      if (endpoint->properties.mode == ccf::endpoints::Mode::Historical)
      {
        auto is_tx_committed =
          [this](ccf::View view, ccf::SeqNo seqno, std::string& error_reason) {
            return ccf::historical::is_tx_committed_v2(
              consensus, view, seqno, error_reason);
          };

        ccf::historical::adapter_v3(
          [this, endpoint](
            ccf::endpoints::EndpointContext& endpoint_ctx,
            ccf::historical::StatePtr state) {
            auto add_historical_globals = [&](js::Context& ctx) {
              auto ccf = ctx.get_global_property("ccf");
              auto val = ccf::js::create_historical_state_object(ctx, state);
              JS_SetPropertyStr(ctx, ccf, "historicalState", val);
            };
            do_execute_request(endpoint, endpoint_ctx, add_historical_globals);
          },
          context,
          is_tx_committed)(endpoint_ctx);
      }
      else
      {
        do_execute_request(endpoint, endpoint_ctx);
      }
    }

    using PreExecutionHook = std::function<void(js::Context&)>;

    void do_execute_request(
      const ccf::js::JSDynamicEndpoint* endpoint,
      ccf::endpoints::EndpointContext& endpoint_ctx,
      const std::optional<PreExecutionHook>& pre_exec_hook = std::nullopt)
    {
      // This KV Value should be updated by any governance actions which modify
      // the JS app (including _any_ of its contained modules). We then use the
      // version where it was last modified as a safe approximation of when an
      // interpreter is unsafe to use. If this value is written to, the
      // version_of_previous_write will advance, and all cached interpreters
      // will be flushed.
      const auto interpreter_flush = endpoint_ctx.tx.ro<ccf::InterpreterFlush>(
        ccf::Tables::INTERPRETER_FLUSH);
      const auto flush_marker =
        interpreter_flush->get_version_of_previous_write().value_or(0);

      const std::optional<JSRuntimeOptions> js_runtime_options =
        endpoint_ctx.tx.ro<ccf::JSEngine>(ccf::Tables::JSENGINE)->get();
      if (js_runtime_options.has_value())
      {
        interpreter_cache->set_max_cached_interpreters(
          js_runtime_options->max_cached_interpreters);
      }

      std::shared_ptr<js::Context> interpreter =
        interpreter_cache->get_interpreter(
          js::TxAccess::APP, *endpoint, flush_marker);
      if (interpreter == nullptr)
      {
        throw std::logic_error("Cache failed to produce interpreter");
      }
      js::Context& ctx = *interpreter;

      // Prevent any other thread modifying this interpreter, until this
      // function completes. We could create interpreters per-thread, but then
      // we would get no cross-thread caching benefit (and would need to either
      // enforce, or share, caps across per-thread caches). We choose
      // instead to allow interpreters to be maximally reused, even across
      // threads, at the cost of locking (and potentially stalling another
      // thread's request execution) here.
      std::lock_guard<ccf::pal::Mutex> guard(ctx.lock);
      // Update the top of the stack for the current thread, used by the stack
      // guard Note this is only active outside SGX
      JS_UpdateStackTop(ctx.runtime());
      // Make the heap and stack limits safe while we init the runtime
      ctx.runtime().reset_runtime_options();

      JS_SetModuleLoaderFunc(
        ctx.runtime(), nullptr, js::js_app_module_loader, &endpoint_ctx.tx);

      js::register_request_body_class(ctx);
      js::populate_global_ccf_kv(endpoint_ctx.tx, ctx);

      js::populate_global_ccf_rpc(endpoint_ctx.rpc_ctx.get(), ctx);
      js::populate_global_ccf_host(
        context.get_subsystem<ccf::AbstractHostProcesses>().get(), ctx);
      js::populate_global_ccf_consensus(this, ctx);
      js::populate_global_ccf_historical(&context.get_historical_state(), ctx);

      if (pre_exec_hook.has_value())
      {
        pre_exec_hook.value()(ctx);
      }

      js::JSWrappedValue export_func;
      try
      {
        const auto& props = endpoint->properties;
        auto module_val =
          js::load_app_module(ctx, props.js_module.c_str(), &endpoint_ctx.tx);
        export_func =
          ctx.function(module_val, props.js_function, props.js_module);
      }
      catch (const std::exception& exc)
      {
        endpoint_ctx.rpc_ctx->set_error(
          HTTP_STATUS_INTERNAL_SERVER_ERROR,
          ccf::errors::InternalError,
          exc.what());
        return;
      }

      // Call exported function
      auto request = create_request_obj(endpoint, endpoint_ctx, ctx);

      auto val = ctx.call_with_rt_options(
        export_func,
        {request},
        &endpoint_ctx.tx,
        ccf::js::RuntimeLimitsPolicy::NONE);

      // Clear globals (which potentially reference locals like txctx), from
      // this potentially reused interpreter
      invalidate_request_obj_body(ctx);
      js::invalidate_globals(ctx);

      if (JS_IsException(val))
      {
        bool time_out = ctx.interrupt_data.request_timed_out;
        std::string error_msg = "Exception thrown while executing.";
        if (time_out)
        {
          error_msg = "Operation took too long to complete.";
        }

        auto [reason, trace] = js::js_error_message(ctx);

        auto& rt = ctx.runtime();
        if (rt.log_exception_details)
        {
          CCF_APP_FAIL("{}: {}", reason, trace.value_or("<no trace>"));
        }

        if (rt.return_exception_details)
        {
          std::vector<nlohmann::json> details = {
            ODataJSExceptionDetails{ccf::errors::JSException, reason, trace}};
          endpoint_ctx.rpc_ctx->set_error(
            HTTP_STATUS_INTERNAL_SERVER_ERROR,
            ccf::errors::InternalError,
            std::move(error_msg),
            std::move(details));
        }
        else
        {
          endpoint_ctx.rpc_ctx->set_error(
            HTTP_STATUS_INTERNAL_SERVER_ERROR,
            ccf::errors::InternalError,
            std::move(error_msg));
        }

        return;
      }

      // Handle return value: {body, headers, statusCode}
      if (!JS_IsObject(val))
      {
        endpoint_ctx.rpc_ctx->set_error(
          HTTP_STATUS_INTERNAL_SERVER_ERROR,
          ccf::errors::InternalError,
          "Invalid endpoint function return value (not an object).");
        return;
      }

      // Response body (also sets a default response content-type header)
      {
        auto response_body_js = val["body"];
        if (!JS_IsUndefined(response_body_js))
        {
          std::vector<uint8_t> response_body;
          size_t buf_size;
          size_t buf_offset;
          auto typed_array_buffer = ctx.get_typed_array_buffer(
            response_body_js, &buf_offset, &buf_size, nullptr);
          uint8_t* array_buffer;
          if (!JS_IsException(typed_array_buffer))
          {
            size_t buf_size_total;
            array_buffer =
              JS_GetArrayBuffer(ctx, &buf_size_total, typed_array_buffer);
            array_buffer += buf_offset;
          }
          else
          {
            array_buffer = JS_GetArrayBuffer(ctx, &buf_size, response_body_js);
          }
          if (array_buffer)
          {
            endpoint_ctx.rpc_ctx->set_response_header(
              http::headers::CONTENT_TYPE,
              http::headervalues::contenttype::OCTET_STREAM);
            response_body =
              std::vector<uint8_t>(array_buffer, array_buffer + buf_size);
          }
          else
          {
            std::optional<std::string> str;
            if (JS_IsString(response_body_js))
            {
              endpoint_ctx.rpc_ctx->set_response_header(
                http::headers::CONTENT_TYPE,
                http::headervalues::contenttype::TEXT);
              str = ctx.to_str(response_body_js);
            }
            else
            {
              endpoint_ctx.rpc_ctx->set_response_header(
                http::headers::CONTENT_TYPE,
                http::headervalues::contenttype::JSON);
              auto rval = ctx.json_stringify(response_body_js);
              if (JS_IsException(rval))
              {
                js::js_dump_error(ctx);
                endpoint_ctx.rpc_ctx->set_error(
                  HTTP_STATUS_INTERNAL_SERVER_ERROR,
                  ccf::errors::InternalError,
                  "Invalid endpoint function return value (error during JSON "
                  "conversion of body).");
                return;
              }
              str = ctx.to_str(rval);
            }

            if (!str)
            {
              js::js_dump_error(ctx);
              endpoint_ctx.rpc_ctx->set_error(
                HTTP_STATUS_INTERNAL_SERVER_ERROR,
                ccf::errors::InternalError,
                "Invalid endpoint function return value (error during string "
                "conversion of body).");
              return;
            }

            response_body = std::vector<uint8_t>(str->begin(), str->end());
          }
          endpoint_ctx.rpc_ctx->set_response_body(std::move(response_body));
        }
      }

      // Response headers
      {
        auto response_headers_js = val["headers"];
        if (response_headers_js.is_obj())
        {
          js::JSWrappedPropertyEnum prop_enum(ctx, response_headers_js);
          for (size_t i = 0; i < prop_enum.size(); i++)
          {
            auto prop_name = ctx.to_str(prop_enum[i]);
            if (!prop_name)
            {
              endpoint_ctx.rpc_ctx->set_error(
                HTTP_STATUS_INTERNAL_SERVER_ERROR,
                ccf::errors::InternalError,
                "Invalid endpoint function return value (header type).");
              return;
            }
            auto prop_val = response_headers_js[*prop_name];
            auto prop_val_str = ctx.to_str(prop_val);
            if (!prop_val_str)
            {
              endpoint_ctx.rpc_ctx->set_error(
                HTTP_STATUS_INTERNAL_SERVER_ERROR,
                ccf::errors::InternalError,
                "Invalid endpoint function return value (header value type).");
              return;
            }
            endpoint_ctx.rpc_ctx->set_response_header(
              *prop_name, *prop_val_str);
          }
        }
      }

      // Response status code
      int response_status_code = HTTP_STATUS_OK;
      {
        auto status_code_js = ctx(JS_GetPropertyStr(ctx, val, "statusCode"));
        if (!JS_IsUndefined(status_code_js) && !JS_IsNull(status_code_js))
        {
          if (JS_VALUE_GET_TAG(status_code_js.val) != JS_TAG_INT)
          {
            endpoint_ctx.rpc_ctx->set_error(
              HTTP_STATUS_INTERNAL_SERVER_ERROR,
              ccf::errors::InternalError,
              "Invalid endpoint function return value (status code type).");
            return;
          }
          response_status_code = JS_VALUE_GET_INT(status_code_js.val);
        }
        endpoint_ctx.rpc_ctx->set_response_status(response_status_code);
      }

      // Log execution metrics
      if (ctx.log_execution_metrics)
      {
        const auto time_now = ccf::get_enclave_time();
        // Although enclave time returns a microsecond value, the actual
        // precision/granularity depends on the host's TimeUpdater. By default
        // this only advances each millisecond. Avoid implying more precision
        // than that, by rounding to milliseconds
        const auto exec_time =
          std::chrono::duration_cast<std::chrono::milliseconds>(
            time_now - ctx.interrupt_data.start_time);
        CCF_LOG_FMT(INFO, "js")
        ("JS execution complete: Method={}, Path={}, Status={}, "
         "ExecMilliseconds={}",
         endpoint->dispatch.verb.c_str(),
         endpoint->full_uri_path,
         response_status_code,
         exec_time.count());
      }

      return;
    }

    void execute_request_locally_committed(
      const ccf::js::JSDynamicEndpoint* endpoint,
      ccf::endpoints::CommandEndpointContext& endpoint_ctx,
      const ccf::TxID& tx_id)
    {
      ccf::endpoints::default_locally_committed_func(endpoint_ctx, tx_id);
    }

  public:
    JSHandlers(AbstractNodeContext& context) :
      UserEndpointRegistry(context),
      context(context)
    {
      interpreter_cache =
        context.get_subsystem<ccf::js::AbstractInterpreterCache>();
      if (interpreter_cache == nullptr)
      {
        throw std::logic_error(
          "Unexpected: Could not access AbstractInterpreterCache subsytem");
      }
    }

    void instantiate_authn_policies(ccf::js::JSDynamicEndpoint& endpoint)
    {
      for (const auto& policy_name : endpoint.properties.authn_policies)
      {
        auto policy = get_policy_by_name(policy_name);
        if (policy == nullptr)
        {
          throw std::logic_error(
            fmt::format("Unknown auth policy: {}", policy_name));
        }
        endpoint.authn_policies.push_back(std::move(policy));
      }
    }

    ccf::endpoints::EndpointDefinitionPtr find_endpoint(
      kv::Tx& tx, ccf::RpcContext& rpc_ctx) override
    {
      const auto method = rpc_ctx.get_method();
      const auto verb = rpc_ctx.get_request_verb();

      auto endpoints =
        tx.ro<ccf::endpoints::EndpointsMap>(ccf::endpoints::Tables::ENDPOINTS);

      const auto key = ccf::endpoints::EndpointKey{method, verb};

      // Look for a direct match of the given path
      const auto it = endpoints->get(key);
      if (it.has_value())
      {
        auto endpoint_def = std::make_shared<ccf::js::JSDynamicEndpoint>();
        endpoint_def->dispatch = key;
        endpoint_def->properties = it.value();
        endpoint_def->full_uri_path =
          fmt::format("/{}{}", method_prefix, endpoint_def->dispatch.uri_path);
        instantiate_authn_policies(*endpoint_def);
        return endpoint_def;
      }

      // If that doesn't exist, look through _all_ the endpoints to find
      // templated matches. If there is one, that's a match. More is an error,
      // none means delegate to the base class.
      {
        std::vector<ccf::endpoints::EndpointDefinitionPtr> matches;

        endpoints->foreach_key([this, &endpoints, &matches, &key, &rpc_ctx](
                                 const auto& other_key) {
          if (key.verb == other_key.verb)
          {
            const auto opt_spec =
              ccf::endpoints::PathTemplateSpec::parse(other_key.uri_path);
            if (opt_spec.has_value())
            {
              const auto& template_spec = opt_spec.value();
              // This endpoint has templates in its path, and the correct verb
              // - now check if template matches the current request's path
              std::smatch match;
              if (std::regex_match(
                    key.uri_path, match, template_spec.template_regex))
              {
                if (matches.empty())
                {
                  auto ctx_impl = static_cast<ccf::RpcContextImpl*>(&rpc_ctx);
                  if (ctx_impl == nullptr)
                  {
                    throw std::logic_error("Unexpected type of RpcContext");
                  }
                  // Populate the request_path_params while we have the match,
                  // though this will be discarded on error if we later find
                  // multiple matches
                  auto& path_params = ctx_impl->path_params;
                  for (size_t i = 0;
                       i < template_spec.template_component_names.size();
                       ++i)
                  {
                    const auto& template_name =
                      template_spec.template_component_names[i];
                    const auto& template_value = match[i + 1].str();
                    path_params[template_name] = template_value;
                  }
                }

                auto endpoint = std::make_shared<ccf::js::JSDynamicEndpoint>();
                endpoint->dispatch = other_key;
                endpoint->full_uri_path = fmt::format(
                  "/{}{}", method_prefix, endpoint->dispatch.uri_path);
                endpoint->properties = endpoints->get(other_key).value();
                instantiate_authn_policies(*endpoint);
                matches.push_back(endpoint);
              }
            }
          }
          return true;
        });

        if (matches.size() > 1)
        {
          report_ambiguous_templated_path(key.uri_path, matches);
        }
        else if (matches.size() == 1)
        {
          return matches[0];
        }
      }

      return ccf::endpoints::EndpointRegistry::find_endpoint(tx, rpc_ctx);
    }

    std::set<RESTVerb> get_allowed_verbs(
      kv::Tx& tx, const ccf::RpcContext& rpc_ctx) override
    {
      const auto method = rpc_ctx.get_method();

      std::set<RESTVerb> verbs =
        ccf::endpoints::EndpointRegistry::get_allowed_verbs(tx, rpc_ctx);

      auto endpoints =
        tx.ro<ccf::endpoints::EndpointsMap>(ccf::endpoints::Tables::ENDPOINTS);

      endpoints->foreach_key([this, &verbs, &method](const auto& key) {
        const auto opt_spec =
          ccf::endpoints::PathTemplateSpec::parse(key.uri_path);
        if (opt_spec.has_value())
        {
          const auto& template_spec = opt_spec.value();
          // This endpoint has templates in its path - now check if template
          // matches the current request's path
          std::smatch match;
          if (std::regex_match(method, match, template_spec.template_regex))
          {
            verbs.insert(key.verb);
          }
        }
        else if (key.uri_path == method)
        {
          verbs.insert(key.verb);
        }
        return true;
      });

      return verbs;
    }

    void execute_endpoint(
      ccf::endpoints::EndpointDefinitionPtr e,
      ccf::endpoints::EndpointContext& endpoint_ctx) override
    {
      auto endpoint = dynamic_cast<const ccf::js::JSDynamicEndpoint*>(e.get());
      if (endpoint != nullptr)
      {
        execute_request(endpoint, endpoint_ctx);
        return;
      }

      ccf::endpoints::EndpointRegistry::execute_endpoint(e, endpoint_ctx);
    }

    void execute_endpoint_locally_committed(
      ccf::endpoints::EndpointDefinitionPtr e,
      ccf::endpoints::CommandEndpointContext& endpoint_ctx,
      const ccf::TxID& tx_id) override
    {
      auto endpoint = dynamic_cast<const ccf::js::JSDynamicEndpoint*>(e.get());
      if (endpoint != nullptr)
      {
        execute_request_locally_committed(endpoint, endpoint_ctx, tx_id);
        return;
      }

      ccf::endpoints::EndpointRegistry::execute_endpoint_locally_committed(
        e, endpoint_ctx, tx_id);
    }

    // Since we do our own dispatch within the default handler, report the
    // supported methods here
    void build_api(nlohmann::json& document, kv::ReadOnlyTx& tx) override
    {
      UserEndpointRegistry::build_api(document, tx);

      auto endpoints =
        tx.ro<ccf::endpoints::EndpointsMap>(ccf::endpoints::Tables::ENDPOINTS);

      endpoints->foreach([&document](const auto& key, const auto& properties) {
        const auto http_verb = key.verb.get_http_method();
        if (!http_verb.has_value())
        {
          return true;
        }

        if (!properties.openapi_hidden)
        {
          auto& path_op = ds::openapi::path_operation(
            ds::openapi::path(
              document,
              fmt::format(
                "/{}{}",
                ccf::get_actor_prefix(ccf::ActorsType::users),
                key.uri_path)),
            http_verb.value(),
            false);
          if (!properties.openapi.empty())
          {
            for (const auto& [k, v] : properties.openapi.items())
            {
              LOG_INFO_FMT("Inserting field {}", k);
            }
            path_op.insert(
              properties.openapi.cbegin(), properties.openapi.cend());
          }
        }

        return true;
      });
    }
  };

  std::unique_ptr<ccf::endpoints::EndpointRegistry> make_user_endpoints_impl(
    ccfapp::AbstractNodeContext& context)
  {
    return std::make_unique<JSHandlers>(context);
  }

} // namespace ccfapp<|MERGE_RESOLUTION|>--- conflicted
+++ resolved
@@ -221,14 +221,9 @@
       request.set("params", std::move(params));
 
       auto body_ = ctx.new_obj_class(js::body_class_id);
-<<<<<<< HEAD
       ctx.globals.current_request_body =
         &endpoint_ctx.rpc_ctx->get_request_body();
-      request.set("body", body_);
-=======
-      JS_SetOpaque(body_, (void*)&request_body);
       request.set("body", std::move(body_));
->>>>>>> f5b40fe9
 
       request.set("caller", create_caller_obj(endpoint_ctx, ctx));
 
