// Copyright (c) Microsoft Corporation. All rights reserved.
// Licensed under the Apache 2.0 License.
#include "ccf/app_interface.h"
#include "ccf/crypto/key_wrap.h"
#include "ccf/crypto/rsa_key_pair.h"
#include "ccf/historical_queries_adapter.h"
#include "ccf/node/host_processes_interface.h"
#include "ccf/version.h"
#include "enclave/enclave_time.h"
#include "js/interpreter_cache_interface.h"
#include "js/wrap.h"
#include "kv/untyped_map.h"
#include "named_auth_policies.h"
#include "node/rpc/rpc_context_impl.h"
#include "service/tables/endpoints.h"

#include <memory>
#include <quickjs/quickjs-exports.h>
#include <quickjs/quickjs.h>
#include <stdexcept>
#include <vector>

namespace ccfapp
{
  using namespace std;
  using namespace kv;
  using namespace ccf;

  class JSHandlers : public UserEndpointRegistry
  {
  private:
    ccfapp::AbstractNodeContext& context;
    std::shared_ptr<ccf::js::AbstractInterpreterCache> interpreter_cache =
      nullptr;

    js::JSWrappedValue create_caller_obj(
      ccf::endpoints::EndpointContext& endpoint_ctx, js::Context& ctx)
    {
      if (endpoint_ctx.caller == nullptr)
      {
        return ctx.null();
      }

      auto caller = ctx.new_obj();

      if (auto jwt_ident = endpoint_ctx.try_get_caller<ccf::JwtAuthnIdentity>())
      {
        caller.set(
          "policy", ctx.new_string(get_policy_name_from_ident(jwt_ident)));

        auto jwt = ctx.new_obj();
        jwt.set(
          "keyIssuer",
          ctx.new_string_len(
            jwt_ident->key_issuer.data(), jwt_ident->key_issuer.size()));
        jwt.set("header", ctx.parse_json(jwt_ident->header));
        jwt.set("payload", ctx.parse_json(jwt_ident->payload));
        caller.set("jwt", std::move(jwt));

        return caller;
      }
      else if (
        auto empty_ident =
          endpoint_ctx.try_get_caller<ccf::EmptyAuthnIdentity>())
      {
        caller.set(
          "policy", ctx.new_string(get_policy_name_from_ident(empty_ident)));
        return caller;
      }

      char const* policy_name = nullptr;
      std::string id;
      bool is_member = false;

      if (
        auto user_cert_ident =
          endpoint_ctx.try_get_caller<ccf::UserCertAuthnIdentity>())
      {
        policy_name = get_policy_name_from_ident(user_cert_ident);
        id = user_cert_ident->user_id;
        is_member = false;
      }
      else if (
        auto member_cert_ident =
          endpoint_ctx.try_get_caller<ccf::MemberCertAuthnIdentity>())
      {
        policy_name = get_policy_name_from_ident(member_cert_ident);
        id = member_cert_ident->member_id;
        is_member = true;
      }
      else if (
        auto user_cose_ident =
          endpoint_ctx.try_get_caller<ccf::UserCOSESign1AuthnIdentity>())
      {
        policy_name = get_policy_name_from_ident(user_cose_ident);
        id = user_cose_ident->user_id;
        is_member = false;

        auto cose = ctx.new_obj();
        cose.set(
          "content",
          ctx.new_array_buffer_copy(
            user_cose_ident->content.data(), user_cose_ident->content.size()));
        caller.set("cose", std::move(cose));
      }

      if (policy_name == nullptr)
      {
        throw std::logic_error("Unable to convert caller info to JS object");
      }

      // Retrieve user/member data from authenticated caller id
      nlohmann::json data = nullptr;
      ccf::ApiResult result = ccf::ApiResult::OK;

      if (is_member)
      {
        result = get_member_data_v1(endpoint_ctx.tx, id, data);
      }
      else
      {
        result = get_user_data_v1(endpoint_ctx.tx, id, data);
      }

      if (result == ccf::ApiResult::InternalError)
      {
        throw std::logic_error(
          fmt::format("Failed to get data for caller {}", id));
      }

      crypto::Pem cert;
      if (is_member)
      {
        result = get_member_cert_v1(endpoint_ctx.tx, id, cert);
      }
      else
      {
        result = get_user_cert_v1(endpoint_ctx.tx, id, cert);
      }

      if (result == ccf::ApiResult::InternalError)
      {
        throw std::logic_error(
          fmt::format("Failed to get certificate for caller {}", id));
      }

      caller.set("policy", ctx.new_string(policy_name));
      caller.set("id", ctx.new_string_len(id.data(), id.size()));
      caller.set("data", ctx.parse_json(data));
      caller.set("cert", ctx.new_string_len(cert.str().data(), cert.size()));

      return caller;
    }

    js::JSWrappedValue create_request_obj(
      const ccf::js::JSDynamicEndpoint* endpoint,
      ccf::endpoints::EndpointContext& endpoint_ctx,
      js::Context& ctx)
    {
      auto request = ctx.new_obj();

      const auto& r_headers = endpoint_ctx.rpc_ctx->get_request_headers();
      auto headers = ctx.new_obj();
      for (auto& [header_name, header_value] : r_headers)
      {
        headers.set(
          header_name,
          ctx.new_string_len(header_value.c_str(), header_value.size()));
      }
      request.set("headers", std::move(headers));

      const auto& request_query = endpoint_ctx.rpc_ctx->get_request_query();
      auto query_str =
        ctx.new_string_len(request_query.c_str(), request_query.size());
      request.set("query", std::move(query_str));

      const auto& request_path = endpoint_ctx.rpc_ctx->get_request_path();
      auto path_str =
        ctx.new_string_len(request_path.c_str(), request_path.size());
      request.set("path", std::move(path_str));

      const auto& request_method = endpoint_ctx.rpc_ctx->get_request_verb();
      auto method_str = ctx.new_string(request_method.c_str());
      request.set("method", std::move(method_str));

      const auto host_it = r_headers.find(http::headers::HOST);
      if (host_it != r_headers.end())
      {
        const auto& request_hostname = host_it->second;
        auto hostname_str =
          ctx.new_string_len(request_hostname.c_str(), request_hostname.size());
        request.set("hostname", std::move(hostname_str));
      }
      else
      {
        request.set_null("hostname");
      }

      const auto request_route = endpoint->full_uri_path;
      auto route_str =
        ctx.new_string_len(request_route.c_str(), request_route.size());
      request.set("route", std::move(route_str));

      auto request_url = request_path;
      if (!request_query.empty())
      {
        request_url = fmt::format("{}?{}", request_url, request_query);
      }
      auto url_str =
        ctx.new_string_len(request_url.c_str(), request_url.size());
      request.set("url", std::move(url_str));

      auto params = ctx.new_obj();
      for (auto& [param_name, param_value] :
           endpoint_ctx.rpc_ctx->get_request_path_params())
      {
        params.set(
          param_name,
          ctx.new_string_len(param_value.c_str(), param_value.size()));
      }
      request.set("params", std::move(params));

      auto body_ = ctx.new_obj_class(js::body_class_id);
      ctx.globals.current_request_body =
        &endpoint_ctx.rpc_ctx->get_request_body();
      request.set("body", std::move(body_));

      request.set("caller", create_caller_obj(endpoint_ctx, ctx));

      return request;
    }

    void invalidate_request_obj_body(js::Context& ctx)
    {
      ctx.globals.current_request_body = nullptr;
    }

    void execute_request(
      const ccf::js::JSDynamicEndpoint* endpoint,
      ccf::endpoints::EndpointContext& endpoint_ctx)
    {
      if (endpoint->properties.mode == ccf::endpoints::Mode::Historical)
      {
        auto is_tx_committed =
          [this](ccf::View view, ccf::SeqNo seqno, std::string& error_reason) {
            return ccf::historical::is_tx_committed_v2(
              consensus, view, seqno, error_reason);
          };

        ccf::historical::adapter_v3(
          [this, endpoint](
            ccf::endpoints::EndpointContext& endpoint_ctx,
            ccf::historical::StatePtr state) {
            auto add_historical_globals = [&](js::Context& ctx) {
              auto ccf = ctx.get_global_property("ccf");
              auto val = ccf::js::create_historical_state_object(ctx, state);
              ccf.set("historicalState", std::move(val));
            };
            do_execute_request(endpoint, endpoint_ctx, add_historical_globals);
          },
          context,
          is_tx_committed)(endpoint_ctx);
      }
      else
      {
        do_execute_request(endpoint, endpoint_ctx);
      }
    }

    using PreExecutionHook = std::function<void(js::Context&)>;

    void do_execute_request(
      const ccf::js::JSDynamicEndpoint* endpoint,
      ccf::endpoints::EndpointContext& endpoint_ctx,
      const std::optional<PreExecutionHook>& pre_exec_hook = std::nullopt)
    {
      // This KV Value should be updated by any governance actions which modify
      // the JS app (including _any_ of its contained modules). We then use the
      // version where it was last modified as a safe approximation of when an
      // interpreter is unsafe to use. If this value is written to, the
      // version_of_previous_write will advance, and all cached interpreters
      // will be flushed.
      const auto interpreter_flush = endpoint_ctx.tx.ro<ccf::InterpreterFlush>(
        ccf::Tables::INTERPRETER_FLUSH);
      const auto flush_marker =
        interpreter_flush->get_version_of_previous_write().value_or(0);

      const std::optional<JSRuntimeOptions> js_runtime_options =
        endpoint_ctx.tx.ro<ccf::JSEngine>(ccf::Tables::JSENGINE)->get();
      if (js_runtime_options.has_value())
      {
        interpreter_cache->set_max_cached_interpreters(
          js_runtime_options->max_cached_interpreters);
      }

      std::shared_ptr<js::Context> interpreter =
        interpreter_cache->get_interpreter(
          js::TxAccess::APP, *endpoint, flush_marker);
      if (interpreter == nullptr)
      {
        throw std::logic_error("Cache failed to produce interpreter");
      }
      js::Context& ctx = *interpreter;

      // Prevent any other thread modifying this interpreter, until this
      // function completes. We could create interpreters per-thread, but then
      // we would get no cross-thread caching benefit (and would need to either
      // enforce, or share, caps across per-thread caches). We choose
      // instead to allow interpreters to be maximally reused, even across
      // threads, at the cost of locking (and potentially stalling another
      // thread's request execution) here.
      std::lock_guard<ccf::pal::Mutex> guard(ctx.lock);
      // Update the top of the stack for the current thread, used by the stack
      // guard Note this is only active outside SGX
      JS_UpdateStackTop(ctx.runtime());
      // Make the heap and stack limits safe while we init the runtime
      ctx.runtime().reset_runtime_options();

      JS_SetModuleLoaderFunc(
        ctx.runtime(), nullptr, js::js_app_module_loader, &endpoint_ctx.tx);

      js::register_request_body_class(ctx);
      js::populate_global_ccf_kv(endpoint_ctx.tx, ctx);

      js::populate_global_ccf_rpc(endpoint_ctx.rpc_ctx.get(), ctx);
      js::populate_global_ccf_host(
        context.get_subsystem<ccf::AbstractHostProcesses>().get(), ctx);
      js::populate_global_ccf_consensus(this, ctx);
      js::populate_global_ccf_historical(&context.get_historical_state(), ctx);

      if (pre_exec_hook.has_value())
      {
        pre_exec_hook.value()(ctx);
      }

      js::JSWrappedValue export_func;
      try
      {
        const auto& props = endpoint->properties;
        auto module_val =
          js::load_app_module(ctx, props.js_module.c_str(), &endpoint_ctx.tx);
        export_func =
          ctx.function(module_val, props.js_function, props.js_module);
      }
      catch (const std::exception& exc)
      {
        endpoint_ctx.rpc_ctx->set_error(
          HTTP_STATUS_INTERNAL_SERVER_ERROR,
          ccf::errors::InternalError,
          exc.what());
        return;
      }

      // Call exported function
      auto request = create_request_obj(endpoint, endpoint_ctx, ctx);

      auto val = ctx.call_with_rt_options(
        export_func,
        {request},
        &endpoint_ctx.tx,
        ccf::js::RuntimeLimitsPolicy::NONE);

<<<<<<< HEAD
      // Clear globals (which potentially reference locals like txctx), from
      // this potentially reused interpreter
      invalidate_request_obj_body(ctx);
      js::invalidate_globals(ctx);
=======
      auto& rt = ctx.runtime();
>>>>>>> 40a37838

      if (JS_IsException(val))
      {
        bool time_out = ctx.interrupt_data.request_timed_out;
        std::string error_msg = "Exception thrown while executing.";
        if (time_out)
        {
          error_msg = "Operation took too long to complete.";
        }

        auto [reason, trace] = js::js_error_message(ctx);

        if (rt.log_exception_details)
        {
          CCF_APP_FAIL("{}: {}", reason, trace.value_or("<no trace>"));
        }

        if (rt.return_exception_details)
        {
          std::vector<nlohmann::json> details = {
            ODataJSExceptionDetails{ccf::errors::JSException, reason, trace}};
          endpoint_ctx.rpc_ctx->set_error(
            HTTP_STATUS_INTERNAL_SERVER_ERROR,
            ccf::errors::InternalError,
            std::move(error_msg),
            std::move(details));
        }
        else
        {
          endpoint_ctx.rpc_ctx->set_error(
            HTTP_STATUS_INTERNAL_SERVER_ERROR,
            ccf::errors::InternalError,
            std::move(error_msg));
        }

        return;
      }

      // Handle return value: {body, headers, statusCode}
      if (!JS_IsObject(val))
      {
        endpoint_ctx.rpc_ctx->set_error(
          HTTP_STATUS_INTERNAL_SERVER_ERROR,
          ccf::errors::InternalError,
          "Invalid endpoint function return value (not an object).");
        return;
      }

      // Response body (also sets a default response content-type header)
      {
        auto response_body_js = val["body"];
        if (!JS_IsUndefined(response_body_js))
        {
          std::vector<uint8_t> response_body;
          size_t buf_size;
          size_t buf_offset;
          auto typed_array_buffer = ctx.get_typed_array_buffer(
            response_body_js, &buf_offset, &buf_size, nullptr);
          uint8_t* array_buffer;
          if (!JS_IsException(typed_array_buffer))
          {
            size_t buf_size_total;
            array_buffer =
              JS_GetArrayBuffer(ctx, &buf_size_total, typed_array_buffer);
            array_buffer += buf_offset;
          }
          else
          {
            array_buffer = JS_GetArrayBuffer(ctx, &buf_size, response_body_js);
          }
          if (array_buffer)
          {
            endpoint_ctx.rpc_ctx->set_response_header(
              http::headers::CONTENT_TYPE,
              http::headervalues::contenttype::OCTET_STREAM);
            response_body =
              std::vector<uint8_t>(array_buffer, array_buffer + buf_size);
          }
          else
          {
            std::optional<std::string> str;
            if (JS_IsString(response_body_js))
            {
              endpoint_ctx.rpc_ctx->set_response_header(
                http::headers::CONTENT_TYPE,
                http::headervalues::contenttype::TEXT);
              str = ctx.to_str(response_body_js);
            }
            else
            {
              endpoint_ctx.rpc_ctx->set_response_header(
                http::headers::CONTENT_TYPE,
                http::headervalues::contenttype::JSON);
              auto rval = ctx.json_stringify(response_body_js);
              if (JS_IsException(rval))
              {
                auto [reason, trace] = js::js_error_message(ctx);

                if (rt.log_exception_details)
                {
                  CCF_APP_FAIL(
                    "Failed to convert return value to JSON:{} {}",
                    reason,
                    trace.value_or("<no trace>"));
                }

                if (rt.return_exception_details)
                {
                  std::vector<nlohmann::json> details = {
                    ODataJSExceptionDetails{
                      ccf::errors::JSException, reason, trace}};
                  endpoint_ctx.rpc_ctx->set_error(
                    HTTP_STATUS_INTERNAL_SERVER_ERROR,
                    ccf::errors::InternalError,
                    "Invalid endpoint function return value (error during JSON "
                    "conversion of body)",
                    std::move(details));
                }
                else
                {
                  endpoint_ctx.rpc_ctx->set_error(
                    HTTP_STATUS_INTERNAL_SERVER_ERROR,
                    ccf::errors::InternalError,
                    "Invalid endpoint function return value (error during JSON "
                    "conversion of body).");
                }
                return;
              }
              str = ctx.to_str(rval);
            }

            if (!str)
            {
              auto [reason, trace] = js::js_error_message(ctx);

              if (rt.log_exception_details)
              {
                CCF_APP_FAIL(
                  "Failed to convert return value to JSON:{} {}",
                  reason,
                  trace.value_or("<no trace>"));
              }

              if (rt.return_exception_details)
              {
                std::vector<nlohmann::json> details = {ODataJSExceptionDetails{
                  ccf::errors::JSException, reason, trace}};
                endpoint_ctx.rpc_ctx->set_error(
                  HTTP_STATUS_INTERNAL_SERVER_ERROR,
                  ccf::errors::InternalError,
                  "Invalid endpoint function return value (error during string "
                  "conversion of body).",
                  std::move(details));
              }
              else
              {
                endpoint_ctx.rpc_ctx->set_error(
                  HTTP_STATUS_INTERNAL_SERVER_ERROR,
                  ccf::errors::InternalError,
                  "Invalid endpoint function return value (error during string "
                  "conversion of body).");
              }
              return;
            }

            response_body = std::vector<uint8_t>(str->begin(), str->end());
          }
          endpoint_ctx.rpc_ctx->set_response_body(std::move(response_body));
        }
      }

      // Response headers
      {
        auto response_headers_js = val["headers"];
        if (response_headers_js.is_obj())
        {
          js::JSWrappedPropertyEnum prop_enum(ctx, response_headers_js);
          for (size_t i = 0; i < prop_enum.size(); i++)
          {
            auto prop_name = ctx.to_str(prop_enum[i]);
            if (!prop_name)
            {
              endpoint_ctx.rpc_ctx->set_error(
                HTTP_STATUS_INTERNAL_SERVER_ERROR,
                ccf::errors::InternalError,
                "Invalid endpoint function return value (header type).");
              return;
            }
            auto prop_val = response_headers_js[*prop_name];
            auto prop_val_str = ctx.to_str(prop_val);
            if (!prop_val_str)
            {
              endpoint_ctx.rpc_ctx->set_error(
                HTTP_STATUS_INTERNAL_SERVER_ERROR,
                ccf::errors::InternalError,
                "Invalid endpoint function return value (header value type).");
              return;
            }
            endpoint_ctx.rpc_ctx->set_response_header(
              *prop_name, *prop_val_str);
          }
        }
      }

      // Response status code
      int response_status_code = HTTP_STATUS_OK;
      {
        auto status_code_js = ctx(JS_GetPropertyStr(ctx, val, "statusCode"));
        if (!JS_IsUndefined(status_code_js) && !JS_IsNull(status_code_js))
        {
          if (JS_VALUE_GET_TAG(status_code_js.val) != JS_TAG_INT)
          {
            endpoint_ctx.rpc_ctx->set_error(
              HTTP_STATUS_INTERNAL_SERVER_ERROR,
              ccf::errors::InternalError,
              "Invalid endpoint function return value (status code type).");
            return;
          }
          response_status_code = JS_VALUE_GET_INT(status_code_js.val);
        }
        endpoint_ctx.rpc_ctx->set_response_status(response_status_code);
      }

      // Log execution metrics
      if (ctx.log_execution_metrics)
      {
        const auto time_now = ccf::get_enclave_time();
        // Although enclave time returns a microsecond value, the actual
        // precision/granularity depends on the host's TimeUpdater. By default
        // this only advances each millisecond. Avoid implying more precision
        // than that, by rounding to milliseconds
        const auto exec_time =
          std::chrono::duration_cast<std::chrono::milliseconds>(
            time_now - ctx.interrupt_data.start_time);
        CCF_LOG_FMT(INFO, "js")
        ("JS execution complete: Method={}, Path={}, Status={}, "
         "ExecMilliseconds={}",
         endpoint->dispatch.verb.c_str(),
         endpoint->full_uri_path,
         response_status_code,
         exec_time.count());
      }

      return;
    }

    void execute_request_locally_committed(
      const ccf::js::JSDynamicEndpoint* endpoint,
      ccf::endpoints::CommandEndpointContext& endpoint_ctx,
      const ccf::TxID& tx_id)
    {
      ccf::endpoints::default_locally_committed_func(endpoint_ctx, tx_id);
    }

  public:
    JSHandlers(AbstractNodeContext& context) :
      UserEndpointRegistry(context),
      context(context)
    {
      interpreter_cache =
        context.get_subsystem<ccf::js::AbstractInterpreterCache>();
      if (interpreter_cache == nullptr)
      {
        throw std::logic_error(
          "Unexpected: Could not access AbstractInterpreterCache subsytem");
      }
    }

    void instantiate_authn_policies(ccf::js::JSDynamicEndpoint& endpoint)
    {
      for (const auto& policy_name : endpoint.properties.authn_policies)
      {
        auto policy = get_policy_by_name(policy_name);
        if (policy == nullptr)
        {
          throw std::logic_error(
            fmt::format("Unknown auth policy: {}", policy_name));
        }
        endpoint.authn_policies.push_back(std::move(policy));
      }
    }

    ccf::endpoints::EndpointDefinitionPtr find_endpoint(
      kv::Tx& tx, ccf::RpcContext& rpc_ctx) override
    {
      const auto method = rpc_ctx.get_method();
      const auto verb = rpc_ctx.get_request_verb();

      auto endpoints =
        tx.ro<ccf::endpoints::EndpointsMap>(ccf::endpoints::Tables::ENDPOINTS);

      const auto key = ccf::endpoints::EndpointKey{method, verb};

      // Look for a direct match of the given path
      const auto it = endpoints->get(key);
      if (it.has_value())
      {
        auto endpoint_def = std::make_shared<ccf::js::JSDynamicEndpoint>();
        endpoint_def->dispatch = key;
        endpoint_def->properties = it.value();
        endpoint_def->full_uri_path =
          fmt::format("/{}{}", method_prefix, endpoint_def->dispatch.uri_path);
        instantiate_authn_policies(*endpoint_def);
        return endpoint_def;
      }

      // If that doesn't exist, look through _all_ the endpoints to find
      // templated matches. If there is one, that's a match. More is an error,
      // none means delegate to the base class.
      {
        std::vector<ccf::endpoints::EndpointDefinitionPtr> matches;

        endpoints->foreach_key([this, &endpoints, &matches, &key, &rpc_ctx](
                                 const auto& other_key) {
          if (key.verb == other_key.verb)
          {
            const auto opt_spec =
              ccf::endpoints::PathTemplateSpec::parse(other_key.uri_path);
            if (opt_spec.has_value())
            {
              const auto& template_spec = opt_spec.value();
              // This endpoint has templates in its path, and the correct verb
              // - now check if template matches the current request's path
              std::smatch match;
              if (std::regex_match(
                    key.uri_path, match, template_spec.template_regex))
              {
                if (matches.empty())
                {
                  auto ctx_impl = static_cast<ccf::RpcContextImpl*>(&rpc_ctx);
                  if (ctx_impl == nullptr)
                  {
                    throw std::logic_error("Unexpected type of RpcContext");
                  }
                  // Populate the request_path_params while we have the match,
                  // though this will be discarded on error if we later find
                  // multiple matches
                  auto& path_params = ctx_impl->path_params;
                  for (size_t i = 0;
                       i < template_spec.template_component_names.size();
                       ++i)
                  {
                    const auto& template_name =
                      template_spec.template_component_names[i];
                    const auto& template_value = match[i + 1].str();
                    path_params[template_name] = template_value;
                  }
                }

                auto endpoint = std::make_shared<ccf::js::JSDynamicEndpoint>();
                endpoint->dispatch = other_key;
                endpoint->full_uri_path = fmt::format(
                  "/{}{}", method_prefix, endpoint->dispatch.uri_path);
                endpoint->properties = endpoints->get(other_key).value();
                instantiate_authn_policies(*endpoint);
                matches.push_back(endpoint);
              }
            }
          }
          return true;
        });

        if (matches.size() > 1)
        {
          report_ambiguous_templated_path(key.uri_path, matches);
        }
        else if (matches.size() == 1)
        {
          return matches[0];
        }
      }

      return ccf::endpoints::EndpointRegistry::find_endpoint(tx, rpc_ctx);
    }

    std::set<RESTVerb> get_allowed_verbs(
      kv::Tx& tx, const ccf::RpcContext& rpc_ctx) override
    {
      const auto method = rpc_ctx.get_method();

      std::set<RESTVerb> verbs =
        ccf::endpoints::EndpointRegistry::get_allowed_verbs(tx, rpc_ctx);

      auto endpoints =
        tx.ro<ccf::endpoints::EndpointsMap>(ccf::endpoints::Tables::ENDPOINTS);

      endpoints->foreach_key([this, &verbs, &method](const auto& key) {
        const auto opt_spec =
          ccf::endpoints::PathTemplateSpec::parse(key.uri_path);
        if (opt_spec.has_value())
        {
          const auto& template_spec = opt_spec.value();
          // This endpoint has templates in its path - now check if template
          // matches the current request's path
          std::smatch match;
          if (std::regex_match(method, match, template_spec.template_regex))
          {
            verbs.insert(key.verb);
          }
        }
        else if (key.uri_path == method)
        {
          verbs.insert(key.verb);
        }
        return true;
      });

      return verbs;
    }

    void execute_endpoint(
      ccf::endpoints::EndpointDefinitionPtr e,
      ccf::endpoints::EndpointContext& endpoint_ctx) override
    {
      auto endpoint = dynamic_cast<const ccf::js::JSDynamicEndpoint*>(e.get());
      if (endpoint != nullptr)
      {
        execute_request(endpoint, endpoint_ctx);
        return;
      }

      ccf::endpoints::EndpointRegistry::execute_endpoint(e, endpoint_ctx);
    }

    void execute_endpoint_locally_committed(
      ccf::endpoints::EndpointDefinitionPtr e,
      ccf::endpoints::CommandEndpointContext& endpoint_ctx,
      const ccf::TxID& tx_id) override
    {
      auto endpoint = dynamic_cast<const ccf::js::JSDynamicEndpoint*>(e.get());
      if (endpoint != nullptr)
      {
        execute_request_locally_committed(endpoint, endpoint_ctx, tx_id);
        return;
      }

      ccf::endpoints::EndpointRegistry::execute_endpoint_locally_committed(
        e, endpoint_ctx, tx_id);
    }

    // Since we do our own dispatch within the default handler, report the
    // supported methods here
    void build_api(nlohmann::json& document, kv::ReadOnlyTx& tx) override
    {
      UserEndpointRegistry::build_api(document, tx);

      auto endpoints =
        tx.ro<ccf::endpoints::EndpointsMap>(ccf::endpoints::Tables::ENDPOINTS);

      endpoints->foreach([&document](const auto& key, const auto& properties) {
        const auto http_verb = key.verb.get_http_method();
        if (!http_verb.has_value())
        {
          return true;
        }

        if (!properties.openapi_hidden)
        {
          auto& path_op = ds::openapi::path_operation(
            ds::openapi::path(
              document,
              fmt::format(
                "/{}{}",
                ccf::get_actor_prefix(ccf::ActorsType::users),
                key.uri_path)),
            http_verb.value(),
            false);
          if (!properties.openapi.empty())
          {
            for (const auto& [k, v] : properties.openapi.items())
            {
              LOG_INFO_FMT("Inserting field {}", k);
            }
            path_op.insert(
              properties.openapi.cbegin(), properties.openapi.cend());
          }
        }

        return true;
      });
    }
  };

  std::unique_ptr<ccf::endpoints::EndpointRegistry> make_user_endpoints_impl(
    ccfapp::AbstractNodeContext& context)
  {
    return std::make_unique<JSHandlers>(context);
  }

} // namespace ccfapp<|MERGE_RESOLUTION|>--- conflicted
+++ resolved
@@ -360,14 +360,12 @@
         &endpoint_ctx.tx,
         ccf::js::RuntimeLimitsPolicy::NONE);
 
-<<<<<<< HEAD
       // Clear globals (which potentially reference locals like txctx), from
       // this potentially reused interpreter
       invalidate_request_obj_body(ctx);
       js::invalidate_globals(ctx);
-=======
-      auto& rt = ctx.runtime();
->>>>>>> 40a37838
+
+      const auto& rt = ctx.runtime();
 
       if (JS_IsException(val))
       {
