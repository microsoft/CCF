// Copyright (c) Microsoft Corporation. All rights reserved.
// Licensed under the Apache 2.0 License.
#include "apps/utils/metrics_tracker.h"
#include "ccf/app_interface.h"
#include "ccf/historical_queries_adapter.h"
#include "ccf/user_frontend.h"
#include "crypto/entropy.h"
#include "crypto/key_wrap.h"
#include "crypto/rsa_key_pair.h"
#include "js/wrap.h"
#include "kv/untyped_map.h"
#include "named_auth_policies.h"

#include <memory>
#include <quickjs/quickjs-exports.h>
#include <quickjs/quickjs.h>
#include <stdexcept>
#include <vector>

namespace ccfapp
{
  using namespace std;
  using namespace kv;
  using namespace ccf;

#pragma clang diagnostic push
#pragma clang diagnostic ignored "-Wc99-extensions"

  // Modules

  struct JSModuleLoaderArg
  {
    ccf::NetworkTables* network;
    kv::Tx* tx;
  };

  static JSModuleDef* js_module_loader(
    JSContext* ctx, const char* module_name, void* opaque)
  {
    // QuickJS resolves relative paths but in some cases omits leading slashes.
    std::string module_name_kv(module_name);
    if (module_name_kv[0] != '/')
    {
      module_name_kv.insert(0, "/");
    }

    LOG_TRACE_FMT("Loading module '{}'", module_name_kv);

    auto arg = (JSModuleLoaderArg*)opaque;

    const auto modules = arg->tx->ro(arg->network->modules);
    auto module = modules->get(module_name_kv);
    if (!module.has_value())
    {
      JS_ThrowReferenceError(ctx, "module '%s' not found in kv", module_name);
      return nullptr;
    }
    auto& js = module.value();

    const char* buf = js.c_str();
    size_t buf_len = js.size();
    JSValue func_val = JS_Eval(
      ctx,
      buf,
      buf_len,
      module_name,
      JS_EVAL_TYPE_MODULE | JS_EVAL_FLAG_COMPILE_ONLY);
    if (JS_IsException(func_val))
    {
      js::js_dump_error(ctx);
      return nullptr;
    }

    auto m = (JSModuleDef*)JS_VALUE_GET_PTR(func_val);
    // module already referenced, decrement ref count
    JS_FreeValue(ctx, func_val);
    return m;
  }

  // END modules

  class JSHandlers : public UserEndpointRegistry
  {
  private:
    NetworkTables& network;
    ccfapp::AbstractNodeContext& context;
    metrics::Tracker metrics_tracker;

    static JSValue create_json_obj(const nlohmann::json& j, JSContext* ctx)
    {
      const auto buf = j.dump();
      return JS_ParseJSON(ctx, buf.data(), buf.size(), "<json>");
    }

    JSValue create_caller_obj(
      ccf::endpoints::EndpointContext& args, JSContext* ctx)
    {
      if (args.caller == nullptr)
      {
        return JS_NULL;
      }

      auto caller = JS_NewObject(ctx);

      if (auto jwt_ident = args.try_get_caller<ccf::JwtAuthnIdentity>())
      {
        JS_SetPropertyStr(
          ctx,
          caller,
          "policy",
          JS_NewString(ctx, get_policy_name_from_ident(jwt_ident)));

        auto jwt = JS_NewObject(ctx);
        JS_SetPropertyStr(
          ctx,
          jwt,
          "keyIssuer",
          JS_NewStringLen(
            ctx, jwt_ident->key_issuer.data(), jwt_ident->key_issuer.size()));
        JS_SetPropertyStr(
          ctx, jwt, "header", create_json_obj(jwt_ident->header, ctx));
        JS_SetPropertyStr(
          ctx, jwt, "payload", create_json_obj(jwt_ident->payload, ctx));
        JS_SetPropertyStr(ctx, caller, "jwt", jwt);

        return caller;
      }
      else if (
        auto empty_ident = args.try_get_caller<ccf::EmptyAuthnIdentity>())
      {
        JS_SetPropertyStr(
          ctx,
          caller,
          "policy",
          JS_NewString(ctx, get_policy_name_from_ident(empty_ident)));
        return caller;
      }

      char const* policy_name = nullptr;
      EntityId id;
      bool is_member = false;

      if (
        auto user_cert_ident =
          args.try_get_caller<ccf::UserCertAuthnIdentity>())
      {
        policy_name = get_policy_name_from_ident(user_cert_ident);
        id = user_cert_ident->user_id;
        is_member = false;
      }
      else if (
        auto member_cert_ident =
          args.try_get_caller<ccf::MemberCertAuthnIdentity>())
      {
        policy_name = get_policy_name_from_ident(member_cert_ident);
        id = member_cert_ident->member_id;
        is_member = true;
      }
      else if (
        auto user_sig_ident =
          args.try_get_caller<ccf::UserSignatureAuthnIdentity>())
      {
        policy_name = get_policy_name_from_ident(user_sig_ident);
        id = user_sig_ident->user_id;
        is_member = false;
      }
      else if (
        auto member_sig_ident =
          args.try_get_caller<ccf::MemberSignatureAuthnIdentity>())
      {
        policy_name = get_policy_name_from_ident(member_sig_ident);
        id = member_sig_ident->member_id;
        is_member = true;
      }

      if (policy_name == nullptr)
      {
        throw std::logic_error("Unable to convert caller info to JS object");
      }

      // Retrieve user/member data from authenticated caller id
      nlohmann::json data = nullptr;
      ccf::ApiResult result = ccf::ApiResult::OK;

      if (is_member)
      {
        result = get_member_data_v1(args.tx, id, data);
      }
      else
      {
        result = get_user_data_v1(args.tx, id, data);
      }

      if (result == ccf::ApiResult::InternalError)
      {
        throw std::logic_error(
          fmt::format("Failed to get data for caller {}", id));
      }

      crypto::Pem cert;
      if (is_member)
      {
        result = get_user_cert_v1(args.tx, id, cert);
      }
      else
      {
        result = get_member_cert_v1(args.tx, id, cert);
      }

      if (result == ccf::ApiResult::InternalError)
      {
        throw std::logic_error(
          fmt::format("Failed to get certificate for caller {}", id));
      }

      JS_SetPropertyStr(ctx, caller, "policy", JS_NewString(ctx, policy_name));
      JS_SetPropertyStr(
        ctx, caller, "id", JS_NewStringLen(ctx, id.data(), id.size()));
      JS_SetPropertyStr(ctx, caller, "data", create_json_obj(data, ctx));
      JS_SetPropertyStr(
        ctx,
        caller,
        "cert",
        JS_NewStringLen(ctx, cert.str().data(), cert.size()));

      return caller;
    }

    JSValue create_request_obj(
      ccf::endpoints::EndpointContext& args, JSContext* ctx)
    {
      auto request = JS_NewObject(ctx);

      auto headers = JS_NewObject(ctx);
      for (auto& [header_name, header_value] :
           args.rpc_ctx->get_request_headers())
      {
        JS_SetPropertyStr(
          ctx,
          headers,
          header_name.c_str(),
          JS_NewStringLen(ctx, header_value.c_str(), header_value.size()));
      }
      JS_SetPropertyStr(ctx, request, "headers", headers);

      const auto& request_query = args.rpc_ctx->get_request_query();
      auto query_str =
        JS_NewStringLen(ctx, request_query.c_str(), request_query.size());
      JS_SetPropertyStr(ctx, request, "query", query_str);

      auto params = JS_NewObject(ctx);
      for (auto& [param_name, param_value] :
           args.rpc_ctx->get_request_path_params())
      {
        JS_SetPropertyStr(
          ctx,
          params,
          param_name.c_str(),
          JS_NewStringLen(ctx, param_value.c_str(), param_value.size()));
      }
      JS_SetPropertyStr(ctx, request, "params", params);

      const auto& request_body = args.rpc_ctx->get_request_body();
      auto body_ = JS_NewObjectClass(ctx, js::body_class_id);
      JS_SetOpaque(body_, (void*)&request_body);
      JS_SetPropertyStr(ctx, request, "body", body_);

      JS_SetPropertyStr(ctx, request, "caller", create_caller_obj(args, ctx));

      return request;
    }

    void execute_request(
      const ccf::endpoints::EndpointProperties& props,
      ccf::endpoints::EndpointContext& args)
    {
      if (props.mode == ccf::endpoints::Mode::Historical)
      {
        auto is_tx_committed =
          [this](ccf::View view, ccf::SeqNo seqno, std::string& error_reason) {
            return ccf::historical::is_tx_committed(
              consensus, view, seqno, error_reason);
          };

        ccf::historical::adapter(
          [this, &props](
            ccf::endpoints::EndpointContext& args,
            ccf::historical::StatePtr state) {
            auto tx = state->store->create_tx();
            auto tx_id = state->transaction_id;
            auto receipt = state->receipt;
            do_execute_request(props, args, tx, tx_id, receipt);
          },
          context.get_historical_state(),
          is_tx_committed)(args);
      }
      else
      {
        do_execute_request(props, args, args.tx, std::nullopt, nullptr);
      }
    }

    void do_execute_request(
      const ccf::endpoints::EndpointProperties& props,
      ccf::endpoints::EndpointContext& args,
      kv::Tx& target_tx,
      const std::optional<ccf::TxID>& transaction_id,
      ccf::historical::TxReceiptPtr receipt)
    {
      const auto modules = args.tx.ro(this->network.modules);

      auto handler_script = modules->get(props.js_module);
      if (!handler_script.has_value())
      {
        args.rpc_ctx->set_error(
          HTTP_STATUS_INTERNAL_SERVER_ERROR,
          ccf::errors::InternalError,
          fmt::format("Endpoint module not found: {}.", props.js_module));
        return;
      }

      js::Runtime rt;
      rt.add_ccf_classdefs();

      JSModuleLoaderArg js_module_loader_arg{&this->network, &args.tx};
      JS_SetModuleLoaderFunc(
        rt, nullptr, js_module_loader, &js_module_loader_arg);

      js::Context ctx(rt);
      js::TxContext txctx{&target_tx, js::TxAccess::APP};

      js::register_request_body_class(ctx);
      js::populate_global_console(ctx);
      js::populate_global_ccf(
        &txctx,
<<<<<<< HEAD
        transaction_id,
        receipt,
        // TODO temporary (?)
        &context.get_node_state(),
=======
        args.rpc_ctx.get(),
        transaction_id,
        receipt,
        nullptr,
>>>>>>> 5f73c957
        nullptr,
        ctx);

      // Compile module
      std::string code = handler_script.value();
      const std::string path = props.js_module;

      JSValue export_func;
      try
      {
        export_func = ctx.function(code, props.js_function, path);
      }
      catch (std::exception& exc)
      {
        args.rpc_ctx->set_error(
          HTTP_STATUS_INTERNAL_SERVER_ERROR,
          ccf::errors::InternalError,
          exc.what());
        return;
      }

      // Call exported function
      auto request = create_request_obj(args, ctx);
      int argc = 1;
      JSValueConst* argv = (JSValueConst*)&request;
      auto val = ctx(JS_Call(ctx, export_func, JS_UNDEFINED, argc, argv));
      JS_FreeValue(ctx, request);
      JS_FreeValue(ctx, export_func);

      if (JS_IsException(val))
      {
        js::js_dump_error(ctx);
        args.rpc_ctx->set_error(
          HTTP_STATUS_INTERNAL_SERVER_ERROR,
          ccf::errors::InternalError,
          "Exception thrown while executing.");
        return;
      }

      // Handle return value: {body, headers, statusCode}
      if (!JS_IsObject(val))
      {
        args.rpc_ctx->set_error(
          HTTP_STATUS_INTERNAL_SERVER_ERROR,
          ccf::errors::InternalError,
          "Invalid endpoint function return value (not an object).");
        return;
      }

      // Response body (also sets a default response content-type header)
      {
        auto response_body_js = ctx(JS_GetPropertyStr(ctx, val, "body"));
        std::vector<uint8_t> response_body;
        size_t buf_size;
        size_t buf_offset;
        JSValue typed_array_buffer = JS_GetTypedArrayBuffer(
          ctx, response_body_js, &buf_offset, &buf_size, nullptr);
        uint8_t* array_buffer;
        if (!JS_IsException(typed_array_buffer))
        {
          size_t buf_size_total;
          array_buffer =
            JS_GetArrayBuffer(ctx, &buf_size_total, typed_array_buffer);
          array_buffer += buf_offset;
          JS_FreeValue(ctx, typed_array_buffer);
        }
        else
        {
          array_buffer = JS_GetArrayBuffer(ctx, &buf_size, response_body_js);
        }
        if (array_buffer)
        {
          args.rpc_ctx->set_response_header(
            http::headers::CONTENT_TYPE,
            http::headervalues::contenttype::OCTET_STREAM);
          response_body =
            std::vector<uint8_t>(array_buffer, array_buffer + buf_size);
        }
        else
        {
          const char* cstr = nullptr;
          if (JS_IsString(response_body_js))
          {
            args.rpc_ctx->set_response_header(
              http::headers::CONTENT_TYPE,
              http::headervalues::contenttype::TEXT);
            cstr = JS_ToCString(ctx, response_body_js);
          }
          else
          {
            args.rpc_ctx->set_response_header(
              http::headers::CONTENT_TYPE,
              http::headervalues::contenttype::JSON);
            JSValue rval =
              JS_JSONStringify(ctx, response_body_js, JS_NULL, JS_NULL);
            if (JS_IsException(rval))
            {
              js::js_dump_error(ctx);
              args.rpc_ctx->set_error(
                HTTP_STATUS_INTERNAL_SERVER_ERROR,
                ccf::errors::InternalError,
                "Invalid endpoint function return value (error during JSON "
                "conversion of body).");
              return;
            }
            cstr = JS_ToCString(ctx, rval);
            JS_FreeValue(ctx, rval);
          }
          if (!cstr)
          {
            js::js_dump_error(ctx);
            args.rpc_ctx->set_error(
              HTTP_STATUS_INTERNAL_SERVER_ERROR,
              ccf::errors::InternalError,
              "Invalid endpoint function return value (error during string "
              "conversion of body).");
            return;
          }
          std::string str(cstr);
          JS_FreeCString(ctx, cstr);

          response_body = std::vector<uint8_t>(str.begin(), str.end());
        }
        args.rpc_ctx->set_response_body(std::move(response_body));
      }

      // Response headers
      {
        auto response_headers_js = ctx(JS_GetPropertyStr(ctx, val, "headers"));
        if (JS_IsObject(response_headers_js))
        {
          uint32_t prop_count = 0;
          JSPropertyEnum* props = nullptr;
          JS_GetOwnPropertyNames(
            ctx,
            &props,
            &prop_count,
            response_headers_js,
            JS_GPN_STRING_MASK | JS_GPN_ENUM_ONLY);
          for (size_t i = 0; i < prop_count; i++)
          {
            auto prop_name = props[i].atom;
            auto prop_name_cstr = ctx(JS_AtomToCString(ctx, prop_name));
            auto prop_val =
              ctx(JS_GetProperty(ctx, response_headers_js, prop_name));
            auto prop_val_cstr = JS_ToCString(ctx, prop_val);
            if (!prop_val_cstr)
            {
              args.rpc_ctx->set_error(
                HTTP_STATUS_INTERNAL_SERVER_ERROR,
                ccf::errors::InternalError,
                "Invalid endpoint function return value (header value type).");
              return;
            }
            args.rpc_ctx->set_response_header(prop_name_cstr, prop_val_cstr);
            JS_FreeCString(ctx, prop_val_cstr);
          }
          js_free(ctx, props);
        }
      }

      // Response status code
      {
        int response_status_code = HTTP_STATUS_OK;
        auto status_code_js = ctx(JS_GetPropertyStr(ctx, val, "statusCode"));
        if (!JS_IsUndefined(status_code_js) && !JS_IsNull(status_code_js))
        {
          if (JS_VALUE_GET_TAG(status_code_js.val) != JS_TAG_INT)
          {
            args.rpc_ctx->set_error(
              HTTP_STATUS_INTERNAL_SERVER_ERROR,
              ccf::errors::InternalError,
              "Invalid endpoint function return value (status code type).");
            return;
          }
          response_status_code = JS_VALUE_GET_INT(status_code_js.val);
        }
        args.rpc_ctx->set_response_status(response_status_code);
      }

      return;
    }

    struct JSDynamicEndpoint : public ccf::endpoints::EndpointDefinition
    {};

  public:
    JSHandlers(NetworkTables& network, AbstractNodeContext& context) :
      UserEndpointRegistry(context),
      network(network),
      context(context)
    {
      metrics_tracker.install_endpoint(*this);
    }

    void instantiate_authn_policies(JSDynamicEndpoint& endpoint)
    {
      for (const auto& policy_name : endpoint.properties.authn_policies)
      {
        auto policy = get_policy_by_name(policy_name);
        if (policy == nullptr)
        {
          throw std::logic_error(
            fmt::format("Unknown auth policy: {}", policy_name));
        }
        endpoint.authn_policies.push_back(std::move(policy));
      }
    }

    ccf::endpoints::EndpointDefinitionPtr find_endpoint(
      kv::Tx& tx, enclave::RpcContext& rpc_ctx) override
    {
      const auto method = fmt::format("/{}", rpc_ctx.get_method());
      const auto verb = rpc_ctx.get_request_verb();

      auto endpoints =
        tx.ro<ccf::endpoints::EndpointsMap>(ccf::Tables::ENDPOINTS);

      const auto key = ccf::endpoints::EndpointKey{method, verb};

      // Look for a direct match of the given path
      const auto it = endpoints->get(key);
      if (it.has_value())
      {
        auto endpoint_def = std::make_shared<JSDynamicEndpoint>();
        endpoint_def->dispatch = key;
        endpoint_def->properties = it.value();
        instantiate_authn_policies(*endpoint_def);
        return endpoint_def;
      }

      // If that doesn't exist, look through _all_ the endpoints to find
      // templated matches. If there is one, that's a match. More is an error,
      // none means delegate to the base class.
      {
        std::vector<ccf::endpoints::EndpointDefinitionPtr> matches;

        endpoints->foreach([this, &matches, &key, &rpc_ctx](
                             const auto& other_key, const auto& properties) {
          if (key.verb == other_key.verb)
          {
            const auto opt_spec =
              ccf::endpoints::parse_path_template(other_key.uri_path);
            if (opt_spec.has_value())
            {
              const auto& template_spec = opt_spec.value();
              // This endpoint has templates in its path, and the correct verb
              // - now check if template matches the current request's path
              std::smatch match;
              if (std::regex_match(
                    key.uri_path, match, template_spec.template_regex))
              {
                if (matches.empty())
                {
                  // Populate the request_path_params while we have the match,
                  // though this will be discarded on error if we later find
                  // multiple matches
                  auto& path_params = rpc_ctx.get_request_path_params();
                  for (size_t i = 0;
                       i < template_spec.template_component_names.size();
                       ++i)
                  {
                    const auto& template_name =
                      template_spec.template_component_names[i];
                    const auto& template_value = match[i + 1].str();
                    path_params[template_name] = template_value;
                  }
                }

                auto endpoint = std::make_shared<JSDynamicEndpoint>();
                endpoint->dispatch = other_key;
                endpoint->properties = properties;
                instantiate_authn_policies(*endpoint);
                matches.push_back(endpoint);
              }
            }
          }
          return true;
        });

        if (matches.size() > 1)
        {
          report_ambiguous_templated_path(key.uri_path, matches);
        }
        else if (matches.size() == 1)
        {
          return matches[0];
        }
      }

      return ccf::endpoints::EndpointRegistry::find_endpoint(tx, rpc_ctx);
    }

    void execute_endpoint(
      ccf::endpoints::EndpointDefinitionPtr e,
      ccf::endpoints::EndpointContext& args) override
    {
      auto endpoint = dynamic_cast<const JSDynamicEndpoint*>(e.get());
      if (endpoint != nullptr)
      {
        execute_request(endpoint->properties, args);
        return;
      }

      ccf::endpoints::EndpointRegistry::execute_endpoint(e, args);
    }

    // Since we do our own dispatch within the default handler, report the
    // supported methods here
    void build_api(nlohmann::json& document, kv::ReadOnlyTx& tx) override
    {
      UserEndpointRegistry::build_api(document, tx);

      auto endpoints =
        tx.ro<ccf::endpoints::EndpointsMap>(ccf::Tables::ENDPOINTS);

      endpoints->foreach([&document](const auto& key, const auto& properties) {
        const auto http_verb = key.verb.get_http_method();
        if (!http_verb.has_value())
        {
          return true;
        }

        if (!properties.openapi_hidden)
        {
          auto& path_op = ds::openapi::path_operation(
            ds::openapi::path(document, key.uri_path),
            http_verb.value(),
            false);
          if (!properties.openapi.empty())
          {
            for (const auto& [k, v] : properties.openapi.items())
            {
              LOG_INFO_FMT("Inserting field {}", k);
            }
            path_op.insert(
              properties.openapi.cbegin(), properties.openapi.cend());
          }
        }

        return true;
      });
    }

    void tick(std::chrono::milliseconds elapsed, size_t tx_count) override
    {
      metrics_tracker.tick(elapsed, tx_count);

      ccf::UserEndpointRegistry::tick(elapsed, tx_count);
    }
  };

#pragma clang diagnostic pop

  class JS : public ccf::RpcFrontend
  {
  private:
    JSHandlers js_handlers;

  public:
    JS(NetworkTables& network, ccfapp::AbstractNodeContext& context) :
      ccf::RpcFrontend(*network.tables, js_handlers),
      js_handlers(network, context)
    {}
  };

  std::shared_ptr<ccf::RpcFrontend> get_rpc_handler(
    NetworkTables& network, ccfapp::AbstractNodeContext& context)
  {
    return make_shared<JS>(network, context);
  }
} // namespace ccfapp<|MERGE_RESOLUTION|>--- conflicted
+++ resolved
@@ -333,17 +333,11 @@
       js::populate_global_console(ctx);
       js::populate_global_ccf(
         &txctx,
-<<<<<<< HEAD
+        args.rpc_ctx.get(),
         transaction_id,
         receipt,
         // TODO temporary (?)
         &context.get_node_state(),
-=======
-        args.rpc_ctx.get(),
-        transaction_id,
-        receipt,
-        nullptr,
->>>>>>> 5f73c957
         nullptr,
         ctx);
 
