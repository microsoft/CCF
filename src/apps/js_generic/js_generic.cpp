--- conflicted
+++ resolved
@@ -99,13 +99,6 @@
 
     try
     {
-<<<<<<< HEAD
-      JS_ThrowRangeError(
-        ctx, "unsupported key wrapping algorithm, supported: RSA-OAEP");
-      js::js_dump_error(ctx);
-      return JS_EXCEPTION;
-    }
-=======
       auto algo_name = std::string(wrap_algo_name_cstr);
       if (algo_name == "RSA-OAEP")
       {
@@ -129,7 +122,6 @@
         std::vector<uint8_t> wrapped_key = crypto::ckm_aes_key_wrap_pad(
           {wrapping_key, wrapping_key + wrapping_key_size},
           {key, key + key_size});
->>>>>>> 3f6c436d
 
         return JS_NewArrayBufferCopy(
           ctx, wrapped_key.data(), wrapped_key.size());
@@ -141,7 +133,7 @@
         int32_t aes_key_size = 0;
         if (JS_ToInt32(ctx, &aes_key_size, aes_key_size_value) < 0)
         {
-          js_dump_error(ctx);
+          js::js_dump_error(ctx);
           return JS_EXCEPTION;
         }
 
@@ -164,20 +156,20 @@
           ctx,
           "unsupported key wrapping algorithm, supported: RSA-OAEP, AES-KWP, "
           "RSA-OAEP-AES-KWP");
-        js_dump_error(ctx);
+        js::js_dump_error(ctx);
         return JS_EXCEPTION;
       }
     }
     catch (std::exception& ex)
     {
       JS_ThrowRangeError(ctx, "%s", ex.what());
-      js_dump_error(ctx);
+      js::js_dump_error(ctx);
       return JS_EXCEPTION;
     }
     catch (...)
     {
       JS_ThrowRangeError(ctx, "caught unknown exception");
-      js_dump_error(ctx);
+      js::js_dump_error(ctx);
       return JS_EXCEPTION;
     }
   }
