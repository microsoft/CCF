--- conflicted
+++ resolved
@@ -210,18 +210,12 @@
     // call "missing"
     const auto packed = make_pc("missing", {});
     auto rpc_ctx = enclave::make_rpc_context(user_session, packed);
-<<<<<<< HEAD
-    const auto response = check_error(
-      frontend->process(rpc_ctx).value(), CCFErrorCodes::SCRIPT_ERROR);
-    const auto error_msg = response[ERR]["message"].get<string>();
-=======
     auto response = check_error(
       frontend->process(rpc_ctx).value(), HTTP_STATUS_INTERNAL_SERVER_ERROR);
     CHECK(
       response.headers[http::headers::CONTENT_TYPE] ==
       http::headervalues::contenttype::TEXT);
     const std::string error_msg(response.body.begin(), response.body.end());
->>>>>>> 7f982dab
     CHECK(error_msg.find("THIS_KEY_DOESNT_EXIST") != string::npos);
   }
 
