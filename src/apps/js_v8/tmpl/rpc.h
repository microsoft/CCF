--- conflicted
+++ resolved
@@ -2,14 +2,9 @@
 // Licensed under the Apache 2.0 License.
 #pragma once
 
-<<<<<<< HEAD
 #include "ccf/rpc_context.h"
-#include "v8.h"
-=======
-#include "enclave/rpc_context.h"
 
 #include <v8.h>
->>>>>>> 66a3bfca
 
 namespace ccf::v8_tmpl
 {
