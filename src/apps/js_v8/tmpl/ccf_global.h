--- conflicted
+++ resolved
@@ -15,6 +15,7 @@
     ccf::historical::StatePtr* historical_state;
     ccf::BaseEndpointRegistry* endpoint_registry;
     ccf::historical::AbstractStateCache* state_cache;
+    enclave::RpcContext* rpc_ctx;
   };
 
   class CCFGlobal
@@ -24,16 +25,7 @@
     static v8::Local<v8::ObjectTemplate> create_template(v8::Isolate* isolate);
 
     static v8::Local<v8::Object> wrap(
-<<<<<<< HEAD
       v8::Local<v8::Context> context, GlobalFields* global_fields);
-=======
-      v8::Local<v8::Context> context,
-      TxContext* tx_ctx,
-      ccf::historical::StatePtr* historical_state,
-      ccf::BaseEndpointRegistry* endpoint_registry,
-      ccf::historical::AbstractStateCache* state_cache,
-      enclave::RpcContext* rpc_ctx);
->>>>>>> 3f67461a
   };
 
 } // namespace ccf::v8_tmpl