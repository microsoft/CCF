--- conflicted
+++ resolved
@@ -3,11 +3,7 @@
 #pragma once
 
 #include "ccf/tx.h"
-<<<<<<< HEAD
 #include "kv/untyped_map.h"
-#include "v8.h"
-=======
->>>>>>> acbde42b
 
 #include <map>
 #include <string>
