--- conflicted
+++ resolved
@@ -68,11 +68,7 @@
 
       // Submit initial settings
       std::vector<nghttp2_settings_entry> settings;
-<<<<<<< HEAD
-      settings.push_back({NGHTTP2_SETTINGS_MAX_FRAME_SIZE, max_data_read_size});
-=======
       settings.push_back({NGHTTP2_SETTINGS_MAX_FRAME_SIZE, max_frame_size});
->>>>>>> 4235d07e
 
       auto rv = nghttp2_submit_settings(
         session, NGHTTP2_FLAG_NONE, settings.data(), settings.size());
