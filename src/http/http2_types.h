// Copyright (c) Microsoft Corporation. All rights reserved.
// Licensed under the Apache 2.0 License.
#pragma once

#include "ccf/http_header_map.h"
#include "ccf/http_status.h"
#include "ccf/rest_verb.h"
#include "http_builder.h"

#include <list>
#include <memory>
#include <nghttp2/nghttp2.h>
#include <string>
#include <vector>

namespace http2
{
  using StreamId = int32_t;

  constexpr static size_t max_data_read_size = 1 << 20;

  // Used to keep track of response state between nghttp2 callbacks and to
  // differentiate unary from streaming responses
  enum class StreamResponseState
  {
    Closing = 0, // Unary or last message in stream
    AboutToStream, // Initial response (headers) to stream response
    Streaming // Response streaming messages
  };

  struct StreamData
  {
<<<<<<< HEAD
    StreamId id;

    // Request
    http::HeaderMap headers;
    std::string url;
    ccf::RESTVerb verb;
    std::vector<uint8_t> request_body;

    // Response
    StreamResponseState response_state = StreamResponseState::Closing;
    http_status status;
    std::vector<uint8_t> response_body;
    size_t current_offset = 0;
    http::HeaderMap trailers;

    StreamData(StreamId id_) : id(id_) {}
=======
    http::HeaderMap headers; // Only used for incoming headers
    http::HeaderMap trailers; // Only used for outgoing trailers
    std::vector<uint8_t> body;
    size_t current_offset = 0;
>>>>>>> 94f53a0f
  };

  class AbstractParser
  {
  public:
    virtual ~AbstractParser() = default;
    virtual void handle_completed(
      StreamId stream_id, StreamData* stream_data) = 0;
    virtual std::shared_ptr<StreamData> create_stream(StreamId stream_id) = 0;
    virtual void destroy_stream(StreamId stream_id) = 0;
  };

  // Functions to create HTTP2 headers
  static nghttp2_nv make_nv(const uint8_t* key, const uint8_t* value)
  {
    // Note: Investigate no copy flags here
    return {
      const_cast<uint8_t*>(key),
      const_cast<uint8_t*>(value),
      strlen((char*)key),
      strlen((char*)value),
      NGHTTP2_NV_FLAG_NONE};
  }

  static inline nghttp2_nv make_nv(const char* key, const char* value)
  {
    return make_nv((uint8_t*)key, (uint8_t*)value);
  }

  static inline AbstractParser* get_parser(void* user_data)
  {
    return reinterpret_cast<AbstractParser*>(user_data);
  }

  static inline StreamData* get_stream_data(
    nghttp2_session* session, StreamId stream_id)
  {
    return reinterpret_cast<StreamData*>(
      nghttp2_session_get_stream_user_data(session, stream_id));
  }
}<|MERGE_RESOLUTION|>--- conflicted
+++ resolved
@@ -19,6 +19,13 @@
 
   constexpr static size_t max_data_read_size = 1 << 20;
 
+  struct DataSource
+  {
+    std::span<const uint8_t> body = {};
+    bool end_data = true;
+    bool end_stream = true;
+  };
+
   // Used to keep track of response state between nghttp2 callbacks and to
   // differentiate unary from streaming responses
   enum class StreamResponseState
@@ -30,29 +37,15 @@
 
   struct StreamData
   {
-<<<<<<< HEAD
-    StreamId id;
-
     // Request
-    http::HeaderMap headers;
-    std::string url;
-    ccf::RESTVerb verb;
-    std::vector<uint8_t> request_body;
+    http::HeaderMap headers; // Only used for incoming headers
 
     // Response
-    StreamResponseState response_state = StreamResponseState::Closing;
-    http_status status;
-    std::vector<uint8_t> response_body;
-    size_t current_offset = 0;
-    http::HeaderMap trailers;
-
-    StreamData(StreamId id_) : id(id_) {}
-=======
-    http::HeaderMap headers; // Only used for incoming headers
-    http::HeaderMap trailers; // Only used for outgoing trailers
+    StreamResponseState response_state =
+      StreamResponseState::Closing; // TODO: Move to response data?
     std::vector<uint8_t> body;
     size_t current_offset = 0;
->>>>>>> 94f53a0f
+    http::HeaderMap trailers; // Only used for outgoing trailers
   };
 
   class AbstractParser
