--- conflicted
+++ resolved
@@ -15,18 +15,6 @@
 
 namespace http
 {
-<<<<<<< HEAD
-=======
-  class ErrorReporter
-  {
-  public:
-    virtual ~ErrorReporter() {}
-    virtual void report_parsing_error(tls::ConnID) = 0;
-    virtual void report_request_payload_too_large_error(tls::ConnID) = 0;
-    virtual void report_request_header_too_large_error(tls::ConnID) = 0;
-  };
-
->>>>>>> 8db4a542
   class HTTPEndpoint : public ccf::TLSEndpoint
   {
   protected:
