--- conflicted
+++ resolved
@@ -15,7 +15,6 @@
 
 namespace http
 {
-<<<<<<< HEAD
   class ErrorReporter
   {
   public:
@@ -23,21 +22,18 @@
     virtual void report_parsing_error(tls::ConnID) = 0;
   };
 
-  class HTTPEndpoint : public enclave::TLSEndpoint
-=======
   class HTTPEndpoint : public ccf::TLSEndpoint
->>>>>>> e52d23c1
   {
   protected:
     http::Parser& p;
-    std::shared_ptr<http::ErrorReporter> error_reporter;
+    std::shared_ptr<ErrorReporter> error_reporter;
 
     HTTPEndpoint(
       http::Parser& p_,
       tls::ConnID session_id,
       ringbuffer::AbstractWriterFactory& writer_factory,
       std::unique_ptr<tls::Context> ctx,
-      const std::shared_ptr<http::ErrorReporter>& error_reporter = nullptr) :
+      const std::shared_ptr<ErrorReporter>& error_reporter = nullptr) :
       TLSEndpoint(session_id, writer_factory, std::move(ctx)),
       p(p_),
       error_reporter(error_reporter)
@@ -121,35 +117,21 @@
   private:
     http::RequestParser request_parser;
 
-<<<<<<< HEAD
-    std::shared_ptr<enclave::RPCMap> rpc_map;
-    std::shared_ptr<enclave::RpcHandler> handler;
-    std::shared_ptr<enclave::SessionContext> session_ctx;
-    tls::ConnID session_id;
-    enclave::ListenInterfaceID interface_id;
-=======
     std::shared_ptr<ccf::RPCMap> rpc_map;
     std::shared_ptr<ccf::RpcHandler> handler;
     std::shared_ptr<ccf::SessionContext> session_ctx;
-    int64_t session_id;
+    tls::ConnID session_id;
     ccf::ListenInterfaceID interface_id;
->>>>>>> e52d23c1
     size_t request_index = 0;
 
   public:
     HTTPServerEndpoint(
-<<<<<<< HEAD
-      std::shared_ptr<enclave::RPCMap> rpc_map,
+      std::shared_ptr<ccf::RPCMap> rpc_map,
       tls::ConnID session_id,
-      const enclave::ListenInterfaceID& interface_id,
-=======
-      std::shared_ptr<ccf::RPCMap> rpc_map,
-      int64_t session_id,
       const ccf::ListenInterfaceID& interface_id,
->>>>>>> e52d23c1
       ringbuffer::AbstractWriterFactory& writer_factory,
       std::unique_ptr<tls::Context> ctx,
-      const std::shared_ptr<http::ErrorReporter>& error_reporter = nullptr) :
+      const std::shared_ptr<ErrorReporter>& error_reporter = nullptr) :
       HTTPEndpoint(
         request_parser,
         session_id,
