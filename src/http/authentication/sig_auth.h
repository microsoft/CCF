// Copyright (c) Microsoft Corporation. All rights reserved.
// Licensed under the Apache 2.0 License.
#pragma once

#include "authentication_types.h"
#include "ds/lru.h"
#include "http/http_sig.h"

namespace ccf
{
  namespace
  {
    static std::optional<SignedReq> parse_signed_request(
      const std::shared_ptr<enclave::RpcContext>& ctx)
    {
      return http::HttpSignatureVerifier::parse(
        ctx->get_request_verb().c_str(),
        ctx->get_request_path(),
        ctx->get_request_query(),
        ctx->get_request_headers(),
        ctx->get_request_body());
    }
  }

  struct UserSignatureAuthnIdentity : public AuthnIdentity
  {
    /** CCF user ID, as defined in @c public:ccf.gov.users.info table */
    UserId user_id;
    /** User certificate, used to sign this request, described by keyId */
    crypto::Pem user_cert;
    /** Additional user data, as defined in @c public:ccf.gov.users.info */
    nlohmann::json user_data;
    /** Canonicalised request and associated signature */
    SignedReq signed_request;
  };

  struct VerifierCache
  {
    static constexpr size_t DEFAULT_MAX_VERIFIERS = 50;

    SpinLock verifiers_lock;
<<<<<<< HEAD
    LRU<tls::Pem, tls::VerifierPtr> verifiers;

    VerifierCache(size_t max_verifiers = DEFAULT_MAX_VERIFIERS) :
      verifiers(max_verifiers)
    {}
=======
    std::unordered_map<crypto::Pem, crypto::VerifierPtr> verifiers;
>>>>>>> 39ae6008

    crypto::VerifierPtr get_verifier(const crypto::Pem& pem)
    {
      std::lock_guard<SpinLock> guard(verifiers_lock);

      crypto::VerifierPtr verifier = nullptr;

      auto it = verifiers.find(pem);
      if (it == verifiers.end())
      {
<<<<<<< HEAD
        it = verifiers.insert(pem, tls::make_verifier(pem));
=======
        it = verifiers.emplace_hint(it, pem, crypto::make_verifier(pem));
>>>>>>> 39ae6008
      }

      return it->second;
    }
  };

  class UserSignatureAuthnPolicy : public AuthnPolicy
  {
  protected:
    static const OpenAPISecuritySchema security_schema;
    VerifierCache verifiers;

  public:
    static constexpr auto SECURITY_SCHEME_NAME = "user_signature";

    std::unique_ptr<AuthnIdentity> authenticate(
      kv::ReadOnlyTx& tx,
      const std::shared_ptr<enclave::RpcContext>& ctx,
      std::string& error_reason) override
    {
      const auto signed_request = parse_signed_request(ctx);
      if (signed_request.has_value())
      {
        auto digests = tx.ro<CertDigests>(Tables::USER_DIGESTS);
        auto user_id = digests->get(signed_request->key_id);

        if (user_id.has_value())
        {
          Users users_table(Tables::USERS);
          auto users = tx.ro(users_table);
          const auto user = users->get(user_id.value());
          if (!user.has_value())
          {
            throw std::logic_error("Users and user certs tables do not match");
          }

          auto verifier = verifiers.get_verifier(user->cert);
          if (verifier->verify(
                signed_request->req, signed_request->sig, signed_request->md))
          {
            auto identity = std::make_unique<UserSignatureAuthnIdentity>();
            identity->user_id = user_id.value();
            identity->user_cert = user->cert;
            identity->user_data = user->user_data;
            identity->signed_request = signed_request.value();
            return identity;
          }
          else
          {
            error_reason = "Signature is invalid";
          }
        }
        else
        {
          error_reason = "Signer is not a known user";
        }
      }
      else
      {
        error_reason = "Missing signature";
      }

      return nullptr;
    }

    void set_unauthenticated_error(
      std::shared_ptr<enclave::RpcContext>& ctx,
      std::string&& error_reason) override
    {
      ctx->set_error(
        HTTP_STATUS_UNAUTHORIZED,
        ccf::errors::InvalidAuthenticationInfo,
        std::move(error_reason));
      ctx->set_response_header(
        http::headers::WWW_AUTHENTICATE,
        fmt::format(
          "Signature realm=\"Signed request access\", "
          "headers=\"{}\"",
          fmt::join(http::required_signature_headers, " ")));
    }

    std::optional<OpenAPISecuritySchema> get_openapi_security_schema()
      const override
    {
      return security_schema;
    }
  };

  inline const OpenAPISecuritySchema UserSignatureAuthnPolicy::security_schema =
    std::make_pair(
      UserSignatureAuthnPolicy::SECURITY_SCHEME_NAME,
      nlohmann::json{
        {"type", "http"},
        {"scheme", "signature"},
        {"description",
         "Request must be signed according to the HTTP Signature scheme. The "
         "signer must be a user identity registered with this service."}});

  struct MemberSignatureAuthnIdentity : public AuthnIdentity
  {
    MemberId member_id;
    crypto::Pem member_cert;
    nlohmann::json member_data;
    SignedReq signed_request;
    std::vector<uint8_t> request_digest;
  };

  class MemberSignatureAuthnPolicy : public AuthnPolicy
  {
  protected:
    static const OpenAPISecuritySchema security_schema;
    VerifierCache verifiers;

  public:
    static constexpr auto SECURITY_SCHEME_NAME = "member_signature";

    std::unique_ptr<AuthnIdentity> authenticate(
      kv::ReadOnlyTx& tx,
      const std::shared_ptr<enclave::RpcContext>& ctx,
      std::string& error_reason) override
    {
      const auto signed_request = parse_signed_request(ctx);
      if (signed_request.has_value())
      {
        auto digests = tx.ro<CertDigests>(Tables::MEMBER_DIGESTS);
        auto member_id = digests->get(signed_request->key_id);

        if (member_id.has_value())
        {
          Members members_table(Tables::MEMBERS);
          auto members = tx.ro(members_table);
          const auto member = members->get(member_id.value());
          if (!member.has_value())
          {
            throw std::logic_error(
              "Members and member certs tables do not match");
          }

          std::vector<uint8_t> digest;
          auto verifier = verifiers.get_verifier(member->cert);
          if (verifier->verify(
                signed_request->req,
                signed_request->sig,
                signed_request->md,
                digest))
          {
            auto identity = std::make_unique<MemberSignatureAuthnIdentity>();
            identity->member_id = member_id.value();
            identity->member_cert = member->cert;
            identity->member_data = member->member_data;
            identity->signed_request = signed_request.value();
            identity->request_digest = std::move(digest);
            return identity;
          }
          else
          {
            error_reason = "Signature is invalid";
          }
        }
        else
        {
          error_reason = "Signer is not a known member";
        }
      }
      else
      {
        error_reason = "Missing signature";
      }

      return nullptr;
    }

    void set_unauthenticated_error(
      std::shared_ptr<enclave::RpcContext>& ctx,
      std::string&& error_reason) override
    {
      ctx->set_error(
        HTTP_STATUS_UNAUTHORIZED,
        ccf::errors::InvalidAuthenticationInfo,
        std::move(error_reason));
      ctx->set_response_header(
        http::headers::WWW_AUTHENTICATE,
        fmt::format(
          "Signature realm=\"Signed request access\", "
          "headers=\"{}\"",
          fmt::join(http::required_signature_headers, " ")));
    }

    std::optional<OpenAPISecuritySchema> get_openapi_security_schema()
      const override
    {
      return security_schema;
    }
  };

  inline const OpenAPISecuritySchema
    MemberSignatureAuthnPolicy::security_schema = std::make_pair(
      MemberSignatureAuthnPolicy::SECURITY_SCHEME_NAME,
      nlohmann::json{
        {"type", "http"},
        {"scheme", "signature"},
        {"description",
         "Request must be signed according to the HTTP Signature scheme. The "
         "signer must be a member identity registered with this service."}});
}<|MERGE_RESOLUTION|>--- conflicted
+++ resolved
@@ -39,15 +39,11 @@
     static constexpr size_t DEFAULT_MAX_VERIFIERS = 50;
 
     SpinLock verifiers_lock;
-<<<<<<< HEAD
-    LRU<tls::Pem, tls::VerifierPtr> verifiers;
+    LRU<crypto::Pem, crypto::VerifierPtr> verifiers;
 
     VerifierCache(size_t max_verifiers = DEFAULT_MAX_VERIFIERS) :
       verifiers(max_verifiers)
     {}
-=======
-    std::unordered_map<crypto::Pem, crypto::VerifierPtr> verifiers;
->>>>>>> 39ae6008
 
     crypto::VerifierPtr get_verifier(const crypto::Pem& pem)
     {
@@ -58,11 +54,7 @@
       auto it = verifiers.find(pem);
       if (it == verifiers.end())
       {
-<<<<<<< HEAD
-        it = verifiers.insert(pem, tls::make_verifier(pem));
-=======
-        it = verifiers.emplace_hint(it, pem, crypto::make_verifier(pem));
->>>>>>> 39ae6008
+        it = verifiers.insert(pem, crypto::make_verifier(pem));
       }
 
       return it->second;
