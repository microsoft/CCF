--- conflicted
+++ resolved
@@ -120,7 +120,6 @@
       std::vector<uint8_t>&& body) override
     {
       auto sp = server_parser.lock();
-<<<<<<< HEAD
       try
       {
         sp->respond(
@@ -190,31 +189,16 @@
     bool stream_data(std::vector<uint8_t>&& data) override
     {
       auto sp = server_parser.lock();
-=======
->>>>>>> 1fadc740
       if (sp)
       {
         try
         {
-<<<<<<< HEAD
           sp->send_data(stream_id, std::move(data));
         }
         catch (const std::exception& e)
         {
           LOG_FAIL_FMT(
             "Error streaming data on stream {}: {}", stream_id, e.what());
-=======
-          sp->respond(
-            stream_id,
-            status_code,
-            std::move(headers),
-            std::move(trailers),
-            body);
-        }
-        catch (const std::exception& e)
-        {
-          LOG_FAIL_FMT("Error sending response: {}", e.what());
->>>>>>> 1fadc740
           return false;
         }
       }
