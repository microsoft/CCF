// Copyright (c) Microsoft Corporation. All rights reserved.
// Licensed under the Apache 2.0 License.
#pragma once

#include "ccf/ds/logger.h"
#include "ccf/http_responder.h"
#include "enclave/client_session.h"
#include "enclave/rpc_map.h"
#include "error_reporter.h"
#include "http/responder_lookup.h"
#include "http2_parser.h"
#include "http_rpc_context.h"

namespace http
{
<<<<<<< HEAD
  class HTTP2Session : public ccf::ThreadedSession
  {
  protected:
    std::shared_ptr<ccf::TLSSession> tls_io;
    std::shared_ptr<ErrorReporter> error_reporter;
    ::tcp::ConnID session_id;

    HTTP2Session(
      ::tcp::ConnID session_id_,
      ringbuffer::AbstractWriterFactory& writer_factory,
      std::unique_ptr<ccf::tls::Context> ctx,
      const std::shared_ptr<ErrorReporter>& error_reporter = nullptr) :
      ccf::ThreadedSession(session_id_),
      tls_io(std::make_shared<ccf::TLSSession>(
        session_id_, writer_factory, std::move(ctx))),
      error_reporter(error_reporter),
      session_id(session_id_)
    {}

  public:
    virtual bool parse(std::span<const uint8_t> data) = 0;

    void send_data(std::span<const uint8_t> data) override
    {
      tls_io->send_raw(data.data(), data.size());
    }

    void close_session() override
    {
      tls_io->close();
    }

    void handle_incoming_data_thread(std::span<const uint8_t> data) override
    {
      tls_io->recv_buffered(data.data(), data.size());

      LOG_TRACE_FMT("recv called with {} bytes", data.size());

      // Try to parse all incoming data
      constexpr auto min_read_block_size = 4096;
      thread_local std::vector<uint8_t> read_buf(min_read_block_size);

      auto n_read = tls_io->read(read_buf.data(), read_buf.size(), false);

      while (true)
      {
        if (n_read == 0)
        {
          return;
        }

        LOG_TRACE_FMT("Going to parse {} bytes", n_read);

        bool cont = parse({read_buf.data(), n_read});
        if (!cont)
        {
          return;
        }

        // Used all provided bytes - check if more are available
        n_read = tls_io->read(read_buf.data(), read_buf.size(), false);
      }
    }
  };
=======
  using HTTP2Session = ccf::EncryptedSession;
>>>>>>> 1649f0cf

  struct HTTP2SessionContext : public ccf::SessionContext
  {
    int32_t stream_id;

    HTTP2SessionContext(
      size_t client_session_id_,
      const std::vector<uint8_t>& caller_cert_,
      const std::optional<ccf::ListenInterfaceID>& interface_id_,
      http2::StreamId stream_id_) :
      ccf::SessionContext(client_session_id_, caller_cert_, interface_id_),
      stream_id(stream_id_)
    {}
  };

  class HTTP2StreamResponder : public ccf::http::HTTPResponder
  {
  private:
    http2::StreamId stream_id;

    // Associated HTTP2ServerSession may be closed while responder is held
    // elsewhere (e.g. async streaming) so keep a weak pointer to parser and
    // report an error to caller to discard responder.
    std::weak_ptr<http2::ServerParser> server_parser;

  public:
    HTTP2StreamResponder(
      http2::StreamId stream_id_,
      const std::shared_ptr<http2::ServerParser>& server_parser_) :
      stream_id(stream_id_),
      server_parser(server_parser_)
    {}

    bool send_response(
      ccf::http_status status_code,
      ccf::http::HeaderMap&& headers,
      ccf::http::HeaderMap&& trailers,
      std::span<const uint8_t> body) override
    {
      auto sp = server_parser.lock();
      try
      {
        sp->respond(
          stream_id,
          status_code,
          std::move(headers),
          std::move(trailers),
          body);
      }
      catch (const std::exception& e)
      {
        LOG_DEBUG_FMT(
          "Error sending response on stream {}: {}", stream_id, e.what());
        return false;
      }

      return true;
    }

    bool start_stream(
      ccf::http_status status, const ccf::http::HeaderMap& headers) override
    {
      auto sp = server_parser.lock();
      if (sp)
      {
        try
        {
          sp->start_stream(stream_id, status, headers);
        }
        catch (const std::exception& e)
        {
          LOG_DEBUG_FMT("Error sending headers {}: {}", stream_id, e.what());
          return false;
        }
      }
      else
      {
        LOG_DEBUG_FMT("Stream {} is closed", stream_id);
        return false;
      }
      return true;
    }

    bool close_stream(ccf::http::HeaderMap&& trailers) override
    {
      auto sp = server_parser.lock();
      if (sp)
      {
        try
        {
          sp->close_stream(stream_id, std::move(trailers));
        }
        catch (const std::exception& e)
        {
          LOG_DEBUG_FMT("Error closing stream {}: {}", stream_id, e.what());
          return false;
        }
      }
      else
      {
        LOG_DEBUG_FMT("Stream {} is closed", stream_id);
        return false;
      }
      return true;
    }

    bool stream_data(std::span<const uint8_t> data) override
    {
      auto sp = server_parser.lock();
      if (sp)
      {
        try
        {
          sp->send_data(stream_id, data);
        }
        catch (const std::exception& e)
        {
          LOG_DEBUG_FMT(
            "Error streaming data on stream {}: {}", stream_id, e.what());
          return false;
        }
      }
      else
      {
        LOG_DEBUG_FMT("Stream {} is closed", stream_id);
        return false;
      }

      return true;
    }

    bool set_on_stream_close_callback(
      ccf::http::StreamOnCloseCallback cb) override
    {
      auto sp = server_parser.lock();
      if (sp)
      {
        try
        {
          sp->set_on_stream_close_callback(stream_id, cb);
        }
        catch (const std::exception& e)
        {
          LOG_DEBUG_FMT(
            "Error setting close callback on stream {}: {}",
            stream_id,
            e.what());
          return false;
        }
      }
      else
      {
        LOG_DEBUG_FMT("Stream {} is closed", stream_id);
        return false;
      }
      return true;
    }
  };

  class HTTP2ServerSession : public HTTP2Session,
                             public http::RequestProcessor,
                             public ccf::http::HTTPResponder
  {
  private:
    std::shared_ptr<http2::ServerParser> server_parser;

    std::shared_ptr<ccf::RPCMap> rpc_map;
    std::shared_ptr<ccf::RpcHandler> handler;
    std::shared_ptr<ErrorReporter> error_reporter;
    ccf::ListenInterfaceID interface_id;

    http::ResponderLookup& responder_lookup;

    std::unordered_map<http2::StreamId, std::shared_ptr<HTTP2SessionContext>>
      session_ctxs;

    std::shared_ptr<HTTP2SessionContext> get_session_ctx(
      http2::StreamId stream_id)
    {
      auto it = session_ctxs.find(stream_id);
      if (it == session_ctxs.end())
      {
        it = session_ctxs.emplace_hint(
          it,
          std::make_pair(
            stream_id,
            std::make_shared<HTTP2SessionContext>(
              session_id, tls_io->peer_cert(), interface_id, stream_id)));
      }

      return it->second;
    }

    std::shared_ptr<HTTPResponder> get_stream_responder(
      http2::StreamId stream_id)
    {
      auto responder = responder_lookup.lookup_responder(session_id, stream_id);
      if (responder == nullptr)
      {
        responder =
          std::make_shared<HTTP2StreamResponder>(stream_id, server_parser);
        responder_lookup.add_responder(session_id, stream_id, responder);
      }

      return responder;
    }

    void respond_with_error(
      http2::StreamId stream_id, const ccf::ErrorDetails& error)
    {
      nlohmann::json body = ccf::ODataErrorResponse{
        ccf::ODataError{std::move(error.code), std::move(error.msg)}};
      const auto s = body.dump();

      ccf::http::HeaderMap headers;
      headers[ccf::http::headers::CONTENT_TYPE] =
        ccf::http::headervalues::contenttype::JSON;

      get_stream_responder(stream_id)->send_response(
        error.status,
        std::move(headers),
        {},
        {(const uint8_t*)s.data(), s.size()});
    }

  public:
    HTTP2ServerSession(
      std::shared_ptr<ccf::RPCMap> rpc_map,
      int64_t session_id_,
      const ccf::ListenInterfaceID& interface_id,
      ringbuffer::AbstractWriterFactory& writer_factory,
      std::unique_ptr<ccf::tls::Context> ctx,
      const ccf::http::ParserConfiguration& configuration,
      const std::shared_ptr<ErrorReporter>& error_reporter,
      http::ResponderLookup& responder_lookup_) :
      HTTP2Session(session_id_, writer_factory, std::move(ctx)),
      server_parser(
        std::make_shared<http2::ServerParser>(*this, configuration)),
      rpc_map(rpc_map),
      error_reporter(error_reporter),
      interface_id(interface_id),
      responder_lookup(responder_lookup_)
    {
      server_parser->set_outgoing_data_handler(
        [this](std::span<const uint8_t> data) {
          this->tls_io->send_raw(data.data(), data.size());
        });
    }

    ~HTTP2ServerSession()
    {
      responder_lookup.cleanup_responders(session_id);
    }

    bool parse(std::span<const uint8_t> data) override
    {
      try
      {
        if (!server_parser->execute(data.data(), data.size()))
        {
          // Close session gracefully
          tls_io->close();
          return false;
        }
        return true;
      }
      catch (http::RequestPayloadTooLargeException& e)
      {
        if (error_reporter)
        {
          error_reporter->report_request_payload_too_large_error(interface_id);
        }

        LOG_DEBUG_FMT("Request is too large: {}", e.what());

        auto error = ccf::ErrorDetails{
          HTTP_STATUS_PAYLOAD_TOO_LARGE,
          ccf::errors::RequestBodyTooLarge,
          e.what()};

        respond_with_error(e.get_stream_id(), error);

        tls_io->close();
      }
      catch (http::RequestHeaderTooLargeException& e)
      {
        if (error_reporter)
        {
          error_reporter->report_request_header_too_large_error(interface_id);
        }

        LOG_DEBUG_FMT("Request header is too large: {}", e.what());

        auto error = ccf::ErrorDetails{
          HTTP_STATUS_REQUEST_HEADER_FIELDS_TOO_LARGE,
          ccf::errors::RequestHeaderTooLarge,
          e.what()};

        respond_with_error(e.get_stream_id(), error);

        tls_io->close();
      }
      catch (const std::exception& e)
      {
        if (error_reporter)
        {
          error_reporter->report_parsing_error(interface_id);
        }

        LOG_DEBUG_FMT("Error parsing HTTP request: {}", e.what());

        // For generic parsing errors, as it is not trivial to construct a valid
        // HTTP/2 response to send back to the default stream (0), the session
        // is simply closed.

        tls_io->close();
      }
      return false;
    }

    void handle_request(
      llhttp_method verb,
      const std::string_view& url,
      ccf::http::HeaderMap&& headers,
      std::vector<uint8_t>&& body,
      int32_t stream_id) override
    {
      LOG_TRACE_FMT(
        "Processing msg({}, {} [{} bytes])",
        llhttp_method_name(verb),
        url,
        body.size());

      auto responder = get_stream_responder(stream_id);
      auto session_ctx = get_session_ctx(stream_id);

      try
      {
        std::shared_ptr<http::HttpRpcContext> rpc_ctx = nullptr;
        try
        {
          rpc_ctx = std::make_shared<HttpRpcContext>(
            session_ctx,
            ccf::HttpVersion::HTTP2,
            verb,
            url,
            std::move(headers),
            std::move(body),
            responder);
        }
        catch (std::exception& e)
        {
          send_odata_error_response(ccf::ErrorDetails{
            HTTP_STATUS_INTERNAL_SERVER_ERROR,
            ccf::errors::InternalError,
            fmt::format("Error constructing RpcContext: {}", e.what())});
        }
        std::shared_ptr<ccf::RpcHandler> search =
          http::fetch_rpc_handler(rpc_ctx, rpc_map);

        search->process(rpc_ctx);

        if (rpc_ctx->response_is_pending)
        {
          // If the RPC is pending, hold the connection.
          LOG_TRACE_FMT("Pending");
          return;
        }
        else
        {
          responder->send_response(
            rpc_ctx->get_response_http_status(),
            rpc_ctx->get_response_headers(),
            rpc_ctx->get_response_trailers(),
            std::move(rpc_ctx->get_response_body()));
        }
      }
      catch (const std::exception& e)
      {
        responder->send_odata_error_response(ccf::ErrorDetails{
          HTTP_STATUS_INTERNAL_SERVER_ERROR,
          ccf::errors::InternalError,
          fmt::format("Exception: {}", e.what())});

        // On any exception, close the connection.
        LOG_FAIL_FMT("Closing connection");
        LOG_DEBUG_FMT("Closing connection due to exception: {}", e.what());
        tls_io->close();
        throw;
      }
    }

    bool send_response(
      ccf::http_status status_code,
      ccf::http::HeaderMap&& headers,
      ccf::http::HeaderMap&& trailers,
      std::span<const uint8_t> body) override
    {
      return get_stream_responder(http2::DEFAULT_STREAM_ID)
        ->send_response(
          status_code, std::move(headers), std::move(trailers), body);
    }

    bool start_stream(
      ccf::http_status status, const ccf::http::HeaderMap& headers) override
    {
      return get_stream_responder(http2::DEFAULT_STREAM_ID)
        ->start_stream(status, headers);
    }

    bool stream_data(std::span<const uint8_t> data) override
    {
      return get_stream_responder(http2::DEFAULT_STREAM_ID)->stream_data(data);
    }

    bool close_stream(ccf::http::HeaderMap&& trailers) override
    {
      return get_stream_responder(http2::DEFAULT_STREAM_ID)
        ->close_stream(std::move(trailers));
    }

    bool set_on_stream_close_callback(
      ccf::http::StreamOnCloseCallback cb) override
    {
      return get_stream_responder(http2::DEFAULT_STREAM_ID)
        ->set_on_stream_close_callback(cb);
    }
  };

  class HTTP2ClientSession : public HTTP2Session,
                             public ccf::ClientSession,
                             public ::http::ResponseProcessor
  {
  private:
    http2::ClientParser client_parser;

  public:
    HTTP2ClientSession(
      int64_t session_id_,
      ringbuffer::AbstractWriterFactory& writer_factory,
      std::unique_ptr<ccf::tls::Context> ctx) :
      HTTP2Session(session_id_, writer_factory, std::move(ctx)),
      ccf::ClientSession(session_id_, writer_factory),
      client_parser(*this)
    {
      client_parser.set_outgoing_data_handler(
        [this](std::span<const uint8_t> data) {
          this->tls_io->send_raw(data.data(), data.size());
        });
    }

    bool parse(std::span<const uint8_t> data) override
    {
      // Catch response parsing errors and log them
      try
      {
        client_parser.execute(data.data(), data.size());

        return true;
      }
      catch (const std::exception& e)
      {
        LOG_FAIL_FMT("Error parsing HTTP2 response on session {}", session_id);
        LOG_DEBUG_FMT("Error parsing HTTP2 response: {}", e.what());
        LOG_DEBUG_FMT(
          "Error occurred while parsing fragment {} byte fragment:\n{}",
          data.size(),
          std::string_view((char const*)data.data(), data.size()));

        tls_io->close();
      }
      return false;
    }

    void send_request(http::Request&& request) override
    {
      client_parser.send_structured_request(
        request.get_method(),
        request.get_path(),
        request.get_headers(),
        {request.get_content_data(), request.get_content_length()});
    }

    void handle_response(
      ccf::http_status status,
      ccf::http::HeaderMap&& headers,
      std::vector<uint8_t>&& body) override
    {
      handle_data_cb(status, std::move(headers), std::move(body));

      LOG_TRACE_FMT("Closing connection, message handled");
      tls_io->close();
    }
  };
}<|MERGE_RESOLUTION|>--- conflicted
+++ resolved
@@ -13,74 +13,7 @@
 
 namespace http
 {
-<<<<<<< HEAD
-  class HTTP2Session : public ccf::ThreadedSession
-  {
-  protected:
-    std::shared_ptr<ccf::TLSSession> tls_io;
-    std::shared_ptr<ErrorReporter> error_reporter;
-    ::tcp::ConnID session_id;
-
-    HTTP2Session(
-      ::tcp::ConnID session_id_,
-      ringbuffer::AbstractWriterFactory& writer_factory,
-      std::unique_ptr<ccf::tls::Context> ctx,
-      const std::shared_ptr<ErrorReporter>& error_reporter = nullptr) :
-      ccf::ThreadedSession(session_id_),
-      tls_io(std::make_shared<ccf::TLSSession>(
-        session_id_, writer_factory, std::move(ctx))),
-      error_reporter(error_reporter),
-      session_id(session_id_)
-    {}
-
-  public:
-    virtual bool parse(std::span<const uint8_t> data) = 0;
-
-    void send_data(std::span<const uint8_t> data) override
-    {
-      tls_io->send_raw(data.data(), data.size());
-    }
-
-    void close_session() override
-    {
-      tls_io->close();
-    }
-
-    void handle_incoming_data_thread(std::span<const uint8_t> data) override
-    {
-      tls_io->recv_buffered(data.data(), data.size());
-
-      LOG_TRACE_FMT("recv called with {} bytes", data.size());
-
-      // Try to parse all incoming data
-      constexpr auto min_read_block_size = 4096;
-      thread_local std::vector<uint8_t> read_buf(min_read_block_size);
-
-      auto n_read = tls_io->read(read_buf.data(), read_buf.size(), false);
-
-      while (true)
-      {
-        if (n_read == 0)
-        {
-          return;
-        }
-
-        LOG_TRACE_FMT("Going to parse {} bytes", n_read);
-
-        bool cont = parse({read_buf.data(), n_read});
-        if (!cont)
-        {
-          return;
-        }
-
-        // Used all provided bytes - check if more are available
-        n_read = tls_io->read(read_buf.data(), read_buf.size(), false);
-      }
-    }
-  };
-=======
   using HTTP2Session = ccf::EncryptedSession;
->>>>>>> 1649f0cf
 
   struct HTTP2SessionContext : public ccf::SessionContext
   {
