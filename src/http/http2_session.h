// Copyright (c) Microsoft Corporation. All rights reserved.
// Licensed under the Apache 2.0 License.
#pragma once

#include "ccf/ds/logger.h"
#include "ccf/http_responder.h"
#include "enclave/client_session.h"
#include "enclave/rpc_map.h"
#include "error_reporter.h"
#include "http/responder_lookup.h"
#include "http2_parser.h"
#include "http_rpc_context.h"

namespace http
{
  class HTTP2Session : public ccf::ThreadedSession
  {
  protected:
    std::shared_ptr<ccf::TLSSession> tls_io;
    tls::ConnID session_id;

    HTTP2Session(
      tls::ConnID session_id_,
      ringbuffer::AbstractWriterFactory& writer_factory,
      std::unique_ptr<tls::Context> ctx) :
      ccf::ThreadedSession(session_id_),
      tls_io(std::make_shared<ccf::TLSSession>(
        session_id_, writer_factory, std::move(ctx))),
      session_id(session_id_)
    {}

  public:
    virtual bool parse(std::span<const uint8_t> data) = 0;

    void send_data(std::span<const uint8_t> data) override
    {
      tls_io->send_raw(data.data(), data.size());
    }

    void close_session() override
    {
      tls_io->close();
    }

    void handle_incoming_data_thread(std::vector<uint8_t>&& data) override
    {
      tls_io->recv_buffered(data.data(), data.size());

      LOG_TRACE_FMT("recv called with {} bytes", data.size());

      // Try to parse all incoming data, reusing the vector we were just passed
      // for storage. Increase the size if the received vector was too small
      // (for the case where this chunk is very small, but we had some previous
      // data to continue reading).
      constexpr auto min_read_block_size = 4096;
      if (data.size() < min_read_block_size)
      {
        data.resize(min_read_block_size);
      }

      auto n_read = tls_io->read(data.data(), data.size(), false);

      while (true)
      {
        if (n_read == 0)
        {
          return;
        }

        LOG_TRACE_FMT("Going to parse {} bytes", n_read);

        bool cont = parse({data.data(), n_read});
        if (!cont)
        {
          return;
        }

        // Used all provided bytes - check if more are available
        n_read = tls_io->read(data.data(), data.size(), false);
      }
    }
  };

  struct HTTP2SessionContext : public ccf::SessionContext
  {
    int32_t stream_id;

    HTTP2SessionContext(
      size_t client_session_id_,
      const std::vector<uint8_t>& caller_cert_,
      const std::optional<ccf::ListenInterfaceID>& interface_id_,
      http2::StreamId stream_id_) :
      ccf::SessionContext(client_session_id_, caller_cert_, interface_id_),
      stream_id(stream_id_)
    {}
  };

  class HTTP2StreamResponder : public http::HTTPResponder
  {
  private:
    http2::StreamId stream_id;
<<<<<<< HEAD
=======

    // Associated HTTP2ServerSession may be closed while responder is held
    // elsewhere (e.g. async streaming) so keep a weak pointer to parser and
    // report an error to caller to discard responder.
>>>>>>> dee7702f
    std::weak_ptr<http2::ServerParser> server_parser;

  public:
    HTTP2StreamResponder(
      http2::StreamId stream_id_,
      const std::shared_ptr<http2::ServerParser>& server_parser_) :
      stream_id(stream_id_),
      server_parser(server_parser_)
    {}

    void send_response(
      http_status status_code,
      http::HeaderMap&& headers,
      http::HeaderMap&& trailers,
      std::vector<uint8_t>&& body) override
    {
      auto sp = server_parser.lock();

      sp->respond(
        stream_id,
        status_code,
        std::move(headers),
        std::move(trailers),
        std::move(body));
    }

    void set_no_unary() override
    {
      LOG_FAIL_FMT("Set no unary");
      auto sp = server_parser.lock();
      sp->set_no_unary(stream_id);
    }

    void stream_data(std::vector<uint8_t>&& data, bool close = false) override
    {
      auto sp = server_parser.lock();
      if (sp)
      {
<<<<<<< HEAD
        LOG_FAIL_FMT("Streaming data: {}", data.size());
        sp->send_data(stream_id, std::move(data), close);
      }
      else
      {
        throw std::logic_error(
          fmt::format("Stream {} was closed by client", stream_id));
=======
        sp->respond(
          stream_id,
          status_code,
          std::move(headers),
          std::move(trailers),
          body);
      }
      else
      {
        throw std::logic_error(fmt::format("Stream {} is closed", stream_id));
>>>>>>> dee7702f
      }
    }
  };

  class HTTP2ServerSession : public HTTP2Session,
                             public http::RequestProcessor,
                             public http::HTTPResponder
  {
  private:
    std::shared_ptr<http2::ServerParser> server_parser;

    std::shared_ptr<ccf::RPCMap> rpc_map;
    std::shared_ptr<ccf::RpcHandler> handler;
    ccf::ListenInterfaceID interface_id;

    http::ResponderLookup& responder_lookup;

    std::unordered_map<http2::StreamId, std::shared_ptr<HTTP2SessionContext>>
      session_ctxs;

    std::shared_ptr<HTTP2SessionContext> get_session_ctx(
      http2::StreamId stream_id)
    {
      auto it = session_ctxs.find(stream_id);
      if (it == session_ctxs.end())
      {
        it = session_ctxs.emplace_hint(
          it,
          std::make_pair(
            stream_id,
            std::make_shared<HTTP2SessionContext>(
              session_id, tls_io->peer_cert(), interface_id, stream_id)));
      }

      return it->second;
    }

    std::shared_ptr<HTTPResponder> get_stream_responder(
      http2::StreamId stream_id)
    {
      auto responder = responder_lookup.lookup_responder(session_id, stream_id);
      if (responder == nullptr)
      {
        responder =
          std::make_shared<HTTP2StreamResponder>(stream_id, server_parser);
        responder_lookup.add_responder(session_id, stream_id, responder);
      }

      return responder;
    }

  public:
    HTTP2ServerSession(
      std::shared_ptr<ccf::RPCMap> rpc_map,
      int64_t session_id_,
      const ccf::ListenInterfaceID& interface_id,
      ringbuffer::AbstractWriterFactory& writer_factory,
      std::unique_ptr<tls::Context> ctx,
      const http::ParserConfiguration&
        configuration, // Note: Support configuration
      const std::shared_ptr<ErrorReporter>& error_reporter,
      http::ResponderLookup& responder_lookup_) // Note: Report errors
      :
      HTTP2Session(session_id_, writer_factory, std::move(ctx)),
      server_parser(std::make_shared<http2::ServerParser>(*this)),
      rpc_map(rpc_map),
      interface_id(interface_id),
      responder_lookup(responder_lookup_)
    {
      server_parser->set_outgoing_data_handler(
        [this](std::span<const uint8_t> data) {
          this->tls_io->send_raw(data.data(), data.size());
        });
    }

    ~HTTP2ServerSession()
    {
      responder_lookup.cleanup_responders(session_id);
    }

    bool parse(std::span<const uint8_t> data) override
    {
      try
      {
        server_parser->execute(data.data(), data.size());
        return true;
      }
      catch (const std::exception& e)
      {
        LOG_DEBUG_FMT("Error parsing HTTP request: {}", e.what());

        http::HeaderMap headers;
        headers[http::headers::CONTENT_TYPE] =
          http::headervalues::contenttype::TEXT;

        auto body = fmt::format(
          "Unable to parse data as a HTTP request. Error details are "
          "below.\n\n{}",
          e.what());

        // NB: If we have an error where we don't know a stream ID, we respond
        // on the default stream
        send_response(
          HTTP_STATUS_BAD_REQUEST,
          std::move(headers),
          {},
          {body.begin(), body.end()});

        tls_io->close();
      }
      return false;
    }

    void handle_request(
      llhttp_method verb,
      const std::string_view& url,
      http::HeaderMap&& headers,
      std::vector<uint8_t>&& body,
      int32_t stream_id) override
    {
      LOG_TRACE_FMT(
        "Processing msg({}, {} [{} bytes])",
        llhttp_method_name(verb),
        url,
        body.size());

      auto responder = get_stream_responder(stream_id);
      auto session_ctx = get_session_ctx(stream_id);

      try
      {
        std::shared_ptr<http::HttpRpcContext> rpc_ctx = nullptr;
        try
        {
          rpc_ctx = std::make_shared<HttpRpcContext>(
            session_ctx,
            verb,
            url,
            std::move(headers),
            std::move(body),
            responder);
        }
        catch (std::exception& e)
        {
          send_odata_error_response(ccf::ErrorDetails{
            HTTP_STATUS_INTERNAL_SERVER_ERROR,
            ccf::errors::InternalError,
            fmt::format("Error constructing RpcContext: {}", e.what())});
        }

        const auto actor_opt = http::extract_actor(*rpc_ctx);
        std::optional<std::shared_ptr<ccf::RpcHandler>> search;
        ccf::ActorsType actor = ccf::ActorsType::unknown;
        if (actor_opt.has_value())
        {
          const auto& actor_s = actor_opt.value();
          actor = rpc_map->resolve(actor_s);
          search = rpc_map->find(actor);
        }
        if (
          !actor_opt.has_value() || actor == ccf::ActorsType::unknown ||
          !search.has_value())
        {
          // if there is no actor, proceed with the "app" as the ActorType and
          // process the request
          search = rpc_map->find(ccf::ActorsType::users);
        }

        search.value()->process(rpc_ctx);

        if (rpc_ctx->is_streaming)
        {
          // TODO: Add support for streaming before initial response is set!
          responder->set_no_unary();
          // TODO: Re-add
        }

        if (rpc_ctx->response_is_pending)
        {
          // If the RPC is pending, hold the connection.
          LOG_TRACE_FMT("Pending");
          return;
        }
        else
        {
          responder->send_response(
            rpc_ctx->get_response_http_status(),
            rpc_ctx->get_response_headers(),
            rpc_ctx->get_response_trailers(),
            std::move(rpc_ctx->get_response_body()));
        }
      }
      catch (const std::exception& e)
      {
        responder->send_odata_error_response(ccf::ErrorDetails{
          HTTP_STATUS_INTERNAL_SERVER_ERROR,
          ccf::errors::InternalError,
          fmt::format("Exception: {}", e.what())});

        // On any exception, close the connection.
        LOG_FAIL_FMT("Closing connection");
        LOG_DEBUG_FMT("Closing connection due to exception: {}", e.what());
        tls_io->close();
        throw;
      }
    }

    void send_response(
      http_status status_code,
      http::HeaderMap&& headers,
      http::HeaderMap&& trailers,
      std::vector<uint8_t>&& body) override
    {
      get_stream_responder(http::DEFAULT_STREAM_ID)
        ->send_response(
          status_code,
          std::move(headers),
          std::move(trailers),
          std::move(body));
    }

    void stream_data(std::vector<uint8_t>&& data, bool close) override
    {
      get_stream_responder(http::DEFAULT_STREAM_ID)
        ->stream_data(std::move(data), close);
    }

    void set_no_unary() override
    {
      throw std::logic_error("Not implemented!");
    }
  };

  class HTTP2ClientSession : public HTTP2Session,
                             public ccf::ClientSession,
                             public http::ResponseProcessor
  {
  private:
    http2::ClientParser client_parser;

  public:
    HTTP2ClientSession(
      int64_t session_id_,
      ringbuffer::AbstractWriterFactory& writer_factory,
      std::unique_ptr<tls::Context> ctx) :
      HTTP2Session(session_id_, writer_factory, std::move(ctx)),
      ccf::ClientSession(session_id_, writer_factory),
      client_parser(*this)
    {
      client_parser.set_outgoing_data_handler(
        [this](std::span<const uint8_t> data) {
          this->tls_io->send_raw(data.data(), data.size());
        });
    }

    bool parse(std::span<const uint8_t> data) override
    {
      // Catch response parsing errors and log them
      try
      {
        client_parser.execute(data.data(), data.size());

        return true;
      }
      catch (const std::exception& e)
      {
        LOG_FAIL_FMT("Error parsing HTTP2 response on session {}", session_id);
        LOG_DEBUG_FMT("Error parsing HTTP2 response: {}", e.what());
        LOG_DEBUG_FMT(
          "Error occurred while parsing fragment {} byte fragment:\n{}",
          data.size(),
          std::string_view((char const*)data.data(), data.size()));

        tls_io->close();
      }
      return false;
    }

    void send_request(http::Request&& request) override
    {
      // Note: Avoid extra copy
      std::vector<uint8_t> request_body = {
        request.get_content_data(),
        request.get_content_data() + request.get_content_length()};

      client_parser.send_structured_request(
        request.get_method(),
        request.get_path(),
        request.get_headers(),
        std::move(request_body));
    }

    void handle_response(
      http_status status,
      http::HeaderMap&& headers,
      std::vector<uint8_t>&& body) override
    {
      handle_data_cb(status, std::move(headers), std::move(body));

      LOG_TRACE_FMT("Closing connection, message handled");
      tls_io->close();
    }
  };
}<|MERGE_RESOLUTION|>--- conflicted
+++ resolved
@@ -99,13 +99,10 @@
   {
   private:
     http2::StreamId stream_id;
-<<<<<<< HEAD
-=======
 
     // Associated HTTP2ServerSession may be closed while responder is held
     // elsewhere (e.g. async streaming) so keep a weak pointer to parser and
     // report an error to caller to discard responder.
->>>>>>> dee7702f
     std::weak_ptr<http2::ServerParser> server_parser;
 
   public:
@@ -144,26 +141,12 @@
       auto sp = server_parser.lock();
       if (sp)
       {
-<<<<<<< HEAD
         LOG_FAIL_FMT("Streaming data: {}", data.size());
         sp->send_data(stream_id, std::move(data), close);
       }
       else
       {
-        throw std::logic_error(
-          fmt::format("Stream {} was closed by client", stream_id));
-=======
-        sp->respond(
-          stream_id,
-          status_code,
-          std::move(headers),
-          std::move(trailers),
-          body);
-      }
-      else
-      {
         throw std::logic_error(fmt::format("Stream {} is closed", stream_id));
->>>>>>> dee7702f
       }
     }
   };
