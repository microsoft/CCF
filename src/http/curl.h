// Copyright (c) Microsoft Corporation. All rights reserved.
// Licensed under the Apache 2.0 License.
#pragma once

#include "ccf/ds/logger.h"
#include "ccf/ds/nonstd.h"
#include "ccf/rest_verb.h"

#include <cstdint>
#include <curl/curl.h>
#include <curl/multi.h>
#include <memory>
#include <mutex>
#include <optional>
#include <regex>
#include <span>
#include <stdexcept>
#include <uv.h>

#define CHECK_CURL_EASY(fn, ...) \
  do \
  { \
    const auto res = fn(__VA_ARGS__); \
    if (res != CURLE_OK) \
    { \
      throw std::runtime_error(fmt::format( \
        "Error calling " #fn ": {} ({})", res, curl_easy_strerror(res))); \
    } \
  } while (0)

#define CHECK_CURL_EASY_SETOPT(handle, info, arg) \
  CHECK_CURL_EASY(curl_easy_setopt, handle, info, arg)
#define CHECK_CURL_EASY_GETINFO(handle, info, arg) \
  CHECK_CURL_EASY(curl_easy_getinfo, handle, info, arg)

#define CHECK_CURL_MULTI(fn, ...) \
  do \
  { \
    const auto res = fn(__VA_ARGS__); \
    if (res != CURLM_OK) \
    { \
      throw std::runtime_error(fmt::format( \
        "Error calling " #fn ": {} ({})", res, curl_multi_strerror(res))); \
    } \
  } while (0)

namespace ccf::curl
{

  class UniqueCURL
  {
  private:
    std::unique_ptr<CURL, void (*)(CURL*)> p;

  public:
    UniqueCURL() : p(curl_easy_init(), [](auto x) { curl_easy_cleanup(x); })
    {
      if (!p)
      {
        throw std::runtime_error("Error initialising curl easy request");
      }
    }

    operator CURL*() const
    {
      return p.get();
    }

    void set_blob_opt(auto option, const uint8_t* data, size_t length)
    {
      if (data == nullptr || length == 0)
      {
        throw std::invalid_argument(
          "Data pointer cannot be null or length zero");
      }

      if (p == nullptr)
      {
        throw std::logic_error("Cannot set option on a null CURL handle");
      }

      struct curl_blob blob
      {
        .data = const_cast<uint8_t*>(data), .len = length,
        .flags = CURL_BLOB_COPY,
      };

      CHECK_CURL_EASY_SETOPT(p.get(), option, &blob);
    }

    void set_opt(auto option, auto value)
    {
      CHECK_CURL_EASY_SETOPT(p.get(), option, value);
    }
  };

  class UniqueCURLM
  {
  private:
    std::unique_ptr<CURLM, void (*)(CURLM*)> p;

  public:
    UniqueCURLM() : p(curl_multi_init(), [](auto x) { curl_multi_cleanup(x); })
    {
      if (!p)
      {
        throw std::runtime_error("Error initialising curl multi request");
      }
    }

    CURLM* release()
    {
      if (!p)
      {
        return p.release();
      }
      return nullptr;
    }

    operator CURLM*() const
    {
      return p.get();
    }
  };

  class UniqueSlist
  {
  private:
    std::unique_ptr<curl_slist, void (*)(curl_slist*)> p;

  public:
    UniqueSlist() : p(nullptr, [](auto x) { curl_slist_free_all(x); }) {}
    ~UniqueSlist() = default;
    UniqueSlist(const UniqueSlist&) = delete;
    UniqueSlist& operator=(const UniqueSlist&) = delete;
    UniqueSlist(UniqueSlist&& other) noexcept : p(std::move(other.p)) {}
    UniqueSlist& operator=(UniqueSlist&& other) noexcept
    {
      p = std::move(other.p);
      return *this;
    }

    void append(const char* str)
    {
      p.reset(curl_slist_append(p.release(), str));
    }

    void append(const std::string& key, const std::string& value)
    {
      append(fmt::format("{}: {}", key, value).c_str());
    }

    [[nodiscard]] curl_slist* get() const
    {
      return p.get();
    }
  };

  class RequestBody
  {
    std::vector<uint8_t> buffer;
    std::span<const uint8_t> unsent;

  public:
    RequestBody(std::vector<uint8_t>& buffer) : buffer(buffer)
    {
      unsent = std::span<const uint8_t>(buffer.data(), buffer.size());
    }

    RequestBody(std::vector<uint8_t>&& buffer) : buffer(std::move(buffer))
    {
      unsent = std::span<const uint8_t>(buffer.data(), buffer.size());
    }

    RequestBody(nlohmann::json json)
    {
      auto json_str = json.dump();
      buffer = std::vector<uint8_t>(
        json_str.begin(), json_str.end()); // Convert to vector of bytes
      unsent = std::span<const uint8_t>(buffer.data(), buffer.size());
    }

    static size_t send_data(
      char* ptr, size_t size, size_t nitems, RequestBody* data)
    {
      if (data == nullptr)
      {
        LOG_FAIL_FMT("send_data called with null userdata");
        return 0;
      }
      auto bytes_to_copy = std::min(data->unsent.size(), size * nitems);
      memcpy(ptr, data->unsent.data(), bytes_to_copy);
      data->unsent = data->unsent.subspan(bytes_to_copy);
      return bytes_to_copy;
    }

    void attach_to_curl(CURL* curl)
    {
      if (curl == nullptr)
      {
        throw std::logic_error(
          "Cannot attach request body to a null CURL handle");
      }
      CHECK_CURL_EASY_SETOPT(curl, CURLOPT_READDATA, this);
      CHECK_CURL_EASY_SETOPT(curl, CURLOPT_READFUNCTION, send_data);
      CHECK_CURL_EASY_SETOPT(curl, CURLOPT_INFILESIZE, unsent.size());
    }
  };

  class Response
  {
  public:
    std::vector<uint8_t> buffer;
    using HeaderMap = std::unordered_map<std::string, std::string>;
    HeaderMap headers;

    static size_t write_response_chunk(
      uint8_t* ptr, size_t size, size_t nmemb, Response* response)
    {
      if (response == nullptr)
      {
        LOG_FAIL_FMT(
          "write_response_chunk called with a null response pointer");
        return 0;
      }
      auto bytes_to_copy = size * nmemb;
      response->buffer.insert(response->buffer.end(), ptr, ptr + bytes_to_copy);
      // Should probably set a maximum response size here
      return bytes_to_copy;
    }

    static size_t recv_header_line(
      char* buffer, size_t size, size_t nitems, Response* response)
    {
      if (response == nullptr)
      {
        LOG_FAIL_FMT("recv_header_line called with a null response pointer");
        return 0;
      }
      auto bytes_to_read = size * nitems;
      std::string_view header(buffer, bytes_to_read);

      // strip /r/n etc
      header = ccf::nonstd::trim(header);

      // Ignore empty headers, and the http response line (e.g. "HTTP/1.1 200")
      static const std::regex http_status_line_regex(R"(^HTTP\/[1-9]+.*)");
      if (
        !header.empty() &&
        !std::regex_match(std::string(header), http_status_line_regex))
      {
        const auto [field, value] = ccf::nonstd::split_1(header, ": ");
        if (!value.empty())
        {
          std::string field_str(field);
          nonstd::to_lower(field_str);
          if (response->headers.contains(field_str))
          {
            auto current = response->headers[field_str];
            LOG_FAIL_FMT(
              "Duplicate header for '{}', current = '{}', new = '{}'",
              field_str,
              current,
              value);
          }
          response->headers[field_str] = ccf::nonstd::trim(value);
        }
        else
        {
          LOG_INFO_FMT("Ignoring invalid-looking HTTP Header '{}'", header);
        }
      }

      return bytes_to_read;
    }

    void attach_to_curl(CURL* curl)
    {
      if (curl == nullptr)
      {
        throw std::logic_error("Cannot attach response to a null CURL handle");
      }
      // Body
      CHECK_CURL_EASY_SETOPT(curl, CURLOPT_WRITEDATA, this);
      CHECK_CURL_EASY_SETOPT(curl, CURLOPT_WRITEFUNCTION, write_response_chunk);
      // Headers
      CHECK_CURL_EASY_SETOPT(curl, CURLOPT_HEADERDATA, this);
      CHECK_CURL_EASY_SETOPT(curl, CURLOPT_HEADERFUNCTION, recv_header_line);
    }
  };

  class CurlRequest
  {
  public:
    using ResponseCallback = std::function<void(
      CurlRequest& request, CURLcode curl_response_code, long status_code)>;

  private:
    UniqueCURL curl_handle;
    RESTVerb method;
    std::string url;
    ccf::curl::UniqueSlist headers;
<<<<<<< HEAD
    std::unique_ptr<ccf::curl::RequestBody> request_body = nullptr;
    std::unique_ptr<ccf::curl::Response> response = nullptr;
    std::optional<ResponseCallback> response_callback = nullptr;
=======
    std::unique_ptr<ccf::curl::RequestBody> request_body;
    std::unique_ptr<ccf::curl::Response> response;
    std::optional<ResponseCallback> response_callback;
>>>>>>> 0152a4e2

  public:
    CurlRequest(
      UniqueCURL&& curl_handle_,
      RESTVerb method_,
      std::string&& url_,
      UniqueSlist&& headers_,
      std::unique_ptr<RequestBody>&& request_body_,
<<<<<<< HEAD
      std::optional<ResponseCallback>&& response_callback_) :
=======
      std::optional<ResponseCallback>&& response_callback_,
      std::unique_ptr<ccf::curl::Response>&& _response = nullptr) :
>>>>>>> 0152a4e2
      curl_handle(std::move(curl_handle_)),
      method(method_),
      url(std::move(url_)),
      headers(std::move(headers_)),
      request_body(std::move(request_body_)),
      response(
        _response != nullptr ? std::move(_response) :
                               std::make_unique<Response>()),
      response_callback(std::move(response_callback_))
    {
      if (url.empty())
      {
        throw std::invalid_argument("URL cannot be empty");
      }
      CHECK_CURL_EASY_SETOPT(curl_handle, CURLOPT_URL, url.c_str());

      if (!method.get_http_method().has_value())
      {
        throw std::logic_error(
          fmt::format("Unsupported HTTP method: {}", method.c_str()));
      }

      switch (method.get_http_method().value())
      {
        case HTTP_GET:
          CHECK_CURL_EASY_SETOPT(curl_handle, CURLOPT_HTTPGET, 1L);
          break;
        case HTTP_HEAD:
          CHECK_CURL_EASY_SETOPT(curl_handle, CURLOPT_NOBODY, 1L);
          break;
        case HTTP_PUT:
        {
          CHECK_CURL_EASY_SETOPT(curl_handle, CURLOPT_UPLOAD, 1L);
          if (request_body == nullptr)
          {
            // If no request body is provided, curl will try reading from stdin,
            // which causes a blockage
            request_body =
              std::make_unique<RequestBody>(std::vector<uint8_t>());
          }
        }
        break;
        case HTTP_POST:
          // libcurl sets the post verb when CURLOPT_POSTFIELDS is set, so we
          // skip doing so here, and we assume that the user has already set
          // these fields
          break;
        default:
          throw std::logic_error(
            fmt::format("Unsupported HTTP method: {}", method.c_str()));
      }

      if (request_body != nullptr)
      {
        request_body->attach_to_curl(curl_handle);
      }

<<<<<<< HEAD
      if (response_callback.has_value())
      {
        response = std::make_unique<Response>();
        response->attach_to_curl(curl_handle);
      }
=======
      response->attach_to_curl(curl_handle);
>>>>>>> 0152a4e2

      if (headers.get() != nullptr)
      {
        CHECK_CURL_EASY_SETOPT(curl_handle, CURLOPT_HTTPHEADER, headers.get());
      }
    }

    void handle_response(CURLcode curl_response_code)
    {
      if (response_callback.has_value())
      {
        long status_code = 0;
        CHECK_CURL_EASY_GETINFO(
          curl_handle, CURLINFO_RESPONSE_CODE, &status_code);
        response_callback.value()(*this, curl_response_code, status_code);
      }
    }

    void synchronous_perform(CURLcode& curl_code, long& status_code)
    {
      if (curl_handle == nullptr)
      {
        throw std::logic_error(
          "Cannot curl_easy_perform on a null CURL handle");
      }

      curl_code = curl_easy_perform(curl_handle);

      handle_response(curl_code); // handle the response callback if set

      CHECK_CURL_EASY_GETINFO(
        curl_handle, CURLINFO_RESPONSE_CODE, &status_code);
    }

    [[nodiscard]] CURL* get_easy_handle() const
    {
      return curl_handle;
    }

    [[nodiscard]] RESTVerb get_method() const
    {
      return method;
    }

    [[nodiscard]] std::string get_url() const
    {
      return url;
    }

    [[nodiscard]] ccf::curl::Response* get_response()
    {
      return response.get();
    }

    [[nodiscard]] std::unique_ptr<Response>& get_response_ptr()
    {
      return response;
    }
  };

  // non-owning wrapper around a CURLM handle which supports CurlRequest
  class CurlRequestCURLM
  {
  private:
    UniqueCURLM curl_multi;

  public:
    [[nodiscard]] CURLM* get() const
    {
      return curl_multi;
    }

    void attach_curl_request(std::unique_ptr<CurlRequest>& request)
    {
      if (request == nullptr)
      {
        throw std::logic_error("Cannot attach a null CurlRequest");
      }
      CURL* curl_handle = request->get_easy_handle();
      CHECK_CURL_EASY_SETOPT(curl_handle, CURLOPT_PRIVATE, request.release());
      CHECK_CURL_MULTI(curl_multi_add_handle, curl_multi, curl_handle);
    }

    int perform()
    {
      int running_handles = 0;
      CHECK_CURL_MULTI(curl_multi_perform, curl_multi, &running_handles);

      // handle all completed curl requests
      int msgq = 0;
      CURLMsg* msg = nullptr;
      do
      {
        msg = curl_multi_info_read(curl_multi, &msgq);

        if ((msg != nullptr) && msg->msg == CURLMSG_DONE)
        {
          auto* easy = msg->easy_handle;
          auto result = msg->data.result;

          // retrieve the request data and attach a lifetime to it
          ccf::curl::CurlRequest* request = nullptr;
          curl_easy_getinfo(easy, CURLINFO_PRIVATE, &request);
          if (request == nullptr)
          {
            throw std::runtime_error(
              "CURLMSG_DONE received with no associated request data");
          }
          std::unique_ptr<ccf::curl::CurlRequest> request_data_ptr(request);

          // detach the easy handle such that it can be cleaned up with the
          // destructor of CurlRequest
          curl_multi_remove_handle(curl_multi, easy);
          request->handle_response(result);
        }
      } while (msgq > 0);
      return running_handles;
    }

    CURLM* release()
    {
      return curl_multi.release();
    }
  };

  class CurlmLibuvContext
  {
    /* Very high level:
     * CURLM triggers timeout callback with some delay for libuv
     * libuv calls the timeout callback which then triggers the curl socket
     *   action
     * curl calls the socket callback to register the libuv polling
     * libuv waits on the socket events and calls the socket poll callback
     * socket poll callback triggers relevant libuv action
     * etc.
     *
     * Example flow:
     *
     * Initially a CURL* is attached to the curl_multi CURLM* handle
     * This calls the curl_multi's timeout function curl_timeout_callback with 0
     *   delay
     * which then registers the libuv timeout callback with 0 delay
     * libuv_timeout_callback then registers a timeout socket_action with curl
     * which then registers the socket polling at the libuv level
     *
     * At this point, either the relevant timeout will fire and call the
     * relevant timeout callbacks, or the socket polling will trigger allowing
     * data to be sent/received
     */
  private:
    uv_loop_t* loop;
    uv_timer_t timeout_tracker{};
<<<<<<< HEAD
    // utility class to enforce type safety on accesses to curl_multi wrapping a
    // UniqueCURLM
    CurlRequestCURLM curl_request_curlm;

    // We need a lock to prevent a client thread calling curl_multi_add_handle
    // while the libuv thread is processing a curl callback
=======
    CurlRequestCURLM curl_request_curlm;

    // We need a lock to prevent a client in another thread calling
    // curl_multi_add_handle while the libuv thread is processing a curl
    // callback
>>>>>>> 0152a4e2
    //
    // Note that since the a client callback can call curl_multi_add_handle, but
    // that will be difficult/impossible to detect, we need curlm_lock to be
    // recursive.
    std::recursive_mutex curlm_lock;

    struct RequestContext
    {
      uv_poll_t poll_handle;
      curl_socket_t socket;
      CurlmLibuvContext* context;
    };

  public:
    // Stop all curl transfers and remove handles from libuv
<<<<<<< HEAD
    void stop()
    {
      std::lock_guard<std::recursive_mutex> lock(curlm_lock);
      LOG_INFO_FMT("Stopping curl transfers and removing handles from libuv");
=======
    // Cannot be safely called while the uv loop is running
    void stop()
    {
      std::lock_guard<std::recursive_mutex> lock(curlm_lock);
      LOG_TRACE_FMT("Stopping curl transfers and removing handles from libuv");
>>>>>>> 0152a4e2
      if (curl_request_curlm.get() == nullptr)
      {
        throw std::logic_error(
          "Cannot stop curl transfers on a null CURLM handle");
      }
      // Stop all curl easy handles
      {
<<<<<<< HEAD
=======
        // returns the handles as a null-terminated array
>>>>>>> 0152a4e2
        CURL** easy_handles = curl_multi_get_handles(curl_request_curlm.get());
        for (int i = 0; easy_handles[i] != nullptr; ++i)
        {
          auto* easy = easy_handles[i];
          curl_multi_remove_handle(curl_request_curlm.get(), easy);
          if (easy != nullptr)
          {
            // attach a lifetime to the request
            ccf::curl::CurlRequest* request = nullptr;
            curl_easy_getinfo(easy, CURLINFO_PRIVATE, &request);
            if (request == nullptr)
            {
              LOG_FAIL_FMT(
                "CURLMSG_DONE received with no associated request data");
            }
            std::unique_ptr<ccf::curl::CurlRequest> request_data_ptr(request);
<<<<<<< HEAD
            curl_multi_remove_handle(curl_request_curlm.get(), easy);
=======
>>>>>>> 0152a4e2
            curl_easy_cleanup(easy);
          }
        }
        curl_free(easy_handles);
        auto* curlm = curl_request_curlm.release();
        if (curlm != nullptr)
        {
          // calls socket callbacks to remove the handles from libuv
<<<<<<< HEAD
          LOG_INFO_FMT("Cleaning up CURLM handle");
=======
          LOG_TRACE_FMT("Cleaning up CURLM handle");
>>>>>>> 0152a4e2
          curl_multi_cleanup(curlm);
        }
      }

      // There should be no more sockets from curl in libuv, so we can stop the
      // timeout
      uv_close(reinterpret_cast<uv_handle_t*>(&timeout_tracker), nullptr);
    }

    void handle_request_messages()
    {
      curl_request_curlm.perform();
    }

    static void libuv_timeout_callback(uv_timer_t* handle)
    {
      auto* self = static_cast<CurlmLibuvContext*>(handle->data);
      if (self == nullptr)
      {
        throw std::logic_error(
          "libuv_timeout_callback called with null self pointer");
      }
      std::lock_guard<std::recursive_mutex> lock(self->curlm_lock);

      if (self->curl_request_curlm.get() == nullptr)
      {
        LOG_FAIL_FMT("libuv_timeout_callback called with null CURLM handle");
        return;
      }

      int running_handles = 0;
      CHECK_CURL_MULTI(
        curl_multi_socket_action,
        self->curl_request_curlm.get(),
        CURL_SOCKET_TIMEOUT,
        0,
        &running_handles);
      self->handle_request_messages();
    }

    static int curl_timeout_callback(
      CURLM* multi, long timeout_ms, CurlmLibuvContext* self)
    {
      (void)multi;
      if (self == nullptr)
      {
        throw std::logic_error(
          "libuv_timeout_callback called with null self pointer");
      }

      if (timeout_ms < 0)
      {
        // No timeout set, stop the timer
        uv_timer_stop(&self->timeout_tracker);
      }
      else
      {
        // If timeout is zero, this will trigger immediately
        timeout_ms = std::max(timeout_ms, 1L);
        uv_timer_start(
          &self->timeout_tracker, libuv_timeout_callback, timeout_ms, 0);
      }
      return 0;
    }

    // Called when libuv detects a socket event
    static void libuv_socket_poll_callback(
      uv_poll_t* req, int status, int events)
    {
      if (status < 0)
      {
        LOG_FAIL_FMT("Socket poll error: {}", uv_strerror(status));
        return;
      }

      auto* request_context = static_cast<RequestContext*>(req->data);
      if (request_context == nullptr)
      {
        throw std::logic_error(
          "libuv_socket_poll_callback called with null request context");
      }

      auto* self = request_context->context;
      if (self == nullptr)
      {
        throw std::logic_error(
          "libuv_socket_poll_callback called with null self pointer");
      }
      std::lock_guard<std::recursive_mutex> lock(self->curlm_lock);

      if (self->curl_request_curlm.get() == nullptr)
      {
        LOG_FAIL_FMT(
          "libuv_socket_poll_callback called with null CURLM handle");
        return;
      }

      int action = 0;
      action |= ((events & UV_READABLE) != 0) ? CURL_CSELECT_IN : 0;
      action |= ((events & UV_WRITABLE) != 0) ? CURL_CSELECT_OUT : 0;
      int running_handles = 0;
      CHECK_CURL_MULTI(
        curl_multi_socket_action,
        self->curl_request_curlm.get(),
        request_context->socket,
        action,
        &running_handles);
      self->handle_request_messages();
    }

    // Called when the status of a socket changes (creation/deletion)
    static int curl_socket_callback(
      CURL* easy,
      curl_socket_t s,
      int action,
      CurlmLibuvContext* self,
      RequestContext* request_context)
    {
      if (self == nullptr)
      {
        throw std::logic_error(
          "curl_socket_callback called with null self pointer");
      }
      (void)easy;
      switch (action)
      {
        case CURL_POLL_IN:
        case CURL_POLL_OUT:
        case CURL_POLL_INOUT:
        {
          if (request_context == nullptr)
          {
            auto request_context_ptr = std::make_unique<RequestContext>();
            request_context_ptr->context = self;
            request_context_ptr->socket = s;
            uv_poll_init_socket(
              self->loop, &request_context_ptr->poll_handle, s);
            request_context_ptr->poll_handle.data =
              request_context_ptr.get(); // Attach the context
            // attach the lifetime to the socket handle
            request_context = request_context_ptr.release();
            CHECK_CURL_MULTI(
              curl_multi_assign,
              self->curl_request_curlm.get(),
              s,
              request_context);
          }

          int events = 0;
          events |= (action == CURL_POLL_IN) ? 0 : UV_WRITABLE;
          events |= (action == CURL_POLL_OUT) ? 0 : UV_READABLE;
          uv_poll_start(
            &request_context->poll_handle, events, libuv_socket_poll_callback);
          break;
        }
        case CURL_POLL_REMOVE:
          if (request_context != nullptr)
          {
            LOG_TRACE_FMT(
              "Removing socket {} from libuv", request_context->socket);
            uv_poll_stop(&request_context->poll_handle);
            std::unique_ptr<RequestContext> request_context_ptr(
              request_context);
            curl_multi_assign(self->curl_request_curlm.get(), s, nullptr);
          }
          break;
        default:
          throw std::runtime_error("Unknown action in curl_socket_callback");
      }
      return 0;
    }

    CurlmLibuvContext(uv_loop_t* loop) : loop(loop)
    {
      uv_timer_init(loop, &timeout_tracker);
      timeout_tracker.data = this; // Attach this instance to the timer

      // attach timeouts
      CHECK_CURL_MULTI(
        curl_multi_setopt, curl_request_curlm.get(), CURLMOPT_TIMERDATA, this);
      CHECK_CURL_MULTI(
        curl_multi_setopt,
        curl_request_curlm.get(),
        CURLMOPT_TIMERFUNCTION,
        curl_timeout_callback);

      // attach socket events
      CHECK_CURL_MULTI(
        curl_multi_setopt, curl_request_curlm.get(), CURLMOPT_SOCKETDATA, this);
      CHECK_CURL_MULTI(
        curl_multi_setopt,
        curl_request_curlm.get(),
        CURLMOPT_SOCKETFUNCTION,
        curl_socket_callback);

      // kickstart timeout, probably a no-op but allows curl to initialise
      int running_handles = 0;
      CHECK_CURL_MULTI(
        curl_multi_socket_action,
        curl_request_curlm.get(),
        CURL_SOCKET_TIMEOUT,
        0,
        &running_handles);
    }

    void attach_request(std::unique_ptr<CurlRequest>& request)
    {
      std::lock_guard<std::recursive_mutex> lock(curlm_lock);
      curl_request_curlm.attach_curl_request(request);
    }
  };

  class CurlmLibuvContextSingleton
  {
  public:
    static CurlmLibuvContext*& get_instance_unsafe()
    {
      static CurlmLibuvContext* curlm_libuv_context_instance = nullptr;
      return curlm_libuv_context_instance;
    }
    static CurlmLibuvContext& get_instance()
    {
      auto*& instance = get_instance_unsafe();
      if (instance == nullptr)
      {
        throw std::logic_error(
          "CurlmLibuvContextSingleton instance not initialized");
      }
      return *instance;
    }
  };
} // namespace ccf::curl<|MERGE_RESOLUTION|>--- conflicted
+++ resolved
@@ -300,15 +300,9 @@
     RESTVerb method;
     std::string url;
     ccf::curl::UniqueSlist headers;
-<<<<<<< HEAD
-    std::unique_ptr<ccf::curl::RequestBody> request_body = nullptr;
-    std::unique_ptr<ccf::curl::Response> response = nullptr;
-    std::optional<ResponseCallback> response_callback = nullptr;
-=======
     std::unique_ptr<ccf::curl::RequestBody> request_body;
     std::unique_ptr<ccf::curl::Response> response;
     std::optional<ResponseCallback> response_callback;
->>>>>>> 0152a4e2
 
   public:
     CurlRequest(
@@ -317,12 +311,8 @@
       std::string&& url_,
       UniqueSlist&& headers_,
       std::unique_ptr<RequestBody>&& request_body_,
-<<<<<<< HEAD
-      std::optional<ResponseCallback>&& response_callback_) :
-=======
       std::optional<ResponseCallback>&& response_callback_,
       std::unique_ptr<ccf::curl::Response>&& _response = nullptr) :
->>>>>>> 0152a4e2
       curl_handle(std::move(curl_handle_)),
       method(method_),
       url(std::move(url_)),
@@ -380,15 +370,7 @@
         request_body->attach_to_curl(curl_handle);
       }
 
-<<<<<<< HEAD
-      if (response_callback.has_value())
-      {
-        response = std::make_unique<Response>();
-        response->attach_to_curl(curl_handle);
-      }
-=======
       response->attach_to_curl(curl_handle);
->>>>>>> 0152a4e2
 
       if (headers.get() != nullptr)
       {
@@ -541,20 +523,11 @@
   private:
     uv_loop_t* loop;
     uv_timer_t timeout_tracker{};
-<<<<<<< HEAD
-    // utility class to enforce type safety on accesses to curl_multi wrapping a
-    // UniqueCURLM
-    CurlRequestCURLM curl_request_curlm;
-
-    // We need a lock to prevent a client thread calling curl_multi_add_handle
-    // while the libuv thread is processing a curl callback
-=======
     CurlRequestCURLM curl_request_curlm;
 
     // We need a lock to prevent a client in another thread calling
     // curl_multi_add_handle while the libuv thread is processing a curl
     // callback
->>>>>>> 0152a4e2
     //
     // Note that since the a client callback can call curl_multi_add_handle, but
     // that will be difficult/impossible to detect, we need curlm_lock to be
@@ -570,18 +543,11 @@
 
   public:
     // Stop all curl transfers and remove handles from libuv
-<<<<<<< HEAD
-    void stop()
-    {
-      std::lock_guard<std::recursive_mutex> lock(curlm_lock);
-      LOG_INFO_FMT("Stopping curl transfers and removing handles from libuv");
-=======
     // Cannot be safely called while the uv loop is running
     void stop()
     {
       std::lock_guard<std::recursive_mutex> lock(curlm_lock);
       LOG_TRACE_FMT("Stopping curl transfers and removing handles from libuv");
->>>>>>> 0152a4e2
       if (curl_request_curlm.get() == nullptr)
       {
         throw std::logic_error(
@@ -589,10 +555,7 @@
       }
       // Stop all curl easy handles
       {
-<<<<<<< HEAD
-=======
         // returns the handles as a null-terminated array
->>>>>>> 0152a4e2
         CURL** easy_handles = curl_multi_get_handles(curl_request_curlm.get());
         for (int i = 0; easy_handles[i] != nullptr; ++i)
         {
@@ -609,10 +572,6 @@
                 "CURLMSG_DONE received with no associated request data");
             }
             std::unique_ptr<ccf::curl::CurlRequest> request_data_ptr(request);
-<<<<<<< HEAD
-            curl_multi_remove_handle(curl_request_curlm.get(), easy);
-=======
->>>>>>> 0152a4e2
             curl_easy_cleanup(easy);
           }
         }
@@ -621,11 +580,7 @@
         if (curlm != nullptr)
         {
           // calls socket callbacks to remove the handles from libuv
-<<<<<<< HEAD
-          LOG_INFO_FMT("Cleaning up CURLM handle");
-=======
           LOG_TRACE_FMT("Cleaning up CURLM handle");
->>>>>>> 0152a4e2
           curl_multi_cleanup(curlm);
         }
       }
