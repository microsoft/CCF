--- conflicted
+++ resolved
@@ -813,14 +813,6 @@
         case CURL_POLL_REMOVE:
           if (socket_context != nullptr)
           {
-<<<<<<< HEAD
-            LOG_TRACE_FMT(
-              "Removing socket {} from libuv", request_context->socket);
-            uv_poll_stop(&request_context->poll_handle);
-            std::unique_ptr<RequestContext> request_context_ptr(
-              request_context);
-            curl_multi_assign(self->curl_request_curlm, s, nullptr);
-=======
             LOG_INFO_FMT(
               "CurlmLibuv: curl socket callback: remove socket {}",
               static_cast<int>(s));
@@ -828,7 +820,6 @@
             uv_poll_stop(&socket_context->uv_handle);
             CHECK_CURL_MULTI(
               curl_multi_assign, self->curl_request_curlm, s, nullptr);
->>>>>>> b93ab79d
           }
           break;
         default:
