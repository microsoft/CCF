// Copyright (c) Microsoft Corporation. All rights reserved.
// Licensed under the Apache 2.0 License.
#pragma once

#include "ccf/crypto/verifier.h"
#include "ccf/service/tables/code_id.h"
#include "ccf/service/tables/members.h"
#include "ccf/service/tables/nodes.h"
#include "ccf/tx.h"
#include "network_tables.h"
#include "node/ledger_secrets.h"
#include "service/tables/previous_service_identity.h"

#include <algorithm>
#include <fstream>
#include <ostream>

namespace ccf
{
  class GenesisGenerator
  {
    NetworkTables& tables;

    kv::Tx& tx;

  public:
    GenesisGenerator(NetworkTables& tables_, kv::Tx& tx_) :
      tables(tables_),
      tx(tx_)
    {}

    void retire_active_nodes()
    {
      auto nodes = tx.rw(tables.nodes);

      std::map<NodeId, NodeInfo> nodes_to_delete;
      nodes->foreach([&nodes_to_delete](const NodeId& nid, const NodeInfo& ni) {
        // Only retire nodes that have not already been retired
        if (ni.status != NodeStatus::RETIRED)
          nodes_to_delete[nid] = ni;
        return true;
      });

      for (auto [nid, ni] : nodes_to_delete)
      {
        ni.status = NodeStatus::RETIRED;
        nodes->put(nid, ni);
      }
    }

    bool is_recovery_member(const MemberId& member_id)
    {
      auto member_encryption_public_keys =
        tx.ro(tables.member_encryption_public_keys);

      return member_encryption_public_keys->get(member_id).has_value();
    }

    bool is_active_member(const MemberId& member_id)
    {
      auto member_info = tx.ro(tables.member_info);
      auto mi = member_info->get(member_id);
      if (!mi.has_value())
      {
        return false;
      }

      return mi->status == MemberStatus::ACTIVE;
    }

    std::map<MemberId, crypto::Pem> get_active_recovery_members()
    {
      auto member_info = tx.ro(tables.member_info);
      auto member_encryption_public_keys =
        tx.ro(tables.member_encryption_public_keys);

      std::map<MemberId, crypto::Pem> active_recovery_members;

      member_encryption_public_keys->foreach(
        [&active_recovery_members,
         &member_info](const auto& mid, const auto& pem) {
          auto info = member_info->get(mid);
          if (!info.has_value())
          {
            throw std::logic_error(
              fmt::format("Recovery member {} has no member info", mid));
          }

          if (info->status == MemberStatus::ACTIVE)
          {
            active_recovery_members[mid] = pem;
          }
          return true;
        });
      return active_recovery_members;
    }

    MemberId add_member(const NewMember& member_pub_info)
    {
      auto member_certs = tx.rw(tables.member_certs);
      auto member_info = tx.rw(tables.member_info);
      auto member_acks = tx.rw(tables.member_acks);
      auto signatures = tx.ro(tables.signatures);

      auto member_cert_der =
        crypto::make_verifier(member_pub_info.cert)->cert_der();
      auto id = crypto::Sha256Hash(member_cert_der).hex_str();

      auto member = member_certs->get(id);
      if (member.has_value())
      {
        // No effect if member already exists
        return id;
      }

      member_certs->put(id, member_pub_info.cert);
      member_info->put(
        id, {MemberStatus::ACCEPTED, member_pub_info.member_data});

      if (member_pub_info.encryption_pub_key.has_value())
      {
        auto member_encryption_public_keys =
          tx.rw(tables.member_encryption_public_keys);
        member_encryption_public_keys->put(
          id, member_pub_info.encryption_pub_key.value());
      }

      auto s = signatures->get();
      if (!s)
      {
        member_acks->put(id, MemberAck());
      }
      else
      {
        member_acks->put(id, MemberAck(s->root));
      }
      return id;
    }

    void activate_member(const MemberId& member_id)
    {
      auto member_info = tx.rw(tables.member_info);

      auto member = member_info->get(member_id);
      if (!member.has_value())
      {
        throw std::logic_error(fmt::format(
          "Member {} cannot be activated as they do not exist", member_id));
      }

      member->status = MemberStatus::ACTIVE;
      if (
        is_recovery_member(member_id) &&
        (get_active_recovery_members().size() >= max_active_recovery_members))
      {
        throw std::logic_error(fmt::format(
          "Cannot activate new recovery member {}: no more than {} active "
          "recovery members are allowed",
          member_id,
          max_active_recovery_members));
      }
      member_info->put(member_id, member.value());
    }

    bool remove_member(const MemberId& member_id)
    {
      auto member_certs = tx.rw(tables.member_certs);
      auto member_encryption_public_keys =
        tx.rw(tables.member_encryption_public_keys);
      auto member_info = tx.rw(tables.member_info);
      auto member_acks = tx.rw(tables.member_acks);
      auto member_gov_history = tx.rw(tables.governance_history);

      auto member_to_remove = member_info->get(member_id);
      if (!member_to_remove.has_value())
      {
        // The remove member proposal is idempotent so if the member does not
        // exist, the proposal should succeed with no effect
        LOG_FAIL_FMT(
          "Could not remove member {}: member does not exist", member_id);
        return true;
      }

      // If the member was active and had a recovery share, check that
      // the new number of active members is still sufficient for
      // recovery
      if (
        member_to_remove->status == MemberStatus::ACTIVE &&
        is_recovery_member(member_id))
      {
        // Because the member to remove is active, there is at least one active
        // member (i.e. get_active_recovery_members_count_after >= 0)
        size_t get_active_recovery_members_count_after =
          get_active_recovery_members().size() - 1;
        auto recovery_threshold = get_recovery_threshold();
        if (get_active_recovery_members_count_after < recovery_threshold)
        {
          LOG_FAIL_FMT(
            "Failed to remove recovery member {}: number of active recovery "
            "members ({}) would be less than recovery threshold ({})",
            member_id,
            get_active_recovery_members_count_after,
            recovery_threshold);
          return false;
        }
      }

      member_info->remove(member_id);
      member_encryption_public_keys->remove(member_id);
      member_certs->remove(member_id);
      member_acks->remove(member_id);
      member_gov_history->remove(member_id);

      return true;
    }

    UserId add_user(const NewUser& new_user)
    {
      auto user_certs = tx.rw(tables.user_certs);

      auto user_cert_der = crypto::make_verifier(new_user.cert)->cert_der();
      auto id = crypto::Sha256Hash(user_cert_der).hex_str();

      auto user_cert = user_certs->get(id);
      if (user_cert.has_value())
      {
        throw std::logic_error(
          fmt::format("Certificate already exists for user {}", id));
      }

      user_certs->put(id, new_user.cert);

      if (new_user.user_data != nullptr)
      {
        auto user_info = tx.rw(tables.user_info);
        auto ui = user_info->get(id);
        if (ui.has_value())
        {
          throw std::logic_error(
            fmt::format("User data already exists for user {}", id));
        }

        user_info->put(id, {new_user.user_data});
      }

      return id;
    }

    void remove_user(const UserId& user_id)
    {
      // Has no effect if the user does not exist
      auto user_certs = tx.rw(tables.user_certs);
      auto user_info = tx.rw(tables.user_info);

      user_certs->remove(user_id);
      user_info->remove(user_id);
    }

    void add_node(const NodeId& id, const NodeInfo& node_info)
    {
      auto node = tx.rw(tables.nodes);
      node->put(id, node_info);
    }

    auto get_trusted_and_learner_nodes(
      std::optional<NodeId> self_to_exclude = std::nullopt)
    {
      // Returns the list of trusted nodes. If self_to_exclude is set,
      // self_to_exclude is not included in the list of returned nodes.
      std::map<NodeId, NodeInfo> active_nodes;

      auto nodes = tx.ro(tables.nodes);

      nodes->foreach([&active_nodes,
                      self_to_exclude](const NodeId& nid, const NodeInfo& ni) {
        if (
          (ni.status == ccf::NodeStatus::TRUSTED ||
           ni.status == ccf::NodeStatus::LEARNER) &&
          (!self_to_exclude.has_value() || self_to_exclude.value() != nid))
        {
          active_nodes[nid] = ni;
        }
        return true;
      });

      return active_nodes;
    }

    // Service status should use a state machine, very much like NodeState.
    void create_service(
      const crypto::Pem& service_cert,
<<<<<<< HEAD
      nlohmann::json service_data = nullptr,
=======
      ccf::TxID create_txid,
>>>>>>> 47804201
      bool recovering = false)
    {
      auto service = tx.rw(tables.service);

      size_t recovery_count = 0;

      if (service->has())
      {
        const auto prev_service_info = service->get();
        auto previous_service_identity = tx.wo<ccf::PreviousServiceIdentity>(
          ccf::Tables::PREVIOUS_SERVICE_IDENTITY);
        previous_service_identity->put(prev_service_info->cert);

        // Record number of recoveries for service. If the value does
        // not exist in the table (i.e. pre 2.x ledger), assume it is the first
        // recovery.
        recovery_count = prev_service_info->recovery_count.value_or(0) + 1;
      }

      service->put(
        {service_cert,
         recovering ? ServiceStatus::RECOVERING : ServiceStatus::OPENING,
         recovering ? service->get_version_of_previous_write() : std::nullopt,
         recovery_count,
<<<<<<< HEAD
         service_data});
=======
         create_txid});
>>>>>>> 47804201
    }

    bool is_service_created(const crypto::Pem& expected_service_cert)
    {
      auto service = tx.ro(tables.service)->get();
      return service.has_value() && service->cert == expected_service_cert;
    }

    bool open_service()
    {
      auto service = tx.rw(tables.service);

      auto active_recovery_members_count = get_active_recovery_members().size();
      if (active_recovery_members_count < get_recovery_threshold())
      {
        LOG_FAIL_FMT(
          "Cannot open network as number of active recovery members ({}) is "
          "less than recovery threshold ({})",
          active_recovery_members_count,
          get_recovery_threshold());
        return false;
      }

      auto active_service = service->get();
      if (!active_service.has_value())
      {
        LOG_FAIL_FMT("Failed to get active service");
        return false;
      }

      if (active_service->status == ServiceStatus::OPEN)
      {
        // If the service is already open, return with no effect
        return true;
      }

      if (
        active_service->status != ServiceStatus::OPENING &&
        active_service->status != ServiceStatus::WAITING_FOR_RECOVERY_SHARES)
      {
        LOG_FAIL_FMT(
          "Could not open current service: status is not OPENING or "
          "WAITING_FOR_RECOVERY_SHARES");
        return false;
      }

      active_service->status = ServiceStatus::OPEN;
      active_service->previous_service_identity_version =
        service->get_version_of_previous_write();
      service->put(active_service.value());

      return true;
    }

    std::optional<ServiceStatus> get_service_status()
    {
      auto service = tx.ro(tables.service);
      auto active_service = service->get();
      if (!active_service.has_value())
      {
        LOG_FAIL_FMT("Failed to get active service");
        return {};
      }

      return active_service->status;
    }

    void trust_node(
      const NodeId& node_id, kv::Version latest_ledger_secret_seqno)
    {
      auto nodes = tx.rw(tables.nodes);
      auto node_info = nodes->get(node_id);

      if (!node_info.has_value())
      {
        throw std::logic_error(fmt::format("Node {} does not exist", node_id));
      }

      if (node_info->status == NodeStatus::RETIRED)
      {
        throw std::logic_error(fmt::format("Node {} is retired", node_id));
      }

      node_info->status = NodeStatus::TRUSTED;
      node_info->ledger_secret_seqno = latest_ledger_secret_seqno;
      nodes->put(node_id, node_info.value());

      LOG_INFO_FMT("Node {} is now {}", node_id, node_info->status);
    }

    void set_constitution(const std::string& constitution)
    {
      tx.rw(tables.constitution)->put(constitution);
    }

    void trust_node_code_id(const CodeDigest& node_code_id)
    {
      auto codeid = tx.rw(tables.node_code_ids);
      codeid->put(node_code_id, CodeStatus::ALLOWED_TO_JOIN);
    }

    void init_configuration(const ServiceConfiguration& configuration)
    {
      auto config = tx.rw(tables.config);
      if (config->has())
      {
        throw std::logic_error(
          "Cannot initialise service configuration: configuration already "
          "exists");
      }

      config->put(configuration);
    }

    bool set_recovery_threshold(size_t threshold)
    {
      auto config = tx.rw(tables.config);

      if (threshold == 0)
      {
        LOG_FAIL_FMT("Cannot set recovery threshold to 0");
        return false;
      }

      auto service_status = get_service_status();
      if (!service_status.has_value())
      {
        LOG_FAIL_FMT("Failed to get active service");
        return false;
      }

      if (service_status.value() == ServiceStatus::WAITING_FOR_RECOVERY_SHARES)
      {
        // While waiting for recovery shares, the recovery threshold cannot be
        // modified. Otherwise, the threshold could be passed without triggering
        // the end of recovery procedure
        LOG_FAIL_FMT(
          "Cannot set recovery threshold: service is currently waiting for "
          "recovery shares");
        return false;
      }
      else if (service_status.value() == ServiceStatus::OPEN)
      {
        auto get_active_recovery_members_count =
          get_active_recovery_members().size();
        if (threshold > get_active_recovery_members_count)
        {
          LOG_FAIL_FMT(
            "Cannot set recovery threshold to {} as it is greater than the "
            "number of active recovery members ({})",
            threshold,
            get_active_recovery_members_count);
          return false;
        }
      }

      auto current_config = config->get();
      if (!current_config.has_value())
      {
        throw std::logic_error("Configuration should already be set");
      }

      current_config->recovery_threshold = threshold;
      config->put(current_config.value());
      return true;
    }

    size_t get_recovery_threshold()
    {
      auto config = tx.ro(tables.config);
      auto current_config = config->get();
      if (!current_config.has_value())
      {
        throw std::logic_error(
          "Failed to get recovery threshold: No active configuration found");
      }
      return current_config->recovery_threshold;
    }
  };
}<|MERGE_RESOLUTION|>--- conflicted
+++ resolved
@@ -289,11 +289,8 @@
     // Service status should use a state machine, very much like NodeState.
     void create_service(
       const crypto::Pem& service_cert,
-<<<<<<< HEAD
+      ccf::TxID create_txid,
       nlohmann::json service_data = nullptr,
-=======
-      ccf::TxID create_txid,
->>>>>>> 47804201
       bool recovering = false)
     {
       auto service = tx.rw(tables.service);
@@ -318,11 +315,8 @@
          recovering ? ServiceStatus::RECOVERING : ServiceStatus::OPENING,
          recovering ? service->get_version_of_previous_write() : std::nullopt,
          recovery_count,
-<<<<<<< HEAD
-         service_data});
-=======
+         service_data,
          create_txid});
->>>>>>> 47804201
     }
 
     bool is_service_created(const crypto::Pem& expected_service_cert)
