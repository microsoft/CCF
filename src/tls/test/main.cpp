--- conflicted
+++ resolved
@@ -368,22 +368,6 @@
     // Public key can wrap
     auto wrapped = rsa_pub->wrap(input);
 
-<<<<<<< HEAD
-  REQUIRE(tls::PublicX25519::write(raw_key).str() == x25519_public_key_pem);
-}
-
-TEST_CASE("Extract public key from cert")
-{
-  for (const auto curve : supported_curves)
-  {
-    INFO("With curve: " << labels[static_cast<size_t>(curve) - 1]);
-    auto kp = tls::make_key_pair(curve);
-    auto pk = kp->public_key_pem();
-    auto cert = kp->self_sign("CN=name");
-
-    auto pubk = tls::public_key_pem_from_cert(cert);
-    REQUIRE(pk == pubk);
-=======
     // Only private key can unwrap
     auto unwrapped = rsa_kp->unwrap(wrapped);
     // rsa_pub->unwrap(wrapped); // Doesn't compile
@@ -403,6 +387,19 @@
     auto wrapped = rsa_pub->wrap(input, label);
     auto unwrapped = rsa_kp->unwrap(wrapped, label);
     REQUIRE(input == unwrapped);
->>>>>>> 44eb752b
+  }
+}
+
+TEST_CASE("Extract public key from cert")
+{
+  for (const auto curve : supported_curves)
+  {
+    INFO("With curve: " << labels[static_cast<size_t>(curve) - 1]);
+    auto kp = tls::make_key_pair(curve);
+    auto pk = kp->public_key_pem();
+    auto cert = kp->self_sign("CN=name");
+
+    auto pubk = tls::public_key_pem_from_cert(cert);
+    REQUIRE(pk == pubk);
   }
 }