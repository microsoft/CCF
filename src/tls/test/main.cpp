// Copyright (c) Microsoft Corporation. All rights reserved.
// Licensed under the Apache 2.0 License.
#include "crypto/certs.h"
#include "crypto/key_pair.h"
#include "crypto/verifier.h"
// These headers are temporary, until we have a single TLS implementation
#include "tls/mbedtls/tls.h"
#include "tls/openssl/tls.h"

#include <openssl/err.h>
#define DOCTEST_CONFIG_IMPLEMENT_WITH_MAIN
#include "ds/buffer.h"
#include "ds/logger.h"
#include "tls/client.h"
#include "tls/msg_types.h"
#include "tls/server.h"

#include <chrono>
#include <doctest/doctest.h>
#include <iostream>
#include <memory>
#include <string>
#include <sys/socket.h>
#include <thread>

using namespace std;
using namespace crypto;
using namespace tls;

/// Server uses one pipe while client uses the other.
/// Writes always to one side, reads always from the other.
/// Use the send/recv template wrappers below as callbacks.
class TestPipe
{
  int pfd[2];

public:
  static const int SERVER = 0;
  static const int CLIENT = 1;

  TestPipe(bool dgram)
  {
    int sock_type = 0;
    if (dgram)
      sock_type = SOCK_DGRAM;
    else
      sock_type = SOCK_STREAM;
    if (socketpair(PF_LOCAL, sock_type, 0, pfd) == -1)
    {
      throw runtime_error(
        "Failed to create socketpair: " + string(strerror(errno)));
    }
  }
  ~TestPipe()
  {
    close(pfd[0]);
    close(pfd[1]);
  }

  size_t send(int id, const uint8_t* buf, size_t len)
  {
    int rc = write(pfd[id], buf, len);
    if (rc == -1)
      LOG_FAIL_FMT("Error while reading: {}", std::strerror(errno));
    return rc;
  }

  size_t recv(int id, uint8_t* buf, size_t len)
  {
    int rc = read(pfd[id], buf, len);
    if (rc == -1)
      LOG_FAIL_FMT("Error while reading: {}", std::strerror(errno));
    return rc;
  }
};

/// Callback wrapper around TestPipe->send().
template <int end>
int send(void* ctx, const uint8_t* buf, size_t len)
{
  auto pipe = reinterpret_cast<TestPipe*>(ctx);
  int rc = pipe->send(end, buf, len);
  REQUIRE(rc == len);
  return rc;
}

/// Callback wrapper around TestPipe->recv().
template <int end>
int recv(void* ctx, uint8_t* buf, size_t len)
{
  auto pipe = reinterpret_cast<TestPipe*>(ctx);
  int rc = pipe->recv(end, buf, len);
  REQUIRE(rc == len);
  return rc;
}

#ifndef TLS_PROVIDER_IS_MBEDTLS

// These are OpenSSL callbacks that call onto the MbedTLS ones. They have the
// same name but different signatures, so when using OpenSSL, these are the ones
// that set_bio() will take, and call the ones above by using the correct
// signature.
template <int end>
long send(
  BIO* b,
  int oper,
  const char* argp,
  size_t len,
  int argi,
  long argl,
  int ret,
  size_t* processed)
{
  // Unused arguments
  (void)argi;
  (void)argl;
  (void)processed;

  if (ret && oper == (BIO_CB_WRITE | BIO_CB_RETURN))
  {
    // Flush the BIO so the "pipe doesn't clog", but we don't use the
    // data here, because 'argp' already has it.
    BIO_flush(b);
    size_t pending = BIO_pending(b);
    if (pending)
      BIO_reset(b);

    // Pipe object
    auto pipe = reinterpret_cast<TestPipe*>(BIO_get_callback_arg(b));
    size_t put = send<end>(pipe, (const uint8_t*)argp, len);
    REQUIRE(put == len);
  }

  // Unless we detected an error, the return value is always the same as the
  // original operation.
  return ret;
}

template <int end>
long recv(
  BIO* b,
  int oper,
  const char* argp,
  size_t len,
  int argi,
  long argl,
  int ret,
  size_t* processed)
{
  // Unused arguments
  (void)argi;
  (void)argl;

  if (ret && oper == (BIO_CB_READ | BIO_CB_RETURN))
  {
    // Pipe object
    auto pipe = reinterpret_cast<TestPipe*>(BIO_get_callback_arg(b));
    size_t got = recv<end>(pipe, (uint8_t*)argp, len);

    // Got nothing, return "WANTS READ"
    if (got <= 0)
      return ret;

    // Write to the actual BIO so SSL can use it
    BIO_write_ex(b, argp, got, processed);

    // If original return was -1 because it didn't find anything to read, return
    // 1 to say we actually read something
    if (got > 0 && ret < 0)
      return 1;
  }

  // Unless we detected an error, the return value is always the same as the
  // original operation.
  return ret;
}

#endif

/// Performs a TLS handshake, looping until there's nothing more to read/write.
/// Returns 0 on success, throws a runtime error with SSL error str on failure.
int handshake(Context* ctx)
{
  while (true)
  {
    int rc = ctx->handshake();

    switch (rc)
    {
      case 0:
        return 0;

      case TLS_ERR_WANT_READ:
      case TLS_ERR_WANT_WRITE:
        // Continue calling handshake until finished
        LOG_DEBUG_FMT("Handshake wants data");
        break;

      case TLS_ERR_NEED_CERT:
      case TLS_ERR_PEER_VERIFY:
      {
        LOG_FAIL_FMT("Handshake error: {}", tls::error_string(rc));
        return 1;
      }

      case TLS_ERR_CONN_CLOSE_NOTIFY:
      {
        LOG_FAIL_FMT("Handshake error: {}", tls::error_string(rc));
        return 1;
      }

      case TLS_ERR_X509_VERIFY:
      {
        auto err = ctx->get_verify_error();
        LOG_FAIL_FMT("Handshake error: {} [{}]", err, tls::error_string(rc));
        return 1;
      }

      default:
      {
        LOG_FAIL_FMT("Handshake error: {}", tls::error_string(rc));
        return 1;
      }
    }
  }
}

struct NetworkCA
{
  shared_ptr<crypto::KeyPair> kp;
  crypto::Pem cert;
};

static crypto::Pem generate_self_signed_cert(
  const crypto::KeyPairPtr& kp, const std::string& name)
{
  constexpr size_t certificate_validity_period_days = 365;
  auto valid_from =
    crypto::OpenSSL::to_x509_time_string(std::chrono::system_clock::to_time_t(
      std::chrono::system_clock::now())); // now

  return crypto::create_self_signed_cert(
    kp, name, {}, valid_from, certificate_validity_period_days);
}

static crypto::Pem generate_endorsed_cert(
  const crypto::KeyPairPtr& kp,
  const std::string& name,
  const crypto::KeyPairPtr& issuer_kp,
  const crypto::Pem& issuer_cert)
{
  constexpr size_t certificate_validity_period_days = 365;
  auto valid_from =
    crypto::OpenSSL::to_x509_time_string(std::chrono::system_clock::to_time_t(
      std::chrono::system_clock::now())); // now

  return crypto::create_endorsed_cert(
    kp,
    name,
    {},
    valid_from,
    certificate_validity_period_days,
    issuer_kp->private_key_pem(),
    issuer_cert);
}

/// Get self-signed CA certificate.
NetworkCA get_ca()
{
  // Create a CA with a self-signed certificate
  auto kp = crypto::make_key_pair();
<<<<<<< HEAD
  auto crt = generate_self_signed_cert(kp, "CN=issuer");
  LOG_DEBUG_FMT("New self-signed CA certificate:{}", crt.str());
=======
  auto crt = kp->self_sign("CN=issuer");
  LOG_DEBUG_FMT("New self-signed CA certificate:\n{}", crt.str());
>>>>>>> 4a364317
  return {kp, crt};
}

/// Creates a tls::Cert with a new CA using a new self-signed Pem certificate.
unique_ptr<tls::Cert> get_dummy_cert(NetworkCA& net_ca, string name, Auth auth)
{
  // Create a CA with a self-signed certificate
  auto ca = make_unique<tls::CA>(CBuffer(net_ca.cert.str()));

  // Create a signing request and sign with the CA
  auto kp = crypto::make_key_pair();
<<<<<<< HEAD
  auto crt = generate_endorsed_cert(kp, "CN=" + name, net_ca.kp, net_ca.cert);
  LOG_DEBUG_FMT("New CA-signed certificate:{}", crt.str());
=======
  auto csr = kp->create_csr("CN=" + name);
  LOG_DEBUG_FMT("CSR for {} is:\n{}", name, csr.str());

  auto crt = net_ca.kp->sign_csr(net_ca.cert, csr);
  LOG_DEBUG_FMT("New CA-signed certificate:\n{}", crt.str());
>>>>>>> 4a364317

  // Verify node certificate with the CA's certificate
  auto v = crypto::make_verifier(crt);
  REQUIRE(v->verify_certificate({&net_ca.cert}));

  // Create a tls::Cert with the CA, the signed certificate and the private key
  auto pk = kp->private_key_pem();
  return make_unique<Cert>(move(ca), crt, pk, nullb, auth);
}

/// Helper to write past the maximum buffer (16k)
int write_helper(Context& handler, const uint8_t* buf, size_t len)
{
  LOG_DEBUG_FMT("WRITE {} bytes", len);
  int rc = handler.write(buf, len);
  if (rc <= 0 || (size_t)rc == len)
    return rc;
  return rc + write_helper(handler, buf + rc, len - rc);
}

/// Helper to read past the maximum buffer (16k)
int read_helper(Context& handler, uint8_t* buf, size_t len)
{
  LOG_DEBUG_FMT("READ {} bytes", len);
  int rc = handler.read(buf, len);
  if (rc <= 0 || (size_t)rc == len)
    return rc;
  return rc + read_helper(handler, buf + rc, len - rc);
}

/// Helper to truncate long messages to make logs more readable
std::string truncate_message(const uint8_t* msg, size_t len)
{
  const size_t MAX_LEN = 32;
  if (len < MAX_LEN)
    return std::string((const char*)msg);
  std::string str((const char*)msg, MAX_LEN);
  str += "... + " + std::to_string(len - MAX_LEN);
  return str;
}

/// Test runner, with various options for different kinds of tests.
void run_test_case(
  int dgram,
  const uint8_t* message,
  size_t message_length,
  const uint8_t* response,
  size_t response_length,
  unique_ptr<tls::Cert> server_cert,
  unique_ptr<tls::Cert> client_cert)
{
  uint8_t buf[max(message_length, response_length) + 1];

  // Create a pair of client/server
  tls::Server server(move(server_cert), dgram);
  tls::Client client(move(client_cert), dgram);

  // Connect BIOs together
  TestPipe pipe(dgram);
  server.set_bio(
    &pipe, send<TestPipe::SERVER>, recv<TestPipe::SERVER>, nullptr);
  client.set_bio(
    &pipe, send<TestPipe::CLIENT>, recv<TestPipe::CLIENT>, nullptr);

  // Create a thread for the client handshake
  thread client_thread([&client]() {
    LOG_INFO_FMT("Client handshake");
    if (handshake(&client))
      throw runtime_error("Client handshake error");
  });

  // Create a thread for the server handshake
  thread server_thread([&server]() {
    LOG_INFO_FMT("Server handshake");
    if (handshake(&server))
      throw runtime_error("Server handshake error");
  });

  // Join threads
  client_thread.join();
  server_thread.join();
  LOG_INFO_FMT("Handshake completed");

  // The rest of the communication is deterministic and easy to simulate
  // so we take them out of the thread, to guarantee there will be bytes
  // to read at the right time.
  if (message_length == 0)
  {
    LOG_INFO_FMT("Empty message. Ignoring communication test");
    LOG_INFO_FMT("Closing connection");
    client.close();
    server.close();
    return;
  }

  // Send the first message
  LOG_INFO_FMT(
    "Client sending message [{}]", truncate_message(message, message_length));
  int written = write_helper(client, message, message_length);
  REQUIRE(written == message_length);

  // Receive the first message
  int read = read_helper(server, buf, message_length);
  REQUIRE(read == message_length);
  buf[message_length] = '\0';
  LOG_INFO_FMT(
    "Server message received [{}]", truncate_message(buf, message_length));
  REQUIRE(strncmp((const char*)buf, (const char*)message, message_length) == 0);

  // Send the response
  LOG_INFO_FMT(
    "Server sending message [{}]", truncate_message(response, message_length));
  written = write_helper(server, response, response_length);
  REQUIRE(written == response_length);

  // Receive the response
  read = read_helper(client, buf, response_length);
  REQUIRE(read == response_length);
  buf[response_length] = '\0';
  LOG_INFO_FMT(
    "Client message received [{}]", truncate_message(buf, message_length));
  REQUIRE(
    strncmp((const char*)buf, (const char*)response, response_length) == 0);

  LOG_INFO_FMT("Closing connection");
  client.close();
  server.close();
}

TEST_CASE("unverified handshake")
{
  // Create a CA
  auto ca = get_ca();

  // Create bogus certificate
  auto server_cert = get_dummy_cert(ca, "server", auth_none);
  auto client_cert = get_dummy_cert(ca, "client", auth_none);

  LOG_INFO_FMT("TEST: unverified handshake");

  // Just testing handshake, does not verify certificates, no communication.
  run_test_case(
    0,
    (const uint8_t*)"",
    0,
    (const uint8_t*)"",
    0,
    move(server_cert),
    move(client_cert));
}

TEST_CASE("unverified communication")
{
  const uint8_t message[] = "Hello World!";
  size_t message_length = strlen((const char*)message);
  const uint8_t response[] = "Hi back!";
  size_t response_length = strlen((const char*)response);

  // Create a CA
  auto ca = get_ca();

  // Create bogus certificate
  auto server_cert = get_dummy_cert(ca, "server", auth_none);
  auto client_cert = get_dummy_cert(ca, "client", auth_none);

  LOG_INFO_FMT("TEST: unverified communication");

  // Just testing communication channel, does not verify certificates.
  run_test_case(
    0,
    message,
    message_length,
    response,
    response_length,
    move(server_cert),
    move(client_cert));
}

TEST_CASE("verified handshake")
{
  // Create a CA
  auto ca = get_ca();

  // Create bogus certificate
  auto server_cert = get_dummy_cert(ca, "server", auth_required);
  auto client_cert = get_dummy_cert(ca, "client", auth_required);

  LOG_INFO_FMT("TEST: verified handshake");

  // Just testing handshake, no communication, but verifies certificates.
  run_test_case(
    0,
    (const uint8_t*)"",
    0,
    (const uint8_t*)"",
    0,
    move(server_cert),
    move(client_cert));
}

TEST_CASE("verified communication")
{
  const uint8_t message[] = "Hello World!";
  size_t message_length = strlen((const char*)message);
  const uint8_t response[] = "Hi back!";
  size_t response_length = strlen((const char*)response);

  // Create a CA
  auto ca = get_ca();

  // Create bogus certificate
  auto server_cert = get_dummy_cert(ca, "server", auth_required);
  auto client_cert = get_dummy_cert(ca, "client", auth_required);

  LOG_INFO_FMT("TEST: verified communication");

  // Testing communication channel, verifying certificates.
  run_test_case(
    0,
    message,
    message_length,
    response,
    response_length,
    move(server_cert),
    move(client_cert));
}

TEST_CASE("large message")
{
  // Uninitialised on purpose, we don't care what's in here
  size_t len = 8192;
  uint8_t buf[len];
  auto message = crypto::b64_from_raw(buf, len);

  // Create a CA
  auto ca = get_ca();

  // Create bogus certificate
  auto server_cert = get_dummy_cert(ca, "server", auth_required);
  auto client_cert = get_dummy_cert(ca, "client", auth_required);

  LOG_INFO_FMT("TEST: large message");

  // Testing communication channel, verifying certificates.
  run_test_case(
    0,
    (const uint8_t*)message.data(),
    message.size(),
    (const uint8_t*)message.data(),
    message.size(),
    move(server_cert),
    move(client_cert));
}

TEST_CASE("very large message")
{
  // Uninitialised on purpose, we don't care what's in here
  size_t len = 16 * 1024; // 16k, base64 will be more
  uint8_t buf[len];
  auto message = crypto::b64_from_raw(buf, len);

  // Create a CA
  auto ca = get_ca();

  // Create bogus certificate
  auto server_cert = get_dummy_cert(ca, "server", auth_required);
  auto client_cert = get_dummy_cert(ca, "client", auth_required);

  LOG_INFO_FMT("TEST: very large message");

  // Testing communication channel, verifying certificates.
  run_test_case(
    0,
    (const uint8_t*)message.data(),
    message.size(),
    (const uint8_t*)message.data(),
    message.size(),
    move(server_cert),
    move(client_cert));
}<|MERGE_RESOLUTION|>--- conflicted
+++ resolved
@@ -269,13 +269,8 @@
 {
   // Create a CA with a self-signed certificate
   auto kp = crypto::make_key_pair();
-<<<<<<< HEAD
   auto crt = generate_self_signed_cert(kp, "CN=issuer");
-  LOG_DEBUG_FMT("New self-signed CA certificate:{}", crt.str());
-=======
-  auto crt = kp->self_sign("CN=issuer");
   LOG_DEBUG_FMT("New self-signed CA certificate:\n{}", crt.str());
->>>>>>> 4a364317
   return {kp, crt};
 }
 
@@ -287,16 +282,8 @@
 
   // Create a signing request and sign with the CA
   auto kp = crypto::make_key_pair();
-<<<<<<< HEAD
   auto crt = generate_endorsed_cert(kp, "CN=" + name, net_ca.kp, net_ca.cert);
-  LOG_DEBUG_FMT("New CA-signed certificate:{}", crt.str());
-=======
-  auto csr = kp->create_csr("CN=" + name);
-  LOG_DEBUG_FMT("CSR for {} is:\n{}", name, csr.str());
-
-  auto crt = net_ca.kp->sign_csr(net_ca.cert, csr);
   LOG_DEBUG_FMT("New CA-signed certificate:\n{}", crt.str());
->>>>>>> 4a364317
 
   // Verify node certificate with the CA's certificate
   auto v = crypto::make_verifier(crt);
