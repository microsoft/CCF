// Copyright (c) Microsoft Corporation. All rights reserved.
// Licensed under the Apache 2.0 License.
#pragma once

#include "../key_pair.h"
#include "openssl_wrappers.h"
#include "public_key.h"

#include <stdexcept>
#include <string>

namespace crypto
{
  class KeyPair_OpenSSL : public PublicKey_OpenSSL, public KeyPair
  {
  public:
    KeyPair_OpenSSL(CurveID curve_id);
    KeyPair_OpenSSL(const KeyPair_OpenSSL&) = delete;
    KeyPair_OpenSSL(const Pem& pem, CBuffer pw = nullb);
    virtual ~KeyPair_OpenSSL() = default;

    virtual Pem private_key_pem() const override;
    virtual Pem public_key_pem() const override;
    virtual std::vector<uint8_t> public_key_der() const override;
    virtual std::vector<uint8_t> private_key_der() const override;

    using PublicKey_OpenSSL::verify;

    virtual bool verify(
      const std::vector<uint8_t>& contents,
      const std::vector<uint8_t>& signature) override;

    virtual bool verify(
      const uint8_t* contents,
      size_t contents_size,
      const uint8_t* signature,
      size_t signature_size) override;

    virtual std::vector<uint8_t> sign(
      CBuffer d, MDType md_type = {}) const override;

    int sign(
      CBuffer d, size_t* sig_size, uint8_t* sig, MDType md_type = {}) const;

    std::vector<uint8_t> sign_hash(
      const uint8_t* hash, size_t hash_size) const override;

    virtual int sign_hash(
      const uint8_t* hash,
      size_t hash_size,
      size_t* sig_size,
      uint8_t* sig) const override;

    virtual Pem create_csr(
      const std::string& subject_name,
      const std::vector<SubjectAltName>& subject_alt_names) const override;

    virtual Pem sign_csr(
      const Pem& issuer_cert,
      const Pem& signing_request,
<<<<<<< HEAD
      const std::string& valid_from,
      const std::string& valid_to,
      bool ca = false) const override;
=======
      bool ca = false,
      const std::optional<std::string>& valid_from = std::nullopt,
      const std::optional<std::string>& valid_to = std::nullopt) const override;

    virtual std::vector<uint8_t> derive_shared_secret(
      const PublicKey& peer_key) override;

    virtual CurveID get_curve_id() const override;

    virtual std::vector<uint8_t> public_key_raw() const override;
>>>>>>> a1e3e602
  };
}<|MERGE_RESOLUTION|>--- conflicted
+++ resolved
@@ -58,14 +58,9 @@
     virtual Pem sign_csr(
       const Pem& issuer_cert,
       const Pem& signing_request,
-<<<<<<< HEAD
       const std::string& valid_from,
       const std::string& valid_to,
       bool ca = false) const override;
-=======
-      bool ca = false,
-      const std::optional<std::string>& valid_from = std::nullopt,
-      const std::optional<std::string>& valid_to = std::nullopt) const override;
 
     virtual std::vector<uint8_t> derive_shared_secret(
       const PublicKey& peer_key) override;
@@ -73,6 +68,5 @@
     virtual CurveID get_curve_id() const override;
 
     virtual std::vector<uint8_t> public_key_raw() const override;
->>>>>>> a1e3e602
   };
 }