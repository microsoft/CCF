--- conflicted
+++ resolved
@@ -185,14 +185,7 @@
     OpenSSL::CHECK1(X509_REQ_set_subject_name(req, subj_name));
     X509_NAME_free(subj_name);
 
-<<<<<<< HEAD
-    if (key)
-      OpenSSL::CHECK1(X509_REQ_sign(req, key, EVP_sha512()));
-
     if (!csi.sans.empty())
-=======
-    if (!sans.empty())
->>>>>>> 168a5a73
     {
       Unique_STACK_OF_X509_EXTENSIONS exts;
 
