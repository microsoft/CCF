// Copyright (c) Microsoft Corporation. All rights reserved.
// Licensed under the Apache 2.0 License.

#include "crypto/curve.h"
#include "crypto/openssl/public_key.h"
#include "hash.h"
#include "key_pair.h"
#include "openssl_wrappers.h"

#define FMT_HEADER_ONLY
#include <fmt/format.h>
#include <openssl/asn1.h>
#include <openssl/ec.h>
#include <openssl/engine.h>
#include <openssl/err.h>
#include <openssl/evp.h>
#include <openssl/pem.h>
#include <openssl/x509v3.h>
#include <stdexcept>
#include <string>

namespace crypto
{
  using namespace OpenSSL;

  static inline int get_openssl_group_id(CurveID gid)
  {
    switch (gid)
    {
      case CurveID::NONE:
        return NID_undef;
      case CurveID::SECP384R1:
        return NID_secp384r1;
      case CurveID::SECP256R1:
        return NID_X9_62_prime256v1;
      default:
        throw std::logic_error(
          fmt::format("unsupported OpenSSL CurveID {}", gid));
    }
    return MBEDTLS_ECP_DP_NONE;
  }

  static std::map<std::string, std::string> parse_name(const std::string& name)
  {
    std::map<std::string, std::string> result;
    const auto ns = nonstd::split(name, ",");
    for (const auto& n : ns)
    {
      const auto& [key, value] = nonstd::split_1(n, "=");
      result.emplace(
        std::string(key.data(), key.size()),
        std::string(value.data(), value.size()));
    }
    return result;
  }

  KeyPair_OpenSSL::KeyPair_OpenSSL(CurveID curve_id)
  {
    int curve_nid = get_openssl_group_id(curve_id);
    key = EVP_PKEY_new();
    Unique_EVP_PKEY_CTX pkctx;
    if (
      EVP_PKEY_paramgen_init(pkctx) < 0 ||
      EVP_PKEY_CTX_set_ec_paramgen_curve_nid(pkctx, curve_nid) < 0 ||
      EVP_PKEY_CTX_set_ec_param_enc(pkctx, OPENSSL_EC_NAMED_CURVE) < 0)
      throw std::runtime_error("could not initialize PK context");
    if (EVP_PKEY_keygen_init(pkctx) < 0 || EVP_PKEY_keygen(pkctx, &key) < 0)
      throw std::runtime_error("could not generate new EC key");
  }

  KeyPair_OpenSSL::KeyPair_OpenSSL(const Pem& pem, CBuffer pw)
  {
    Unique_BIO mem(pem);
    key = PEM_read_bio_PrivateKey(mem, NULL, NULL, (void*)pw.p);
    if (!key)
      throw std::runtime_error("could not parse PEM");
  }

  Pem KeyPair_OpenSSL::private_key_pem() const
  {
    Unique_BIO buf;

    OpenSSL::CHECK1(
      PEM_write_bio_PrivateKey(buf, key, NULL, NULL, 0, NULL, NULL));

    BUF_MEM* bptr;
    BIO_get_mem_ptr(buf, &bptr);
    return Pem((uint8_t*)bptr->data, bptr->length);
  }

  Pem KeyPair_OpenSSL::public_key_pem() const
  {
    return PublicKey_OpenSSL::public_key_pem();
  }

  std::vector<uint8_t> KeyPair_OpenSSL::public_key_der() const
  {
    return PublicKey_OpenSSL::public_key_der();
  }

  bool KeyPair_OpenSSL::verify(
    const std::vector<uint8_t>& contents, const std::vector<uint8_t>& signature)
  {
    return PublicKey_OpenSSL::verify(contents, signature);
  }

  bool KeyPair_OpenSSL::verify(
    const uint8_t* contents,
    size_t contents_size,
    const uint8_t* signature,
    size_t signature_size)
  {
    return PublicKey_OpenSSL::verify(
      contents, contents_size, signature, signature_size);
  }

  std::vector<uint8_t> KeyPair_OpenSSL::sign(CBuffer d, MDType md_type) const
  {
    if (md_type == MDType::NONE)
    {
      md_type = get_md_for_ec(get_curve_id());
    }
    OpenSSLHashProvider hp;
    HashBytes hash = hp.Hash(d.p, d.rawSize(), md_type);
    return sign_hash(hash.data(), hash.size());
  }

  int KeyPair_OpenSSL::sign(
    CBuffer d, size_t* sig_size, uint8_t* sig, MDType md_type) const
  {
    if (md_type == MDType::NONE)
    {
      md_type = get_md_for_ec(get_curve_id());
    }
    OpenSSLHashProvider hp;
    HashBytes hash = hp.Hash(d.p, d.rawSize(), md_type);
    return sign_hash(hash.data(), hash.size(), sig_size, sig);
  }

  std::vector<uint8_t> KeyPair_OpenSSL::sign_hash(
    const uint8_t* hash, size_t hash_size) const
  {
    std::vector<uint8_t> sig(EVP_PKEY_size(key));
    size_t written = sig.size();

    if (sign_hash(hash, hash_size, &written, sig.data()) != 0)
    {
      return {};
    }

    sig.resize(written);
    return sig;
  }

  int KeyPair_OpenSSL::sign_hash(
    const uint8_t* hash, size_t hash_size, size_t* sig_size, uint8_t* sig) const
  {
    Unique_EVP_PKEY_CTX pctx(key);
    OpenSSL::CHECK1(EVP_PKEY_sign_init(pctx));
    OpenSSL::CHECK1(EVP_PKEY_sign(pctx, sig, sig_size, hash, hash_size));
    return 0;
  }

  Pem KeyPair_OpenSSL::create_csr(
    const std::string& name, const std::vector<SubjectAltName>& sans) const
  {
    Unique_X509_REQ req;

    OpenSSL::CHECK1(X509_REQ_set_pubkey(req, key));

    X509_NAME* subj_name = NULL;
    OpenSSL::CHECKNULL(subj_name = X509_NAME_new());

    for (const auto& [k, v] : parse_name(name))
    {
      OpenSSL::CHECK1(X509_NAME_add_entry_by_txt(
        subj_name,
        k.data(),
        MBSTRING_ASC,
        (const unsigned char*)v.data(),
        -1,
        -1,
        0));
    }

    OpenSSL::CHECK1(X509_REQ_set_subject_name(req, subj_name));
    X509_NAME_free(subj_name);

    if (key)
      OpenSSL::CHECK1(X509_REQ_sign(req, key, EVP_sha512()));

    if (!sans.empty())
    {
      Unique_STACK_OF_X509_EXTENSIONS exts;

<<<<<<< HEAD
      std::string all_alt_names;
      bool first = true;
      for (const auto& san : sans)
      {
        LOG_FAIL_FMT("Adding san: {}", san.san);
        if (first)
        {
          first = !first;
        }
        else
        {
          all_alt_names += ", ";
        }

        if (san.is_ip)
        {
          all_alt_names += "IP:";
        }
        else
        {
          all_alt_names += "DNS:";
        }
        all_alt_names += san.san;
      }

      X509_EXTENSION* ext = NULL;
      OpenSSL::CHECKNULL(
        ext = X509V3_EXT_conf_nid(
          NULL, NULL, NID_subject_alt_name, all_alt_names.c_str()));
=======
      X509_EXTENSION* ext = NULL;
      OpenSSL::CHECKNULL(
        ext = X509V3_EXT_conf_nid(
          NULL,
          NULL,
          NID_subject_alt_name,
          fmt::format("{}", fmt::join(sans, ", ")).c_str()));
>>>>>>> 3056add6
      sk_X509_EXTENSION_push(exts, ext);
      X509_REQ_add_extensions(req, exts);
    }

    Unique_BIO mem;
    OpenSSL::CHECK1(PEM_write_bio_X509_REQ(mem, req));

    BUF_MEM* bptr;
    BIO_get_mem_ptr(mem, &bptr);
    Pem result((uint8_t*)bptr->data, bptr->length);

    return result;
  }

  Pem KeyPair_OpenSSL::sign_csr(
    const Pem& issuer_cert, const Pem& signing_request, bool ca) const
  {
    X509* icrt = NULL;
    Unique_BIO mem(signing_request);
    Unique_X509_REQ csr(mem);
    Unique_X509 crt;

    OpenSSL::CHECK1(X509_set_version(crt, 2));

    // Add serial number
    unsigned char rndbytes[16];
    OpenSSL::CHECK1(RAND_bytes(rndbytes, sizeof(rndbytes)));
    BIGNUM* bn = NULL;
    OpenSSL::CHECKNULL(bn = BN_new());
    BN_bin2bn(rndbytes, sizeof(rndbytes), bn);
    ASN1_INTEGER* serial = ASN1_INTEGER_new();
    BN_to_ASN1_INTEGER(bn, serial);
    OpenSSL::CHECK1(X509_set_serialNumber(crt, serial));
    ASN1_INTEGER_free(serial);
    BN_free(bn);

    // Add issuer name
    if (!issuer_cert.empty())
    {
      Unique_BIO imem(issuer_cert);
      OpenSSL::CHECKNULL(icrt = PEM_read_bio_X509(imem, NULL, NULL, NULL));
      OpenSSL::CHECK1(X509_set_issuer_name(crt, X509_get_subject_name(icrt)));
    }
    else
    {
      OpenSSL::CHECK1(
        X509_set_issuer_name(crt, X509_REQ_get_subject_name(csr)));
    }

    // Note: 825-day validity range
    // https://support.apple.com/en-us/HT210176
    ASN1_TIME *before = NULL, *after = NULL;
    OpenSSL::CHECKNULL(before = ASN1_TIME_new());
    OpenSSL::CHECKNULL(after = ASN1_TIME_new());
    OpenSSL::CHECK1(ASN1_TIME_set_string(before, "20210311000000Z"));
    OpenSSL::CHECK1(ASN1_TIME_set_string(after, "20230611235959Z"));
    OpenSSL::CHECK1(ASN1_TIME_normalize(before));
    OpenSSL::CHECK1(ASN1_TIME_normalize(after));
    OpenSSL::CHECK1(X509_set1_notBefore(crt, before));
    OpenSSL::CHECK1(X509_set1_notAfter(crt, after));
    ASN1_TIME_free(before);
    ASN1_TIME_free(after);

    X509_set_subject_name(crt, X509_REQ_get_subject_name(csr));
    EVP_PKEY* req_pubkey = X509_REQ_get_pubkey(csr);
    X509_set_pubkey(crt, req_pubkey);
    EVP_PKEY_free(req_pubkey);

    // Extensions
    X509V3_CTX v3ctx;
    X509V3_set_ctx_nodb(&v3ctx);
    X509V3_set_ctx(&v3ctx, icrt ? icrt : crt, NULL, csr, NULL, 0);

    // Add basic constraints
    X509_EXTENSION* ext = NULL;
    OpenSSL::CHECKNULL(
      ext = X509V3_EXT_conf_nid(
        NULL, &v3ctx, NID_basic_constraints, ca ? "CA:TRUE" : "CA:FALSE"));
    OpenSSL::CHECK1(X509_add_ext(crt, ext, -1));
    X509_EXTENSION_free(ext);

    // Add subject key identifier
    OpenSSL::CHECKNULL(
      ext =
        X509V3_EXT_conf_nid(NULL, &v3ctx, NID_subject_key_identifier, "hash"));
    OpenSSL::CHECK1(X509_add_ext(crt, ext, -1));
    X509_EXTENSION_free(ext);

    // Add authority key identifier
    OpenSSL::CHECKNULL(
      ext = X509V3_EXT_conf_nid(
        NULL, &v3ctx, NID_authority_key_identifier, "keyid:always"));
    OpenSSL::CHECK1(X509_add_ext(crt, ext, -1));
    X509_EXTENSION_free(ext);

    // Add subject alternative names (read from csr)
    Unique_STACK_OF_X509_EXTENSIONS exts = X509_REQ_get_extensions(csr);
    int extension_count = sk_X509_EXTENSION_num(exts);
    if (extension_count > 0)
    {
      for (size_t i = 0; i < extension_count; i++)
      {
        X509_EXTENSION* ext = sk_X509_EXTENSION_value(exts, i);
        ASN1_OBJECT* obj = X509_EXTENSION_get_object(ext);
        auto nid = OBJ_obj2nid(obj);
        if (nid == NID_subject_alt_name)
        {
          OpenSSL::CHECK1(X509_add_ext(crt, ext, -1));
        }
      }
    }

    // Sign
    auto md = get_md_type(get_md_for_ec(get_curve_id()));
    int size = X509_sign(crt, key, md);
    if (size <= 0)
      throw std::runtime_error("could not sign CRT");

    Unique_BIO omem;
    OpenSSL::CHECK1(PEM_write_bio_X509(omem, crt));

    // Export
    BUF_MEM* bptr;
    BIO_get_mem_ptr(omem, &bptr);
    Pem result((uint8_t*)bptr->data, bptr->length);

    if (icrt)
      X509_free(icrt);

    return result;
  }
}<|MERGE_RESOLUTION|>--- conflicted
+++ resolved
@@ -193,37 +193,6 @@
     {
       Unique_STACK_OF_X509_EXTENSIONS exts;
 
-<<<<<<< HEAD
-      std::string all_alt_names;
-      bool first = true;
-      for (const auto& san : sans)
-      {
-        LOG_FAIL_FMT("Adding san: {}", san.san);
-        if (first)
-        {
-          first = !first;
-        }
-        else
-        {
-          all_alt_names += ", ";
-        }
-
-        if (san.is_ip)
-        {
-          all_alt_names += "IP:";
-        }
-        else
-        {
-          all_alt_names += "DNS:";
-        }
-        all_alt_names += san.san;
-      }
-
-      X509_EXTENSION* ext = NULL;
-      OpenSSL::CHECKNULL(
-        ext = X509V3_EXT_conf_nid(
-          NULL, NULL, NID_subject_alt_name, all_alt_names.c_str()));
-=======
       X509_EXTENSION* ext = NULL;
       OpenSSL::CHECKNULL(
         ext = X509V3_EXT_conf_nid(
@@ -231,7 +200,6 @@
           NULL,
           NID_subject_alt_name,
           fmt::format("{}", fmt::join(sans, ", ")).c_str()));
->>>>>>> 3056add6
       sk_X509_EXTENSION_push(exts, ext);
       X509_REQ_add_extensions(req, exts);
     }
