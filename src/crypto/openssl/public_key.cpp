// Copyright (c) Microsoft Corporation. All rights reserved.
// Licensed under the Apache 2.0 License.

#include "crypto/openssl/public_key.h"

#include "ccf/ds/logger.h"
#include "crypto/openssl/hash.h"
#include "openssl_wrappers.h"

#include <openssl/ec.h>
#include <openssl/engine.h>
#include <openssl/err.h>
#include <openssl/evp.h>
#include <openssl/ossl_typ.h>
#include <openssl/pem.h>
#include <openssl/x509.h>
#include <openssl/x509v3.h>
#include <stdexcept>
#include <string>

namespace crypto
{
  using namespace OpenSSL;

  PublicKey_OpenSSL::PublicKey_OpenSSL() {}

  PublicKey_OpenSSL::PublicKey_OpenSSL(const Pem& pem)
  {
    Unique_BIO mem(pem);
    key = PEM_read_bio_PUBKEY(mem, NULL, NULL, NULL);
    if (!key)
    {
      throw std::runtime_error("could not parse PEM");
    }
  }

  PublicKey_OpenSSL::PublicKey_OpenSSL(const std::vector<uint8_t>& der)
  {
    Unique_BIO buf(der);
    key = d2i_PUBKEY_bio(buf, &key);
    if (!key)
    {
      throw std::runtime_error("Could not read DER");
    }
  }

<<<<<<< HEAD
  PublicKey_OpenSSL::PublicKey_OpenSSL(const JsonWebKeyECPublic& jwk)
  {
=======
  Unique_EC_KEY PublicKey_OpenSSL::ec_key_public_from_jwk(
    const JsonWebKeyECPublic& jwk)
  {
    if (jwk.kty != JsonWebKeyType::EC)
    {
      throw std::logic_error("Cannot construct public key from non-EC JWK");
    }

>>>>>>> a5ccb03e
    auto nid = get_openssl_group_id(jwk_curve_to_curve_id(jwk.crv));

    Unique_BIGNUM x, y;
    auto x_raw = raw_from_b64url(jwk.x);
    auto y_raw = raw_from_b64url(jwk.y);
<<<<<<< HEAD
    BN_bin2bn(x_raw.data(), x_raw.size(), x);
    BN_bin2bn(y_raw.data(), y_raw.size(), y);

    Unique_EC_KEY ec_key(nid);
    CHECK1(EC_KEY_set_public_key_affine_coordinates(ec_key, x, y));
    key = EVP_PKEY_new();
    CHECK1(EVP_PKEY_set1_EC_KEY(key, ec_key));
=======
    OpenSSL::CHECKNULL(BN_bin2bn(x_raw.data(), x_raw.size(), x));
    OpenSSL::CHECKNULL(BN_bin2bn(y_raw.data(), y_raw.size(), y));

    Unique_EC_KEY ec_key(nid);
    CHECK1(EC_KEY_set_public_key_affine_coordinates(ec_key, x, y));
    return ec_key;
  }

  PublicKey_OpenSSL::PublicKey_OpenSSL(const JsonWebKeyECPublic& jwk)
  {
    key = EVP_PKEY_new();
    CHECK1(EVP_PKEY_set1_EC_KEY(key, ec_key_public_from_jwk(jwk)));
>>>>>>> a5ccb03e
  }
  PublicKey_OpenSSL::PublicKey_OpenSSL(EVP_PKEY* key) : key(key) {}

  PublicKey_OpenSSL::~PublicKey_OpenSSL()
  {
    if (key)
    {
      EVP_PKEY_free(key);
    }
  }

  CurveID PublicKey_OpenSSL::get_curve_id() const
  {
    int nid =
      EC_GROUP_get_curve_name(EC_KEY_get0_group(EVP_PKEY_get0_EC_KEY(key)));
    switch (nid)
    {
      case NID_secp384r1:
        return CurveID::SECP384R1;
      case NID_X9_62_prime256v1:
        return CurveID::SECP256R1;
      case NID_secp256k1:
        return CurveID::SECP256K1;
      default:
        throw std::runtime_error(fmt::format("Unknown OpenSSL curve {}", nid));
    }
    return CurveID::NONE;
  }

  int PublicKey_OpenSSL::get_openssl_group_id() const
  {
    return EC_GROUP_get_curve_name(
      EC_KEY_get0_group(EVP_PKEY_get0_EC_KEY(key)));
  }

  int PublicKey_OpenSSL::get_openssl_group_id(CurveID gid)
  {
    switch (gid)
    {
      case CurveID::NONE:
        return NID_undef;
      case CurveID::SECP384R1:
        return NID_secp384r1;
      case CurveID::SECP256R1:
        return NID_X9_62_prime256v1;
      case CurveID::SECP256K1:
        return NID_secp256k1;
      default:
        throw std::logic_error(
          fmt::format("unsupported OpenSSL CurveID {}", gid));
    }
    return NID_undef;
  }

  bool PublicKey_OpenSSL::verify(
    const uint8_t* contents,
    size_t contents_size,
    const uint8_t* sig,
    size_t sig_size,
    MDType md_type,
    HashBytes& bytes)
  {
    if (md_type == MDType::NONE)
    {
      md_type = get_md_for_ec(get_curve_id());
    }
    OpenSSLHashProvider hp;
    bytes = hp.Hash(contents, contents_size, md_type);
    return verify_hash(bytes.data(), bytes.size(), sig, sig_size, md_type);
  }

  bool PublicKey_OpenSSL::verify_hash(
    const uint8_t* hash,
    size_t hash_size,
    const uint8_t* sig,
    size_t sig_size,
    MDType md_type)
  {
    if (md_type == MDType::NONE)
    {
      md_type = get_md_for_ec(get_curve_id());
    }

    Unique_EVP_PKEY_CTX pctx(key);
    OpenSSL::CHECK1(EVP_PKEY_verify_init(pctx));
    if (md_type != MDType::NONE)
    {
      OpenSSL::CHECK1(
        EVP_PKEY_CTX_set_signature_md(pctx, get_md_type(md_type)));
    }
    int rc = EVP_PKEY_verify(pctx, sig, sig_size, hash, hash_size);

    bool ok = rc == 1;
    if (!ok)
    {
      int ec = ERR_get_error();
      LOG_DEBUG_FMT(
        "OpenSSL signature verification failure: {}",
        OpenSSL::error_string(ec));
    }

    return ok;
  }

  Pem PublicKey_OpenSSL::public_key_pem() const
  {
    Unique_BIO buf;

    OpenSSL::CHECK1(PEM_write_bio_PUBKEY(buf, key));

    BUF_MEM* bptr;
    BIO_get_mem_ptr(buf, &bptr);
    return Pem((uint8_t*)bptr->data, bptr->length);
  }

  std::vector<uint8_t> PublicKey_OpenSSL::public_key_der() const
  {
    Unique_BIO buf;

    OpenSSL::CHECK1(i2d_PUBKEY_bio(buf, key));

    BUF_MEM* bptr;
    BIO_get_mem_ptr(buf, &bptr);
    return {bptr->data, bptr->data + bptr->length};
  }

  std::vector<uint8_t> PublicKey_OpenSSL::public_key_raw() const
  {
    Unique_BIO buf;

    unsigned char* p = NULL;
    size_t n = i2d_PublicKey(key, &p);

    std::vector<uint8_t> r;
    if (p)
    {
      r = {p, p + n};
    }
    free(p);
    return r;
  }

  Unique_PKEY key_from_raw_ec_point(const std::vector<uint8_t>& raw, int nid)
  {
    // To extract a raw encoding of the EC point, OpenSSL has i2d_PublicKey,
    // but the converse in d2i_PublicKey is useless until we switch to 3.0
    // (see also https://github.com/openssl/openssl/issues/16989).
    // So, instead we reconstruct the key the long way round.

    Unique_BN_CTX bn_ctx;
    Unique_EC_GROUP group(nid);
    Unique_EC_POINT p(group);
    CHECK1(EC_POINT_oct2point(group, p, raw.data(), raw.size(), bn_ctx));
    Unique_EC_KEY ec_key(nid);
    CHECK1(EC_KEY_set_public_key(ec_key, p));
    Unique_PKEY pk;
    CHECK1(EVP_PKEY_set1_EC_KEY(pk, ec_key));
    EVP_PKEY_up_ref(pk);
    return pk;
  }

  PublicKey::Coordinates PublicKey_OpenSSL::coordinates() const
  {
    Unique_EC_KEY eckey(EVP_PKEY_get1_EC_KEY(key));
    const EC_POINT* p = EC_KEY_get0_public_key(eckey);
    Unique_EC_GROUP group(get_openssl_group_id());
    Unique_BN_CTX bn_ctx;
    Unique_BIGNUM x, y;
    CHECK1(EC_POINT_get_affine_coordinates(group, p, x, y, bn_ctx));
    Coordinates r;
    int sz = EC_GROUP_get_degree(group) / 8;
    r.x.resize(sz);
    r.y.resize(sz);
    BN_bn2binpad(x, r.x.data(), sz);
    BN_bn2binpad(y, r.y.data(), sz);
    return r;
  }

  JsonWebKeyECPublic PublicKey_OpenSSL::public_key_jwk(
    const std::optional<std::string>& kid) const
  {
    JsonWebKeyECPublic jwk;
    auto coords = coordinates();
    jwk.x = b64url_from_raw(coords.x, false /* with_padding */);
    jwk.y = b64url_from_raw(coords.y, false /* with_padding */);
    jwk.crv = curve_id_to_jwk_curve(get_curve_id());
    jwk.kid = kid;
    jwk.kty = JsonWebKeyType::EC;
    return jwk;
  }
}<|MERGE_RESOLUTION|>--- conflicted
+++ resolved
@@ -44,10 +44,6 @@
     }
   }
 
-<<<<<<< HEAD
-  PublicKey_OpenSSL::PublicKey_OpenSSL(const JsonWebKeyECPublic& jwk)
-  {
-=======
   Unique_EC_KEY PublicKey_OpenSSL::ec_key_public_from_jwk(
     const JsonWebKeyECPublic& jwk)
   {
@@ -56,21 +52,11 @@
       throw std::logic_error("Cannot construct public key from non-EC JWK");
     }
 
->>>>>>> a5ccb03e
     auto nid = get_openssl_group_id(jwk_curve_to_curve_id(jwk.crv));
 
     Unique_BIGNUM x, y;
     auto x_raw = raw_from_b64url(jwk.x);
     auto y_raw = raw_from_b64url(jwk.y);
-<<<<<<< HEAD
-    BN_bin2bn(x_raw.data(), x_raw.size(), x);
-    BN_bin2bn(y_raw.data(), y_raw.size(), y);
-
-    Unique_EC_KEY ec_key(nid);
-    CHECK1(EC_KEY_set_public_key_affine_coordinates(ec_key, x, y));
-    key = EVP_PKEY_new();
-    CHECK1(EVP_PKEY_set1_EC_KEY(key, ec_key));
-=======
     OpenSSL::CHECKNULL(BN_bin2bn(x_raw.data(), x_raw.size(), x));
     OpenSSL::CHECKNULL(BN_bin2bn(y_raw.data(), y_raw.size(), y));
 
@@ -83,7 +69,6 @@
   {
     key = EVP_PKEY_new();
     CHECK1(EVP_PKEY_set1_EC_KEY(key, ec_key_public_from_jwk(jwk)));
->>>>>>> a5ccb03e
   }
   PublicKey_OpenSSL::PublicKey_OpenSSL(EVP_PKEY* key) : key(key) {}
 
