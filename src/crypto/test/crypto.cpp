// Copyright (c) Microsoft Corporation. All rights reserved.
// Licensed under the Apache 2.0 License.

#define DOCTEST_CONFIG_IMPLEMENT_WITH_MAIN
#include "ccf/crypto/base64.h"
#include "ccf/crypto/eddsa_key_pair.h"
#include "ccf/crypto/entropy.h"
#include "ccf/crypto/hmac.h"
#include "ccf/crypto/jwk.h"
#include "ccf/crypto/key_pair.h"
#include "ccf/crypto/key_wrap.h"
#include "ccf/crypto/rsa_key_pair.h"
#include "ccf/crypto/symmetric_key.h"
#include "ccf/crypto/verifier.h"
#include "ccf/ds/json.h"
#include "crypto/certs.h"
#include "crypto/csr.h"
#include "crypto/openssl/key_pair.h"
#include "crypto/openssl/rsa_key_pair.h"
#include "crypto/openssl/symmetric_key.h"
#include "crypto/openssl/verifier.h"
#include "crypto/openssl/x509_time.h"
#include "ds/x509_time_fmt.h"
#include "node/uvm_endorsements.h" // TODO: Move elsewhere?

#include <chrono>
#include <cstring>
#include <ctime>
#include <didx509cpp/didx509cpp.h>
#include <doctest/doctest.h>
#include <optional>
#include <span>

using namespace std;
using namespace crypto;

static const string contents_ =
  "Lorem ipsum dolor sit amet, consectetur adipiscing "
  "elit, sed do eiusmod tempor incididunt ut labore et"
  " dolore magna aliqua. Ut enim ad minim veniam, quis"
  " nostrud exercitation ullamco laboris nisi ut "
  "aliquip ex ea commodo consequat. Duis aute irure "
  "dolor in reprehenderit in voluptate velit esse "
  "cillum dolore eu fugiat nulla pariatur. Excepteur "
  "sint occaecat cupidatat non proident, sunt in culpa "
  "qui officia deserunt mollit anim id est laborum.";

vector<uint8_t> contents(contents_.begin(), contents_.end());

template <typename T>
void corrupt(T& buf)
{
  buf[1]++;
  buf[buf.size() / 2]++;
  buf[buf.size() - 2]++;
}

static constexpr CurveID supported_curves[] = {
  CurveID::SECP384R1, CurveID::SECP256R1, CurveID::SECP256K1};

static constexpr char const* labels[] = {"secp384r1", "secp256r1", "secp256k1"};

crypto::Pem generate_self_signed_cert(
  const KeyPairPtr& kp, const std::string& name)
{
  constexpr size_t certificate_validity_period_days = 365;
  using namespace std::literals;
  auto valid_from =
    ds::to_x509_time_string(std::chrono::system_clock::now() - 24h);

  return crypto::create_self_signed_cert(
    kp, name, {}, valid_from, certificate_validity_period_days);
}

TEST_CASE("Sign, verify, with KeyPair")
{
  for (const auto curve : supported_curves)
  {
    INFO("With curve: " << labels[static_cast<size_t>(curve) - 1]);
    auto kp = make_key_pair(curve);
    vector<uint8_t> contents(contents_.begin(), contents_.end());
    const vector<uint8_t> signature = kp->sign(contents);
    CHECK(kp->verify(contents, signature));

    auto kp2 = make_key_pair(kp->private_key_pem());
    CHECK(kp2->verify(contents, signature));

    // Signatures won't necessarily be identical due to entropy, but should be
    // mutually verifiable
    for (auto i = 0; i < 10; ++i)
    {
      const auto new_sig = kp2->sign(contents);
      CHECK(kp->verify(contents, new_sig));
      CHECK(kp2->verify(contents, new_sig));
    }
  }
}

TEST_CASE("Sign, verify, with PublicKey")
{
  for (const auto curve : supported_curves)
  {
    INFO("With curve: " << labels[static_cast<size_t>(curve) - 1]);
    auto kp = make_key_pair(curve);
    vector<uint8_t> contents(contents_.begin(), contents_.end());
    const vector<uint8_t> signature = kp->sign(contents);

    const auto public_key = kp->public_key_pem();
    auto pubk = make_public_key(public_key);
    CHECK(pubk->verify(contents, signature));
  }
}

TEST_CASE("Sign, fail to verify with bad signature")
{
  for (const auto curve : supported_curves)
  {
    INFO("With curve: " << labels[static_cast<size_t>(curve) - 1]);
    auto kp = make_key_pair(curve);
    vector<uint8_t> contents(contents_.begin(), contents_.end());
    vector<uint8_t> signature = kp->sign(contents);

    const auto public_key = kp->public_key_pem();
    auto pubk = make_public_key(public_key);
    corrupt(signature);
    CHECK_FALSE(pubk->verify(contents, signature));
  }
}

TEST_CASE("Sign, fail to verify with bad contents")
{
  for (const auto curve : supported_curves)
  {
    INFO("With curve: " << labels[static_cast<size_t>(curve) - 1]);
    auto kp = make_key_pair(curve);
    vector<uint8_t> contents(contents_.begin(), contents_.end());
    vector<uint8_t> signature = kp->sign(contents);

    const auto public_key = kp->public_key_pem();
    auto pubk = make_public_key(public_key);
    corrupt(contents);
    CHECK_FALSE(pubk->verify(contents, signature));
  }
}

TEST_CASE("Sign, fail to verify with wrong key on correct curve")
{
  for (const auto curve : supported_curves)
  {
    INFO("With curve: " << labels[static_cast<size_t>(curve) - 1]);
    auto kp = make_key_pair(curve);
    vector<uint8_t> contents(contents_.begin(), contents_.end());
    vector<uint8_t> signature = kp->sign(contents);

    auto kp2 = make_key_pair(curve);
    const auto public_key = kp2->public_key_pem();
    auto pubk = make_public_key(public_key);
    CHECK_FALSE(pubk->verify(contents, signature));
  }
}

TEST_CASE("Sign, fail to verify with wrong key on wrong curve")
{
  constexpr size_t num_supported_curves =
    static_cast<size_t>(sizeof(supported_curves) / sizeof(CurveID));
  for (auto i = 0; i < num_supported_curves; ++i)
  {
    const auto curve = supported_curves[i];
    INFO("With curve: " << labels[static_cast<size_t>(curve) - 1]);
    auto kp = make_key_pair(curve);
    vector<uint8_t> contents(contents_.begin(), contents_.end());
    vector<uint8_t> signature = kp->sign(contents);

    const auto wrong_curve = supported_curves[(i + 1) % num_supported_curves];
    auto kp2 = make_key_pair(wrong_curve);
    const auto public_key = kp2->public_key_pem();
    auto pubk = make_public_key(public_key);
    CHECK_FALSE(pubk->verify(contents, signature));
  }
}

template <typename T, typename S, CurveID CID>
void run_alt()
{
  T kp1(CID);
  vector<uint8_t> contents(contents_.begin(), contents_.end());
  vector<uint8_t> signature = kp1.sign(contents);

  S kp2(kp1.public_key_pem());
  CHECK(kp2.verify(contents, signature));
}

TEST_CASE("Sign, verify with certificate")
{
  for (const auto curve : supported_curves)
  {
    INFO("With curve: " << labels[static_cast<size_t>(curve) - 1]);
    auto kp = make_key_pair(curve);
    vector<uint8_t> contents(contents_.begin(), contents_.end());
    const vector<uint8_t> signature = kp->sign(contents);

    auto cert = generate_self_signed_cert(kp, "CN=name");
    auto verifier = make_verifier(cert);
    CHECK(verifier->verify(contents, signature));
  }
}

TEST_CASE("Sign, verify. Fail to verify with bad contents")
{
  for (const auto curve : supported_curves)
  {
    INFO("With curve: " << labels[static_cast<size_t>(curve) - 1]);
    auto kp = make_key_pair(curve);
    vector<uint8_t> contents(contents_.begin(), contents_.end());
    const vector<uint8_t> signature = kp->sign(contents);

    auto cert = generate_self_signed_cert(kp, "CN=name");
    auto verifier = make_verifier(cert);
    CHECK(verifier->verify(contents, signature));
    corrupt(contents);
    CHECK_FALSE(verifier->verify(contents, signature));
  }
}

crypto::HashBytes bad_manual_hash(const std::vector<uint8_t>& data)
{
  // secp256r1 requires 32-byte hashes, other curves don't care. So use 32 for
  // general hasher
  constexpr auto n = 32;
  crypto::HashBytes hash(n);

  for (size_t i = 0; i < data.size(); ++i)
  {
    hash[i % n] ^= data[i];
  }

  return hash;
}

TEST_CASE("Manually hash, sign, verify, with PublicKey")
{
  for (const auto curve : supported_curves)
  {
    INFO("With curve: " << labels[static_cast<size_t>(curve) - 1]);
    auto kp = make_key_pair(curve);
    vector<uint8_t> contents(contents_.begin(), contents_.end());
    crypto::HashBytes hash = bad_manual_hash(contents);
    const vector<uint8_t> signature = kp->sign_hash(hash.data(), hash.size());

    const auto public_key = kp->public_key_pem();
    auto pubk = make_public_key(public_key);
    CHECK(pubk->verify_hash(hash, signature, MDType::SHA256));
    corrupt(hash);
    CHECK_FALSE(pubk->verify_hash(hash, signature, MDType::SHA256));
  }
}

TEST_CASE("Manually hash, sign, verify, with certificate")
{
  for (const auto curve : supported_curves)
  {
    INFO("With curve: " << labels[static_cast<size_t>(curve) - 1]);
    auto kp = make_key_pair(curve);
    vector<uint8_t> contents(contents_.begin(), contents_.end());
    crypto::HashBytes hash = bad_manual_hash(contents);
    const vector<uint8_t> signature = kp->sign_hash(hash.data(), hash.size());

    auto cert = generate_self_signed_cert(kp, "CN=name");
    auto verifier = make_verifier(cert);
    CHECK(verifier->verify_hash(hash, signature));
    corrupt(hash);
    CHECK_FALSE(verifier->verify(hash, signature));
  }
}

TEST_CASE("Sign, verify, with KeyPair of EdDSA")
{
  constexpr auto curve = "curve25519";
  constexpr auto curve_id = CurveID::CURVE25519;
  INFO("With curve: " << curve);
  auto kp = make_eddsa_key_pair(curve_id);
  vector<uint8_t> contents(contents_.begin(), contents_.end());
  const vector<uint8_t> signature = kp->sign(contents);
  CHECK(kp->verify(contents, signature));
}

TEST_CASE("Sign, verify, with PublicKey of EdDSA")
{
  constexpr auto curve = "curve25519";
  constexpr auto curve_id = CurveID::CURVE25519;
  INFO("With curve: " << curve);
  auto kp = make_eddsa_key_pair(curve_id);
  vector<uint8_t> contents(contents_.begin(), contents_.end());
  const vector<uint8_t> signature = kp->sign(contents);

  const auto public_key = kp->public_key_pem();
  auto pubk = make_eddsa_public_key(public_key);
  CHECK(pubk->verify(contents, signature));
}

TEST_CASE("Sign, fail to verify with bad signature (EdDSA)")
{
  constexpr auto curve = "curve25519";
  constexpr auto curve_id = CurveID::CURVE25519;
  INFO("With curve: " << curve);
  auto kp = make_eddsa_key_pair(curve_id);
  vector<uint8_t> contents(contents_.begin(), contents_.end());
  vector<uint8_t> signature = kp->sign(contents);

  const auto public_key = kp->public_key_pem();
  auto pubk = make_eddsa_public_key(public_key);
  corrupt(signature);
  CHECK_FALSE(pubk->verify(contents, signature));
}

TEST_CASE("Sign, fail to verify with bad contents (EdDSA)")
{
  constexpr auto curve = "curve25519";
  constexpr auto curve_id = CurveID::CURVE25519;
  INFO("With curve: " << curve);
  auto kp = make_eddsa_key_pair(curve_id);
  vector<uint8_t> contents(contents_.begin(), contents_.end());
  vector<uint8_t> signature = kp->sign(contents);

  const auto public_key = kp->public_key_pem();
  auto pubk = make_eddsa_public_key(public_key);
  corrupt(contents);
  CHECK_FALSE(pubk->verify(contents, signature));
}

TEST_CASE("Sign, fail to verify with wrong key on correct curve (EdDSA)")
{
  constexpr auto curve = "curve25519";
  constexpr auto curve_id = CurveID::CURVE25519;
  INFO("With curve: " << curve);
  auto kp = make_eddsa_key_pair(curve_id);
  vector<uint8_t> contents(contents_.begin(), contents_.end());
  vector<uint8_t> signature = kp->sign(contents);

  auto kp2 = make_eddsa_key_pair(curve_id);
  const auto public_key = kp2->public_key_pem();
  auto pubk = make_eddsa_public_key(public_key);
  CHECK_FALSE(pubk->verify(contents, signature));
}

TEST_CASE("base64")
{
  for (size_t length = 1; length < 20; ++length)
  {
    std::vector<uint8_t> raw(length);
    std::generate(raw.begin(), raw.end(), rand);

    const auto encoded = b64_from_raw(raw.data(), raw.size());
    const auto decoded = raw_from_b64(encoded);
    REQUIRE(decoded == raw);
  }
}

TEST_CASE("base64url")
{
  for (size_t length = 1; length < 20; ++length)
  {
    std::vector<uint8_t> raw(length);
    std::generate(raw.begin(), raw.end(), rand);

    auto encoded = b64_from_raw(raw.data(), raw.size());
    std::replace(encoded.begin(), encoded.end(), '+', '-');
    std::replace(encoded.begin(), encoded.end(), '/', '_');
    encoded.erase(
      std::find(encoded.begin(), encoded.end(), '='), encoded.end());
    const auto decoded = raw_from_b64url(encoded);
    REQUIRE(decoded == raw);
  }
}

TEST_CASE("Wrap, unwrap with RSAKeyPair")
{
  size_t input_len = 64;
  std::vector<uint8_t> input = create_entropy()->random(input_len);

  INFO("Cannot make RSA key from EC key");
  {
    for (const auto curve : supported_curves)
    {
      auto rsa_kp = make_key_pair(curve); // EC Key

      REQUIRE_THROWS_AS(
        make_rsa_public_key(rsa_kp->public_key_pem()), std::logic_error);
    }
  }

  INFO("Without label");
  {
    auto rsa_kp = make_rsa_key_pair();
    auto rsa_pub = make_rsa_public_key(rsa_kp->public_key_pem());

    // Public key can wrap
    auto wrapped = rsa_pub->rsa_oaep_wrap(input);

    // Only private key can unwrap
    auto unwrapped = rsa_kp->rsa_oaep_unwrap(wrapped);
    // rsa_pub->unwrap(wrapped); // Doesn't compile
    REQUIRE(input == unwrapped);

    // Raw data
    wrapped = rsa_pub->rsa_oaep_wrap(input.data(), input.size());
    unwrapped = rsa_kp->rsa_oaep_unwrap(wrapped);
    REQUIRE(input == unwrapped);
  }

  INFO("With label");
  {
    auto rsa_kp = make_rsa_key_pair();
    auto rsa_pub = make_rsa_public_key(rsa_kp->public_key_pem());
    std::string lblstr = "my_label";
    std::vector<uint8_t> label(lblstr.begin(), lblstr.end());
    auto wrapped = rsa_pub->rsa_oaep_wrap(input, label);
    auto unwrapped = rsa_kp->rsa_oaep_unwrap(wrapped, label);
    REQUIRE(input == unwrapped);
  }
}

TEST_CASE("Extract public key from cert")
{
  for (const auto curve : supported_curves)
  {
    INFO("With curve: " << labels[static_cast<size_t>(curve) - 1]);
    auto kp = make_key_pair(curve);
    auto pk = kp->public_key_der();
    auto cert = generate_self_signed_cert(kp, "CN=name");
    auto cert_der = make_verifier(cert.raw())->cert_der();
    auto pubk = public_key_der_from_cert(cert_der);
    REQUIRE(pk == pubk);
  }
}

template <typename T>
void create_csr_and_extract_pubk()
{
  T kp(CurveID::SECP384R1);
  auto pk = kp.public_key_pem();
  auto csr = kp.create_csr("CN=name", {});
  auto pubk = public_key_pem_from_csr(csr);
  REQUIRE(pk == pubk);
}

TEST_CASE("Extract public key from csr")
{
  create_csr_and_extract_pubk<KeyPair_OpenSSL>();
}

template <typename T, typename S>
void run_csr(bool corrupt_csr = false)
{
  T kpm(CurveID::SECP384R1);

  const char* subject_name = "CN=myname";
  std::string valid_from, valid_to;

  std::vector<SubjectAltName> subject_alternative_names;

  subject_alternative_names.push_back({"email:my-other-name", false});
  subject_alternative_names.push_back({"www.microsoft.com", false});
  subject_alternative_names.push_back({"192.168.0.1", true});
  valid_from = "20210311000000Z";
  valid_to = "20230611235959Z";

  auto csr = kpm.create_csr(subject_name, subject_alternative_names);

  if (corrupt_csr)
  {
    constexpr size_t corrupt_byte_pos_from_end = 66;
    auto& corrupt_byte = csr.data()[csr.size() - corrupt_byte_pos_from_end];
    corrupt_byte++;
  }

  auto icrt = kpm.self_sign("CN=issuer", valid_from, valid_to);

  if (corrupt_csr)
  {
    REQUIRE_THROWS(kpm.sign_csr(icrt, csr, valid_from, valid_to));
    return;
  }

  auto crt = kpm.sign_csr(icrt, csr, valid_from, valid_to);
  std::vector<uint8_t> content = {0, 1, 2, 3, 4};
  auto signature = kpm.sign(content);

  S v(crt.raw());
  REQUIRE(v.verify(content, signature));

  std::string valid_from_, valid_to_;
  std::tie(valid_from_, valid_to_) = v.validity_period();
  REQUIRE(valid_from_.find(valid_from) != std::string::npos);
  REQUIRE(valid_to_.find(valid_to) != std::string::npos);
}

TEST_CASE("2-digit years")
{
  auto time_str = "220405175422Z";
  auto tp = ds::time_point_from_string(time_str);
  auto conv = ds::to_x509_time_string(tp);
  REQUIRE(conv == std::string("20") + time_str);
}

TEST_CASE("Non-ASN.1 timepoint formats")
{
  auto time_str = "2022-04-05 18:53:27";
  auto tp = ds::time_point_from_string(time_str);
  auto conv = ds::to_x509_time_string(tp);
  REQUIRE(conv == "20220405185327Z");

  time_str = "2022-04-05 18:53:27.190380";
  tp = ds::time_point_from_string(time_str);
  conv = ds::to_x509_time_string(tp);
  REQUIRE(conv == "20220405185327Z");

  time_str = "2022-04-05 18:53:27 +03:00";
  tp = ds::time_point_from_string(time_str);
  conv = ds::to_x509_time_string(tp);
  REQUIRE(conv == "20220405155327Z");

  time_str = "2022-04-05 18:53:27 +0300";
  tp = ds::time_point_from_string(time_str);
  conv = ds::to_x509_time_string(tp);
  REQUIRE(conv == "20220405155327Z");

  time_str = "2022-04-05 18:53:27.190380+03:00";
  tp = ds::time_point_from_string(time_str);
  conv = ds::to_x509_time_string(tp);
  REQUIRE(conv == "20220405155327Z");

  time_str = "2022-04-05 18:53:27 -03:00";
  tp = ds::time_point_from_string(time_str);
  conv = ds::to_x509_time_string(tp);
  REQUIRE(conv == "20220405215327Z");

  time_str = "2022-04-07T10:37:49.567612";
  tp = ds::time_point_from_string(time_str);
  conv = ds::to_x509_time_string(tp);
  REQUIRE(conv == "20220407103749Z");

  time_str = "2022-04-07T10:37:49.567612+03:00";
  tp = ds::time_point_from_string(time_str);
  conv = ds::to_x509_time_string(tp);
  REQUIRE(conv == "20220407073749Z");

  time_str = "2022-04-07T10:37:49.567612Z";
  tp = ds::time_point_from_string(time_str);
  conv = ds::to_x509_time_string(tp);
  REQUIRE(conv == "20220407103749Z");

  time_str = "220425165619+0000";
  tp = ds::time_point_from_string(time_str);
  conv = ds::to_x509_time_string(tp);
  REQUIRE(conv == "20220425165619Z");

  time_str = "220425165619+0200";
  tp = ds::time_point_from_string(time_str);
  conv = ds::to_x509_time_string(tp);
  REQUIRE(conv == "20220425145619Z");

  time_str = "20220425165619-0300";
  tp = ds::time_point_from_string(time_str);
  conv = ds::to_x509_time_string(tp);
  REQUIRE(conv == "20220425195619Z");
}

TEST_CASE("Create sign and verify certificates")
{
  bool corrupt_csr = false;
  do
  {
    run_csr<KeyPair_OpenSSL, Verifier_OpenSSL>(corrupt_csr);
    corrupt_csr = !corrupt_csr;
  } while (corrupt_csr);
}

static const vector<uint8_t>& get_raw_key()
{
  static const vector<uint8_t> v(16, '$');
  return v;
}

TEST_CASE("ExtendedIv0")
{
  auto k = crypto::make_key_aes_gcm(get_raw_key());

  // setup plain text
  std::vector<uint8_t> plain(100);
  std::iota(plain.begin(), plain.end(), 0);

  // test large IV
  using LargeIVGcmHeader = FixedSizeGcmHeader<1234>;
  LargeIVGcmHeader h;

  SUBCASE("Null IV") {}

  SUBCASE("Random IV")
  {
    h.set_random_iv();
  }

  std::vector<uint8_t> cipher;
  k->encrypt(h.get_iv(), plain, {}, cipher, h.tag);

  auto k2 = crypto::make_key_aes_gcm(get_raw_key());
  std::vector<uint8_t> decrypted_plain;
  REQUIRE(k2->decrypt(h.get_iv(), h.tag, cipher, {}, decrypted_plain));
  REQUIRE(plain == decrypted_plain);
}

TEST_CASE("AES Key wrap with padding")
{
  auto key = get_raw_key();
  std::vector<uint8_t> aad(123, 'y');

  std::vector<uint8_t> key_to_wrap = create_entropy()->random(997);

  auto ossl = std::make_unique<KeyAesGcm_OpenSSL>(key);

  std::vector<uint8_t> wrapped = ossl->ckm_aes_key_wrap_pad(key_to_wrap);
  std::vector<uint8_t> unwrapped = ossl->ckm_aes_key_unwrap_pad(wrapped);

  REQUIRE(wrapped != unwrapped);
  REQUIRE(key_to_wrap == unwrapped);
}

TEST_CASE("CKM_RSA_PKCS_OAEP")
{
  auto key = get_raw_key();

  auto rsa_kp = make_rsa_key_pair();
  auto rsa_pk = make_rsa_public_key(rsa_kp->public_key_pem());

  auto wrapped = crypto::ckm_rsa_pkcs_oaep_wrap(rsa_pk, key);
  auto wrapped_ = crypto::ckm_rsa_pkcs_oaep_wrap(rsa_pk, key);

  // CKM_RSA_PKCS_OAEP wrap is non deterministic
  REQUIRE(wrapped != wrapped_);

  auto unwrapped = crypto::ckm_rsa_pkcs_oaep_unwrap(rsa_kp, wrapped);
  auto unwrapped_ = crypto::ckm_rsa_pkcs_oaep_unwrap(rsa_kp, wrapped_);

  REQUIRE(unwrapped == unwrapped_);
}

TEST_CASE("CKM_RSA_AES_KEY_WRAP")
{
  std::vector<uint8_t> key_to_wrap = create_entropy()->random(256);

  auto rsa_kp = make_rsa_key_pair();
  auto rsa_pk = make_rsa_public_key(rsa_kp->public_key_pem());

  std::vector<uint8_t> wrapped = ckm_rsa_aes_key_wrap(128, rsa_pk, key_to_wrap);
  std::vector<uint8_t> unwrapped = ckm_rsa_aes_key_unwrap(rsa_kp, wrapped);

  REQUIRE(wrapped != unwrapped);
  REQUIRE(unwrapped == key_to_wrap);
}

TEST_CASE("AES-GCM convenience functions")
{
  EntropyPtr entropy = create_entropy();
  std::vector<uint8_t> key = entropy->random(GCM_DEFAULT_KEY_SIZE);
  auto encrypted = aes_gcm_encrypt(key, contents);
  auto decrypted = aes_gcm_decrypt(key, encrypted);
  REQUIRE(decrypted == contents);
}

TEST_CASE("x509 time")
{
  auto time = std::chrono::system_clock::now();

  auto next_minute_time = time + 1min;
  auto next_day_time = time + 24h;
  auto next_year_time = time + 24h * 365;

  INFO("Chronological time");
  {
    struct TimeTest
    {
      struct Input
      {
        std::chrono::system_clock::time_point from;
        std::chrono::system_clock::time_point to;
        std::optional<uint32_t> maximum_validity_period_days = std::nullopt;
      };
      Input input;

      bool expected_verification_result;
    };

    std::vector<TimeTest> test_vector{
      {{time, next_day_time}, true}, // Valid: Next day
      {{time, time}, false}, // Invalid: Same date
      {{next_day_time, time}, false}, // Invalid: to is before from
      {{time, next_day_time, 100}, true}, // Valid: Next day within 100 days
      {{time, next_year_time, 100},
       false}, // Valid: Next day not within 100 days
      {{time, next_minute_time}, true}, // Valid: Next minute
      {{next_minute_time, time}, false}, // Invalid: to is before from
      {{time, next_minute_time, 1}, true} // Valid: Next min within 1 day
    };

    for (auto& data : test_vector)
    {
      const auto& from = data.input.from;
      const auto& to = data.input.to;
      REQUIRE(
        crypto::OpenSSL::validate_chronological_times(
          crypto::OpenSSL::Unique_X509_TIME(from),
          crypto::OpenSSL::Unique_X509_TIME(to),
          data.input.maximum_validity_period_days) ==
        data.expected_verification_result);
    }
  }

  INFO("Adjust time");
  {
    std::vector<std::chrono::system_clock::time_point> times = {
      time, next_day_time, next_day_time};
    size_t days_offset = 100;

    for (auto& t : times)
    {
      auto adjusted_time = t + std::chrono::days(days_offset);

      auto from = crypto::OpenSSL::Unique_X509_TIME(t);
      auto to = crypto::OpenSSL::Unique_X509_TIME(adjusted_time);

      // Convert to string and back to time_points
      auto from_conv =
        ds::time_point_from_string(crypto::OpenSSL::to_x509_time_string(from));
      auto to_conv =
        ds::time_point_from_string(crypto::OpenSSL::to_x509_time_string(to));

      // Diff is still the same amount of days
      auto days_diff =
        std::chrono::duration_cast<std::chrono::days>(to_conv - from_conv)
          .count();
      REQUIRE(days_diff == days_offset);
    }
  }

  INFO("String to time conversion and back");
  {
    std::vector<size_t> days_offsets = {0, 1, 10, 100, 365, 1000, 10000};

    for (auto const& days_offset : days_offsets)
    {
      auto adjusted_time = time + std::chrono::days(days_offset);
      auto adjusted_str = ds::to_x509_time_string(adjusted_time);
      auto asn1_time = crypto::OpenSSL::Unique_X509_TIME(adjusted_str);
      auto converted_str = crypto::OpenSSL::to_x509_time_string(asn1_time);
      REQUIRE(converted_str == adjusted_str);
    }
  }
}

TEST_CASE("hmac")
{
  std::vector<uint8_t> key(32, 0);
  std::vector<uint8_t> zeros(64, 0);
  std::vector<uint8_t> mostly_zeros(64, 0);
  mostly_zeros[0] = 1;

  INFO("Same inputs, same hmac");
  {
    auto r0 = crypto::hmac(MDType::SHA256, key, zeros);
    auto r1 = crypto::hmac(MDType::SHA256, key, zeros);
    REQUIRE(r0 == r1);
  }

  INFO("Different inputs, different hmacs");
  {
    auto r0 = crypto::hmac(MDType::SHA256, key, zeros);
    auto r1 = crypto::hmac(MDType::SHA256, key, mostly_zeros);
    REQUIRE(r0 != r1);
  }
}

TEST_CASE("PEM to JWK and back")
{
  // More complete tests in end-to-end JS modules test
  // to compare with JWK reference implementation.
  auto kid = "my_kid";

  logger::config::default_init(); // TODO: Remove

  INFO("EC");
  {
    auto curves = {CurveID::SECP384R1, CurveID::SECP256R1, CurveID::SECP256K1};

    for (auto const& curve : curves)
    {
<<<<<<< HEAD
      auto jwk = pubk->public_key_jwk();
      REQUIRE_FALSE(jwk.kid.has_value());
      jwk = pubk->public_key_jwk(kid);
      REQUIRE(jwk.kid.value() == kid);

      auto pubk2 = make_public_key(jwk);
      auto jwk2 = pubk2->public_key_jwk(kid);
      REQUIRE(jwk == jwk2);
    }
=======
      auto kp = make_key_pair(curve);
      auto pubk = make_public_key(kp->public_key_pem());
>>>>>>> a5ccb03e

      INFO("Public");
      {
        auto jwk = pubk->public_key_jwk();
        REQUIRE_FALSE(jwk.kid.has_value());
        jwk = pubk->public_key_jwk(kid);
        REQUIRE(jwk.kid.value() == kid);

        auto pubk2 = make_public_key(jwk);
        auto jwk2 = pubk2->public_key_jwk(kid);
        REQUIRE(jwk == jwk2);
      }

      INFO("Private");
      {
        auto jwk = kp->private_key_jwk();
        REQUIRE_FALSE(jwk.kid.has_value());
        jwk = kp->private_key_jwk(kid);
        REQUIRE(jwk.kid.value() == kid);

        auto kp2 = make_key_pair(jwk);
        auto jwk2 = kp2->private_key_jwk(kid);
        REQUIRE(jwk == jwk2);
      }
    }
  }

  INFO("RSA");
  {
    auto kp = make_rsa_key_pair();
    auto pubk = make_rsa_public_key(kp->public_key_pem());

    INFO("Public");
    {
      auto jwk = pubk->public_key_jwk_rsa();
      REQUIRE_FALSE(jwk.kid.has_value());
      jwk = pubk->public_key_jwk_rsa(kid);
      REQUIRE(jwk.kid.value() == kid);

      auto pubk2 = make_rsa_public_key(jwk);
      auto jwk2 = pubk2->public_key_jwk_rsa(kid);
      REQUIRE(jwk == jwk2);
    }

    INFO("Private");
    {
      auto jwk = kp->private_key_jwk_rsa();
      REQUIRE_FALSE(jwk.kid.has_value());
      jwk = kp->private_key_jwk_rsa(kid);
      REQUIRE(jwk.kid.value() == kid);

      auto kp2 = make_rsa_key_pair(jwk);
      auto jwk2 = kp2->private_key_jwk_rsa(kid);
      REQUIRE(jwk == jwk2);
    }
  }

  INFO("EdDSA");
  {
    auto kp = make_eddsa_key_pair(CurveID::CURVE25519);
    auto pubk = make_eddsa_public_key(kp->public_key_pem());

    INFO("Public");
    {
      auto jwk = pubk->public_key_jwk_eddsa();
      REQUIRE_FALSE(jwk.kid.has_value());
      jwk = pubk->public_key_jwk_eddsa(kid);
      REQUIRE(jwk.kid.value() == kid);

      auto pubk2 = make_eddsa_public_key(jwk);
      auto jwk2 = pubk2->public_key_jwk_eddsa(kid);
      REQUIRE(jwk == jwk2);
    }

    INFO("Private");
    {
      auto jwk = kp->private_key_jwk_eddsa();
      REQUIRE_FALSE(jwk.kid.has_value());
      jwk = kp->private_key_jwk_eddsa(kid);
      REQUIRE(jwk.kid.value() == kid);

      auto kp2 = make_eddsa_key_pair(jwk);
      auto jwk2 = kp2->private_key_jwk_eddsa(kid);
      REQUIRE(jwk == jwk2);
    }
  }
}

TEST_CASE("UVM endorsements")
{
  logger::config::default_init();

  std::string uvm_endorsements_base64 =
    "0oRZEpKnATglA3BhcHBsaWNhdGlvbi9qc29uGCGDWQUKMIIFBjCCA+"
    "6gAwIBAgITMwAABTjoxwoo2TfErAABAAAFODANBgkqhkiG9w0BAQsFADB5MQswCQYDVQQGEwJV"
    "UzETMBEGA1UECBMKV2FzaGluZ3RvbjEQMA4GA1UEBxMHUmVkbW9uZDEeMBwGA1UEChMVTWljcm"
    "9zb2Z0IENvcnBvcmF0aW9uMSMwIQYDVQQDExpNaWNyb3NvZnQgVGVzdGluZyBQQ0EgMjAxMDAe"
    "Fw0yMjA1MDUyMDA4MDBaFw0yMzA1MDQyMDA4MDBaMHwxCzAJBgNVBAYTAlVTMRMwEQYDVQQIEw"
    "pXYXNoaW5ndG9uMRAwDgYDVQQHEwdSZWRtb25kMR4wHAYDVQQKExVNaWNyb3NvZnQgQ29ycG9y"
    "YXRpb24xJjAkBgNVBAMTHUNvZGUgU2lnbiBUZXN0IChETyBOT1QgVFJVU1QpMIIBIjANBgkqhk"
    "iG9w0BAQEFAAOCAQ8AMIIBCgKCAQEAsL/"
    "j4nCbQ7qI3NQ3v8PRLi0NFz3jZFWqh2IMsydN3isjQ/"
    "5KfRrfNVyYMyq4kL+OkB0uvI1hzlkqBHT8P+iBAM9ab+49vF7u+"
    "FuqVh1XEoDVzvY6uilt6ZSyCy+sKqoDIbiSAys89RSkg84aDwfCdy2T9Npg1Xkp2HrQP1C+"
    "xsOEQpNF8ETfbYG7s1gg5CHEGbOczFWnc4lcKZHXxTWs7hwRT/"
    "C4NytgGBJu1KaaJrLlgbSldNcz9jIp8NBjoN6aMyxa0UQdM79OyyCdPfvhIVMZxW1e0zYetXJf"
    "Imj2qaZ3DpS/9psduI9mE9dxclhI9vRczi/"
    "svuPWUyIkgFUZRwIDAQABo4IBgjCCAX4wEwYDVR0lBAwwCgYIKwYBBQUHAwMwHQYDVR0OBBYEF"
    "GpB4gYFDuRtsXqVoIQ6G9tQa1i8MFAGA1UdEQRJMEekRTBDMSkwJwYDVQQLEyBNaWNyb3NvZnQ"
    "gT3BlcmF0aW9ucyBQdWVydG8gUmljbzEWMBQGA1UEBRMNMjMwMDcyKzQ3MDA0NTAfBgNVHSMEG"
    "DAWgBS/"
    "ZaKrb3WjTkWWVwXPOYf0wBUcHDBcBgNVHR8EVTBTMFGgT6BNhktodHRwOi8vd3d3Lm1pY3Jvc2"
    "9mdC5jb20vcGtpb3BzL2NybC9NaWNyb3NvZnQlMjBUZXN0aW5nJTIwUENBJTIwMjAxMCgxKS5j"
    "cmwwaQYIKwYBBQUHAQEEXTBbMFkGCCsGAQUFBzAChk1odHRwOi8vd3d3Lm1pY3Jvc29mdC5jb2"
    "0vcGtpb3BzL2NlcnRzL01pY3Jvc29mdCUyMFRlc3RpbmclMjBQQ0ElMjAyMDEwKDEpLmNydDAM"
    "BgNVHRMBAf8EAjAAMA0GCSqGSIb3DQEBCwUAA4IBAQCL4T5rGcIhWRICRf7aN4csict/"
    "MSvjO7oDRErfgtlPnvYMoJdMPKHfnH0u9A7bGSluArwffexJhyxnch2sexqqZJTqPAEogQiL5x"
    "OncQuWKcZQySnkHgM/v/"
    "aa1c9NI4iJ+"
    "32BS9lZTwEmxDReEYZnuEz6picExZAnkmi2u3RvbkiMspq2IjhLDeOhVStlmVy5LY4aK/3R/"
    "yFcMd+KGzina2OgLjmQusBmhTS/"
    "y5jH1l3oq4ABEVQMgw7RVxaf9IuVVKUvwRv2uRJbIJXCogdWwkcZTz1VS3yV+"
    "bck3vyR8JbxhqcxiqUXjpp/"
    "GkcwEeoLn4fx9qSNmbmpSldRVtx0WQaXMIIGkzCCBHugAwIBAgITMwAAAC01ekaIyQdx2AAAAA"
    "AALTANBgkqhkiG9w0BAQsFADCBkDELMAkGA1UEBhMCVVMxEzARBgNVBAgTCldhc2hpbmd0b24x"
    "EDAOBgNVBAcTB1JlZG1vbmQxHjAcBgNVBAoTFU1pY3Jvc29mdCBDb3Jwb3JhdGlvbjE6MDgGA1"
    "UEAxMxTWljcm9zb2Z0IFRlc3RpbmcgUm9vdCBDZXJ0aWZpY2F0ZSBBdXRob3JpdHkgMjAxMDAe"
    "Fw0yMDEyMTAyMDQzMjBaFw0zNTA2MTcyMTA0MTFaMHkxCzAJBgNVBAYTAlVTMRMwEQYDVQQIEw"
    "pXYXNoaW5ndG9uMRAwDgYDVQQHEwdSZWRtb25kMR4wHAYDVQQKExVNaWNyb3NvZnQgQ29ycG9y"
    "YXRpb24xIzAhBgNVBAMTGk1pY3Jvc29mdCBUZXN0aW5nIFBDQSAyMDEwMIIBIjANBgkqhkiG9w"
    "0BAQEFAAOCAQ8AMIIBCgKCAQEAvzxggau+7P/"
    "XF2PypkLRE2KcsBfOukYaeyIuVXOaVLnG1NHKmP53Rw2OnfBezPhU7/"
    "LPKtRi8ak0CgTXxQWG8hD1TdOWCGaF2wJ9GNzieiOnmildrnkYzwxj8Br/"
    "gampQz+pC7lR8bNIOvxELl8RxVY6/"
    "8oOzYgIwf3H1fU+7+pOG3KLI71FN54fcMGnybggc+3zbD2LIQXPdxL+"
    "odwH6Q1beAlsMlUQR9A3yMf3+nP+"
    "RjTkVhaoN2RT1jX7w4C2jraGkaEQ1sFK9uN61BEKst4unhCX4IGuEl2IAV3MpMQoUpxg8ArmiK"
    "9L6VeK7KMPNx4p9l0h09faXQ7JTtuNbQIDAQABo4IB+jCCAfYwDgYDVR0PAQH/"
    "BAQDAgGGMBIGCSsGAQQBgjcVAQQFAgMBAAEwIwYJKwYBBAGCNxUCBBYEFOqfXzO20F+"
    "erestpsECu0A4y+e1MB0GA1UdDgQWBBS/"
    "ZaKrb3WjTkWWVwXPOYf0wBUcHDBUBgNVHSAETTBLMEkGBFUdIAAwQTA/"
    "BggrBgEFBQcCARYzaHR0cDovL3d3dy5taWNyb3NvZnQuY29tL3BraW9wcy9Eb2NzL1JlcG9zaX"
    "RvcnkuaHRtMBkGCSsGAQQBgjcUAgQMHgoAUwB1AGIAQwBBMA8GA1UdEwEB/"
    "wQFMAMBAf8wHwYDVR0jBBgwFoAUowEEfjCIM+u5MZzK64V2Z/"
    "xltNEwWQYDVR0fBFIwUDBOoEygSoZIaHR0cDovL2NybC5taWNyb3NvZnQuY29tL3BraS9jcmwv"
    "cHJvZHVjdHMvTWljVGVzUm9vQ2VyQXV0XzIwMTAtMDYtMTcuY3JsMIGNBggrBgEFBQcBAQSBgD"
    "B+"
    "ME0GCCsGAQUFBzAChkFodHRwOi8vd3d3Lm1pY3Jvc29mdC5jb20vcGtpL2NlcnRzL01pY1Rlc1"
    "Jvb0NlckF1dF8yMDEwLTA2LTE3LmNydDAtBggrBgEFBQcwAYYhaHR0cDovL29uZW9jc3AubWlj"
    "cm9zb2Z0LmNvbS9vY3NwMA0GCSqGSIb3DQEBCwUAA4ICAQAntNCFsp7MD6QqU3PVbdrXMQDI9v"
    "9jyPYBEbUYktrctPmvJuj8Snm9wWewiAN5Zc81NQVYjuKDBpb1un4SWVCb4PDVPZ0J87tGzYe9"
    "dOJ30EYGeiIaaStkLLmLOYAM6oInIqIwVyIk2SE/"
    "q2lGt8OvwcZevNmPkVYjk6nyJi5EdvS6ciPRmW9bRWRT4pWU8bZIQL938LE4lHOQAixrAQiWes"
    "5Szp2U85E0nLdaDr5w/I28J/"
    "Z1+"
    "4zW1Nao1prVCOqrosnoNUfVf1kvswfW3FY2l1PiAYp8sGyO57GaztXdBoEOBcDLedfcPra9+"
    "NLdEF36NkE0g+"
    "9dbokFY7KxhUJ8WpMiCmN4yj9LKFLvQbctGMJJY9EwHFifm2pgaiaafKF1Gyz+"
    "NruJzEEgpysMo/f9AVBQ/"
    "qCdPQQGEWp3QDIaef4ts9QTx+RmDKCBDMTFLgFmmhbtUY0JWjLkKn7soz/LIcDUle/"
    "p5TiFD4VhfZnAcvYQHXfuslnyp+yuhWzASnAQNnOIO6fc1JFIwkDkcM+k/"
    "TspfAajzHooSAwXkrOWrjRDV6wI0YzMVHrEyQ0hZ5NnIXbL3lrTkOPjf3NBu1naSNEaySduStD"
    "bFVjV3TXoENEnZiugJKYSwmhzoYHM1ngipN5rNdqJiK5ukp6E8LDzi3l5/"
    "7XctJQY3+"
    "ZgHDJoslkGATCCBf0wggPloAMCAQICEHRFyHhODMmWSrQvvNop4bwwDQYJKoZIhvcNAQELBQAw"
    "gZAxCzAJBgNVBAYTAlVTMRMwEQYDVQQIEwpXYXNoaW5ndG9uMRAwDgYDVQQHEwdSZWRtb25kMR"
    "4wHAYDVQQKExVNaWNyb3NvZnQgQ29ycG9yYXRpb24xOjA4BgNVBAMTMU1pY3Jvc29mdCBUZXN0"
    "aW5nIFJvb3QgQ2VydGlmaWNhdGUgQXV0aG9yaXR5IDIwMTAwHhcNMTAwNjE3MjA1ODAyWhcNMz"
    "UwNjE3MjEwNDExWjCBkDELMAkGA1UEBhMCVVMxEzARBgNVBAgTCldhc2hpbmd0b24xEDAOBgNV"
    "BAcTB1JlZG1vbmQxHjAcBgNVBAoTFU1pY3Jvc29mdCBDb3Jwb3JhdGlvbjE6MDgGA1UEAxMxTW"
    "ljcm9zb2Z0IFRlc3RpbmcgUm9vdCBDZXJ0aWZpY2F0ZSBBdXRob3JpdHkgMjAxMDCCAiIwDQYJ"
    "KoZIhvcNAQEBBQADggIPADCCAgoCggIBAJXjqMG5nCZUsJnvJh+sHscwgLv1P/Lku/"
    "j+BmoKpoi8tIxF4HBVGYi0Bcu1waH61HzCQlMHnFRWqJfglGm+EyTv5YopnKbQKy+"
    "Kpuh5RC6L6sm+"
    "uFSGU74HJDRUFSIgAXuKRvvSkQeVCbBWEcx2stAfRHlSNCjsT0nCy2HThtzko35Vnp/uEG/"
    "P4T34t4R5ojuNHLCBfOREB+TORrCYg42Hj+"
    "X1rkB68e09m5p8StG5w5QFe9zauM7cHmzP2Z4378NaNnuQhkXc9i7K3e7eJ9l0mmn12V0JLUVB"
    "zLfCgtQqjBYlkpc9lE6JM35bA1TNsIOgjkG3h43ZBWNS9u7mThOdVM1J/"
    "uOLO1CbSLuy5ZLUq6DFEK8+sUUhNJDcrbn3/"
    "iGu7lBYejrlqtjjgtbPbU3JFaycMRelFqdC9toSeKdmkOz8zQFj//AOuuHN8Ntrmg/"
    "2DwQBCbyfzrdsUXBXCBv/eZpSXbqsFOU7Z88sUt4nmjQDbiVIsBl0/"
    "E2YwkuMkuGIrkgqq6vNFE22YQ6hCY8s20WvfTuBVgjJO0G3ZJ9dLhJ/"
    "uWkpH1JFSiPGr7ayOHKdCDP/"
    "0M+JtupuhUSUPpFZ6++evZucGkcDTqIXlvpiC+"
    "hTtk7j6CpzWeITuPhafsbiCt1KQ8zDdzt6MQQKwYSWOmNuGj4KDCW4frVSDLmrAgMBAAGjUTBP"
    "MAsGA1UdDwQEAwIBhjAPBgNVHRMBAf8EBTADAQH/"
    "MB0GA1UdDgQWBBSjAQR+MIgz67kxnMrrhXZn/"
    "GW00TAQBgkrBgEEAYI3FQEEAwIBADANBgkqhkiG9w0BAQsFAAOCAgEASYvB/E/"
    "o5C1nkpp2BbrRvJjkK7ofZl9mI88cJ+u0qt2gFyBVcjOxdt7JbQ08LQoIJC3sOJZ6g/"
    "EnUDyGCd0NQc6qXvOPej4+8fC6i3LdNqFpBVt87OdwY40dbsD9OgPxED6Q13t63Opg7C9T/"
    "RkdOqF0CMJ7POBQrCHXtt3dPEQb9/NEPmyW4MCf5u/d3bGmaGFsXp75/"
    "5oGpGrNnnVDiZvLhfbcDEZKjJusEaZjRfv83iDuzmefPdCT2zn76l5L/"
    "NYg8ZU2CIyys6GXG0EZsKz+"
    "4tWrfdkm1Ny9HzjA44bfJOf1PgnKTaG6FsNKsfxymM8OkvpXRelITcaifDtyY6xO9HTpK1esqz"
    "KIC6kQZ1N+0mLS+mjonVuuzeDl4gaWDDQy9rwlrZjzMmC+FNN40RBv/"
    "zLjnj2I2rMyCs8gZUd4qqVLh2qD3BpaKt9wYa81MuBZoZ8LFHqqq0ILa//"
    "7NMudltcmKhM7498R5oZ9DQkRk0uk9tIHws3IvvVn964Fzhb+kMlKmBskaXiQ+TSON+"
    "huHdzPT+fSZEAdxDC61QiIZ0sPuOVZ6RjYDGBorn/qkVW+6/GnjthdUD6/1WlXlY+n/"
    "+QJPwiAlzJCuIJDgm+LC5PaGb9jTl+f7SwitiBfcET6iVmTsHsSD15iYlERvbpa0M6htu+"
    "AIOZzSxEGVuIYIoIvWCDF/tDLoBkeHhoe/P9Gn/"
    "8HWzsTX7By53fQtEtECmQzF2Npc3N4dWRpZDp4NTA5OjA6c2hhMjU2Okdkd3JaQURYSjlOY2Ez"
    "RUl6VF95Z2ljMjlTTTh0NXhhUUFLUVFHY25qUGc6OnN1YmplY3Q6Q046Q29kZSUyMFNpZ24lMj"
    "BUZXN0JTIwJTI4RE8lMjBOT1QlMjBUUlVTVCUyOWRmZWVkdUNvbnRhaW5lclBsYXQtQU1ELVVW"
    "TWtzaWduaW5ndGltZcEaY8mjFKFpdGltZXN0YW1wWRRdMIIUWQYJKoZIhvcNAQcCoIIUSjCCFE"
    "YCAQMxDzANBglghkgBZQMEAgIFADCCAYAGCyqGSIb3DQEJEAEEoIIBbwSCAWswggFnAgEBBgor"
    "BgEEAYRZCgMBMEEwDQYJYIZIAWUDBAICBQAEMK5zkFWfUX3eyH8qjyu4BllGa+"
    "IY47ZwruXXW0W8gd0iiVOHZI4Crzh3PVdm6+"
    "TCBQIGY8aKvUZ5GBMyMDIzMDExOTIwMDc0OC43MjZaMASAAgH0AhkAkMtE7uvpyJBFarynkGHB"
    "NGGNNRmkGXkZoIHUpIHRMIHOMQswCQYDVQQGEwJVUzETMBEGA1UECBMKV2FzaGluZ3RvbjEQMA"
    "4GA1UEBxMHUmVkbW9uZDEeMBwGA1UEChMVTWljcm9zb2Z0IENvcnBvcmF0aW9uMSkwJwYDVQQL"
    "EyBNaWNyb3NvZnQgT3BlcmF0aW9ucyBQdWVydG8gUmljbzEmMCQGA1UECxMdVGhhbGVzIFRTUy"
    "BFU046Rjc3Ri1FMzU2LTVCQUUxJTAjBgNVBAMTHE1pY3Jvc29mdCBUaW1lLVN0YW1wIFNlcnZp"
    "Y2Wggg6JMIIHEDCCBPigAwIBAgITMwAAAaqlMZsLy7IIDgABAAABqjANBgkqhkiG9w0BAQsFAD"
    "B8MQswCQYDVQQGEwJVUzETMBEGA1UECBMKV2FzaGluZ3RvbjEQMA4GA1UEBxMHUmVkbW9uZDEe"
    "MBwGA1UEChMVTWljcm9zb2Z0IENvcnBvcmF0aW9uMSYwJAYDVQQDEx1NaWNyb3NvZnQgVGltZS"
    "1TdGFtcCBQQ0EgMjAxMDAeFw0yMjAzMDIxODUxMjZaFw0yMzA1MTExODUxMjZaMIHOMQswCQYD"
    "VQQGEwJVUzETMBEGA1UECBMKV2FzaGluZ3RvbjEQMA4GA1UEBxMHUmVkbW9uZDEeMBwGA1UECh"
    "MVTWljcm9zb2Z0IENvcnBvcmF0aW9uMSkwJwYDVQQLEyBNaWNyb3NvZnQgT3BlcmF0aW9ucyBQ"
    "dWVydG8gUmljbzEmMCQGA1UECxMdVGhhbGVzIFRTUyBFU046Rjc3Ri1FMzU2LTVCQUUxJTAjBg"
    "NVBAMTHE1pY3Jvc29mdCBUaW1lLVN0YW1wIFNlcnZpY2UwggIiMA0GCSqGSIb3DQEBAQUAA4IC"
    "DwAwggIKAoICAQCgT+xyudW1h3/"
    "hQ0ofTu2Mq0LZDTL3R8x4ms7znSPTzho8iSGK7NVjjJkgqd6P5r7Lj5xUj+"
    "XNHQngblKuruid9DPNWWjTj/"
    "2m2a08GK2DfjeZ0razhnQrUQbpu+"
    "ocu069wGQ1AKy8L4bBpV4S5Q1NcIqGsTPgVcAjSOy5k2mCqo5ufIRILGLSiB5OfS8zpyOGnp2z"
    "ywT/"
    "1WGIyOmuCiHLp9BGRKwLpLeTwv5ilGjqYVDBmJtD8X6WPQZBubD33MxciHwNdyy0UuLBoW1K3D"
    "OeBLxNhZVgUGiaO36yluwlYyEyxF+BNpccEBvzLmftcA2IPTjhK0+Yfus3nI+"
    "u3np8MXlKGjhGyrYlMWiVGJ8kCsQlk5DXVkV0ykpiMcdLW7D+Yq1o6l70+rf83iSsNOTWPIT0+"
    "er1ttKtA2CtjbXjggw9FA+"
    "mTQBS1fOxjpJdHgal3E6BVXXicMDkxOmgOEamKDa9kFDwSFOiRIlBgbPXOKguZgR02OOlWkf6H"
    "WhQy3MUCODj5J+WpfyD7HfP62g5jHyopOusXDYdqjeMsrWDN7og3p1+"
    "anhXcd6XYuN6WABTf0tf91UTZPvxkVVFGFmAYw2UqsbJYnRPIbMQuyvKi35jaGkNmgLLtd4dX2"
    "kzEmSBFcaLM9W/"
    "ciHl5rTOjZa41d3rcEuyV2MBoRzHVWBC9QIDAQABo4IBNjCCATIwHQYDVR0OBBYEFD+"
    "aFLxThy7YX3dFs94RrZ0FRqSeMB8GA1UdIwQYMBaAFJ+nFV0AXmJdg/"
    "Tl0mWnG1M1GelyMF8GA1UdHwRYMFYwVKBSoFCGTmh0dHA6Ly93d3cubWljcm9zb2Z0LmNvbS9w"
    "a2lvcHMvY3JsL01pY3Jvc29mdCUyMFRpbWUtU3RhbXAlMjBQQ0ElMjAyMDEwKDEpLmNybDBsBg"
    "grBgEFBQcBAQRgMF4wXAYIKwYBBQUHMAKGUGh0dHA6Ly93d3cubWljcm9zb2Z0LmNvbS9wa2lv"
    "cHMvY2VydHMvTWljcm9zb2Z0JTIwVGltZS1TdGFtcCUyMFBDQSUyMDIwMTAoMSkuY3J0MAwGA1"
    "UdEwEB/"
    "wQCMAAwEwYDVR0lBAwwCgYIKwYBBQUHAwgwDQYJKoZIhvcNAQELBQADggIBAN8MgE2QRRAaIK3"
    "MB7OMyO6l9stI2ygiOmYnhgCEfekYjK42b1ht/"
    "WDwPxS9r4RkgrTu3mt4gZcIYU8iRD3sS7oE+IweFtK5XTiz+WxHNM8MbPTbUxUvFJds2ye48+"
    "VsUp4Uh7H2lRVKe0ugdmtW4ypliKP0r3d1tVd5nCGM4W6SyFFZT9wm0yRBPnAt4V/"
    "iYIJ0mERE8qPpiOx8/yjFhWkVgVGCOINAa8IldpWKisnpIzaeq4+2/JejoW4F/"
    "yT9G8zcb+oqNGOIjZSM8/z3SIfxNqY96Vz4kCT0ZRJDJLEXnBPFZxcqoUeH2/"
    "xenOcsGOPphKbISAINmFF7MBaqmyvRb/lPGGHJWD74Sv8EWbPv+WriuBTPkE48sI9Aua5q/"
    "DM4qplBoALsGUGMh0QqKZ1XZWjv8cUmQn2mUe8OwdzgRJfI/"
    "laKH7NSn6vQJpkAFmTo7eA5zZOTZ8U4T740FbjlP8vh0xK8Kg/"
    "8CkQpdACd1D0yfDz2Kfo2xF5CpqBYVOCRnq+"
    "Xmo9tp19fabozWSqqmq7eMi4zVDpKlo1ZOCh6XWERnCTFV5CpEAIpY1J/XB0cDbj8/"
    "07u2Jn4EV1jeB7wnE9ptUAA4pzmT7Dub+Y/2xMcNFpha1tgrQxAKZwpZogCnIRa9MUihORE/"
    "gMrmy2qXoxDa/"
    "b7e0Fzaumj9V1nMIIHcTCCBVmgAwIBAgITMwAAABXF52ueAptJmQAAAAAAFTANBgkqhkiG9w0B"
    "AQsFADCBiDELMAkGA1UEBhMCVVMxEzARBgNVBAgTCldhc2hpbmd0b24xEDAOBgNVBAcTB1JlZG"
    "1vbmQxHjAcBgNVBAoTFU1pY3Jvc29mdCBDb3Jwb3JhdGlvbjEyMDAGA1UEAxMpTWljcm9zb2Z0"
    "IFJvb3QgQ2VydGlmaWNhdGUgQXV0aG9yaXR5IDIwMTAwHhcNMjEwOTMwMTgyMjI1WhcNMzAwOT"
    "MwMTgzMjI1WjB8MQswCQYDVQQGEwJVUzETMBEGA1UECBMKV2FzaGluZ3RvbjEQMA4GA1UEBxMH"
    "UmVkbW9uZDEeMBwGA1UEChMVTWljcm9zb2Z0IENvcnBvcmF0aW9uMSYwJAYDVQQDEx1NaWNyb3"
    "NvZnQgVGltZS1TdGFtcCBQQ0EgMjAxMDCCAiIwDQYJKoZIhvcNAQEBBQADggIPADCCAgoCggIB"
    "AOThpkzntHIhC3miy9ckeb0O1YLT/e6cBwfSqWxOdcjKNVf2AX9sSuDivbk+F2Az/"
    "1xPx2b3lVNxWuJ+Slr+"
    "uDZnhUYjDLWNE893MsAQGOhgfWpSg0S3po5GawcU88V29YZQ3MFEyHFcUTE3oAo4bo3t1w/"
    "YJlN8OWECesSq/XJprx2rrPY2vjUmZNqYO7oaezOtgFt+jBAcnVL+tuhiJdxqD89d9P6OU8/"
    "W7IVWTe/"
    "dvI2k45GPsjksUZzpcGkNyjYtcI4xyDUoveO0hyTD4MmPfrVUj9z6BVWYbWg7mka97aSueik3r"
    "Mvrg0XnRm7KMtXAhjBcTyziYrLNueKNiOSWrAFKu75xqRdbZ2De+JKRHh09/"
    "SDPc31BmkZ1zcRfNN0Sidb9pSB9fvzZnkXftnIv231fgLrbqn427DZM9ituqBJR6L8FA6PRc6Z"
    "NN3SUHDSCD/"
    "AQ8rdHGO2n6Jl8P0zbr17C89XYcz1DTsEzOUyOArxCaC4Q6oRRRuLRvWoYWmEBc8pnol7XKHYC"
    "4jMYctenIPDC+"
    "hIK12NvDMk2ZItboKaDIV1fMHSRlJTYuVD5C4lh8zYGNRiER9vcG9H9stQcxWv2XFJRXRLbJbq"
    "vUAV6bMURHXLvjflSxIUXk8A8FdsaN8cIFRg/"
    "eKtFtvUeh17aj54WcmnGrnu3tz5q4i6tAgMBAAGjggHdMIIB2TASBgkrBgEEAYI3FQEEBQIDAQ"
    "ABMCMGCSsGAQQBgjcVAgQWBBQqp1L+ZMSavoKRPEY1Kc8Q/"
    "y8E7jAdBgNVHQ4EFgQUn6cVXQBeYl2D9OXSZacbUzUZ6XIwXAYDVR0gBFUwUzBRBgwrBgEEAYI"
    "3TIN9AQEwQTA/"
    "BggrBgEFBQcCARYzaHR0cDovL3d3dy5taWNyb3NvZnQuY29tL3BraW9wcy9Eb2NzL1JlcG9zaX"
    "RvcnkuaHRtMBMGA1UdJQQMMAoGCCsGAQUFBwMIMBkGCSsGAQQBgjcUAgQMHgoAUwB1AGIAQwBB"
    "MAsGA1UdDwQEAwIBhjAPBgNVHRMBAf8EBTADAQH/"
    "MB8GA1UdIwQYMBaAFNX2VsuP6KJcYmjRPZSQW9fOmhjEMFYGA1UdHwRPME0wS6BJoEeGRWh0dH"
    "A6Ly9jcmwubWljcm9zb2Z0LmNvbS9wa2kvY3JsL3Byb2R1Y3RzL01pY1Jvb0NlckF1dF8yMDEw"
    "LTA2LTIzLmNybDBaBggrBgEFBQcBAQROMEwwSgYIKwYBBQUHMAKGPmh0dHA6Ly93d3cubWljcm"
    "9zb2Z0LmNvbS9wa2kvY2VydHMvTWljUm9vQ2VyQXV0XzIwMTAtMDYtMjMuY3J0MA0GCSqGSIb3"
    "DQEBCwUAA4ICAQCdVX38Kq3hLB9nATEkW+Geckv8qW/"
    "qXBS2Pk5HZHixBpOXPTEztTnXwnE2P9pkbHzQdTltuw8x5MKP+"
    "2zRoZQYIu7pZmc6U03dmLq2HnjYNi6cqYJWAAOwBb6J6Gngugnue99qb74py27YP0h1AdkY3m2"
    "CDPVtI1TkeFN1JFe53Z/zjj3G82jfZfakVqr3lbYoVSfQJL1AoL8ZthISEV09J+BAljis9/"
    "kpicO8F7BUhUKz/AyeixmJ5/"
    "ALaoHCgRlCGVJ1ijbCHcNhcy4sa3tuPywJeBTpkbKpW99Jo3QMvOyRgNI95ko+"
    "ZjtPu4b6MhrZlvSP9pEB9s7GdP32THJvEKt1MMU0sHrYUP4KWN1APMdUbZ1jdEgssU5HLcEUBH"
    "G/"
    "ZPkkvnNtyo4JvbMBV0lUZNlz138eW0QBjloZkWsNn6Qo3GcZKCS6OEuabvshVGtqRRFHqfG3rs"
    "joiV5PndLQTHa1V1QJsWkBRH58oWFsc/4Ku+xBZj1p/cvBQUl+fpO+y/"
    "g75LcVv7TOPqUxUYS8vwLBgqJ7Fx0ViY1w/ue10CgaiQuPNtq6TPmb/"
    "wrpNPgkNWcr4A245oyZ1uEi6vAnQj0llOZ0dFtq0Z4+"
    "7X6gMTN9vMvpe784cETRkPHIqzqKOghif9lwY1NNje6CbaUFEMFxBmoQtB1VM1izoXBm8jGCBB"
    "0wggQZAgEBMIGTMHwxCzAJBgNVBAYTAlVTMRMwEQYDVQQIEwpXYXNoaW5ndG9uMRAwDgYDVQQH"
    "EwdSZWRtb25kMR4wHAYDVQQKExVNaWNyb3NvZnQgQ29ycG9yYXRpb24xJjAkBgNVBAMTHU1pY3"
    "Jvc29mdCBUaW1lLVN0YW1wIFBDQSAyMDEwAhMzAAABqqUxmwvLsggOAAEAAAGqMA0GCWCGSAFl"
    "AwQCAgUAoIIBWjAaBgkqhkiG9w0BCQMxDQYLKoZIhvcNAQkQAQQwPwYJKoZIhvcNAQkEMTIEMJ"
    "fpF0uOTCs5hx5LnTIYEWdwRBueri78MOiRsZTylEO1bQoeb3LE7Z8KYGIt77qoATCB+"
    "gYLKoZIhvcNAQkQAi8xgeowgecwgeQwgb0EIFa1AkMcWrwR4HPdNe6AKpGFIj8kJlsBNgQjBMb"
    "xsx7AMIGYMIGApH4wfDELMAkGA1UEBhMCVVMxEzARBgNVBAgTCldhc2hpbmd0b24xEDAOBgNVB"
    "AcTB1JlZG1vbmQxHjAcBgNVBAoTFU1pY3Jvc29mdCBDb3Jwb3JhdGlvbjEmMCQGA1UEAxMdTWl"
    "jcm9zb2Z0IFRpbWUtU3RhbXAgUENBIDIwMTACEzMAAAGqpTGbC8uyCA4AAQAAAaowIgQgIttO0"
    "SncgJ3qc/EHtPnzG2fQ7n8opn+LnqMW/4krIEswDQYJKoZIhvcNAQEMBQAEggIAORfI6/"
    "nqjl6ktq8Z6mLQiujNhGN9rSNs0lFgI63m6liH4g9JTUaFJGKcV2uyVuIcEzfqj84zUEEgLsop"
    "xy1OrlH5RRppaevoSesMRPFvBuiWO4jw54AkvOBGxALuR/"
    "6SRfTp3Av1ADREq0MzNKKyZkmlFbk+RGfOCFLTJmHNRVGd4G/"
    "jbX+"
    "e56IcLYTtLIU0InqQ6j25yRjRl63ZUK4ZfK7PPi3NhshIZKcnyspXgAmUwYJgwj1TlXqOMqvSs"
    "PvUu7iA5FUYStfttT5FETdItoIDF4l5sGlFkwEuME1zkjvaFIoRAefe9auKBmXK/"
    "AuxIDJNxEAuao7Xfemgi8loe0TLPrg4mbZ+ycM4sLjKhbgfUL5Dp96KHAFKTieQaXVNqfHH1M+"
    "hx3MudophC94JF9TNQQGu8pW5P5orRAxhEwmpnvVNc+"
    "rXdBon8BG064Ps0SIrGuf3RuEonJcwHMMRbBIQ4KbLBEq2yfKEl1RnqVsPXJwCUiG3nVIR4cy6"
    "pn6oYKmF8MbptSjPP9LhTiM9MKn2Tnhj/"
    "TCvsABjfg49xit9xpsVrZORaknktBbt2YMXYg+knpDCFtrpMuY9AMhh0ZgyNzVA+er+"
    "kBZoGbj6VgPmu4fejrt79xdBbnRJMVJ5qb4X7nqR8bxKygRaou5jU6qb7H0Cc9zq4QGdU8814C"
    "pY1HsKICAieC1tcy1tYWEtYXBpLXZlcnNpb24iOiAiMjAyMi0wMS0wMSIsCiAgIngtbXMtc2V2"
    "c25wdm0tZ3Vlc3Rzdm4iOiAiMCIsCiAgIngtbXMtc2V2c25wdm0tbGF1bmNobWVhc3VyZW1lbn"
    "QiOiAiN2RkYmQyZmJlOTAzMGMzZmVhNTdlMGYxMDhjM2FiMDA1ODFiZjA2OWYxYjI4NGM5YjNk"
    "MGVjNzBhZWRjZmQ3OTEzMzY1ZmM4ZTAwMWNiYTJmYTZlYzUzOGE4ZDg5M2YxIgp9WQEAkBXMgt"
    "YVrJTJ5gvwqw5VxZClVJ4WXDTAW+pV1/Bf4l0XG/"
    "IBcWUAzLviKDee+4NRwxkZBrvuezoE3hr7Rojb5Bl+B5bSZi7IYajNK1KR4QvUjY3q3/"
    "EQAJh0MpKxEZmWZ1SadRN42xvhC46pkrgun78ne4PepzMljEw+"
    "abAS4CnMKFKdMFN2znqanefvTSyEdmS1jqoJ+"
    "wtxCWI5jMrcpPwRehP6pkJ4Q6pi2UMTpxsuzR1ySRdPFu4478lLqpDK9tH5fpGDWySJCgc4hNa"
    "gMQk7nTTRW6+oRvdSp1Ath9Fana0695AOdUdO3V1ghnfb1Pp4WDepFJlrKySVHnwGKg==";

  std::vector<uint8_t> uvm_endorsements_raw;
  try
  {
    uvm_endorsements_raw = crypto::raw_from_b64(uvm_endorsements_base64);

    auto phdr = ccf::decode_protected_header(uvm_endorsements_raw);

    LOG_FAIL_FMT(
      "phdr:: alg:{},content type:{},x5chain:{},iss:{},feed:{}",
      phdr.alg,
      phdr.content_type,
      phdr.x5_chain.size(),
      phdr.iss,
      phdr.feed);

    //
    // Verify endorsements of certificates
    //

    if (!ccf::is_rsa_alg(phdr.alg))
    {
      throw std::logic_error("Algorithm signature is not valid RSA");
    }

    const std::string& did = phdr.iss;

    std::string pem_chain;
    for (auto const& c : phdr.x5_chain)
    {
      pem_chain += crypto::cert_der_to_pem(c).str();
    }

    auto jwk = nlohmann::json::parse(didx509::resolve(pem_chain, did));

    crypto::JsonWebKeyRSAPublic jwk_ec_pub =
      jwk.at("verificationMethod").at(0).at("publicKeyJwk");

    auto pubk = crypto::make_rsa_public_key(jwk_ec_pub);

    auto raw_payload =
      ccf::verify_uvm_endorsements_signature(pubk, uvm_endorsements_raw);

    if (phdr.content_type == ccf::COSE_HEADER_CONTENT_TYPE_VALUE)
    {
      ccf::UVMEndorsementsPayload uvm_endorsements_payload =
        nlohmann::json::parse(raw_payload);

      LOG_FAIL_FMT(
        "Payload, api: {} | guestsnv: {} | launch measurement: {}",
        uvm_endorsements_payload.maa_api_version,
        uvm_endorsements_payload.sevsnpvn_guest_svn,
        uvm_endorsements_payload.sevsnpvm_launch_measurement);
    }
  }
  catch (const std::exception& e)
  {
    LOG_INFO_FMT("Failure: {}", e.what());
  }

  // auto phdr = ccf::decode_protected_header(uvm_endorsements_raw);

  // LOG_FAIL_FMT(
  //   "phdr:: alg:{},content type:{},x5chain:{},iss:{},feed:{}",
  //   phdr.alg,
  //   phdr.content_type,
  //   phdr.x5_chain.size(),
  //   phdr.iss,
  //   phdr.feed);

  // //
  // // Verify endorsements of certificates
  // //

  // if (!ccf::is_ecdsa_alg(phdr.alg))
  // {
  //   throw std::logic_error("Algorithm signature is not valid ECDSA");
  // }

  // const std::string& did = phdr.iss;

  // std::string pem_chain;
  // for (auto const& c : phdr.x5_chain)
  // {
  //   pem_chain += crypto::cert_der_to_pem(c).str();
  // }

  // auto jwk = nlohmann::json::parse(didx509::resolve(pem_chain, did));

  // crypto::JsonWebKeyECPublic jwk_ec_pub =
  //   jwk.at("verificationMethod").at(0).at("publicKeyJwk");

  // auto pubk = crypto::make_public_key(jwk_ec_pub);

  // auto raw_payload =
  //   ccf::verify_uvm_endorsements_signature(pubk, uvm_endorsements_raw);

  // if (phdr.content_type == ccf::COSE_HEADER_CONTENT_TYPE_VALUE)
  // {
  //   ccf::UVMEndorsementsPayload uvm_endorsements_payload =
  //     nlohmann::json::parse(raw_payload);

  //   LOG_FAIL_FMT(
  //     "Payload, api: {} | guestsnv: {} | launch measurement: {}",
  //     uvm_endorsements_payload.maa_api_version,
  //     uvm_endorsements_payload.sevsnpvn_guest_svn,
  //     uvm_endorsements_payload.sevsnpvm_launch_measurement);
  // }

  // TODO: Check guest SVN

  return;
}<|MERGE_RESOLUTION|>--- conflicted
+++ resolved
@@ -794,20 +794,8 @@
 
     for (auto const& curve : curves)
     {
-<<<<<<< HEAD
-      auto jwk = pubk->public_key_jwk();
-      REQUIRE_FALSE(jwk.kid.has_value());
-      jwk = pubk->public_key_jwk(kid);
-      REQUIRE(jwk.kid.value() == kid);
-
-      auto pubk2 = make_public_key(jwk);
-      auto jwk2 = pubk2->public_key_jwk(kid);
-      REQUIRE(jwk == jwk2);
-    }
-=======
       auto kp = make_key_pair(curve);
       auto pubk = make_public_key(kp->public_key_pem());
->>>>>>> a5ccb03e
 
       INFO("Public");
       {
@@ -1139,63 +1127,62 @@
     "wtxCWI5jMrcpPwRehP6pkJ4Q6pi2UMTpxsuzR1ySRdPFu4478lLqpDK9tH5fpGDWySJCgc4hNa"
     "gMQk7nTTRW6+oRvdSp1Ath9Fana0695AOdUdO3V1ghnfb1Pp4WDepFJlrKySVHnwGKg==";
 
-  std::vector<uint8_t> uvm_endorsements_raw;
-  try
-  {
-    uvm_endorsements_raw = crypto::raw_from_b64(uvm_endorsements_base64);
-
-    auto phdr = ccf::decode_protected_header(uvm_endorsements_raw);
+  auto uvm_endorsements_raw = crypto::raw_from_b64(uvm_endorsements_base64);
+
+  auto phdr = ccf::decode_protected_header(uvm_endorsements_raw);
+
+  // for (auto const& c : phdr.x5_chain)
+  // {
+  //   LOG_DEBUG_FMT("{}", crypto::b64_from_raw(c));
+  // }
+
+  LOG_FAIL_FMT(
+    "phdr:: alg:{},content type:{},x5chain:{},iss:{},feed:{}",
+    phdr.alg,
+    phdr.content_type,
+    phdr.x5_chain.size(),
+    phdr.iss,
+    phdr.feed);
+
+  //
+  // Verify endorsements of certificates
+  //
+
+  if (!ccf::is_rsa_alg(phdr.alg))
+  {
+    throw std::logic_error("Algorithm signature is not valid RSA");
+  }
+
+  const std::string& did = phdr.iss;
+
+  std::string pem_chain;
+  for (auto const& c : phdr.x5_chain)
+  {
+    pem_chain += crypto::cert_der_to_pem(c).str();
+  }
+
+  auto jwk = nlohmann::json::parse(didx509::resolve(pem_chain, did));
+
+  crypto::JsonWebKeyRSAPublic jwk_ec_pub =
+    jwk.at("verificationMethod").at(0).at("publicKeyJwk");
+
+  LOG_FAIL_FMT("{}", nlohmann::json(jwk_ec_pub).dump());
+
+  auto pubk = crypto::make_rsa_public_key(jwk_ec_pub);
+
+  auto raw_payload =
+    ccf::verify_uvm_endorsements_signature(pubk, uvm_endorsements_raw);
+
+  if (phdr.content_type == ccf::COSE_HEADER_CONTENT_TYPE_VALUE)
+  {
+    ccf::UVMEndorsementsPayload uvm_endorsements_payload =
+      nlohmann::json::parse(raw_payload);
 
     LOG_FAIL_FMT(
-      "phdr:: alg:{},content type:{},x5chain:{},iss:{},feed:{}",
-      phdr.alg,
-      phdr.content_type,
-      phdr.x5_chain.size(),
-      phdr.iss,
-      phdr.feed);
-
-    //
-    // Verify endorsements of certificates
-    //
-
-    if (!ccf::is_rsa_alg(phdr.alg))
-    {
-      throw std::logic_error("Algorithm signature is not valid RSA");
-    }
-
-    const std::string& did = phdr.iss;
-
-    std::string pem_chain;
-    for (auto const& c : phdr.x5_chain)
-    {
-      pem_chain += crypto::cert_der_to_pem(c).str();
-    }
-
-    auto jwk = nlohmann::json::parse(didx509::resolve(pem_chain, did));
-
-    crypto::JsonWebKeyRSAPublic jwk_ec_pub =
-      jwk.at("verificationMethod").at(0).at("publicKeyJwk");
-
-    auto pubk = crypto::make_rsa_public_key(jwk_ec_pub);
-
-    auto raw_payload =
-      ccf::verify_uvm_endorsements_signature(pubk, uvm_endorsements_raw);
-
-    if (phdr.content_type == ccf::COSE_HEADER_CONTENT_TYPE_VALUE)
-    {
-      ccf::UVMEndorsementsPayload uvm_endorsements_payload =
-        nlohmann::json::parse(raw_payload);
-
-      LOG_FAIL_FMT(
-        "Payload, api: {} | guestsnv: {} | launch measurement: {}",
-        uvm_endorsements_payload.maa_api_version,
-        uvm_endorsements_payload.sevsnpvn_guest_svn,
-        uvm_endorsements_payload.sevsnpvm_launch_measurement);
-    }
-  }
-  catch (const std::exception& e)
-  {
-    LOG_INFO_FMT("Failure: {}", e.what());
+      "Payload, api: {} | guestsnv: {} | launch measurement: {}",
+      uvm_endorsements_payload.maa_api_version,
+      uvm_endorsements_payload.sevsnpvn_guest_svn,
+      uvm_endorsements_payload.sevsnpvm_launch_measurement);
   }
 
   // auto phdr = ccf::decode_protected_header(uvm_endorsements_raw);
