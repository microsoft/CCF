// Copyright (c) Microsoft Corporation. All rights reserved.
// Licensed under the Apache 2.0 License.
#define DOCTEST_CONFIG_IMPLEMENT_WITH_MAIN
#include "crypto/entropy.h"
#include "crypto/key_pair.h"
#include "crypto/key_wrap.h"
#include "crypto/mbedtls/entropy.h"
#include "crypto/mbedtls/key_pair.h"
#include "crypto/mbedtls/rsa_key_pair.h"
#include "crypto/mbedtls/symmetric_key.h"
#include "crypto/mbedtls/verifier.h"
#include "crypto/openssl/key_pair.h"
#include "crypto/openssl/rsa_key_pair.h"
#include "crypto/openssl/symmetric_key.h"
#include "crypto/openssl/verifier.h"
#include "crypto/rsa_key_pair.h"
#include "crypto/symmetric_key.h"
#include "crypto/verifier.h"
#include "tls/base64.h"

#include <chrono>
#include <cstring>
#include <doctest/doctest.h>

using namespace std;
using namespace tls;
using namespace crypto;

static const string contents_ =
  "Lorem ipsum dolor sit amet, consectetur adipiscing "
  "elit, sed do eiusmod tempor incididunt ut labore et"
  " dolore magna aliqua. Ut enim ad minim veniam, quis"
  " nostrud exercitation ullamco laboris nisi ut "
  "aliquip ex ea commodo consequat. Duis aute irure "
  "dolor in reprehenderit in voluptate velit esse "
  "cillum dolore eu fugiat nulla pariatur. Excepteur "
  "sint occaecat cupidatat non proident, sunt in culpa "
  "qui officia deserunt mollit anim id est laborum.";

vector<uint8_t> contents(contents_.begin(), contents_.end());

template <typename T>
void corrupt(T& buf)
{
  buf[1]++;
  buf[buf.size() / 2]++;
  buf[buf.size() - 2]++;
}

static constexpr CurveID supported_curves[] = {CurveID::SECP384R1,
                                               CurveID::SECP256R1};

static constexpr char const* labels[] = {"secp384r1", "secp256r1"};

TEST_CASE("Sign, verify, with KeyPair")
{
  for (const auto curve : supported_curves)
  {
    INFO("With curve: " << labels[static_cast<size_t>(curve) - 1]);
    auto kp = make_key_pair(curve);
    vector<uint8_t> contents(contents_.begin(), contents_.end());
    const vector<uint8_t> signature = kp->sign(contents);
    CHECK(kp->verify(contents, signature));

    auto kp2 = make_key_pair(kp->private_key_pem());
    CHECK(kp2->verify(contents, signature));

    // Signatures won't necessarily be identical due to entropy, but should be
    // mutually verifiable
    for (auto i = 0; i < 10; ++i)
    {
      const auto new_sig = kp2->sign(contents);
      CHECK(kp->verify(contents, new_sig));
      CHECK(kp2->verify(contents, new_sig));
    }
  }
}

TEST_CASE("Sign, verify, with PublicKey")
{
  for (const auto curve : supported_curves)
  {
    INFO("With curve: " << labels[static_cast<size_t>(curve) - 1]);
    auto kp = make_key_pair(curve);
    vector<uint8_t> contents(contents_.begin(), contents_.end());
    const vector<uint8_t> signature = kp->sign(contents);

    const auto public_key = kp->public_key_pem();
    auto pubk = make_public_key(public_key);
    CHECK(pubk->verify(contents, signature));
  }
}

TEST_CASE("Sign, fail to verify with bad signature")
{
  for (const auto curve : supported_curves)
  {
    INFO("With curve: " << labels[static_cast<size_t>(curve) - 1]);
    auto kp = make_key_pair(curve);
    vector<uint8_t> contents(contents_.begin(), contents_.end());
    vector<uint8_t> signature = kp->sign(contents);

    const auto public_key = kp->public_key_pem();
    auto pubk = make_public_key(public_key);
    corrupt(signature);
    CHECK_FALSE(pubk->verify(contents, signature));
  }
}

TEST_CASE("Sign, fail to verify with bad contents")
{
  for (const auto curve : supported_curves)
  {
    INFO("With curve: " << labels[static_cast<size_t>(curve) - 1]);
    auto kp = make_key_pair(curve);
    vector<uint8_t> contents(contents_.begin(), contents_.end());
    vector<uint8_t> signature = kp->sign(contents);

    const auto public_key = kp->public_key_pem();
    auto pubk = make_public_key(public_key);
    corrupt(contents);
    CHECK_FALSE(pubk->verify(contents, signature));
  }
}

TEST_CASE("Sign, fail to verify with wrong key on correct curve")
{
  for (const auto curve : supported_curves)
  {
    INFO("With curve: " << labels[static_cast<size_t>(curve) - 1]);
    auto kp = make_key_pair(curve);
    vector<uint8_t> contents(contents_.begin(), contents_.end());
    vector<uint8_t> signature = kp->sign(contents);

    auto kp2 = make_key_pair(curve);
    const auto public_key = kp2->public_key_pem();
    auto pubk = make_public_key(public_key);
    CHECK_FALSE(pubk->verify(contents, signature));
  }
}

TEST_CASE("Sign, fail to verify with wrong key on wrong curve")
{
  for (const auto curve : supported_curves)
  {
    INFO("With curve: " << labels[static_cast<size_t>(curve) - 1]);
    auto kp = make_key_pair(curve);
    vector<uint8_t> contents(contents_.begin(), contents_.end());
    vector<uint8_t> signature = kp->sign(contents);

    const auto wrong_curve =
      curve == CurveID::SECP384R1 ? CurveID::SECP256R1 : CurveID::SECP384R1;
    auto kp2 = make_key_pair(wrong_curve);
    const auto public_key = kp2->public_key_pem();
    auto pubk = make_public_key(public_key);
    CHECK_FALSE(pubk->verify(contents, signature));
  }
}

template <typename T, typename S, CurveID CID>
void run_alt()
{
  T kp1(CID);
  vector<uint8_t> contents(contents_.begin(), contents_.end());
  vector<uint8_t> signature = kp1.sign(contents);

  S kp2(kp1.public_key_pem());
  CHECK(kp2.verify(contents, signature));
}

TEST_CASE("Sign, verify with alternate implementation")
{
  run_alt<KeyPair_mbedTLS, PublicKey_mbedTLS, CurveID::SECP256R1>();
  run_alt<KeyPair_OpenSSL, PublicKey_OpenSSL, CurveID::SECP256R1>();
  run_alt<KeyPair_OpenSSL, PublicKey_mbedTLS, CurveID::SECP384R1>();
  run_alt<KeyPair_mbedTLS, PublicKey_OpenSSL, CurveID::SECP384R1>();
  run_alt<KeyPair_OpenSSL, PublicKey_mbedTLS, CurveID::SECP256R1>();
  run_alt<KeyPair_mbedTLS, PublicKey_OpenSSL, CurveID::SECP256R1>();
}

TEST_CASE("Sign, verify with certificate")
{
  for (const auto curve : supported_curves)
  {
    INFO("With curve: " << labels[static_cast<size_t>(curve) - 1]);
    auto kp = make_key_pair(curve);
    vector<uint8_t> contents(contents_.begin(), contents_.end());
    const vector<uint8_t> signature = kp->sign(contents);

    auto cert = kp->self_sign("CN=name");
    auto verifier = make_verifier(cert);
    CHECK(verifier->verify(contents, signature));
  }
}

TEST_CASE("Sign, verify. Fail to verify with bad contents")
{
  for (const auto curve : supported_curves)
  {
    INFO("With curve: " << labels[static_cast<size_t>(curve) - 1]);
    auto kp = make_key_pair(curve);
    vector<uint8_t> contents(contents_.begin(), contents_.end());
    const vector<uint8_t> signature = kp->sign(contents);

    auto cert = kp->self_sign("CN=name");
    auto verifier = make_verifier(cert);
    CHECK(verifier->verify(contents, signature));
    corrupt(contents);
    CHECK_FALSE(verifier->verify(contents, signature));
  }
}

crypto::HashBytes bad_manual_hash(const std::vector<uint8_t>& data)
{
  // secp256r1 requires 32-byte hashes, other curves don't care. So use 32 for
  // general hasher
  constexpr auto n = 32;
  crypto::HashBytes hash(n);

  for (size_t i = 0; i < data.size(); ++i)
  {
    hash[i % n] ^= data[i];
  }

  return hash;
}

TEST_CASE("Manually hash, sign, verify, with PublicKey")
{
  for (const auto curve : supported_curves)
  {
    INFO("With curve: " << labels[static_cast<size_t>(curve) - 1]);
    auto kp = make_key_pair(curve);
    vector<uint8_t> contents(contents_.begin(), contents_.end());
    crypto::HashBytes hash = bad_manual_hash(contents);
    const vector<uint8_t> signature = kp->sign_hash(hash.data(), hash.size());

    const auto public_key = kp->public_key_pem();
    auto pubk = make_public_key(public_key);
    CHECK(pubk->verify_hash(hash, signature, MDType::SHA256));
    corrupt(hash);
    CHECK_FALSE(pubk->verify_hash(hash, signature, MDType::SHA256));
  }
}

TEST_CASE("Manually hash, sign, verify, with certificate")
{
  for (const auto curve : supported_curves)
  {
    INFO("With curve: " << labels[static_cast<size_t>(curve) - 1]);
    auto kp = make_key_pair(curve);
    vector<uint8_t> contents(contents_.begin(), contents_.end());
    crypto::HashBytes hash = bad_manual_hash(contents);
    const vector<uint8_t> signature = kp->sign_hash(hash.data(), hash.size());

    auto cert = kp->self_sign("CN=name");
    auto verifier = make_verifier(cert);
    CHECK(verifier->verify_hash(hash, signature));
    corrupt(hash);
    CHECK_FALSE(verifier->verify(hash, signature));
  }
}

TEST_CASE("base64")
{
  for (size_t length = 1; length < 20; ++length)
  {
    std::vector<uint8_t> raw(length);
    std::generate(raw.begin(), raw.end(), rand);

    const auto encoded = b64_from_raw(raw.data(), raw.size());
    const auto decoded = raw_from_b64(encoded);
    REQUIRE(decoded == raw);
  }
}

TEST_CASE("base64url")
{
  for (size_t length = 1; length < 20; ++length)
  {
    std::vector<uint8_t> raw(length);
    std::generate(raw.begin(), raw.end(), rand);

    auto encoded = b64_from_raw(raw.data(), raw.size());
    std::replace(encoded.begin(), encoded.end(), '+', '-');
    std::replace(encoded.begin(), encoded.end(), '/', '_');
    encoded.erase(
      std::find(encoded.begin(), encoded.end(), '='), encoded.end());
    const auto decoded = raw_from_b64url(encoded);
    REQUIRE(decoded == raw);
  }
}

TEST_CASE("Wrap, unwrap with RSAKeyPair")
{
  size_t input_len = 64;
  std::vector<uint8_t> input = create_entropy()->random(input_len);

  INFO("Cannot make RSA key from EC key");
  {
    for (const auto curve : supported_curves)
    {
      auto rsa_kp = make_key_pair(curve); // EC Key

      REQUIRE_THROWS_AS(
        make_rsa_public_key(rsa_kp->public_key_pem()), std::logic_error);
    }
  }

  INFO("Without label");
  {
    auto rsa_kp = make_rsa_key_pair();
    auto rsa_pub = make_rsa_public_key(rsa_kp->public_key_pem());

    // Public key can wrap
    auto wrapped = rsa_pub->rsa_oaep_wrap(input);

    // Only private key can unwrap
    auto unwrapped = rsa_kp->rsa_oaep_unwrap(wrapped);
    // rsa_pub->unwrap(wrapped); // Doesn't compile
    REQUIRE(input == unwrapped);

    // Raw data
    wrapped = rsa_pub->rsa_oaep_wrap(input.data(), input.size());
    unwrapped = rsa_kp->rsa_oaep_unwrap(wrapped);
    REQUIRE(input == unwrapped);
  }

  INFO("With label");
  {
    auto rsa_kp = make_rsa_key_pair();
    auto rsa_pub = make_rsa_public_key(rsa_kp->public_key_pem());
    std::string lblstr = "my_label";
    std::vector<uint8_t> label(lblstr.begin(), lblstr.end());
    auto wrapped = rsa_pub->rsa_oaep_wrap(input, label);
    auto unwrapped = rsa_kp->rsa_oaep_unwrap(wrapped, label);
    REQUIRE(input == unwrapped);
  }
}

TEST_CASE("RSA-OAEP mbedTLS vs OpenSSL")
{
  std::vector<uint8_t> input = create_entropy()->random(32);

  size_t key_sz = 2048;

  auto kp_mbed = std::make_shared<RSAKeyPair_mbedTLS>(key_sz);
  auto pk_mbed =
    std::make_shared<RSAPublicKey_mbedTLS>(kp_mbed->public_key_pem());

  auto kp_ossl =
    std::make_shared<RSAKeyPair_OpenSSL>(kp_mbed->private_key_pem());
  auto pk_ossl =
    std::make_shared<RSAPublicKey_OpenSSL>(pk_mbed->public_key_pem());

  INFO("mbedTLS -> OpenSSL");
  {
    auto wrapped = pk_mbed->rsa_oaep_wrap(input);
    REQUIRE(wrapped.size() == key_sz / 8);
    auto unwrapped = kp_ossl->rsa_oaep_unwrap(wrapped);
    REQUIRE(input == unwrapped);
  }

  INFO("OpenSSL -> mbedTLS");
  {
    auto wrapped = pk_ossl->rsa_oaep_wrap(input);
    REQUIRE(wrapped.size() == key_sz / 8);
    auto unwrapped = kp_mbed->rsa_oaep_unwrap(wrapped);
    REQUIRE(input == unwrapped);
  }
}

TEST_CASE("Extract public key from cert")
{
  for (const auto curve : supported_curves)
  {
    INFO("With curve: " << labels[static_cast<size_t>(curve) - 1]);
    auto kp = make_key_pair(curve);
    auto pk = kp->public_key_der();
    auto cert = kp->self_sign("CN=name");
    auto cert_der = make_verifier(cert.raw())->cert_der();
    auto pubk = public_key_der_from_cert(cert_der);
    REQUIRE(pk == pubk);
  }
}

template <typename T, typename S>
void run_csr()
{
  T kpm(CurveID::SECP384R1);

  const char* subject_name = "CN=myname";

  std::vector<SubjectAltName> subject_alternative_names;

<<<<<<< HEAD
=======
  // mbedtls doesn't support parsing SAN from CSR
>>>>>>> 3056add6
  if constexpr (std::is_same_v<T, KeyPair_OpenSSL>)
  {
    subject_alternative_names.push_back({"email:my-other-name", false});
    subject_alternative_names.push_back({"www.microsoft.com", false});
    subject_alternative_names.push_back({"192.168.0.1", true});
  }

  auto csr = kpm.create_csr(subject_name, subject_alternative_names);

  auto icrt = kpm.self_sign("CN=issuer");
  auto crt = kpm.sign_csr(icrt, csr);

  std::vector<uint8_t> content = {0, 1, 2, 3, 4};
  auto signature = kpm.sign(content);

  S v(crt.raw());
  REQUIRE(v.verify(content, signature));
}

TEST_CASE("Create, sign & verify certificates")
{
  run_csr<KeyPair_mbedTLS, Verifier_mbedTLS>();
  run_csr<KeyPair_mbedTLS, Verifier_OpenSSL>();
  run_csr<KeyPair_OpenSSL, Verifier_mbedTLS>();
  run_csr<KeyPair_OpenSSL, Verifier_OpenSSL>();
}

static const vector<uint8_t>& getRawKey()
{
  static const vector<uint8_t> v(16, '$');
  return v;
}

TEST_CASE("ExtendedIv0")
{
  auto k = crypto::make_key_aes_gcm(getRawKey());
  // setup plain text
  unsigned char rawP[100];
  memset(rawP, 'x', sizeof(rawP));
  Buffer p{rawP, sizeof(rawP)};
  // test large IV
  GcmHeader<1234> h;
  k->encrypt(h.get_iv(), p, nullb, p.p, h.tag);

  auto k2 = crypto::make_key_aes_gcm(getRawKey());
  REQUIRE(k2->decrypt(h.get_iv(), h.tag, p, nullb, p.p));
}

TEST_CASE("AES mbedTLS vs OpenSSL")
{
  auto key = getRawKey();

  GcmHeader<1234> h;

  { // mbedTLS -> OpenSSL
    auto mbed = std::make_unique<KeyAesGcm_mbedTLS>(key);
    auto ossl = std::make_unique<KeyAesGcm_OpenSSL>(key);

    std::vector<uint8_t> encrypted(contents_.size());
    mbed->encrypt(h.get_iv(), contents_, nullb, encrypted.data(), h.tag);

    std::vector<unsigned char> rawP(contents_.size(), 'x');
    Buffer p{rawP.data(), rawP.size()};

    std::vector<uint8_t> decrypted(contents_.size());
    REQUIRE(ossl->decrypt(
      h.get_iv(),
      h.tag,
      {encrypted.data(), encrypted.size()},
      nullb,
      decrypted.data()));

    REQUIRE(decrypted == contents);
  }

  { // OpenSSL -> mbedTLS
    auto mbed = std::make_unique<KeyAesGcm_mbedTLS>(key);
    auto ossl = std::make_unique<KeyAesGcm_OpenSSL>(key);

    std::vector<uint8_t> encrypted(contents_.size());
    ossl->encrypt(h.get_iv(), contents_, nullb, encrypted.data(), h.tag);

    std::vector<unsigned char> rawP(contents_.size(), 'x');
    Buffer p{rawP.data(), rawP.size()};

    std::vector<uint8_t> decrypted(contents_.size());
    CBuffer encbuf{encrypted.data(), encrypted.size()};
    REQUIRE(mbed->decrypt(h.get_iv(), h.tag, encbuf, nullb, decrypted.data()));

    REQUIRE(decrypted == contents);
  }
}

TEST_CASE("AES mbedTLS vs OpenSSL + AAD")
{
  auto key = getRawKey();

  GcmHeader<1234> h;
  std::vector<uint8_t> aad(123, 'y');

  {
    INFO("mbedTLS -> OpenSSL");

    auto mbed = std::make_unique<KeyAesGcm_mbedTLS>(key);
    auto ossl = std::make_unique<KeyAesGcm_OpenSSL>(key);

    std::vector<uint8_t> encrypted(contents_.size());
    mbed->encrypt(h.get_iv(), contents_, aad, encrypted.data(), h.tag);

    std::vector<unsigned char> rawP(contents_.size(), 'x');
    Buffer p{rawP.data(), rawP.size()};

    std::vector<uint8_t> decrypted(contents_.size());
    REQUIRE(ossl->decrypt(
      h.get_iv(),
      h.tag,
      {encrypted.data(), encrypted.size()},
      aad,
      decrypted.data()));

    REQUIRE(decrypted == contents);
  }

  {
    INFO("OpenSSL -> mbedTLS");

    auto mbed = std::make_unique<KeyAesGcm_mbedTLS>(key);
    auto ossl = std::make_unique<KeyAesGcm_OpenSSL>(key);

    std::vector<uint8_t> encrypted(contents_.size());
    ossl->encrypt(h.get_iv(), contents_, aad, encrypted.data(), h.tag);

    std::vector<unsigned char> rawP(contents_.size(), 'x');
    Buffer p{rawP.data(), rawP.size()};

    std::vector<uint8_t> decrypted(contents_.size());
    CBuffer encbuf{encrypted.data(), encrypted.size()};
    REQUIRE(mbed->decrypt(h.get_iv(), h.tag, encbuf, aad, decrypted.data()));

    REQUIRE(decrypted == contents);
  }
}

TEST_CASE("AES Key wrap with padding")
{
  auto key = getRawKey();
  GcmHeader<1234> h;
  std::vector<uint8_t> aad(123, 'y');

  std::vector<uint8_t> key_to_wrap = create_entropy()->random(997);

  auto ossl = std::make_unique<KeyAesGcm_OpenSSL>(key);

  std::vector<uint8_t> wrapped = ossl->ckm_aes_key_wrap_pad(key_to_wrap);
  std::vector<uint8_t> unwrapped = ossl->ckm_aes_key_unwrap_pad(wrapped);

  REQUIRE(wrapped != unwrapped);
  REQUIRE(key_to_wrap == unwrapped);
}

TEST_CASE("CKM_RSA_PKCS_OAEP")
{
  auto key = getRawKey();

  auto rsa_kp = make_rsa_key_pair();
  auto rsa_pk = make_rsa_public_key(rsa_kp->public_key_pem());

  auto wrapped = crypto::ckm_rsa_pkcs_oaep_wrap(rsa_pk, key);
  auto wrapped_ = crypto::ckm_rsa_pkcs_oaep_wrap(rsa_pk, key);

  // CKM_RSA_PKCS_OAEP wrap is non deterministic
  REQUIRE(wrapped != wrapped_);

  auto unwrapped = crypto::ckm_rsa_pkcs_oaep_unwrap(rsa_kp, wrapped);
  auto unwrapped_ = crypto::ckm_rsa_pkcs_oaep_unwrap(rsa_kp, wrapped_);

  REQUIRE(unwrapped == unwrapped_);
}

TEST_CASE("CKM_RSA_AES_KEY_WRAP")
{
  std::vector<uint8_t> key_to_wrap = create_entropy()->random(256);

  auto rsa_kp = make_rsa_key_pair();
  auto rsa_pk = make_rsa_public_key(rsa_kp->public_key_pem());

  std::vector<uint8_t> wrapped = ckm_rsa_aes_key_wrap(128, rsa_pk, key_to_wrap);
  std::vector<uint8_t> unwrapped = ckm_rsa_aes_key_unwrap(rsa_kp, wrapped);

  REQUIRE(wrapped != unwrapped);
  REQUIRE(unwrapped == key_to_wrap);
}

TEST_CASE("AES-GCM convenience functions")
{
  EntropyPtr entropy = create_entropy();
  std::vector<uint8_t> key = entropy->random(GCM_SIZE_KEY);
  auto encrypted = aes_gcm_encrypt(key, contents);
  auto decrypted = aes_gcm_decrypt(key, encrypted);
  REQUIRE(decrypted == contents);
}<|MERGE_RESOLUTION|>--- conflicted
+++ resolved
@@ -393,10 +393,7 @@
 
   std::vector<SubjectAltName> subject_alternative_names;
 
-<<<<<<< HEAD
-=======
   // mbedtls doesn't support parsing SAN from CSR
->>>>>>> 3056add6
   if constexpr (std::is_same_v<T, KeyPair_OpenSSL>)
   {
     subject_alternative_names.push_back({"email:my-other-name", false});
