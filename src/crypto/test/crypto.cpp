// Copyright (c) Microsoft Corporation. All rights reserved.
// Licensed under the Apache 2.0 License.
#define DOCTEST_CONFIG_IMPLEMENT_WITH_MAIN
#include "ccf/crypto/base64.h"
#include "ccf/crypto/entropy.h"
#include "ccf/crypto/key_pair.h"
#include "ccf/crypto/key_wrap.h"
#include "ccf/crypto/rsa_key_pair.h"
#include "ccf/crypto/symmetric_key.h"
#include "ccf/crypto/verifier.h"
#include "crypto/certs.h"
#include "crypto/csr.h"
#include "crypto/hmac.h"
#include "crypto/openssl/key_pair.h"
#include "crypto/openssl/rsa_key_pair.h"
#include "crypto/openssl/symmetric_key.h"
#include "crypto/openssl/verifier.h"
#include "crypto/openssl/x509_time.h"

#include <chrono>
#include <cstring>
#include <ctime>
#include <doctest/doctest.h>
#include <optional>
#include <span>

using namespace std;
using namespace crypto;

static const string contents_ =
  "Lorem ipsum dolor sit amet, consectetur adipiscing "
  "elit, sed do eiusmod tempor incididunt ut labore et"
  " dolore magna aliqua. Ut enim ad minim veniam, quis"
  " nostrud exercitation ullamco laboris nisi ut "
  "aliquip ex ea commodo consequat. Duis aute irure "
  "dolor in reprehenderit in voluptate velit esse "
  "cillum dolore eu fugiat nulla pariatur. Excepteur "
  "sint occaecat cupidatat non proident, sunt in culpa "
  "qui officia deserunt mollit anim id est laborum.";

vector<uint8_t> contents(contents_.begin(), contents_.end());

template <typename T>
void corrupt(T& buf)
{
  buf[1]++;
  buf[buf.size() / 2]++;
  buf[buf.size() - 2]++;
}

static constexpr CurveID supported_curves[] = {
  CurveID::SECP384R1, CurveID::SECP256R1};

static constexpr char const* labels[] = {"secp384r1", "secp256r1"};

crypto::Pem generate_self_signed_cert(
  const KeyPairPtr& kp, const std::string& name)
{
  constexpr size_t certificate_validity_period_days = 365;
  using namespace std::literals;
  auto valid_from =
    crypto::OpenSSL::to_x509_time_string(std::chrono::system_clock::to_time_t(
      std::chrono::system_clock::now() - 24h));

  return crypto::create_self_signed_cert(
    kp, name, {}, valid_from, certificate_validity_period_days);
}

TEST_CASE("Sign, verify, with KeyPair")
{
  for (const auto curve : supported_curves)
  {
    INFO("With curve: " << labels[static_cast<size_t>(curve) - 1]);
    auto kp = make_key_pair(curve);
    vector<uint8_t> contents(contents_.begin(), contents_.end());
    const vector<uint8_t> signature = kp->sign(contents);
    CHECK(kp->verify(contents, signature));

    auto kp2 = make_key_pair(kp->private_key_pem());
    CHECK(kp2->verify(contents, signature));

    // Signatures won't necessarily be identical due to entropy, but should be
    // mutually verifiable
    for (auto i = 0; i < 10; ++i)
    {
      const auto new_sig = kp2->sign(contents);
      CHECK(kp->verify(contents, new_sig));
      CHECK(kp2->verify(contents, new_sig));
    }
  }
}

TEST_CASE("Sign, verify, with PublicKey")
{
  for (const auto curve : supported_curves)
  {
    INFO("With curve: " << labels[static_cast<size_t>(curve) - 1]);
    auto kp = make_key_pair(curve);
    vector<uint8_t> contents(contents_.begin(), contents_.end());
    const vector<uint8_t> signature = kp->sign(contents);

    const auto public_key = kp->public_key_pem();
    auto pubk = make_public_key(public_key);
    CHECK(pubk->verify(contents, signature));
  }
}

TEST_CASE("Sign, fail to verify with bad signature")
{
  for (const auto curve : supported_curves)
  {
    INFO("With curve: " << labels[static_cast<size_t>(curve) - 1]);
    auto kp = make_key_pair(curve);
    vector<uint8_t> contents(contents_.begin(), contents_.end());
    vector<uint8_t> signature = kp->sign(contents);

    const auto public_key = kp->public_key_pem();
    auto pubk = make_public_key(public_key);
    corrupt(signature);
    CHECK_FALSE(pubk->verify(contents, signature));
  }
}

TEST_CASE("Sign, fail to verify with bad contents")
{
  for (const auto curve : supported_curves)
  {
    INFO("With curve: " << labels[static_cast<size_t>(curve) - 1]);
    auto kp = make_key_pair(curve);
    vector<uint8_t> contents(contents_.begin(), contents_.end());
    vector<uint8_t> signature = kp->sign(contents);

    const auto public_key = kp->public_key_pem();
    auto pubk = make_public_key(public_key);
    corrupt(contents);
    CHECK_FALSE(pubk->verify(contents, signature));
  }
}

TEST_CASE("Sign, fail to verify with wrong key on correct curve")
{
  for (const auto curve : supported_curves)
  {
    INFO("With curve: " << labels[static_cast<size_t>(curve) - 1]);
    auto kp = make_key_pair(curve);
    vector<uint8_t> contents(contents_.begin(), contents_.end());
    vector<uint8_t> signature = kp->sign(contents);

    auto kp2 = make_key_pair(curve);
    const auto public_key = kp2->public_key_pem();
    auto pubk = make_public_key(public_key);
    CHECK_FALSE(pubk->verify(contents, signature));
  }
}

TEST_CASE("Sign, fail to verify with wrong key on wrong curve")
{
  for (const auto curve : supported_curves)
  {
    INFO("With curve: " << labels[static_cast<size_t>(curve) - 1]);
    auto kp = make_key_pair(curve);
    vector<uint8_t> contents(contents_.begin(), contents_.end());
    vector<uint8_t> signature = kp->sign(contents);

    const auto wrong_curve =
      curve == CurveID::SECP384R1 ? CurveID::SECP256R1 : CurveID::SECP384R1;
    auto kp2 = make_key_pair(wrong_curve);
    const auto public_key = kp2->public_key_pem();
    auto pubk = make_public_key(public_key);
    CHECK_FALSE(pubk->verify(contents, signature));
  }
}

template <typename T, typename S, CurveID CID>
void run_alt()
{
  T kp1(CID);
  vector<uint8_t> contents(contents_.begin(), contents_.end());
  vector<uint8_t> signature = kp1.sign(contents);

  S kp2(kp1.public_key_pem());
  CHECK(kp2.verify(contents, signature));
}

TEST_CASE("Sign, verify with certificate")
{
  for (const auto curve : supported_curves)
  {
    INFO("With curve: " << labels[static_cast<size_t>(curve) - 1]);
    auto kp = make_key_pair(curve);
    vector<uint8_t> contents(contents_.begin(), contents_.end());
    const vector<uint8_t> signature = kp->sign(contents);

    auto cert = generate_self_signed_cert(kp, "CN=name");
    auto verifier = make_verifier(cert);
    CHECK(verifier->verify(contents, signature));
  }
}

TEST_CASE("Sign, verify. Fail to verify with bad contents")
{
  for (const auto curve : supported_curves)
  {
    INFO("With curve: " << labels[static_cast<size_t>(curve) - 1]);
    auto kp = make_key_pair(curve);
    vector<uint8_t> contents(contents_.begin(), contents_.end());
    const vector<uint8_t> signature = kp->sign(contents);

    auto cert = generate_self_signed_cert(kp, "CN=name");
    auto verifier = make_verifier(cert);
    CHECK(verifier->verify(contents, signature));
    corrupt(contents);
    CHECK_FALSE(verifier->verify(contents, signature));
  }
}

crypto::HashBytes bad_manual_hash(const std::vector<uint8_t>& data)
{
  // secp256r1 requires 32-byte hashes, other curves don't care. So use 32 for
  // general hasher
  constexpr auto n = 32;
  crypto::HashBytes hash(n);

  for (size_t i = 0; i < data.size(); ++i)
  {
    hash[i % n] ^= data[i];
  }

  return hash;
}

TEST_CASE("Manually hash, sign, verify, with PublicKey")
{
  for (const auto curve : supported_curves)
  {
    INFO("With curve: " << labels[static_cast<size_t>(curve) - 1]);
    auto kp = make_key_pair(curve);
    vector<uint8_t> contents(contents_.begin(), contents_.end());
    crypto::HashBytes hash = bad_manual_hash(contents);
    const vector<uint8_t> signature = kp->sign_hash(hash.data(), hash.size());

    const auto public_key = kp->public_key_pem();
    auto pubk = make_public_key(public_key);
    CHECK(pubk->verify_hash(hash, signature, MDType::SHA256));
    corrupt(hash);
    CHECK_FALSE(pubk->verify_hash(hash, signature, MDType::SHA256));
  }
}

TEST_CASE("Manually hash, sign, verify, with certificate")
{
  for (const auto curve : supported_curves)
  {
    INFO("With curve: " << labels[static_cast<size_t>(curve) - 1]);
    auto kp = make_key_pair(curve);
    vector<uint8_t> contents(contents_.begin(), contents_.end());
    crypto::HashBytes hash = bad_manual_hash(contents);
    const vector<uint8_t> signature = kp->sign_hash(hash.data(), hash.size());

    auto cert = generate_self_signed_cert(kp, "CN=name");
    auto verifier = make_verifier(cert);
    CHECK(verifier->verify_hash(hash, signature));
    corrupt(hash);
    CHECK_FALSE(verifier->verify(hash, signature));
  }
}

TEST_CASE("base64")
{
  for (size_t length = 1; length < 20; ++length)
  {
    std::vector<uint8_t> raw(length);
    std::generate(raw.begin(), raw.end(), rand);

    const auto encoded = b64_from_raw(raw.data(), raw.size());
    const auto decoded = raw_from_b64(encoded);
    REQUIRE(decoded == raw);
  }
}

TEST_CASE("base64url")
{
  for (size_t length = 1; length < 20; ++length)
  {
    std::vector<uint8_t> raw(length);
    std::generate(raw.begin(), raw.end(), rand);

    auto encoded = b64_from_raw(raw.data(), raw.size());
    std::replace(encoded.begin(), encoded.end(), '+', '-');
    std::replace(encoded.begin(), encoded.end(), '/', '_');
    encoded.erase(
      std::find(encoded.begin(), encoded.end(), '='), encoded.end());
    const auto decoded = raw_from_b64url(encoded);
    REQUIRE(decoded == raw);
  }
}

TEST_CASE("Wrap, unwrap with RSAKeyPair")
{
  size_t input_len = 64;
  std::vector<uint8_t> input = create_entropy()->random(input_len);

  INFO("Cannot make RSA key from EC key");
  {
    for (const auto curve : supported_curves)
    {
      auto rsa_kp = make_key_pair(curve); // EC Key

      REQUIRE_THROWS_AS(
        make_rsa_public_key(rsa_kp->public_key_pem()), std::logic_error);
    }
  }

  INFO("Without label");
  {
    auto rsa_kp = make_rsa_key_pair();
    auto rsa_pub = make_rsa_public_key(rsa_kp->public_key_pem());

    // Public key can wrap
    auto wrapped = rsa_pub->rsa_oaep_wrap(input);

    // Only private key can unwrap
    auto unwrapped = rsa_kp->rsa_oaep_unwrap(wrapped);
    // rsa_pub->unwrap(wrapped); // Doesn't compile
    REQUIRE(input == unwrapped);

    // Raw data
    wrapped = rsa_pub->rsa_oaep_wrap(input.data(), input.size());
    unwrapped = rsa_kp->rsa_oaep_unwrap(wrapped);
    REQUIRE(input == unwrapped);
  }

  INFO("With label");
  {
    auto rsa_kp = make_rsa_key_pair();
    auto rsa_pub = make_rsa_public_key(rsa_kp->public_key_pem());
    std::string lblstr = "my_label";
    std::vector<uint8_t> label(lblstr.begin(), lblstr.end());
    auto wrapped = rsa_pub->rsa_oaep_wrap(input, label);
    auto unwrapped = rsa_kp->rsa_oaep_unwrap(wrapped, label);
    REQUIRE(input == unwrapped);
  }
}

TEST_CASE("Extract public key from cert")
{
  for (const auto curve : supported_curves)
  {
    INFO("With curve: " << labels[static_cast<size_t>(curve) - 1]);
    auto kp = make_key_pair(curve);
    auto pk = kp->public_key_der();
    auto cert = generate_self_signed_cert(kp, "CN=name");
    auto cert_der = make_verifier(cert.raw())->cert_der();
    auto pubk = public_key_der_from_cert(cert_der);
    REQUIRE(pk == pubk);
  }
}

template <typename T>
void create_csr_and_extract_pubk()
{
  T kp(CurveID::SECP384R1);
  auto pk = kp.public_key_pem();
  auto csr = kp.create_csr("CN=name", {});
  auto pubk = public_key_pem_from_csr(csr);
  REQUIRE(pk == pubk);
}

TEST_CASE("Extract public key from csr")
{
  create_csr_and_extract_pubk<KeyPair_OpenSSL>();
}

template <typename T, typename S>
void run_csr(bool corrupt_csr = false)
{
  T kpm(CurveID::SECP384R1);

  const char* subject_name = "CN=myname";
  std::string valid_from, valid_to;

  std::vector<SubjectAltName> subject_alternative_names;

  subject_alternative_names.push_back({"email:my-other-name", false});
  subject_alternative_names.push_back({"www.microsoft.com", false});
  subject_alternative_names.push_back({"192.168.0.1", true});
  valid_from = "20210311000000Z";
  valid_to = "20230611235959Z";

  auto csr = kpm.create_csr(subject_name, subject_alternative_names);

  if (corrupt_csr)
  {
    constexpr size_t corrupt_byte_pos_from_end = 66;
    auto& corrupt_byte = csr.data()[csr.size() - corrupt_byte_pos_from_end];
    corrupt_byte++;
  }

  auto icrt = kpm.self_sign("CN=issuer", valid_from, valid_to);

  if (corrupt_csr)
  {
    REQUIRE_THROWS(kpm.sign_csr(icrt, csr, valid_from, valid_to));
    return;
  }

  auto crt = kpm.sign_csr(icrt, csr, valid_from, valid_to);
  std::vector<uint8_t> content = {0, 1, 2, 3, 4};
  auto signature = kpm.sign(content);

  S v(crt.raw());
  REQUIRE(v.verify(content, signature));

  auto [valid_from_, valid_to_] = v.validity_period();
  REQUIRE(valid_from_.find(valid_from) != std::string::npos);
  REQUIRE(valid_to_.find(valid_to) != std::string::npos);
}

TEST_CASE("Create sign and verify certificates")
{
  bool corrupt_csr = false;
  do
  {
    run_csr<KeyPair_OpenSSL, Verifier_OpenSSL>(corrupt_csr);
    corrupt_csr = !corrupt_csr;
  } while (corrupt_csr);
}

static const vector<uint8_t>& get_raw_key()
{
  static const vector<uint8_t> v(16, '$');
  return v;
}

TEST_CASE("ExtendedIv0")
{
  auto k = crypto::make_key_aes_gcm(get_raw_key());
  // setup plain text
  unsigned char rawP[100];
  memset(rawP, 'x', sizeof(rawP));
<<<<<<< HEAD
  const std::span<const uint8_t> p{rawP, sizeof(rawP)};
  // test large IV
  GcmHeader<1234> h;
  k->encrypt(h.get_iv(), p, {}, rawP, h.tag);

  auto k2 = crypto::make_key_aes_gcm(getRawKey());
  REQUIRE(k2->decrypt(h.get_iv(), h.tag, p, {}, rawP));
=======
  Buffer p{rawP, sizeof(rawP)};

  // test large IV
  using LargeIVGcmHeader = FixedSizeGcmHeader<1234>;
  LargeIVGcmHeader h;

  SUBCASE("Null IV") {}

  SUBCASE("Random IV")
  {
    h.set_random_iv();
  }

  k->encrypt(h.get_iv(), p, nullb, p.p, h.tag);

  auto k2 = crypto::make_key_aes_gcm(get_raw_key());
  REQUIRE(k2->decrypt(h.get_iv(), h.tag, p, nullb, p.p));
>>>>>>> d7e1277e
}

TEST_CASE("AES Key wrap with padding")
{
  auto key = get_raw_key();
  std::vector<uint8_t> aad(123, 'y');

  std::vector<uint8_t> key_to_wrap = create_entropy()->random(997);

  auto ossl = std::make_unique<KeyAesGcm_OpenSSL>(key);

  std::vector<uint8_t> wrapped = ossl->ckm_aes_key_wrap_pad(key_to_wrap);
  std::vector<uint8_t> unwrapped = ossl->ckm_aes_key_unwrap_pad(wrapped);

  REQUIRE(wrapped != unwrapped);
  REQUIRE(key_to_wrap == unwrapped);
}

TEST_CASE("CKM_RSA_PKCS_OAEP")
{
  auto key = get_raw_key();

  auto rsa_kp = make_rsa_key_pair();
  auto rsa_pk = make_rsa_public_key(rsa_kp->public_key_pem());

  auto wrapped = crypto::ckm_rsa_pkcs_oaep_wrap(rsa_pk, key);
  auto wrapped_ = crypto::ckm_rsa_pkcs_oaep_wrap(rsa_pk, key);

  // CKM_RSA_PKCS_OAEP wrap is non deterministic
  REQUIRE(wrapped != wrapped_);

  auto unwrapped = crypto::ckm_rsa_pkcs_oaep_unwrap(rsa_kp, wrapped);
  auto unwrapped_ = crypto::ckm_rsa_pkcs_oaep_unwrap(rsa_kp, wrapped_);

  REQUIRE(unwrapped == unwrapped_);
}

TEST_CASE("CKM_RSA_AES_KEY_WRAP")
{
  std::vector<uint8_t> key_to_wrap = create_entropy()->random(256);

  auto rsa_kp = make_rsa_key_pair();
  auto rsa_pk = make_rsa_public_key(rsa_kp->public_key_pem());

  std::vector<uint8_t> wrapped = ckm_rsa_aes_key_wrap(128, rsa_pk, key_to_wrap);
  std::vector<uint8_t> unwrapped = ckm_rsa_aes_key_unwrap(rsa_kp, wrapped);

  REQUIRE(wrapped != unwrapped);
  REQUIRE(unwrapped == key_to_wrap);
}

TEST_CASE("AES-GCM convenience functions")
{
  EntropyPtr entropy = create_entropy();
  std::vector<uint8_t> key = entropy->random(GCM_DEFAULT_KEY_SIZE);
  auto encrypted = aes_gcm_encrypt(key, contents);
  auto decrypted = aes_gcm_decrypt(key, encrypted);
  REQUIRE(decrypted == contents);
}

TEST_CASE("x509 time")
{
  auto current_time_t =
    std::chrono::system_clock::to_time_t(std::chrono::system_clock::now());
  auto time = *std::gmtime(&current_time_t);

  auto next_day_time = time;
  next_day_time.tm_mday++;
  auto next_year_time = time;
  next_year_time.tm_year++;
  auto next_minute_time = time;
  next_minute_time.tm_min++;

  auto current_time = crypto::OpenSSL::from_time_t(current_time_t);
  auto next_day = crypto::OpenSSL::from_time_t(std::mktime(&next_day_time));
  auto next_year = crypto::OpenSSL::from_time_t(std::mktime(&next_year_time));

  INFO("Chronological time");
  {
    struct TimeTest
    {
      struct Input
      {
        std::tm from;
        std::tm to;
        std::optional<uint32_t> maximum_validity_period_days = std::nullopt;
      };
      Input input;

      bool expected_verification_result;
    };

    std::vector<TimeTest> test_vector{
      {{time, next_day_time}, true}, // Valid: Next day
      {{time, time}, false}, // Invalid: Same date
      {{next_day_time, time}, false}, // Invalid: to is before from
      {{time, next_day_time, 100}, true}, // Valid: Next day within 100 days
      {{time, next_year_time, 100},
       false}, // Valid: Next day not within 100 days
      {{time, next_minute_time}, true}, // Valid: Next minute
      {{next_minute_time, time}, false}, // Invalid: to is before from
      {{time, next_minute_time, 1}, true} // Valid: Next min within 1 day
    };

    for (auto& data : test_vector)
    {
      auto* from = &data.input.from;
      auto* to = &data.input.to;
      REQUIRE(
        crypto::OpenSSL::validate_chronological_times(
          crypto::OpenSSL::from_time_t(std::mktime(from)),
          crypto::OpenSSL::from_time_t(std::mktime(to)),
          data.input.maximum_validity_period_days) ==
        data.expected_verification_result);
    }
  }

  INFO("Adjust time");
  {
    std::vector<std::tm> times = {time, next_day_time, next_day_time};
    size_t days_offset = 100;

    for (auto& t : times)
    {
      time_t t_ = std::mktime(&t);
      auto adjusted_time = crypto::OpenSSL::adjust_time(
        crypto::OpenSSL::from_time_t(t_), days_offset);
      auto days_diff =
        std::difftime(crypto::OpenSSL::to_time_t(adjusted_time), t_) /
        (60 * 60 * 24);
      REQUIRE(days_diff == days_offset);
    }
  }

  INFO("String to time conversion and back");
  {
    std::vector<size_t> days_offsets = {0, 1, 10, 100, 365, 1000, 10000};

    for (auto const& days_offset : days_offsets)
    {
      auto adjusted_time = crypto::OpenSSL::adjust_time(
        crypto::OpenSSL::from_time_t(current_time_t), days_offset);
      auto adjusted_time_t = crypto::OpenSSL::to_time_t(adjusted_time);

      auto x509_str = crypto::OpenSSL::to_x509_time_string(adjusted_time_t);
      auto asn1_time = crypto::OpenSSL::Unique_X509_TIME(x509_str);
      auto converted_time_t = crypto::OpenSSL::to_time_t(asn1_time);
      REQUIRE(converted_time_t == adjusted_time_t);
    }
  }
}

TEST_CASE("hmac")
{
  std::vector<uint8_t> key(32, 0);
  std::vector<uint8_t> zeros(64, 0);
  std::vector<uint8_t> mostly_zeros(64, 0);
  mostly_zeros[0] = 1;

  INFO("Same inputs, same hmac");
  {
    auto r0 = crypto::hmac(MDType::SHA256, key, zeros);
    auto r1 = crypto::hmac(MDType::SHA256, key, zeros);
    REQUIRE(r0 == r1);
  }

  INFO("Different inputs, different hmacs");
  {
    auto r0 = crypto::hmac(MDType::SHA256, key, zeros);
    auto r1 = crypto::hmac(MDType::SHA256, key, mostly_zeros);
    REQUIRE(r0 != r1);
  }
}<|MERGE_RESOLUTION|>--- conflicted
+++ resolved
@@ -438,16 +438,7 @@
   // setup plain text
   unsigned char rawP[100];
   memset(rawP, 'x', sizeof(rawP));
-<<<<<<< HEAD
   const std::span<const uint8_t> p{rawP, sizeof(rawP)};
-  // test large IV
-  GcmHeader<1234> h;
-  k->encrypt(h.get_iv(), p, {}, rawP, h.tag);
-
-  auto k2 = crypto::make_key_aes_gcm(getRawKey());
-  REQUIRE(k2->decrypt(h.get_iv(), h.tag, p, {}, rawP));
-=======
-  Buffer p{rawP, sizeof(rawP)};
 
   // test large IV
   using LargeIVGcmHeader = FixedSizeGcmHeader<1234>;
@@ -460,11 +451,10 @@
     h.set_random_iv();
   }
 
-  k->encrypt(h.get_iv(), p, nullb, p.p, h.tag);
+  k->encrypt(h.get_iv(), p, {}, rawP, h.tag);
 
   auto k2 = crypto::make_key_aes_gcm(get_raw_key());
-  REQUIRE(k2->decrypt(h.get_iv(), h.tag, p, nullb, p.p));
->>>>>>> d7e1277e
+  REQUIRE(k2->decrypt(h.get_iv(), h.tag, p, {}, rawP));
 }
 
 TEST_CASE("AES Key wrap with padding")
