// Copyright (c) Microsoft Corporation. All rights reserved.
// Licensed under the Apache 2.0 License.

#include "crypto/openssl/symmetric_key.h"

#include "ccf/crypto/rsa_key_pair.h"
#include "ccf/crypto/symmetric_key.h"
#include "ds/serialized.h"

#define FMT_HEADER_ONLY
#include <fmt/format.h>

namespace ccf::crypto
{
  /// GcmHeader implementation
  GcmHeader::GcmHeader(size_t iv_size)
  {
    iv.resize(iv_size);
  }

  void GcmHeader::set_iv(const uint8_t* data, size_t size)
  {
    if (size != iv.size())
    {
      throw std::logic_error(
        fmt::format("Specified IV is not of size {}", iv.size()));
    }

    memcpy(iv.data(), data, size);
  }

  std::span<const uint8_t> GcmHeader::get_iv() const
  {
    return iv;
  }

  size_t GcmHeader::serialised_size() const
  {
    return sizeof(tag) + iv.size();
  }

  std::vector<uint8_t> GcmHeader::serialise()
  {
    auto space = serialised_size();
    std::vector<uint8_t> serial_hdr(space);

    auto data_ = serial_hdr.data();
    serialized::write(data_, space, tag, sizeof(tag));
    serialized::write(data_, space, iv.data(), iv.size());

    return serial_hdr;
  }

  void GcmHeader::deserialise(const std::vector<uint8_t>& ser)
  {
    auto data = ser.data();
    auto size = ser.size();

    deserialise(data, size);
  }

  void GcmHeader::deserialise(const uint8_t*& data, size_t& size)
  {
    memcpy(
      tag, serialized::read(data, size, GCM_SIZE_TAG).data(), GCM_SIZE_TAG);
    iv = serialized::read(data, size, iv.size());
  }

  /// GcmCipher implementation
  GcmCipher::GcmCipher() = default;

  GcmCipher::GcmCipher(size_t size) : cipher(size) {}

  std::vector<uint8_t> GcmCipher::serialise()
  {
    std::vector<uint8_t> serial;
    auto space = hdr.serialised_size() + cipher.size();
    serial.resize(space);

    auto data_ = serial.data();
    serialized::write(data_, space, hdr.tag, sizeof(hdr.tag));
    serialized::write(data_, space, hdr.iv.data(), hdr.iv.size());
    serialized::write(data_, space, cipher.data(), cipher.size());

    return serial;
  }

  void GcmCipher::deserialise(const std::vector<uint8_t>& serial)
  {
    auto data = serial.data();
    auto size = serial.size();
    hdr.deserialise(data, size);
    cipher = serialized::read(data, size, size);
  }

  /// Free function implementation
  std::unique_ptr<KeyAesGcm> make_key_aes_gcm(std::span<const uint8_t> rawKey)
  {
    return std::make_unique<KeyAesGcm_OpenSSL>(rawKey);
  }

  std::vector<uint8_t> aes_gcm_encrypt(
    std::span<const uint8_t> key,
    std::span<const uint8_t> plaintext,
    const std::vector<uint8_t>& iv,
    const std::vector<uint8_t>& aad)
  {
    check_supported_aes_key_size(key.size() * 8);

    std::vector<uint8_t> r;
    std::vector<uint8_t> tag(GCM_SIZE_TAG);
    auto k = make_key_aes_gcm(key);
    k->encrypt(iv, plaintext, aad, r, tag.data());
    r.insert(r.end(), tag.begin(), tag.end());
    return r;
  }

  std::vector<uint8_t> aes_gcm_decrypt(
    std::span<const uint8_t> key,
    std::span<const uint8_t> ciphertext,
    const std::vector<uint8_t>& iv,
    const std::vector<uint8_t>& aad)
  {
    check_supported_aes_key_size(key.size() * 8);

    if (ciphertext.size() <= GCM_SIZE_TAG)
      throw std::runtime_error("Not enough ciphertext");

    size_t ciphertext_length = ciphertext.size() - GCM_SIZE_TAG;
    std::vector<uint8_t> r;
    auto k = make_key_aes_gcm(key);
    if (!k->decrypt(
          iv,
          ciphertext.data() + ciphertext_length,
          std::span<const uint8_t>(ciphertext.data(), ciphertext_length),
          aad,
          r))
<<<<<<< HEAD
      throw std::runtime_error("Failed to decrypt");
=======
    {
      throw std::runtime_error("Failed to decrypt");
    }
>>>>>>> 363cd4b4

    return r;
  }
}<|MERGE_RESOLUTION|>--- conflicted
+++ resolved
@@ -135,13 +135,9 @@
           std::span<const uint8_t>(ciphertext.data(), ciphertext_length),
           aad,
           r))
-<<<<<<< HEAD
-      throw std::runtime_error("Failed to decrypt");
-=======
     {
       throw std::runtime_error("Failed to decrypt");
     }
->>>>>>> 363cd4b4
 
     return r;
   }
