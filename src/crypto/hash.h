--- conflicted
+++ resolved
@@ -4,10 +4,6 @@
 #include "../ds/buffer.h"
 #define FMT_HEADER_ONLY
 #include <fmt/format.h>
-<<<<<<< HEAD
-=======
-
->>>>>>> 8d4a8088
 #include <ostream>
 
 namespace crypto
@@ -62,14 +58,7 @@
     template <typename FormatContext>
     auto format(const crypto::Sha256Hash& p, FormatContext& ctx)
     {
-<<<<<<< HEAD
       return format_to(ctx.out(), "<sha256 {:02x}>", fmt::join(p.h, ""));
-=======
-      return format_to(
-        ctx.out(),
-        "<sha256 {:02x}>",
-        fmt::join(p.h, ""));
->>>>>>> 8d4a8088
     }
   };
 }