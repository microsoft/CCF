// Copyright (c) Microsoft Corporation. All rights reserved.
// Licensed under the Apache 2.0 License.
#pragma once

#include "ds/champ_map.h"
#include "kv_types.h"

#include <unordered_map>

namespace kv
{
  static bool is_deleted(Version version)
  {
    return version < 0;
  }

  template <typename V>
  struct VersionV
  {
    Version version;
    V value;

    VersionV() = default;
    VersionV(Version ver, V val) : version(ver), value(val) {}
  };

  template <typename K, typename V, typename H>
  using State = champ::Map<K, VersionV<V>, H>;

  template <typename K, typename V, typename H>
  using Read = std::unordered_map<K, Version, H>;

  template <typename K, typename V, typename H = std::hash<K>>
  using Write =
    std::unordered_map<K, std::optional<V>, H>; //< nullopt indicates a deletion

  // This is a container for a write-set + dependencies. It can be applied to a
  // given state, or used to track a set of operations on a state
  template <typename K, typename V, typename H = std::hash<K>>
  struct ChangeSet
  {
  public:
    using State = State<K, V, H>;
    using Read = Read<K, V, H>;
    using Write = Write<K, V, H>;

    State state;
    State committed;
    Version start_version;

    Version read_version = NoVersion;
    Read reads = {};
    Write writes = {};

    ChangeSet(
      State& current_state, State& committed_state, Version current_version) :
      state(current_state),
      committed(committed_state),
      start_version(current_version)
    {}

    ChangeSet(ChangeSet&) = delete;
  };

  template <typename K, typename V, typename H = std::hash<K>>
  class TxView
  {
  protected:
    using State = State<K, V, H>;

    using ChangeSet = ChangeSet<K, V, H>;
    ChangeSet& tx_changes;

  public:
    // Expose these types so that other code can use them as MyTx::KeyType or
    // MyMap::TxView::KeyType, templated on the TxView or Map type rather than
    // explicitly on K and V
    using KeyType = K;
    using ValueType = V;

    TxView(ChangeSet& cs) : tx_changes(cs) {}

    /** Get value for key
     *
     * This returns the value for the key inside the transaction. If the key
     * has been updated in the current transaction, that update will be
     * reflected in the return of this call.
     *
     * @param key Key
     *
     * @return optional containing value, empty if the key doesn't exist
     */
    std::optional<V> get(const K& key)
    {
      // A write followed by a read doesn't introduce a read dependency.
      // If we have written, return the value without updating the read set.
      auto write = tx_changes.writes.find(key);
      if (write != tx_changes.writes.end())
      {
        // May be empty, for a key that has been removed. This matches the
        // return semantics
        return write->second;
      }

      // If the key doesn't exist, return empty and record that we depend on
      // the key not existing.
      auto search = tx_changes.state.get(key);
      if (!search.has_value())
      {
        tx_changes.reads.insert(std::make_pair(key, NoVersion));
        return std::nullopt;
      }

      // Record the version that we depend on.
      auto& found = search.value();
      tx_changes.reads.insert(std::make_pair(key, found.version));

      // If the key has been deleted, return empty.
      if (is_deleted(found.version))
      {
        return std::nullopt;
      }

      // Return the value.
      return found.value;
    }

    /** Get globally committed value for key
     *
     * This reads a globally replicated value for the specified key.
     * The value will have been the replicated value when the transaction
     * began, but the map may be compacted while the transaction is in
     * flight. If that happens, there may be a more recent committed
     * version. This is undetectable to the transaction.
     *
     * @param key Key
     *
     * @return optional containing value, empty if the key doesn't exist in
     * globally committed state
     */
    std::optional<V> get_globally_committed(const K& key)
    {
      // If there is no committed value, return empty.
      auto search = tx_changes.committed.get(key);
      if (!search.has_value())
      {
        return std::nullopt;
      }

      // If the key has been deleted, return empty.
      auto& found = search.value();
      if (is_deleted(found.version))
      {
        return std::nullopt;
      }

      // Return the value.
      return found.value;
    }

    /** Write value at key
     *
     * If the key already exists, the value will be replaced.
     * This will fail if the transaction is already committed.
     *
     * @param key Key
     * @param value Value
     *
     * @return true if successful, false otherwise
     */
    bool put(const K& key, const V& value)
    {
      // Record in the write set.
      tx_changes.writes[key] = value;
      return true;
    }

    /** Remove key
     *
     * This will fail if the key does not exist, or if the transaction
     * is already committed.
     *
     * @param key Key
     *
     * @return true if successful, false otherwise
     */
    bool remove(const K& key)
    {
      auto write = tx_changes.writes.find(key);
      auto search = tx_changes.state.get(key).has_value();

      if (write != tx_changes.writes.end())
      {
        if (!search)
        {
          // this key only exists locally, there is no reason to maintain and
          // serialise it
          tx_changes.writes.erase(key);
        }
        else
        {
          // If we have written, change the write set to indicate a remove.
          write->second = std::nullopt;
        }

        return true;
      }

      // If the key doesn't exist, return false.
      if (!search)
      {
        return false;
      }

      // Record in the write set.
      tx_changes.writes.emplace(
        std::piecewise_construct,
        std::forward_as_tuple(key),
        std::forward_as_tuple(std::nullopt));
      return true;
    }

    /** Iterate over all entries in the map
     *
     * @param F functor, taking a key and a value, return value determines
     * whether the iteration should continue (true) or stop (false)
     */
    template <class F>
    void foreach(F&& f)
    {
      // Record a global read dependency.
      tx_changes.read_version = tx_changes.start_version;
      auto& w = tx_changes.writes;
      bool should_continue = true;

      tx_changes.state.foreach(
        [&w, &f, &should_continue](const K& k, const VersionV<V>& v) {
          auto write = w.find(k);

          if ((write == w.end()) && !is_deleted(v.version))
          {
            should_continue = f(k, v.value);
          }

          return should_continue;
        });

      if (should_continue)
      {
<<<<<<< HEAD
        for (auto write = tx_changes.writes.begin();
             write != tx_changes.writes.end();
             ++write)
        {
          if (!is_deleted(write->second.version))
          {
            should_continue = f(write->first, write->second.value);
          }

          if (!should_continue)
          {
            break;
          }
        }
=======
        if (write->second.has_value())
          if (!f(write->first, write->second.value()))
            return false;
>>>>>>> 45f45850
      }
    }
  };
}<|MERGE_RESOLUTION|>--- conflicted
+++ resolved
@@ -247,14 +247,13 @@
 
       if (should_continue)
       {
-<<<<<<< HEAD
         for (auto write = tx_changes.writes.begin();
              write != tx_changes.writes.end();
              ++write)
         {
-          if (!is_deleted(write->second.version))
+          if (write->second.has_value())
           {
-            should_continue = f(write->first, write->second.value);
+            should_continue = f(write->first, write->second.value());
           }
 
           if (!should_continue)
@@ -262,11 +261,6 @@
             break;
           }
         }
-=======
-        if (write->second.has_value())
-          if (!f(write->first, write->second.value()))
-            return false;
->>>>>>> 45f45850
       }
     }
   };
