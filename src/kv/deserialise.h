// Copyright (c) Microsoft Corporation. All rights reserved.
// Licensed under the Apache 2.0 License.
#pragma once

#include "apply_changes.h"
#include "consensus/aft/request.h"
#include "kv_types.h"
#include "node/progress_tracker.h"
#include "node/signatures.h"
#include "tx.h"

#include <vector>

namespace kv
{
  class ExecutionWrapperStore
  {
  public:
    virtual bool fill_maps(
      const std::vector<uint8_t>& data,
      bool public_only,
      kv::Version& v,
      kv::Version& max_conflict_version,
      kv::OrderedChanges& changes,
      kv::MapCollection& new_maps,
      bool ignore_strict_versions = false) = 0;

    virtual bool commit_deserialised(
      kv::OrderedChanges& changes,
      kv::Version& v,
      const MapCollection& new_maps,
      kv::ConsensusHookPtrs& hooks) = 0;
  };

  class CFTExecutionWrapper : public AbstractExecutionWrapper
  {
  public:
    CFTExecutionWrapper(
      ExecutionWrapperStore* store_,
      std::shared_ptr<TxHistory> history_,
      const std::vector<uint8_t>& data_,
      bool public_only_) :
      store(store_),
      history(history_),
      data(data_),
      public_only(public_only_)
    {}

    ApplyResult apply() override
    {
      kv::Version max_conflict_version;
      if (!store->fill_maps(
            data,
            public_only,
            v,
            max_conflict_version,
            changes,
            new_maps,
            true))
      {
        return ApplyResult::FAIL;
      }

      if (!store->commit_deserialised(changes, v, new_maps, hooks))
      {
        return ApplyResult::FAIL;
      }
      auto success = ApplyResult::PASS;

      auto search = changes.find(ccf::Tables::SIGNATURES);
      if (search != changes.end())
      {
        // Transactions containing a signature must only contain
        // a signature and must be verified
        if (changes.size() > 1)
        {
          LOG_FAIL_FMT("Failed to deserialise");
          LOG_DEBUG_FMT("Unexpected contents in signature transaction {}", v);
          return ApplyResult::FAIL;
        }

        if (history)
        {
          if (!history->verify(&term))
          {
            LOG_FAIL_FMT("Failed to deserialise");
            LOG_DEBUG_FMT("Signature in transaction {} failed to verify", v);
            return ApplyResult::FAIL;
          }
        }
        success = ApplyResult::PASS_SIGNATURE;
      }

      search = changes.find(ccf::Tables::SNAPSHOT_EVIDENCE);
      if (search != changes.end())
      {
        success = ApplyResult::PASS_SNAPSHOT_EVIDENCE;
      }

      search = changes.find(ccf::Tables::ENCRYPTED_PAST_LEDGER_SECRET);
      if (search != changes.end())
      {
        success = ApplyResult::PASS_ENCRYPTED_PAST_LEDGER_SECRET;
      }

      if (history)
      {
        history->append(data);
      }
      return success;
    }

    kv::ConsensusHookPtrs& get_hooks() override
    {
      return hooks;
    }

    const std::vector<uint8_t>& get_entry() override
    {
      return data;
    }

    Term get_term() override
    {
      return term;
    }

    kv::Version get_index() override
    {
      throw std::logic_error("get_index not implemented");
    }
    ccf::PrimarySignature& get_signature() override
    {
      throw std::logic_error("get_signature not implemented");
    }

    aft::Request& get_request() override
    {
      throw std::logic_error("get_request not implemented");
    }

    kv::Version get_max_conflict_version() override
    {
      return v - 1;
    }

    ExecutionWrapperStore* store;
    std::shared_ptr<TxHistory> history;
    const std::vector<uint8_t> data;
    bool public_only;
    kv::Version v;
    kv::Version max_conflict_version;
    Term term;
    OrderedChanges changes;
    MapCollection new_maps;
    kv::ConsensusHookPtrs hooks;
  };

  class BFTExecutionWrapper : public AbstractExecutionWrapper
  {
  protected:
    ExecutionWrapperStore* store;
    std::shared_ptr<TxHistory> history;
    std::shared_ptr<ccf::ProgressTracker> progress_tracker;
    std::shared_ptr<Consensus> consensus;
    const std::vector<uint8_t> data;
    bool public_only;
    kv::Version v;
    Term term;
    Version version;
    ccf::PrimarySignature sig;
    OrderedChanges changes;
    MapCollection new_maps;
    kv::ConsensusHookPtrs hooks;
    aft::Request req;

  public:
    BFTExecutionWrapper(
      ExecutionWrapperStore* store_,
      std::shared_ptr<TxHistory> history_,
      std::shared_ptr<ccf::ProgressTracker> progress_tracker_,
      std::shared_ptr<Consensus> consensus_,
      const std::vector<uint8_t>& data_,
      bool public_only_,
      kv::Version v_,
      OrderedChanges&& changes_,
      MapCollection&& new_maps_) :
      store(store_),
      history(history_),
      progress_tracker(progress_tracker_),
      consensus(consensus_),
      data(data_),
      public_only(public_only_),
      v(v_),
      changes(std::move(changes_)),
      new_maps(std::move(new_maps_))
    {}

    kv::ConsensusHookPtrs& get_hooks() override
    {
      return hooks;
    }

    const std::vector<uint8_t>& get_entry() override
    {
      return data;
    }

    Term get_term() override
    {
      return term;
    }

    kv::Version get_index() override
    {
      return version;
    }

    ccf::PrimarySignature& get_signature() override
    {
      return sig;
    }

    aft::Request& get_request() override
    {
      return req;
    }

    kv::Version get_max_conflict_version() override
    {
      return v - 1;
    }
  };

  class SignatureBFTExec : public BFTExecutionWrapper
  {
  public:
    SignatureBFTExec(
      ExecutionWrapperStore* store_,
      std::shared_ptr<TxHistory> history_,
      const std::vector<uint8_t>& data_,
      bool public_only_,
      kv::Version v_,
      OrderedChanges&& changes_,
      MapCollection&& new_maps_) :
      BFTExecutionWrapper(
        store_,
        history_,
        nullptr,
        nullptr,
        data_,
        public_only_,
        v_,
        std::move(changes_),
        std::move(new_maps_))
    {}

    ApplyResult apply() override
    {
      if (!store->commit_deserialised(changes, v, new_maps, hooks))
      {
        return ApplyResult::FAIL;
      }

      bool result = true;
      auto r = history->verify_and_sign(sig, &term);
      if (
        r != kv::TxHistory::Result::OK &&
        r != kv::TxHistory::Result::SEND_SIG_RECEIPT_ACK)
      {
        result = false;
      }

      if (!result)
      {
        LOG_FAIL_FMT("Failed to deserialise");
        LOG_DEBUG_FMT("Signature in transaction {} failed to verify", v);
        throw std::logic_error(
          "Failed to verify signature, view-changes not implemented");
        return ApplyResult::FAIL;
      }
      history->append(data);
      return ApplyResult::PASS_SIGNATURE;
    }
  };

  class BackupSignatureBFTExec : public BFTExecutionWrapper
  {
  public:
    BackupSignatureBFTExec(
      ExecutionWrapperStore* store_,
      std::shared_ptr<TxHistory> history_,
      std::shared_ptr<ccf::ProgressTracker> progress_tracker_,
      std::shared_ptr<Consensus> consensus_,
      const std::vector<uint8_t>& data_,
      bool public_only_,
      kv::Version v_,
      OrderedChanges&& changes_,
      MapCollection&& new_maps_) :
      BFTExecutionWrapper(
        store_,
        history_,
        progress_tracker_,
        consensus_,
        data_,
        public_only_,
        v_,
        std::move(changes_),
        std::move(new_maps_))
    {}

    ApplyResult apply() override
    {
      if (!store->commit_deserialised(changes, v, new_maps, hooks))
      {
        return ApplyResult::FAIL;
      }

      kv::TxID tx_id;
      auto success = ApplyResult::PASS;

      auto r = progress_tracker->receive_backup_signatures(
        tx_id, consensus->node_count(), consensus->is_primary());
      if (r == kv::TxHistory::Result::SEND_SIG_RECEIPT_ACK)
      {
        success = ApplyResult::PASS_BACKUP_SIGNATURE_SEND_ACK;
      }
      else if (r == kv::TxHistory::Result::OK)
      {
        success = ApplyResult::PASS_BACKUP_SIGNATURE;
      }
      else
      {
        LOG_FAIL_FMT("receive_backup_signatures Failed");
        LOG_DEBUG_FMT("Signature in transaction {} failed to verify", v);
        throw std::logic_error(
          "Failed to verify signature, view-changes not implemented");
        return ApplyResult::FAIL;
      }

      term = tx_id.term;
      version = tx_id.version;

      history->append(data);
      return success;
    }
  };

  class NoncesBFTExec : public BFTExecutionWrapper
  {
  public:
    NoncesBFTExec(
      ExecutionWrapperStore* store_,
      std::shared_ptr<TxHistory> history_,
      std::shared_ptr<ccf::ProgressTracker> progress_tracker_,
      const std::vector<uint8_t>& data_,
      bool public_only_,
      kv::Version v_,
      OrderedChanges&& changes_,
      MapCollection&& new_maps_) :
      BFTExecutionWrapper(
        store_,
        history_,
        progress_tracker_,
        nullptr,
        data_,
        public_only_,
        v_,
        std::move(changes_),
        std::move(new_maps_))
    {}

    ApplyResult apply() override
    {
      if (!store->commit_deserialised(changes, v, new_maps, hooks))
      {
        LOG_FAIL_FMT("receive_nonces commit_deserialised Failed");
        return ApplyResult::FAIL;
      }

      auto r = progress_tracker->receive_nonces();
      if (r != kv::TxHistory::Result::OK)
      {
        LOG_FAIL_FMT("receive_nonces Failed");
        throw std::logic_error(
          "Failed to verify nonces, view-changes not implemented");
        return ApplyResult::FAIL;
      }

      history->append(data);
      return ApplyResult::PASS_NONCES;
    }
  };

  class NewViewBFTExec : public BFTExecutionWrapper
  {
  public:
    NewViewBFTExec(
      ExecutionWrapperStore* store_,
      std::shared_ptr<TxHistory> history_,
      std::shared_ptr<ccf::ProgressTracker> progress_tracker_,
      std::shared_ptr<Consensus> consensus_,
      const std::vector<uint8_t>& data_,
      bool public_only_,
      kv::Version v_,
      OrderedChanges&& changes_,
      MapCollection&& new_maps_) :
      BFTExecutionWrapper(
        store_,
        history_,
        progress_tracker_,
        consensus_,
        data_,
        public_only_,
        v_,
        std::move(changes_),
        std::move(new_maps_))
    {}

    ApplyResult apply() override
    {
      LOG_INFO_FMT("Applying new view");
      if (!store->commit_deserialised(changes, v, new_maps, hooks))
      {
        return ApplyResult::FAIL;
      }

      auto primary_id = consensus->primary();
      if (!primary_id.has_value())
      {
        LOG_FAIL_FMT("Cannot apply view as primary is not known");
        return ApplyResult::FAIL;
      }

      if (!progress_tracker->apply_new_view(
<<<<<<< HEAD
            primary_id.value(), consensus->node_count(), *term_, *index_))
=======
            consensus->primary(), consensus->node_count(), term, version))
>>>>>>> d58ebd44
      {
        LOG_FAIL_FMT("apply_new_view Failed");
        LOG_DEBUG_FMT("NewView in transaction {} failed to verify", v);
        return ApplyResult::FAIL;
      }

      history->append(data);
      return ApplyResult::PASS_NEW_VIEW;
    }
  };

  class TxBFTExec : public BFTExecutionWrapper
  {
  private:
    uint64_t max_conflict_version;
    std::unique_ptr<Tx> tx;

  public:
    TxBFTExec(
      ExecutionWrapperStore* store_,
      std::shared_ptr<TxHistory> history_,
      const std::vector<uint8_t>& data_,
      bool public_only_,
      std::unique_ptr<Tx> tx_,
      kv::Version v_,
      kv::Version max_conflict_version_,
      OrderedChanges&& changes_,
      MapCollection&& new_maps_) :
      BFTExecutionWrapper(
        store_,
        history_,
        nullptr,
        nullptr,
        data_,
        public_only_,
        v_,
        std::move(changes_),
        std::move(new_maps_)),
      max_conflict_version(max_conflict_version_)
    {
      max_conflict_version = max_conflict_version_;
      tx = std::move(tx_);
    }

    ApplyResult apply() override
    {
      tx->set_change_list(std::move(changes), term);

      auto aft_requests = tx->rw<aft::RequestsMap>(ccf::Tables::AFT_REQUESTS);
      auto req_v = aft_requests->get(0);
      CCF_ASSERT(
        req_v.has_value(),
        "Deserialised append entry, but requests map is empty");
      req = req_v.value();

      return ApplyResult::PASS;
    }

    kv::Version get_max_conflict_version() override
    {
      return max_conflict_version;
    }
  };
}<|MERGE_RESOLUTION|>--- conflicted
+++ resolved
@@ -433,11 +433,7 @@
       }
 
       if (!progress_tracker->apply_new_view(
-<<<<<<< HEAD
-            primary_id.value(), consensus->node_count(), *term_, *index_))
-=======
-            consensus->primary(), consensus->node_count(), term, version))
->>>>>>> d58ebd44
+            primary_id.value(), consensus->node_count(), term, version))
       {
         LOG_FAIL_FMT("apply_new_view Failed");
         LOG_DEBUG_FMT("NewView in transaction {} failed to verify", v);
