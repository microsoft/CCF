// Copyright (c) Microsoft Corporation. All rights reserved.
// Licensed under the Apache 2.0 License.
#pragma once

#include "ccf/claims_digest.h"
#include "ccf/crypto/pem.h"
#include "ccf/ds/nonstd.h"
#include "ccf/entity_id.h"
#include "ccf/kv/get_name.h"
#include "ccf/kv/hooks.h"
#include "ccf/kv/version.h"
#include "ccf/tx_id.h"
#include "enclave/consensus_type.h"
#include "enclave/reconfiguration_type.h"
#include "node/identity.h"
#include "serialiser_declare.h"
#include "service/tables/resharing_types.h"

#include <array>
#include <chrono>
#include <functional>
#include <limits>
#include <list>
#include <memory>
#include <set>
#include <string>
#include <unordered_set>
#include <vector>

namespace ccf
{
  struct PrimarySignature;
}

namespace aft
{
  struct Request;
}

namespace kv
{
  // Term describes an epoch of Versions. It is incremented when global kv's
  // writer(s) changes. Term and Version combined give a unique identifier for
  // all accepted kv modifications. Terms are handled by Consensus via the
  // TermHistory
  using Term = uint64_t;
  using NodeId = ccf::NodeId;

  struct TxID
  {
    Term term = 0;
    Version version = 0;

    TxID() = default;
    TxID(Term t, Version v) : term(t), version(v) {}

    // Would like to remove these duplicate types, but for now we just do free
    // conversion
    TxID(const ccf::TxID& other) : term(other.view), version(other.seqno) {}

    operator ccf::TxID() const
    {
      return {term, version};
    }

    bool operator==(const TxID& other) const
    {
      return term == other.term && version == other.version;
    }

    std::string str() const
    {
      return fmt::format("{}.{}", term, version);
    }
  };
  DECLARE_JSON_TYPE(TxID);
  DECLARE_JSON_REQUIRED_FIELDS(TxID, term, version)

  using ReconfigurationId = uint64_t;

  struct Configuration
  {
    struct NodeInfo
    {
      std::string hostname;
      std::string port;

      NodeInfo() = default;

      NodeInfo(const std::string& hostname_, const std::string& port_) :
        hostname(hostname_),
        port(port_)
      {}

      bool operator==(const NodeInfo& other) const
      {
        return hostname == other.hostname && port == other.port;
      }
    };

    using Nodes = std::map<NodeId, NodeInfo>;

    ccf::SeqNo idx;
    Nodes nodes;
    uint32_t bft_offset = 0;
    ReconfigurationId rid;
  };

  inline void to_json(nlohmann::json& j, const Configuration::NodeInfo& ni)
  {
    j["address"] = fmt::format("{}:{}", ni.hostname, ni.port);
  }

  inline void from_json(const nlohmann::json& j, Configuration::NodeInfo& ni)
  {
    const std::string addr(j["address"]);
    const auto& [h, p] = nonstd::split_1(addr, ":");
    ni.hostname = h;
    ni.port = p;
  }

  inline std::string schema_name(const Configuration::NodeInfo*)
  {
    return "Configuration__NodeInfo";
  }

  inline void fill_json_schema(
    nlohmann::json& schema, const Configuration::NodeInfo*)
  {
    schema["type"] = "object";
    schema["required"] = nlohmann::json::array();
    schema["required"].push_back("address");
    schema["properties"] = nlohmann::json::object();
    schema["properties"]["address"] = nlohmann::json::object();
    schema["properties"]["address"]["$ref"] = "#/components/schemas/string";
  }

  enum class LeadershipState
  {
    Leader,
    Follower,
    Candidate,
  };

  DECLARE_JSON_ENUM(
    LeadershipState,
    {{LeadershipState::Leader, "Leader"},
     {LeadershipState::Follower, "Follower"},
     {LeadershipState::Candidate, "Candidate"}});

  enum class MembershipState
  {
    Learner,
    Active,
    RetirementInitiated,
    Retired
  };

  DECLARE_JSON_ENUM(
    MembershipState,
    {{MembershipState::Learner, "Learner"},
     {MembershipState::Active, "Active"},
     {MembershipState::RetirementInitiated, "RetirementInitiated"},
     {MembershipState::Retired, "Retired"}});

  enum class RetirementPhase
  {
    Committed = 0,
    Ordered = 1,
    Signed = 2,
    Completed = 3
  };

  DECLARE_JSON_ENUM(
    RetirementPhase,
    {{RetirementPhase::Committed, "Committed"},
     {RetirementPhase::Ordered, "Ordered"},
     {RetirementPhase::Signed, "Signed"},
     {RetirementPhase::Completed, "Completed"}});

  DECLARE_JSON_TYPE_WITH_OPTIONAL_FIELDS(Configuration);
  DECLARE_JSON_REQUIRED_FIELDS(Configuration, idx, nodes, rid);
  DECLARE_JSON_OPTIONAL_FIELDS(Configuration, bft_offset);

  struct ConsensusDetails
  {
    struct Ack
    {
      ccf::SeqNo seqno;
      size_t last_received_ms;
    };

    std::vector<Configuration> configs = {};
    std::unordered_map<ccf::NodeId, Ack> acks = {};
    MembershipState membership_state;
    std::optional<LeadershipState> leadership_state = std::nullopt;
    std::optional<RetirementPhase> retirement_phase = std::nullopt;
    std::optional<std::unordered_map<ccf::NodeId, ccf::SeqNo>> learners =
      std::nullopt;
    std::optional<ReconfigurationType> reconfiguration_type = std::nullopt;
    std::optional<ccf::NodeId> primary_id = std::nullopt;
    ccf::View current_view = 0;
    bool ticking = false;
  };

  DECLARE_JSON_TYPE(ConsensusDetails::Ack);
  DECLARE_JSON_REQUIRED_FIELDS(ConsensusDetails::Ack, seqno, last_received_ms);

  DECLARE_JSON_TYPE_WITH_OPTIONAL_FIELDS(ConsensusDetails);
  DECLARE_JSON_REQUIRED_FIELDS(
    ConsensusDetails,
    configs,
    acks,
    membership_state,
    primary_id,
    current_view,
    ticking);
  DECLARE_JSON_OPTIONAL_FIELDS(
    ConsensusDetails,
    reconfiguration_type,
    learners,
    leadership_state,
    retirement_phase);

  struct ConsensusParameters
  {
    ReconfigurationType reconfiguration_type;
  };

  class ConfigurableConsensus
  {
  public:
    virtual void add_configuration(
      ccf::SeqNo seqno,
      const Configuration::Nodes& conf,
      const std::unordered_set<NodeId>& learners = {},
      const std::unordered_set<NodeId>& retired_nodes = {}) = 0;
    virtual Configuration::Nodes get_latest_configuration() = 0;
    virtual Configuration::Nodes get_latest_configuration_unsafe() const = 0;
    virtual ConsensusDetails get_details() = 0;
    virtual void add_resharing_result(
      ccf::SeqNo seqno,
      ReconfigurationId rid,
      const ccf::ResharingResult& result) = 0;
    virtual std::optional<Configuration::Nodes> orc(
      kv::ReconfigurationId rid, const NodeId& node_id) = 0;
    virtual void update_parameters(ConsensusParameters& params) = 0;
  };

  using BatchVector = std::vector<std::tuple<
    Version,
    std::shared_ptr<std::vector<uint8_t>>,
    bool,
    std::shared_ptr<ConsensusHookPtrs>>>;

  enum CommitResult
  {
    SUCCESS = 1,
    FAIL_CONFLICT = 2,
    FAIL_NO_REPLICATE = 3
  };

  enum SecurityDomain
  {
    PUBLIC, // Public domain indicates the version and always appears first
    PRIVATE,
    SECURITY_DOMAIN_MAX
  };

  enum AccessCategory
  {
    INTERNAL,
    GOVERNANCE,
    APPLICATION
  };

  enum class EntryType : uint8_t
  {
    WriteSet = 0,
    Snapshot = 1,
    WriteSetWithClaims = 2,
    WriteSetWithCommitEvidence = 3,
    WriteSetWithCommitEvidenceAndClaims = 4,
    MAX = WriteSetWithCommitEvidenceAndClaims
  };

  static bool has_claims(const EntryType& et)
  {
    return et == EntryType::WriteSetWithClaims ||
      et == EntryType::WriteSetWithCommitEvidenceAndClaims;
  }

  static bool has_commit_evidence(const EntryType& et)
  {
    return et == EntryType::WriteSetWithCommitEvidence ||
      et == EntryType::WriteSetWithCommitEvidenceAndClaims;
  }

  // EntryType must be backwards compatible with the older
  // bool is_snapshot field
  static_assert(sizeof(EntryType) == sizeof(bool));

  constexpr auto public_domain_prefix = "public:";

  static inline SecurityDomain get_security_domain(const std::string& name)
  {
    if (name.starts_with(public_domain_prefix))
    {
      return SecurityDomain::PUBLIC;
    }

    return SecurityDomain::PRIVATE;
  }

  static inline std::pair<SecurityDomain, AccessCategory> parse_map_name(
    std::string_view name)
  {
    constexpr auto internal_category_prefix = "ccf.internal.";
    constexpr auto governance_category_prefix = "ccf.gov.";
    constexpr auto reserved_category_prefix = "ccf.";

    auto security_domain = SecurityDomain::PRIVATE;
    if (name.starts_with(public_domain_prefix))
    {
      name.remove_prefix(strlen(public_domain_prefix));
      security_domain = SecurityDomain::PUBLIC;
    }

    auto access_category = AccessCategory::APPLICATION;
    if (name.starts_with(internal_category_prefix))
    {
      access_category = AccessCategory::INTERNAL;
    }
    else if (name.starts_with(governance_category_prefix))
    {
      access_category = AccessCategory::GOVERNANCE;
    }
    else if (name.starts_with(reserved_category_prefix))
    {
      throw std::logic_error(fmt::format(
        "Map name '{}' includes disallowed reserved prefix '{}'",
        name,
        reserved_category_prefix));
    }

    return {security_domain, access_category};
  }

  enum ApplyResult
  {
    PASS = 1,
    PASS_SIGNATURE = 2,
    PASS_BACKUP_SIGNATURE = 3,
    PASS_BACKUP_SIGNATURE_SEND_ACK = 4,
    PASS_NONCES = 5,
    PASS_NEW_VIEW = 6,
    PASS_ENCRYPTED_PAST_LEDGER_SECRET = 8,
    PASS_APPLY = 9,
    FAIL = 10
  };

  enum ReplicateType
  {
    ALL = 0,
    NONE,
    SOME
  };

  class KvSerialiserException : public std::exception
  {
  private:
    std::string msg;

  public:
    KvSerialiserException(const std::string& msg_) : msg(msg_) {}

    virtual const char* what() const throw()
    {
      return msg.c_str();
    }
  };

  class TxHistory
  {
  public:
    using RequestID = std::tuple<
      size_t /* Client Session ID */,
      size_t /* Request sequence number */>;

    struct RequestCallbackArgs
    {
      RequestID rid;
      std::vector<uint8_t> request;
      std::vector<uint8_t> caller_cert;
      uint8_t frame_format;
    };

    struct ResultCallbackArgs
    {
      RequestID rid;
      Version version;
      crypto::Sha256Hash replicated_state_merkle_root;
    };

    struct ResponseCallbackArgs
    {
      RequestID rid;
      std::vector<uint8_t> response;
    };

    enum class Result
    {
      FAIL = 0,
      OK,
      SEND_SIG_RECEIPT_ACK,
      SEND_REPLY_AND_NONCE
    };

    virtual ~TxHistory() {}
    virtual Result verify_and_sign(
      ccf::PrimarySignature& signature,
      Term* term,
      kv::Configuration::Nodes& nodes) = 0;
    virtual bool verify(
      Term* term = nullptr, ccf::PrimarySignature* sig = nullptr) = 0;
    virtual void try_emit_signature() = 0;
    virtual void emit_signature() = 0;
    virtual crypto::Sha256Hash get_replicated_state_root() = 0;
    virtual std::tuple<
      kv::TxID /* TxID of last transaction seen by history */,
      crypto::Sha256Hash /* root as of TxID */,
      kv::Term /* term_of_next_version */>
    get_replicated_state_txid_and_root() = 0;
    virtual std::vector<uint8_t> get_proof(Version v) = 0;
    virtual bool verify_proof(const std::vector<uint8_t>& proof) = 0;
    virtual bool init_from_snapshot(
      const std::vector<uint8_t>& hash_at_snapshot) = 0;
    virtual std::vector<uint8_t> get_raw_leaf(uint64_t index) = 0;
    virtual void append(const std::vector<uint8_t>& data) = 0;
    virtual void append_entry(const crypto::Sha256Hash& digest) = 0;
    virtual void rollback(
      const kv::TxID& tx_id, kv::Term term_of_next_version_) = 0;
    virtual void compact(Version v) = 0;
    virtual void set_term(kv::Term) = 0;
    virtual std::vector<uint8_t> serialise_tree(size_t from, size_t to) = 0;
    virtual void set_endorsed_certificate(const crypto::Pem& cert) = 0;
    virtual void start_signature_emit_timer() = 0;
  };

  class Consensus : public ConfigurableConsensus
  {
  public:
    virtual ~Consensus() {}

    virtual NodeId id() = 0;
    virtual bool is_primary() = 0;
    virtual bool is_backup() = 0;
    virtual bool is_candidate() = 0;
    virtual bool can_replicate() = 0;

    enum class SignatureDisposition
    {
      CANT_REPLICATE,
      CAN_SIGN,
      SHOULD_SIGN,
    };
    virtual SignatureDisposition get_signature_disposition() = 0;

    virtual void force_become_primary() = 0;
    virtual void force_become_primary(
      ccf::SeqNo, ccf::View, const std::vector<ccf::SeqNo>&, ccf::SeqNo) = 0;
    virtual void init_as_backup(
      ccf::SeqNo, ccf::View, const std::vector<ccf::SeqNo>&, ccf::SeqNo) = 0;

    virtual bool replicate(const BatchVector& entries, ccf::View view) = 0;
    virtual std::pair<ccf::View, ccf::SeqNo> get_committed_txid() = 0;

    struct SignableTxIndices
    {
      Term term;
      ccf::SeqNo version, previous_version;
    };

    virtual SignableTxIndices get_signable_txid() = 0;

    virtual ccf::View get_view(ccf::SeqNo seqno) = 0;
    virtual ccf::View get_view() = 0;
<<<<<<< HEAD
    virtual std::vector<ccf::SeqNo> get_view_history(ccf::SeqNo) = 0;
=======
    virtual std::vector<ccf::SeqNo> get_view_history(
      ccf::SeqNo seqno = std::numeric_limits<ccf::SeqNo>::max()) = 0;
    virtual std::vector<ccf::SeqNo> get_view_history_since(
      ccf::SeqNo seqno) = 0;
    virtual void initialise_view_history(const std::vector<ccf::SeqNo>&) = 0;
>>>>>>> a4a51244
    virtual ccf::SeqNo get_committed_seqno() = 0;
    virtual std::optional<NodeId> primary() = 0;
    virtual bool view_change_in_progress() = 0;

    virtual void recv_message(
      const NodeId& from, const uint8_t* data, size_t size) = 0;

    virtual void periodic(std::chrono::milliseconds) {}
    virtual void periodic_end() {}

    virtual void enable_all_domains() {}

    virtual ConsensusType type() = 0;
  };

  struct PendingTxInfo
  {
    CommitResult success;
    std::vector<uint8_t> data;
    ccf::ClaimsDigest claims_digest;
    crypto::Sha256Hash commit_evidence_digest;
    std::vector<ConsensusHookPtr> hooks;

    PendingTxInfo(
      CommitResult success_,
      std::vector<uint8_t>&& data_,
      ccf::ClaimsDigest&& claims_digest_,
      crypto::Sha256Hash&& commit_evidence_digest_,
      std::vector<ConsensusHookPtr>&& hooks_) :
      success(success_),
      data(std::move(data_)),
      claims_digest(claims_digest_),
      commit_evidence_digest(commit_evidence_digest_),
      hooks(std::move(hooks_))
    {}
  };

  class PendingTx
  {
  public:
    virtual PendingTxInfo call() = 0;
    virtual ~PendingTx() = default;
  };

  class MovePendingTx : public PendingTx
  {
  private:
    std::vector<uint8_t> data;
    ccf::ClaimsDigest claims_digest;
    crypto::Sha256Hash commit_evidence_digest;
    ConsensusHookPtrs hooks;

  public:
    MovePendingTx(
      std::vector<uint8_t>&& data_,
      ccf::ClaimsDigest&& claims_digest_,
      crypto::Sha256Hash&& commit_evidence_digest_,
      ConsensusHookPtrs&& hooks_) :
      data(std::move(data_)),
      claims_digest(std::move(claims_digest_)),
      commit_evidence_digest(std::move(commit_evidence_digest_)),
      hooks(std::move(hooks_))
    {}

    PendingTxInfo call() override
    {
      return PendingTxInfo(
        CommitResult::SUCCESS,
        std::move(data),
        std::move(claims_digest),
        std::move(commit_evidence_digest),
        std::move(hooks));
    }
  };

  class AbstractTxEncryptor
  {
  public:
    virtual ~AbstractTxEncryptor() {}

    virtual bool encrypt(
      const std::vector<uint8_t>& plain,
      const std::vector<uint8_t>& additional_data,
      std::vector<uint8_t>& serialised_header,
      std::vector<uint8_t>& cipher,
      const TxID& tx_id,
      EntryType entry_type = EntryType::WriteSet,
      bool historical_hint = false) = 0;
    virtual bool decrypt(
      const std::vector<uint8_t>& cipher,
      const std::vector<uint8_t>& additional_data,
      const std::vector<uint8_t>& serialised_header,
      std::vector<uint8_t>& plain,
      Version version,
      Term& term,
      bool historical_hint = false) = 0;

    virtual void rollback(Version version) = 0;

    virtual size_t get_header_length() = 0;
    virtual uint64_t get_term(const uint8_t* data, size_t size) = 0;

    virtual crypto::HashBytes get_commit_nonce(
      const TxID& tx_id, bool historical_hint = false) = 0;
  };
  using EncryptorPtr = std::shared_ptr<AbstractTxEncryptor>;

  class AbstractSnapshotter
  {
  public:
    virtual ~AbstractSnapshotter(){};

    virtual bool record_committable(kv::Version v) = 0;
    virtual void commit(kv::Version v, bool generate_snapshot) = 0;
    virtual void rollback(kv::Version v) = 0;
  };
  using SnapshotterPtr = std::shared_ptr<AbstractSnapshotter>;

  class AbstractChangeSet
  {
  public:
    virtual ~AbstractChangeSet() = default;

    virtual bool has_writes() const = 0;
  };

  class AbstractCommitter
  {
  public:
    virtual ~AbstractCommitter() = default;

    virtual bool has_writes() = 0;
    virtual bool prepare(bool track_commits) = 0;
    virtual void commit(
      Version v,
      bool track_read_versions,
      bool track_deletes_on_missing_keys) = 0;
    virtual ConsensusHookPtr post_commit() = 0;
  };

  class AbstractStore;
  class AbstractMap : public std::enable_shared_from_this<AbstractMap>,
                      public GetName
  {
  public:
    class Snapshot
    {
    public:
      virtual ~Snapshot() = default;
      virtual void serialise(KvStoreSerialiser& s) = 0;
      virtual SecurityDomain get_security_domain() = 0;
    };

    using GetName::GetName;
    virtual ~AbstractMap() {}

    virtual std::unique_ptr<AbstractCommitter> create_committer(
      AbstractChangeSet* changes) = 0;

    virtual AbstractStore* get_store() = 0;
    virtual void serialise_changes(
      const AbstractChangeSet* changes,
      KvStoreSerialiser& s,
      bool include_reads) = 0;
    virtual void compact(Version v) = 0;
    virtual std::unique_ptr<Snapshot> snapshot(Version v) = 0;
    virtual void post_compact() = 0;
    virtual void rollback(Version v) = 0;
    virtual void lock() = 0;
    virtual void unlock() = 0;
    virtual SecurityDomain get_security_domain() = 0;
    virtual bool is_replicated() = 0;
    virtual void clear() = 0;

    virtual AbstractMap* clone(AbstractStore* store) = 0;
    virtual void swap(AbstractMap* map) = 0;
  };

  class Tx;

  class AbstractExecutionWrapper
  {
  public:
    virtual ~AbstractExecutionWrapper() = default;
    virtual kv::ApplyResult apply(
      bool track_deletes_on_missing_keys = false) = 0;
    virtual kv::ConsensusHookPtrs& get_hooks() = 0;
    virtual const std::vector<uint8_t>& get_entry() = 0;
    virtual kv::Term get_term() = 0;
    virtual kv::Version get_index() = 0;
    virtual bool support_async_execution() = 0;
    virtual bool is_public_only() = 0;
    virtual ccf::ClaimsDigest&& consume_claims_digest() = 0;
    virtual std::optional<crypto::Sha256Hash>&&
    consume_commit_evidence_digest() = 0;

    // Setting a short rollback is a work around that should be fixed
    // shortly. In BFT mode when we deserialize and realize we need to
    // create a new map we remember this. If we need to create the same
    // map multiple times (for tx in the same group of append entries) the
    // first create successes but the second fails because the map is
    // already there. This works around the problem by stopping just
    // before the 2nd create (which failed at this point) and when the
    // primary resends the append entries we will succeed as the map is
    // already there. This will only occur on BFT startup so not a perf
    // problem but still need to be resolved.
    //
    // Thus, a large rollback is one which did not result from the map creating
    // issue. https://github.com/microsoft/CCF/issues/2799
    virtual bool should_rollback_to_last_committed() = 0;
  };

  class AbstractStore
  {
  public:
    class AbstractSnapshot
    {
    public:
      virtual ~AbstractSnapshot() = default;
      virtual Version get_version() const = 0;
      virtual std::vector<uint8_t> serialise(
        std::shared_ptr<AbstractTxEncryptor> encryptor) = 0;
    };

    virtual ~AbstractStore() {}

    virtual void lock() = 0;
    virtual void unlock() = 0;

    virtual Version next_version() = 0;
    virtual std::tuple<Version, Version> next_version(bool commit_new_map) = 0;
    virtual TxID next_txid() = 0;

    virtual Version current_version() = 0;
    virtual TxID current_txid() = 0;
    virtual std::pair<TxID, Term> current_txid_and_commit_term() = 0;

    virtual Version compacted_version() = 0;
    virtual Term commit_view() = 0;

    virtual std::shared_ptr<AbstractMap> get_map(
      Version v, const std::string& map_name) = 0;
    virtual void add_dynamic_map(
      Version v, const std::shared_ptr<AbstractMap>& map) = 0;
    virtual bool is_map_replicated(const std::string& map_name) = 0;
    virtual bool should_track_dependencies(const std::string& name) = 0;

    virtual std::shared_ptr<Consensus> get_consensus() = 0;
    virtual std::shared_ptr<TxHistory> get_history() = 0;
    virtual EncryptorPtr get_encryptor() = 0;
    virtual std::unique_ptr<AbstractExecutionWrapper> deserialize(
      const std::vector<uint8_t>& data,
      ConsensusType consensus_type,
      bool public_only = false,
      const std::optional<TxID>& expected_txid = std::nullopt) = 0;
    virtual void compact(Version v) = 0;
    virtual void rollback(const TxID& tx_id, Term write_term_) = 0;
    virtual void initialise_term(Term t) = 0;
    virtual CommitResult commit(
      const TxID& txid,
      std::unique_ptr<PendingTx> pending_tx,
      bool globally_committable) = 0;

    virtual std::unique_ptr<AbstractSnapshot> snapshot(Version v) = 0;
    virtual std::vector<uint8_t> serialise_snapshot(
      std::unique_ptr<AbstractSnapshot> snapshot) = 0;
    virtual ApplyResult deserialise_snapshot(
      const uint8_t* data,
      size_t size,
      ConsensusHookPtrs& hooks,
      std::vector<Version>* view_history = nullptr,
      bool public_only = false) = 0;
    virtual bool must_force_ledger_chunk(Version version) = 0;
    virtual bool must_force_ledger_chunk_unsafe(Version version) = 0;

    virtual size_t committable_gap() = 0;

    enum class Flag : uint8_t
    {
      LEDGER_CHUNK_AT_NEXT_SIGNATURE = 0x01,
      SNAPSHOT_AT_NEXT_SIGNATURE = 0x02
    };

    virtual void set_flag(Flag f) = 0;
    virtual void unset_flag(Flag f) = 0;
    virtual bool flag_enabled(Flag f) = 0;
    virtual void set_flag_unsafe(Flag f) = 0;
    virtual void unset_flag_unsafe(Flag f) = 0;
    virtual bool flag_enabled_unsafe(Flag f) const = 0;
  };
}

FMT_BEGIN_NAMESPACE

template <>
struct formatter<kv::Configuration::Nodes>
{
  template <typename ParseContext>
  auto parse(ParseContext& ctx)
  {
    return ctx.begin();
  }

  template <typename FormatContext>
  auto format(const kv::Configuration::Nodes& nodes, FormatContext& ctx) const
    -> decltype(ctx.out())
  {
    std::set<ccf::NodeId> node_ids;
    for (auto& [nid, _] : nodes)
    {
      node_ids.insert(nid);
    }
    return format_to(ctx.out(), "{{{}}}", fmt::join(node_ids, " "));
  }
};

FMT_END_NAMESPACE<|MERGE_RESOLUTION|>--- conflicted
+++ resolved
@@ -485,15 +485,10 @@
 
     virtual ccf::View get_view(ccf::SeqNo seqno) = 0;
     virtual ccf::View get_view() = 0;
-<<<<<<< HEAD
-    virtual std::vector<ccf::SeqNo> get_view_history(ccf::SeqNo) = 0;
-=======
     virtual std::vector<ccf::SeqNo> get_view_history(
       ccf::SeqNo seqno = std::numeric_limits<ccf::SeqNo>::max()) = 0;
     virtual std::vector<ccf::SeqNo> get_view_history_since(
       ccf::SeqNo seqno) = 0;
-    virtual void initialise_view_history(const std::vector<ccf::SeqNo>&) = 0;
->>>>>>> a4a51244
     virtual ccf::SeqNo get_committed_seqno() = 0;
     virtual std::optional<NodeId> primary() = 0;
     virtual bool view_change_in_progress() = 0;
