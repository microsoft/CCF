// Copyright (c) Microsoft Corporation. All rights reserved.
// Licensed under the Apache 2.0 License.
#pragma once

#include "ds/buffer.h"
#include "ds/ccf_assert.h"
#include "kv_types.h"
#include "node/rpc/claims.h"
#include "serialised_entry.h"
#include "serialised_entry_format.h"

#include <optional>

namespace kv
{
  using SerialisedKey = kv::serialisers::SerialisedEntry;
  using SerialisedValue = kv::serialisers::SerialisedEntry;

  template <typename W>
  class GenericSerialiseWrapper
  {
  private:
    W public_writer;
    W private_writer;
    W* current_writer;
    TxID tx_id;
    Version max_conflict_version;
    EntryType entry_type;

    std::shared_ptr<AbstractTxEncryptor> crypto_util;

    // must only be set by set_current_domain, since it affects current_writer
    SecurityDomain current_domain;

    template <typename T>
    void serialise_internal(const T& t)
    {
      current_writer->append(t);
    }

    void set_current_domain(SecurityDomain domain)
    {
      switch (domain)
      {
        case SecurityDomain::PRIVATE:
          current_writer = &private_writer;
          current_domain = SecurityDomain::PRIVATE;
          break;
        case SecurityDomain::PUBLIC:
          current_writer = &public_writer;
          current_domain = SecurityDomain::PUBLIC;
          break;
        default:
          break;
      }
    }

  public:
    GenericSerialiseWrapper(
      std::shared_ptr<AbstractTxEncryptor> e,
      const TxID& tx_id_,
      const Version& max_conflict_version_,
      EntryType entry_type_ = EntryType::WriteSet) :
      tx_id(tx_id_),
      max_conflict_version(max_conflict_version_),
      entry_type(entry_type_),
      crypto_util(e)
    {
      set_current_domain(SecurityDomain::PUBLIC);
      serialise_internal(entry_type);
      serialise_internal(tx_id.version);
      serialise_internal(max_conflict_version);
    }

    void start_map(const std::string& name, SecurityDomain domain)
    {
      if (domain == SecurityDomain::PRIVATE && !crypto_util)
      {
        throw KvSerialiserException(fmt::format(
          "Private map {} cannot be serialised without an encryptor", name));
      }

      if (domain != current_domain)
      {
        set_current_domain(domain);
      }

      serialise_internal(name);
    }

    void serialise_raw(const std::vector<uint8_t>& raw)
    {
      serialise_internal(raw);
    }

    void serialise_view_history(const std::vector<Version>& view_history)
    {
      serialise_internal(view_history);
    }

    template <class Version>
    void serialise_entry_version(const Version& version)
    {
      serialise_internal(version);
    }

    void serialise_count_header(uint64_t ctr)
    {
      serialise_internal(ctr);
    }

    void serialise_read(const SerialisedKey& k, const Version& version)
    {
      serialise_internal(k);
      serialise_internal(version);
    }

    void serialise_write(const SerialisedKey& k, const SerialisedValue& v)
    {
      serialise_internal(k);
      serialise_internal(v);
    }

    void serialise_remove(const SerialisedKey& k)
    {
      serialise_internal(k);
    }

    std::vector<uint8_t> get_raw_data()
    {
      // make sure the private buffer is empty when we return
      auto writer_guard_func = [](W* writer) { writer->clear(); };
      std::unique_ptr<decltype(private_writer), decltype(writer_guard_func)>
        writer_guard(&private_writer, writer_guard_func);

      return serialise_domains(
        public_writer.get_raw_data(), private_writer.get_raw_data());
    }

    std::vector<uint8_t> serialise_domains(
      const std::vector<uint8_t>& serialised_public_domain,
      const std::vector<uint8_t>& serialised_private_domain =
        std::vector<uint8_t>())
    {
      size_t size_ = serialised_public_domain.size();

      SerialisedEntryHeader entry_header;
      entry_header.version = entry_format_v1;
      entry_header.flags = 0;

      // If no crypto util is set (unit test only), only the header and public
      // domain are serialised
      if (crypto_util)
      {
        size_ += crypto_util->get_header_length() + sizeof(size_t) +
          serialised_private_domain.size();
      }
      entry_header.set_size(size_);

      size_ += sizeof(SerialisedEntryHeader);

      std::vector<uint8_t> entry(size_);
      auto data_ = entry.data();

      serialized::write(data_, size_, entry_header);

      if (!crypto_util)
      {
        CCF_ASSERT_FMT(
          serialised_private_domain.empty(),
          "Serialised does not have a crypto util but some private data were "
          "serialised");
        serialized::write(
          data_,
          size_,
          serialised_public_domain.data(),
          serialised_public_domain.size());

        return entry;
      }

      std::vector<uint8_t> serialised_hdr;
      std::vector<uint8_t> encrypted_private_domain(
        serialised_private_domain.size());

      if (!crypto_util->encrypt(
            serialised_private_domain,
            serialised_public_domain,
            serialised_hdr,
            encrypted_private_domain,
            tx_id,
            entry_type))
      {
        throw KvSerialiserException(fmt::format(
          "Could not serialise transaction at seqno {}", tx_id.version));
      }

      serialized::write(
        data_, size_, serialised_hdr.data(), serialised_hdr.size());
      serialized::write(data_, size_, serialised_public_domain.size());
      serialized::write(
        data_,
        size_,
        serialised_public_domain.data(),
        serialised_public_domain.size());
      if (encrypted_private_domain.size() > 0)
      {
        serialized::write(
          data_,
          size_,
          encrypted_private_domain.data(),
          encrypted_private_domain.size());
      }

      return entry;
    }
  };

  template <typename R>
  class GenericDeserialiseWrapper
  {
  private:
    R public_reader;
    R private_reader;
    R* current_reader;
    std::vector<uint8_t> decrypted_buffer;
    EntryType entry_type;
<<<<<<< HEAD
    ccf::ClaimsDigest claims_digest = ccf::no_claims();
=======
>>>>>>> 8f08254c
    Version version;
    Version max_conflict_version;
    std::shared_ptr<AbstractTxEncryptor> crypto_util;
    std::optional<SecurityDomain> domain_restriction;

    // Should only be called once, once the GCM header and length of public
    // domain have been read
    void read_public_header()
    {
      entry_type = public_reader.template read_next<EntryType>();
      version = public_reader.template read_next<Version>();
      if (entry_type == EntryType::WriteSetWithClaims)
      {
        auto digest_array =
          public_reader
            .template read_next<ccf::ClaimsDigest::Digest::Representation>();
        claims_digest.set(std::move(digest_array));
      }

      max_conflict_version = public_reader.template read_next<Version>();
    }

  public:
    GenericDeserialiseWrapper(
      std::shared_ptr<AbstractTxEncryptor> e,
      std::optional<SecurityDomain> domain_restriction = std::nullopt) :
      crypto_util(e),
      domain_restriction(domain_restriction)
    {}

    ccf::ClaimsDigest&& consume_claims_digest()
    {
      return std::move(claims_digest);
    }

    std::optional<std::tuple<Version, Version>> init(
      const uint8_t* data,
      size_t size,
      kv::Term& term,
      bool historical_hint = false)
    {
      current_reader = &public_reader;
      auto data_ = data;
      auto size_ = size;

      const auto tx_header =
        serialized::read<SerialisedEntryHeader>(data_, size_);

      CCF_ASSERT_FMT(
        tx_header.size == size_,
        "Reported size in entry header {} does not match size of entry {}",
        tx_header.size,
        size_);

      auto gcm_hdr_data = data_;

      switch (tx_header.version)
      {
        case entry_format_v1:
        {
          // Proceed with deserialisation
          break;
        }
        default:
        {
          throw std::logic_error(fmt::format(
            "Cannot deserialise entry format {}", tx_header.version));
        }
      }

      // If the kv store has no encryptor, assume that the serialised tx is
      // public only with no header (test only)
      if (!crypto_util)
      {
        public_reader.init(data_, size_);
        read_public_header();
        return std::make_tuple(version, max_conflict_version);
      }

      serialized::skip(data_, size_, crypto_util->get_header_length());
      auto public_domain_length = serialized::read<size_t>(data_, size_);

      auto data_public = data_;
      public_reader.init(data_public, public_domain_length);
      read_public_header();

      // If the domain is public only, skip the decryption and only return the
      // public data (integrity will be verified at the next signature entry)
      if (
        domain_restriction.has_value() &&
        domain_restriction.value() == SecurityDomain::PUBLIC)
      {
        // Retrieve term from GCM header, even if the domain restriction is set
        // to public and the decryption is skipped, so that the term for the
        // deserialised entry can be reported
        term =
          crypto_util->get_term(gcm_hdr_data, crypto_util->get_header_length());

        return std::make_tuple(version, max_conflict_version);
      }

      serialized::skip(data_, size_, public_domain_length);
      decrypted_buffer.resize(size_);

      if (!crypto_util->decrypt(
            {data_, data_ + size_},
            {data_public, data_public + public_domain_length},
            {gcm_hdr_data, gcm_hdr_data + crypto_util->get_header_length()},
            decrypted_buffer,
            version,
            term,
            historical_hint))
      {
        return std::nullopt;
      }

      private_reader.init(decrypted_buffer.data(), decrypted_buffer.size());
      return std::make_tuple(version, max_conflict_version);
    }

    std::optional<std::string> start_map()
    {
      if (current_reader->is_eos())
      {
        if (current_reader == &public_reader && !private_reader.is_eos())
        {
          current_reader = &private_reader;
        }
        else
        {
          return std::nullopt;
        }
      }

      return current_reader->template read_next<std::string>();
    }

    Version deserialise_entry_version()
    {
      return current_reader->template read_next<Version>();
    }

    uint64_t deserialise_read_header()
    {
      return current_reader->template read_next<uint64_t>();
    }

    std::tuple<SerialisedKey, Version> deserialise_read()
    {
      return {current_reader->template read_next<SerialisedKey>(),
              current_reader->template read_next<Version>()};
    }

    uint64_t deserialise_write_header()
    {
      return current_reader->template read_next<uint64_t>();
    }

    std::tuple<SerialisedKey, SerialisedValue> deserialise_write()
    {
      return {current_reader->template read_next<SerialisedKey>(),
              current_reader->template read_next<SerialisedValue>()};
    }

    std::vector<uint8_t> deserialise_raw()
    {
      return current_reader->template read_next<std::vector<uint8_t>>();
    }

    std::vector<Version> deserialise_view_history()
    {
      return current_reader->template read_next<std::vector<Version>>();
    }

    uint64_t deserialise_remove_header()
    {
      return current_reader->template read_next<uint64_t>();
    }

    SerialisedKey deserialise_remove()
    {
      return current_reader->template read_next<SerialisedKey>();
    }

    bool end()
    {
      return current_reader->is_eos() && public_reader.is_eos();
    }
  };
}<|MERGE_RESOLUTION|>--- conflicted
+++ resolved
@@ -225,10 +225,7 @@
     R* current_reader;
     std::vector<uint8_t> decrypted_buffer;
     EntryType entry_type;
-<<<<<<< HEAD
     ccf::ClaimsDigest claims_digest = ccf::no_claims();
-=======
->>>>>>> 8f08254c
     Version version;
     Version max_conflict_version;
     std::shared_ptr<AbstractTxEncryptor> crypto_util;
