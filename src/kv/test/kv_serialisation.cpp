--- conflicted
+++ resolved
@@ -469,80 +469,6 @@
   }
 }
 
-<<<<<<< HEAD
-=======
-bool corrupt_serialised_tx(
-  std::vector<uint8_t>& serialised_tx, std::vector<uint8_t>& value_to_corrupt)
-{
-  // This utility function corrupts a serialised transaction by changing one
-  // byte of the public domain as specified by value_to_corrupt.
-  std::vector<uint8_t> match_buffer;
-  for (auto& i : serialised_tx)
-  {
-    if (i == value_to_corrupt[match_buffer.size()])
-    {
-      match_buffer.push_back(i);
-      if (match_buffer.size() == value_to_corrupt.size())
-      {
-        i = 'X';
-        LOG_DEBUG_FMT("Corrupting serialised public data");
-        return true;
-      }
-    }
-    else
-    {
-      match_buffer.clear();
-    }
-  }
-  return false;
-}
-
-TEST_CASE("Integrity" * doctest::test_suite("serialisation"))
-{
-  SUBCASE("Public and Private")
-  {
-    auto consensus = std::make_shared<kv::StubConsensus>();
-
-    // Here, a real encryptor is needed to protect the integrity of the
-    // transactions
-    std::list<kv::TxEncryptor::KeyInfo> keys;
-    std::vector<uint8_t> raw_key(crypto::GCM_SIZE_KEY);
-    for (size_t i = 0; i < raw_key.size(); ++i)
-    {
-      raw_key[i] = i;
-    }
-    keys.push_back({kv::Version(0), raw_key});
-    auto encryptor = std::make_shared<kv::TxEncryptor>(keys);
-    encryptor->set_iv_id(1);
-
-    kv::Store kv_store(consensus);
-    kv::Store kv_store_target;
-    kv_store.set_encryptor(encryptor);
-    kv_store_target.set_encryptor(encryptor);
-
-    MapTypes::StringString public_map("public:public_map");
-    MapTypes::StringString private_map("private_map");
-
-    auto tx = kv_store.create_tx();
-    auto [public_view, private_view] = tx.get_view(public_map, private_map);
-    std::string pub_value = "pubv1";
-    public_view->put("pubk1", pub_value);
-    private_view->put("privk1", "privv1");
-    auto rc = tx.commit();
-
-    // Tamper with serialised public data
-    auto latest_data = consensus->get_latest_data();
-    REQUIRE(latest_data.has_value());
-    std::vector<uint8_t> value_to_corrupt(pub_value.begin(), pub_value.end());
-    REQUIRE(corrupt_serialised_tx(latest_data.value(), value_to_corrupt));
-    kv::ConsensusHookPtrs hooks;
-    REQUIRE(
-      kv_store_target.deserialise(latest_data.value(), hooks) ==
-      kv::DeserialiseSuccess::FAILED);
-  }
-}
-
->>>>>>> 24a72981
 TEST_CASE("nlohmann (de)serialisation" * doctest::test_suite("serialisation"))
 {
   const auto k0 = "abc";
