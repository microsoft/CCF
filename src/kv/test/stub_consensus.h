// Copyright (c) Microsoft Corporation. All rights reserved.
// Licensed under the Apache 2.0 License.
#pragma once

#include "ccf/crypto/symmetric_key.h"
#include "consensus/aft/impl/state.h"
#include "kv/kv_types.h"
#include "service/tables/resharing_types.h"

#include <algorithm>
#include <iostream>

namespace kv::test
{
  static NodeId PrimaryNodeId = std::string("PrimaryNodeId");
  static NodeId FirstBackupNodeId = std::string("FirstBackupNodeId");
  static NodeId SecondBackupNodeId = std::string("SecondBackupNodeId");
  static NodeId ThirdBackupNodeId = std::string("ThirdBackupNodeId");
  static NodeId FourthBackupNodeId = std::string("FourthBackupNodeId");

  class StubConsensus : public Consensus
  {
  public:
    std::vector<BatchVector::value_type> replica;
    ConsensusType consensus_type;
    ccf::TxID committed_txid = {};
    ccf::View current_view = 0;

    ccf::SeqNo last_signature = 0;

    aft::ViewHistory view_history;

    enum State
    {
      Primary,
      Backup,
      Candidate
    };

    State state;
    NodeId local_id;

    StubConsensus(ConsensusType consensus_type_ = ConsensusType::CFT) :
      replica(),
      consensus_type(consensus_type_),
      state(Backup),
      local_id(PrimaryNodeId)
    {}

    virtual NodeId id() override
    {
      return local_id;
    }

    virtual bool is_primary() override
    {
      return state == Primary;
    }

    virtual bool is_candidate() override
    {
      return state == Candidate;
    }

    virtual bool can_replicate() override
    {
      return state == Primary;
    }

    virtual Consensus::SignatureDisposition get_signature_disposition() override
    {
      if (state == Primary)
      {
        return Consensus::SignatureDisposition::CAN_SIGN;
      }
      else
      {
        return Consensus::SignatureDisposition::CANT_REPLICATE;
      }
    }

    virtual bool is_backup() override
    {
      return state == Backup;
    }

    virtual void force_become_primary() override
    {
      state = Primary;
    }

    virtual void force_become_primary(
      ccf::SeqNo,
      ccf::View,
      const std::vector<ccf::SeqNo>&,
      ccf::SeqNo) override
    {
      state = Primary;
    }

    virtual void init_as_backup(
      ccf::SeqNo,
      ccf::View,
      const std::vector<ccf::SeqNo>&,
      ccf::SeqNo) override
    {
      state = Backup;
    }

    bool replicate(const BatchVector& entries, ccf::View view) override
    {
      for (const auto& entry : entries)
      {
        replica.push_back(entry);

        const auto& [v, data, committable, hooks] = entry;

        // Simplification: all entries are replicated in the same term
        view_history.update(v, view);

        if (committable)
        {
          // All committable indices are instantly committed
          committed_txid = {view, v};
        }
      }
      current_view = view;
      return true;
    }

    std::optional<std::vector<uint8_t>> get_latest_data()
    {
      if (!replica.empty())
      {
        return *std::get<1>(replica.back());
      }
      else
      {
        return std::nullopt;
      }
    }

    std::optional<BatchVector::value_type> pop_oldest_entry()
    {
      if (!replica.empty())
      {
        auto entry = replica.front();
        replica.erase(replica.begin());
        return entry;
      }
      else
      {
        return std::nullopt;
      }
    }

    size_t number_of_replicas()
    {
      return replica.size();
    }

    void flush()
    {
      replica.clear();
    }

    std::pair<ccf::View, ccf::SeqNo> get_committed_txid() override
    {
      return {committed_txid.view, committed_txid.seqno};
    }

    SignableTxIndices get_signable_txid() override
    {
      auto txid = get_committed_txid();
      SignableTxIndices r;
      r.term = txid.first;
      r.version = txid.second;
      r.previous_version = last_signature;
      return r;
    }

    ccf::SeqNo get_committed_seqno() override
    {
      return committed_txid.seqno;
    }

    std::optional<NodeId> primary() override
    {
      return PrimaryNodeId;
    }

    bool view_change_in_progress() override
    {
      return false;
    }

    ccf::View get_view(ccf::SeqNo seqno) override
    {
      return view_history.view_at(seqno);
    }

    ccf::View get_view() override
    {
      return current_view;
    }

    std::vector<ccf::SeqNo> get_view_history(ccf::SeqNo seqno) override
    {
      return view_history.get_history_until(seqno);
    }

<<<<<<< HEAD
=======
    std::vector<ccf::SeqNo> get_view_history_since(ccf::SeqNo seqno) override
    {
      return view_history.get_history_since(seqno);
    }

    void initialise_view_history(
      const std::vector<ccf::SeqNo>& view_history_) override
    {
      view_history.initialise(view_history_);
    }

>>>>>>> a4a51244
    void recv_message(
      const NodeId& from, const uint8_t* data, size_t size) override
    {}

    void add_configuration(
      ccf::SeqNo seqno,
      const Configuration::Nodes& conf,
      const std::unordered_set<NodeId>& learners = {},
      const std::unordered_set<NodeId>& retired_nodes = {}) override
    {}

    virtual std::optional<kv::Configuration::Nodes> orc(
      kv::ReconfigurationId rid, const NodeId& node_id) override
    {
      return std::nullopt;
    }

    Configuration::Nodes get_latest_configuration_unsafe() const override
    {
      return {};
    }

    Configuration::Nodes get_latest_configuration() override
    {
      return {};
    }

    virtual void update_parameters(kv::ConsensusParameters& params) override {}

    ConsensusDetails get_details() override
    {
      return ConsensusDetails{{}, {}, MembershipState::Active};
    }

    void add_resharing_result(
      ccf::SeqNo seqno,
      ReconfigurationId rid,
      const ccf::ResharingResult& result) override
    {}

    ConsensusType type() override
    {
      return consensus_type;
    }

    void set_last_signature_at(ccf::SeqNo seqno)
    {
      last_signature = seqno;
    }
  };

  class BackupStubConsensus : public StubConsensus
  {
  public:
    BackupStubConsensus(ConsensusType consensus_type = ConsensusType::CFT) :
      StubConsensus(consensus_type)
    {}

    bool is_primary() override
    {
      return false;
    }

    bool replicate(const BatchVector& entries, ccf::View view) override
    {
      return false;
    }

    bool can_replicate() override
    {
      return false;
    }

    Consensus::SignatureDisposition get_signature_disposition() override
    {
      return Consensus::SignatureDisposition::CANT_REPLICATE;
    }
  };

  class PrimaryStubConsensus : public StubConsensus
  {
  public:
    PrimaryStubConsensus(ConsensusType consensus_type = ConsensusType::CFT) :
      StubConsensus(consensus_type)
    {}

    bool is_primary() override
    {
      return true;
    }

    bool can_replicate() override
    {
      return true;
    }

    Consensus::SignatureDisposition get_signature_disposition() override
    {
      return Consensus::SignatureDisposition::CAN_SIGN;
    }
  };
}<|MERGE_RESOLUTION|>--- conflicted
+++ resolved
@@ -209,20 +209,11 @@
       return view_history.get_history_until(seqno);
     }
 
-<<<<<<< HEAD
-=======
     std::vector<ccf::SeqNo> get_view_history_since(ccf::SeqNo seqno) override
     {
       return view_history.get_history_since(seqno);
     }
 
-    void initialise_view_history(
-      const std::vector<ccf::SeqNo>& view_history_) override
-    {
-      view_history.initialise(view_history_);
-    }
-
->>>>>>> a4a51244
     void recv_message(
       const NodeId& from, const uint8_t* data, size_t size) override
     {}
