--- conflicted
+++ resolved
@@ -1,12 +1,7 @@
 // Copyright (c) Microsoft Corporation. All rights reserved.
 // Licensed under the Apache 2.0 License.
 #include "ccf/app_interface.h"
-<<<<<<< HEAD
 #include "ccf/ds/logger.h"
-=======
-#include "ds/logger.h"
-#include "ds/serialized.h"
->>>>>>> da9e4a7e
 #include "kv/kv_serialiser.h"
 #include "kv/map.h"
 #include "kv/set.h"
