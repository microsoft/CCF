--- conflicted
+++ resolved
@@ -176,7 +176,6 @@
 
         return ret;
       }
-<<<<<<< HEAD
       else if constexpr (nonstd::is_std_array<T>::value)
       {
         T ret;
@@ -192,12 +191,6 @@
       {
         uint8_t entry_type = read_entry<uint8_t>();
         if (entry_type > 2)
-=======
-      else if constexpr (std::is_same_v<T, kv::EntryType>)
-      {
-        uint8_t entry_type = read_entry<uint8_t>();
-        if (entry_type > 1)
->>>>>>> 8f08254c
           throw std::logic_error(
             fmt::format("Invalid EntryType: {}", entry_type));
 
