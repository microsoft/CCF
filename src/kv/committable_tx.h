// Copyright (c) Microsoft Corporation. All rights reserved.
// Licensed under the Apache 2.0 License.
#pragma once

#include "apply_changes.h"
#include "ccf/tx.h"
#include "ds/hex.h"
#include "kv/tx_pimpl.h"
#include "kv_serialiser.h"
#include "kv_types.h"
#include "node/rpc/claims.h"

#include <list>

namespace kv
{
  class CommittableTx : public Tx, public AbstractChangeContainer
  {
  public:
    using TxFlags = uint8_t;

    enum class Flag : TxFlags
    {
      LEDGER_CHUNK_AT_NEXT_SIGNATURE = 0x01,
      SNAPSHOT_AT_NEXT_SIGNATURE = 0x02,
      LEDGER_CHUNK_BEFORE_THIS_TX = 0x04,
    };

  protected:
    bool committed = false;
    bool success = false;

    Version version = NoVersion;

    kv::TxHistory::RequestID req_id;

    TxFlags flags = 0;
    SerialisedEntryFlags entry_flags = 0;

    std::vector<uint8_t> serialise(
      crypto::Sha256Hash& commit_evidence_digest,
      std::string& commit_evidence,
      const ccf::ClaimsDigest& claims_digest = ccf::no_claims(),
      bool include_reads = false)
    {
      if (!committed)
        throw std::logic_error("Transaction not yet committed");

      if (!success)
        throw std::logic_error("Transaction aborted");

      // If no transactions made changes, return a zero length vector.
      const bool any_changes =
        std::any_of(all_changes.begin(), all_changes.end(), [](const auto& it) {
          return it.second.changeset->has_writes();
        });

      if (!any_changes)
      {
        return {};
      }

      auto e = pimpl->store->get_encryptor();
      if (e == nullptr)
      {
        throw KvSerialiserException("No encryptor set");
      }

      auto commit_nonce = e->get_commit_nonce({pimpl->commit_view, version});
      commit_evidence = fmt::format(
        "ce:{}.{}:{}", pimpl->commit_view, version, ds::to_hex(commit_nonce));
      LOG_TRACE_FMT("Commit evidence: {}", commit_evidence);
      crypto::Sha256Hash tx_commit_evidence_digest(commit_evidence);
      commit_evidence_digest = tx_commit_evidence_digest;
      auto entry_type = claims_digest.empty() ?
        EntryType::WriteSetWithCommitEvidence :
        EntryType::WriteSetWithCommitEvidenceAndClaims;

      LOG_TRACE_FMT(
        "Serialising claim digest {} {}",
        claims_digest.value(),
        claims_digest.empty());

      if (flag_enabled(Flag::LEDGER_CHUNK_BEFORE_THIS_TX))
      {
        entry_flags |= EntryFlags::FORCE_LEDGER_CHUNK_BEFORE;
      }

      KvStoreSerialiser replicated_serialiser(
        e,
        {pimpl->commit_view, version},
        entry_type,
        entry_flags,
        tx_commit_evidence_digest,
        claims_digest);

      // Process in security domain order
      for (auto domain : {SecurityDomain::PUBLIC, SecurityDomain::PRIVATE})
      {
        for (const auto& it : all_changes)
        {
          const auto& map = it.second.map;
          const auto& changeset = it.second.changeset;
          if (
            map->get_security_domain() == domain && map->is_replicated() &&
            changeset->has_writes())
          {
            map->serialise_changes(
              changeset.get(), replicated_serialiser, include_reads);
          }
        }
      }

      // Return serialised Tx.
      return replicated_serialiser.get_raw_data();
    }

  public:
    CommittableTx(AbstractStore* _store) : Tx(_store) {}

    void reset()
    {
      Tx::reset();
    }

    /** Commit this transaction to the local KV and submit it to consensus for
     * replication
     *
     * A transaction can either succeed and replicate
     * (`kv::CommitResult::SUCCESS`), fail because of a conflict with other
     * transactions (`kv::CommitResult::FAIL_CONFLICT`), or succeed locally, but
     * fail to replicate (`kv::CommitResult::FAIL_NO_REPLICATE`).
     *
     * Transactions that fail are rolled back, no matter the reason.
     *
     * @return transaction outcome
     */
    CommitResult commit(
      const ccf::ClaimsDigest& claims = ccf::no_claims(),
      bool track_read_versions = false,
      std::function<std::tuple<Version, Version>(bool has_new_map)>
        version_resolver = nullptr,
      std::function<void(
        const std::vector<uint8_t>& write_set,
        const std::string& commit_evidence)> write_set_observer = nullptr)
    {
      if (committed)
        throw std::logic_error("Transaction already committed");

      if (all_changes.empty())
      {
        committed = true;
        success = true;
        return CommitResult::SUCCESS;
      }

      // If this transaction creates any maps, ensure that commit gets a
      // consistent snapshot of the existing maps
      if (!pimpl->created_maps.empty())
        this->pimpl->store->lock();

      kv::ConsensusHookPtrs hooks;

      std::optional<Version> new_maps_conflict_version = std::nullopt;

      auto c = apply_changes(
        all_changes,
        version_resolver == nullptr ?
          [&](bool has_new_map) {
            return pimpl->store->next_version(has_new_map);
          } :
          version_resolver,
        hooks,
        pimpl->created_maps,
        new_maps_conflict_version,
        track_read_versions);

      if (!pimpl->created_maps.empty())
        this->pimpl->store->unlock();

      success = c.has_value();

      if (!success)
      {
        // This Tx is now in a dead state. Caller should create a new Tx and try
        // again.
        LOG_TRACE_FMT("Could not commit transaction due to conflict");
        return CommitResult::FAIL_CONFLICT;
      }
      else
      {
        committed = true;
        version = c.value();

        if (flag_enabled(Flag::LEDGER_CHUNK_AT_NEXT_SIGNATURE))
        {
          pimpl->store->set_flag(
            AbstractStore::Flag::LEDGER_CHUNK_AT_NEXT_SIGNATURE);
          // This transaction indicates to the store that the next signature
          // should trigger a new ledger chunk, but *this* transaction does not
          // create a new ledger chunk
          unset_flag(CommittableTx::Flag::LEDGER_CHUNK_AT_NEXT_SIGNATURE);
        }

        if (flag_enabled(Flag::SNAPSHOT_AT_NEXT_SIGNATURE))
        {
          store->set_flag(AbstractStore::Flag::SNAPSHOT_AT_NEXT_SIGNATURE);
          unset_flag(CommittableTx::Flag::SNAPSHOT_AT_NEXT_SIGNATURE);
        }

        if (version == NoVersion)
        {
          // Read-only transaction
          return CommitResult::SUCCESS;
        }

        // From here, we have received a unique commit version and made
        // modifications to our local kv. If we fail in any way, we cannot
        // recover.
        try
        {
          crypto::Sha256Hash commit_evidence_digest;
          std::string commit_evidence;
          auto data =
            serialise(commit_evidence_digest, commit_evidence, claims);

          if (data.empty())
          {
            return CommitResult::SUCCESS;
          }

          if (write_set_observer != nullptr)
          {
            write_set_observer(data, commit_evidence);
          }

          auto claims_ = claims;

          return pimpl->store->commit(
            {pimpl->commit_view, version},
            std::make_unique<MovePendingTx>(
              std::move(data),
              std::move(claims_),
              std::move(commit_evidence_digest),
              std::move(hooks)),
            false);
        }
        catch (const std::exception& e)
        {
          committed = false;

          LOG_FAIL_FMT("Error during serialisation");
          LOG_DEBUG_FMT("Error during serialisation: {}", e.what());

          // Discard original exception type, throw as now fatal
          // KvSerialiserException
          throw KvSerialiserException(e.what());
        }
      }
    }

    /** Get version at which this transaction was committed.
     *
     * Throws if this is not successfully committed - should only be called if
     * an earlier call to commit() returned CommitResult::SUCCESS
     *
     * @return Commit version
     */
    Version commit_version()
    {
      if (!committed)
        throw std::logic_error("Transaction not yet committed");

      if (!success)
        throw std::logic_error("Transaction aborted");

      return version;
    }

    /** Get term in which this transaction was committed.
     *
     * Throws if this is not successfully committed - should only be called if
     * an earlier call to commit() returned CommitResult::SUCCESS
     *
     * @return Commit term
     */
    Version commit_term()
    {
      if (!committed)
        throw std::logic_error("Transaction not yet committed");

      if (!success)
        throw std::logic_error("Transaction aborted");

      return pimpl->commit_view;
    }

    /** Version for the transaction set
     *
     * @return Committed version, or `kv::NoVersion` otherwise
     */
    Version get_version()
    {
      return version;
    }

    std::optional<TxID> get_txid()
    {
      if (!committed)
      {
        throw std::logic_error("Transaction not yet committed");
      }

      if (!pimpl->read_txid.has_value())
      {
        // Transaction did not get a handle on any map.
        return std::nullopt;
      }

      // A committed tx is read-only (i.e. no write to any map) if it was not
      // assigned a version when it was committed
      if (version == NoVersion)
      {
        // Read-only transaction
        return pimpl->read_txid.value();
      }
      else
      {
        // Write transaction
        return TxID(pimpl->commit_view, version);
      }
    }

    void set_change_list(OrderedChanges&& change_list_, Term term_) override
    {
      // if all_changes is not empty then any coinciding keys will not be
      // overwritten
      all_changes.merge(change_list_);
      pimpl->commit_view = term_;
    }

    void set_view(ccf::View view_)
    {
      pimpl->commit_view = view_;
    }

    void set_req_id(const kv::TxHistory::RequestID& req_id_)
    {
      req_id = req_id_;
    }

    const kv::TxHistory::RequestID& get_req_id()
    {
      return req_id;
    }

    void set_read_txid(const TxID& tx_id, Term commit_view_)
    {
      if (pimpl->read_txid.has_value())
      {
        throw std::logic_error("Read TxID already set");
      }
      pimpl->read_txid = tx_id;
      pimpl->commit_view = commit_view_;
    }

    void set_root_at_read_version(const crypto::Sha256Hash& r)
    {
      root_at_read_version = r;
    }

    virtual void set_flag(Flag flag)
    {
      flags |= static_cast<uint8_t>(flag);
    }

    virtual void unset_flag(Flag flag)
    {
      flags &= ~static_cast<uint8_t>(flag);
    }

    virtual bool flag_enabled(Flag f) const
    {
      return (flags & static_cast<uint8_t>(f)) != 0;
    }
  };

  // Used by frontend for reserved transactions. These are constructed with a
  // pre-reserved Version, and _must succeed_ to fulfil this version. Otherwise
  // they create a hole in the transaction order, and no future transactions can
  // complete. These transactions are used internally by CCF for the sole
  // purpose of recording node signatures and are safe in this particular
  // situation because they never perform any reads and therefore can
  // never conflict.
  class ReservedTx : public CommittableTx
  {
  public:
    ReservedTx(
      AbstractStore* _store, Term read_term, const TxID& reserved_tx_id) :
      CommittableTx(_store)
    {
      version = reserved_tx_id.version;
      pimpl->commit_view = reserved_tx_id.term;
      pimpl->read_txid = TxID(read_term, reserved_tx_id.version - 1);
    }

    // Used by frontend to commit reserved transactions
    PendingTxInfo commit_reserved()
    {
      if (committed)
        throw std::logic_error("Transaction already committed");

      if (all_changes.empty())
        throw std::logic_error("Reserved transaction cannot be empty");

      std::vector<ConsensusHookPtr> hooks;
      auto c = apply_changes(
        all_changes,
        [this](bool) { return std::make_tuple(version, version - 1); },
        hooks,
        pimpl->created_maps,
        version);
      success = c.has_value();

      if (!success)
        throw std::logic_error("Failed to commit reserved transaction");

      crypto::Sha256Hash commit_evidence_digest;
      std::string commit_evidence;

      // This is a signature and, if the ledger chunking or snapshot flags are
      // enabled, we want the host to create a chunk when it sees this entry.
      // version_lock held by Store::commit
<<<<<<< HEAD
      if (pimpl->store->flag_enabled_unsafe(
            AbstractStore::Flag::LEDGER_CHUNK_AT_NEXT_SIGNATURE))
=======
      bool force_ledger_chunk =
        store->flag_enabled_unsafe(
          AbstractStore::Flag::LEDGER_CHUNK_AT_NEXT_SIGNATURE) ||
        store->flag_enabled_unsafe(
          AbstractStore::Flag::SNAPSHOT_AT_NEXT_SIGNATURE);

      if (force_ledger_chunk)
>>>>>>> 0f74bdd8
      {
        entry_flags |= EntryFlags::FORCE_LEDGER_CHUNK_AFTER;
        LOG_DEBUG_FMT(
          "Forcing ledger chunk for signature at {}.{}",
          pimpl->commit_view,
          version);
      }

      committed = true;
      auto data =
        serialise(commit_evidence_digest, commit_evidence, ccf::no_claims());

      // Reset ledger chunk flag in the store
      pimpl->store->unset_flag_unsafe(
        AbstractStore::Flag::LEDGER_CHUNK_AT_NEXT_SIGNATURE);

      return {
        CommitResult::SUCCESS,
        std::move(data),
        ccf::no_claims(),
        std::move(commit_evidence_digest),
        std::move(hooks)};
    }
  };
}<|MERGE_RESOLUTION|>--- conflicted
+++ resolved
@@ -431,18 +431,13 @@
       // This is a signature and, if the ledger chunking or snapshot flags are
       // enabled, we want the host to create a chunk when it sees this entry.
       // version_lock held by Store::commit
-<<<<<<< HEAD
-      if (pimpl->store->flag_enabled_unsafe(
-            AbstractStore::Flag::LEDGER_CHUNK_AT_NEXT_SIGNATURE))
-=======
       bool force_ledger_chunk =
-        store->flag_enabled_unsafe(
+        pimpl->store->flag_enabled_unsafe(
           AbstractStore::Flag::LEDGER_CHUNK_AT_NEXT_SIGNATURE) ||
-        store->flag_enabled_unsafe(
+        pimpl->store->flag_enabled_unsafe(
           AbstractStore::Flag::SNAPSHOT_AT_NEXT_SIGNATURE);
 
       if (force_ledger_chunk)
->>>>>>> 0f74bdd8
       {
         entry_flags |= EntryFlags::FORCE_LEDGER_CHUNK_AFTER;
         LOG_DEBUG_FMT(
