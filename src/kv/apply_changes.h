// Copyright (c) Microsoft Corporation. All rights reserved.
// Licensed under the Apache 2.0 License.
#pragma once

#include "ccf/tx.h"
#include "kv/untyped_change_set.h"
#include "kv_types.h"

#include <functional>
#include <map>

namespace ccf::kv
{
  // All collections of Map must be ordered so that we lock their contained
  // maps in a stable order. The order here is by map name
  using MapCollection = std::map<std::string, std::shared_ptr<AbstractMap>>;

  struct AbstractChangeContainer
  {
    virtual ~AbstractChangeContainer() = default;
    virtual void set_change_list(OrderedChanges&& change_list, Term term) = 0;
  };

  // Atomically checks for conflicts then applies the writes in the given change
  // sets to their underlying Maps. Calls f() at most once, iff the writes are
  // applied, to retrieve a unique Version for the write set and return the max
  // version which can have a conflict with the transaction.
  //
  // The track_read_versions parameter tells the store if it needs to track the
  // last read version for every key. This is required for backup execution as
  // described at the top of tx.h

  using VersionLastNewMap = Version;
  using VersionResolver = std::function<std::tuple<Version, VersionLastNewMap>(
    bool tx_contains_new_map)>;

  static inline std::optional<Version> apply_changes(
    OrderedChanges& changes,
    VersionResolver version_resolver_fn,
    ccf::kv::ConsensusHookPtrs& hooks,
    const MapCollection& new_maps,
    const std::optional<Version>& new_maps_conflict_version,
    bool track_read_versions,
    bool track_deletes_on_missing_keys,
    const std::optional<Version>& expected_rollback_count = std::nullopt)
  {
    // All maps with pending writes are locked, transactions are prepared
    // and possibly committed, and then all maps with pending writes are
    // unlocked. This is to prevent transactions from being committed in an
    // interleaved fashion.
    Version version = NoVersion;
    bool has_writes = false;

    std::map<std::string, std::unique_ptr<AbstractCommitter>> views;
    for (const auto& [map_name, mc] : changes)
    {
      views[map_name] = mc.map->create_committer(mc.changeset.get());
    }

    for (auto it = changes.begin(); it != changes.end(); ++it)
    {
<<<<<<< HEAD
      bool changeset_has_writes = it->second.changeset->has_writes();
      if (changeset_has_writes)
      {
        has_writes = true;
      }
=======
      has_writes |= it->second.changeset->has_writes();
>>>>>>> 45413c67
      it->second.map->lock();
    }

    bool ok = true;

    if (expected_rollback_count.has_value() && !changes.empty())
    {
      // expected_rollback_count is only set on signature transactions
      // which always contain some writes, and on which all the maps
      // point to the same store.
      auto store = changes.begin()->second.map->get_store();
      if (store != nullptr)
      {
        // Note that this is done when holding the lock on at least some maps
        // through the combination of the changes not being empty, and the
        // acquisition of the map locks on line 69. This guarantees atomicity
        // with respect to rollbacks, which would acquire the map lock on all
        // maps at once to truncate their roll. The net result is that the
        // transaction becomes a noop if a rollback occurred between it being
        // committed, and the side effects being applied.
        ok = store->check_rollback_count(expected_rollback_count.value());
      }
    }

    if (ok && has_writes)
    {
      for (auto it = views.begin(); it != views.end(); ++it)
      {
        if (!it->second->prepare(track_read_versions))
        {
          ok = false;
          break;
        }
      }
    }

    for (const auto& [map_name, map_ptr] : new_maps)
    {
      // Check that none of these pending maps have already been created.
      // It is possible for non-conflicting other transactions to commit here
      // and increment the version, so we may ask this question at different
      // versions. This is fine - none can create maps (ie - change their
      // conflict set with this operation) while we hold the store lock. Assume
      // that the caller is currently holding store->lock()
      auto store = map_ptr->get_store();

      // This is to avoid recursively locking version_lock by calling
      // current_version() in the commit_reserved case.
      ccf::kv::Version current_v;
      if (new_maps_conflict_version.has_value())
      {
        current_v = *new_maps_conflict_version;
      }
      else
      {
        current_v = store->current_version();
      }

      if (store->get_map_unsafe(current_v, map_name) != nullptr)
      {
        ok = false;
        break;
      }
    }

    if (ok && has_writes)
    {
      // Get the version number to be used for this commit.
      ccf::kv::Version version_last_new_map;
      std::tie(version, version_last_new_map) =
        version_resolver_fn(!new_maps.empty());

      if (!track_read_versions)
      {
        // Transfer ownership of these new maps to their target stores, iff we
        // have writes to them
        for (const auto& [map_name, map_ptr] : new_maps)
        {
          const auto it = views.find(map_name);
          if (it != views.end() && it->second->has_writes())
          {
            map_ptr->get_store()->add_dynamic_map(version, map_ptr);
          }
        }

        for (auto it = views.begin(); it != views.end(); ++it)
        {
          it->second->commit(
            version, track_read_versions, track_deletes_on_missing_keys);
        }

        // Collect ConsensusHooks
        for (auto it = views.begin(); it != views.end(); ++it)
        {
          auto hook_ptr = it->second->post_commit();
          if (hook_ptr != nullptr)
          {
            hooks.push_back(std::move(hook_ptr));
          }
        }
      }
      else
      {
        // A linearizability violation was detected
        ok = false;
      }
    }

    for (auto it = changes.begin(); it != changes.end(); ++it)
    {
      it->second.map->unlock();
    }

    if (!ok)
    {
      return std::nullopt;
    }

    return version;
  }
}<|MERGE_RESOLUTION|>--- conflicted
+++ resolved
@@ -59,15 +59,7 @@
 
     for (auto it = changes.begin(); it != changes.end(); ++it)
     {
-<<<<<<< HEAD
-      bool changeset_has_writes = it->second.changeset->has_writes();
-      if (changeset_has_writes)
-      {
-        has_writes = true;
-      }
-=======
       has_writes |= it->second.changeset->has_writes();
->>>>>>> 45413c67
       it->second.map->lock();
     }
 
