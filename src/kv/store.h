--- conflicted
+++ resolved
@@ -307,41 +307,6 @@
       }
     }
 
-<<<<<<< HEAD
-    bool is_map_replicated(const std::string& name) override
-    {
-      switch (replicate_type)
-      {
-        case (kv::ReplicateType::ALL):
-        {
-          return true;
-        }
-
-        case (kv::ReplicateType::NONE):
-        {
-          return false;
-        }
-
-        case (kv::ReplicateType::SOME):
-        {
-          return replicated_tables.find(name) != replicated_tables.end();
-        }
-
-        default:
-        {
-          throw std::logic_error("Unhandled ReplicateType value");
-        }
-      }
-    }
-
-    bool should_track_dependencies(const std::string& name) override
-    {
-      // TODO: Remove this dead code
-      return name.compare(aft::Tables::AFT_REQUESTS) != 0;
-    }
-
-=======
->>>>>>> 75b3476b
     std::unique_ptr<AbstractSnapshot> snapshot_unsafe_maps(Version v) override
     {
       auto cv = compacted_version();
