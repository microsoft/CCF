// Copyright (c) Microsoft Corporation. All rights reserved.
// Licensed under the Apache 2.0 License.
#pragma once

#include "apply_changes.h"
#include "ccf/ds/ccf_exception.h"
#include "ccf/kv/read_only_store.h"
#include "ccf/pal/locking.h"
#include "deserialise.h"
#include "kv/committable_tx.h"
#include "kv/snapshot.h"
#include "kv/untyped_map.h"
#include "kv_serialiser.h"
#include "kv_types.h"

#define FMT_HEADER_ONLY
#include <atomic>
#include <fmt/format.h>
#include <memory>

namespace kv
{
  class StoreState
  {
  protected:
    // All collections of Map must be ordered so that we lock their contained
    // maps in a stable order. The order here is by map name. The version
    // indicates the version at which the Map was created.
    using Maps = std::
      map<std::string, std::pair<kv::Version, std::shared_ptr<untyped::Map>>>;
    ccf::pal::Mutex maps_lock;
    Maps maps;

    ccf::pal::Mutex version_lock;
    std::atomic<Version> version = 0;
    Version last_new_map = kv::NoVersion;
    std::atomic<Version> compacted = 0;

    // Calls to Store::commit are made atomic by taking this lock.
    ccf::pal::Mutex commit_lock;

    // Term at which write future transactions should be committed.
    std::atomic<Term> term_of_next_version = 0;

    // Term at which the last entry was committed. Further transactions
    // should read in that term. Note that it is assumed that the history of
    // terms of past transactions is kept track of by and specified by the
    // caller on rollback
    Term term_of_last_version = 0;

    Version last_replicated = 0;
    // Version of the latest committable entry committed in this term and by
    // _this_ store.
    Version last_committable = 0;

    Version rollback_count = 0;

    std::unordered_map<Version, std::tuple<std::unique_ptr<PendingTx>, bool>>
      pending_txs;

  public:
    void clear()
    {
      std::scoped_lock<ccf::pal::Mutex, ccf::pal::Mutex> mguard(
        maps_lock, version_lock);

      maps.clear();
      pending_txs.clear();

      version = 0;
      last_new_map = kv::NoVersion;
      compacted = 0;
      term_of_next_version = 0;
      term_of_last_version = 0;

      last_replicated = 0;
      last_committable = 0;
      rollback_count = 0;
    }
  };

  class Store : public AbstractStore,
                public StoreState,
                public ExecutionWrapperStore,
                public ReadOnlyStore
  {
  private:
    using Hooks = std::map<std::string, kv::untyped::Map::CommitHook>;
    using MapHooks = std::map<std::string, kv::untyped::Map::MapHook>;
    Hooks global_hooks;
    MapHooks map_hooks;

    std::shared_ptr<Consensus> consensus = nullptr;
    std::shared_ptr<TxHistory> history = nullptr;
    EncryptorPtr encryptor = nullptr;
    SnapshotterPtr snapshotter = nullptr;

    // Generally we will only accept deserialised views if they are contiguous -
    // at Version N we reject everything but N+1. The exception is when a Store
    // is used for historical queries, where it may deserialise arbitrary
    // transactions. In this case the Store is a useful container for a set of
    // Tables, but its versioning invariants are ignored.
    const bool strict_versions = true;

    // If true, use historical ledger secrets to deserialise entries
    const bool is_historical = false;

    // Ledger entry header flags
    uint8_t flags = 0;

    bool commit_deserialised(
      OrderedChanges& changes,
      Version v,
      Term term,
      const MapCollection& new_maps,
      kv::ConsensusHookPtrs& hooks,
      bool track_deletes_on_missing_keys) override
    {
      auto c = apply_changes(
        changes,
        [v](bool) { return std::make_tuple(v, v - 1); },
        hooks,
        new_maps,
        std::nullopt,
        false,
        track_deletes_on_missing_keys);
      if (!c.has_value())
      {
        LOG_FAIL_FMT("Failed to commit deserialised Tx at version {}", v);
        return false;
      }
      {
        std::lock_guard<ccf::pal::Mutex> vguard(version_lock);
        version = v;
        last_replicated = version;
        term_of_last_version = term;
      }
      return true;
    }

    bool has_map_internal(const std::string& name)
    {
      auto search = maps.find(name);
      if (search != maps.end())
        return true;

      return false;
    }

    Version next_version_unsafe()
    {
      // Get the next global version
      ++version;

      // Version was previously signed, with negative values representing
      // deletions. Maintain this restriction for compatibility with old code.
      if (version > std::numeric_limits<int64_t>::max())
      {
        LOG_FAIL_FMT("KV version too large - wrapping to 0");
        version = 0;
      }

      // Further transactions should read in the commit term
      term_of_last_version = term_of_next_version;

      return version;
    }

    TxID current_txid_unsafe()
    {
      // version_lock should be first acquired
      return {term_of_last_version, version};
    }

  public:
    Store(bool strict_versions_ = true, bool is_historical_ = false) :
      strict_versions(strict_versions_),
      is_historical(is_historical_)
    {}

    Store(const Store& that) = delete;

    std::shared_ptr<Consensus> get_consensus() override
    {
      // We need to use std::atomic_load<std::shared_ptr<T>>
      // after clang supports it.
      // https://en.cppreference.com/w/Template:cpp/compiler_support/20
      return std::atomic_load(&consensus);
    }

    void set_consensus(const std::shared_ptr<Consensus>& consensus_)
    {
      std::atomic_store(&consensus, consensus_);
    }

    std::shared_ptr<TxHistory> get_history() override
    {
      return history;
    }

    void set_history(const std::shared_ptr<TxHistory>& history_)
    {
      history = history_;
    }

    void set_encryptor(const EncryptorPtr& encryptor_)
    {
      encryptor = encryptor_;
    }

    EncryptorPtr get_encryptor() override
    {
      return encryptor;
    }

    void set_snapshotter(const SnapshotterPtr& snapshotter_)
    {
      snapshotter = snapshotter_;
    }

    /** Get a map by name, iff it exists at the given version.
     *
     * This means a prior transaction must have created the map, and
     * successfully committed at a version <= v. If this has not happened (the
     * map has never been created, or never been committed, or committed at a
     * later version) this will return nullptr.
     *
     * @param v Version at which the map must exist
     * @param map_name Name of requested map
     *
     * @return Abstract shared-owning pointer to requested map, or nullptr if no
     * such map exists
     */
    std::shared_ptr<AbstractMap> get_map(
      kv::Version v, const std::string& map_name) override
    {
      std::lock_guard<ccf::pal::Mutex> mguard(maps_lock);
      return get_map_internal(v, map_name);
    }

    std::shared_ptr<AbstractMap> get_map_unsafe(
      kv::Version v, const std::string& map_name) override
    {
      return get_map_internal(v, map_name);
    }

    std::shared_ptr<kv::untyped::Map> get_map_internal(
      kv::Version v, const std::string& map_name)
    {
      auto search = maps.find(map_name);
      if (search != maps.end())
      {
        const auto& [map_creation_version, map_ptr] = search->second;
        if (v >= map_creation_version || map_creation_version == NoVersion)
        {
          return map_ptr;
        }
      }

      return nullptr;
    }

    /** Transfer ownership of a dynamically created map to this Store.
     *
     * Should be called as part of the commit process, once a transaction is
     * known to be conflict-free and has been assigned a unique Version. This
     * publishes dynamically created Maps so they can be retrieved via get_map
     * in future transactions.
     *
     * @param v Version at which map is being committed/created
     * @param map_ Map to add
     */
    void add_dynamic_map(
      kv::Version v, const std::shared_ptr<AbstractMap>& map_) override
    {
      auto map = std::dynamic_pointer_cast<kv::untyped::Map>(map_);
      if (map == nullptr)
      {
        throw std::logic_error(fmt::format(
          "Can't add dynamic map - {} is not of expected type",
          map_->get_name()));
      }

      const auto map_name = map->get_name();
      if (get_map_unsafe(v, map_name) != nullptr)
      {
        throw std::logic_error(fmt::format(
          "Can't add dynamic map - already have a map named {}", map_name));
      }

      LOG_DEBUG_FMT("Adding newly created map '{}' at version {}", map_name, v);
      maps[map_name] = std::make_pair(v, map);

      {
        // If we have any hooks for the given map name, set them on this new map
        const auto global_it = global_hooks.find(map_name);
        if (global_it != global_hooks.end())
        {
          map->set_global_hook(global_it->second);
        }

        const auto map_it = map_hooks.find(map_name);
        if (map_it != map_hooks.end())
        {
          map->set_map_hook(map_it->second);
        }
      }
    }

    std::unique_ptr<AbstractSnapshot> snapshot_unsafe_maps(Version v) override
    {
      auto cv = compacted_version();
      if (v < cv)
      {
        throw std::logic_error(fmt::format(
          "Cannot snapshot at version {} which is earlier than last "
          "compacted version {} ",
          v,
          cv));
      }

      if (v > current_version())
      {
        throw std::logic_error(fmt::format(
          "Cannot snapshot at version {} which is later than current "
          "version {} ",
          v,
          current_version()));
      }

      auto snapshot = std::make_unique<StoreSnapshot>(v);

      {
        for (auto& it : maps)
        {
          auto& [_, map] = it.second;
          snapshot->add_map_snapshot(map->snapshot(v));
        }

        auto h = get_history();
        if (h)
        {
          snapshot->add_hash_at_snapshot(h->get_raw_leaf(v));
        }

        auto c = get_consensus();
        if (c)
        {
          snapshot->add_view_history(c->get_view_history(v));
        }
      }

      return snapshot;
    }

    void lock_maps() override
    {
      maps_lock.lock();
      for (auto& it : maps)
      {
        auto& [_, map] = it.second;
        map->lock();
      }
    }

    void unlock_maps() override
    {
      for (auto& it : maps)
      {
        auto& [_, map] = it.second;
        map->unlock();
      }
      maps_lock.unlock();
    }

    std::vector<uint8_t> serialise_snapshot(
      std::unique_ptr<AbstractSnapshot> snapshot) override
    {
      auto e = get_encryptor();
      return snapshot->serialise(e);
    }

    ApplyResult deserialise_snapshot(
      const uint8_t* data,
      size_t size,
      kv::ConsensusHookPtrs& hooks,
      std::vector<Version>* view_history = nullptr,
      bool public_only = false) override
    {
      auto e = get_encryptor();
      auto d = KvStoreDeserialiser(
        e,
        public_only ? kv::SecurityDomain::PUBLIC :
                      std::optional<kv::SecurityDomain>());

      kv::Term term;
      auto v_ = d.init(data, size, term, is_historical);
      if (!v_.has_value())
      {
        LOG_FAIL_FMT("Initialisation of deserialise object failed");
        return ApplyResult::FAIL;
      }
      auto v = v_.value();
      std::shared_ptr<TxHistory> h = nullptr;
      std::vector<uint8_t> hash_at_snapshot;
      std::vector<Version> view_history_;
      {
        std::lock_guard<ccf::pal::Mutex> mguard(maps_lock);

        for (auto& it : maps)
        {
          auto& [_, map] = it.second;
          map->lock();
        }

        h = get_history();
        if (h)
        {
          hash_at_snapshot = d.deserialise_raw();
        }

        if (view_history)
        {
          view_history_ = d.deserialise_view_history();
        }

        OrderedChanges changes;
        MapCollection new_maps;

        for (auto r = d.start_map(); r.has_value(); r = d.start_map())
        {
          const auto map_name = r.value();

          std::shared_ptr<kv::untyped::Map> map = nullptr;

          auto search = maps.find(map_name);
          if (search == maps.end())
          {
            map = std::make_shared<kv::untyped::Map>(
              this, map_name, get_security_domain(map_name));
            new_maps[map_name] = map;
            LOG_DEBUG_FMT(
              "Creating map {} while deserialising snapshot at version {}",
              map_name,
              v);
          }
          else
          {
            map = search->second.second;
          }

          auto changes_search = changes.find(map_name);
          if (changes_search != changes.end())
          {
            LOG_FAIL_FMT("Failed to deserialise snapshot at version {}", v);
            LOG_DEBUG_FMT("Multiple writes on map {}", map_name);
            return ApplyResult::FAIL;
          }

          auto deserialised_snapshot_changes =
            map->deserialise_snapshot_changes(d);

          // Take ownership of the produced change set, store it to be committed
          // later
          changes.emplace_hint(
            changes_search,
            std::piecewise_construct,
            std::forward_as_tuple(map_name),
            std::forward_as_tuple(
              map, std::move(deserialised_snapshot_changes)));
        }

        for (auto& it : maps)
        {
          auto& [_, map] = it.second;
          map->unlock();
        }

        if (!d.end())
        {
          LOG_FAIL_FMT("Unexpected content in snapshot at version {}", v);
          return ApplyResult::FAIL;
        }

        // Each map is committed at a different version, independently of the
        // overall snapshot version. The commit versions for each map are
        // contained in the snapshot and applied when the snapshot is committed.
        bool track_deletes_on_missing_keys = false;
        auto r = apply_changes(
          changes,
          [](bool) { return std::make_tuple(NoVersion, NoVersion); },
          hooks,
          new_maps,
          std::nullopt,
          false,
          track_deletes_on_missing_keys);
        if (!r.has_value())
        {
          LOG_FAIL_FMT(
            "Failed to commit deserialised snapshot at version {}", v);
          return ApplyResult::FAIL;
        }

        {
          std::lock_guard<ccf::pal::Mutex> vguard(version_lock);
          version = v;
          last_replicated = v;
        }
      }

      if (h)
      {
        if (!h->init_from_snapshot(hash_at_snapshot))
        {
          return ApplyResult::FAIL;
        }
      }

      if (view_history)
      {
        *view_history = std::move(view_history_);
      }

      return ApplyResult::PASS;
    }

    void compact(Version v) override
    {
      // This is called when the store will never be rolled back to any
      // state before the specified version.
      // No transactions can be prepared or committed during compaction.

      if (snapshotter)
      {
        auto c = get_consensus();
        bool generate_snapshot = c && c->is_primary();
        snapshotter->commit(v, generate_snapshot);
      }

      std::lock_guard<ccf::pal::Mutex> mguard(maps_lock);

      if (v > current_version())
      {
        return;
      }

      for (auto& it : maps)
      {
        auto& [_, map] = it.second;
        map->lock();
      }

      for (auto& it : maps)
      {
        auto& [_, map] = it.second;
        map->compact(v);
      }

      for (auto& it : maps)
      {
        auto& [_, map] = it.second;
        map->unlock();
      }

      {
        std::lock_guard<ccf::pal::Mutex> vguard(version_lock);
        compacted = v;

        auto h = get_history();
        if (h)
        {
          h->compact(v);
        }
      }

      for (auto& it : maps)
      {
        auto& [_, map] = it.second;
        map->post_compact();
      }
    }

    void rollback(const TxID& tx_id, Term term_of_next_version_) override
    {
      // This is called to roll the store back to the state it was in
      // at the specified version.
      // No transactions can be prepared or committed during rollback.

      if (snapshotter)
      {
        snapshotter->rollback(tx_id.version);
      }

      std::lock_guard<ccf::pal::Mutex> mguard(maps_lock);

      {
        std::lock_guard<ccf::pal::Mutex> vguard(version_lock);
        if (tx_id.version < compacted)
        {
          throw std::logic_error(fmt::format(
            "Attempting rollback to {}, earlier than commit version {}",
            tx_id.version,
            compacted));
        }

        // The term should always be updated on rollback() when passed
        // regardless of whether version needs to be updated or not
        term_of_next_version = term_of_next_version_;
        term_of_last_version = tx_id.term;

        // History must be informed of the term_of_last_version change, even if
        // no actual rollback is required
        auto h = get_history();
        if (h)
        {
          h->rollback(tx_id, term_of_next_version);
        }

        if (tx_id.version >= version)
        {
          return;
        }

        version = tx_id.version;
        last_replicated = tx_id.version;
        unset_flag_unsafe(Flag::LEDGER_CHUNK_AT_NEXT_SIGNATURE);
        unset_flag_unsafe(Flag::SNAPSHOT_AT_NEXT_SIGNATURE);
        rollback_count++;
        pending_txs.clear();
        auto e = get_encryptor();
        if (e)
        {
          e->rollback(tx_id.version);
        }
      }

      for (auto& it : maps)
      {
        auto& [_, map] = it.second;
        map->lock();
      }

      auto it = maps.begin();
      while (it != maps.end())
      {
        auto& [map_creation_version, map] = it->second;
        // Rollback this map whether we're forgetting about it or not. Anyone
        // else still holding it should see it has rolled back
        map->rollback(tx_id.version);
        if (map_creation_version > tx_id.version)
        {
          // Map was created more recently; its creation is being forgotten.
          // Erase our knowledge of it
          map->unlock();
          it = maps.erase(it);
        }
        else
        {
          ++it;
        }
      }

      for (auto& map_it : maps)
      {
        auto& [_, map] = map_it.second;
        map->unlock();
      }
    }

    void initialise_term(Term t) override
    {
      // Note: This should only be called once, when the store is first
      // initialised. term_of_next_version is later updated via rollback.
      std::lock_guard<ccf::pal::Mutex> vguard(version_lock);
      if (term_of_next_version != 0)
      {
        throw std::logic_error("term_of_next_version is already initialised");
      }

      term_of_next_version = t;
      auto h = get_history();
      if (h)
      {
        h->set_term(term_of_next_version);
      }
    }

    bool fill_maps(
      const std::vector<uint8_t>& data,
      bool public_only,
      kv::Version& v,
      kv::Term& view,
      OrderedChanges& changes,
      MapCollection& new_maps,
      ccf::ClaimsDigest& claims_digest,
      std::optional<crypto::Sha256Hash>& commit_evidence_digest,
      bool ignore_strict_versions = false) override
    {
      // This will return FAILED if the serialised transaction is being
      // applied out of order.
      // Processing transactions locally and also deserialising to the
      // same store will result in a store version mismatch and
      // deserialisation will then fail.
      auto e = get_encryptor();

      auto d = KvStoreDeserialiser(
        e,
        public_only ? kv::SecurityDomain::PUBLIC :
                      std::optional<kv::SecurityDomain>());

      auto v_ = d.init(data.data(), data.size(), view, is_historical);
      if (!v_.has_value())
      {
        LOG_FAIL_FMT("Initialisation of deserialise object failed");
        return false;
      }
      v = v_.value();

      claims_digest = std::move(d.consume_claims_digest());
      LOG_TRACE_FMT(
        "Deserialised claim digest {} {}",
        claims_digest.value(),
        claims_digest.empty());

      commit_evidence_digest = std::move(d.consume_commit_evidence_digest());
      if (commit_evidence_digest.has_value())
        LOG_TRACE_FMT(
          "Deserialised commit evidence digest {}",
          commit_evidence_digest.value());

      // Throw away any local commits that have not propagated via the
      // consensus.
      rollback({term_of_last_version, v - 1}, term_of_next_version);

      if (strict_versions && !ignore_strict_versions)
      {
        // Make sure this is the next transaction.
        auto cv = current_version();
        if (cv != (v - 1))
        {
          LOG_FAIL_FMT(
            "Tried to deserialise {} but current_version is {}", v, cv);
          return false;
        }
      }

      // Deserialised transactions express read dependencies as versions,
      // rather than with the actual value read. As a result, they don't
      // need snapshot isolation on the map state, and so do not need to
      // lock each of the maps before creating the transaction.
      std::lock_guard<ccf::pal::Mutex> mguard(maps_lock);

      for (auto r = d.start_map(); r.has_value(); r = d.start_map())
      {
        const auto map_name = r.value();

        auto map = get_map_internal(v, map_name);
        if (map == nullptr)
        {
          auto new_map = std::make_shared<kv::untyped::Map>(
            this, map_name, get_security_domain(map_name));
          map = new_map;
          new_maps[map_name] = new_map;
          LOG_DEBUG_FMT(
            "Creating map '{}' while deserialising transaction at version {}",
            map_name,
            v);
        }

        auto change_search = changes.find(map_name);
        if (change_search != changes.end())
        {
          LOG_FAIL_FMT("Failed to deserialise transaction at version {}", v);
          LOG_DEBUG_FMT("Multiple writes on map {}", map_name);
          return false;
        }

        auto deserialised_changes = map->deserialise_changes(d, v);

        // Take ownership of the produced change set, store it to be applied
        // later
        changes.emplace_hint(
          change_search,
          std::piecewise_construct,
          std::forward_as_tuple(map_name),
          std::forward_as_tuple(map, std::move(deserialised_changes)));
      }

      if (!d.end())
      {
        LOG_FAIL_FMT("Unexpected content in transaction at version {}", v);
        return false;
      }

      return true;
    }

    std::unique_ptr<kv::AbstractExecutionWrapper> deserialize(
      const std::vector<uint8_t>& data,
      bool public_only = false,
      const std::optional<TxID>& expected_txid = std::nullopt) override
    {
      auto exec = std::make_unique<CFTExecutionWrapper>(
        this, get_history(), std::move(data), public_only, expected_txid);
      return exec;
    }

    bool operator==(const Store& that) const
    {
      // Only used for debugging, not thread safe.
      if (version != that.version)
        return false;

      if (maps.size() != that.maps.size())
        return false;

      for (auto it = maps.begin(); it != maps.end(); ++it)
      {
        auto search = that.maps.find(it->first);

        if (search == that.maps.end())
          return false;

        auto& [this_v, this_map] = it->second;
        auto& [that_v, that_map] = search->second;

        if (this_v != that_v)
          return false;

        if (*this_map != *that_map)
          return false;
      }

      return true;
    }

    Version current_version() override
    {
      return version;
    }

    kv::TxID current_txid() override
    {
      // Must lock in case the version or read term is being incremented.
      std::lock_guard<ccf::pal::Mutex> vguard(version_lock);
      return current_txid_unsafe();
    }

    ccf::TxID get_txid() override
    {
      const auto kv_id = current_txid();
      return {kv_id.term, kv_id.version};
    }

    std::pair<TxID, Term> current_txid_and_commit_term() override
    {
      // Must lock in case the version or commit term is being incremented.
      std::lock_guard<ccf::pal::Mutex> vguard(version_lock);
      return {current_txid_unsafe(), term_of_next_version};
    }

    Version compacted_version() override
    {
      return compacted;
    }

    Term commit_view() override
    {
      // Must lock in case the commit_view is being incremented.
      return term_of_next_version;
    }

    CommitResult commit(
      const TxID& txid,
      std::unique_ptr<PendingTx> pending_tx,
      bool globally_committable) override
    {
      auto c = get_consensus();
      if (!c)
      {
        return CommitResult::SUCCESS;
      }

      std::lock_guard<ccf::pal::Mutex> cguard(commit_lock);

      LOG_DEBUG_FMT(
        "Store::commit {}{}",
        txid.version,
        (globally_committable ? " globally_committable" : ""));

      BatchVector batch;
      Version previous_last_replicated = 0;
      Version next_last_replicated = 0;
      Version previous_rollback_count = 0;
      ccf::View replication_view = 0;

      std::vector<std::tuple<std::unique_ptr<PendingTx>, bool>>
        contiguous_pending_txs;
      auto h = get_history();

      {
        std::lock_guard<ccf::pal::Mutex> vguard(version_lock);
        if (txid.term != term_of_next_version && get_consensus()->is_primary())
        {
          // This can happen when a transaction started before a view change,
          // but tries to commit after the view change is complete.
          LOG_DEBUG_FMT(
            "Want to commit for term {} but term is {}",
            txid.term,
            term_of_next_version);

          return CommitResult::FAIL_NO_REPLICATE;
        }

        if (globally_committable && txid.version > last_committable)
        {
          last_committable = txid.version;
        }

        pending_txs.insert(
          {txid.version,
           std::make_tuple(std::move(pending_tx), globally_committable)});

        LOG_TRACE_FMT("Inserting pending tx at {}", txid.version);
<<<<<<< HEAD

        auto h = get_history();
=======
        auto c = get_consensus();
>>>>>>> a2fdf868

        for (Version offset = 1; true; ++offset)
        {
          auto search = pending_txs.find(last_replicated + offset);
          if (search == pending_txs.end())
          {
            LOG_TRACE_FMT(
              "Couldn't find {} = {} + {}, giving up on batch while committing "
              "{}.{}",
              last_replicated + offset,
              last_replicated,
              offset,
              txid.term,
              txid.version);
            break;
          }

          contiguous_pending_txs.emplace_back(std::move(search->second));
          pending_txs.erase(search);
        }

        previous_rollback_count = rollback_count;
        previous_last_replicated = last_replicated;
        next_last_replicated = last_replicated + contiguous_pending_txs.size();

        replication_view = term_of_next_version;
      }
      // Release version lock

      if (contiguous_pending_txs.size() == 0)
      {
        return CommitResult::SUCCESS;
      }

      size_t offset = 1;
      for (auto& [pending_tx_, committable_] : contiguous_pending_txs)
      {
        auto
          [success_, data_, claims_digest_, commit_evidence_digest_, hooks_] =
            pending_tx_->call();
        auto data_shared =
          std::make_shared<std::vector<uint8_t>>(std::move(data_));
        auto hooks_shared =
          std::make_shared<kv::ConsensusHookPtrs>(std::move(hooks_));

        // NB: this cannot happen currently. Regular Tx only make it here if
        // they did succeed, and signatures cannot conflict because they
        // execute in order with a read_version that's version - 1, so even
        // two contiguous signatures are fine
        if (success_ != CommitResult::SUCCESS)
        {
          LOG_DEBUG_FMT("Failed Tx commit {}", last_replicated + offset);
        }

        if (h)
        {
          h->append_entry(
            ccf::entry_leaf(
              *data_shared, commit_evidence_digest_, claims_digest_),
            replication_view);
        }

        LOG_DEBUG_FMT(
          "Batching {} ({}) during commit of {}.{}",
          last_replicated + offset,
          data_shared->size(),
          txid.term,
          txid.version);

        batch.emplace_back(
          last_replicated + offset, data_shared, committable_, hooks_shared);
        offset++;
      }

      if (c->replicate(batch, replication_view))
      {
        std::lock_guard<ccf::pal::Mutex> vguard(version_lock);
        if (
          last_replicated == previous_last_replicated &&
          previous_rollback_count == rollback_count)
        {
          last_replicated = next_last_replicated;
        }
        return CommitResult::SUCCESS;
      }
      else
      {
        LOG_DEBUG_FMT("Failed to replicate");
        return CommitResult::FAIL_NO_REPLICATE;
      }
    }

    bool must_force_ledger_chunk(Version version) override
    {
      std::lock_guard<ccf::pal::Mutex> vguard(version_lock);
      return must_force_ledger_chunk_unsafe(version);
    }

    bool must_force_ledger_chunk_unsafe(Version version) override
    {
      // Note that snapshotter->record_committable, and therefore this function,
      // assumes that `version` is a committable entry/signature.

      bool r = flag_enabled_unsafe(
                 AbstractStore::Flag::LEDGER_CHUNK_AT_NEXT_SIGNATURE) ||
        flag_enabled_unsafe(AbstractStore::Flag::SNAPSHOT_AT_NEXT_SIGNATURE);

      if (snapshotter)
      {
        r |= snapshotter->record_committable(version);
      }

      return r;
    }

    void lock_map_set() override
    {
      maps_lock.lock();
    }

    void unlock_map_set() override
    {
      maps_lock.unlock();
    }

    bool check_rollback_count(Version count) override
    {
      std::lock_guard<ccf::pal::Mutex> vguard(version_lock);
      return rollback_count == count;
    }

    std::tuple<Version, Version> next_version(bool commit_new_map) override
    {
      std::lock_guard<ccf::pal::Mutex> vguard(version_lock);
      Version v = next_version_unsafe();

      auto previous_last_new_map = last_new_map;
      if (commit_new_map)
      {
        last_new_map = v;
      }

      return std::make_tuple(v, previous_last_new_map);
    }

    Version next_version() override
    {
      std::lock_guard<ccf::pal::Mutex> vguard(version_lock);
      return next_version_unsafe();
    }

    TxID next_txid() override
    {
      std::lock_guard<ccf::pal::Mutex> vguard(version_lock);
      next_version_unsafe();

      return {term_of_next_version, version};
    }

    size_t committable_gap() override
    {
      std::lock_guard<ccf::pal::Mutex> vguard(version_lock);
      return version - last_committable;
    }

    /** This is only safe in very restricted circumstances, and is only
     * meant to be used during catastrophic recovery, between a KV
     * with public-state only and a KV with full state, to swap in the
     * private state from the latter into the former.
     *
     * It's also important to note that swapping in private state
     * may result in previously uncompacted writes becoming effectively
     * compacted, from a user's perspective (they would not be internally
     * compacted until the next compact() however). So it is important to
     * make sure that the private state being swapped in is fully compacted
     * before the swap.
     **/
    void swap_private_maps(Store& store)
    {
      {
        const auto source_version = store.current_version();
        const auto target_version = current_version();
        if (source_version > target_version)
        {
          throw std::runtime_error(fmt::format(
            "Invalid call to swap_private_maps. Source is at version {} while "
            "target is at {}",
            source_version,
            target_version));
        }
      }

      std::scoped_lock<ccf::pal::Mutex, ccf::pal::Mutex> guard_both_store_maps(
        maps_lock, store.maps_lock);

      // Each entry is (Name, MyMap, TheirMap)
      using MapEntry = std::tuple<std::string, AbstractMap*, AbstractMap*>;
      std::vector<MapEntry> entries;

      // Get the list of private maps from the source store
      for (auto& [name, pair] : store.maps)
      {
        auto& [_, map] = pair;
        if (map->get_security_domain() == SecurityDomain::PRIVATE)
        {
          map->lock();
          entries.emplace_back(name, nullptr, map.get());
        }
      }

      // For each source map, either create it or, where it already exists,
      // confirm it is PRIVATE. Lock it and store it in entries
      auto entry = entries.begin();
      while (entry != entries.end())
      {
        const auto& [name, _, their_map] = *entry;
        std::shared_ptr<AbstractMap> map = nullptr;
        const auto it = maps.find(name);
        if (it == maps.end())
        {
          // NB: We lose the creation version from the original map, but assume
          // it is irrelevant - its creation should no longer be at risk of
          // rollback
          auto new_map = std::make_pair(
            NoVersion,
            std::make_shared<kv::untyped::Map>(
              this, name, SecurityDomain::PRIVATE));
          maps[name] = new_map;
          map = new_map.second;
        }
        else
        {
          map = it->second.second;
          if (map->get_security_domain() != SecurityDomain::PRIVATE)
          {
            throw std::logic_error(fmt::format(
              "Swap mismatch - map {} is private in source but not in target",
              name));
          }
        }

        std::get<1>(*entry) = map.get();
        map->lock();
        ++entry;
      }

      for (auto& [name, lhs, rhs] : entries)
      {
        lhs->swap(rhs);
      }

      for (auto& [name, lhs, rhs] : entries)
      {
        lhs->unlock();
        rhs->unlock();
      }
    }

    void set_map_hook(
      const std::string& map_name, const kv::untyped::Map::MapHook& hook)
    {
      map_hooks[map_name] = hook;

      const auto it = maps.find(map_name);
      if (it != maps.end())
      {
        it->second.second->set_map_hook(hook);
      }
    }

    void unset_map_hook(const std::string& map_name)
    {
      map_hooks.erase(map_name);

      const auto it = maps.find(map_name);
      if (it != maps.end())
      {
        it->second.second->unset_map_hook();
      }
    }

    void set_global_hook(
      const std::string& map_name, const kv::untyped::Map::CommitHook& hook)
    {
      global_hooks[map_name] = hook;

      const auto it = maps.find(map_name);
      if (it != maps.end())
      {
        it->second.second->set_global_hook(hook);
      }
    }

    void unset_global_hook(const std::string& map_name)
    {
      global_hooks.erase(map_name);

      const auto it = maps.find(map_name);
      if (it != maps.end())
      {
        it->second.second->unset_global_hook();
      }
    }

    ReadOnlyTx create_read_only_tx() override
    {
      return ReadOnlyTx(this);
    }

    TxDiff create_tx_diff() override
    {
      return TxDiff(this);
    }

    CommittableTx create_tx()
    {
      return CommittableTx(this);
    }

    std::unique_ptr<CommittableTx> create_tx_ptr()
    {
      return std::make_unique<CommittableTx>(this);
    }

    ReservedTx create_reserved_tx(const TxID& tx_id)
    {
      // version_lock should already been acquired in case term_of_last_version
      // is incremented.
      return ReservedTx(this, term_of_last_version, tx_id, rollback_count);
    }

    virtual void set_flag(Flag f) override
    {
      std::lock_guard<ccf::pal::Mutex> vguard(version_lock);
      set_flag_unsafe(f);
    }

    virtual void unset_flag(Flag f) override
    {
      std::lock_guard<ccf::pal::Mutex> vguard(version_lock);
      unset_flag_unsafe(f);
    }

    virtual bool flag_enabled(Flag f) override
    {
      std::lock_guard<ccf::pal::Mutex> vguard(version_lock);
      return flag_enabled_unsafe(f);
    }

    virtual void set_flag_unsafe(Flag f) override
    {
      this->flags |= static_cast<uint8_t>(f);
    }

    virtual void unset_flag_unsafe(Flag f) override
    {
      this->flags &= ~static_cast<uint8_t>(f);
    }

    virtual bool flag_enabled_unsafe(Flag f) const override
    {
      return (flags & static_cast<uint8_t>(f)) != 0;
    }
  };

  using StorePtr = std::shared_ptr<kv::Store>;
}<|MERGE_RESOLUTION|>--- conflicted
+++ resolved
@@ -922,12 +922,6 @@
            std::make_tuple(std::move(pending_tx), globally_committable)});
 
         LOG_TRACE_FMT("Inserting pending tx at {}", txid.version);
-<<<<<<< HEAD
-
-        auto h = get_history();
-=======
-        auto c = get_consensus();
->>>>>>> a2fdf868
 
         for (Version offset = 1; true; ++offset)
         {
