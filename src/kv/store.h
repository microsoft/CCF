// Copyright (c) Microsoft Corporation. All rights reserved.
// Licensed under the Apache 2.0 License.
#pragma once

<<<<<<< HEAD
#include "apply_changes.h"
=======
#include "deserialise.h"
>>>>>>> 254d5109
#include "ds/ccf_exception.h"
#include "kv_serialiser.h"
#include "kv_types.h"
#include "map.h"
#include "node/entities.h"
#include "node/progress_tracker.h"
#include "node/signatures.h"
#include "snapshot.h"
#include "tx.h"

#include <fmt/format.h>

namespace kv
{
  class StoreState
  {
  protected:
    // All collections of Map must be ordered so that we lock their contained
    // maps in a stable order. The order here is by map name. The version
    // indicates the version at which the Map was created.
    using Maps = std::
      map<std::string, std::pair<kv::Version, std::shared_ptr<untyped::Map>>>;
    SpinLock maps_lock;
    Maps maps;

    SpinLock version_lock;
    Version version = 0;
    Version compacted = 0;
    Term term = 0;
    Version last_replicated = 0;
    Version last_committable = 0;
    Version rollback_count = 0;

    std::unordered_map<Version, std::pair<std::unique_ptr<PendingTx>, bool>>
      pending_txs;

  public:
    void clear()
    {
      std::lock_guard<SpinLock> mguard(maps_lock);
      std::lock_guard<SpinLock> vguard(version_lock);

      maps.clear();
      pending_txs.clear();

      version = 0;
      compacted = 0;
      term = 0;

      last_replicated = 0;
      last_committable = 0;
      rollback_count = 0;
    }
  };

  class Store : public AbstractStore,
                public StoreState,
                public ExecutionWrapperStore
  {
  private:
    using Hooks = std::map<std::string, kv::untyped::Map::CommitHook>;
    using MapHooks = std::map<std::string, kv::untyped::Map::MapHook>;
    Hooks global_hooks;
    MapHooks map_hooks;

    std::shared_ptr<Consensus> consensus = nullptr;
    std::shared_ptr<TxHistory> history = nullptr;
    std::shared_ptr<ccf::ProgressTracker> progress_tracker = nullptr;
    EncryptorPtr encryptor = nullptr;

    kv::ReplicateType replicate_type = kv::ReplicateType::ALL;
    std::unordered_set<std::string> replicated_tables;

    // Generally we will only accept deserialised views if they are contiguous -
    // at Version N we reject everything but N+1. The exception is when a Store
    // is used for historical queries, where it may deserialise arbitrary
    // transactions. In this case the Store is a useful container for a set of
    // Tables, but its versioning invariants are ignored.
    const bool strict_versions = true;

    // If true, use historical ledger secrets to deserialise entries
    const bool is_historical = false;

    ApplySuccess commit_deserialised(
      OrderedChanges& changes,
      Version& v,
      const MapCollection& new_maps,
      kv::ConsensusHookPtrs& hooks) override
    {
      auto c = apply_changes(
        changes, [v]() { return v; }, hooks, new_maps);
      if (!c.has_value())
      {
        LOG_FAIL_FMT("Failed to commit deserialised Tx at version {}", v);
        return ApplySuccess::FAILED;
      }
      {
        std::lock_guard<SpinLock> vguard(version_lock);
        version = v;
        last_replicated = version;
      }
      return ApplySuccess::PASS;
    }

    bool has_map_internal(const std::string& name)
    {
      auto search = maps.find(name);
      if (search != maps.end())
        return true;

      return false;
    }

  public:
    Store(bool strict_versions_ = true, bool is_historical_ = false) :
      strict_versions(strict_versions_),
      is_historical(is_historical_)
    {}

    Store(
      const ReplicateType& replicate_type_,
      const std::unordered_set<std::string>& replicated_tables_) :
      replicate_type(replicate_type_),
      replicated_tables(replicated_tables_)
    {}

    Store(std::shared_ptr<Consensus> consensus_) : consensus(consensus_) {}

    Store(const Store& that) = delete;

    std::shared_ptr<Consensus> get_consensus() override
    {
      return consensus;
    }

    void set_consensus(std::shared_ptr<Consensus> consensus_)
    {
      consensus = consensus_;
    }

    std::shared_ptr<TxHistory> get_history() override
    {
      return history;
    }

    void set_history(std::shared_ptr<TxHistory> history_)
    {
      history = history_;
    }

    std::shared_ptr<ccf::ProgressTracker> get_progress_tracker()
    {
      return progress_tracker;
    }

    void set_progress_tracker(
      std::shared_ptr<ccf::ProgressTracker> progress_tracker_)
    {
      progress_tracker = progress_tracker_;
    }

    void set_encryptor(const EncryptorPtr& encryptor_)
    {
      encryptor = encryptor_;
    }

    EncryptorPtr get_encryptor() override
    {
      return encryptor;
    }

    /** Get a map by name, iff it exists at the given version.
     *
     * This means a prior transaction must have created the map, and
     * successfully committed at a version <= v. If this has not happened (the
     * map has never been created, or never been committed, or committed at a
     * later version) this will return nullptr.
     *
     * @param v Version at which the map must exist
     * @param map_name Name of requested map
     *
     * @return Abstract shared-owning pointer to requested map, or nullptr if no
     * such map exists
     */
    std::shared_ptr<AbstractMap> get_map(
      kv::Version v, const std::string& map_name) override
    {
      return get_map_internal(v, map_name);
    }

    std::shared_ptr<kv::untyped::Map> get_map_internal(
      kv::Version v, const std::string& map_name)
    {
      auto search = maps.find(map_name);
      if (search != maps.end())
      {
        const auto& [map_creation_version, map_ptr] = search->second;
        if (v >= map_creation_version || map_creation_version == NoVersion)
        {
          return map_ptr;
        }
      }

      return nullptr;
    }

    /** Transfer ownership of a dynamically created map to this Store.
     *
     * Should be called as part of the commit process, once a transaction is
     * known to be conflict-free and has been assigned a unique Version. This
     * publishes dynamically created Maps so they can be retrieved via get_map
     * in future transactions.
     *
     * @param v Version at which map is being committed/created
     * @param map Map to add
     */
    void add_dynamic_map(
      kv::Version v, const std::shared_ptr<AbstractMap>& map_) override
    {
      auto map = std::dynamic_pointer_cast<kv::untyped::Map>(map_);
      if (map == nullptr)
      {
        throw std::logic_error(fmt::format(
          "Can't add dynamic map - {} is not of expected type",
          map_->get_name()));
      }

      const auto map_name = map->get_name();
      if (get_map(v, map_name) != nullptr)
      {
        throw std::logic_error(fmt::format(
          "Can't add dynamic map - already have a map named {}", map_name));
      }

      LOG_DEBUG_FMT("Adding newly created map '{}' at version {}", map_name, v);
      maps[map_name] = std::make_pair(v, map);

      {
        // If we have any hooks for the given map name, set them on this new map
        const auto global_it = global_hooks.find(map_name);
        if (global_it != global_hooks.end())
        {
          map->set_global_hook(global_it->second);
        }

        const auto map_it = map_hooks.find(map_name);
        if (map_it != map_hooks.end())
        {
          map->set_map_hook(map_it->second);
        }
      }
    }

    bool is_map_replicated(const std::string& name) override
    {
      switch (replicate_type)
      {
        case (kv::ReplicateType::ALL):
        {
          return true;
        }

        case (kv::ReplicateType::NONE):
        {
          return false;
        }

        case (kv::ReplicateType::SOME):
        {
          return replicated_tables.find(name) != replicated_tables.end();
        }

        default:
        {
          throw std::logic_error("Unhandled ReplicateType value");
        }
      }
    }

    std::unique_ptr<AbstractSnapshot> snapshot(Version v) override
    {
      if (v < commit_version())
      {
        throw std::logic_error(fmt::format(
          "Cannot snapshot at version {} which is earlier than committed "
          "version {} ",
          v,
          commit_version()));
      }

      if (v > current_version())
      {
        throw std::logic_error(fmt::format(
          "Cannot snapshot at version {} which is later than current "
          "version {} ",
          v,
          current_version()));
      }

      auto snapshot = std::make_unique<StoreSnapshot>(v);

      {
        std::lock_guard<SpinLock> mguard(maps_lock);

        for (auto& it : maps)
        {
          auto& [_, map] = it.second;
          map->lock();
        }

        for (auto& it : maps)
        {
          auto& [_, map] = it.second;
          snapshot->add_map_snapshot(map->snapshot(v));
        }

        auto h = get_history();
        if (h)
        {
          snapshot->add_hash_at_snapshot(h->get_raw_leaf(v));
        }

        auto c = get_consensus();
        if (c)
        {
          snapshot->add_view_history(c->get_view_history(v));
        }

        for (auto& it : maps)
        {
          auto& [_, map] = it.second;
          map->unlock();
        }
      }

      return snapshot;
    }

    std::vector<uint8_t> serialise_snapshot(
      std::unique_ptr<AbstractSnapshot> snapshot) override
    {
      auto e = get_encryptor();
      return snapshot->serialise(e);
    }

    ApplySuccess deserialise_snapshot(
      const std::vector<uint8_t>& data,
      kv::ConsensusHookPtrs& hooks,
      std::vector<Version>* view_history = nullptr,
      bool public_only = false) override
    {
      auto e = get_encryptor();
      auto d = KvStoreDeserialiser(
        e,
        public_only ? kv::SecurityDomain::PUBLIC :
                      std::optional<kv::SecurityDomain>());

      auto v_ = d.init(data.data(), data.size(), is_historical);
      if (!v_.has_value())
      {
        LOG_FAIL_FMT("Initialisation of deserialise object failed");
        return ApplySuccess::FAILED;
      }
      auto [v, _] = v_.value();

      std::lock_guard<SpinLock> mguard(maps_lock);

      for (auto& it : maps)
      {
        auto& [_, map] = it.second;
        map->lock();
      }

      std::vector<uint8_t> hash_at_snapshot;
      auto h = get_history();
      if (h)
      {
        hash_at_snapshot = d.deserialise_raw();
      }

      std::vector<Version> view_history_;
      if (view_history)
      {
        view_history_ = d.deserialise_view_history();
      }

      OrderedChanges changes;
      MapCollection new_maps;

      for (auto r = d.start_map(); r.has_value(); r = d.start_map())
      {
        const auto map_name = r.value();

        std::shared_ptr<kv::untyped::Map> map = nullptr;

        auto search = maps.find(map_name);
        if (search == maps.end())
        {
          map = std::make_shared<kv::untyped::Map>(
            this,
            map_name,
            get_security_domain(map_name),
            is_map_replicated(map_name));
          new_maps[map_name] = map;
          LOG_DEBUG_FMT(
            "Creating map {} while deserialising snapshot at version {}",
            map_name,
            v);
        }
        else
        {
          map = search->second.second;
        }

        auto changes_search = changes.find(map_name);
        if (changes_search != changes.end())
        {
          LOG_FAIL_FMT("Failed to deserialise snapshot at version {}", v);
          LOG_DEBUG_FMT("Multiple writes on map {}", map_name);
          return ApplySuccess::FAILED;
        }

        auto deserialised_snapshot_changes =
          map->deserialise_snapshot_changes(d);

        // Take ownership of the produced change set, store it to be committed
        // later
        changes[map_name] = {map, std::move(deserialised_snapshot_changes)};
      }

      for (auto& it : maps)
      {
        auto& [_, map] = it.second;
        map->unlock();
      }

      if (!d.end())
      {
        LOG_FAIL_FMT("Unexpected content in snapshot at version {}", v);
        return ApplySuccess::FAILED;
      }

      // Each map is committed at a different version, independently of the
      // overall snapshot version. The commit versions for each map are
      // contained in the snapshot and applied when the snapshot is committed.
      auto r = apply_changes(
        changes, []() { return NoVersion; }, hooks, new_maps);
      if (!r.has_value())
      {
        LOG_FAIL_FMT("Failed to commit deserialised snapshot at version {}", v);
        return ApplySuccess::FAILED;
      }

      {
        std::lock_guard<SpinLock> vguard(version_lock);
        version = v;
        last_replicated = v;
        last_committable = v;
      }

      if (h)
      {
        if (!h->init_from_snapshot(hash_at_snapshot))
        {
          return ApplySuccess::FAILED;
        }
      }

      if (view_history)
      {
        *view_history = std::move(view_history_);
      }

      return ApplySuccess::PASS;
    }

    void compact(Version v) override
    {
      // This is called when the store will never be rolled back to any
      // state before the specified version.
      // No transactions can be prepared or committed during compaction.
      std::lock_guard<SpinLock> mguard(maps_lock);

      if (v > current_version())
      {
        return;
      }

      for (auto& it : maps)
      {
        auto& [_, map] = it.second;
        map->lock();
      }

      for (auto& it : maps)
      {
        auto& [_, map] = it.second;
        map->compact(v);
      }

      for (auto& it : maps)
      {
        auto& [_, map] = it.second;
        map->unlock();
      }

      {
        std::lock_guard<SpinLock> vguard(version_lock);
        compacted = v;

        auto h = get_history();
        if (h)
        {
          h->compact(v);
        }
      }

      for (auto& it : maps)
      {
        auto& [_, map] = it.second;
        map->post_compact();
      }
    }

    void rollback(Version v, std::optional<Term> t = std::nullopt) override
    {
      // This is called to roll the store back to the state it was in
      // at the specified version.
      // No transactions can be prepared or committed during rollback.
      std::lock_guard<SpinLock> mguard(maps_lock);

      {
        std::lock_guard<SpinLock> vguard(version_lock);
        if (v < compacted)
        {
          throw std::logic_error(fmt::format(
            "Attempting rollback to {}, earlier than commit version {}",
            v,
            compacted));
        }

        // The term should always be updated on rollback() when passed
        // regardless of whether version needs to be updated or not
        if (t.has_value())
        {
          term = t.value();
        }
        // History must be informed of the term change, even if no
        // actual rollback is required
        auto h = get_history();
        if (h)
        {
          h->rollback(v, term);
        }

        if (v >= version)
        {
          return;
        }

        version = v;
        last_replicated = v;
        last_committable = v;
        rollback_count++;
        pending_txs.clear();
        auto e = get_encryptor();
        if (e)
        {
          e->rollback(v);
        }
      }

      for (auto& it : maps)
      {
        auto& [_, map] = it.second;
        map->lock();
      }

      auto it = maps.begin();
      while (it != maps.end())
      {
        auto& [map_creation_version, map] = it->second;
        // Rollback this map whether we're forgetting about it or not. Anyone
        // else still holding it should see it has rolled back
        map->rollback(v);
        if (map_creation_version > v)
        {
          // Map was created more recently; its creation is being forgotten.
          // Erase our knowledge of it
          map->unlock();
          it = maps.erase(it);
        }
        else
        {
          ++it;
        }
      }

      for (auto& it : maps)
      {
        auto& [_, map] = it.second;
        map->unlock();
      }
    }

    void set_term(Term t) override
    {
      std::lock_guard<SpinLock> vguard(version_lock);
      term = t;
      auto h = get_history();
      if (h)
      {
        h->set_term(term);
      }
    }

    bool fill_maps(
      const std::vector<uint8_t>& data,
      bool public_only,
      kv::Version& v,
      OrderedChanges& changes,
      MapCollection& new_maps,
      bool ignore_strict_versions = false) override
    {
      // This will return FAILED if the serialised transaction is being
      // applied out of order.
      // Processing transactions locally and also deserialising to the
      // same store will result in a store version mismatch and
      // deserialisation will then fail.
      auto e = get_encryptor();

      auto d = KvStoreDeserialiser(
        e,
        public_only ? kv::SecurityDomain::PUBLIC :
                      std::optional<kv::SecurityDomain>());

      auto v_ = d.init(data.data(), data.size(), is_historical);
      if (!v_.has_value())
      {
        LOG_FAIL_FMT("Initialisation of deserialise object failed");
        return ApplySuccess::FAILED;
      }
      std::tie(v, std::ignore) = v_.value();

      // Throw away any local commits that have not propagated via the
      // consensus.
      rollback(v - 1);

      if (strict_versions && !ignore_strict_versions)
      {
        // Make sure this is the next transaction.
        auto cv = current_version();
        if (cv != (v - 1))
        {
          LOG_FAIL_FMT(
            "Tried to deserialise {} but current_version is {}", v, cv);
          return ApplySuccess::FAILED;
        }
      }

      // Deserialised transactions express read dependencies as versions,
      // rather than with the actual value read. As a result, they don't
      // need snapshot isolation on the map state, and so do not need to
      // lock each of the maps before creating the transaction.
      std::lock_guard<SpinLock> mguard(maps_lock);

      for (auto r = d.start_map(); r.has_value(); r = d.start_map())
      {
        const auto map_name = r.value();

        auto map = get_map_internal(v, map_name);
        if (map == nullptr)
        {
          auto new_map = std::make_shared<kv::untyped::Map>(
            this,
            map_name,
            get_security_domain(map_name),
            is_map_replicated(map_name));
          map = new_map;
          new_maps[map_name] = new_map;
          LOG_DEBUG_FMT(
            "Creating map '{}' while deserialising transaction at version {}",
            map_name,
            v);
        }

        auto change_search = changes.find(map_name);
        if (change_search != changes.end())
        {
          LOG_FAIL_FMT("Failed to deserialise transaction at version {}", v);
          LOG_DEBUG_FMT("Multiple writes on map {}", map_name);
          return false;
        }

        auto deserialised_changes = map->deserialise_changes(d, v);

        // Take ownership of the produced change set, store it to be applied
        // later
        changes[map_name] =
          kv::MapChanges{map, std::move(deserialised_changes)};
      }

      if (!d.end())
      {
        LOG_FAIL_FMT("Unexpected content in transaction at version {}", v);
        return false;
      }
      return true;
    }

    std::unique_ptr<kv::AbstractExecutionWrapper> apply(
      const std::vector<uint8_t> data,
      ConsensusType consensus_type,
      bool public_only = false) override
    {
      if (consensus_type == ConsensusType::CFT)
      {
        auto exec = std::make_unique<CFTExecutionWrapper>(
          this, get_history(), std::move(data), public_only);
        return exec;
      }
      else
      {
        kv::Version v;
        OrderedChanges changes;
        MapCollection new_maps;
        if (!fill_maps(data, public_only, v, changes, new_maps, true))
        {
          return nullptr;
        }

        // BFT Transactions should only write to 1 table
        if (changes.size() != 1)
        {
          LOG_FAIL_FMT("Failed to deserialise");
          LOG_DEBUG_FMT(
            "Unexpected contents in bft transaction {}, size:{}",
            v,
            changes.size());
          return nullptr;
        }

        std::unique_ptr<BFTExecutionWrapper> exec;

        if (changes.find(ccf::Tables::SIGNATURES) != changes.end())
        {
          exec = std::make_unique<SignatureBFTExec>(
            this,
            get_history(),
            std::move(data),
            public_only,
            v,
            std::move(changes),
            std::move(new_maps));
        }
        else if (changes.find(ccf::Tables::BACKUP_SIGNATURES) != changes.end())
        {
          exec = std::make_unique<BackupSignatureBFTExec>(
            this,
            get_history(),
            get_progress_tracker(),
            get_consensus(),
            std::move(data),
            public_only,
            v,
            std::move(changes),
            std::move(new_maps));
        }
        else if (changes.find(ccf::Tables::NONCES) != changes.end())
        {
          exec = std::make_unique<NoncesBFTExec>(
            this,
            get_history(),
            get_progress_tracker(),
            std::move(data),
            public_only,
            v,
            std::move(changes),
            std::move(new_maps));
        }
        else if (changes.find(ccf::Tables::NEW_VIEWS) != changes.end())
        {
          exec = std::make_unique<NewViewBFTExec>(
            this,
            get_history(),
            get_progress_tracker(),
            get_consensus(),
            std::move(data),
            public_only,
            v,
            std::move(changes),
            std::move(new_maps));
        }
        else if (changes.find(ccf::Tables::AFT_REQUESTS) != changes.end())
        {
          exec = std::make_unique<TxBFTExec>(
            this,
            get_history(),
            std::move(data),
            public_only,
            std::make_unique<Tx>(this),
            v,
            std::move(changes),
            std::move(new_maps));
        }
        else
        {
          // we have deserialised an entry that didn't belong to the bft
          // requests nor the signatures table
          LOG_FAIL_FMT(
            "Request contains unexpected table - {}", changes.begin()->first);
          CCF_ASSERT_FMT_FAIL(
            "Request contains unexpected table - {}", changes.begin()->first);
        }
        return exec;
      }
    }

    bool operator==(const Store& that) const
    {
      // Only used for debugging, not thread safe.
      if (version != that.version)
        return false;

      if (maps.size() != that.maps.size())
        return false;

      for (auto it = maps.begin(); it != maps.end(); ++it)
      {
        auto search = that.maps.find(it->first);

        if (search == that.maps.end())
          return false;

        auto& [this_v, this_map] = it->second;
        auto& [that_v, that_map] = search->second;

        if (this_v != that_v)
          return false;

        if (*this_map != *that_map)
          return false;
      }

      return true;
    }

    bool operator!=(const Store& that) const
    {
      // Only used for debugging, not thread safe.
      return !(*this == that);
    }

    Version current_version() override
    {
      // Must lock in case the version or term is being incremented.
      std::lock_guard<SpinLock> vguard(version_lock);
      return version;
    }

    TxID current_txid() override
    {
      // Must lock in case the version is being incremented.
      std::lock_guard<SpinLock> vguard(version_lock);
      return {term, version};
    }

    Version commit_version() override
    {
      // Must lock in case the store is being compacted.
      std::lock_guard<SpinLock> vguard(version_lock);
      return compacted;
    }

    CommitSuccess commit(
      const TxID& txid,
      std::unique_ptr<PendingTx> pending_tx,
      bool globally_committable) override
    {
      auto c = get_consensus();
      if (!c)
      {
        return CommitSuccess::OK;
      }

      LOG_DEBUG_FMT(
        "Store::commit {}{}",
        txid.version,
        (globally_committable ? " globally_committable" : ""));

      BatchVector batch;
      Version previous_last_replicated = 0;
      Version next_last_replicated = 0;
      Version previous_rollback_count = 0;
      kv::Consensus::View replication_view = 0;

      {
        std::lock_guard<SpinLock> vguard(version_lock);
        if (txid.term != term)
        {
          // This can happen when a transaction started before a view change,
          // but tries to commit after the view change is complete.
          LOG_DEBUG_FMT(
            "Want to commit for term {} but term is {}", txid.term, term);

          return CommitSuccess::NO_REPLICATE;
        }

        if (globally_committable && txid.version > last_committable)
          last_committable = txid.version;

        pending_txs.insert(
          {txid.version,
           std::make_pair(std::move(pending_tx), globally_committable)});

        auto h = get_history();
        auto c = get_consensus();

        for (Version offset = 1; true; ++offset)
        {
          auto search = pending_txs.find(last_replicated + offset);
          if (search == pending_txs.end())
            break;

          auto& [pending_tx_, committable_] = search->second;
          auto [success_, reqid, data_, hooks_] = pending_tx_->call();
          auto data_shared =
            std::make_shared<std::vector<uint8_t>>(std::move(data_));
          auto hooks_shared =
            std::make_shared<kv::ConsensusHookPtrs>(std::move(hooks_));

          // NB: this cannot happen currently. Regular Tx only make it here if
          // they did succeed, and signatures cannot conflict because they
          // execute in order with a read_version that's version - 1, so even
          // two contiguous signatures are fine
          if (success_ != CommitSuccess::OK)
            LOG_DEBUG_FMT("Failed Tx commit {}", last_replicated + offset);

          if (h)
          {
            h->append(*data_shared);
          }

          LOG_DEBUG_FMT(
            "Batching {} ({})", last_replicated + offset, data_shared->size());

          batch.emplace_back(
            last_replicated + offset, data_shared, committable_, hooks_shared);
          pending_txs.erase(search);
        }

        if (batch.size() == 0)
          return CommitSuccess::OK;

        previous_rollback_count = rollback_count;
        previous_last_replicated = last_replicated;
        next_last_replicated = last_replicated + batch.size();

        replication_view = term;
      }

      if (c->replicate(batch, replication_view))
      {
        std::lock_guard<SpinLock> vguard(version_lock);
        if (
          last_replicated == previous_last_replicated &&
          previous_rollback_count == rollback_count)
        {
          last_replicated = next_last_replicated;
        }
        return CommitSuccess::OK;
      }
      else
      {
        LOG_DEBUG_FMT("Failed to replicate");
        return CommitSuccess::NO_REPLICATE;
      }
    }

    void lock() override
    {
      maps_lock.lock();
    }

    void unlock() override
    {
      maps_lock.unlock();
    }

    Version next_version() override
    {
      std::lock_guard<SpinLock> vguard(version_lock);

      // Get the next global version. If we would go negative, wrap to 0.
      ++version;

      if (version < 0)
        version = 0;

      return version;
    }

    TxID next_txid() override
    {
      std::lock_guard<SpinLock> vguard(version_lock);

      // Get the next global version. If we would go negative, wrap to 0.
      ++version;
      if (version < 0)
        version = 0;

      return {term, version};
    }

    size_t commit_gap() override
    {
      std::lock_guard<SpinLock> vguard(version_lock);
      return version - last_committable;
    }

    /** This is only safe in very restricted circumstances, and is only
     * meant to be used during catastrophic recovery, between a KV
     * with public-state only and a KV with full state, to swap in the
     * private state from the latter into the former.
     *
     * It's also important to note that swapping in private state
     * may result in previously uncompacted writes becoming effectively
     * compacted, from a user's perspective (they would not be internally
     * compacted until the next compact() however). So it is important to
     * make sure that the private state being swapped in is fully compacted
     * before the swap.
     **/
    void swap_private_maps(Store& store)
    {
      {
        const auto source_version = store.current_version();
        const auto target_version = current_version();
        if (source_version > target_version)
        {
          throw std::runtime_error(fmt::format(
            "Invalid call to swap_private_maps. Source is at version {} while "
            "target is at {}",
            source_version,
            target_version));
        }
      }

      std::lock_guard<SpinLock> this_maps_guard(maps_lock);
      std::lock_guard<SpinLock> other_maps_guard(store.maps_lock);

      // Each entry is (Name, MyMap, TheirMap)
      using MapEntry = std::tuple<std::string, AbstractMap*, AbstractMap*>;
      std::vector<MapEntry> entries;

      // Get the list of private maps from the source store
      for (auto& [name, pair] : store.maps)
      {
        auto& [_, map] = pair;
        if (map->get_security_domain() == SecurityDomain::PRIVATE)
        {
          map->lock();
          entries.emplace_back(name, nullptr, map.get());
        }
      }

      // For each source map, either create it or, where it already exists,
      // confirm it is PRIVATE. Lock it and store it in entries
      auto entry = entries.begin();
      while (entry != entries.end())
      {
        const auto& [name, _, their_map] = *entry;
        std::shared_ptr<AbstractMap> map = nullptr;
        const auto it = maps.find(name);
        if (it == maps.end())
        {
          // NB: We lose the creation version from the original map, but assume
          // it is irrelevant - its creation should no longer be at risk of
          // rollback
          auto new_map = std::make_pair(
            NoVersion,
            std::make_shared<kv::untyped::Map>(
              this, name, SecurityDomain::PRIVATE, is_map_replicated(name)));
          maps[name] = new_map;
          map = new_map.second;
        }
        else
        {
          map = it->second.second;
          if (map->get_security_domain() != SecurityDomain::PRIVATE)
          {
            throw std::logic_error(fmt::format(
              "Swap mismatch - map {} is private in source but not in target",
              name));
          }
        }

        std::get<1>(*entry) = map.get();
        map->lock();
        ++entry;
      }

      for (auto& [name, lhs, rhs] : entries)
      {
        lhs->swap(rhs);
      }

      for (auto& [name, lhs, rhs] : entries)
      {
        lhs->unlock();
        rhs->unlock();
      }
    }

    void set_map_hook(
      const std::string& map_name, const kv::untyped::Map::MapHook& hook)
    {
      map_hooks[map_name] = hook;

      const auto it = maps.find(map_name);
      if (it != maps.end())
      {
        it->second.second->set_map_hook(hook);
      }
    }

    void unset_map_hook(const std::string& map_name)
    {
      map_hooks.erase(map_name);

      const auto it = maps.find(map_name);
      if (it != maps.end())
      {
        it->second.second->unset_map_hook();
      }
    }

    void set_global_hook(
      const std::string& map_name, const kv::untyped::Map::CommitHook& hook)
    {
      global_hooks[map_name] = hook;

      const auto it = maps.find(map_name);
      if (it != maps.end())
      {
        it->second.second->set_global_hook(hook);
      }
    }

    void unset_global_hook(const std::string& map_name)
    {
      global_hooks.erase(map_name);

      const auto it = maps.find(map_name);
      if (it != maps.end())
      {
        it->second.second->unset_global_hook();
      }
    }

    ReadOnlyTx create_read_only_tx()
    {
      return ReadOnlyTx(this);
    }

    Tx create_tx()
    {
      return Tx(this);
    }

    ReservedTx create_reserved_tx(Version v)
    {
      return ReservedTx(this, v);
    }
  };
}<|MERGE_RESOLUTION|>--- conflicted
+++ resolved
@@ -2,11 +2,8 @@
 // Licensed under the Apache 2.0 License.
 #pragma once
 
-<<<<<<< HEAD
 #include "apply_changes.h"
-=======
 #include "deserialise.h"
->>>>>>> 254d5109
 #include "ds/ccf_exception.h"
 #include "kv_serialiser.h"
 #include "kv_types.h"
