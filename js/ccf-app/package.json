{
  "name": "@microsoft/ccf-app",
  "version": "0.0.0",
  "description": "CCF app support package",
  "main": "index.js",
  "files": [
    "*.js",
    "*.d.ts"
  ],
  "type": "module",
  "scripts": {
    "prepare": "npm run build",
    "build": "tsc",
    "test": "cross-env TS_NODE_PROJECT=test/tsconfig.json mocha --loader=ts-node/esm test/**/*.test.ts",
    "docs": "typedoc",
    "docs:watch": "rm -rf html && typedoc --watch --preserveWatchOutput"
  },
  "author": "Microsoft",
  "license": "Apache-2.0",
  "devDependencies": {
    "@types/chai": "^4.2.15",
    "@types/mocha": "^8.2.2",
<<<<<<< HEAD
    "@types/node": "16.11.6",
    "@types/node-forge": "^0.9.7",
=======
    "@types/node": "14.17.27",
    "@types/node-forge": "^0.10.9",
>>>>>>> 616a34d2
    "chai": "^4.3.4",
    "cross-env": "^7.0.3",
    "mocha": "^9.1.3",
    "node-forge": "^0.10.0",
    "ts-node": "^9.1.1",
    "typedoc": "^0.20.34",
    "typescript": "4.2.4"
  }
}<|MERGE_RESOLUTION|>--- conflicted
+++ resolved
@@ -20,13 +20,8 @@
   "devDependencies": {
     "@types/chai": "^4.2.15",
     "@types/mocha": "^8.2.2",
-<<<<<<< HEAD
     "@types/node": "16.11.6",
-    "@types/node-forge": "^0.9.7",
-=======
-    "@types/node": "14.17.27",
     "@types/node-forge": "^0.10.9",
->>>>>>> 616a34d2
     "chai": "^4.3.4",
     "cross-env": "^7.0.3",
     "mocha": "^9.1.3",
