--- conflicted
+++ resolved
@@ -19,13 +19,8 @@
   "license": "Apache-2.0",
   "devDependencies": {
     "@types/chai": "^4.2.15",
-<<<<<<< HEAD
-    "@types/mocha": "^8.2.2",
+    "@types/mocha": "^9.0.0",
     "@types/node": "16.11.6",
-=======
-    "@types/mocha": "^9.0.0",
-    "@types/node": "14.17.27",
->>>>>>> cfcd7114
     "@types/node-forge": "^0.10.9",
     "chai": "^4.3.4",
     "cross-env": "^7.0.3",
