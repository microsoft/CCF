--- conflicted
+++ resolved
@@ -43,16 +43,12 @@
 export const wrapKey = ccf.crypto.wrapKey;
 
 /**
-<<<<<<< HEAD
- * @inheritDoc CCFCrypto.sign
+ * @inheritDoc global!CCFCrypto.verifySignature
  */
 export const sign = ccf.crypto.sign;
 
 /**
- * @inheritDoc CCFCrypto.verifySignature
-=======
  * @inheritDoc global!CCFCrypto.verifySignature
->>>>>>> 306c81e1
  */
 export const verifySignature = ccf.crypto.verifySignature;
 
