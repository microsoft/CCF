// Copyright (c) Microsoft Corporation. All rights reserved.
// Licensed under the Apache 2.0 License.

/**
 * This module polyfills CCF's native functions for use in
 * unit tests that run in Node.js instead of CCF.
 * It must be imported before all other imports like so:
 *
 * ```
 * import '@microsoft/ccf-app/polyfill.js';
 * ```
 *
 * Note that some functionality is not polyfilled,
 * for example historic state (for historical endpoints).
 *
 * @module
 */

import * as crypto from "crypto";
import { TextEncoder, TextDecoder } from "util";

// Note: It is important that only types are imported here to prevent executing
// the module at this point (which would query the ccf global before we polyfilled it).
import {
  CCF,
  KvMaps,
  KvMap,
  JsonCompatible,
  CryptoKeyPair,
  WrapAlgoParams,
  DigestAlgorithm,
<<<<<<< HEAD
  EvidenceClaims,
  HistoricalState,  
} from "./global";
=======
} from "./global.js";
>>>>>>> 73bada24

// JavaScript's Map uses reference equality for non-primitive types,
// whereas CCF compares the content of the ArrayBuffer.
// To achieve CCF's semantics, all keys are base64-encoded.
class KvMapPolyfill implements KvMap {
  map = new Map<string, ArrayBuffer>();

  has(key: ArrayBuffer): boolean {
    return this.map.has(base64(key));
  }
  get(key: ArrayBuffer): ArrayBuffer | undefined {
    return this.map.get(base64(key));
  }
  set(key: ArrayBuffer, value: ArrayBuffer): KvMap {
    this.map.set(base64(key), value);
    return this;
  }
  delete(key: ArrayBuffer): boolean {
    return this.map.delete(base64(key));
  }
  forEach(
    callback: (value: ArrayBuffer, key: ArrayBuffer, kvmap: KvMap) => void
  ): void {
    this.map.forEach((value, key, _) => {
      callback(value, unbase64(key), this);
    });
  }
}

class CCFPolyfill implements CCF {
  kv = new Proxy(<KvMaps>{}, {
    get: (target, name, receiver) => {
      if (typeof name === "string") {
        return name in target
          ? target[name]
          : (target[name] = new KvMapPolyfill());
      }
      return Reflect.get(target, name, receiver);
    },
  });

  strToBuf(s: string): ArrayBuffer {
    return typedArrToArrBuf(new TextEncoder().encode(s));
  }

  bufToStr(v: ArrayBuffer): string {
    return new TextDecoder().decode(v);
  }

  jsonCompatibleToBuf<T extends JsonCompatible<T>>(v: T): ArrayBuffer {
    return this.strToBuf(JSON.stringify(v));
  }

  bufToJsonCompatible<T extends JsonCompatible<T>>(v: ArrayBuffer): T {
    return JSON.parse(this.bufToStr(v));
  }

  generateAesKey(size: number): ArrayBuffer {
    return nodeBufToArrBuf(crypto.randomBytes(size / 8));
  }

  generateRsaKeyPair(size: number, exponent?: number): CryptoKeyPair {
    const rsaKeyPair = crypto.generateKeyPairSync("rsa", {
      modulusLength: size,
      publicExponent: exponent,
      publicKeyEncoding: {
        type: "spki",
        format: "pem",
      },
      privateKeyEncoding: {
        type: "pkcs8",
        format: "pem",
      },
    });
    return rsaKeyPair;
  }

  wrapKey(
    key: ArrayBuffer,
    wrappingKey: ArrayBuffer,
    parameters: WrapAlgoParams
  ): ArrayBuffer {
    if (parameters.name === "RSA-OAEP") {
      return nodeBufToArrBuf(
        crypto.publicEncrypt(
          {
            key: Buffer.from(wrappingKey),
            oaepHash: "sha256",
            oaepLabel: parameters.label
              ? new Uint8Array(parameters.label)
              : undefined,
            padding: crypto.constants.RSA_PKCS1_OAEP_PADDING,
          },
          new Uint8Array(key)
        )
      );
    } else if (parameters.name === "AES-KWP") {
      const iv = Buffer.from("A65959A6", "hex"); // defined in RFC 5649
      const cipher = crypto.createCipheriv(
        "id-aes256-wrap-pad",
        new Uint8Array(wrappingKey),
        iv
      );
      return nodeBufToArrBuf(
        Buffer.concat([cipher.update(new Uint8Array(key)), cipher.final()])
      );
    } else if (parameters.name === "RSA-OAEP-AES-KWP") {
      const randomAesKey = this.generateAesKey(parameters.aesKeySize);
      const wrap1 = this.wrapKey(randomAesKey, wrappingKey, {
        name: "RSA-OAEP",
        label: parameters.label,
      });
      const wrap2 = this.wrapKey(key, randomAesKey, {
        name: "AES-KWP",
      });
      return nodeBufToArrBuf(
        Buffer.concat([Buffer.from(wrap1), Buffer.from(wrap2)])
      );
    } else {
      throw new Error("unsupported wrapAlgo.name");
    }
  }

  digest(algorithm: DigestAlgorithm, data: ArrayBuffer): ArrayBuffer {
    if (algorithm === "SHA-256") {
      return nodeBufToArrBuf(
        crypto.createHash("sha256").update(new Uint8Array(data)).digest()
      );
    } else {
      throw new Error("unsupported algorithm");
    }
  }
  
  verifyOpenEnclaveEvidence(
    format: string | undefined,
    evidence: ArrayBuffer,
    endorsements?: ArrayBuffer
  ): EvidenceClaims {
    throw new Error("Method not implemented.");
  }
}

(<any>globalThis).ccf = new CCFPolyfill();

function nodeBufToArrBuf(buf: Buffer): ArrayBuffer {
  // Note: buf.buffer is not safe, see docs.
  const arrBuf = new ArrayBuffer(buf.byteLength);
  buf.copy(new Uint8Array(arrBuf));
  return arrBuf;
}

function typedArrToArrBuf(ta: ArrayBufferView) {
  return ta.buffer.slice(ta.byteOffset, ta.byteOffset + ta.byteLength);
}

function base64(buf: ArrayBuffer): string {
  return Buffer.from(buf).toString("base64");
}

function unbase64(s: string): ArrayBuffer {
  return nodeBufToArrBuf(Buffer.from(s, "base64"));
}<|MERGE_RESOLUTION|>--- conflicted
+++ resolved
@@ -29,13 +29,9 @@
   CryptoKeyPair,
   WrapAlgoParams,
   DigestAlgorithm,
-<<<<<<< HEAD
   EvidenceClaims,
-  HistoricalState,  
-} from "./global";
-=======
+  HistoricalState,
 } from "./global.js";
->>>>>>> 73bada24
 
 // JavaScript's Map uses reference equality for non-primitive types,
 // whereas CCF compares the content of the ArrayBuffer.
