// Copyright (c) Microsoft Corporation. All rights reserved.
// Licensed under the Apache 2.0 License.

/**
 * This module polyfills CCF's native functions for use in
 * unit tests that run in Node.js instead of CCF.
 * It must be imported before all other imports like so:
 *
 * ```
 * import '@microsoft/ccf-app/polyfill.js';
 * ```
 *
 * Note that some functionality is not polyfilled,
 * for example historic state (for historical endpoints).
 *
 * @module
 */

import * as jscrypto from "crypto";
import { TextEncoder, TextDecoder } from "util";
import * as rs from "jsrsasign";

// Note: It is important that only types are imported here to prevent executing
// the module at this point (which would query the ccf global before we polyfilled it).
import {
  CCF,
  KvMaps,
  KvMap,
  JsonCompatible,
  CryptoKeyPair,
  WrapAlgoParams,
  DigestAlgorithm,
  EvidenceClaims,
  OpenEnclave,
  SigningAlgorithm,
  JsonWebKeyECPublic,
  JsonWebKeyECPrivate,
  JsonWebKeyRSAPublic,
  JsonWebKeyRSAPrivate,
} from "./global.js";

// JavaScript's Map uses reference equality for non-primitive types,
// whereas CCF compares the content of the ArrayBuffer.
// To achieve CCF's semantics, all keys are base64-encoded.
class KvMapPolyfill implements KvMap {
  map = new Map<string, ArrayBuffer>();

  has(key: ArrayBuffer): boolean {
    return this.map.has(base64(key));
  }
  get(key: ArrayBuffer): ArrayBuffer | undefined {
    return this.map.get(base64(key));
  }
  getVersionOfPreviousWrite(key: ArrayBuffer): number | undefined {
    throw new Error("Not implemented");
  }
  set(key: ArrayBuffer, value: ArrayBuffer): KvMap {
    this.map.set(base64(key), value);
    return this;
  }
  delete(key: ArrayBuffer): void {
    this.map.delete(base64(key));
  }
  clear(): void {
    this.map.clear();
  }
  forEach(
    callback: (value: ArrayBuffer, key: ArrayBuffer, kvmap: KvMap) => void
  ): void {
    this.map.forEach((value, key, _) => {
      callback(value, unbase64(key), this);
    });
  }
  get size(): number {
    return this.map.size;
  }
}

class CCFPolyfill implements CCF {
  kv = new Proxy(<KvMaps>{}, {
    get: (target, name, receiver) => {
      if (typeof name === "string") {
        return name in target
          ? target[name]
          : (target[name] = new KvMapPolyfill());
      }
      return Reflect.get(target, name, receiver);
    },
  });

  consensus = {
    getLastCommittedTxId() {
      throw new Error("Not implemented");
    },
    getStatusForTxId(view: number, seqno: number) {
      throw new Error("Not implemented");
    },
    getViewForSeqno(seqno: number) {
      throw new Error("Not implemented");
    },
  };

  historical = {
    getStateRange(
      handle: number,
      startSeqno: number,
      endSeqno: number,
      secondsUntilExpiry: number
    ) {
      throw new Error("Not implemented");
    },

    dropCachedStates(handle: number) {
      throw new Error("Not implemented");
    },
  };

  rpc = {
    setApplyWrites(force: boolean) {
      throw new Error("Not implemented");
    },
    setClaimsDigest(digest: ArrayBuffer) {
      throw new Error("Not implemented");
    },
  };

  crypto = {
    verifySignature(
      algorithm: SigningAlgorithm,
      key: string,
      signature: ArrayBuffer,
      data: ArrayBuffer
    ): boolean {
      let padding = undefined;
      const pubKey = jscrypto.createPublicKey(key);
      if (pubKey.asymmetricKeyType == "rsa") {
        if (algorithm.name === "RSASSA-PKCS1-v1_5") {
          padding = jscrypto.constants.RSA_PKCS1_PADDING;
        } else {
          throw new Error("incompatible signing algorithm for given key type");
        }
      } else if (pubKey.asymmetricKeyType == "ec") {
        if (algorithm.name !== "ECDSA") {
          throw new Error("incompatible signing algorithm for given key type");
        }
      } else {
        throw new Error("unrecognized signing algorithm");
      }
      const hashAlg = algorithm.hash.replace("-", "").toLowerCase();
      const verifier = jscrypto.createVerify(hashAlg);
      verifier.update(new Uint8Array(data));
      return verifier.verify(
        {
          key: pubKey,
          dsaEncoding: "ieee-p1363",
          padding: padding,
        },
        new Uint8Array(signature)
      );
    },
<<<<<<< HEAD
    pubPemToJwk(pem: string, kid?: string): JsonWebKeyECPublic {
      let jwk = rs.KEYUTIL.getJWK(
        rs.KEYUTIL.getKey(pem) as rs.KJUR.crypto.ECDSA
      ) as JsonWebKeyECPublic;
      if (kid !== undefined) {
        jwk.kid = kid;
      }
      return jwk;
    },

    pemToJwk(pem: string, kid?: string): JsonWebKeyECPrivate {
      let jwk = rs.KEYUTIL.getJWK(
        rs.KEYUTIL.getKey(pem) as rs.KJUR.crypto.ECDSA
      ) as JsonWebKeyECPrivate;
      if (kid !== undefined) {
        jwk.kid = kid;
      }
      return jwk;
    },

    pubRsaPemToJwk(pem: string, kid?: string): JsonWebKeyRSAPublic {
      let jwk = rs.KEYUTIL.getJWK(
        rs.KEYUTIL.getKey(pem) as rs.RSAKey
      ) as JsonWebKeyRSAPublic;
      if (kid !== undefined) {
        jwk.kid = kid;
      }
      return jwk;
    },
    rsaPemToJwk(pem: string, kid?: string): JsonWebKeyRSAPrivate {
      let jwk = rs.KEYUTIL.getJWK(
        rs.KEYUTIL.getKey(pem) as rs.RSAKey
      ) as JsonWebKeyRSAPrivate;
      if (kid !== undefined) {
        jwk.kid = kid;
      }
      return jwk;
=======
    generateAesKey(size: number): ArrayBuffer {
      return nodeBufToArrBuf(jscrypto.randomBytes(size / 8));
    },
    generateRsaKeyPair(size: number, exponent?: number): CryptoKeyPair {
      const rsaKeyPair = jscrypto.generateKeyPairSync("rsa", {
        modulusLength: size,
        publicExponent: exponent,
        publicKeyEncoding: {
          type: "spki",
          format: "pem",
        },
        privateKeyEncoding: {
          type: "pkcs8",
          format: "pem",
        },
      });
      return rsaKeyPair;
    },
    generateEcdsaKeyPair(curve: string): CryptoKeyPair {
      var curve_name = curve;
      if (curve == "secp256r1") curve_name = "prime256v1";
      const ecdsaKeyPair = jscrypto.generateKeyPairSync("ec", {
        namedCurve: curve_name,
        publicKeyEncoding: {
          type: "spki",
          format: "pem",
        },
        privateKeyEncoding: {
          type: "pkcs8",
          format: "pem",
        },
      });
      return ecdsaKeyPair;
    },
    wrapKey(
      key: ArrayBuffer,
      wrappingKey: ArrayBuffer,
      parameters: WrapAlgoParams
    ): ArrayBuffer {
      if (parameters.name === "RSA-OAEP") {
        return nodeBufToArrBuf(
          jscrypto.publicEncrypt(
            {
              key: Buffer.from(wrappingKey),
              oaepHash: "sha256",
              oaepLabel: parameters.label
                ? new Uint8Array(parameters.label)
                : undefined,
              padding: jscrypto.constants.RSA_PKCS1_OAEP_PADDING,
            },
            new Uint8Array(key)
          )
        );
      } else if (parameters.name === "AES-KWP") {
        const iv = Buffer.from("A65959A6", "hex"); // defined in RFC 5649
        const cipher = jscrypto.createCipheriv(
          "id-aes256-wrap-pad",
          new Uint8Array(wrappingKey),
          iv
        );
        return nodeBufToArrBuf(
          Buffer.concat([cipher.update(new Uint8Array(key)), cipher.final()])
        );
      } else if (parameters.name === "RSA-OAEP-AES-KWP") {
        const randomAesKey = this.generateAesKey(parameters.aesKeySize);
        const wrap1 = this.wrapKey(randomAesKey, wrappingKey, {
          name: "RSA-OAEP",
          label: parameters.label,
        });
        const wrap2 = this.wrapKey(key, randomAesKey, {
          name: "AES-KWP",
        });
        return nodeBufToArrBuf(
          Buffer.concat([Buffer.from(wrap1), Buffer.from(wrap2)])
        );
      } else {
        throw new Error("unsupported wrapAlgo.name");
      }
    },
    digest(algorithm: DigestAlgorithm, data: ArrayBuffer): ArrayBuffer {
      if (algorithm === "SHA-256") {
        return nodeBufToArrBuf(
          jscrypto.createHash("sha256").update(new Uint8Array(data)).digest()
        );
      } else {
        throw new Error("unsupported algorithm");
      }
    },
    isValidX509CertBundle(pem: string): boolean {
      if ("X509Certificate" in jscrypto) {
        const sep = "-----END CERTIFICATE-----";
        const items = pem.split(sep);
        if (items.length === 1) {
          return false;
        }
        const pems = items.slice(0, -1).map((p) => p + sep);
        for (const [i, p] of pems.entries()) {
          try {
            new (<any>jscrypto).X509Certificate(p);
          } catch (e: any) {
            console.error(`cert ${i} is not valid: ${e.message}`);
            console.error(p);
            return false;
          }
        }
        return true;
      } else {
        throw new Error(
          "X509 validation unsupported, Node.js version too old (< 15.6.0)"
        );
      }
    },
    isValidX509CertChain(chain: string, trusted: string): boolean {
      if (!("X509Certificate" in jscrypto)) {
        throw new Error(
          "X509 validation unsupported, Node.js version too old (< 15.6.0)"
        );
      }
      try {
        const toX509Array = (pem: string) => {
          const sep = "-----END CERTIFICATE-----";
          const items = pem.split(sep);
          if (items.length === 1) {
            return [];
          }
          const pems = items.slice(0, -1).map((p) => p + sep);
          const arr = pems.map(
            (pem) => new (<any>jscrypto).X509Certificate(pem)
          );
          return arr;
        };
        const certsChain = toX509Array(chain);
        const certsTrusted = toX509Array(trusted);
        if (certsChain.length === 0) {
          throw new Error("chain cannot be empty");
        }
        for (let i = 0; i < certsChain.length - 1; i++) {
          if (!certsChain[i].checkIssued(certsChain[i + 1])) {
            throw new Error(`chain[${i}] is not issued by chain[${i + 1}]`);
          }
        }
        for (const certChain of certsChain) {
          for (const certTrusted of certsTrusted) {
            if (certChain.fingerprint === certTrusted.fingerprint) {
              return true;
            }
            if (certChain.verify(certTrusted.publicKey)) {
              return true;
            }
          }
        }
        throw new Error(
          "none of the chain certificates are identical to or issued by a trusted certificate"
        );
      } catch (e: any) {
        console.error(`certificate chain validation failed: ${e.message}`);
        return false;
      }
>>>>>>> 2ff9d41a
    },
  };

  strToBuf(s: string): ArrayBuffer {
    return typedArrToArrBuf(new TextEncoder().encode(s));
  }

  bufToStr(v: ArrayBuffer): string {
    return new TextDecoder().decode(v);
  }

  jsonCompatibleToBuf<T extends JsonCompatible<T>>(v: T): ArrayBuffer {
    return this.strToBuf(JSON.stringify(v));
  }

  bufToJsonCompatible<T extends JsonCompatible<T>>(v: ArrayBuffer): T {
    return JSON.parse(this.bufToStr(v));
  }

  generateAesKey(size: number): ArrayBuffer {
    return this.crypto.generateAesKey(size);
  }

  generateRsaKeyPair(size: number, exponent?: number): CryptoKeyPair {
    return this.crypto.generateRsaKeyPair(size, exponent);
  }

  generateEcdsaKeyPair(curve: string): CryptoKeyPair {
    return this.crypto.generateEcdsaKeyPair(curve);
  }

  wrapKey(
    key: ArrayBuffer,
    wrappingKey: ArrayBuffer,
    parameters: WrapAlgoParams
  ): ArrayBuffer {
    return this.crypto.wrapKey(key, wrappingKey, parameters);
  }

  digest(algorithm: DigestAlgorithm, data: ArrayBuffer): ArrayBuffer {
    return this.crypto.digest(algorithm, data);
  }

  isValidX509CertBundle(pem: string): boolean {
    return this.crypto.isValidX509CertBundle(pem);
  }

  isValidX509CertChain(chain: string, trusted: string): boolean {
    return this.crypto.isValidX509CertChain(chain, trusted);
  }
}

(<any>globalThis).ccf = new CCFPolyfill();

class OpenEnclavePolyfill implements OpenEnclave {
  verifyOpenEnclaveEvidence(
    format: string | undefined,
    evidence: ArrayBuffer,
    endorsements?: ArrayBuffer
  ): EvidenceClaims {
    throw new Error("Method not implemented.");
  }
}

(<any>globalThis).openenclave = new OpenEnclavePolyfill();

function nodeBufToArrBuf(buf: Buffer): ArrayBuffer {
  // Note: buf.buffer is not safe, see docs.
  const arrBuf = new ArrayBuffer(buf.byteLength);
  buf.copy(new Uint8Array(arrBuf));
  return arrBuf;
}

function typedArrToArrBuf(ta: ArrayBufferView) {
  return ta.buffer.slice(ta.byteOffset, ta.byteOffset + ta.byteLength);
}

function base64(buf: ArrayBuffer): string {
  return Buffer.from(buf).toString("base64");
}

function unbase64(s: string): ArrayBuffer {
  return nodeBufToArrBuf(Buffer.from(s, "base64"));
}<|MERGE_RESOLUTION|>--- conflicted
+++ resolved
@@ -158,45 +158,6 @@
         new Uint8Array(signature)
       );
     },
-<<<<<<< HEAD
-    pubPemToJwk(pem: string, kid?: string): JsonWebKeyECPublic {
-      let jwk = rs.KEYUTIL.getJWK(
-        rs.KEYUTIL.getKey(pem) as rs.KJUR.crypto.ECDSA
-      ) as JsonWebKeyECPublic;
-      if (kid !== undefined) {
-        jwk.kid = kid;
-      }
-      return jwk;
-    },
-
-    pemToJwk(pem: string, kid?: string): JsonWebKeyECPrivate {
-      let jwk = rs.KEYUTIL.getJWK(
-        rs.KEYUTIL.getKey(pem) as rs.KJUR.crypto.ECDSA
-      ) as JsonWebKeyECPrivate;
-      if (kid !== undefined) {
-        jwk.kid = kid;
-      }
-      return jwk;
-    },
-
-    pubRsaPemToJwk(pem: string, kid?: string): JsonWebKeyRSAPublic {
-      let jwk = rs.KEYUTIL.getJWK(
-        rs.KEYUTIL.getKey(pem) as rs.RSAKey
-      ) as JsonWebKeyRSAPublic;
-      if (kid !== undefined) {
-        jwk.kid = kid;
-      }
-      return jwk;
-    },
-    rsaPemToJwk(pem: string, kid?: string): JsonWebKeyRSAPrivate {
-      let jwk = rs.KEYUTIL.getJWK(
-        rs.KEYUTIL.getKey(pem) as rs.RSAKey
-      ) as JsonWebKeyRSAPrivate;
-      if (kid !== undefined) {
-        jwk.kid = kid;
-      }
-      return jwk;
-=======
     generateAesKey(size: number): ArrayBuffer {
       return nodeBufToArrBuf(jscrypto.randomBytes(size / 8));
     },
@@ -355,8 +316,43 @@
         console.error(`certificate chain validation failed: ${e.message}`);
         return false;
       }
->>>>>>> 2ff9d41a
-    },
+    },
+    pubPemToJwk(pem: string, kid?: string): JsonWebKeyECPublic {
+      let jwk = rs.KEYUTIL.getJWK(
+        rs.KEYUTIL.getKey(pem) as rs.KJUR.crypto.ECDSA
+      ) as JsonWebKeyECPublic;
+      if (kid !== undefined) {
+        jwk.kid = kid;
+      }
+      return jwk;
+    },
+    pemToJwk(pem: string, kid?: string): JsonWebKeyECPrivate {
+      let jwk = rs.KEYUTIL.getJWK(
+        rs.KEYUTIL.getKey(pem) as rs.KJUR.crypto.ECDSA
+      ) as JsonWebKeyECPrivate;
+      if (kid !== undefined) {
+        jwk.kid = kid;
+      }
+      return jwk;
+    },
+    pubRsaPemToJwk(pem: string, kid?: string): JsonWebKeyRSAPublic {
+      let jwk = rs.KEYUTIL.getJWK(
+        rs.KEYUTIL.getKey(pem) as rs.RSAKey
+      ) as JsonWebKeyRSAPublic;
+      if (kid !== undefined) {
+        jwk.kid = kid;
+      }
+      return jwk;
+    },
+    rsaPemToJwk(pem: string, kid?: string): JsonWebKeyRSAPrivate {
+      let jwk = rs.KEYUTIL.getJWK(
+        rs.KEYUTIL.getKey(pem) as rs.RSAKey
+      ) as JsonWebKeyRSAPrivate;
+      if (kid !== undefined) {
+        jwk.kid = kid;
+      }
+      return jwk;
+    }
   };
 
   strToBuf(s: string): ArrayBuffer {
