--- conflicted
+++ resolved
@@ -116,13 +116,9 @@
       submodules: true
     - template: .vsts-ci-templates/build.yml
       parameters:
-<<<<<<< HEAD
-        cmake_args: '-DBUILD_SMALLBANK=ON -DCURVE_CHOICE=secp256k1_bitcoin'
+        cmake_args: '-DBUILD_SMALLBANK=ON -DSERVICE_IDENTITY_CURVE_CHOICE=secp256k1_bitcoin'
     - template: .vsts-ci-templates/publish_build.yml
       parameters:
-=======
-        cmake_args: '-DBUILD_SMALLBANK=ON -DSERVICE_IDENTITY_CURVE_CHOICE=secp256k1_bitcoin'
->>>>>>> fb9c04b6
         artifact_name: perf_build_results
 
 - job: ACC_1804_SGX_perf_build_A
