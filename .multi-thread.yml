--- conflicted
+++ resolved
@@ -16,11 +16,7 @@
 resources:
   containers:
     - container: sgx
-<<<<<<< HEAD
-      image: ccfciteam/ccf-ci:oe0.17.1-focal-docker
-=======
-      image: ccfciteam/ccf-ci:oe0.17.2
->>>>>>> fef8d106
+      image: ccfciteam/ccf-ci:oe0.17.2-docker-cli
       options: --publish-all --cap-add NET_ADMIN --cap-add NET_RAW --device /dev/sgx:/dev/sgx -v /dev/shm:/tmp/ccache
 
 jobs:
