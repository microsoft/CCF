  ___         ___    ___
 (O o)     Y (- -)  (* *)    Y
<<<<<<< HEAD
   O     /     z      O    /
/-xXx--//-----xXx--/-xXx--/---x---->x
=======
   O     /     O      O    /
/-xXx--//-----xXx--/-xXx--/---x---->xxxxxx
>>>>>>> 7ce933a3
<|MERGE_RESOLUTION|>--- conflicted
+++ resolved
@@ -1,9 +1,4 @@
   ___         ___    ___
  (O o)     Y (- -)  (* *)    Y
-<<<<<<< HEAD
-   O     /     z      O    /
-/-xXx--//-----xXx--/-xXx--/---x---->x
-=======
    O     /     O      O    /
-/-xXx--//-----xXx--/-xXx--/---x---->xxxxxx
->>>>>>> 7ce933a3
+/-xXx--//-----xXx--/-xXx--/---x---->xxxxxx