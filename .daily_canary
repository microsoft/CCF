--- conflicted
+++ resolved
@@ -1,5 +1 @@
-<<<<<<< HEAD
-Gotta catch'em all
-=======
-Trigger
->>>>>>> e6f12578
+Piou