--- conflicted
+++ resolved
@@ -1,5 +1 @@
-<<<<<<< HEAD
-Cui cui
-=======
-again
->>>>>>> b732529c
+A brand new canary