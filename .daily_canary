<<<<<<< HEAD
trigger happier.
=======
No no he's not dead, he's, he's resting!
>>>>>>> 5b40ba7b
<|MERGE_RESOLUTION|>--- conflicted
+++ resolved
@@ -1,5 +1 @@
-<<<<<<< HEAD
-trigger happier.
-=======
-No no he's not dead, he's, he's resting!
->>>>>>> 5b40ba7b
+No! NO! He's not dead, he's, he's resting!