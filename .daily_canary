<<<<<<< HEAD
No no he's not dead, he's, he's restin'.
=======
Run daily
>>>>>>> 363a63b4
<|MERGE_RESOLUTION|>--- conflicted
+++ resolved
@@ -1,5 +1 @@
-<<<<<<< HEAD
-No no he's not dead, he's, he's restin'.
-=======
-Run daily
->>>>>>> 363a63b4
+Run daily.