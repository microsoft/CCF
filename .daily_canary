<<<<<<< HEAD
No no he's not dead, he's, he's restin'.
=======
No no she's not dead, she's, she's resting...
>>>>>>> 4342b4b2
<|MERGE_RESOLUTION|>--- conflicted
+++ resolved
@@ -1,5 +1 @@
-<<<<<<< HEAD
-No no he's not dead, he's, he's restin'.
-=======
-No no she's not dead, she's, she's resting...
->>>>>>> 4342b4b2
+Tweet