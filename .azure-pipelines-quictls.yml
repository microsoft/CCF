trigger:
  batch: false

parameters:
  - name: VERSION
    displayName: QUICTLS version
    type: string
    default: "1.1.1"
  - name: REV
    displayName: QUICTLS version revision
    type: string
    default: "o"
  - name: PUSH_ARTIFACT
    displayName: Publish to package feed
    type: boolean
    default: true

jobs:
  - job: build_quictls
<<<<<<< HEAD
    container: ccfmsrc.azurecr.io/ccf/ci:2023-04-24-virtual
=======
    container: ccfmsrc.azurecr.io/ccf/ci:26-04-2023-virtual
>>>>>>> 520af810
    pool: 1es-dv4-focal

    strategy:
      matrix:
        debug:
          MODE: "debug"
        release:
          MODE: "release"

    steps:
      - checkout: self
        clean: true

      - script: scripts/quictls/build.sh ${{ parameters.VERSION }} ${{ parameters.REV }} $(MODE) ${{ parameters.PUSH_ARTIFACT }}
        displayName: "Build QUICTLS"

      - ${{ if eq(parameters.PUSH_ARTIFACT, true) }}:
          - script: |
              # Version to MAJOR
              VERSION=${{ parameters.VERSION }}
              MAJOR=${VERSION//./}
              # Rev to MINOR (assuming it doesn't go beyond 'z')
              CHAR=$(printf '%d' "'${{ parameters.REV }}'")
              BASE=$(printf '%d' "'a'")
              MINOR=$(($CHAR-$BASE+1))
              # MAJOR.MINOR (BUILD automatic and incrementing)
              echo "##vso[task.setvariable variable=pkg-ver]$MAJOR.$MINOR.$(Build.BuildId)"

              mv scripts/quictls/quictls-${{ parameters.VERSION }}${{ parameters.REV }}-$(MODE).tar.xz $(Build.ArtifactStagingDirectory)
            displayName: "Prepare Artifact Staging Directory"

          - task: UniversalPackages@0
            displayName: "Publish QUICTLS Artifact"
            inputs:
              command: publish
              publishDirectory: "$(Build.ArtifactStagingDirectory)"
              vstsFeedPublish: "CCF/QUICTLS"
              vstsFeedPackagePublish: "quictls-$(MODE)"
              versionOption: custom
              versionPublish: "$(pkg-ver)"
              packagePublishDescription: "CCF build of QUICTLS-enabled OpenSSL"<|MERGE_RESOLUTION|>--- conflicted
+++ resolved
@@ -17,11 +17,7 @@
 
 jobs:
   - job: build_quictls
-<<<<<<< HEAD
-    container: ccfmsrc.azurecr.io/ccf/ci:2023-04-24-virtual
-=======
     container: ccfmsrc.azurecr.io/ccf/ci:26-04-2023-virtual
->>>>>>> 520af810
     pool: 1es-dv4-focal
 
     strategy:
