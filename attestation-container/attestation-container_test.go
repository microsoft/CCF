--- conflicted
+++ resolved
@@ -18,11 +18,7 @@
 	addr = flag.String("addr", "/tmp/attestation-container.sock", "the Unix domain socket address to connect to")
 )
 
-<<<<<<< HEAD
-const GPRC_TIMEOUT_IN_SEC = 10
-=======
 const TIMEOUT_IN_SEC = 10
->>>>>>> 0ca3aee7
 
 func TestFetchReport(t *testing.T) {
 	flag.Parse()
@@ -38,11 +34,7 @@
 	c := pb.NewAttestationContainerClient(conn)
 
 	// Contact the server and print out its response.
-<<<<<<< HEAD
-	ctx, cancel := context.WithTimeout(context.Background(), GPRC_TIMEOUT_IN_SEC*time.Second)
-=======
 	ctx, cancel := context.WithTimeout(context.Background(), TIMEOUT_IN_SEC*time.Second)
->>>>>>> 0ca3aee7
 	defer cancel()
 	// public key bytes in UTF-8 (https://go.dev/blog/strings)
 	publicKey := []byte("public-key-contents")
@@ -68,11 +60,7 @@
 	c := pb.NewAttestationContainerClient(conn)
 
 	// Contact the server and print out its response.
-<<<<<<< HEAD
-	ctx, cancel := context.WithTimeout(context.Background(), GPRC_TIMEOUT_IN_SEC*time.Second)
-=======
 	ctx, cancel := context.WithTimeout(context.Background(), TIMEOUT_IN_SEC*time.Second)
->>>>>>> 0ca3aee7
 	defer cancel()
 	publicKey := []byte("too long (longer than 64 bytes in utf-8) ------------------------")
 	if _, err := c.FetchAttestation(ctx, &pb.FetchAttestationRequest{ReportData: publicKey}); err == nil {
