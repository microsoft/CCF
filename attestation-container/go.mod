module microsoft/attestation-container

go 1.20

require (
<<<<<<< HEAD
	golang.org/x/sys v0.7.0
	google.golang.org/grpc v1.55.0
=======
	golang.org/x/sys v0.8.0
	google.golang.org/grpc v1.54.0
>>>>>>> 5e1fbe8b
	google.golang.org/protobuf v1.30.0
)

require (
	github.com/golang/protobuf v1.5.3 // indirect
	golang.org/x/net v0.8.0 // indirect
	golang.org/x/text v0.8.0 // indirect
	google.golang.org/genproto v0.0.0-20230306155012-7f2fa6fef1f4 // indirect
)<|MERGE_RESOLUTION|>--- conflicted
+++ resolved
@@ -3,13 +3,8 @@
 go 1.20
 
 require (
-<<<<<<< HEAD
-	golang.org/x/sys v0.7.0
+	golang.org/x/sys v0.8.0
 	google.golang.org/grpc v1.55.0
-=======
-	golang.org/x/sys v0.8.0
-	google.golang.org/grpc v1.54.0
->>>>>>> 5e1fbe8b
 	google.golang.org/protobuf v1.30.0
 )
 
