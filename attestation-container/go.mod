module microsoft/attestation-container

go 1.20

require (
<<<<<<< HEAD
	golang.org/x/sys v0.4.0
	google.golang.org/grpc v1.53.0
=======
	golang.org/x/sys v0.5.0
	google.golang.org/grpc v1.52.3
>>>>>>> 0d792871
	google.golang.org/protobuf v1.28.1
)

require (
	github.com/golang/protobuf v1.5.2 // indirect
	golang.org/x/net v0.5.0 // indirect
	golang.org/x/text v0.6.0 // indirect
	google.golang.org/genproto v0.0.0-20230110181048-76db0878b65f // indirect
)<|MERGE_RESOLUTION|>--- conflicted
+++ resolved
@@ -3,14 +3,8 @@
 go 1.20
 
 require (
-<<<<<<< HEAD
-	golang.org/x/sys v0.4.0
+	golang.org/x/sys v0.5.0
 	google.golang.org/grpc v1.53.0
-=======
-	golang.org/x/sys v0.5.0
-	google.golang.org/grpc v1.52.3
->>>>>>> 0d792871
-	google.golang.org/protobuf v1.28.1
 )
 
 require (
