steps:
  - script: |
      set -ex
      sudo apt update
      sudo apt install -y default-jre parallel
      python3 ./tla/install_deps.py
    displayName: "Install TLA dependencies"

  - script: |
      set -ex
      set -o pipefail
      cd tla/
<<<<<<< HEAD
      mkdir consensus_traces
      cp ../build/*.ndjson consensus_traces/
      # Unfortunate, handling directories under build/ is not appealing, perhaps we want .consensus.ndjson and .consistency.ndjson suffixes
      rm -f consensus_traces/consistency_trace.ndjson
      parallel 'JVM_OPTIONS=-Dtlc2.tool.queue.IStateQueue=StateDeque JSON={} ./tlc.sh -dump dot,constrained,colorize,actionlabels {}.dot -dumpTrace tla {}.trace.tla -dumpTrace json {}.trace.json consensus/Traceccfraft.tla' ::: $(ls consensus_traces/*.ndjson)
    displayName: "Run Consensus Trace Validation"
=======
      mkdir -p traces/consensus
      mv ../build/consensus traces/
      parallel 'JVM_OPTIONS=-Dtlc2.tool.queue.IStateQueue=StateDeque JSON={} ./tlc.sh -dump dot,constrained,colorize,actionlabels {}.dot -dumpTrace tla {}.trace.tla -dumpTrace json {}.trace.json consensus/Traceccfraft.tla' ::: $(ls traces/consensus/*.ndjson)
    displayName: "Run trace validation"
>>>>>>> c28a048f

  - task: PublishPipelineArtifact@1
    inputs:
      artifactName: "Consensus Trace Validation Output"
      targetPath: tla/consensus_traces
    condition: or(failed(), canceled())

  - script: |
      set -ex
      set -o pipefail
      cd tla/
      mkdir consistency_traces
      # Passing prefix, following lines require implementing TruncateLedgerAction
      # Will become cp ../build/consistency_trace.ndjson consensus_traces/ once every action matches
      head -13 ../build/consistency_trace.ndjson > consistency_traces/consistency_trace.ndjson
      JSON=consistency_traces/consistency_trace.ndjson ./tlc.sh -dump dot,constrained,colorize,actionlabels {}.dot -dumpTrace tla {}.trace.tla -dumpTrace json {}.trace.json consistency/TraceMultiNodeReads.tla
    displayName: "Run Consistency Trace Validation"

  - task: PublishPipelineArtifact@1
    inputs:
      artifactName: "Consistency Trace Validation Output"
      targetPath: tla/consistency_traces
    condition: or(failed(), canceled())<|MERGE_RESOLUTION|>--- conflicted
+++ resolved
@@ -10,19 +10,10 @@
       set -ex
       set -o pipefail
       cd tla/
-<<<<<<< HEAD
-      mkdir consensus_traces
-      cp ../build/*.ndjson consensus_traces/
-      # Unfortunate, handling directories under build/ is not appealing, perhaps we want .consensus.ndjson and .consistency.ndjson suffixes
-      rm -f consensus_traces/consistency_trace.ndjson
-      parallel 'JVM_OPTIONS=-Dtlc2.tool.queue.IStateQueue=StateDeque JSON={} ./tlc.sh -dump dot,constrained,colorize,actionlabels {}.dot -dumpTrace tla {}.trace.tla -dumpTrace json {}.trace.json consensus/Traceccfraft.tla' ::: $(ls consensus_traces/*.ndjson)
-    displayName: "Run Consensus Trace Validation"
-=======
       mkdir -p traces/consensus
       mv ../build/consensus traces/
       parallel 'JVM_OPTIONS=-Dtlc2.tool.queue.IStateQueue=StateDeque JSON={} ./tlc.sh -dump dot,constrained,colorize,actionlabels {}.dot -dumpTrace tla {}.trace.tla -dumpTrace json {}.trace.json consensus/Traceccfraft.tla' ::: $(ls traces/consensus/*.ndjson)
-    displayName: "Run trace validation"
->>>>>>> c28a048f
+    displayName: "Run Consensus trace validation"
 
   - task: PublishPipelineArtifact@1
     inputs:
