--- conflicted
+++ resolved
@@ -5,12 +5,7 @@
       env:
         container: sgx
         pool: 1es-dcv2-focal
-<<<<<<< HEAD
-        timeoutInMinutes: 120 # Trying to run 2 45-minute tests; these must complete in < 2 hours
       cmake_args: "-DCOMPILE_TARGET=sgx"
-=======
-      cmake_args: "-DCOMPILE_TARGETS=sgx"
->>>>>>> dbad3986
       suffix: "StressTest"
       artifact_name: "StressTest"
       ctest_filter: '-L "vegeta" -C "long_stress"'
