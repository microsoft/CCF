--- conflicted
+++ resolved
@@ -113,16 +113,7 @@
           set -ex
           cd /CCF/build
           npm config set cache /ccfci/workspace_$(Build.BuildNumber)/.npm
-<<<<<<< HEAD
-          WORKSPACE=/ccfci/workspace_$(Build.BuildNumber) ELECTION_TIMEOUT_MS=10000 ./tests.sh -VV -T Test -LE "benchmark|tlstest|suite|snp_flaky" -E "lts_compatibility" -R "schema_test"
-          # Remove irrelevant and bulky data from workspace before uploading
-          find /ccfci/workspace_$(Build.BuildNumber) -type f -name cchost -delete
-          find /ccfci/workspace_$(Build.BuildNumber) -type f -name "*.so" -delete
-          find /ccfci/workspace_$(Build.BuildNumber) -type l -name "*.so" -delete
-          rm -rf /ccfci/workspace_$(Build.BuildNumber)/.npm
-=======
           WORKSPACE=/ccfci/workspace_$(Build.BuildNumber) ELECTION_TIMEOUT_MS=10000 ./tests.sh -VV -T Test -LE "benchmark|tlstest|suite|snp_flaky" -E "lts_compatibility"
->>>>>>> 364dd9ea
           '
         name: run_ctest
         displayName: "Run CTest"
@@ -142,9 +133,6 @@
           set -ex
           set -o pipefail
           mapfile -t IP_ADDR_LIST <<< $(cat ~/ipAddresses | awk '{print $2}')
-<<<<<<< HEAD
-          scp -v -r agent@${IP_ADDR_LIST[0]}:/ccfci/workspace_$(Build.BuildNumber) .
-=======
           ssh agent@${IP_ADDR_LIST[0]} -o "StrictHostKeyChecking=no" -o ConnectTimeout=100 '
           set -ex
           cd /CCF
@@ -163,7 +151,6 @@
           mapfile -t IP_ADDR_LIST <<< $(cat ~/ipAddresses | awk '{print $2}')
           scp -r agent@${IP_ADDR_LIST[0]}:/ccfci/workspace_$(Build.BuildNumber).tar.gz .
           tar -xaf ./workspace_$(Build.BuildNumber).tar.gz
->>>>>>> 364dd9ea
         name: fetch_workspace
         displayName: "Fetch Workspace"
         condition: always()
