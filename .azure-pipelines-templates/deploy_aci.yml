parameters:
  secondaries:
    image: ""
    count: 0
    path: ""

jobs:
  - job: generate_ssh_key
    displayName: "Generate SSH Key"
    variables:
      Codeql.SkipTaskAutoInjection: true
      skipComponentGovernanceDetection: true
    pool:
      vmImage: ubuntu-20.04
    steps:
      - checkout: none

      - template: generate_ssh_key.yml

  - job: deploy_primary_aci
    displayName: "Deploy ACI"
    dependsOn:
      - generate_ssh_key
    variables:
      Codeql.SkipTaskAutoInjection: true
      skipComponentGovernanceDetection: true
      sshKey: $[ dependencies.generate_ssh_key.outputs['generate_ssh_key.sshKey'] ]
    pool:
      vmImage: ubuntu-20.04
    steps:
      - script: |
          env
        name: print_env
        displayName: "Print Environment Variables"

      - template: install_ssh_key.yml
        parameters:
          ssh_key: $(sshKey)

      - template: azure_cli.yml
        parameters:
          app_id: $(CCF_SNP_CI_APP_ID)
          service_principal_password: $(CCF_SNP_CI_SERVICE_PRINCIPAL_PASSWORD)
          tenant: $(CCF_SNP_CI_TENANT)

      - script: |
          set -ex
          RETRIES=500
          HEAD_SHA=`git rev-parse HEAD`
          if [ $(Build.SourceBranchName) == "merge" ]; then
            # If this is the case, we're running in a PR, and the SHA we really want is in the
            # commit message of the last commit (which merges it into target)
            echo "Running in a PR, getting the SHA from the commit message"
            LAST_COMMIT=(`git log -1 --pretty=%B`)
            HEAD_SHA=${LAST_COMMIT[1]}
          fi
          echo "##vso[task.setvariable variable=gitSha;isOutput=true]$HEAD_SHA"
          until [ $RETRIES -eq 0 ] || [[ `az acr repository show-tags -n ccfmsrc --repository ccf/ci` == *"$HEAD_SHA"* ]]
          do
            sleep 10
            echo "$(( RETRIES-- )) tries remaining"
          done
        name: wait_for_image
        displayName: "Wait for CI Container Building"

      - script: |
          set -ex
          python3.8 -m venv ./scripts/azure_deployment/.env
          source ./scripts/azure_deployment/.env/bin/activate
          pip install -r ./scripts/azure_deployment/requirements.txt
          python3.8 scripts/azure_deployment/arm_template.py deploy aci \
            --subscription-id $(CCF_AZURE_SUBSCRIPTION_ID) \
            --resource-group ccf-aci \
            --aci-type dynamic-agent \
            --deployment-name ci-$(Build.BuildNumber) \
            --aci-image ccfmsrc.azurecr.io/ccf/ci:pr-$(wait_for_image.gitSha) \
            --aci-file-share-name ccfcishare \
            --aci-file-share-account-name ccfcistorage \
            --aci-storage-account-key $(CCF_AZURE_STORAGE_KEY) \
<<<<<<< HEAD
            --ports 22 8000 8001 \
=======
            --aci-setup-timeout 300 \
>>>>>>> a471de86
            --aci-private-key-b64 $(sshKey) > ~/aci_ips
          # Set a variable "ipAddresses" which is a list of `<container group name> <IP address>` separated by newlines.
          source ./scripts/azure_deployment/escape_data.sh # Include escape_data to handle newlines.
          echo "##vso[task.setvariable variable=ipAddresses;isOutput=true]$(escape_data "$(cat ~/aci_ips)")"
        name: deploy_primary_aci
        displayName: "Deploy Primary ACI"
        env:
          CCF_AZURE_SUBSCRIPTION_ID: $(CCF_AZURE_SUBSCRIPTION_ID)

  - ${{ if not(eq(parameters.secondaries.count, 0)) }}:
      - job: deploy_secondary_aci
        displayName: "Deploy Secondary ACI"
        pool:
          vmImage: ubuntu-20.04
        dependsOn:
          - generate_ssh_key
        variables:
          Codeql.SkipTaskAutoInjection: true
          skipComponentGovernanceDetection: true
          sshKey: $[ dependencies.generate_ssh_key.outputs['generate_ssh_key.sshKey'] ]
        steps:
          - template: install_ssh_key.yml
            parameters:
              ssh_key: $(sshKey)

          - template: azure_cli.yml
            parameters:
              app_id: $(CCF_SNP_CI_APP_ID)
              service_principal_password: $(CCF_SNP_CI_SERVICE_PRINCIPAL_PASSWORD)
              tenant: $(CCF_SNP_CI_TENANT)

          - script: |
              set -ex
              python3.8 -m venv ./scripts/azure_deployment/.env
              source ./scripts/azure_deployment/.env/bin/activate
              pip install -r ./scripts/azure_deployment/requirements.txt
              python3.8 scripts/azure_deployment/arm_template.py deploy aci \
                --subscription-id $(CCF_AZURE_SUBSCRIPTION_ID) \
                --resource-group ccf-aci \
                --aci-type dynamic-agent \
                --deployment-name ci-$(Build.BuildNumber)-secondaries \
                --aci-image ${{ parameters.secondaries.image }} \
                --count ${{ parameters.secondaries.count }} \
                --aci-file-share-name ccfcishare \
                --aci-file-share-account-name ccfcistorage \
<<<<<<< HEAD
                --ports 22 8000 8001 \
=======
                --aci-setup-timeout 600 \
>>>>>>> a471de86
                --aci-storage-account-key $(CCF_AZURE_STORAGE_KEY) > ~/secondary_aci_ips
              echo "##vso[task.setvariable variable=secondaryIpAddresses;isOutput=true]`base64 -w 0 ~/secondary_aci_ips`"
            name: deploy_secondary_aci
            displayName: "Deploy Secondary ACI"
            env:
              CCF_AZURE_SUBSCRIPTION_ID: $(CCF_AZURE_SUBSCRIPTION_ID)

  - ${{ if not(eq(parameters.secondaries.count, 0)) }}:
      - job: connect_primary_with_secondaries
        displayName: "Connect Primary ACI with Secondaries"
        dependsOn:
          - generate_ssh_key
          - deploy_primary_aci
          - deploy_secondary_aci
        variables:
          Codeql.SkipTaskAutoInjection: true
          skipComponentGovernanceDetection: true
          sshKey: $[ dependencies.generate_ssh_key.outputs['generate_ssh_key.sshKey'] ]
          IpAddresses: $[ dependencies.deploy_primary_aci.outputs['deploy_primary_aci.ipAddresses'] ]
          SecondaryIpAddresses: $[ dependencies.deploy_secondary_aci.outputs['deploy_secondary_aci.secondaryIpAddresses'] ]
        steps:
          - checkout: none

          - template: install_ssh_key.yml
            parameters:
              ssh_key: $(sshKey)

          - script: |
              set -ex
              echo $(SecondaryIpAddresses) | base64 -d > ~/secondary_ip_addresses
              mapfile -t IP_ADDR_LIST <<< $(echo "$(IpAddresses)" | awk '{print $2}')
              for IP_ADDR in "${IP_ADDR_LIST[@]}"; do
                ssh agent@$IP_ADDR -o "StrictHostKeyChecking no" -o ConnectTimeout=100 'echo "Connected successfully"'
                scp ~/secondary_ip_addresses agent@$IP_ADDR:${{ parameters.secondaries.path }}
              done
            displayName: "Connect Primary ACI with Secondaries"

  - job: cleanup_aci
    displayName: "Cleanup ACI"
    pool:
      vmImage: ubuntu-20.04
    dependsOn:
      - generate_ssh_key
      - deploy_primary_aci
      - ${{ parameters.used_by }}
    condition: always()
    variables:
      IpAddresses: $[ dependencies.deploy_primary_aci.outputs['deploy_primary_aci.ipAddresses'] ]
      sshKey: $[ dependencies.generate_ssh_key.outputs['generate_ssh_key.sshKey'] ]
    steps:
      - template: azure_cli.yml
        parameters:
          app_id: $(CCF_SNP_CI_APP_ID)
          service_principal_password: $(CCF_SNP_CI_SERVICE_PRINCIPAL_PASSWORD)
          tenant: $(CCF_SNP_CI_TENANT)

      - template: install_ssh_key.yml
        parameters:
          ssh_key: $(sshKey)

      - script: |
          set -ex
          mapfile -t IP_ADDR_LIST <<< $(echo "$(IpAddresses)" | awk '{print $2}')
          for IP_ADDR in "${IP_ADDR_LIST[@]}"; do
            ssh agent@$IP_ADDR -o "StrictHostKeyChecking no" -o ConnectTimeout=100 '
            sudo rm -rf /ccfci/workspace_$(Build.BuildNumber)
            '
          done
        name: cleanup_workspace
        displayName: "Cleanup Workspace"

      - script: |
          set -ex
          python3.8 -m venv ./scripts/azure_deployment/.env
          source ./scripts/azure_deployment/.env/bin/activate
          pip install -r ./scripts/azure_deployment/requirements.txt
          python3.8 scripts/azure_deployment/arm_template.py remove aci --subscription-id $(CCF_AZURE_SUBSCRIPTION_ID) --resource-group ccf-aci --aci-type dynamic-agent --deployment-name ci-$(Build.BuildNumber)
          if [[ ${{ parameters.secondaries.count }} != 0 ]]; then
            python3.8 scripts/azure_deployment/arm_template.py remove aci --subscription-id $(CCF_AZURE_SUBSCRIPTION_ID) --resource-group ccf-aci --aci-type dynamic-agent --deployment-name ci-$(Build.BuildNumber)-secondaries
          fi
        name: cleanup_aci
        displayName: "Delete the ACIs and Azure Deployments"<|MERGE_RESOLUTION|>--- conflicted
+++ resolved
@@ -77,11 +77,8 @@
             --aci-file-share-name ccfcishare \
             --aci-file-share-account-name ccfcistorage \
             --aci-storage-account-key $(CCF_AZURE_STORAGE_KEY) \
-<<<<<<< HEAD
             --ports 22 8000 8001 \
-=======
             --aci-setup-timeout 300 \
->>>>>>> a471de86
             --aci-private-key-b64 $(sshKey) > ~/aci_ips
           # Set a variable "ipAddresses" which is a list of `<container group name> <IP address>` separated by newlines.
           source ./scripts/azure_deployment/escape_data.sh # Include escape_data to handle newlines.
@@ -127,11 +124,8 @@
                 --count ${{ parameters.secondaries.count }} \
                 --aci-file-share-name ccfcishare \
                 --aci-file-share-account-name ccfcistorage \
-<<<<<<< HEAD
                 --ports 22 8000 8001 \
-=======
                 --aci-setup-timeout 600 \
->>>>>>> a471de86
                 --aci-storage-account-key $(CCF_AZURE_STORAGE_KEY) > ~/secondary_aci_ips
               echo "##vso[task.setvariable variable=secondaryIpAddresses;isOutput=true]`base64 -w 0 ~/secondary_aci_ips`"
             name: deploy_secondary_aci
