parameters:
  secondaries:
    image: ""
    count: 0
    path: ""

jobs:
  - job: generate_ssh_key
    displayName: "Generate SSH Key"
    variables:
      Codeql.SkipTaskAutoInjection: true
      skipComponentGovernanceDetection: true
    pool:
      vmImage: ubuntu-20.04
    steps:
      - checkout: none

      - template: generate_ssh_key.yml

  - job: deploy_primary_aci
    displayName: "Deploy ACI"
    dependsOn:
      - generate_ssh_key
    variables:
      Codeql.SkipTaskAutoInjection: true
      skipComponentGovernanceDetection: true
      sshKey: $[ dependencies.generate_ssh_key.outputs['generate_ssh_key.sshKey'] ]
    pool:
      vmImage: ubuntu-20.04
    steps:
      - script: |
          env
        name: print_env
        displayName: "Print Environment Variables"

      - template: install_ssh_key.yml
        parameters:
          ssh_key: $(sshKey)

      - template: azure_cli.yml
        parameters:
          app_id: $(CCF_SNP_CI_APP_ID)
          service_principal_password: $(CCF_SNP_CI_SERVICE_PRINCIPAL_PASSWORD)
          tenant: $(CCF_SNP_CI_TENANT)

      - script: |
          set -ex
          RETRIES=500
          HEAD_SHA=`git rev-parse HEAD`
          if [ $(Build.SourceBranchName) == "merge" ]; then
            # If this is the case, we're running in a PR, and the SHA we really want is in the
            # commit message of the last commit (which merges it into target)
            echo "Running in a PR, getting the SHA from the commit message"
            LAST_COMMIT=(`git log -1 --pretty=%B`)
            HEAD_SHA=${LAST_COMMIT[1]}
          fi
          echo "##vso[task.setvariable variable=gitSha;isOutput=true]$HEAD_SHA"
          until [ $RETRIES -eq 0 ] || [[ `az acr repository show-tags -n ccfmsrc --repository ccf/ci` == *"$HEAD_SHA"* ]]
          do
            sleep 60
            echo "$(( RETRIES-- )) tries remaining"
          done
        name: wait_for_image
        displayName: "Wait for CI Container Building"

      - script: |
          set -ex
          python3.8 -m venv ./scripts/azure_deployment/.env
          source ./scripts/azure_deployment/.env/bin/activate
          pip install -r ./scripts/azure_deployment/requirements.txt
          python3.8 scripts/azure_deployment/arm_template.py deploy aci \
            --subscription-id $(CCF_AZURE_SUBSCRIPTION_ID) \
            --resource-group ccf-aci \
            --region northeurope \
            --aci-type dynamic-agent \
            --deployment-name ci-$(Build.BuildNumber) \
            --aci-image ccfmsrc.azurecr.io/ccf/ci:pr-$(wait_for_image.gitSha) \
            --ports 22 \
            --aci-file-share-name ccfcishare \
            --aci-file-share-account-name ccfcistoragenortheurope \
            --aci-storage-account-key $(CCF_AZURE_STORAGE_KEY) \
<<<<<<< HEAD
            --ports 22 8000 8001 \
            --aci-setup-timeout 600 \
            --aci-private-key-b64 $(sshKey) > ~/aci_ips
=======
            --aci-setup-timeout 300 \
            --aci-private-key-b64 $(sshKey) \
            --out ~/aci_ips
>>>>>>> eb1445ea
          # Set a variable "ipAddresses" which is a list of `<container group name> <IP address>` separated by newlines.
          source ./scripts/azure_deployment/escape_data.sh # Include escape_data to handle newlines.
          echo "##vso[task.setvariable variable=ipAddresses;isOutput=true]$(escape_data "$(cat ~/aci_ips)")"
        name: deploy_primary_aci
        displayName: "Deploy Primary ACI"
        env:
          CCF_AZURE_SUBSCRIPTION_ID: $(CCF_AZURE_SUBSCRIPTION_ID)

  - ${{ if not(eq(parameters.secondaries.count, 0)) }}:
      - job: deploy_secondary_aci
        displayName: "Deploy Secondary ACI"
        pool:
          vmImage: ubuntu-20.04
        dependsOn:
          - generate_ssh_key
        variables:
          Codeql.SkipTaskAutoInjection: true
          skipComponentGovernanceDetection: true
          sshKey: $[ dependencies.generate_ssh_key.outputs['generate_ssh_key.sshKey'] ]
        steps:
          - template: install_ssh_key.yml
            parameters:
              ssh_key: $(sshKey)

          - template: azure_cli.yml
            parameters:
              app_id: $(CCF_SNP_CI_APP_ID)
              service_principal_password: $(CCF_SNP_CI_SERVICE_PRINCIPAL_PASSWORD)
              tenant: $(CCF_SNP_CI_TENANT)

          - script: |
              set -ex
              python3.8 -m venv ./scripts/azure_deployment/.env
              source ./scripts/azure_deployment/.env/bin/activate
              pip install -r ./scripts/azure_deployment/requirements.txt
              python3.8 scripts/azure_deployment/arm_template.py deploy aci \
                --subscription-id $(CCF_AZURE_SUBSCRIPTION_ID) \
                --resource-group ccf-aci \
                --region northeurope \
                --aci-type dynamic-agent \
                --deployment-name ci-$(Build.BuildNumber)-secondaries \
                --aci-image ${{ parameters.secondaries.image }} \
                --ports 22 \
                --count ${{ parameters.secondaries.count }} \
                --aci-file-share-name ccfcishare \
<<<<<<< HEAD
                --aci-file-share-account-name ccfcistorage \
                --ports 22 8000 8001 \
=======
                --aci-file-share-account-name ccfcistoragenortheurope \
>>>>>>> eb1445ea
                --aci-setup-timeout 600 \
                --aci-storage-account-key $(CCF_AZURE_STORAGE_KEY) \
                --out ~/secondary_aci_ips
              echo "##vso[task.setvariable variable=secondaryIpAddresses;isOutput=true]`base64 -w 0 ~/secondary_aci_ips`"
            name: deploy_secondary_aci
            displayName: "Deploy Secondary ACI"
            env:
              CCF_AZURE_SUBSCRIPTION_ID: $(CCF_AZURE_SUBSCRIPTION_ID)

  - ${{ if not(eq(parameters.secondaries.count, 0)) }}:
      - job: connect_primary_with_secondaries
        displayName: "Connect Primary ACI with Secondaries"
        dependsOn:
          - generate_ssh_key
          - deploy_primary_aci
          - deploy_secondary_aci
        variables:
          Codeql.SkipTaskAutoInjection: true
          skipComponentGovernanceDetection: true
          sshKey: $[ dependencies.generate_ssh_key.outputs['generate_ssh_key.sshKey'] ]
          IpAddresses: $[ dependencies.deploy_primary_aci.outputs['deploy_primary_aci.ipAddresses'] ]
          SecondaryIpAddresses: $[ dependencies.deploy_secondary_aci.outputs['deploy_secondary_aci.secondaryIpAddresses'] ]
        steps:
          - checkout: none

          - template: install_ssh_key.yml
            parameters:
              ssh_key: $(sshKey)

          - script: |
              set -ex
              echo $(SecondaryIpAddresses) | base64 -d > ~/secondary_ip_addresses
              mapfile -t IP_ADDR_LIST <<< $(echo "$(IpAddresses)" | awk '{print $2}')
              for IP_ADDR in "${IP_ADDR_LIST[@]}"; do
                ssh agent@$IP_ADDR -o "StrictHostKeyChecking no" -o ConnectTimeout=100 'echo "Connected successfully"'
                scp ~/secondary_ip_addresses agent@$IP_ADDR:${{ parameters.secondaries.path }}
              done
            displayName: "Connect Primary ACI with Secondaries"

  - job: cleanup_aci
    displayName: "Cleanup ACI"
    pool:
      vmImage: ubuntu-20.04
    dependsOn:
      - generate_ssh_key
      - deploy_primary_aci
      - ${{ parameters.used_by }}
    condition: always()
    variables:
      IpAddresses: $[ dependencies.deploy_primary_aci.outputs['deploy_primary_aci.ipAddresses'] ]
      sshKey: $[ dependencies.generate_ssh_key.outputs['generate_ssh_key.sshKey'] ]
    steps:
      - template: install_ssh_key.yml
        parameters:
          ssh_key: $(sshKey)

      - script: |
          set -ex
          mapfile -t IP_ADDR_LIST <<< $(echo "$(IpAddresses)" | awk '{print $2}')
          for IP_ADDR in "${IP_ADDR_LIST[@]}"; do
            ssh agent@$IP_ADDR -o "StrictHostKeyChecking no" -o ConnectTimeout=100 '
            sudo rm -rf /ccfci/workspace_$(Build.BuildNumber)
            '
          done
        name: cleanup_workspace
        displayName: "Cleanup Workspace"
        continueOnError: true

      - template: azure_cli.yml
        parameters:
          app_id: $(CCF_SNP_CI_APP_ID)
          service_principal_password: $(CCF_SNP_CI_SERVICE_PRINCIPAL_PASSWORD)
          tenant: $(CCF_SNP_CI_TENANT)

      - script: |
          set -ex
          python3.8 -m venv ./scripts/azure_deployment/.env
          source ./scripts/azure_deployment/.env/bin/activate
          pip install -r ./scripts/azure_deployment/requirements.txt
          python3.8 scripts/azure_deployment/arm_template.py remove aci --subscription-id $(CCF_AZURE_SUBSCRIPTION_ID) --resource-group ccf-aci --aci-type dynamic-agent --deployment-name ci-$(Build.BuildNumber)
        name: cleanup_primary_aci
        displayName: "Delete the primary ACIs and Azure Deployments"
        continueOnError: true

      - script: |
          source ./scripts/azure_deployment/.env/bin/activate
          if [[ ${{ parameters.secondaries.count }} != 0 ]]; then
            python3.8 scripts/azure_deployment/arm_template.py remove aci --subscription-id $(CCF_AZURE_SUBSCRIPTION_ID) --resource-group ccf-aci --aci-type dynamic-agent --deployment-name ci-$(Build.BuildNumber)-secondaries
          fi
        name: cleanup_secondary_acis
        displayName: "Delete the secondary ACIs and Azure Deployments"<|MERGE_RESOLUTION|>--- conflicted
+++ resolved
@@ -79,15 +79,10 @@
             --aci-file-share-name ccfcishare \
             --aci-file-share-account-name ccfcistoragenortheurope \
             --aci-storage-account-key $(CCF_AZURE_STORAGE_KEY) \
-<<<<<<< HEAD
             --ports 22 8000 8001 \
             --aci-setup-timeout 600 \
-            --aci-private-key-b64 $(sshKey) > ~/aci_ips
-=======
-            --aci-setup-timeout 300 \
             --aci-private-key-b64 $(sshKey) \
             --out ~/aci_ips
->>>>>>> eb1445ea
           # Set a variable "ipAddresses" which is a list of `<container group name> <IP address>` separated by newlines.
           source ./scripts/azure_deployment/escape_data.sh # Include escape_data to handle newlines.
           echo "##vso[task.setvariable variable=ipAddresses;isOutput=true]$(escape_data "$(cat ~/aci_ips)")"
@@ -133,12 +128,8 @@
                 --ports 22 \
                 --count ${{ parameters.secondaries.count }} \
                 --aci-file-share-name ccfcishare \
-<<<<<<< HEAD
-                --aci-file-share-account-name ccfcistorage \
                 --ports 22 8000 8001 \
-=======
                 --aci-file-share-account-name ccfcistoragenortheurope \
->>>>>>> eb1445ea
                 --aci-setup-timeout 600 \
                 --aci-storage-account-key $(CCF_AZURE_STORAGE_KEY) \
                 --out ~/secondary_aci_ips
