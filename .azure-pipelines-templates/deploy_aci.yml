--- conflicted
+++ resolved
@@ -47,14 +47,10 @@
 
       - script: |
           set -ex
-<<<<<<< HEAD
           python3.8 -m venv ./scripts/azure_deployment/.env
           source ./scripts/azure_deployment/.env/bin/activate
           pip install -r ./scripts/azure_deployment/requirements.txt
           python3.8 scripts/azure_deployment/arm_template.py deploy aci --subscription-id $(CCF_AZURE_SUBSCRIPTION_ID) --resource-group ccf-aci --aci-type dynamic-agent --deployment-name ci-$(Build.BuildNumber) --aci-image ccfmsrc.azurecr.io/ccf/ci:pr-$(wait_for_image.gitSha) --aci-file-share-name ccfcishare --aci-file-share-account-name ccfcistorage --aci-storage-account-key $(CCF_AZURE_STORAGE_KEY) > ~/aci_ips
-          echo "##vso[task.setvariable variable=ipAddresses;isOutput=true]`cat ~/aci_ips`"
-=======
-          python3.8 scripts/azure_deployment/arm_template.py deploy aci --subscription-id $(CCF_AZURE_SUBSCRIPTION_ID) --resource-group ccf-aci --aci-type dynamic-agent --deployment-name ci-$(Build.BuildNumber) --aci-image ccfmsrc.azurecr.io/ccf/ci:pr-$(wait_for_image.gitSha) --aci-storage-account-key $(CCF_AZURE_STORAGE_KEY) > ~/aci_ips
           # Escape newlines: https://learn.microsoft.com/en-us/azure/devops/pipelines/process/set-variables-scripts?view=azure-devops&tabs=bash
           escape_data() {
           local data=$1
@@ -65,7 +61,6 @@
           }
           # Set a variable "ipAddresses" which is a list of `<container group name> <IP address>` separated by newlines.
           echo "##vso[task.setvariable variable=ipAddresses;isOutput=true]$(escape_data "$(cat ~/aci_ips)")"
->>>>>>> 5ee261b7
         name: deploy_aci
         displayName: "Deploy ACI"
         env:
