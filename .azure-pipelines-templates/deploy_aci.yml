jobs:
  - job: generate_ssh_key
    displayName: "Generate SSH Key"
    variables:
      Codeql.SkipTaskAutoInjection: true
      skipComponentGovernanceDetection: true
    pool:
      vmImage: ubuntu-20.04
    steps:
      - checkout: none

      - template: generate_ssh_key.yml

  - job: deploy_primary_aci
    displayName: "Deploy ACI"
    dependsOn:
      - generate_ssh_key
    variables:
      Codeql.SkipTaskAutoInjection: true
      skipComponentGovernanceDetection: true
      sshKey: $[ dependencies.generate_ssh_key.outputs['generate_ssh_key.sshKey'] ]
    pool:
      name: ado-virtual-ccf-sub # To build CCF quickly
      demands:
        - WorkFolder -equals /mnt/storage
    container: virtual

    steps:
      - checkout: self
        clean: true
        fetchDepth: 0
        fetchTags: true

      - template: install_ssh_key.yml
        parameters:
          ssh_key: $(sshKey)

      - template: azure_cli.yml
        parameters:
          managed_identity_id: $(CCF_SNP_CI_MANAGED_IDENTITY_ID)

      - script: |
          set -ex
          az acr login --name $ACR_REGISTRY_RESOURCE_NAME
          docker pull $BASE_IMAGE
          docker build -f docker/ccf_ci_built . --build-arg="base=$BASE_IMAGE" -t $ACR_REGISTRY/ccf/ci:pr-`git rev-parse HEAD`
          docker push $ACR_REGISTRY/ccf/ci:pr-`git rev-parse HEAD`
        name: build_ci_image
        displayName: "Build CI SNP container"
        env:
          ACR_REGISTRY_RESOURCE_NAME: ccfmsrc
          ACR_REGISTRY: ccfmsrc.azurecr.io
<<<<<<< HEAD
          BASE_IMAGE: ghcr.io/microsoft/ccf/ci/default:build-08-01-2025
=======
          BASE_IMAGE: ghcr.io/microsoft/ccf/ci/default:build-08-01-2025-1
>>>>>>> 3390373f

      - script: |
          set -ex
          az acr login --name $ACR_REGISTRY_RESOURCE_NAME
          python3 -m venv ./scripts/azure_deployment/.env
          source ./scripts/azure_deployment/.env/bin/activate
          pip install -r ./scripts/azure_deployment/requirements.txt
          python3 scripts/azure_deployment/arm_template.py deploy aci \
            --subscription-id $(CCF_AZURE_SUBSCRIPTION_ID) \
            --resource-group ccf-aci \
            --region northeurope \
            --aci-type dynamic-agent \
            --deployment-name ci-$(Build.BuildNumber) \
            --aci-image ccfmsrc.azurecr.io/ccf/ci:pr-`git rev-parse HEAD` \
            --managed-identity $(CCF_SNP_CI_MANAGED_IDENTITY_ID) \
            --ports 22 \
            --aci-setup-timeout 300 \
            --aci-private-key-b64 $(sshKey) \
            --out ~/aci_ips
          # Create a ~/ipAddresses files which is a list of `<container group name> <IP address>` separated by newlines.
          source ./scripts/azure_deployment/escape_data.sh # Include escape_data to handle newlines.
          escape_data "$(cat ~/aci_ips)" > ~/ipAddresses
          cat ~/ipAddresses
        name: deploy_primary_aci
        displayName: "Deploy Primary ACI"
        env:
          ACR_REGISTRY_RESOURCE_NAME: ccfmsrc
          CCF_AZURE_SUBSCRIPTION_ID: $(CCF_AZURE_SUBSCRIPTION_ID)

      - script: |
          set -ex
          set -o pipefail
          mapfile -t IP_ADDR_LIST <<< $(cat ~/ipAddresses | awk '{print $2}')
          ssh agent@${IP_ADDR_LIST[0]} -o "StrictHostKeyChecking=no" -o ConnectTimeout=100 '
          echo ENV
          env
          echo ACI_ENV
          cat /aci_env
          '
        name: print_env
        displayName: "Print Environment Variables"

      - script: |
          set -ex
          set -o pipefail
          mapfile -t IP_ADDR_LIST <<< $(cat ~/ipAddresses | awk '{print $2}')
          ssh agent@${IP_ADDR_LIST[0]} -o "StrictHostKeyChecking=no" -o ConnectTimeout=100 '
          set -ex
          cd /CCF/build
          npm config set cache /ccfci/workspace_$(Build.BuildNumber)/.npm
          WORKSPACE=/ccfci/workspace_$(Build.BuildNumber) ELECTION_TIMEOUT_MS=10000 ./tests.sh -VV -T Test -LE "benchmark|tlstest|suite|snp_flaky" -E "lts_compatibility"
          # Remove irrelevant and bulky data from workspace before uploading
          find /ccfci/workspace_$(Build.BuildNumber) -type f -name cchost -delete
          find /ccfci/workspace_$(Build.BuildNumber) -type f -name "*.so" -delete
          find /ccfci/workspace_$(Build.BuildNumber) -type l -name "*.so" -delete
          rm -rf /ccfci/workspace_$(Build.BuildNumber)/.npm
          '
        name: run_ctest
        displayName: "Run CTest"

      - script: |
          set -ex
          set -o pipefail
          mapfile -t IP_ADDR_LIST <<< $(cat ~/ipAddresses | awk '{print $2}')
          ssh agent@${IP_ADDR_LIST[0]} -o "StrictHostKeyChecking=no" -o ConnectTimeout=100 '
          dmesg
          '
        name: run_dmesg
        displayName: "Run DMesg"
        condition: always()

      - script: |
          set -ex
          set -o pipefail
          mapfile -t IP_ADDR_LIST <<< $(cat ~/ipAddresses | awk '{print $2}')
          scp -r agent@${IP_ADDR_LIST[0]}:/ccfci/workspace_$(Build.BuildNumber) .
        name: fetch_workspace
        displayName: "Fetch Workspace"
        condition: always()

      - task: PublishPipelineArtifact@1
        inputs:
          artifactName: "ACI Workspace"
          targetPath: workspace_$(Build.BuildNumber)
        condition: always()

      - script: |
          set -ex
          rm -rf workspace_$(Build.BuildNumber)
          mapfile -t IP_ADDR_LIST <<< $(cat ~/ipAddresses | awk '{print $2}')
          for IP_ADDR in "${IP_ADDR_LIST[@]}"; do
            ssh agent@$IP_ADDR -o "StrictHostKeyChecking=no" -o ConnectTimeout=100 '
            sudo rm -rf /ccfci/workspace_$(Build.BuildNumber)
            '
          done
        name: cleanup_workspace
        displayName: "Cleanup Workspace"
        continueOnError: true
        condition: always()

      - script: |
          set -ex
          python3 -m venv ./scripts/azure_deployment/.env
          source ./scripts/azure_deployment/.env/bin/activate
          pip install -r ./scripts/azure_deployment/requirements.txt
          python3 scripts/azure_deployment/arm_template.py remove aci \
          --subscription-id $(CCF_AZURE_SUBSCRIPTION_ID) \
          --resource-group ccf-aci \
          --aci-type dynamic-agent \
          --deployment-name ci-$(Build.BuildNumber)
        name: cleanup_primary_aci
        displayName: "Delete the primary ACIs and Azure Deployments"
        continueOnError: true
        condition: always()
        env:
          CCF_AZURE_SUBSCRIPTION_ID: $(CCF_AZURE_SUBSCRIPTION_ID)<|MERGE_RESOLUTION|>--- conflicted
+++ resolved
@@ -50,11 +50,7 @@
         env:
           ACR_REGISTRY_RESOURCE_NAME: ccfmsrc
           ACR_REGISTRY: ccfmsrc.azurecr.io
-<<<<<<< HEAD
-          BASE_IMAGE: ghcr.io/microsoft/ccf/ci/default:build-08-01-2025
-=======
           BASE_IMAGE: ghcr.io/microsoft/ccf/ci/default:build-08-01-2025-1
->>>>>>> 3390373f
 
       - script: |
           set -ex
