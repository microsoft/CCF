parameters:
  v8_version: "9.4.146.17"
  v8_mode: ""
  target: ""

steps:
  - script: |
      set -e
      # Universal Packages versions only take three sections X.Y.Z.
      # V8 versions have four sections, with the first two as the chromium version.
      #   Ex: 9.4.146.17 (Chromium version 94)
      MAJOR=$(echo ${{ parameters.v8_version }} | cut -d "." -f 1,2 | sed 's/\.//')
      # We also want our build version to increment, so we also join the last two.
      #   Ex: 9.4.146.17 -> 94.14617.*
      MINOR=$(echo ${{ parameters.v8_version }} | cut -d "." -f 3,4 | sed 's/\.//')
      echo "##vso[task.setvariable variable=pkg-ver]$MAJOR.$MINOR.*"
      # Map the target parameter to the target.
<<<<<<< HEAD
      if [ "${{ parameters.target }}" == "NoSGX" ] || [ "${{ parameters.target }}" == "SNPCC" ]; then
=======
      if [ "${{ parameters.target }}" == "Virtual" ]; then
>>>>>>> a2cff882
        TARGET="virtual"
      elif [ "${{ parameters.target }}" == "SGX" ]; then
        TARGET="sgx"
      else
        echo "Unknown target: ${{ parameters.target }}"
      fi
      echo "##vso[task.setvariable variable=v8_target]$TARGET"
      # Create the download folder.
      mkdir -p build-v8
    displayName: "Compute V8 artifact location"

  - task: UniversalPackages@0
    displayName: "Download V8 artifact"
    inputs:
      command: download
      downloadDirectory: "build-v8"
      vstsFeed: "CCF/V8"
      vstsFeedPackage: "v8-monolith-${{ parameters.v8_mode }}-$(v8_target)"
      vstsPackageVersion: "$(pkg-ver)"

  - script: |
      set -ex
      BASE_DIR="build-v8"
      TARBALL="$BASE_DIR/v8-${{ parameters.v8_version }}-${{ parameters.v8_mode }}-$(v8_target).tar.xz"
      INSTALL_DIR="$BASE_DIR/${{ parameters.v8_mode }}-$(v8_target)"
      mkdir -p "$INSTALL_DIR"
      tar Jxf "$TARBALL" --strip 1 -C "$INSTALL_DIR"
    displayName: "Extract V8 artifact"<|MERGE_RESOLUTION|>--- conflicted
+++ resolved
@@ -15,11 +15,7 @@
       MINOR=$(echo ${{ parameters.v8_version }} | cut -d "." -f 3,4 | sed 's/\.//')
       echo "##vso[task.setvariable variable=pkg-ver]$MAJOR.$MINOR.*"
       # Map the target parameter to the target.
-<<<<<<< HEAD
-      if [ "${{ parameters.target }}" == "NoSGX" ] || [ "${{ parameters.target }}" == "SNPCC" ]; then
-=======
-      if [ "${{ parameters.target }}" == "Virtual" ]; then
->>>>>>> a2cff882
+      if [ "${{ parameters.target }}" == "Virtual" ] || [ "${{ parameters.target }}" == "SNPCC" ]; then
         TARGET="virtual"
       elif [ "${{ parameters.target }}" == "SGX" ]; then
         TARGET="sgx"
