--- conflicted
+++ resolved
@@ -26,7 +26,6 @@
       - script: |
           set -ex
           mapfile -t IP_ADDR_LIST <<< $(echo "$(runOn)" | awk '{print $2}')
-<<<<<<< HEAD
           echo "##vso[task.setvariable variable=primaryIp]${IP_ADDR_LIST[0]}"
         name: set_primary_ip
         displayName: "Set Primary IP"
@@ -34,10 +33,7 @@
       - script: |
           set -ex
           mapfile -t IP_ADDR_LIST <<< $(echo "$(runOn)" | awk '{print $2}')
-          ssh agent@${IP_ADDR_LIST[0]} -o "StrictHostKeyChecking no" '
-=======
           ssh agent@${IP_ADDR_LIST[0]} -o "StrictHostKeyChecking no" -o ConnectTimeout=100 '
->>>>>>> a471de86
           cd /CCF/build
           npm config set cache /ccfci/workspace_$(Build.BuildNumber)/.npm
           WORKSPACE=/ccfci/workspace_$(Build.BuildNumber) ELECTION_TIMEOUT_MS=10000 PRIMARY_ACI_IP=$(primaryIp) SECONDARY_ACIS_PATH=$(secondaryAcisPath) ./tests.sh -VV -T Test -LE "benchmark|perf|tlstest|vegeta|suite" -E "lts_compatibility"
