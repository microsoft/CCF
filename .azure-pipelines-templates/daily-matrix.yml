parameters:
  env:
    Virtual:
      container: virtual
      pool: ado-virtual-ccf-sub
    SGX:
      container: sgx
      pool: ado-sgx-ccf-sub
    SNPCC:
      container: snp
      pool: ado-virtual-ccf-sub

  build:
    common:
      cmake_args: "-DLONG_TESTS=ON"
      cmake_env: ""
    Virtual:
      cmake_args: "-DCOMPILE_TARGET=virtual"
      cmake_env: "CC=`which clang-15` CXX=`which clang++-15`"
    SGX:
      cmake_args: "-DCOMPILE_TARGET=sgx"
      cmake_env: ""
    SNPCC:
      cmake_args: "-DCOMPILE_TARGET=snp -DLVI_MITIGATIONS=OFF -DLONG_TESTS=OFF"
      cmake_env: "CC=`which clang-15` CXX=`which clang++-15`"
    debug:
      cmake_args: "-DCMAKE_BUILD_TYPE=Debug -DLVI_MITIGATIONS=OFF"
      cmake_env: ""
    ASAN:
      cmake_args: "-DSAN=ON"
      cmake_env: ""
    TSAN:
      cmake_args: "-DTSAN=ON -DWORKER_THREADS=2"
      cmake_env: ""
    unsafe:
      cmake_args: "-DLVI_MITIGATIONS=OFF -DVERBOSE_LOGGING=ON -DUNSAFE_VERSION=ON"
      cmake_env: ""

jobs:
  - job: "Make"
    displayName: "Make generator"
    ${{ insert }}: "${{ parameters.env.Virtual }}"
    dependsOn: configure
    steps:
      - checkout: self
        clean: true
        fetchDepth: 10000
      - script: |
          set -ex
          mkdir build_make
          cd build_make
          cmake -L .. ${{ parameters.build.Virtual.cmake_args }}
        displayName: CMake

  - template: common.yml
    parameters:
      target: Virtual
      env: "${{ parameters.env.Virtual }}"
<<<<<<< HEAD
      cmake_args: "${{ parameters.build.common.cmake_args }} ${{ parameters.build.debug.cmake_args }} ${{ parameters.build.SAN.cmake_args }} ${{ parameters.build.Virtual.cmake_args }}"
      suffix: "Instrumented"
      artifact_name: "Virtual_Instrumented"
=======
      fetch_quictls: debug
      cmake_args: "${{ parameters.build.common.cmake_args }} ${{ parameters.build.debug.cmake_args }} ${{ parameters.build.ASAN.cmake_args }} ${{ parameters.build.QUICTLS.cmake_args }} ${{ parameters.build.Virtual.cmake_args }}"
      suffix: "ASAN"
      artifact_name: "Virtual_ASAN"
      ctest_filter: '-LE "benchmark|perf"'
      ctest_timeout: "1600"
      depends_on: configure

  - template: common.yml
    parameters:
      target: Virtual
      env: "${{ parameters.env.Virtual }}"
      fetch_quictls: debug
      cmake_args: "${{ parameters.build.common.cmake_args }} ${{ parameters.build.debug.cmake_args }} ${{ parameters.build.TSAN.cmake_args }} ${{ parameters.build.QUICTLS.cmake_args }} ${{ parameters.build.Virtual.cmake_args }}"
      suffix: "TSAN"
      artifact_name: "Virtual_TSAN"
>>>>>>> 448fc4da
      ctest_filter: '-LE "benchmark|perf"'
      ctest_timeout: "1600"
      depends_on: configure

  - template: common.yml
    parameters:
      target: Virtual
      env: "${{ parameters.env.Virtual}}"
      cmake_args: "${{ parameters.build.common.cmake_args }} ${{ parameters.build.debug.cmake_args }} ${{ parameters.build.Virtual.cmake_args }}"
      suffix: "ScanBuild"
      artifact_name: "Virtual_ScanBuild"
      depends_on: configure

  - template: common.yml
    parameters:
      target: SGX
      env: "${{ parameters.env.SGX }}"
      cmake_args: "${{ parameters.build.common.cmake_args }} ${{ parameters.build.SGX.cmake_args }} -DCLIENT_PROTOCOLS_TEST=ON -DSHUFFLE_SUITE=ON"
      suffix: "Release"
      artifact_name: "SGX_Release"
      ctest_filter: '-LE "benchmark|perf|rotation"'
      depends_on: configure

  - template: common.yml
    parameters:
      target: SNPCC
      env: ${{ parameters.env.SNPCC }}
      cmake_args: "${{ parameters.build.common.cmake_args }} ${{ parameters.build.SNPCC.cmake_args }} -DCLIENT_PROTOCOLS_TEST=ON -DSHUFFLE_SUITE=ON"
      cmake_env: "${{ parameters.build.SNPCC.cmake_env }}"
      suffix: "Release"
      artifact_name: "SNPCC_Release"
      ctest_filter: '-LE "benchmark|perf|rotation"'
      depends_on: configure

  - template: common.yml
    parameters:
      target: Virtual
      env: ${{ parameters.env.Virtual }}
      cmake_args: "${{ parameters.build.common.cmake_args }} ${{ parameters.build.Virtual.cmake_args }} -DCLIENT_PROTOCOLS_TEST=ON -DSHUFFLE_SUITE=ON"
      suffix: "Release"
      artifact_name: "Virtual_Release"
      ctest_filter: '-LE "benchmark|perf|rotation"'
      depends_on: configure

  - template: common.yml
    parameters:
      target: SGX
      env: "${{ parameters.env.SGX }}"
      cmake_args: "${{ parameters.build.common.cmake_args }} ${{ parameters.build.SGX.cmake_args }} ${{ parameters.build.unsafe.cmake_args }}"
      suffix: "Unsafe"
      artifact_name: "SGX_Unsafe"
      ctest_filter: '-LE "benchmark|perf|rotation"'
      depends_on: configure<|MERGE_RESOLUTION|>--- conflicted
+++ resolved
@@ -56,13 +56,8 @@
     parameters:
       target: Virtual
       env: "${{ parameters.env.Virtual }}"
-<<<<<<< HEAD
-      cmake_args: "${{ parameters.build.common.cmake_args }} ${{ parameters.build.debug.cmake_args }} ${{ parameters.build.SAN.cmake_args }} ${{ parameters.build.Virtual.cmake_args }}"
-      suffix: "Instrumented"
-      artifact_name: "Virtual_Instrumented"
-=======
       fetch_quictls: debug
-      cmake_args: "${{ parameters.build.common.cmake_args }} ${{ parameters.build.debug.cmake_args }} ${{ parameters.build.ASAN.cmake_args }} ${{ parameters.build.QUICTLS.cmake_args }} ${{ parameters.build.Virtual.cmake_args }}"
+      cmake_args: "${{ parameters.build.common.cmake_args }} ${{ parameters.build.debug.cmake_args }} ${{ parameters.build.ASAN.cmake_args }} ${{ parameters.build.Virtual.cmake_args }}"
       suffix: "ASAN"
       artifact_name: "Virtual_ASAN"
       ctest_filter: '-LE "benchmark|perf"'
@@ -74,10 +69,9 @@
       target: Virtual
       env: "${{ parameters.env.Virtual }}"
       fetch_quictls: debug
-      cmake_args: "${{ parameters.build.common.cmake_args }} ${{ parameters.build.debug.cmake_args }} ${{ parameters.build.TSAN.cmake_args }} ${{ parameters.build.QUICTLS.cmake_args }} ${{ parameters.build.Virtual.cmake_args }}"
+      cmake_args: "${{ parameters.build.common.cmake_args }} ${{ parameters.build.debug.cmake_args }} ${{ parameters.build.TSAN.cmake_args }} ${{ parameters.build.Virtual.cmake_args }}"
       suffix: "TSAN"
       artifact_name: "Virtual_TSAN"
->>>>>>> 448fc4da
       ctest_filter: '-LE "benchmark|perf"'
       ctest_timeout: "1600"
       depends_on: configure
