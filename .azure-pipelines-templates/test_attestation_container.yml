--- conflicted
+++ resolved
@@ -31,25 +31,8 @@
       # See https://github.com/Azure/azure-cli/issues/13352 for rationale for use of "script return..."
       - script: |
           set -ex
-<<<<<<< HEAD
-          echo "##vso[task.setvariable variable=IP_ADDR]$(echo "$(RUN_ON)" | awk -v container_group="ci-$(BUILD_NUMBER)-business-logic-0" '$1 == container_group {print $2}')"
-        name: set_ip_addr_var
-        displayName: "Set IP_ADDR variable"
-
-      - script: |
-          set -ex
-          echo -e "Testing connection with $IP_ADDR"
-          ssh agent@$IP_ADDR -o "StrictHostKeyChecking no" -o ConnectTimeout=100 '
-          echo "Connected successfully for port 22"
-          cd /usr/src/app/attest
-          # /usr/local/go/bin/go test
-          ./attest.test -test.v
-          cd /usr/src/app/uvm
-          ./uvm.test -test.v
-          '
-=======
           script --return -c "az container exec --resource-group attestationContainer --name ci-$(BUILD_NUMBER)-business-logic-0 --container-name ci-$(BUILD_NUMBER)-attestation-container --exec-command 'attest.test --testdata-dir /testdata'" /dev/null
->>>>>>> eb1445ea
+          script --return -c "az container exec --resource-group attestationContainer --name ci-$(BUILD_NUMBER)-business-logic-0 --container-name ci-$(BUILD_NUMBER)-attestation-container --exec-command 'uvm.test'" /dev/null
         name: run_unit_test
         displayName: "Unit Test in Attestation Container Instance Deployed to ACIs"
 
