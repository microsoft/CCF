--- conflicted
+++ resolved
@@ -95,7 +95,6 @@
           depends_on: configure
           installExtendedTestingTools: false
 
-<<<<<<< HEAD
   # TODO: Temporarily disabled
   # - ${{ if eq(parameters.perf_tests, 'run') }}:
   #     - template: common.yml
@@ -108,6 +107,7 @@
   #         artifact_name: "Virtual_Perf_MultiThreaded"
   #         ctest_filter: "-R pi_basic_mt"
   #         depends_on: configure
+  #         installExtendedTestingTools: false
 
   # - ${{ if eq(parameters.perf_tests, 'run') }}:
   #     - template: common.yml
@@ -119,6 +119,7 @@
   #         artifact_name: "SGX_Perf_MultiThreaded"
   #         ctest_filter: "-R pi_basic_mt"
   #         depends_on: configure
+  #         installExtendedTestingTools: false
 
   # - ${{ if eq(parameters.perf_tests, 'run') }}:
   #     - template: cimetrics.yml
@@ -126,52 +127,13 @@
   #         target: Virtual
   #         env: ${{ parameters.env.Virtual }}
   #         suffix: "Perf"
+  #         installExtendedTestingTools: false
   #         depends_on:
   #           - configure
   #           - SGX_Perf
   #           - Virtual_Perf
   #           - Virtual_Perf_MultiThreaded
   #           - SGX_Perf_MultiThreaded
-=======
-  - ${{ if eq(parameters.perf_tests, 'run') }}:
-      - template: common.yml
-        parameters:
-          target: Virtual
-          env: ${{ parameters.env.Virtual }}
-          cmake_args: "${{ parameters.build.common.cmake_args }} ${{ parameters.build.perf.cmake_args }} ${{ parameters.build.Virtual.cmake_args }} -DWORKER_THREADS=2"
-          cmake_env: "${{ parameters.build.Virtual.cmake_env }}"
-          suffix: "Perf_MultiThreaded"
-          artifact_name: "Virtual_Perf_MultiThreaded"
-          ctest_filter: "-R pi_basic_mt"
-          depends_on: configure
-          installExtendedTestingTools: false
-
-  - ${{ if eq(parameters.perf_tests, 'run') }}:
-      - template: common.yml
-        parameters:
-          target: SGX
-          env: ${{ parameters.env.SGX }}
-          cmake_args: "${{ parameters.build.common.cmake_args }} ${{ parameters.build.perf.cmake_args }} ${{ parameters.build.SGX.cmake_args }} -DWORKER_THREADS=2"
-          suffix: "Perf_MultiThreaded"
-          artifact_name: "SGX_Perf_MultiThreaded"
-          ctest_filter: "-R pi_basic_mt"
-          depends_on: configure
-          installExtendedTestingTools: false
-
-  - ${{ if eq(parameters.perf_tests, 'run') }}:
-      - template: cimetrics.yml
-        parameters:
-          target: Virtual
-          env: ${{ parameters.env.Virtual }}
-          suffix: "Perf"
-          installExtendedTestingTools: false
-          depends_on:
-            - configure
-            - SGX_Perf
-            - Virtual_Perf
-            - Virtual_Perf_MultiThreaded
-            - SGX_Perf_MultiThreaded
->>>>>>> 0972dcc2
 
   # Release
   - ${{ if eq(parameters.perf_or_release, 'release') }}:
