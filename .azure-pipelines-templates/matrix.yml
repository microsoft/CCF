--- conflicted
+++ resolved
@@ -1,9 +1,5 @@
 parameters:
-<<<<<<< HEAD
-  target: ["NoSGX", "SGX", "SNPCC"]
-=======
-  target: ["Virtual", "SGX"]
->>>>>>> a2cff882
+  target: ["Virtual", "SGX", "SNPCC"]
 
   env:
     Hosted:
