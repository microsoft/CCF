--- conflicted
+++ resolved
@@ -41,12 +41,8 @@
 jobs:
   - template: checks.yml
     parameters:
-<<<<<<< HEAD
       env: ${{ parameters.env[parameters.checks_target] }}
-=======
       job_name: ${{ parameters.static_check_job_name }}
-      env: ${{ parameters.env.NoSGX }}
->>>>>>> 56cf2fed
 
   # Debug builds with code coverage, run all tests except performance
   - ${{ each target in parameters.target }}:
