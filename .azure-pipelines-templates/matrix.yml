--- conflicted
+++ resolved
@@ -11,13 +11,7 @@
       pool: Ubuntu-1804-D8s_v3
     SGX:
       container: sgx
-<<<<<<< HEAD
-      pool: Ubuntu-1804-DC8_v2
-=======
       pool: 1es-dcv2-focal
-    Perf:
-      pool: CCF-Perf
->>>>>>> 5352e322
 
   build:
     common:
