{
  "components": {
    "responses": {
      "default": {
        "content": {
          "application/json": {
            "schema": {
              "$ref": "#/components/schemas/CCFError"
            }
          }
        },
        "description": "An error occurred"
      }
    },
    "schemas": {
      "Action": {
        "properties": {
          "args": {
            "$ref": "#/components/schemas/json"
          },
          "name": {
            "$ref": "#/components/schemas/string"
          }
        },
        "required": [
          "name",
          "args"
        ],
        "type": "object"
      },
      "Action_array": {
        "items": {
          "$ref": "#/components/schemas/Action"
        },
        "type": "array"
      },
      "Ballot": {
        "properties": {
          "ballot": {
            "$ref": "#/components/schemas/string"
          }
        },
        "required": [
          "ballot"
        ],
        "type": "object"
      },
      "CCFError": {
        "properties": {
          "error": {
            "properties": {
              "code": {
                "description": "Response error code. CCF error codes: https://microsoft.github.io/CCF/main/operations/troubleshooting.html#error-codes",
                "type": "string"
              },
              "message": {
                "description": "Response error message",
                "type": "string"
              }
            },
            "type": "object"
          }
        },
        "type": "object"
      },
      "CodeStatus": {
        "enum": [
          "AllowedToJoin"
        ],
        "type": "string"
      },
      "ConsensusType": {
        "enum": [
          "CFT",
          "BFT"
        ],
        "type": "string"
      },
      "EndpointKey": {
        "properties": {
          "uri_path": {
            "$ref": "#/components/schemas/string"
          },
          "verb": {
            "$ref": "#/components/schemas/HttpMethod"
          }
        },
        "required": [
          "uri_path",
          "verb"
        ],
        "type": "object"
      },
      "EndpointKey_to_EndpointProperties": {
        "items": {
          "items": {
            "oneOf": [
              {
                "$ref": "#/components/schemas/EndpointKey"
              },
              {
                "$ref": "#/components/schemas/EndpointProperties"
              }
            ]
          },
          "maxItems": 2,
          "minItems": 2,
          "type": "array"
        },
        "type": "array"
      },
      "EndpointProperties": {
        "properties": {
          "authn_policies": {
            "$ref": "#/components/schemas/json_array"
          },
          "forwarding_required": {
            "$ref": "#/components/schemas/ForwardingRequired"
          },
          "interpreter_reuse": {
            "$ref": "#/components/schemas/InterpreterReusePolicy"
          },
          "js_function": {
            "$ref": "#/components/schemas/string"
          },
          "js_module": {
            "$ref": "#/components/schemas/string"
          },
          "mode": {
            "$ref": "#/components/schemas/Mode"
          },
          "openapi": {
            "$ref": "#/components/schemas/json"
          },
          "openapi_hidden": {
            "$ref": "#/components/schemas/boolean"
          },
          "redirection_strategy": {
            "$ref": "#/components/schemas/RedirectionStrategy"
          }
        },
        "required": [
          "forwarding_required",
          "authn_policies"
        ],
        "type": "object"
      },
      "Failure": {
        "properties": {
          "reason": {
            "$ref": "#/components/schemas/string"
          },
          "trace": {
            "$ref": "#/components/schemas/string"
          }
        },
        "required": [
          "reason"
        ],
        "type": "object"
      },
      "ForwardingRequired": {
        "enum": [
          "sometimes",
          "always",
          "never"
        ],
        "type": "string"
      },
      "FullMemberDetails": {
        "properties": {
          "cert": {
            "$ref": "#/components/schemas/Pem"
          },
          "member_data": {
            "$ref": "#/components/schemas/json"
          },
          "public_encryption_key": {
            "$ref": "#/components/schemas/Pem"
          },
          "status": {
            "$ref": "#/components/schemas/MemberStatus"
          }
        },
        "required": [
          "status",
          "member_data",
          "cert",
          "public_encryption_key"
        ],
        "type": "object"
      },
      "GetCommit__Out": {
        "properties": {
          "transaction_id": {
            "$ref": "#/components/schemas/TransactionId"
          },
          "view_history": {
            "$ref": "#/components/schemas/TransactionId_array"
          }
        },
        "required": [
          "transaction_id"
        ],
        "type": "object"
      },
      "GetRecoveryShare__Out": {
        "properties": {
          "encrypted_share": {
            "$ref": "#/components/schemas/string"
          }
        },
        "required": [
          "encrypted_share"
        ],
        "type": "object"
      },
      "GetTxStatus__Out": {
        "properties": {
          "status": {
            "$ref": "#/components/schemas/TxStatus"
          },
          "transaction_id": {
            "$ref": "#/components/schemas/TransactionId"
          }
        },
        "required": [
          "transaction_id",
          "status"
        ],
        "type": "object"
      },
      "HttpMethod": {
        "type": "string"
      },
      "InterpreterReusePolicy": {
        "oneOf": [
          {
            "properties": {
              "key": {
                "type": "string"
              }
            },
            "required": [
              "key"
            ],
            "type": "object"
          }
        ]
      },
      "JSRuntimeOptions": {
        "properties": {
          "log_exception_details": {
            "$ref": "#/components/schemas/boolean"
          },
          "max_cached_interpreters": {
            "$ref": "#/components/schemas/uint64"
          },
          "max_execution_time_ms": {
            "$ref": "#/components/schemas/uint64"
          },
          "max_heap_bytes": {
            "$ref": "#/components/schemas/uint64"
          },
          "max_stack_bytes": {
            "$ref": "#/components/schemas/uint64"
          },
          "return_exception_details": {
            "$ref": "#/components/schemas/boolean"
          }
        },
        "type": "object"
      },
      "JwtIssuerKeyFilter": {
        "enum": [
          "all"
        ],
        "type": "string"
      },
      "JwtIssuerMetadata": {
        "properties": {
          "auto_refresh": {
            "$ref": "#/components/schemas/boolean"
          },
          "ca_cert_bundle_name": {
            "$ref": "#/components/schemas/string"
          },
          "key_filter": {
            "$ref": "#/components/schemas/JwtIssuerKeyFilter"
          }
        },
        "type": "object"
      },
      "KeyIdInfo": {
        "properties": {
          "cert": {
            "$ref": "#/components/schemas/Pem"
          },
          "issuer": {
            "$ref": "#/components/schemas/string"
          }
        },
        "required": [
          "issuer",
          "cert"
        ],
        "type": "object"
      },
      "KeyIdInfo_array": {
        "items": {
          "$ref": "#/components/schemas/KeyIdInfo"
        },
        "type": "array"
      },
      "MDType": {
        "enum": [
          "NONE",
          "SHA1",
          "SHA256",
          "SHA384",
          "SHA512"
        ],
        "type": "string"
      },
      "MemberAck": {
        "properties": {
          "cose_sign1_req": {
            "$ref": "#/components/schemas/base64string"
          },
          "signed_req": {
            "$ref": "#/components/schemas/SignedReq"
          },
          "state_digest": {
            "$ref": "#/components/schemas/string"
          }
        },
        "required": [
          "state_digest"
        ],
        "type": "object"
      },
      "MemberDetails": {
        "properties": {
          "member_data": {
            "$ref": "#/components/schemas/json"
          },
          "recovery_role": {
            "$ref": "#/components/schemas/MemberRecoveryRole"
          },
          "status": {
            "$ref": "#/components/schemas/MemberStatus"
          }
        },
        "required": [
          "status"
        ],
        "type": "object"
      },
      "MemberId": {
        "format": "hex",
        "pattern": "^[a-f0-9]{64}$",
        "type": "string"
      },
      "MemberId_to_Failure": {
        "additionalProperties": {
          "$ref": "#/components/schemas/Failure"
        },
        "type": "object"
      },
      "MemberId_to_FullMemberDetails": {
        "additionalProperties": {
          "$ref": "#/components/schemas/FullMemberDetails"
        },
        "type": "object"
      },
      "MemberId_to_MemberAck": {
        "additionalProperties": {
          "$ref": "#/components/schemas/MemberAck"
        },
        "type": "object"
      },
      "MemberId_to_MemberDetails": {
        "additionalProperties": {
          "$ref": "#/components/schemas/MemberDetails"
        },
        "type": "object"
      },
      "MemberId_to_Pem": {
        "additionalProperties": {
          "$ref": "#/components/schemas/Pem"
        },
        "type": "object"
      },
      "MemberId_to_SignedReq": {
        "additionalProperties": {
          "$ref": "#/components/schemas/SignedReq"
        },
        "type": "object"
      },
      "MemberId_to_base64string": {
        "additionalProperties": {
          "$ref": "#/components/schemas/base64string"
        },
        "type": "object"
      },
      "MemberId_to_boolean": {
        "additionalProperties": {
          "$ref": "#/components/schemas/boolean"
        },
        "type": "object"
      },
      "MemberId_to_string": {
        "additionalProperties": {
          "$ref": "#/components/schemas/string"
        },
        "type": "object"
      },
      "MemberRecoveryRole": {
        "enum": [
          "NonParticipant",
          "Participant",
          "Owner"
        ],
        "type": "string"
      },
      "MemberStatus": {
        "enum": [
          "Accepted",
          "Active"
        ],
        "type": "string"
      },
      "Mode": {
        "enum": [
          "readwrite",
          "readonly",
          "historical"
        ],
        "type": "string"
      },
      "NodeId_to_NodeInfo": {
        "additionalProperties": {
          "$ref": "#/components/schemas/NodeInfo"
        },
        "type": "object"
      },
      "NodeId_to_Pem": {
        "additionalProperties": {
          "$ref": "#/components/schemas/Pem"
        },
        "type": "object"
      },
      "NodeInfo": {
        "properties": {
          "acme": {
            "properties": {
              "configurations": {
                "additionalProperties": {
                  "properties": {
                    "ca_certs": {
                      "items": {
                        "type": "string"
                      },
                      "type": "array"
                    },
                    "challenge_type": {
                      "type": "string"
                    },
                    "contact": {
                      "items": {
                        "type": "string"
                      },
                      "type": "array"
                    },
                    "directory_url": {
                      "type": "string"
                    },
                    "service_dns_name": {
                      "type": "string"
                    },
                    "terms_of_service_agreed": {
                      "type": "boolean"
                    }
                  },
                  "required": [
                    "ca_certs",
                    "directory_url",
                    "service_dns_name",
                    "contact",
                    "terms_of_service_agreed",
                    "challenge_type"
                  ],
                  "type": "object"
                },
                "type": "object"
              }
            },
            "required": [
              "configurations"
            ],
            "type": "object"
          },
          "cert": {
            "$ref": "#/components/schemas/Pem"
          },
          "certificate_signing_request": {
            "$ref": "#/components/schemas/Pem"
          },
          "code_digest": {
            "$ref": "#/components/schemas/string"
          },
          "encryption_pub_key": {
            "$ref": "#/components/schemas/Pem"
          },
          "ledger_secret_seqno": {
            "$ref": "#/components/schemas/uint64"
          },
          "node_data": {
            "$ref": "#/components/schemas/json"
          },
          "node_to_node_interface": {
            "properties": {
              "accepted_endpoints": {
                "items": {
                  "type": "string"
                },
                "type": "array"
              },
              "app_protocol": {
                "type": "string"
              },
              "bind_address": {
                "type": "string"
              },
              "endorsement": {
                "properties": {
                  "acme_configuration": {
                    "type": "string"
                  },
                  "authority": {
                    "enum": [
                      "Node",
                      "Service",
                      "ACME",
                      "Unsecured"
                    ],
                    "type": "string"
                  }
                },
                "required": [
                  "authority"
                ],
                "type": "object"
              },
              "forwarding_timeout_ms": {
                "maximum": 18446744073709551615,
                "minimum": 0,
                "type": "integer"
              },
              "http_configuration": {
                "properties": {
                  "initial_window_size": {
                    "pattern": "^[0-9]+(B|KB|MB|GB|TB|PB)?$",
                    "type": "string"
                  },
                  "max_body_size": {
                    "pattern": "^[0-9]+(B|KB|MB|GB|TB|PB)?$",
                    "type": "string"
                  },
                  "max_concurrent_streams_count": {
                    "maximum": 18446744073709551615,
                    "minimum": 0,
                    "type": "integer"
                  },
                  "max_frame_size": {
                    "pattern": "^[0-9]+(B|KB|MB|GB|TB|PB)?$",
                    "type": "string"
                  },
                  "max_header_size": {
                    "pattern": "^[0-9]+(B|KB|MB|GB|TB|PB)?$",
                    "type": "string"
                  },
                  "max_headers_count": {
                    "maximum": 4294967295,
                    "minimum": 0,
                    "type": "integer"
                  }
                },
                "type": "object"
              },
              "max_open_sessions_hard": {
                "maximum": 18446744073709551615,
                "minimum": 0,
                "type": "integer"
              },
              "max_open_sessions_soft": {
                "maximum": 18446744073709551615,
                "minimum": 0,
                "type": "integer"
              },
              "protocol": {
                "type": "string"
              },
              "published_address": {
                "type": "string"
              },
              "redirections": {
                "properties": {
                  "to_backup": {
                    "properties": {
                      "kind": {
                        "enum": [
                          "NodeByRole",
                          "StaticAddress"
                        ],
                        "type": "string"
                      },
                      "target": {}
                    },
                    "required": [
                      "kind"
                    ],
                    "type": "object"
                  },
                  "to_primary": {
                    "properties": {
                      "kind": {
                        "enum": [
                          "NodeByRole",
                          "StaticAddress"
                        ],
                        "type": "string"
                      },
                      "target": {}
                    },
                    "required": [
                      "kind"
                    ],
                    "type": "object"
                  }
                },
                "type": "object"
              }
            },
            "required": [
              "bind_address"
            ],
            "type": "object"
          },
          "public_key": {
            "$ref": "#/components/schemas/Pem"
          },
          "quote_info": {
            "$ref": "#/components/schemas/QuoteInfo"
          },
          "retired_committed": {
            "$ref": "#/components/schemas/boolean"
          },
          "rpc_interfaces": {
            "additionalProperties": {
              "properties": {
                "accepted_endpoints": {
                  "items": {
                    "type": "string"
                  },
                  "type": "array"
                },
                "app_protocol": {
                  "type": "string"
                },
                "bind_address": {
                  "type": "string"
                },
                "endorsement": {
                  "properties": {
                    "acme_configuration": {
                      "type": "string"
                    },
                    "authority": {
                      "enum": [
                        "Node",
                        "Service",
                        "ACME",
                        "Unsecured"
                      ],
                      "type": "string"
                    }
                  },
                  "required": [
                    "authority"
                  ],
                  "type": "object"
                },
                "forwarding_timeout_ms": {
                  "maximum": 18446744073709551615,
                  "minimum": 0,
                  "type": "integer"
                },
                "http_configuration": {
                  "properties": {
                    "initial_window_size": {
                      "pattern": "^[0-9]+(B|KB|MB|GB|TB|PB)?$",
                      "type": "string"
                    },
                    "max_body_size": {
                      "pattern": "^[0-9]+(B|KB|MB|GB|TB|PB)?$",
                      "type": "string"
                    },
                    "max_concurrent_streams_count": {
                      "maximum": 18446744073709551615,
                      "minimum": 0,
                      "type": "integer"
                    },
                    "max_frame_size": {
                      "pattern": "^[0-9]+(B|KB|MB|GB|TB|PB)?$",
                      "type": "string"
                    },
                    "max_header_size": {
                      "pattern": "^[0-9]+(B|KB|MB|GB|TB|PB)?$",
                      "type": "string"
                    },
                    "max_headers_count": {
                      "maximum": 4294967295,
                      "minimum": 0,
                      "type": "integer"
                    }
                  },
                  "type": "object"
                },
                "max_open_sessions_hard": {
                  "maximum": 18446744073709551615,
                  "minimum": 0,
                  "type": "integer"
                },
                "max_open_sessions_soft": {
                  "maximum": 18446744073709551615,
                  "minimum": 0,
                  "type": "integer"
                },
                "protocol": {
                  "type": "string"
                },
                "published_address": {
                  "type": "string"
                },
                "redirections": {
                  "properties": {
                    "to_backup": {
                      "properties": {
                        "kind": {
                          "enum": [
                            "NodeByRole",
                            "StaticAddress"
                          ],
                          "type": "string"
                        },
                        "target": {}
                      },
                      "required": [
                        "kind"
                      ],
                      "type": "object"
                    },
                    "to_primary": {
                      "properties": {
                        "kind": {
                          "enum": [
                            "NodeByRole",
                            "StaticAddress"
                          ],
                          "type": "string"
                        },
                        "target": {}
                      },
                      "required": [
                        "kind"
                      ],
                      "type": "object"
                    }
                  },
                  "type": "object"
                }
              },
              "required": [
                "bind_address"
              ],
              "type": "object"
            },
            "type": "object"
          },
          "status": {
            "$ref": "#/components/schemas/NodeStatus"
          }
        },
        "required": [
          "node_to_node_interface",
          "rpc_interfaces",
          "quote_info",
          "encryption_pub_key",
          "status"
        ],
        "type": "object"
      },
      "NodeStatus": {
        "enum": [
          "Pending",
          "Trusted",
          "Retired"
        ],
        "type": "string"
      },
      "OpenIDJWKMetadata": {
        "properties": {
          "constraint": {
            "$ref": "#/components/schemas/string"
          },
          "issuer": {
            "$ref": "#/components/schemas/string"
          },
          "public_key": {
            "$ref": "#/components/schemas/base64string"
          }
        },
        "required": [
          "issuer",
          "public_key"
        ],
        "type": "object"
      },
      "OpenIDJWKMetadataLegacy": {
        "properties": {
          "cert": {
            "$ref": "#/components/schemas/base64string"
          },
          "constraint": {
            "$ref": "#/components/schemas/string"
          },
          "issuer": {
            "$ref": "#/components/schemas/string"
          }
        },
        "required": [
          "issuer",
          "cert"
        ],
        "type": "object"
      },
      "OpenIDJWKMetadataLegacy_array": {
        "items": {
          "$ref": "#/components/schemas/OpenIDJWKMetadataLegacy"
        },
        "type": "array"
      },
      "OpenIDJWKMetadata_array": {
        "items": {
          "$ref": "#/components/schemas/OpenIDJWKMetadata"
        },
        "type": "array"
      },
      "Pem": {
        "type": "string"
      },
      "Proposal": {
        "properties": {
          "actions": {
            "$ref": "#/components/schemas/Action_array"
          }
        },
        "required": [
          "actions"
        ],
        "type": "object"
      },
      "ProposalInfo": {
        "properties": {
          "ballots": {
            "$ref": "#/components/schemas/MemberId_to_string"
          },
          "failure": {
            "$ref": "#/components/schemas/Failure"
          },
          "final_votes": {
            "$ref": "#/components/schemas/MemberId_to_boolean"
          },
          "proposer_id": {
            "$ref": "#/components/schemas/MemberId"
          },
          "state": {
            "$ref": "#/components/schemas/ProposalState"
          },
          "vote_failures": {
            "$ref": "#/components/schemas/MemberId_to_Failure"
          }
        },
        "required": [
          "proposer_id",
          "state",
          "ballots"
        ],
        "type": "object"
      },
      "ProposalInfoSummary": {
        "properties": {
          "ballot_count": {
            "$ref": "#/components/schemas/uint64"
          },
          "failure": {
            "$ref": "#/components/schemas/Failure"
          },
          "proposal_id": {
            "$ref": "#/components/schemas/string"
          },
          "proposer_id": {
            "$ref": "#/components/schemas/MemberId"
          },
          "state": {
            "$ref": "#/components/schemas/ProposalState"
          },
          "vote_failures": {
            "$ref": "#/components/schemas/MemberId_to_Failure"
          },
          "votes": {
            "$ref": "#/components/schemas/MemberId_to_boolean"
          }
        },
        "required": [
          "proposal_id",
          "proposer_id",
          "state",
          "ballot_count"
        ],
        "type": "object"
      },
      "ProposalState": {
        "enum": [
          "Open",
          "Accepted",
          "Withdrawn",
          "Rejected",
          "Failed",
          "Dropped"
        ],
        "type": "string"
      },
      "QuoteFormat": {
        "enum": [
          "OE_SGX_v1",
          "Insecure_Virtual",
          "AMD_SEV_SNP_v1"
        ],
        "type": "string"
      },
      "QuoteInfo": {
        "properties": {
          "endorsed_tcb": {
            "$ref": "#/components/schemas/string"
          },
          "endorsements": {
            "$ref": "#/components/schemas/base64string"
          },
          "format": {
            "$ref": "#/components/schemas/QuoteFormat"
          },
          "quote": {
            "$ref": "#/components/schemas/base64string"
          },
          "uvm_endorsements": {
            "$ref": "#/components/schemas/base64string"
          }
        },
        "required": [
          "format",
          "quote",
          "endorsements"
        ],
        "type": "object"
      },
      "ReconfigurationType": {
        "enum": [
          "OneTransaction",
          "TwoTransaction"
        ],
        "type": "string"
      },
      "RedirectionStrategy": {
        "enum": [
          "none",
          "to_primary",
          "to_backup"
        ],
        "type": "string"
      },
      "ServiceConfiguration": {
        "properties": {
          "consensus": {
            "$ref": "#/components/schemas/ConsensusType"
          },
          "maximum_node_certificate_validity_days": {
            "$ref": "#/components/schemas/uint64"
          },
          "maximum_service_certificate_validity_days": {
            "$ref": "#/components/schemas/uint64"
          },
          "recent_cose_proposals_window_size": {
            "$ref": "#/components/schemas/uint64"
          },
          "reconfiguration_type": {
            "$ref": "#/components/schemas/ReconfigurationType"
          },
          "recovery_threshold": {
            "$ref": "#/components/schemas/uint64"
          }
        },
        "required": [
          "recovery_threshold"
        ],
        "type": "object"
      },
      "ServiceInfo": {
        "properties": {
          "cert": {
            "$ref": "#/components/schemas/Pem"
          },
          "current_service_create_txid": {
            "$ref": "#/components/schemas/TransactionId"
          },
          "previous_service_identity_version": {
            "$ref": "#/components/schemas/uint64"
          },
          "recovery_count": {
            "$ref": "#/components/schemas/uint64"
          },
          "service_data": {
            "$ref": "#/components/schemas/json"
          },
          "status": {
            "$ref": "#/components/schemas/ServiceStatus"
          }
        },
        "required": [
          "cert",
          "status"
        ],
        "type": "object"
      },
      "ServiceStatus": {
        "enum": [
          "Opening",
          "Open",
          "WaitingForRecoveryShares",
          "Recovering"
        ],
        "type": "string"
      },
      "SgxAttestationMeasurement": {
        "format": "hex",
        "pattern": "^[a-f0-9]64$",
        "type": "string"
      },
      "SgxAttestationMeasurement_to_CodeStatus": {
        "items": {
          "items": {
            "oneOf": [
              {
                "$ref": "#/components/schemas/SgxAttestationMeasurement"
              },
              {
                "$ref": "#/components/schemas/CodeStatus"
              }
            ]
          },
          "maxItems": 2,
          "minItems": 2,
          "type": "array"
        },
        "type": "array"
      },
      "Sha256Digest": {
        "format": "hex",
        "pattern": "^[a-f0-9]{32}$",
        "type": "string"
      },
      "Sha256Digest_to_string": {
        "items": {
          "items": {
            "oneOf": [
              {
                "$ref": "#/components/schemas/Sha256Digest"
              },
              {
                "$ref": "#/components/schemas/string"
              }
            ]
          },
          "maxItems": 2,
          "minItems": 2,
          "type": "array"
        },
        "type": "array"
      },
      "SignedReq": {
        "properties": {
          "key_id": {
            "$ref": "#/components/schemas/string"
          },
          "md": {
            "$ref": "#/components/schemas/MDType"
          },
          "req": {
            "$ref": "#/components/schemas/base64string"
          },
          "request_body": {
            "$ref": "#/components/schemas/base64string"
          },
          "sig": {
            "$ref": "#/components/schemas/base64string"
          }
        },
        "required": [
          "sig",
          "req",
          "request_body",
          "md",
          "key_id"
        ],
        "type": "object"
      },
      "SnpAttestationMeasurement": {
        "format": "hex",
        "pattern": "^[a-f0-9]96$",
        "type": "string"
      },
      "SnpAttestationMeasurement_to_CodeStatus": {
        "items": {
          "items": {
            "oneOf": [
              {
                "$ref": "#/components/schemas/SnpAttestationMeasurement"
              },
              {
                "$ref": "#/components/schemas/CodeStatus"
              }
            ]
          },
          "maxItems": 2,
          "minItems": 2,
          "type": "array"
        },
        "type": "array"
      },
      "StateDigest": {
        "properties": {
          "state_digest": {
            "$ref": "#/components/schemas/string"
          }
        },
        "required": [
          "state_digest"
        ],
        "type": "object"
      },
      "SubmitRecoveryShare__In": {
        "properties": {
          "share": {
            "$ref": "#/components/schemas/string"
          }
        },
        "required": [
          "share"
        ],
        "type": "object"
      },
      "SubmitRecoveryShare__Out": {
        "properties": {
          "message": {
            "$ref": "#/components/schemas/string"
          }
        },
        "required": [
          "message"
        ],
        "type": "object"
      },
      "TransactionId": {
        "pattern": "^[0-9]+\\.[0-9]+$",
        "type": "string"
      },
      "TransactionId_array": {
        "items": {
          "$ref": "#/components/schemas/TransactionId"
        },
        "type": "array"
      },
      "TxStatus": {
        "enum": [
          "Unknown",
          "Pending",
          "Committed",
          "Invalid"
        ],
        "type": "string"
      },
      "UVMEndorsementsData": {
        "properties": {
          "svn": {
            "$ref": "#/components/schemas/string"
          }
        },
        "required": [
          "svn"
        ],
        "type": "object"
      },
      "UserDetails": {
        "properties": {
          "user_data": {
            "$ref": "#/components/schemas/json"
          }
        },
        "required": [
          "user_data"
        ],
        "type": "object"
      },
      "UserId_to_Pem": {
        "additionalProperties": {
          "$ref": "#/components/schemas/Pem"
        },
        "type": "object"
      },
      "UserId_to_UserDetails": {
        "additionalProperties": {
          "$ref": "#/components/schemas/UserDetails"
        },
        "type": "object"
      },
      "base64string": {
        "format": "base64",
        "type": "string"
      },
      "boolean": {
        "type": "boolean"
      },
      "json": {},
      "json_array": {
        "items": {
          "$ref": "#/components/schemas/json"
        },
        "type": "array"
      },
      "string": {
        "type": "string"
      },
      "string_to_CodeStatus": {
        "additionalProperties": {
          "$ref": "#/components/schemas/CodeStatus"
        },
        "type": "object"
      },
      "string_to_JwtIssuerMetadata": {
        "additionalProperties": {
          "$ref": "#/components/schemas/JwtIssuerMetadata"
        },
        "type": "object"
      },
      "string_to_KeyIdInfo_array": {
        "additionalProperties": {
          "$ref": "#/components/schemas/KeyIdInfo_array"
        },
        "type": "object"
      },
      "string_to_OpenIDJWKMetadataLegacy_array": {
        "additionalProperties": {
          "$ref": "#/components/schemas/OpenIDJWKMetadataLegacy_array"
        },
        "type": "object"
      },
      "string_to_OpenIDJWKMetadata_array": {
        "additionalProperties": {
          "$ref": "#/components/schemas/OpenIDJWKMetadata_array"
        },
        "type": "object"
      },
      "string_to_Pem": {
        "additionalProperties": {
          "$ref": "#/components/schemas/Pem"
        },
        "type": "object"
      },
      "string_to_ProposalInfo": {
        "additionalProperties": {
          "$ref": "#/components/schemas/ProposalInfo"
        },
        "type": "object"
      },
      "string_to_UVMEndorsementsData": {
        "additionalProperties": {
          "$ref": "#/components/schemas/UVMEndorsementsData"
        },
        "type": "object"
      },
      "string_to_base64string": {
        "additionalProperties": {
          "$ref": "#/components/schemas/base64string"
        },
        "type": "object"
      },
      "string_to_string": {
        "additionalProperties": {
          "$ref": "#/components/schemas/string"
        },
        "type": "object"
      },
      "string_to_string_to_UVMEndorsementsData": {
        "additionalProperties": {
          "$ref": "#/components/schemas/string_to_UVMEndorsementsData"
        },
        "type": "object"
      },
      "uint64": {
        "maximum": 18446744073709551615,
        "minimum": 0,
        "type": "integer"
      }
    },
    "securitySchemes": {
      "member_cose_sign1": {
        "description": "Request payload must be a COSE Sign1 document, with expected protected headers. Signer must be a member identity registered with this service.",
        "scheme": "cose_sign1",
        "type": "http"
      }
    },
    "x-ccf-forwarding": {
      "always": {
        "description": "If this request is made to a backup node, it will be forwarded to the primary node for execution.",
        "value": "always"
      },
      "never": {
        "description": "This call will never be forwarded, and is always executed on the receiving node, potentially breaking session consistency. If this attempts to write on a backup, this will fail.",
        "value": "never"
      },
      "sometimes": {
        "description": "If this request is made to a backup node, it may be forwarded to the primary node for execution. Specifically, if this request is sent as part of a session which was already forwarded, then it will also be forwarded.",
        "value": "sometimes"
      }
    }
  },
  "info": {
    "description": "This API is used to submit and query proposals which affect CCF's public governance tables.",
    "title": "CCF Governance API",
<<<<<<< HEAD
    "version": "4.6.0"
=======
    "version": "4.5.1"
>>>>>>> 7fa2b136
  },
  "openapi": "3.0.0",
  "paths": {
    "/gov/ack": {
      "post": {
        "deprecated": true,
        "description": "This endpoint is deprecated from 5.0.0. It is replaced by POST /gov/members/state-digests/{memberId}:ack",
        "operationId": "PostGovAck",
        "requestBody": {
          "content": {
            "application/json": {
              "schema": {
                "$ref": "#/components/schemas/StateDigest"
              }
            }
          },
          "description": "Auto-generated request body schema"
        },
        "responses": {
          "204": {
            "description": "Default response description"
          },
          "default": {
            "$ref": "#/components/responses/default"
          }
        },
        "security": [
          {
            "member_cose_sign1": []
          }
        ],
        "summary": "Provide a member endorsement of a service state digest",
        "x-ccf-forwarding": {
          "$ref": "#/components/x-ccf-forwarding/always"
        }
      }
    },
    "/gov/ack/update_state_digest": {
      "post": {
        "deprecated": true,
        "description": "This endpoint is deprecated from 5.0.0. It is replaced by POST /gov/members/state-digests/{memberId}:update",
        "operationId": "PostGovAckUpdateStateDigest",
        "responses": {
          "200": {
            "content": {
              "application/json": {
                "schema": {
                  "$ref": "#/components/schemas/StateDigest"
                }
              }
            },
            "description": "Default response description"
          },
          "default": {
            "$ref": "#/components/responses/default"
          }
        },
        "security": [
          {
            "member_cose_sign1": []
          }
        ],
        "summary": "Update and fetch a service state digest, for the purpose of member endorsement",
        "x-ccf-forwarding": {
          "$ref": "#/components/x-ccf-forwarding/always"
        }
      }
    },
    "/gov/api": {
      "get": {
        "operationId": "GetGovApi",
        "responses": {
          "200": {
            "content": {
              "application/json": {
                "schema": {
                  "$ref": "#/components/schemas/json"
                }
              }
            },
            "description": "Default response description"
          },
          "default": {
            "$ref": "#/components/responses/default"
          }
        },
        "summary": "OpenAPI schema",
        "x-ccf-forwarding": {
          "$ref": "#/components/x-ccf-forwarding/sometimes"
        }
      }
    },
    "/gov/commit": {
      "get": {
        "description": "Latest transaction ID that has been committed on the service",
        "operationId": "GetGovCommit",
        "parameters": [
          {
            "in": "query",
            "name": "view_history",
            "required": false,
            "schema": {
              "$ref": "#/components/schemas/boolean"
            }
          },
          {
            "in": "query",
            "name": "view_history_since",
            "required": false,
            "schema": {
              "$ref": "#/components/schemas/uint64"
            }
          }
        ],
        "responses": {
          "200": {
            "content": {
              "application/json": {
                "schema": {
                  "$ref": "#/components/schemas/GetCommit__Out"
                }
              }
            },
            "description": "Default response description"
          },
          "default": {
            "$ref": "#/components/responses/default"
          }
        },
        "summary": "Current commit level",
        "x-ccf-forwarding": {
          "$ref": "#/components/x-ccf-forwarding/sometimes"
        }
      }
    },
    "/gov/encrypted_recovery_share/{member_id}": {
      "get": {
        "deprecated": true,
        "description": "This endpoint is deprecated from 5.0.0. It is replaced by GET /gov/recovery/encrypted-shares/{memberId}",
        "operationId": "GetGovEncryptedRecoveryShareMemberId",
        "responses": {
          "200": {
            "content": {
              "application/json": {
                "schema": {
                  "$ref": "#/components/schemas/GetRecoveryShare__Out"
                }
              }
            },
            "description": "Default response description"
          },
          "default": {
            "$ref": "#/components/responses/default"
          }
        },
        "summary": "A member's recovery share",
        "x-ccf-forwarding": {
          "$ref": "#/components/x-ccf-forwarding/always"
        }
      },
      "parameters": [
        {
          "in": "path",
          "name": "member_id",
          "required": true,
          "schema": {
            "type": "string"
          }
        }
      ]
    },
    "/gov/jwt_keys/all": {
      "get": {
        "deprecated": true,
        "description": "This endpoint is deprecated from 5.0.0. It is replaced by POST /gov/service/jwk",
        "operationId": "GetGovJwtKeysAll",
        "responses": {
          "200": {
            "content": {
              "application/json": {
                "schema": {
                  "$ref": "#/components/schemas/string_to_KeyIdInfo_array"
                }
              }
            },
            "description": "Default response description"
          },
          "default": {
            "$ref": "#/components/responses/default"
          }
        },
        "x-ccf-forwarding": {
          "$ref": "#/components/x-ccf-forwarding/always"
        }
      }
    },
    "/gov/kv/constitution": {
      "get": {
        "deprecated": true,
        "operationId": "GetGovKvConstitution",
        "responses": {
          "200": {
            "content": {
              "text/plain": {
                "schema": {
                  "$ref": "#/components/schemas/string"
                }
              }
            },
            "description": "Default response description"
          },
          "default": {
            "$ref": "#/components/responses/default"
          }
        },
        "summary": "This route is auto-generated from the KV schema.",
        "x-ccf-forwarding": {
          "$ref": "#/components/x-ccf-forwarding/sometimes"
        }
      }
    },
    "/gov/kv/cose_history": {
      "get": {
        "deprecated": true,
        "operationId": "GetGovKvCoseHistory",
        "responses": {
          "200": {
            "content": {
              "application/json": {
                "schema": {
                  "$ref": "#/components/schemas/MemberId_to_base64string"
                }
              }
            },
            "description": "Default response description"
          },
          "default": {
            "$ref": "#/components/responses/default"
          }
        },
        "summary": "This route is auto-generated from the KV schema.",
        "x-ccf-forwarding": {
          "$ref": "#/components/x-ccf-forwarding/sometimes"
        }
      }
    },
    "/gov/kv/cose_recent_proposals": {
      "get": {
        "deprecated": true,
        "operationId": "GetGovKvCoseRecentProposals",
        "responses": {
          "200": {
            "content": {
              "application/json": {
                "schema": {
                  "$ref": "#/components/schemas/string_to_string"
                }
              }
            },
            "description": "Default response description"
          },
          "default": {
            "$ref": "#/components/responses/default"
          }
        },
        "summary": "This route is auto-generated from the KV schema.",
        "x-ccf-forwarding": {
          "$ref": "#/components/x-ccf-forwarding/sometimes"
        }
      }
    },
    "/gov/kv/endpoints": {
      "get": {
        "deprecated": true,
        "operationId": "GetGovKvEndpoints",
        "responses": {
          "200": {
            "content": {
              "application/json": {
                "schema": {
                  "$ref": "#/components/schemas/EndpointKey_to_EndpointProperties"
                }
              }
            },
            "description": "Default response description"
          },
          "default": {
            "$ref": "#/components/responses/default"
          }
        },
        "summary": "This route is auto-generated from the KV schema.",
        "x-ccf-forwarding": {
          "$ref": "#/components/x-ccf-forwarding/sometimes"
        }
      }
    },
    "/gov/kv/history": {
      "get": {
        "deprecated": true,
        "operationId": "GetGovKvHistory",
        "responses": {
          "200": {
            "content": {
              "application/json": {
                "schema": {
                  "$ref": "#/components/schemas/MemberId_to_SignedReq"
                }
              }
            },
            "description": "Default response description"
          },
          "default": {
            "$ref": "#/components/responses/default"
          }
        },
        "summary": "This route is auto-generated from the KV schema.",
        "x-ccf-forwarding": {
          "$ref": "#/components/x-ccf-forwarding/sometimes"
        }
      }
    },
    "/gov/kv/interpreter/flush": {
      "get": {
        "deprecated": true,
        "operationId": "GetGovKvInterpreterFlush",
        "responses": {
          "200": {
            "content": {
              "application/json": {
                "schema": {
                  "$ref": "#/components/schemas/boolean"
                }
              }
            },
            "description": "Default response description"
          },
          "default": {
            "$ref": "#/components/responses/default"
          }
        },
        "summary": "This route is auto-generated from the KV schema.",
        "x-ccf-forwarding": {
          "$ref": "#/components/x-ccf-forwarding/sometimes"
        }
      }
    },
    "/gov/kv/js_runtime_options": {
      "get": {
        "deprecated": true,
        "operationId": "GetGovKvJsRuntimeOptions",
        "responses": {
          "200": {
            "content": {
              "application/json": {
                "schema": {
                  "$ref": "#/components/schemas/JSRuntimeOptions"
                }
              }
            },
            "description": "Default response description"
          },
          "default": {
            "$ref": "#/components/responses/default"
          }
        },
        "summary": "This route is auto-generated from the KV schema.",
        "x-ccf-forwarding": {
          "$ref": "#/components/x-ccf-forwarding/sometimes"
        }
      }
    },
    "/gov/kv/jwt/issuers": {
      "get": {
        "deprecated": true,
        "operationId": "GetGovKvJwtIssuers",
        "responses": {
          "200": {
            "content": {
              "application/json": {
                "schema": {
                  "$ref": "#/components/schemas/string_to_JwtIssuerMetadata"
                }
              }
            },
            "description": "Default response description"
          },
          "default": {
            "$ref": "#/components/responses/default"
          }
        },
        "summary": "This route is auto-generated from the KV schema.",
        "x-ccf-forwarding": {
          "$ref": "#/components/x-ccf-forwarding/sometimes"
        }
      }
    },
    "/gov/kv/jwt/public_signing_key": {
      "get": {
        "deprecated": true,
        "operationId": "GetGovKvJwtPublicSigningKey",
        "responses": {
          "200": {
            "content": {
              "application/json": {
                "schema": {
                  "$ref": "#/components/schemas/string_to_base64string"
                }
              }
            },
            "description": "Default response description"
          },
          "default": {
            "$ref": "#/components/responses/default"
          }
        },
        "summary": "This route is auto-generated from the KV schema.",
        "x-ccf-forwarding": {
          "$ref": "#/components/x-ccf-forwarding/sometimes"
        }
      }
    },
    "/gov/kv/jwt/public_signing_key_issuer": {
      "get": {
        "deprecated": true,
        "operationId": "GetGovKvJwtPublicSigningKeyIssuer",
        "responses": {
          "200": {
            "content": {
              "application/json": {
                "schema": {
                  "$ref": "#/components/schemas/string_to_string"
                }
              }
            },
            "description": "Default response description"
          },
          "default": {
            "$ref": "#/components/responses/default"
          }
        },
        "summary": "This route is auto-generated from the KV schema.",
        "x-ccf-forwarding": {
          "$ref": "#/components/x-ccf-forwarding/sometimes"
        }
      }
    },
    "/gov/kv/jwt/public_signing_keys_metadata": {
      "get": {
        "deprecated": true,
        "operationId": "GetGovKvJwtPublicSigningKeysMetadata",
        "responses": {
          "200": {
            "content": {
              "application/json": {
                "schema": {
                  "$ref": "#/components/schemas/string_to_OpenIDJWKMetadataLegacy_array"
                }
              }
            },
            "description": "Default response description"
          },
          "default": {
            "$ref": "#/components/responses/default"
          }
        },
        "summary": "This route is auto-generated from the KV schema.",
        "x-ccf-forwarding": {
          "$ref": "#/components/x-ccf-forwarding/sometimes"
        }
      }
    },
    "/gov/kv/jwt/public_signing_keys_metadata_v2": {
      "get": {
        "deprecated": true,
        "operationId": "GetGovKvJwtPublicSigningKeysMetadataV2",
        "responses": {
          "200": {
            "content": {
              "application/json": {
                "schema": {
                  "$ref": "#/components/schemas/string_to_OpenIDJWKMetadata_array"
                }
              }
            },
            "description": "Default response description"
          },
          "default": {
            "$ref": "#/components/responses/default"
          }
        },
        "summary": "This route is auto-generated from the KV schema.",
        "x-ccf-forwarding": {
          "$ref": "#/components/x-ccf-forwarding/sometimes"
        }
      }
    },
    "/gov/kv/members/acks": {
      "get": {
        "deprecated": true,
        "operationId": "GetGovKvMembersAcks",
        "responses": {
          "200": {
            "content": {
              "application/json": {
                "schema": {
                  "$ref": "#/components/schemas/MemberId_to_MemberAck"
                }
              }
            },
            "description": "Default response description"
          },
          "default": {
            "$ref": "#/components/responses/default"
          }
        },
        "summary": "This route is auto-generated from the KV schema.",
        "x-ccf-forwarding": {
          "$ref": "#/components/x-ccf-forwarding/sometimes"
        }
      }
    },
    "/gov/kv/members/certs": {
      "get": {
        "deprecated": true,
        "operationId": "GetGovKvMembersCerts",
        "responses": {
          "200": {
            "content": {
              "application/json": {
                "schema": {
                  "$ref": "#/components/schemas/MemberId_to_Pem"
                }
              }
            },
            "description": "Default response description"
          },
          "default": {
            "$ref": "#/components/responses/default"
          }
        },
        "summary": "This route is auto-generated from the KV schema.",
        "x-ccf-forwarding": {
          "$ref": "#/components/x-ccf-forwarding/sometimes"
        }
      }
    },
    "/gov/kv/members/encryption_public_keys": {
      "get": {
        "deprecated": true,
        "operationId": "GetGovKvMembersEncryptionPublicKeys",
        "responses": {
          "200": {
            "content": {
              "application/json": {
                "schema": {
                  "$ref": "#/components/schemas/MemberId_to_Pem"
                }
              }
            },
            "description": "Default response description"
          },
          "default": {
            "$ref": "#/components/responses/default"
          }
        },
        "summary": "This route is auto-generated from the KV schema.",
        "x-ccf-forwarding": {
          "$ref": "#/components/x-ccf-forwarding/sometimes"
        }
      }
    },
    "/gov/kv/members/info": {
      "get": {
        "deprecated": true,
        "operationId": "GetGovKvMembersInfo",
        "responses": {
          "200": {
            "content": {
              "application/json": {
                "schema": {
                  "$ref": "#/components/schemas/MemberId_to_MemberDetails"
                }
              }
            },
            "description": "Default response description"
          },
          "default": {
            "$ref": "#/components/responses/default"
          }
        },
        "summary": "This route is auto-generated from the KV schema.",
        "x-ccf-forwarding": {
          "$ref": "#/components/x-ccf-forwarding/sometimes"
        }
      }
    },
    "/gov/kv/modules": {
      "get": {
        "deprecated": true,
        "operationId": "GetGovKvModules",
        "responses": {
          "200": {
            "content": {
              "application/json": {
                "schema": {
                  "$ref": "#/components/schemas/string_to_string"
                }
              }
            },
            "description": "Default response description"
          },
          "default": {
            "$ref": "#/components/responses/default"
          }
        },
        "summary": "This route is auto-generated from the KV schema.",
        "x-ccf-forwarding": {
          "$ref": "#/components/x-ccf-forwarding/sometimes"
        }
      }
    },
    "/gov/kv/modules_quickjs_bytecode": {
      "get": {
        "deprecated": true,
        "operationId": "GetGovKvModulesQuickjsBytecode",
        "responses": {
          "200": {
            "content": {
              "application/json": {
                "schema": {
                  "$ref": "#/components/schemas/string_to_base64string"
                }
              }
            },
            "description": "Default response description"
          },
          "default": {
            "$ref": "#/components/responses/default"
          }
        },
        "summary": "This route is auto-generated from the KV schema.",
        "x-ccf-forwarding": {
          "$ref": "#/components/x-ccf-forwarding/sometimes"
        }
      }
    },
    "/gov/kv/modules_quickjs_version": {
      "get": {
        "deprecated": true,
        "operationId": "GetGovKvModulesQuickjsVersion",
        "responses": {
          "200": {
            "content": {
              "text/plain": {
                "schema": {
                  "$ref": "#/components/schemas/string"
                }
              }
            },
            "description": "Default response description"
          },
          "default": {
            "$ref": "#/components/responses/default"
          }
        },
        "summary": "This route is auto-generated from the KV schema.",
        "x-ccf-forwarding": {
          "$ref": "#/components/x-ccf-forwarding/sometimes"
        }
      }
    },
    "/gov/kv/nodes/code_ids": {
      "get": {
        "deprecated": true,
        "operationId": "GetGovKvNodesCodeIds",
        "responses": {
          "200": {
            "content": {
              "application/json": {
                "schema": {
                  "$ref": "#/components/schemas/SgxAttestationMeasurement_to_CodeStatus"
                }
              }
            },
            "description": "Default response description"
          },
          "default": {
            "$ref": "#/components/responses/default"
          }
        },
        "summary": "This route is auto-generated from the KV schema.",
        "x-ccf-forwarding": {
          "$ref": "#/components/x-ccf-forwarding/sometimes"
        }
      }
    },
    "/gov/kv/nodes/endorsed_certificates": {
      "get": {
        "deprecated": true,
        "operationId": "GetGovKvNodesEndorsedCertificates",
        "responses": {
          "200": {
            "content": {
              "application/json": {
                "schema": {
                  "$ref": "#/components/schemas/NodeId_to_Pem"
                }
              }
            },
            "description": "Default response description"
          },
          "default": {
            "$ref": "#/components/responses/default"
          }
        },
        "summary": "This route is auto-generated from the KV schema.",
        "x-ccf-forwarding": {
          "$ref": "#/components/x-ccf-forwarding/sometimes"
        }
      }
    },
    "/gov/kv/nodes/info": {
      "get": {
        "deprecated": true,
        "operationId": "GetGovKvNodesInfo",
        "responses": {
          "200": {
            "content": {
              "application/json": {
                "schema": {
                  "$ref": "#/components/schemas/NodeId_to_NodeInfo"
                }
              }
            },
            "description": "Default response description"
          },
          "default": {
            "$ref": "#/components/responses/default"
          }
        },
        "summary": "This route is auto-generated from the KV schema.",
        "x-ccf-forwarding": {
          "$ref": "#/components/x-ccf-forwarding/sometimes"
        }
      }
    },
    "/gov/kv/nodes/snp/host_data": {
      "get": {
        "deprecated": true,
        "operationId": "GetGovKvNodesSnpHostData",
        "responses": {
          "200": {
            "content": {
              "application/json": {
                "schema": {
                  "$ref": "#/components/schemas/Sha256Digest_to_string"
                }
              }
            },
            "description": "Default response description"
          },
          "default": {
            "$ref": "#/components/responses/default"
          }
        },
        "summary": "This route is auto-generated from the KV schema.",
        "x-ccf-forwarding": {
          "$ref": "#/components/x-ccf-forwarding/sometimes"
        }
      }
    },
    "/gov/kv/nodes/snp/measurements": {
      "get": {
        "deprecated": true,
        "operationId": "GetGovKvNodesSnpMeasurements",
        "responses": {
          "200": {
            "content": {
              "application/json": {
                "schema": {
                  "$ref": "#/components/schemas/SnpAttestationMeasurement_to_CodeStatus"
                }
              }
            },
            "description": "Default response description"
          },
          "default": {
            "$ref": "#/components/responses/default"
          }
        },
        "summary": "This route is auto-generated from the KV schema.",
        "x-ccf-forwarding": {
          "$ref": "#/components/x-ccf-forwarding/sometimes"
        }
      }
    },
    "/gov/kv/nodes/snp/uvm_endorsements": {
      "get": {
        "deprecated": true,
        "operationId": "GetGovKvNodesSnpUvmEndorsements",
        "responses": {
          "200": {
            "content": {
              "application/json": {
                "schema": {
                  "$ref": "#/components/schemas/string_to_string_to_UVMEndorsementsData"
                }
              }
            },
            "description": "Default response description"
          },
          "default": {
            "$ref": "#/components/responses/default"
          }
        },
        "summary": "This route is auto-generated from the KV schema.",
        "x-ccf-forwarding": {
          "$ref": "#/components/x-ccf-forwarding/sometimes"
        }
      }
    },
    "/gov/kv/nodes/virtual/host_data": {
      "get": {
        "deprecated": true,
        "operationId": "GetGovKvNodesVirtualHostData",
        "responses": {
          "200": {
            "description": "Default response description"
          },
          "default": {
            "$ref": "#/components/responses/default"
          }
        },
        "summary": "This route is auto-generated from the KV schema.",
        "x-ccf-forwarding": {
          "$ref": "#/components/x-ccf-forwarding/sometimes"
        }
      }
    },
    "/gov/kv/nodes/virtual/measurements": {
      "get": {
        "deprecated": true,
        "operationId": "GetGovKvNodesVirtualMeasurements",
        "responses": {
          "200": {
            "content": {
              "application/json": {
                "schema": {
                  "$ref": "#/components/schemas/string_to_CodeStatus"
                }
              }
            },
            "description": "Default response description"
          },
          "default": {
            "$ref": "#/components/responses/default"
          }
        },
        "summary": "This route is auto-generated from the KV schema.",
        "x-ccf-forwarding": {
          "$ref": "#/components/x-ccf-forwarding/sometimes"
        }
      }
    },
    "/gov/kv/proposals": {
      "get": {
        "deprecated": true,
        "operationId": "GetGovKvProposals",
        "responses": {
          "200": {
            "content": {
              "application/json": {
                "schema": {
                  "$ref": "#/components/schemas/string_to_base64string"
                }
              }
            },
            "description": "Default response description"
          },
          "default": {
            "$ref": "#/components/responses/default"
          }
        },
        "summary": "This route is auto-generated from the KV schema.",
        "x-ccf-forwarding": {
          "$ref": "#/components/x-ccf-forwarding/sometimes"
        }
      }
    },
    "/gov/kv/proposals_info": {
      "get": {
        "deprecated": true,
        "operationId": "GetGovKvProposalsInfo",
        "responses": {
          "200": {
            "content": {
              "application/json": {
                "schema": {
                  "$ref": "#/components/schemas/string_to_ProposalInfo"
                }
              }
            },
            "description": "Default response description"
          },
          "default": {
            "$ref": "#/components/responses/default"
          }
        },
        "summary": "This route is auto-generated from the KV schema.",
        "x-ccf-forwarding": {
          "$ref": "#/components/x-ccf-forwarding/sometimes"
        }
      }
    },
    "/gov/kv/service/acme_certificates": {
      "get": {
        "deprecated": true,
        "operationId": "GetGovKvServiceAcmeCertificates",
        "responses": {
          "200": {
            "content": {
              "application/json": {
                "schema": {
                  "$ref": "#/components/schemas/string_to_Pem"
                }
              }
            },
            "description": "Default response description"
          },
          "default": {
            "$ref": "#/components/responses/default"
          }
        },
        "summary": "This route is auto-generated from the KV schema.",
        "x-ccf-forwarding": {
          "$ref": "#/components/x-ccf-forwarding/sometimes"
        }
      }
    },
    "/gov/kv/service/config": {
      "get": {
        "deprecated": true,
        "operationId": "GetGovKvServiceConfig",
        "responses": {
          "200": {
            "content": {
              "application/json": {
                "schema": {
                  "$ref": "#/components/schemas/ServiceConfiguration"
                }
              }
            },
            "description": "Default response description"
          },
          "default": {
            "$ref": "#/components/responses/default"
          }
        },
        "summary": "This route is auto-generated from the KV schema.",
        "x-ccf-forwarding": {
          "$ref": "#/components/x-ccf-forwarding/sometimes"
        }
      }
    },
    "/gov/kv/service/info": {
      "get": {
        "deprecated": true,
        "operationId": "GetGovKvServiceInfo",
        "responses": {
          "200": {
            "content": {
              "application/json": {
                "schema": {
                  "$ref": "#/components/schemas/ServiceInfo"
                }
              }
            },
            "description": "Default response description"
          },
          "default": {
            "$ref": "#/components/responses/default"
          }
        },
        "summary": "This route is auto-generated from the KV schema.",
        "x-ccf-forwarding": {
          "$ref": "#/components/x-ccf-forwarding/sometimes"
        }
      }
    },
    "/gov/kv/service/previous_service_identity": {
      "get": {
        "deprecated": true,
        "operationId": "GetGovKvServicePreviousServiceIdentity",
        "responses": {
          "200": {
            "content": {
              "application/json": {
                "schema": {
                  "$ref": "#/components/schemas/Pem"
                }
              }
            },
            "description": "Default response description"
          },
          "default": {
            "$ref": "#/components/responses/default"
          }
        },
        "summary": "This route is auto-generated from the KV schema.",
        "x-ccf-forwarding": {
          "$ref": "#/components/x-ccf-forwarding/sometimes"
        }
      }
    },
    "/gov/kv/tls/ca_cert_bundles": {
      "get": {
        "deprecated": true,
        "operationId": "GetGovKvTlsCaCertBundles",
        "responses": {
          "200": {
            "content": {
              "application/json": {
                "schema": {
                  "$ref": "#/components/schemas/string_to_string"
                }
              }
            },
            "description": "Default response description"
          },
          "default": {
            "$ref": "#/components/responses/default"
          }
        },
        "summary": "This route is auto-generated from the KV schema.",
        "x-ccf-forwarding": {
          "$ref": "#/components/x-ccf-forwarding/sometimes"
        }
      }
    },
    "/gov/kv/users/certs": {
      "get": {
        "deprecated": true,
        "operationId": "GetGovKvUsersCerts",
        "responses": {
          "200": {
            "content": {
              "application/json": {
                "schema": {
                  "$ref": "#/components/schemas/UserId_to_Pem"
                }
              }
            },
            "description": "Default response description"
          },
          "default": {
            "$ref": "#/components/responses/default"
          }
        },
        "summary": "This route is auto-generated from the KV schema.",
        "x-ccf-forwarding": {
          "$ref": "#/components/x-ccf-forwarding/sometimes"
        }
      }
    },
    "/gov/kv/users/info": {
      "get": {
        "deprecated": true,
        "operationId": "GetGovKvUsersInfo",
        "responses": {
          "200": {
            "content": {
              "application/json": {
                "schema": {
                  "$ref": "#/components/schemas/UserId_to_UserDetails"
                }
              }
            },
            "description": "Default response description"
          },
          "default": {
            "$ref": "#/components/responses/default"
          }
        },
        "summary": "This route is auto-generated from the KV schema.",
        "x-ccf-forwarding": {
          "$ref": "#/components/x-ccf-forwarding/sometimes"
        }
      }
    },
    "/gov/members": {
      "get": {
        "deprecated": true,
        "description": "This endpoint is deprecated from 5.0.0. It is replaced by GET /gov/service/members",
        "operationId": "GetGovMembers",
        "responses": {
          "200": {
            "content": {
              "application/json": {
                "schema": {
                  "$ref": "#/components/schemas/MemberId_to_FullMemberDetails"
                }
              }
            },
            "description": "Default response description"
          },
          "default": {
            "$ref": "#/components/responses/default"
          }
        },
        "x-ccf-forwarding": {
          "$ref": "#/components/x-ccf-forwarding/sometimes"
        }
      }
    },
    "/gov/proposals": {
      "get": {
        "deprecated": true,
        "description": "This endpoint is deprecated from 5.0.0. It is replaced by GET /gov/members/proposals",
        "operationId": "GetGovProposals",
        "responses": {
          "200": {
            "content": {
              "application/json": {
                "schema": {
                  "$ref": "#/components/schemas/string_to_ProposalInfo"
                }
              }
            },
            "description": "Default response description"
          },
          "default": {
            "$ref": "#/components/responses/default"
          }
        },
        "summary": "Proposed changes to the service pending resolution",
        "x-ccf-forwarding": {
          "$ref": "#/components/x-ccf-forwarding/sometimes"
        }
      },
      "post": {
        "deprecated": true,
        "description": "This endpoint is deprecated from 5.0.0. It is replaced by POST /gov/members/proposals:create",
        "operationId": "PostGovProposals",
        "requestBody": {
          "content": {
            "application/json": {
              "schema": {
                "$ref": "#/components/schemas/Proposal"
              }
            }
          },
          "description": "Auto-generated request body schema"
        },
        "responses": {
          "200": {
            "content": {
              "application/json": {
                "schema": {
                  "$ref": "#/components/schemas/ProposalInfoSummary"
                }
              }
            },
            "description": "Default response description"
          },
          "default": {
            "$ref": "#/components/responses/default"
          }
        },
        "security": [
          {
            "member_cose_sign1": []
          }
        ],
        "x-ccf-forwarding": {
          "$ref": "#/components/x-ccf-forwarding/always"
        }
      }
    },
    "/gov/proposals/{proposal_id}": {
      "get": {
        "deprecated": true,
        "description": "This endpoint is deprecated from 5.0.0. It is replaced by GET /gov/members/proposals/{proposalId}",
        "operationId": "GetGovProposalsProposalId",
        "responses": {
          "200": {
            "content": {
              "application/json": {
                "schema": {
                  "$ref": "#/components/schemas/ProposalInfo"
                }
              }
            },
            "description": "Default response description"
          },
          "default": {
            "$ref": "#/components/responses/default"
          }
        },
        "summary": "Information about a proposed change to the service",
        "x-ccf-forwarding": {
          "$ref": "#/components/x-ccf-forwarding/sometimes"
        }
      },
      "parameters": [
        {
          "in": "path",
          "name": "proposal_id",
          "required": true,
          "schema": {
            "type": "string"
          }
        }
      ]
    },
    "/gov/proposals/{proposal_id}/actions": {
      "get": {
        "deprecated": true,
        "description": "This endpoint is deprecated from 5.0.0. It is replaced by GET /gov/members/proposals/{proposalId}/actions",
        "operationId": "GetGovProposalsProposalIdActions",
        "responses": {
          "200": {
            "content": {
              "application/json": {
                "schema": {
                  "$ref": "#/components/schemas/Proposal"
                }
              }
            },
            "description": "Default response description"
          },
          "default": {
            "$ref": "#/components/responses/default"
          }
        },
        "summary": "Actions contained in a proposed change to the service",
        "x-ccf-forwarding": {
          "$ref": "#/components/x-ccf-forwarding/sometimes"
        }
      },
      "parameters": [
        {
          "in": "path",
          "name": "proposal_id",
          "required": true,
          "schema": {
            "type": "string"
          }
        }
      ]
    },
    "/gov/proposals/{proposal_id}/ballots": {
      "parameters": [
        {
          "in": "path",
          "name": "proposal_id",
          "required": true,
          "schema": {
            "type": "string"
          }
        }
      ],
      "post": {
        "deprecated": true,
        "description": "This endpoint is deprecated from 5.0.0. It is replaced by POST /gov/members/proposals/{proposalId}/ballots/{memberId}:submit",
        "operationId": "PostGovProposalsProposalIdBallots",
        "requestBody": {
          "content": {
            "application/json": {
              "schema": {
                "$ref": "#/components/schemas/Ballot"
              }
            }
          },
          "description": "Auto-generated request body schema"
        },
        "responses": {
          "200": {
            "content": {
              "application/json": {
                "schema": {
                  "$ref": "#/components/schemas/ProposalInfoSummary"
                }
              }
            },
            "description": "Default response description"
          },
          "default": {
            "$ref": "#/components/responses/default"
          }
        },
        "security": [
          {
            "member_cose_sign1": []
          }
        ],
        "summary": "Submit a ballot for a proposed change to the service",
        "x-ccf-forwarding": {
          "$ref": "#/components/x-ccf-forwarding/always"
        }
      }
    },
    "/gov/proposals/{proposal_id}/ballots/{member_id}": {
      "get": {
        "deprecated": true,
        "description": "This endpoint is deprecated from 5.0.0. It is replaced by GET /gov/members/proposals/{proposalId}/ballots/{memberId}",
        "operationId": "GetGovProposalsProposalIdBallotsMemberId",
        "responses": {
          "200": {
            "content": {
              "application/json": {
                "schema": {
                  "$ref": "#/components/schemas/Ballot"
                }
              }
            },
            "description": "Default response description"
          },
          "default": {
            "$ref": "#/components/responses/default"
          }
        },
        "summary": "Ballot for a given member about a proposed change to the service",
        "x-ccf-forwarding": {
          "$ref": "#/components/x-ccf-forwarding/sometimes"
        }
      },
      "parameters": [
        {
          "in": "path",
          "name": "proposal_id",
          "required": true,
          "schema": {
            "type": "string"
          }
        },
        {
          "in": "path",
          "name": "member_id",
          "required": true,
          "schema": {
            "type": "string"
          }
        }
      ]
    },
    "/gov/proposals/{proposal_id}/withdraw": {
      "parameters": [
        {
          "in": "path",
          "name": "proposal_id",
          "required": true,
          "schema": {
            "type": "string"
          }
        }
      ],
      "post": {
        "deprecated": true,
        "description": "This endpoint is deprecated from 5.0.0. It is replaced by POST /gov/members/proposals/{proposalId}:withdraw",
        "operationId": "PostGovProposalsProposalIdWithdraw",
        "responses": {
          "200": {
            "content": {
              "application/json": {
                "schema": {
                  "$ref": "#/components/schemas/ProposalInfo"
                }
              }
            },
            "description": "Default response description"
          },
          "default": {
            "$ref": "#/components/responses/default"
          }
        },
        "security": [
          {
            "member_cose_sign1": []
          }
        ],
        "summary": "Withdraw a proposed change to the service",
        "x-ccf-forwarding": {
          "$ref": "#/components/x-ccf-forwarding/always"
        }
      }
    },
    "/gov/receipt": {
      "get": {
        "description": "A signed statement from the service over a transaction entry in the ledger",
        "operationId": "GetGovReceipt",
        "parameters": [
          {
            "in": "query",
            "name": "transaction_id",
            "required": true,
            "schema": {
              "$ref": "#/components/schemas/TransactionId"
            }
          }
        ],
        "responses": {
          "200": {
            "content": {
              "application/json": {
                "schema": {
                  "$ref": "#/components/schemas/json"
                }
              }
            },
            "description": "Default response description"
          },
          "default": {
            "$ref": "#/components/responses/default"
          }
        },
        "summary": "Receipt for a transaction",
        "x-ccf-forwarding": {
          "$ref": "#/components/x-ccf-forwarding/sometimes"
        }
      }
    },
    "/gov/recovery_share": {
      "get": {
        "deprecated": true,
        "description": "This endpoint is deprecated from 5.0.0. It is replaced by GET /gov/recovery/encrypted-shares/{memberId}",
        "operationId": "GetGovRecoveryShare",
        "responses": {
          "200": {
            "content": {
              "application/json": {
                "schema": {
                  "$ref": "#/components/schemas/GetRecoveryShare__Out"
                }
              }
            },
            "description": "Default response description"
          },
          "default": {
            "$ref": "#/components/responses/default"
          }
        },
        "security": [
          {
            "member_cose_sign1": []
          }
        ],
        "summary": "A member's recovery share",
        "x-ccf-forwarding": {
          "$ref": "#/components/x-ccf-forwarding/always"
        }
      },
      "post": {
        "deprecated": true,
        "description": "This endpoint is deprecated from 5.0.0. It is replaced by POST /gov/recovery/members/{memberId}:recover",
        "operationId": "PostGovRecoveryShare",
        "requestBody": {
          "content": {
            "application/json": {
              "schema": {
                "$ref": "#/components/schemas/SubmitRecoveryShare__In"
              }
            }
          },
          "description": "Auto-generated request body schema"
        },
        "responses": {
          "200": {
            "content": {
              "application/json": {
                "schema": {
                  "$ref": "#/components/schemas/SubmitRecoveryShare__Out"
                }
              }
            },
            "description": "Default response description"
          },
          "default": {
            "$ref": "#/components/responses/default"
          }
        },
        "security": [
          {
            "member_cose_sign1": []
          }
        ],
        "summary": "Provide a recovery share for the purpose of completing a service recovery",
        "x-ccf-forwarding": {
          "$ref": "#/components/x-ccf-forwarding/always"
        }
      }
    },
    "/gov/tx": {
      "get": {
        "description": "Possible statuses returned are Unknown, Pending, Committed or Invalid.",
        "operationId": "GetGovTx",
        "parameters": [
          {
            "in": "query",
            "name": "transaction_id",
            "required": true,
            "schema": {
              "$ref": "#/components/schemas/TransactionId"
            }
          }
        ],
        "responses": {
          "200": {
            "content": {
              "application/json": {
                "schema": {
                  "$ref": "#/components/schemas/GetTxStatus__Out"
                }
              }
            },
            "description": "Default response description"
          },
          "default": {
            "$ref": "#/components/responses/default"
          }
        },
        "summary": "Current status of a transaction",
        "x-ccf-forwarding": {
          "$ref": "#/components/x-ccf-forwarding/sometimes"
        }
      }
    }
  },
  "servers": []
}<|MERGE_RESOLUTION|>--- conflicted
+++ resolved
@@ -1348,11 +1348,7 @@
   "info": {
     "description": "This API is used to submit and query proposals which affect CCF's public governance tables.",
     "title": "CCF Governance API",
-<<<<<<< HEAD
     "version": "4.6.0"
-=======
-    "version": "4.5.1"
->>>>>>> 7fa2b136
   },
   "openapi": "3.0.0",
   "paths": {
