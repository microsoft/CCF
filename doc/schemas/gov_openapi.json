--- conflicted
+++ resolved
@@ -87,38 +87,6 @@
         },
         "type": "array"
       },
-<<<<<<< HEAD
-=======
-      "EntityId": {
-        "format": "hex",
-        "pattern": "^[a-f0-9]{64}$",
-        "type": "string"
-      },
-      "EntityId_to_Failure": {
-        "additionalProperties": {
-          "$ref": "#/components/schemas/Failure"
-        },
-        "type": "object"
-      },
-      "EntityId_to_FullMemberDetails": {
-        "additionalProperties": {
-          "$ref": "#/components/schemas/FullMemberDetails"
-        },
-        "type": "object"
-      },
-      "EntityId_to_boolean": {
-        "additionalProperties": {
-          "$ref": "#/components/schemas/boolean"
-        },
-        "type": "object"
-      },
-      "EntityId_to_string": {
-        "additionalProperties": {
-          "$ref": "#/components/schemas/string"
-        },
-        "type": "object"
-      },
->>>>>>> 54316075
       "Failure": {
         "properties": {
           "reason": {
@@ -240,7 +208,6 @@
         ],
         "type": "object"
       },
-<<<<<<< HEAD
       "MemberId": {
         "format": "hex",
         "pattern": "^[a-f0-9]{64}$",
@@ -252,6 +219,12 @@
         },
         "type": "object"
       },
+      "MemberId_to_FullMemberDetails": {
+        "additionalProperties": {
+          "$ref": "#/components/schemas/FullMemberDetails"
+        },
+        "type": "object"
+      },
       "MemberId_to_boolean": {
         "additionalProperties": {
           "$ref": "#/components/schemas/boolean"
@@ -264,16 +237,16 @@
         },
         "type": "object"
       },
-      "NodeId": {
-        "format": "hex",
-        "pattern": "^[a-f0-9]{64}$",
-=======
       "MemberStatus": {
         "enum": [
           "Accepted",
           "Active"
         ],
->>>>>>> 54316075
+        "type": "string"
+      },
+      "NodeId": {
+        "format": "hex",
+        "pattern": "^[a-f0-9]{64}$",
         "type": "string"
       },
       "Pem": {
@@ -661,7 +634,7 @@
             "content": {
               "application/json": {
                 "schema": {
-                  "$ref": "#/components/schemas/EntityId_to_FullMemberDetails"
+                  "$ref": "#/components/schemas/MemberId_to_FullMemberDetails"
                 }
               }
             },
