--- conflicted
+++ resolved
@@ -1351,11 +1351,7 @@
   "info": {
     "description": "This API is used to submit and query proposals which affect CCF's public governance tables.",
     "title": "CCF Governance API",
-<<<<<<< HEAD
-    "version": "4.1.9"
-=======
     "version": "4.3.0"
->>>>>>> dd8af041
   },
   "openapi": "3.0.0",
   "paths": {
@@ -1778,59 +1774,6 @@
         }
       }
     },
-<<<<<<< HEAD
-=======
-    "/gov/kv/jwt/public_signing_key": {
-      "get": {
-        "deprecated": true,
-        "operationId": "GetGovKvJwtPublicSigningKey",
-        "responses": {
-          "200": {
-            "content": {
-              "application/json": {
-                "schema": {
-                  "$ref": "#/components/schemas/string_to_base64string"
-                }
-              }
-            },
-            "description": "Default response description"
-          },
-          "default": {
-            "$ref": "#/components/responses/default"
-          }
-        },
-        "summary": "This route is auto-generated from the KV schema.",
-        "x-ccf-forwarding": {
-          "$ref": "#/components/x-ccf-forwarding/sometimes"
-        }
-      }
-    },
-    "/gov/kv/jwt/public_signing_key_issuer": {
-      "get": {
-        "deprecated": true,
-        "operationId": "GetGovKvJwtPublicSigningKeyIssuer",
-        "responses": {
-          "200": {
-            "content": {
-              "application/json": {
-                "schema": {
-                  "$ref": "#/components/schemas/string_to_string"
-                }
-              }
-            },
-            "description": "Default response description"
-          },
-          "default": {
-            "$ref": "#/components/responses/default"
-          }
-        },
-        "summary": "This route is auto-generated from the KV schema.",
-        "x-ccf-forwarding": {
-          "$ref": "#/components/x-ccf-forwarding/sometimes"
-        }
-      }
-    },
->>>>>>> dd8af041
     "/gov/kv/jwt/public_signing_keys_metadata": {
       "get": {
         "deprecated": true,
