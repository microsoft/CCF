{
  "components": {
    "schemas": {
      "CodeStatus": {
        "enum": [
          "ALLOWED_TO_JOIN"
        ],
        "type": "string"
      },
      "EndpointMetrics__Entry": {
        "properties": {
          "calls": {
            "$ref": "#/components/schemas/uint64"
          },
          "errors": {
            "$ref": "#/components/schemas/uint64"
          },
          "failures": {
            "$ref": "#/components/schemas/uint64"
          },
          "method": {
            "$ref": "#/components/schemas/string"
          },
          "path": {
            "$ref": "#/components/schemas/string"
          },
          "retries": {
            "$ref": "#/components/schemas/uint64"
          }
        },
        "required": [
          "path",
          "method",
          "calls",
          "errors",
          "failures",
          "retries"
        ],
        "type": "object"
      },
      "EndpointMetrics__Entry_array": {
        "items": {
          "$ref": "#/components/schemas/EndpointMetrics__Entry"
        },
        "type": "array"
      },
      "EndpointMetrics__Out": {
        "properties": {
          "metrics": {
            "$ref": "#/components/schemas/EndpointMetrics__Entry_array"
          }
        },
        "required": [
          "metrics"
        ],
        "type": "object"
      },
      "EntityId": {
        "pattern": "^[a-f0-9]{64}$",
        "type": "string"
      },
      "GetCode__Out": {
        "properties": {
          "versions": {
            "$ref": "#/components/schemas/GetCode__Version_array"
          }
        },
        "required": [
          "versions"
        ],
        "type": "object"
      },
      "GetCode__Version": {
        "properties": {
          "digest": {
            "$ref": "#/components/schemas/string"
          },
          "status": {
            "$ref": "#/components/schemas/CodeStatus"
          }
        },
        "required": [
          "digest",
          "status"
        ],
        "type": "object"
      },
      "GetCode__Version_array": {
        "items": {
          "$ref": "#/components/schemas/GetCode__Version"
        },
        "type": "array"
      },
      "GetCommit__Out": {
        "properties": {
          "seqno": {
            "$ref": "#/components/schemas/int64"
          },
          "view": {
            "$ref": "#/components/schemas/int64"
          }
        },
        "required": [
          "view",
          "seqno"
        ],
        "type": "object"
      },
      "GetNetworkInfo__Out": {
        "properties": {
          "current_view": {
            "$ref": "#/components/schemas/int64"
          },
          "primary_id": {
            "$ref": "#/components/schemas/EntityId"
          },
          "service_status": {
            "$ref": "#/components/schemas/ServiceStatus"
          }
        },
        "required": [
          "service_status",
          "current_view",
          "primary_id"
        ],
        "type": "object"
      },
      "GetNode__NodeInfo": {
        "properties": {
          "host": {
            "$ref": "#/components/schemas/string"
          },
          "local_host": {
            "$ref": "#/components/schemas/string"
          },
          "local_port": {
            "$ref": "#/components/schemas/string"
          },
          "node_id": {
            "$ref": "#/components/schemas/EntityId"
          },
          "port": {
            "$ref": "#/components/schemas/string"
          },
          "primary": {
            "$ref": "#/components/schemas/boolean"
          },
          "status": {
            "$ref": "#/components/schemas/NodeStatus"
          }
        },
        "required": [
          "node_id",
          "status",
          "host",
          "port",
          "local_host",
          "local_port",
          "primary"
        ],
        "type": "object"
      },
      "GetNode__NodeInfo_array": {
        "items": {
          "$ref": "#/components/schemas/GetNode__NodeInfo"
        },
        "type": "array"
      },
      "GetNodes__Out": {
        "properties": {
          "nodes": {
            "$ref": "#/components/schemas/GetNode__NodeInfo_array"
          }
        },
        "required": [
          "nodes"
        ],
        "type": "object"
      },
      "GetQuotes__Out": {
        "properties": {
          "quotes": {
            "$ref": "#/components/schemas/Quote_array"
          }
        },
        "required": [
          "quotes"
        ],
        "type": "object"
      },
<<<<<<< HEAD
=======
      "GetReceipt__Element": {
        "properties": {
          "left": {
            "$ref": "#/components/schemas/string"
          },
          "right": {
            "$ref": "#/components/schemas/string"
          }
        },
        "type": "object"
      },
      "GetReceipt__Element_array": {
        "items": {
          "$ref": "#/components/schemas/GetReceipt__Element"
        },
        "type": "array"
      },
      "GetReceipt__Out": {
        "properties": {
          "leaf": {
            "$ref": "#/components/schemas/string"
          },
          "node_id": {
            "$ref": "#/components/schemas/EntityId"
          },
          "proof": {
            "$ref": "#/components/schemas/GetReceipt__Element_array"
          },
          "root": {
            "$ref": "#/components/schemas/string"
          },
          "signature": {
            "$ref": "#/components/schemas/string"
          }
        },
        "required": [
          "signature",
          "root",
          "proof",
          "leaf",
          "node_id"
        ],
        "type": "object"
      },
>>>>>>> 999d4a2a
      "GetState__Out": {
        "properties": {
          "last_recovered_seqno": {
            "$ref": "#/components/schemas/int64"
          },
          "last_signed_seqno": {
            "$ref": "#/components/schemas/int64"
          },
          "node_id": {
            "$ref": "#/components/schemas/EntityId"
          },
          "recovery_target_seqno": {
            "$ref": "#/components/schemas/int64"
          },
          "state": {
            "$ref": "#/components/schemas/ccf__State"
          }
        },
        "required": [
          "node_id",
          "state",
          "last_signed_seqno"
        ],
        "type": "object"
      },
      "GetTxStatus__Out": {
        "properties": {
          "seqno": {
            "$ref": "#/components/schemas/int64"
          },
          "status": {
            "$ref": "#/components/schemas/TxStatus"
          },
          "view": {
            "$ref": "#/components/schemas/int64"
          }
        },
        "required": [
          "view",
          "seqno",
          "status"
        ],
        "type": "object"
      },
      "MemoryUsage__Out": {
        "properties": {
          "current_allocated_heap_size": {
            "$ref": "#/components/schemas/uint64"
          },
          "max_total_heap_size": {
            "$ref": "#/components/schemas/uint64"
          },
          "peak_allocated_heap_size": {
            "$ref": "#/components/schemas/uint64"
          }
        },
        "required": [
          "max_total_heap_size",
          "current_allocated_heap_size",
          "peak_allocated_heap_size"
        ],
        "type": "object"
      },
      "NodeStatus": {
        "enum": [
          "PENDING",
          "TRUSTED",
          "RETIRED"
        ],
        "type": "string"
      },
      "Quote": {
        "properties": {
          "endorsements": {
            "$ref": "#/components/schemas/string"
          },
          "format": {
            "$ref": "#/components/schemas/QuoteFormat"
          },
          "mrenclave": {
            "$ref": "#/components/schemas/string"
          },
          "node_id": {
            "$ref": "#/components/schemas/EntityId"
          },
          "raw": {
            "$ref": "#/components/schemas/string"
          }
        },
        "required": [
          "node_id",
          "raw",
          "endorsements",
          "format"
        ],
        "type": "object"
      },
      "QuoteFormat": {
        "enum": [
          "OE_SGX_v1"
        ],
        "type": "string"
      },
      "Quote_array": {
        "items": {
          "$ref": "#/components/schemas/Quote"
        },
        "type": "array"
      },
      "Receipt": {
        "properties": {
          "leaf": {
            "$ref": "#/components/schemas/string"
          },
          "node_id": {
            "$ref": "#/components/schemas/NodeId"
          },
          "proof": {
            "$ref": "#/components/schemas/Receipt__Element_array"
          },
          "root": {
            "$ref": "#/components/schemas/string"
          },
          "signature": {
            "$ref": "#/components/schemas/string"
          }
        },
        "required": [
          "signature",
          "root",
          "proof",
          "leaf",
          "node_id"
        ],
        "type": "object"
      },
      "Receipt__Element": {
        "properties": {
          "left": {
            "$ref": "#/components/schemas/string"
          },
          "right": {
            "$ref": "#/components/schemas/string"
          }
        },
        "type": "object"
      },
      "Receipt__Element_array": {
        "items": {
          "$ref": "#/components/schemas/Receipt__Element"
        },
        "type": "array"
      },
      "ServiceStatus": {
        "enum": [
          "OPENING",
          "OPEN",
          "WAITING_FOR_RECOVERY_SHARES",
          "CLOSED"
        ],
        "type": "string"
      },
      "TxStatus": {
        "enum": [
          "UNKNOWN",
          "PENDING",
          "COMMITTED",
          "INVALID"
        ],
        "type": "string"
      },
      "boolean": {
        "type": "boolean"
      },
      "ccf__State": {
        "enum": [
          "uninitialized",
          "initialized",
          "pending",
          "partOfPublicNetwork",
          "partOfNetwork",
          "readingPublicLedger",
          "readingPrivateLedger",
          "verifyingSnapshot"
        ],
        "type": "string"
      },
      "int64": {
        "maximum": 9223372036854775807,
        "minimum": -9223372036854775808,
        "type": "integer"
      },
      "json": {},
      "string": {
        "type": "string"
      },
      "uint64": {
        "maximum": 18446744073709551615,
        "minimum": 0,
        "type": "integer"
      }
    }
  },
  "info": {
    "description": "This API provides public, uncredentialed access to service and node state.",
    "title": "CCF Public Node API",
    "version": "0.0.1"
  },
  "openapi": "3.0.0",
  "paths": {
    "/api": {
      "get": {
        "responses": {
          "200": {
            "content": {
              "application/json": {
                "schema": {
                  "$ref": "#/components/schemas/json"
                }
              }
            },
            "description": "Default response description"
          }
        }
      }
    },
    "/api/metrics": {
      "get": {
        "responses": {
          "200": {
            "content": {
              "application/json": {
                "schema": {
                  "$ref": "#/components/schemas/EndpointMetrics__Out"
                }
              }
            },
            "description": "Default response description"
          }
        }
      }
    },
    "/code": {
      "get": {
        "responses": {
          "200": {
            "content": {
              "application/json": {
                "schema": {
                  "$ref": "#/components/schemas/GetCode__Out"
                }
              }
            },
            "description": "Default response description"
          }
        }
      }
    },
    "/commit": {
      "get": {
        "responses": {
          "200": {
            "content": {
              "application/json": {
                "schema": {
                  "$ref": "#/components/schemas/GetCommit__Out"
                }
              }
            },
            "description": "Default response description"
          }
        }
      }
    },
    "/config": {
      "get": {
        "responses": {
          "200": {
            "description": "Default response description"
          }
        }
      }
    },
    "/local_tx": {
      "get": {
        "parameters": [
          {
            "in": "query",
            "name": "seqno",
            "required": false,
            "schema": {
              "maximum": 9223372036854775807,
              "minimum": -9223372036854775808,
              "type": "integer"
            }
          },
          {
            "in": "query",
            "name": "view",
            "required": false,
            "schema": {
              "maximum": 9223372036854775807,
              "minimum": -9223372036854775808,
              "type": "integer"
            }
          }
        ],
        "responses": {
          "200": {
            "content": {
              "application/json": {
                "schema": {
                  "$ref": "#/components/schemas/GetTxStatus__Out"
                }
              }
            },
            "description": "Default response description"
          }
        }
      }
    },
    "/memory": {
      "get": {
        "responses": {
          "200": {
            "content": {
              "application/json": {
                "schema": {
                  "$ref": "#/components/schemas/MemoryUsage__Out"
                }
              }
            },
            "description": "Default response description"
          }
        }
      }
    },
    "/network": {
      "get": {
        "responses": {
          "200": {
            "content": {
              "application/json": {
                "schema": {
                  "$ref": "#/components/schemas/GetNetworkInfo__Out"
                }
              }
            },
            "description": "Default response description"
          }
        }
      }
    },
    "/network/nodes": {
      "get": {
        "parameters": [
          {
            "in": "query",
            "name": "host",
            "required": false,
            "schema": {
              "type": "string"
            }
          },
          {
            "in": "query",
            "name": "port",
            "required": false,
            "schema": {
              "type": "string"
            }
          },
          {
            "in": "query",
            "name": "status",
            "required": false,
            "schema": {
              "enum": [
                "PENDING",
                "TRUSTED",
                "RETIRED"
              ],
              "type": "string"
            }
          }
        ],
        "responses": {
          "200": {
            "content": {
              "application/json": {
                "schema": {
                  "$ref": "#/components/schemas/GetNodes__Out"
                }
              }
            },
            "description": "Default response description"
          }
        }
      }
    },
    "/network/nodes/primary": {
      "get": {
        "responses": {
          "200": {
            "description": "Default response description"
          }
        }
      }
    },
    "/network/nodes/self": {
      "get": {
        "responses": {
          "200": {
            "description": "Default response description"
          }
        }
      }
    },
    "/network/nodes/{node_id}": {
      "get": {
        "responses": {
          "200": {
            "content": {
              "application/json": {
                "schema": {
                  "$ref": "#/components/schemas/GetNode__NodeInfo"
                }
              }
            },
            "description": "Default response description"
          }
        }
      },
      "parameters": [
        {
          "in": "path",
          "name": "node_id",
          "required": true,
          "schema": {
            "type": "string"
          }
        }
      ]
    },
    "/primary": {
      "head": {
        "responses": {
          "200": {
            "description": "Default response description"
          }
        }
      }
    },
    "/quotes": {
      "get": {
        "responses": {
          "200": {
            "content": {
              "application/json": {
                "schema": {
                  "$ref": "#/components/schemas/GetQuotes__Out"
                }
              }
            },
            "description": "Default response description"
          }
        }
      }
    },
    "/quotes/self": {
      "get": {
        "responses": {
          "200": {
            "content": {
              "application/json": {
                "schema": {
                  "$ref": "#/components/schemas/Quote"
                }
              }
            },
            "description": "Default response description"
          }
        }
      }
    },
    "/receipt": {
      "get": {
        "parameters": [
          {
            "in": "query",
            "name": "transaction_id",
            "required": false,
            "schema": {
              "type": "string"
            }
          }
        ],
        "responses": {
          "200": {
            "content": {
              "application/json": {
                "schema": {
                  "$ref": "#/components/schemas/Receipt"
                }
              }
            },
            "description": "Default response description"
          }
        }
      }
    },
    "/state": {
      "get": {
        "responses": {
          "200": {
            "content": {
              "application/json": {
                "schema": {
                  "$ref": "#/components/schemas/GetState__Out"
                }
              }
            },
            "description": "Default response description"
          }
        }
      }
    },
    "/tx": {
      "get": {
        "parameters": [
          {
            "in": "query",
            "name": "seqno",
            "required": false,
            "schema": {
              "maximum": 9223372036854775807,
              "minimum": -9223372036854775808,
              "type": "integer"
            }
          },
          {
            "in": "query",
            "name": "view",
            "required": false,
            "schema": {
              "maximum": 9223372036854775807,
              "minimum": -9223372036854775808,
              "type": "integer"
            }
          }
        ],
        "responses": {
          "200": {
            "content": {
              "application/json": {
                "schema": {
                  "$ref": "#/components/schemas/GetTxStatus__Out"
                }
              }
            },
            "description": "Default response description"
          }
        }
      }
    }
  },
  "servers": [
    {
      "url": "/node"
    }
  ]
}<|MERGE_RESOLUTION|>--- conflicted
+++ resolved
@@ -188,8 +188,6 @@
         ],
         "type": "object"
       },
-<<<<<<< HEAD
-=======
       "GetReceipt__Element": {
         "properties": {
           "left": {
@@ -234,7 +232,6 @@
         ],
         "type": "object"
       },
->>>>>>> 999d4a2a
       "GetState__Out": {
         "properties": {
           "last_recovered_seqno": {
