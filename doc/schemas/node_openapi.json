{
  "components": {
    "schemas": {
      "Authority": {
        "enum": [
          "Node",
          "Service"
        ],
        "type": "string"
      },
      "CodeStatus": {
        "enum": [
          "AllowedToJoin"
        ],
        "type": "string"
      },
      "Configuration": {
        "properties": {
          "bft_offset": {
            "$ref": "#/components/schemas/uint32"
          },
          "idx": {
            "$ref": "#/components/schemas/uint64"
          },
          "nodes": {
            "$ref": "#/components/schemas/NodeId_to_Configuration__NodeInfo"
          },
          "rid": {
            "$ref": "#/components/schemas/uint64"
          }
        },
        "required": [
          "idx",
          "nodes",
          "rid"
        ],
        "type": "object"
      },
      "Configuration__NodeInfo": {
        "properties": {
          "address": {
            "$ref": "#/components/schemas/string"
          }
        },
        "required": [
          "address"
        ],
        "type": "object"
      },
      "Configuration_array": {
        "items": {
          "$ref": "#/components/schemas/Configuration"
        },
        "type": "array"
      },
      "ConsensusConfigDetails": {
        "properties": {
          "details": {
            "$ref": "#/components/schemas/ConsensusDetails"
          }
        },
        "required": [
          "details"
        ],
        "type": "object"
      },
      "ConsensusDetails": {
        "properties": {
          "acks": {
            "$ref": "#/components/schemas/NodeId_to_ConsensusDetails__Ack"
          },
          "configs": {
            "$ref": "#/components/schemas/Configuration_array"
          },
          "current_view": {
            "$ref": "#/components/schemas/uint64"
          },
          "leadership_state": {
            "$ref": "#/components/schemas/LeadershipState"
          },
          "learners": {
            "$ref": "#/components/schemas/NodeId_to_uint64"
          },
          "membership_state": {
            "$ref": "#/components/schemas/MembershipState"
          },
          "primary_id": {
            "$ref": "#/components/schemas/NodeId"
          },
          "reconfiguration_type": {
            "$ref": "#/components/schemas/ReconfigurationType"
          },
          "retirement_phase": {
            "$ref": "#/components/schemas/RetirementPhase"
          },
          "ticking": {
            "$ref": "#/components/schemas/boolean"
          }
        },
        "required": [
          "configs",
          "acks",
          "membership_state",
          "primary_id",
          "current_view",
          "ticking"
        ],
        "type": "object"
      },
      "ConsensusDetails__Ack": {
        "properties": {
          "last_received_ms": {
            "$ref": "#/components/schemas/uint64"
          },
          "seqno": {
            "$ref": "#/components/schemas/uint64"
          }
        },
        "required": [
          "seqno",
          "last_received_ms"
        ],
        "type": "object"
      },
      "ConsensusNodeConfig": {
        "properties": {
          "address": {
            "$ref": "#/components/schemas/string"
          }
        },
        "required": [
          "address"
        ],
        "type": "object"
      },
      "ConsensusType": {
        "enum": [
          "CFT",
          "BFT"
        ],
        "type": "string"
      },
      "Endorsement": {
        "properties": {
          "authority": {
            "$ref": "#/components/schemas/Authority"
          }
        },
        "required": [
          "authority"
        ],
        "type": "object"
      },
      "EndpointMetrics": {
        "properties": {
          "metrics": {
            "$ref": "#/components/schemas/EndpointMetricsEntry_array"
          }
        },
        "required": [
          "metrics"
        ],
        "type": "object"
      },
      "EndpointMetricsEntry": {
        "properties": {
          "calls": {
            "$ref": "#/components/schemas/uint64"
          },
          "errors": {
            "$ref": "#/components/schemas/uint64"
          },
          "failures": {
            "$ref": "#/components/schemas/uint64"
          },
          "method": {
            "$ref": "#/components/schemas/string"
          },
          "path": {
            "$ref": "#/components/schemas/string"
          },
          "retries": {
            "$ref": "#/components/schemas/uint64"
          }
        },
        "required": [
          "path",
          "method",
          "calls",
          "errors",
          "failures",
          "retries"
        ],
        "type": "object"
      },
      "EndpointMetricsEntry_array": {
        "items": {
          "$ref": "#/components/schemas/EndpointMetricsEntry"
        },
        "type": "array"
      },
      "GetCode__Out": {
        "properties": {
          "versions": {
            "$ref": "#/components/schemas/GetCode__Version_array"
          }
        },
        "required": [
          "versions"
        ],
        "type": "object"
      },
      "GetCode__Version": {
        "properties": {
          "digest": {
            "$ref": "#/components/schemas/string"
          },
          "status": {
            "$ref": "#/components/schemas/CodeStatus"
          }
        },
        "required": [
          "digest",
          "status"
        ],
        "type": "object"
      },
      "GetCode__Version_array": {
        "items": {
          "$ref": "#/components/schemas/GetCode__Version"
        },
        "type": "array"
      },
      "GetCommit__Out": {
        "properties": {
          "transaction_id": {
            "$ref": "#/components/schemas/TransactionId"
          }
        },
        "required": [
          "transaction_id"
        ],
        "type": "object"
      },
      "GetNetworkInfo__Out": {
        "properties": {
          "current_view": {
            "$ref": "#/components/schemas/uint64"
          },
          "primary_id": {
            "$ref": "#/components/schemas/NodeId"
          },
          "service_certificate": {
            "$ref": "#/components/schemas/Pem"
          },
          "service_status": {
            "$ref": "#/components/schemas/ServiceStatus"
          }
        },
        "required": [
          "service_status",
          "service_certificate",
          "current_view",
          "primary_id"
        ],
        "type": "object"
      },
      "GetNode__NodeInfo": {
        "properties": {
          "last_written": {
            "$ref": "#/components/schemas/uint64"
          },
          "node_data": {
            "$ref": "#/components/schemas/json"
          },
          "node_id": {
            "$ref": "#/components/schemas/NodeId"
          },
          "primary": {
            "$ref": "#/components/schemas/boolean"
          },
          "rpc_interfaces": {
            "$ref": "#/components/schemas/string_to_NodeInfoNetwork_v2__NetInterface"
          },
          "status": {
            "$ref": "#/components/schemas/NodeStatus"
          }
        },
        "required": [
          "node_id",
          "status",
          "primary",
          "rpc_interfaces",
          "node_data",
          "last_written"
        ],
        "type": "object"
      },
      "GetNode__NodeInfo_array": {
        "items": {
          "$ref": "#/components/schemas/GetNode__NodeInfo"
        },
        "type": "array"
      },
      "GetNodes__Out": {
        "properties": {
          "nodes": {
            "$ref": "#/components/schemas/GetNode__NodeInfo_array"
          }
        },
        "required": [
          "nodes"
        ],
        "type": "object"
      },
      "GetQuotes__Out": {
        "properties": {
          "quotes": {
            "$ref": "#/components/schemas/Quote_array"
          }
        },
        "required": [
          "quotes"
        ],
        "type": "object"
      },
      "GetState__Out": {
        "properties": {
          "last_recovered_seqno": {
            "$ref": "#/components/schemas/uint64"
          },
          "last_signed_seqno": {
            "$ref": "#/components/schemas/uint64"
          },
          "node_id": {
            "$ref": "#/components/schemas/NodeId"
          },
          "recovery_target_seqno": {
            "$ref": "#/components/schemas/uint64"
          },
          "startup_seqno": {
            "$ref": "#/components/schemas/uint64"
          },
          "state": {
            "$ref": "#/components/schemas/ccf__NodeStartupState"
          }
        },
        "required": [
          "node_id",
          "state",
          "last_signed_seqno",
          "startup_seqno"
        ],
        "type": "object"
      },
      "GetTxStatus__Out": {
        "properties": {
          "status": {
            "$ref": "#/components/schemas/TxStatus"
          },
          "transaction_id": {
            "$ref": "#/components/schemas/TransactionId"
          }
        },
        "required": [
          "transaction_id",
          "status"
        ],
        "type": "object"
      },
      "GetVersion__Out": {
        "properties": {
          "ccf_version": {
            "$ref": "#/components/schemas/string"
          },
          "quickjs_version": {
            "$ref": "#/components/schemas/string"
          }
        },
        "required": [
          "ccf_version",
          "quickjs_version"
        ],
        "type": "object"
      },
      "JWTMetrics": {
        "properties": {
          "attempts": {
            "$ref": "#/components/schemas/uint64"
          },
          "successes": {
            "$ref": "#/components/schemas/uint64"
          }
        },
        "required": [
          "attempts",
          "successes"
        ],
        "type": "object"
      },
      "JavaScriptMetrics": {
        "properties": {
          "bytecode_size": {
            "$ref": "#/components/schemas/uint64"
          },
          "bytecode_used": {
            "$ref": "#/components/schemas/boolean"
          }
        },
        "required": [
          "bytecode_size",
          "bytecode_used"
        ],
        "type": "object"
      },
      "LeadershipState": {
        "enum": [
          "Leader",
          "Follower",
          "Candidate"
        ],
        "type": "string"
      },
      "MembershipState": {
        "enum": [
          "Learner",
          "Active",
          "RetirementInitiated",
          "Retired"
        ],
        "type": "string"
      },
      "MemoryUsage__Out": {
        "properties": {
          "current_allocated_heap_size": {
            "$ref": "#/components/schemas/uint64"
          },
          "max_total_heap_size": {
            "$ref": "#/components/schemas/uint64"
          },
          "peak_allocated_heap_size": {
            "$ref": "#/components/schemas/uint64"
          }
        },
        "required": [
          "max_total_heap_size",
          "current_allocated_heap_size",
          "peak_allocated_heap_size"
        ],
        "type": "object"
      },
      "NodeId": {
        "format": "hex",
        "pattern": "^[a-f0-9]{64}$",
        "type": "string"
      },
      "NodeId_to_Configuration__NodeInfo": {
        "additionalProperties": {
          "$ref": "#/components/schemas/Configuration__NodeInfo"
        },
        "type": "object"
      },
      "NodeId_to_ConsensusDetails__Ack": {
        "additionalProperties": {
          "$ref": "#/components/schemas/ConsensusDetails__Ack"
        },
        "type": "object"
      },
      "NodeId_to_uint64": {
        "additionalProperties": {
          "$ref": "#/components/schemas/uint64"
        },
        "type": "object"
      },
      "NodeInfoNetwork_v2__NetInterface": {
        "properties": {
          "bind_address": {
            "$ref": "#/components/schemas/string"
          },
          "endorsement": {
            "$ref": "#/components/schemas/Endorsement"
          },
          "max_open_sessions_hard": {
            "$ref": "#/components/schemas/uint64"
          },
          "max_open_sessions_soft": {
            "$ref": "#/components/schemas/uint64"
          },
          "published_address": {
            "$ref": "#/components/schemas/string"
          }
        },
        "required": [
          "bind_address"
        ],
        "type": "object"
      },
      "NodeMetrics": {
        "properties": {
          "sessions": {
            "$ref": "#/components/schemas/SessionMetrics"
          }
        },
        "required": [
          "sessions"
        ],
        "type": "object"
      },
      "NodeStatus": {
        "enum": [
          "Pending",
          "Trusted",
          "Retired",
          "Learner",
          "Retiring"
        ],
        "type": "string"
      },
      "Pem": {
        "type": "string"
      },
      "Pem_array": {
        "items": {
          "$ref": "#/components/schemas/Pem"
        },
        "type": "array"
      },
      "Quote": {
        "properties": {
          "endorsements": {
            "$ref": "#/components/schemas/base64string"
          },
          "format": {
            "$ref": "#/components/schemas/QuoteFormat"
          },
          "mrenclave": {
            "$ref": "#/components/schemas/string"
          },
          "node_id": {
            "$ref": "#/components/schemas/NodeId"
          },
          "raw": {
            "$ref": "#/components/schemas/base64string"
          }
        },
        "required": [
          "node_id",
          "raw",
          "endorsements",
          "format"
        ],
        "type": "object"
      },
      "QuoteFormat": {
        "enum": [
          "OE_SGX_v1"
        ],
        "type": "string"
      },
      "Quote_array": {
        "items": {
          "$ref": "#/components/schemas/Quote"
        },
        "type": "array"
      },
      "Receipt": {
        "allOf": [
          {
            "required": [
              "cert",
              "node_id",
              "proof",
              "signature"
            ]
          },
          {
            "oneOf": [
              {
                "required": [
                  "leaf"
                ]
              },
              {
                "required": [
                  "leaf_components"
                ]
              }
            ]
          }
        ],
        "properties": {
          "cert": {
            "$ref": "#/components/schemas/Pem"
          },
          "leaf": {
            "$ref": "#/components/schemas/Sha256Digest"
          },
          "leaf_components": {
            "$ref": "#/components/schemas/Receipt__LeafComponents"
          },
          "node_id": {
            "$ref": "#/components/schemas/NodeId"
          },
          "proof": {
            "$ref": "#/components/schemas/Receipt__Element_array"
          },
          "service_endorsements": {
            "$ref": "#/components/schemas/Pem_array"
          },
          "signature": {
            "$ref": "#/components/schemas/base64string"
          }
        },
        "type": "object"
      },
      "Receipt__Element": {
        "oneOf": [
          {
            "properties": {
              "left": {
                "$ref": "#/components/schemas/Sha256Digest"
              }
            },
            "required": [
              "left"
            ]
          },
          {
            "properties": {
              "right": {
                "$ref": "#/components/schemas/Sha256Digest"
              }
            },
            "required": [
              "right"
            ]
          }
        ],
        "type": "object"
      },
      "Receipt__Element_array": {
        "items": {
          "$ref": "#/components/schemas/Receipt__Element"
        },
        "type": "array"
      },
      "Receipt__LeafComponents": {
        "properties": {
          "claims_digest": {
            "$ref": "#/components/schemas/Sha256Digest"
          },
          "commit_evidence": {
            "$ref": "#/components/schemas/string"
          },
          "write_set_digest": {
            "$ref": "#/components/schemas/Sha256Digest"
          }
        },
        "required": [
          "commit_evidence",
          "write_set_digest"
        ],
        "type": "object"
      },
      "ReconfigurationType": {
        "enum": [
          "OneTransaction",
          "TwoTransaction"
        ],
        "type": "string"
      },
      "RetirementPhase": {
        "enum": [
          "Committed",
          "Ordered",
          "Signed",
          "Completed"
        ],
        "type": "string"
      },
      "SelfSignedNodeCertificateInfo": {
        "properties": {
          "self_signed_certificate": {
            "$ref": "#/components/schemas/Pem"
          }
        },
        "required": [
          "self_signed_certificate"
        ],
        "type": "object"
      },
      "ServiceConfiguration": {
        "properties": {
          "consensus": {
            "$ref": "#/components/schemas/ConsensusType"
          },
          "maximum_node_certificate_validity_days": {
            "$ref": "#/components/schemas/uint64"
          },
          "maximum_service_certificate_validity_days": {
            "$ref": "#/components/schemas/uint64"
          },
          "reconfiguration_type": {
            "$ref": "#/components/schemas/ReconfigurationType"
          },
          "recovery_threshold": {
            "$ref": "#/components/schemas/uint64"
          }
        },
        "required": [
          "recovery_threshold"
        ],
        "type": "object"
      },
      "ServiceStatus": {
        "enum": [
          "Opening",
          "Open",
          "WaitingForRecoveryShares",
          "Recovering"
        ],
        "type": "string"
      },
      "SessionMetrics": {
        "properties": {
          "active": {
            "$ref": "#/components/schemas/uint64"
          },
          "interfaces": {
            "$ref": "#/components/schemas/string_to_SessionMetrics__PerInterface"
          },
          "peak": {
            "$ref": "#/components/schemas/uint64"
          }
        },
        "required": [
          "active",
          "peak",
          "interfaces"
        ],
        "type": "object"
      },
      "SessionMetrics__Errors": {
        "properties": {
          "parsing": {
            "$ref": "#/components/schemas/uint64"
          }
        },
        "required": [
          "parsing"
        ],
        "type": "object"
      },
      "SessionMetrics__PerInterface": {
        "properties": {
          "active": {
            "$ref": "#/components/schemas/uint64"
          },
          "errors": {
            "$ref": "#/components/schemas/SessionMetrics__Errors"
          },
          "hard_cap": {
            "$ref": "#/components/schemas/uint64"
          },
          "peak": {
            "$ref": "#/components/schemas/uint64"
          },
          "soft_cap": {
            "$ref": "#/components/schemas/uint64"
          }
        },
        "required": [
          "active",
          "peak",
          "soft_cap",
          "hard_cap",
          "errors"
        ],
        "type": "object"
      },
      "Sha256Digest": {
        "format": "hex",
        "pattern": "^[a-f0-9]{32}$",
        "type": "string"
      },
      "TransactionId": {
        "pattern": "^[0-9]+\\.[0-9]+$",
        "type": "string"
      },
      "TxStatus": {
        "enum": [
          "Unknown",
          "Pending",
          "Committed",
          "Invalid"
        ],
        "type": "string"
      },
      "base64string": {
        "format": "base64",
        "type": "string"
      },
      "boolean": {
        "type": "boolean"
      },
      "ccf__NodeStartupState": {
        "enum": [
          "Uninitialized",
          "Initialized",
          "Pending",
          "PartOfPublicNetwork",
          "PartOfNetwork",
          "ReadingPublicLedger",
          "ReadingPrivateLedger",
          "VerifyingSnapshot"
        ],
        "type": "string"
      },
      "json": {},
      "string": {
        "type": "string"
      },
      "string_to_ConsensusNodeConfig": {
        "additionalProperties": {
          "$ref": "#/components/schemas/ConsensusNodeConfig"
        },
        "type": "object"
      },
      "string_to_NodeInfoNetwork_v2__NetInterface": {
        "additionalProperties": {
          "$ref": "#/components/schemas/NodeInfoNetwork_v2__NetInterface"
        },
        "type": "object"
      },
      "string_to_SessionMetrics__PerInterface": {
        "additionalProperties": {
          "$ref": "#/components/schemas/SessionMetrics__PerInterface"
        },
        "type": "object"
      },
      "uint32": {
        "maximum": 4294967295,
        "minimum": 0,
        "type": "integer"
      },
      "uint64": {
        "maximum": 18446744073709551615,
        "minimum": 0,
        "type": "integer"
      }
    }
  },
  "info": {
    "description": "This API provides public, uncredentialed access to service and node state.",
    "title": "CCF Public Node API",
<<<<<<< HEAD
    "version": "2.16.2"
=======
    "version": "2.17.0"
>>>>>>> 55621462
  },
  "openapi": "3.0.0",
  "paths": {
    "/node/api": {
      "get": {
        "responses": {
          "200": {
            "content": {
              "application/json": {
                "schema": {
                  "$ref": "#/components/schemas/json"
                }
              }
            },
            "description": "Default response description"
          }
        }
      }
    },
    "/node/api/metrics": {
      "get": {
        "responses": {
          "200": {
            "content": {
              "application/json": {
                "schema": {
                  "$ref": "#/components/schemas/EndpointMetrics"
                }
              }
            },
            "description": "Default response description"
          }
        }
      }
    },
    "/node/code": {
      "get": {
        "responses": {
          "200": {
            "content": {
              "application/json": {
                "schema": {
                  "$ref": "#/components/schemas/GetCode__Out"
                }
              }
            },
            "description": "Default response description"
          }
        }
      }
    },
    "/node/commit": {
      "get": {
        "responses": {
          "200": {
            "content": {
              "application/json": {
                "schema": {
                  "$ref": "#/components/schemas/GetCommit__Out"
                }
              }
            },
            "description": "Default response description"
          }
        }
      }
    },
    "/node/config": {
      "get": {
        "responses": {
          "200": {
            "content": {
              "application/json": {
                "schema": {
                  "$ref": "#/components/schemas/string_to_ConsensusNodeConfig"
                }
              }
            },
            "description": "Default response description"
          }
        }
      }
    },
    "/node/consensus": {
      "get": {
        "responses": {
          "200": {
            "content": {
              "application/json": {
                "schema": {
                  "$ref": "#/components/schemas/ConsensusConfigDetails"
                }
              }
            },
            "description": "Default response description"
          }
        }
      }
    },
    "/node/js_metrics": {
      "get": {
        "responses": {
          "200": {
            "content": {
              "application/json": {
                "schema": {
                  "$ref": "#/components/schemas/JavaScriptMetrics"
                }
              }
            },
            "description": "Default response description"
          }
        }
      }
    },
    "/node/jwt_metrics": {
      "get": {
        "responses": {
          "200": {
            "content": {
              "application/json": {
                "schema": {
                  "$ref": "#/components/schemas/JWTMetrics"
                }
              }
            },
            "description": "Default response description"
          }
        }
      }
    },
    "/node/local_tx": {
      "get": {
        "parameters": [
          {
            "in": "query",
            "name": "transaction_id",
            "required": true,
            "schema": {
              "$ref": "#/components/schemas/TransactionId"
            }
          }
        ],
        "responses": {
          "200": {
            "content": {
              "application/json": {
                "schema": {
                  "$ref": "#/components/schemas/GetTxStatus__Out"
                }
              }
            },
            "description": "Default response description"
          }
        }
      }
    },
    "/node/memory": {
      "get": {
        "responses": {
          "200": {
            "content": {
              "application/json": {
                "schema": {
                  "$ref": "#/components/schemas/MemoryUsage__Out"
                }
              }
            },
            "description": "Default response description"
          }
        }
      }
    },
    "/node/metrics": {
      "get": {
        "responses": {
          "200": {
            "content": {
              "application/json": {
                "schema": {
                  "$ref": "#/components/schemas/NodeMetrics"
                }
              }
            },
            "description": "Default response description"
          }
        }
      }
    },
    "/node/network": {
      "get": {
        "responses": {
          "200": {
            "content": {
              "application/json": {
                "schema": {
                  "$ref": "#/components/schemas/GetNetworkInfo__Out"
                }
              }
            },
            "description": "Default response description"
          }
        }
      }
    },
    "/node/network/nodes": {
      "get": {
        "parameters": [
          {
            "in": "query",
            "name": "host",
            "required": false,
            "schema": {
              "$ref": "#/components/schemas/string"
            }
          },
          {
            "in": "query",
            "name": "port",
            "required": false,
            "schema": {
              "$ref": "#/components/schemas/string"
            }
          },
          {
            "in": "query",
            "name": "status",
            "required": false,
            "schema": {
              "$ref": "#/components/schemas/string"
            }
          }
        ],
        "responses": {
          "200": {
            "content": {
              "application/json": {
                "schema": {
                  "$ref": "#/components/schemas/GetNodes__Out"
                }
              }
            },
            "description": "Default response description"
          }
        }
      }
    },
    "/node/network/nodes/primary": {
      "get": {
        "responses": {
          "200": {
            "description": "Default response description"
          }
        }
      }
    },
    "/node/network/nodes/self": {
      "get": {
        "responses": {
          "200": {
            "description": "Default response description"
          }
        }
      }
    },
    "/node/network/nodes/{node_id}": {
      "get": {
        "responses": {
          "200": {
            "content": {
              "application/json": {
                "schema": {
                  "$ref": "#/components/schemas/GetNode__NodeInfo"
                }
              }
            },
            "description": "Default response description"
          }
        }
      },
      "parameters": [
        {
          "in": "path",
          "name": "node_id",
          "required": true,
          "schema": {
            "type": "string"
          }
        }
      ]
    },
    "/node/primary": {
      "head": {
        "responses": {
          "200": {
            "description": "Default response description"
          }
        }
      }
    },
    "/node/quotes": {
      "get": {
        "responses": {
          "200": {
            "content": {
              "application/json": {
                "schema": {
                  "$ref": "#/components/schemas/GetQuotes__Out"
                }
              }
            },
            "description": "Default response description"
          }
        }
      }
    },
    "/node/quotes/self": {
      "get": {
        "responses": {
          "200": {
            "content": {
              "application/json": {
                "schema": {
                  "$ref": "#/components/schemas/Quote"
                }
              }
            },
            "description": "Default response description"
          }
        }
      }
    },
    "/node/receipt": {
      "get": {
        "parameters": [
          {
            "in": "query",
            "name": "transaction_id",
            "required": true,
            "schema": {
              "$ref": "#/components/schemas/TransactionId"
            }
          }
        ],
        "responses": {
          "200": {
            "content": {
              "application/json": {
                "schema": {
                  "$ref": "#/components/schemas/Receipt"
                }
              }
            },
            "description": "Default response description"
          }
        }
      }
    },
    "/node/self_signed_certificate": {
      "get": {
        "responses": {
          "200": {
            "content": {
              "application/json": {
                "schema": {
                  "$ref": "#/components/schemas/SelfSignedNodeCertificateInfo"
                }
              }
            },
            "description": "Default response description"
          }
        }
      }
    },
    "/node/service/configuration": {
      "get": {
        "responses": {
          "200": {
            "content": {
              "application/json": {
                "schema": {
                  "$ref": "#/components/schemas/ServiceConfiguration"
                }
              }
            },
            "description": "Default response description"
          }
        }
      }
    },
    "/node/state": {
      "get": {
        "responses": {
          "200": {
            "content": {
              "application/json": {
                "schema": {
                  "$ref": "#/components/schemas/GetState__Out"
                }
              }
            },
            "description": "Default response description"
          }
        }
      }
    },
    "/node/tx": {
      "get": {
        "parameters": [
          {
            "in": "query",
            "name": "transaction_id",
            "required": true,
            "schema": {
              "$ref": "#/components/schemas/TransactionId"
            }
          }
        ],
        "responses": {
          "200": {
            "content": {
              "application/json": {
                "schema": {
                  "$ref": "#/components/schemas/GetTxStatus__Out"
                }
              }
            },
            "description": "Default response description"
          }
        }
      }
    },
    "/node/version": {
      "get": {
        "responses": {
          "200": {
            "content": {
              "application/json": {
                "schema": {
                  "$ref": "#/components/schemas/GetVersion__Out"
                }
              }
            },
            "description": "Default response description"
          }
        }
      }
    }
  },
  "servers": []
}<|MERGE_RESOLUTION|>--- conflicted
+++ resolved
@@ -853,11 +853,7 @@
   "info": {
     "description": "This API provides public, uncredentialed access to service and node state.",
     "title": "CCF Public Node API",
-<<<<<<< HEAD
-    "version": "2.16.2"
-=======
-    "version": "2.17.0"
->>>>>>> 55621462
+    "version": "2.17.1"
   },
   "openapi": "3.0.0",
   "paths": {
