--- conflicted
+++ resolved
@@ -771,11 +771,7 @@
   "info": {
     "description": "This API provides public, uncredentialed access to service and node state.",
     "title": "CCF Public Node API",
-<<<<<<< HEAD
-    "version": "2.17.2"
-=======
-    "version": "2.18.0"
->>>>>>> 265ee5b8
+    "version": "2.18.1"
   },
   "openapi": "3.0.0",
   "paths": {
