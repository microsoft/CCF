--- conflicted
+++ resolved
@@ -268,11 +268,7 @@
   "info": {
     "description": "This CCF sample app implements a simple logging application, securely recording messages at client-specified IDs. It demonstrates most of the features available to CCF apps.",
     "title": "CCF Sample Logging App",
-<<<<<<< HEAD
-    "version": "1.10.0"
-=======
     "version": "1.10.2"
->>>>>>> 7a7ff7e8
   },
   "openapi": "3.0.0",
   "paths": {
