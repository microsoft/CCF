{
  "components": {
    "responses": {
      "default": {
        "content": {
          "application/json": {
            "schema": {
              "$ref": "#/components/schemas/CCFError"
            }
          }
        },
        "description": "An error occurred"
      }
    },
    "schemas": {
      "CCFError": {
        "properties": {
          "error": {
            "properties": {
              "code": {
                "description": "Response error code. CCF error codes: https://microsoft.github.io/CCF/main/operations/troubleshooting.html#error-codes",
                "type": "string"
              },
              "message": {
                "description": "Response error message",
                "type": "string"
              }
            },
            "type": "object"
          }
        },
        "type": "object"
      },
      "CodeStatus": {
        "enum": [
          "AllowedToJoin"
        ],
        "type": "string"
      },
      "EndpointMetrics": {
        "properties": {
          "metrics": {
            "$ref": "#/components/schemas/EndpointMetricsEntry_array"
          }
        },
        "required": [
          "metrics"
        ],
        "type": "object"
      },
      "EndpointMetricsEntry": {
        "properties": {
          "calls": {
            "$ref": "#/components/schemas/uint64"
          },
          "errors": {
            "$ref": "#/components/schemas/uint64"
          },
          "failures": {
            "$ref": "#/components/schemas/uint64"
          },
          "method": {
            "$ref": "#/components/schemas/string"
          },
          "path": {
            "$ref": "#/components/schemas/string"
          },
          "retries": {
            "$ref": "#/components/schemas/uint64"
          }
        },
        "required": [
          "path",
          "method",
          "calls",
          "errors",
          "failures",
          "retries"
        ],
        "type": "object"
      },
      "EndpointMetricsEntry_array": {
        "items": {
          "$ref": "#/components/schemas/EndpointMetricsEntry"
        },
        "type": "array"
      },
      "GetCode__Out": {
        "properties": {
          "versions": {
            "$ref": "#/components/schemas/GetCode__Version_array"
          }
        },
        "required": [
          "versions"
        ],
        "type": "object"
      },
      "GetCode__Version": {
        "properties": {
          "digest": {
            "$ref": "#/components/schemas/string"
          },
          "platform": {
            "$ref": "#/components/schemas/QuoteFormat"
          },
          "status": {
            "$ref": "#/components/schemas/CodeStatus"
          }
        },
        "required": [
          "digest",
          "status"
        ],
        "type": "object"
      },
      "GetCode__Version_array": {
        "items": {
          "$ref": "#/components/schemas/GetCode__Version"
        },
        "type": "array"
      },
      "GetCommit__Out": {
        "properties": {
          "transaction_id": {
            "$ref": "#/components/schemas/TransactionId"
          }
        },
        "required": [
          "transaction_id"
        ],
        "type": "object"
      },
      "GetSecurityPolicies__Out": {
        "properties": {
          "policies": {
            "$ref": "#/components/schemas/GetSecurityPolicies__SecurityPolicy_array"
          }
        },
        "required": [
          "policies"
        ],
        "type": "object"
      },
      "GetSecurityPolicies__SecurityPolicy": {
        "properties": {
          "digest": {
            "$ref": "#/components/schemas/string"
          },
          "raw": {
            "$ref": "#/components/schemas/string"
          }
        },
        "required": [
          "raw",
          "digest"
        ],
        "type": "object"
      },
      "GetSecurityPolicies__SecurityPolicy_array": {
        "items": {
          "$ref": "#/components/schemas/GetSecurityPolicies__SecurityPolicy"
        },
        "type": "array"
      },
      "GetTxStatus__Out": {
        "properties": {
          "status": {
            "$ref": "#/components/schemas/TxStatus"
          },
          "transaction_id": {
            "$ref": "#/components/schemas/TransactionId"
          }
        },
        "required": [
          "transaction_id",
          "status"
        ],
        "type": "object"
      },
      "LoggingGetHistoricalRange__Entry": {
        "properties": {
          "id": {
            "$ref": "#/components/schemas/uint64"
          },
          "msg": {
            "$ref": "#/components/schemas/string"
          },
          "seqno": {
            "$ref": "#/components/schemas/uint64"
          }
        },
        "required": [
          "seqno",
          "id",
          "msg"
        ],
        "type": "object"
      },
      "LoggingGetHistoricalRange__Entry_array": {
        "items": {
          "$ref": "#/components/schemas/LoggingGetHistoricalRange__Entry"
        },
        "type": "array"
      },
      "LoggingGetHistoricalRange__Out": {
        "properties": {
          "@nextLink": {
            "$ref": "#/components/schemas/string"
          },
          "entries": {
            "$ref": "#/components/schemas/LoggingGetHistoricalRange__Entry_array"
          }
        },
        "required": [
          "entries"
        ],
        "type": "object"
      },
      "LoggingGetReceipt__Out": {
        "properties": {
          "msg": {
            "$ref": "#/components/schemas/string"
          },
          "receipt": {
            "$ref": "#/components/schemas/json"
          }
        },
        "required": [
          "msg",
          "receipt"
        ],
        "type": "object"
      },
      "LoggingGet__Out": {
        "properties": {
          "msg": {
            "$ref": "#/components/schemas/string"
          }
        },
        "required": [
          "msg"
        ],
        "type": "object"
      },
      "LoggingPut__Out": {
        "properties": {
          "success": {
            "$ref": "#/components/schemas/boolean"
          },
          "tx_id": {
            "$ref": "#/components/schemas/string"
          }
        },
        "required": [
          "success",
          "tx_id"
        ],
        "type": "object"
      },
      "LoggingRecord__In": {
        "properties": {
          "id": {
            "$ref": "#/components/schemas/uint64"
          },
          "msg": {
            "$ref": "#/components/schemas/string"
          },
          "record_claim": {
            "$ref": "#/components/schemas/boolean"
          }
        },
        "required": [
          "id",
          "msg"
        ],
        "type": "object"
      },
      "QuoteFormat": {
        "enum": [
          "OE_SGX_v1",
          "Insecure_Virtual",
          "AMD_SEV_SNP_v1"
        ],
        "type": "string"
      },
      "TransactionId": {
        "pattern": "^[0-9]+\\.[0-9]+$",
        "type": "string"
      },
      "TxStatus": {
        "enum": [
          "Unknown",
          "Pending",
          "Committed",
          "Invalid"
        ],
        "type": "string"
      },
      "boolean": {
        "type": "boolean"
      },
      "json": {},
      "string": {
        "type": "string"
      },
      "uint64": {
        "maximum": 18446744073709551615,
        "minimum": 0,
        "type": "integer"
      }
    },
    "securitySchemes": {
      "jwt": {
        "bearerFormat": "JWT",
        "scheme": "bearer",
        "type": "http"
      },
      "member_signature": {
        "description": "Request must be signed according to the HTTP Signature scheme. The signer must be a member identity registered with this service.",
        "scheme": "signature",
        "type": "http"
      },
      "user_signature": {
        "description": "Request must be signed according to the HTTP Signature scheme. The signer must be a user identity registered with this service.",
        "scheme": "signature",
        "type": "http"
      }
    },
    "x-ccf-forwarding": {
      "always": {
        "description": "If this request is made to a backup node, it will be forwarded to the primary node for execution.",
        "value": "always"
      },
      "never": {
        "description": "This call will never be forwarded, and is always executed on the receiving node, potentially breaking session consistency. If this attempts to write on a backup, this will fail.",
        "value": "never"
      },
      "sometimes": {
        "description": "If this request is made to a backup node, it may be forwarded to the primary node for execution. Specifically, if this request is sent as part of a session which was already forwarded, then it will also be forwarded.",
        "value": "sometimes"
      }
    }
  },
  "info": {
    "description": "This CCF sample app implements a simple logging application, securely recording messages at client-specified IDs. It demonstrates most of the features available to CCF apps.",
    "title": "CCF Sample Logging App",
<<<<<<< HEAD
    "version": "1.13.0"
=======
    "version": "1.12.2"
>>>>>>> 54a3a42a
  },
  "openapi": "3.0.0",
  "paths": {
    "/app/api": {
      "get": {
        "responses": {
          "200": {
            "content": {
              "application/json": {
                "schema": {
                  "$ref": "#/components/schemas/json"
                }
              }
            },
            "description": "Default response description"
          },
          "default": {
            "$ref": "#/components/responses/default"
          }
        },
        "x-ccf-forwarding": {
          "$ref": "#/components/x-ccf-forwarding/sometimes"
        }
      }
    },
    "/app/api/metrics": {
      "get": {
        "responses": {
          "200": {
            "content": {
              "application/json": {
                "schema": {
                  "$ref": "#/components/schemas/EndpointMetrics"
                }
              }
            },
            "description": "Default response description"
          },
          "default": {
            "$ref": "#/components/responses/default"
          }
        },
        "x-ccf-forwarding": {
          "$ref": "#/components/x-ccf-forwarding/sometimes"
        }
      }
    },
    "/app/code": {
      "get": {
        "responses": {
          "200": {
            "content": {
              "application/json": {
                "schema": {
                  "$ref": "#/components/schemas/GetCode__Out"
                }
              }
            },
            "description": "Default response description"
          },
          "default": {
            "$ref": "#/components/responses/default"
          }
        },
        "x-ccf-forwarding": {
          "$ref": "#/components/x-ccf-forwarding/sometimes"
        }
      }
    },
    "/app/commit": {
      "get": {
        "responses": {
          "200": {
            "content": {
              "application/json": {
                "schema": {
                  "$ref": "#/components/schemas/GetCommit__Out"
                }
              }
            },
            "description": "Default response description"
          },
          "default": {
            "$ref": "#/components/responses/default"
          }
        },
        "x-ccf-forwarding": {
          "$ref": "#/components/x-ccf-forwarding/sometimes"
        }
      }
    },
    "/app/custom_auth": {
      "get": {
        "responses": {
          "200": {
            "content": {
              "application/json": {
                "schema": {
                  "$ref": "#/components/schemas/json"
                }
              }
            },
            "description": "Default response description"
          },
          "default": {
            "$ref": "#/components/responses/default"
          }
        },
        "x-ccf-forwarding": {
          "$ref": "#/components/x-ccf-forwarding/always"
        }
      }
    },
    "/app/local_tx": {
      "get": {
        "parameters": [
          {
            "in": "query",
            "name": "transaction_id",
            "required": true,
            "schema": {
              "$ref": "#/components/schemas/TransactionId"
            }
          }
        ],
        "responses": {
          "200": {
            "content": {
              "application/json": {
                "schema": {
                  "$ref": "#/components/schemas/GetTxStatus__Out"
                }
              }
            },
            "description": "Default response description"
          },
          "default": {
            "$ref": "#/components/responses/default"
          }
        },
        "x-ccf-forwarding": {
          "$ref": "#/components/x-ccf-forwarding/sometimes"
        }
      }
    },
    "/app/log/private": {
      "delete": {
        "parameters": [
          {
            "in": "query",
            "name": "id",
            "required": true,
            "schema": {
              "$ref": "#/components/schemas/uint64"
            }
          }
        ],
        "responses": {
          "200": {
            "content": {
              "application/json": {
                "schema": {
                  "$ref": "#/components/schemas/boolean"
                }
              }
            },
            "description": "Default response description"
          },
          "default": {
            "$ref": "#/components/responses/default"
          }
        },
        "security": [
          {
            "jwt": []
          }
        ],
        "x-ccf-forwarding": {
          "$ref": "#/components/x-ccf-forwarding/always"
        }
      },
      "get": {
        "parameters": [
          {
            "in": "query",
            "name": "id",
            "required": true,
            "schema": {
              "$ref": "#/components/schemas/uint64"
            }
          }
        ],
        "responses": {
          "200": {
            "content": {
              "application/json": {
                "schema": {
                  "$ref": "#/components/schemas/LoggingGet__Out"
                }
              }
            },
            "description": "Default response description"
          },
          "default": {
            "$ref": "#/components/responses/default"
          }
        },
        "security": [
          {
            "jwt": []
          }
        ],
        "x-ccf-forwarding": {
          "$ref": "#/components/x-ccf-forwarding/sometimes"
        }
      },
      "post": {
        "requestBody": {
          "content": {
            "application/json": {
              "schema": {
                "$ref": "#/components/schemas/LoggingRecord__In"
              }
            }
          },
          "description": "Auto-generated request body schema"
        },
        "responses": {
          "200": {
            "content": {
              "application/json": {
                "schema": {
                  "$ref": "#/components/schemas/boolean"
                }
              }
            },
            "description": "Default response description"
          },
          "default": {
            "$ref": "#/components/responses/default"
          }
        },
        "security": [
          {
            "jwt": []
          }
        ],
        "x-ccf-forwarding": {
          "$ref": "#/components/x-ccf-forwarding/always"
        }
      }
    },
    "/app/log/private/admin_only": {
      "post": {
        "requestBody": {
          "content": {
            "application/json": {
              "schema": {
                "$ref": "#/components/schemas/LoggingRecord__In"
              }
            }
          },
          "description": "Auto-generated request body schema"
        },
        "responses": {
          "200": {
            "content": {
              "application/json": {
                "schema": {
                  "$ref": "#/components/schemas/boolean"
                }
              }
            },
            "description": "Default response description"
          },
          "default": {
            "$ref": "#/components/responses/default"
          }
        },
        "security": [
          {
            "jwt": []
          }
        ],
        "x-ccf-forwarding": {
          "$ref": "#/components/x-ccf-forwarding/always"
        }
      }
    },
    "/app/log/private/all": {
      "delete": {
        "responses": {
          "200": {
            "content": {
              "application/json": {
                "schema": {
                  "$ref": "#/components/schemas/boolean"
                }
              }
            },
            "description": "Default response description"
          },
          "default": {
            "$ref": "#/components/responses/default"
          }
        },
        "security": [
          {
            "jwt": []
          }
        ],
        "x-ccf-forwarding": {
          "$ref": "#/components/x-ccf-forwarding/always"
        }
      }
    },
    "/app/log/private/anonymous": {
      "post": {
        "requestBody": {
          "content": {
            "application/json": {
              "schema": {
                "$ref": "#/components/schemas/LoggingRecord__In"
              }
            }
          },
          "description": "Auto-generated request body schema"
        },
        "responses": {
          "200": {
            "content": {
              "application/json": {
                "schema": {
                  "$ref": "#/components/schemas/boolean"
                }
              }
            },
            "description": "Default response description"
          },
          "default": {
            "$ref": "#/components/responses/default"
          }
        },
        "x-ccf-forwarding": {
          "$ref": "#/components/x-ccf-forwarding/always"
        }
      }
    },
    "/app/log/private/anonymous/v2": {
      "post": {
        "requestBody": {
          "content": {
            "application/json": {
              "schema": {
                "$ref": "#/components/schemas/LoggingRecord__In"
              }
            }
          },
          "description": "Auto-generated request body schema"
        },
        "responses": {
          "200": {
            "content": {
              "application/json": {
                "schema": {
                  "$ref": "#/components/schemas/LoggingPut__Out"
                }
              }
            },
            "description": "Default response description"
          },
          "default": {
            "$ref": "#/components/responses/default"
          }
        },
        "x-ccf-forwarding": {
          "$ref": "#/components/x-ccf-forwarding/always"
        }
      }
    },
<<<<<<< HEAD
    "/log/private/committed": {
      "get": {
        "parameters": [
          {
            "in": "query",
            "name": "id",
            "required": true,
            "schema": {
              "$ref": "#/components/schemas/uint64"
            }
          }
        ],
        "responses": {
          "200": {
            "content": {
              "application/json": {
                "schema": {
                  "$ref": "#/components/schemas/LoggingGet__Out"
                }
              }
            },
            "description": "Default response description"
          },
          "default": {
            "$ref": "#/components/responses/default"
          }
        },
        "x-ccf-forwarding": {
          "$ref": "#/components/x-ccf-forwarding/sometimes"
        }
      }
    },
    "/log/private/count": {
=======
    "/app/log/private/count": {
>>>>>>> 54a3a42a
      "get": {
        "responses": {
          "200": {
            "content": {
              "application/json": {
                "schema": {
                  "$ref": "#/components/schemas/uint64"
                }
              }
            },
            "description": "Default response description"
          },
          "default": {
            "$ref": "#/components/responses/default"
          }
        },
        "security": [
          {
            "jwt": []
          }
        ],
        "x-ccf-forwarding": {
          "$ref": "#/components/x-ccf-forwarding/always"
        }
      }
    },
    "/app/log/private/historical": {
      "get": {
        "parameters": [
          {
            "in": "query",
            "name": "id",
            "required": true,
            "schema": {
              "$ref": "#/components/schemas/uint64"
            }
          }
        ],
        "responses": {
          "200": {
            "content": {
              "application/json": {
                "schema": {
                  "$ref": "#/components/schemas/LoggingGet__Out"
                }
              }
            },
            "description": "Default response description"
          },
          "default": {
            "$ref": "#/components/responses/default"
          }
        },
        "security": [
          {
            "jwt": []
          }
        ],
        "x-ccf-forwarding": {
          "$ref": "#/components/x-ccf-forwarding/never"
        }
      }
    },
    "/app/log/private/historical/sparse": {
      "get": {
        "parameters": [
          {
            "in": "query",
            "name": "seqnos",
            "required": true,
            "schema": {
              "$ref": "#/components/schemas/string"
            }
          },
          {
            "in": "query",
            "name": "id",
            "required": true,
            "schema": {
              "$ref": "#/components/schemas/uint64"
            }
          }
        ],
        "responses": {
          "200": {
            "content": {
              "application/json": {
                "schema": {
                  "$ref": "#/components/schemas/LoggingGetHistoricalRange__Out"
                }
              }
            },
            "description": "Default response description"
          },
          "default": {
            "$ref": "#/components/responses/default"
          }
        },
        "security": [
          {
            "jwt": []
          }
        ],
        "x-ccf-forwarding": {
          "$ref": "#/components/x-ccf-forwarding/never"
        }
      }
    },
    "/app/log/private/historical_receipt": {
      "get": {
        "parameters": [
          {
            "in": "query",
            "name": "id",
            "required": true,
            "schema": {
              "$ref": "#/components/schemas/uint64"
            }
          }
        ],
        "responses": {
          "200": {
            "content": {
              "application/json": {
                "schema": {
                  "$ref": "#/components/schemas/LoggingGetReceipt__Out"
                }
              }
            },
            "description": "Default response description"
          },
          "default": {
            "$ref": "#/components/responses/default"
          }
        },
        "security": [
          {
            "jwt": []
          }
        ],
        "x-ccf-forwarding": {
          "$ref": "#/components/x-ccf-forwarding/never"
        }
      }
    },
    "/app/log/private/prefix_cert": {
      "post": {
        "requestBody": {
          "content": {
            "application/json": {
              "schema": {
                "$ref": "#/components/schemas/LoggingRecord__In"
              }
            }
          },
          "description": "Auto-generated request body schema"
        },
        "responses": {
          "200": {
            "content": {
              "application/json": {
                "schema": {
                  "$ref": "#/components/schemas/boolean"
                }
              }
            },
            "description": "Default response description"
          },
          "default": {
            "$ref": "#/components/responses/default"
          }
        },
        "security": [
          {
            "jwt": []
          }
        ],
        "x-ccf-forwarding": {
          "$ref": "#/components/x-ccf-forwarding/always"
        }
      }
    },
    "/app/log/private/raw_text/{id}": {
      "parameters": [
        {
          "in": "path",
          "name": "id",
          "required": true,
          "schema": {
            "type": "string"
          }
        }
      ],
      "post": {
        "responses": {
          "200": {
            "description": "Default response description"
          },
          "default": {
            "$ref": "#/components/responses/default"
          }
        },
        "security": [
          {
            "jwt": []
          }
        ],
        "x-ccf-forwarding": {
          "$ref": "#/components/x-ccf-forwarding/always"
        }
      }
    },
    "/app/log/public": {
      "delete": {
        "parameters": [
          {
            "in": "query",
            "name": "id",
            "required": true,
            "schema": {
              "$ref": "#/components/schemas/uint64"
            }
          }
        ],
        "responses": {
          "200": {
            "content": {
              "application/json": {
                "schema": {
                  "$ref": "#/components/schemas/boolean"
                }
              }
            },
            "description": "Default response description"
          },
          "default": {
            "$ref": "#/components/responses/default"
          }
        },
        "security": [
          {
            "jwt": []
          }
        ],
        "x-ccf-forwarding": {
          "$ref": "#/components/x-ccf-forwarding/always"
        }
      },
      "get": {
        "parameters": [
          {
            "in": "query",
            "name": "id",
            "required": true,
            "schema": {
              "$ref": "#/components/schemas/uint64"
            }
          }
        ],
        "responses": {
          "200": {
            "content": {
              "application/json": {
                "schema": {
                  "$ref": "#/components/schemas/LoggingGet__Out"
                }
              }
            },
            "description": "Default response description"
          },
          "default": {
            "$ref": "#/components/responses/default"
          }
        },
        "security": [
          {
            "jwt": []
          }
        ],
        "x-ccf-forwarding": {
          "$ref": "#/components/x-ccf-forwarding/sometimes"
        }
      },
      "post": {
        "requestBody": {
          "content": {
            "application/json": {
              "schema": {
                "$ref": "#/components/schemas/LoggingRecord__In"
              }
            }
          },
          "description": "Auto-generated request body schema"
        },
        "responses": {
          "200": {
            "content": {
              "application/json": {
                "schema": {
                  "$ref": "#/components/schemas/boolean"
                }
              }
            },
            "description": "Default response description"
          },
          "default": {
            "$ref": "#/components/responses/default"
          }
        },
        "security": [
          {
            "jwt": []
          }
        ],
        "x-ccf-forwarding": {
          "$ref": "#/components/x-ccf-forwarding/always"
        }
      }
    },
    "/app/log/public/all": {
      "delete": {
        "responses": {
          "200": {
            "content": {
              "application/json": {
                "schema": {
                  "$ref": "#/components/schemas/boolean"
                }
              }
            },
            "description": "Default response description"
          },
          "default": {
            "$ref": "#/components/responses/default"
          }
        },
        "security": [
          {
            "jwt": []
          }
        ],
        "x-ccf-forwarding": {
          "$ref": "#/components/x-ccf-forwarding/always"
        }
      }
    },
    "/app/log/public/count": {
      "get": {
        "responses": {
          "200": {
            "content": {
              "application/json": {
                "schema": {
                  "$ref": "#/components/schemas/uint64"
                }
              }
            },
            "description": "Default response description"
          },
          "default": {
            "$ref": "#/components/responses/default"
          }
        },
        "security": [
          {
            "jwt": []
          }
        ],
        "x-ccf-forwarding": {
          "$ref": "#/components/x-ccf-forwarding/always"
        }
      }
    },
    "/app/log/public/historical/range": {
      "get": {
        "parameters": [
          {
            "in": "query",
            "name": "from_seqno",
            "required": false,
            "schema": {
              "$ref": "#/components/schemas/uint64"
            }
          },
          {
            "in": "query",
            "name": "to_seqno",
            "required": false,
            "schema": {
              "$ref": "#/components/schemas/uint64"
            }
          },
          {
            "in": "query",
            "name": "id",
            "required": true,
            "schema": {
              "$ref": "#/components/schemas/uint64"
            }
          }
        ],
        "responses": {
          "200": {
            "content": {
              "application/json": {
                "schema": {
                  "$ref": "#/components/schemas/LoggingGetHistoricalRange__Out"
                }
              }
            },
            "description": "Default response description"
          },
          "default": {
            "$ref": "#/components/responses/default"
          }
        },
        "security": [
          {
            "jwt": []
          }
        ],
        "x-ccf-forwarding": {
          "$ref": "#/components/x-ccf-forwarding/never"
        }
      }
    },
    "/app/log/public/historical_receipt": {
      "get": {
        "parameters": [
          {
            "in": "query",
            "name": "id",
            "required": true,
            "schema": {
              "$ref": "#/components/schemas/uint64"
            }
          }
        ],
        "responses": {
          "200": {
            "content": {
              "application/json": {
                "schema": {
                  "$ref": "#/components/schemas/LoggingGetReceipt__Out"
                }
              }
            },
            "description": "Default response description"
          },
          "default": {
            "$ref": "#/components/responses/default"
          }
        },
        "security": [
          {
            "jwt": []
          }
        ],
        "x-ccf-forwarding": {
          "$ref": "#/components/x-ccf-forwarding/never"
        }
      }
    },
    "/app/log/request_query": {
      "get": {
        "responses": {
          "200": {
            "content": {
              "text/plain": {
                "schema": {
                  "$ref": "#/components/schemas/string"
                }
              }
            },
            "description": "Default response description"
          },
          "default": {
            "$ref": "#/components/responses/default"
          }
        },
        "x-ccf-forwarding": {
          "$ref": "#/components/x-ccf-forwarding/always"
        }
      }
    },
    "/app/log/signed_request_query": {
      "get": {
        "responses": {
          "200": {
            "content": {
              "text/plain": {
                "schema": {
                  "$ref": "#/components/schemas/string"
                }
              }
            },
            "description": "Default response description"
          },
          "default": {
            "$ref": "#/components/responses/default"
          }
        },
        "security": [
          {
            "user_signature": []
          }
        ],
        "x-ccf-forwarding": {
          "$ref": "#/components/x-ccf-forwarding/always"
        }
      }
    },
    "/app/multi_auth": {
      "get": {
        "responses": {
          "200": {
            "content": {
              "text/plain": {
                "schema": {
                  "$ref": "#/components/schemas/string"
                }
              }
            },
            "description": "Default response description"
          },
          "default": {
            "$ref": "#/components/responses/default"
          }
        },
        "security": [
          {
            "user_signature": []
          },
          {
            "member_signature": []
          },
          {
            "jwt": []
          },
          {}
        ],
        "x-ccf-forwarding": {
          "$ref": "#/components/x-ccf-forwarding/always"
        }
      }
    },
    "/app/receipt": {
      "get": {
        "parameters": [
          {
            "in": "query",
            "name": "transaction_id",
            "required": true,
            "schema": {
              "$ref": "#/components/schemas/TransactionId"
            }
          }
        ],
        "responses": {
          "200": {
            "content": {
              "application/json": {
                "schema": {
                  "$ref": "#/components/schemas/json"
                }
              }
            },
            "description": "Default response description"
          },
          "default": {
            "$ref": "#/components/responses/default"
          }
        },
        "x-ccf-forwarding": {
          "$ref": "#/components/x-ccf-forwarding/sometimes"
        }
      }
    },
    "/app/security_policy": {
      "get": {
        "parameters": [
          {
            "in": "query",
            "name": "key",
            "required": false,
            "schema": {
              "$ref": "#/components/schemas/string"
            }
          }
        ],
        "responses": {
          "200": {
            "content": {
              "application/json": {
                "schema": {
                  "$ref": "#/components/schemas/GetSecurityPolicies__Out"
                }
              }
            },
            "description": "Default response description"
          },
          "default": {
            "$ref": "#/components/responses/default"
          }
        },
        "x-ccf-forwarding": {
          "$ref": "#/components/x-ccf-forwarding/sometimes"
        }
      }
    },
    "/app/tx": {
      "get": {
        "parameters": [
          {
            "in": "query",
            "name": "transaction_id",
            "required": true,
            "schema": {
              "$ref": "#/components/schemas/TransactionId"
            }
          }
        ],
        "responses": {
          "200": {
            "content": {
              "application/json": {
                "schema": {
                  "$ref": "#/components/schemas/GetTxStatus__Out"
                }
              }
            },
            "description": "Default response description"
          },
          "default": {
            "$ref": "#/components/responses/default"
          }
        },
        "x-ccf-forwarding": {
          "$ref": "#/components/x-ccf-forwarding/sometimes"
        }
      }
    }
  },
  "servers": []
}<|MERGE_RESOLUTION|>--- conflicted
+++ resolved
@@ -345,11 +345,7 @@
   "info": {
     "description": "This CCF sample app implements a simple logging application, securely recording messages at client-specified IDs. It demonstrates most of the features available to CCF apps.",
     "title": "CCF Sample Logging App",
-<<<<<<< HEAD
     "version": "1.13.0"
-=======
-    "version": "1.12.2"
->>>>>>> 54a3a42a
   },
   "openapi": "3.0.0",
   "paths": {
@@ -730,8 +726,7 @@
         }
       }
     },
-<<<<<<< HEAD
-    "/log/private/committed": {
+    "/app/log/private/committed": {
       "get": {
         "parameters": [
           {
@@ -763,10 +758,7 @@
         }
       }
     },
-    "/log/private/count": {
-=======
     "/app/log/private/count": {
->>>>>>> 54a3a42a
       "get": {
         "responses": {
           "200": {
