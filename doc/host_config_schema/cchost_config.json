--- conflicted
+++ resolved
@@ -417,14 +417,6 @@
                   "previous_sealed_ledger_secret_location": {
                     "type": ["string"],
                     "description": "Path to the sealed ledger secret folder, the ledger secrets for the recovered service will be unsealed from here instead of reconstructed from recovery shares."
-<<<<<<< HEAD
-                  },
-                  "constitution_files": {
-                    "type": "array",
-                    "items": {
-                      "type": "string"
-                    },
-                    "description": "List of constitution files. These typically include actions.js, validate.js, resolve.js and apply.js"
                   },
                   "self_healing_open_addresses": {
                     "type": "array",
@@ -442,8 +434,6 @@
                     "type": "string",
                     "default": "2000ms",
                     "description": "Interval (time string) after which the node forcibly advances to the next phase of the self-healing-open protocol"
-=======
->>>>>>> 6e05563b
                   }
                 },
                 "required": ["previous_service_identity_file"],
