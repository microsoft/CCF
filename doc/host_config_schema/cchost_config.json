{
  "$schema": "http://json-schema.org/draft-07/schema#",
  "type": "object",
  "title": "CCF node configuration",
  "description": "JSON schema for configuration of a single CCF node",
  "properties": {
    "network": {
      "type": "object",
      "properties": {
        "node_to_node_interface": {
          "type": "object",
          "properties": {
            "bind_address": {
              "type": "string",
              "description": "Local address the node binds to and listens on"
            },
            "published_address": {
              "type": "string",
              "default": "Value of 'bind_address'",
              "description": "The published node address advertised to other nodes. This must be different on each node"
            }
          },
          "description": "Addresses (host:port) to listen on for incoming node-to-node connections (e.g. internal consensus messages)",
          "required": ["bind_address"],
          "additionalProperties": false
        },
        "rpc_interfaces": {
          "type": "object",
          "additionalProperties": {
            "type": "object",
            "properties": {
              "bind_address": {
                "type": "string",
                "description": "Local address the node binds to and listens on"
              },
              "published_address": {
                "type": "string",
                "default": "Value of 'bind_address'",
                "description": "The published RPC address advertised to clients"
              },
              "protocol": {
                "type": "string",
                "default": "tcp",
                "description": "The RPC protocol used (udp | tcp)"
              },
              "app_protocol": {
                "type": "string",
                "default": "HTTP1",
                "description": "The application protocol used by all sessions on this interface"
              },
              "max_open_sessions_soft": {
                "type": "integer",
                "default": 1000,
                "description": "The maximum number of active client sessions on that interface after which clients will receive an HTTP 503 error"
              },
              "max_open_sessions_hard": {
                "type": "integer",
                "default": 1010,
                "description": "The maximum number of active client sessions on that interface after which clients sessions will be terminated, before the TLS handshake is complete. Note that its value must be greater than the value of ``max_open_sessions_soft``"
              },
              "http_configuration": {
                "type": "object",
                "properties": {
                  "max_body_size": {
                    "type": "string",
                    "default": "1MB",
                    "description": "Maximum size (size string) of a single HTTP request body. Submitting a request with a payload larger than this value will result in the client session being automatically closed"
                  },
                  "max_header_size": {
                    "type": "string",
                    "default": "16KB",
                    "description": "Maximum size (size string) of a single HTTP request header (key or value). Submitting a request with a header larger than this value will result in the client session being automatically closed"
                  },
                  "max_headers_count": {
                    "type": "integer",
                    "default": 256,
                    "description": "Maximum number of headers in a single HTTP request. Submitting a request with more headers than this value will result in the session being automatically closed"
                  },
                  "max_concurrent_streams_count": {
                    "type": "integer",
                    "default": 100,
                    "minimum": 1,
                    "description": "HTTP/2 only. Maximum number of concurrent streams allowed per session"
                  },
                  "initial_window_size": {
                    "type": "string",
                    "default": "64KB",
                    "description": "HTTP/2 only. Initial size (size string) of flow-control window per stream"
                  },
                  "max_frame_size": {
                    "type": "string",
                    "default": "16KB",
                    "description": "HTTP/2 only. Maximum allowed size (size string) of HTTP/2 frames (min: 16KB, max: 16MB)"
                  }
                },
                "additionalProperties": false
              },
              "endorsement": {
                "type": "object",
                "properties": {
                  "authority": {
                    "type": "string",
                    "enum": ["Node", "Service", "ACME", "Unsecured"],
                    "default": "Service",
                    "description": "The type of endorsement for the TLS certificate used in client sessions. If the endorsement is not available, client sessions will be terminated, before the TLS handshake is complete. 'Node' means self-signed, 'Service' means service-endorsed, 'ACME' means an ACME-capable CA, 'Unsecured' means unencrypted traffic and no endorsement authority"
                  },
                  "acme_configuration": {
                    "type": "string",
                    "description": "Name of the ACME configuration defined in the network.acme.configurations section"
                  }
                },
                "oneOf": [
                  {
                    "required": ["acme_configuration"]
                  },
                  {
                    "not": {
                      "properties": {
                        "authority": {
                          "const": "ACME"
                        }
                      }
                    }
                  }
                ],
                "required": ["authority"],
                "additionalProperties": false
              },
              "accepted_endpoints": {
                "type": "array",
                "items": {
                  "type": "string"
                },
                "description": "An array of regular expressions that specify which URL paths are served on the interface. Optional; if not present, all paths are served"
              },
              "forwarding_timeout_ms": {
                "type": "integer",
                "default": 3000,
                "description": "Timeout for forwarded RPC calls (in milliseconds)"
              },
              "redirections": {
                "type": "object",
                "description": "Configure how redirect responses should be produced on this interface. If this is omitted, then forwarding will be used instead",
                "properties": {
                  "to_primary": {
                    "$ref": "#/$defs/RedirectionResolver",
                    "description": "Configures how the Location header should be populated, when requests arrive on this interface that must be served by a primary while the receiving node is not a primary"
                  },
                  "to_backup": {
                    "$ref": "#/$defs/RedirectionResolver",
                    "description": "Configures how the Location header should be populated, when requests arrive on this interface that must be served by a backup while the receiving node is currently a primary"
                  }
                },
                "additionalProperties": false
              }
            },
            "required": ["bind_address"]
          },
          "description": "Interfaces to listen on for incoming client TLS connections, as a dictionary from unique interface name to RPC interface information"
        },
        "acme": {
          "type": "object",
          "properties": {
            "configurations": {
              "type": "object",
              "additionalProperties": {
                "type": "object",
                "properties": {
                  "ca_certs": {
                    "type": "array",
                    "items": {
                      "type": "string"
                    },
                    "default": [],
                    "description": "Root certificate(s) of the CA to connect to in PEM format (for TLS connections to the CA, e.g. Let's Encrypt's ISRG Root X1)"
                  },
                  "directory_url": {
                    "type": "string",
                    "description": "URL of the ACME server's directory"
                  },
                  "service_dns_name": {
                    "type": "string",
                    "description": "DNS name of the service we represent"
                  },
                  "alternative_names": {
                    "type": "array",
                    "items": {
                      "type": "string"
                    },
                    "default": [],
                    "description": "Alternative names for the service we represent (X509 SANs)"
                  },
                  "contact": {
                    "type": "array",
                    "items": {
                      "type": "string"
                    },
                    "default": [],
                    "description": "Contact addresses (see RFC8555 7.3, e.g. mailto:john@example.com)"
                  },
                  "terms_of_service_agreed": {
                    "type": "boolean",
                    "default": false,
                    "description": "Indication that the user/operator is aware of the latest terms and conditions for the CA"
                  },
                  "challenge_type": {
                    "type": "string",
                    "default": "http-01",
                    "description": "Type of the ACME challenge (usually http-01; others are supported but require a custom challenge handler)"
                  },
                  "challenge_server_interface": {
                    "type": "string",
                    "description": "Name of the interface for the http-01 challenge frontend to listen on"
                  }
                },
                "description": "ACME Configurations",
                "additionalProperties": false
              }
            }
          },
          "description": "Configuration for the ACME client(s) to obtain globally valid TLS certificates, e.g. from Let's Encrypt",
          "additionalProperties": false
        }
      },
      "description": "This section includes configuration for the interfaces a node listens on (for both client and node-to-node communications)",
      "required": ["node_to_node_interface", "rpc_interfaces"],
      "additionalProperties": false
    },
    "command": {
      "type": "object",
      "properties": {
        "type": {
          "type": "string",
          "enum": ["Start", "Join", "Recover"],
          "description": "Type of CCF node"
        },
        "service_certificate_file": {
          "type": "string",
          "default": "service_cert.pem",
          "description": "For ``Start`` and ``Recover`` nodes, path to which service certificate will be written to on startup. For ``Join`` nodes, path to the certificate of the existing service to join"
        }
      },
      "allOf": [
        {
          "if": {
            "properties": {
              "type": {
                "const": "Start"
              }
            }
          },
          "then": {
            "properties": {
              "start": {
                "type": "object",
                "properties": {
                  "constitution_files": {
                    "type": "array",
                    "items": {
                      "type": "string"
                    },
                    "description": "List of constitution files. These typically include actions.js, validate.js, resolve.js and apply.js"
                  },
                  "initial_service_certificate_validity_days": {
                    "type": "integer",
                    "default": 1,
                    "description": "Initial validity period (days) for service certificate",
                    "minimum": 1
                  },
                  "service_subject_name": {
                    "type": "string",
                    "default": "CN=CCF Service",
                    "description": "Subject name to include in service certificate. Can only be set once on service start."
                  },
                  "cose_signatures": {
                    "type": "object",
                    "properties": {
                      "issuer": {
                        "type": "string",
                        "description": "Issuer, set in CWT_Claims of COSE ledger signatures. Can only be set once on service start."
                      },
                      "subject": {
                        "type": "string",
                        "description": "Subject, set in CWT_Claims of COSE ledger signatures. Can only be set once on service start."
                      }
                    }
                  },
                  "members": {
                    "type": "array",
                    "items": {
                      "type": "object",
                      "properties": {
                        "certificate_file": {
                          "type": "string",
                          "description": "Path to member x509 identity certificate (PEM)"
                        },
                        "encryption_public_key_file": {
                          "type": ["string", "null"],
                          "description": "Path to member encryption public key (PEM)"
                        },
                        "data_json_file": {
                          "type": ["string", "null"],
                          "description": "Path to member data file (JSON)"
                        },
                        "recovery_role": {
                          "type": "string",
                          "enum": ["NonParticipant", "Participant", "Owner"],
                          "description": "Whether the member acts as a recovery participant and gets assigned a share that can contribute towards a recovery threshold or as an owner and gets assigned a full recovery key"
                        }
                      },
                      "required": ["certificate_file"],
                      "additionalProperties": false
                    },
                    "description": "List of initial consortium members files, including identity certificates, public encryption keys and member data files"
                  },
                  "service_configuration": {
                    "type": "object",
                    "properties": {
                      "recovery_threshold": {
                        "type": "integer",
                        "description": "Number of recovery members required to recover the service. Note that if the recovery threshold is set to 0, it is automatically set to the number of recovery members specified in 'members'",
                        "minimum": 0
                      },
                      "maximum_node_certificate_validity_days": {
                        "type": "integer",
                        "default": 365,
                        "description": "The maximum number of days allowed for node certificate validity period",
                        "minimum": 1
                      },
                      "maximum_service_certificate_validity_days": {
                        "type": "integer",
                        "default": 365,
                        "description": "The maximum number of days allowed for service certificate validity period",
                        "minimum": 1
                      },
                      "recent_cose_proposals_window_size": {
                        "type": "integer",
                        "default": 100,
                        "description": "Size of the window of COSE proposals recently received by the service, kept for the purpose of replay protection",
                        "minimum": 1
                      }
                    },
                    "required": ["recovery_threshold"],
                    "additionalProperties": false
                  }
                },
                "required": ["constitution_files", "members"],
                "additionalProperties": false
              }
            },
            "required": ["start"]
          }
        },
        {
          "if": {
            "properties": {
              "type": {
                "const": "Join"
              }
            }
          },
          "then": {
            "properties": {
              "join": {
                "type": "object",
                "properties": {
                  "target_rpc_address": {
                    "type": "string",
                    "description": "Address (host:port) of a node of the existing service to join"
                  },
                  "retry_timeout": {
                    "type": "string",
                    "default": "1000ms",
                    "description": "Interval (time string) at which the node sends join requests to the existing service. This should be less than the value of 'consensus.election_timeout' set on the primary node of the existing service to join"
                  },
                  "follow_redirect": {
                    "type": "boolean",
                    "default": true,
                    "description": "Whether to follow redirects to the primary node of the existing service to join"
                  },
                  "fetch_recent_snapshot": {
                    "type": "boolean",
                    "default": true,
                    "description": "Whether to ask the target for a newer snapshot before joining. The node will ask the target what their latest snapshot is, and if that is later than what the node has locally, will fetch it via RPC before launching. Should generally only be turned off for specific test cases"
                  }
                },
                "required": ["target_rpc_address"],
                "additionalProperties": false
              }
            },
            "required": ["join"]
          }
        },
        {
          "if": {
            "properties": {
              "type": {
                "const": "Recover"
              }
            }
          },
          "then": {
            "properties": {
              "recover": {
                "type": "object",
                "properties": {
                  "initial_service_certificate_validity_days": {
                    "type": "integer",
                    "default": 1,
                    "description": "Initial validity period (days) for service certificate",
                    "minimum": 1
                  },
                  "previous_service_identity_file": {
                    "type": "string",
                    "description": "Path to the previous service certificate (PEM) file"
                  },
                  "previous_sealed_ledger_secret_location": {
                    "type": ["string"],
                    "description": "Path to the sealed ledger secret folder, the ledger secrets for the recovered service will be unsealed from here instead of reconstructed from recovery shares."
                  },
<<<<<<< HEAD
                  "self_healing_open_addresses": {
=======
                  "constitution_files": {
>>>>>>> 0152a4e2
                    "type": "array",
                    "items": {
                      "type": "string"
                    },
<<<<<<< HEAD
                    "description": "List of addresses (host:port) of the cluster that should open via self-healing-open"
                  },
                  "self_healing_open_retry_timeout": {
                    "type": "string",
                    "default": "100ms",
                    "description": "Interval (time string) at which the node re-sends self-healing-open messages. This should be leass than 'self_healing_open_timeout'"
                  },
                  "self_healing_open_timeout": {
                    "type": "string",
                    "default": "2000ms",
                    "description": "Interval (time string) after which the node forcibly advances to the next phase of the self-healing-open protocol"
=======
                    "description": "List of constitution files. These typically include actions.js, validate.js, resolve.js and apply.js"
>>>>>>> 0152a4e2
                  }
                },
                "required": ["previous_service_identity_file"],
                "additionalProperties": false
              }
            }
          }
        }
      ],
      "description": "This section includes configuration of how the node should start (either start, join or recover) and associated information",
      "required": ["type"]
    },
    "node_certificate": {
      "type": "object",
      "properties": {
        "subject_name": {
          "type": "string",
          "default": "CN=CCF Node",
          "description": "Subject name to include in node certificate"
        },
        "subject_alt_names": {
          "type": "array",
          "items": {
            "type": "string"
          },
          "description": "List of ``iPAddress:`` or ``dNSName:`` strings to include as Subject Alternative Names (SAN) in node certificates. If none are set, the node certificate will automatically include the value of the main RPC interface 'published_address'"
        },
        "curve_id": {
          "type": "string",
          "enum": ["Secp384R1", "Secp256R1"],
          "default": "Secp384R1",
          "description": "Elliptic curve to use for node identity key"
        },
        "initial_validity_days": {
          "type": "integer",
          "default": 1,
          "description": "Initial validity period (days) for node certificate",
          "minimum": 1
        }
      },
      "description": "This section includes configuration for the node x509 identity certificate",
      "additionalProperties": false
    },
    "node_data_json_file": {
      "type": ["string", "null"],
      "description": "Path to file (JSON) containing initial node data. It is intended to store correlation IDs describing the node's deployment, such as a VM name or Pod identifier"
    },
    "attestation": {
      "type": "object",
      "properties": {
        "snp_security_policy_file": {
          "type": ["string", "null"],
          "description": "Path to file containing the security policy (SEV-SNP only), can contain environment variables, such as $UVM_SECURITY_CONTEXT_DIR"
        },
        "snp_uvm_endorsements_file": {
          "type": ["string", "null"],
          "description": "Path to file containing UVM endorsements as a base64-encoded COSE Sign1 (SEV-SNP only). Can contain environment variables, such as $UVM_SECURITY_CONTEXT_DIR"
        },
        "snp_endorsements_file": {
          "type": ["string", "null"],
          "description": "Path to file containing AMD VCEK hardware endorsements (a PEM certificate chain), base-64 encoded. Can contain environment variables, such as $UVM_SECURITY_CONTEXT_DIR. Will be used in preference to snp_endorsements_servers if the tcbm in this file matches that of the attestation"
        },
        "snp_endorsements_servers": {
          "type": "array",
          "items": {
            "type": "object",
            "properties": {
              "type": {
                "type": "string",
                "enum": ["Azure", "AMD", "THIM"],
                "default": "Azure",
                "description": "Type of server used to retrieve attestation report endorsement certificates (SEV-SNP only)"
              },
              "url": {
                "type": "string",
                "description": "Server URLs used to retrieve attestation report endorsement certificates, e.g. \"kdsintf.amd.com\" (AMD), \"global.acccache.azure.net\" (Azure) or \"169.254.169.254\" (THIM)"
              },
              "max_retries_count": {
                "type": "integer",
                "default": 3,
                "description": "Maximum number of retries to fetch endorsements from the server"
              }
            },
            "required": ["url"],
            "additionalProperties": false
          },
          "description": "List of servers used to retrieve attestation report endorsement certificates (SEV-SNP only). The first server in the list is always used and other servers are only specified as fallback. If set, attestation endorsements from ``--snp-security-context-dir-var`` are ignored, but uvm endorsements from that directory are still used."
        }
      },
      "description": "This section includes configuration for the attestation for AMD SEV-SNP platform.",
      "additionalProperties": false
    },
    "service_data_json_file": {
      "type": ["string", "null"],
      "description": "Path to file (JSON) containing initial service data. It is used when the node starts in 'Start' or 'Recover' mode and is intended to store arbitrary information about the service"
    },
    "ledger": {
      "type": "object",
      "properties": {
        "directory": {
          "type": "string",
          "default": "ledger",
          "description": "Path to main ledger directory"
        },
        "read_only_directories": {
          "type": "array",
          "items": {
            "type": "string"
          },
          "description": "Paths to read-only ledger directories. Note that only '.committed' files will be read from these directories"
        },
        "chunk_size": {
          "type": "string",
          "default": "5MB",
          "description": "Minimum size (size string) of the current ledger file after which a new ledger file (chunk) is created"
        }
      },
      "description": "This section includes configuration for the ledger directories and files",
      "additionalProperties": false
    },
    "snapshots": {
      "type": "object",
      "properties": {
        "directory": {
          "type": "string",
          "default": "snapshots",
          "description": "Path to snapshots directory"
        },
        "tx_count": {
          "type": "integer",
          "default": 10000,
          "description": "Number of transactions after which a snapshot is automatically generated",
          "minimum": 1
        },
        "read_only_directory": {
          "type": ["string", "null"],
          "description": "Path to read-only snapshots directory"
        }
      },
      "description": "This section includes configuration for the snapshot directories and files",
      "additionalProperties": false
    },
    "logging": {
      "type": "object",
      "properties": {
        "host_level": {
          "type": "string",
          "enum": ["Trace", "Debug", "Info", "Fail", "Fatal"],
          "default": "Info",
          "description": "Logging level for the untrusted host. DEPRECATED, use the --log-level CLI switch instead."
        },
        "format": {
          "type": "string",
          "enum": ["Text", "Json"],
          "default": "Text",
          "description": "If 'json', node logs will be formatted as JSON"
        }
      },
      "description": "This section includes configuration for the logging of the node process",
      "additionalProperties": false
    },
    "consensus": {
      "type": "object",
      "properties": {
        "message_timeout": {
          "type": "string",
          "default": "100ms",
          "description": "Maximum interval (time string) at which the primary node sends messages to backup nodes to maintain its primary-ship. This should be set to a significantly lower value than 'election_timeout'"
        },
        "election_timeout": {
          "type": "string",
          "default": "5000ms",
          "description": "Maximum timeout (time string) after which backup nodes that have not received any message from the primary node (or voted for a candidate) will trigger a new election. This timeout is also used by candidates to restart unsuccessful elections. This should be set to a significantly greater value than 'message_timeout' plus the expected network delay"
        },
        "max_uncommitted_tx_count": {
          "type": "integer",
          "default": 10000,
          "description": "Maximum number of uncommitted transactions allowed before the primary refuses new transactions. Unlimited if set to 0."
        }
      },
      "description": "This section includes configuration for the consensus protocol (note: should be the same for all other nodes in the service)",
      "additionalProperties": false
    },
    "ledger_signatures": {
      "type": "object",
      "properties": {
        "tx_count": {
          "type": "integer",
          "default": 5000,
          "description": "Number of transactions after which a signature transaction is automatically generated",
          "minimum": 1
        },
        "delay": {
          "type": "string",
          "default": "1000ms",
          "description": "Maximum duration after which a signature transaction is automatically generated"
        }
      },
      "description": "This section includes configuration for the ledger signatures emitted by this node (note: should be the same for all other nodes in the service). Transaction commit latency in a CCF network is primarily a function of signature frequency. A network emitting signatures more frequently will be able to commit transactions faster, but will spend a larger proportion of its execution resources creating and verifying signatures. Setting signature frequency is a trade-off between transaction latency and throughput",
      "additionalProperties": false
    },
    "jwt": {
      "type": "object",
      "properties": {
        "key_refresh_interval": {
          "type": "string",
          "default": "30min",
          "description": "Interval at which JWT keys for issuers registered with auto-refresh are automatically refreshed"
        }
      },
      "description": "This section includes configuration for JWT issuers automatic refresh",
      "additionalProperties": false
    },
    "output_files": {
      "type": "object",
      "properties": {
        "node_certificate_file": {
          "type": "string",
          "default": "nodecert.pem",
          "description": "Path to self-signed node certificate output by node on startup"
        },
        "pid_file": {
          "type": "string",
          "default": "node.pid",
          "description": "Path to file in which process identifier (PID) will be written to on startup"
        },
        "node_to_node_address_file": {
          "type": "string",
          "description": "Path to file in which node address (hostname and port) will be written to on startup. This option is particularly useful when binding to port 0 and getting auto-assigned a port by the OS. No file is created if this entry is not specified"
        },
        "rpc_addresses_file": {
          "type": "string",
          "description": "Path to file in which all RPC addresses (hostnames and ports) will be written to on startup. This option is particularly useful when binding to port 0 and getting auto-assigned a port by the OS. No file is created if this entry is not specified"
        },
        "sealed_ledger_secret_location": {
          "type": "string",
          "description": "Path to the folder where the node will seal its ledger secrets."
        }
      },
      "description": "This section includes configuration for additional files output by the node",
      "additionalProperties": false
    },
    "tick_interval": {
      "type": "string",
      "default": "10ms",
      "description": "Interval at which the enclave time will be updated by the host (modify with care!)"
    },
    "slow_io_logging_threshold": {
      "type": "string",
      "default": "10000us",
      "description": "Maximum duration of I/O operations (ledger and snapshots) after which slow operations will be logged to node log"
    },
    "node_client_interface": {
      "type": ["string", "null"],
      "description": "Address to bind to for node-to-node client connections. If unspecified, this is automatically assigned by the OS. This option is particularly useful for testing purposes (e.g. establishing network partitions between nodes)"
    },
    "client_connection_timeout": {
      "type": "string",
      "default": "2000ms",
      "description": "Maximum duration after which unestablished client connections will be marked as timed out and either re-established or discarded"
    },
    "idle_connection_timeout": {
      "type": ["string", "null"],
      "default": "60s",
      "description": "Timeout for idle connections. Null is a valid option, and means idle connections are retained indefinitely"
    },
    "worker_threads": {
      "type": "integer",
      "default": 0,
      "description": "Experimental. Number of additional threads processing incoming client requests in the enclave (modify with care!)",
      "minimum": 0
    },
    "memory": {
      "type": "object",
      "properties": {
        "circuit_size": {
          "type": "string",
          "default": "16MB",
          "description": "Size (size string) of the internal host-enclave ringbuffers (must be a power of 2)"
        },
        "max_msg_size": {
          "type": "string",
          "default": "64MB",
          "description": "Maximum size (size string) for a message sent over the ringbuffer. Messages may be split into multiple fragments, but this limits the total size of the sum of those fragments"
        },
        "max_fragment_size": {
          "type": "string",
          "default": "256KB",
          "description": "Maximum size (size string) of individual ringbuffer message fragments. Messages larger than this will be split into multiple fragments"
        }
      },
      "description": "This section includes configuration for the host-enclave ring-buffer memory (modify with care!)",
      "additionalProperties": false
    },
    "ignore_first_sigterm": {
      "type": "boolean",
      "default": false,
      "description": "Ignore the first SIGTERM received by the process, but set \"stop_notice\" in /node/state"
    },
    "node_to_node_message_limit": {
      "type": "integer",
      "description": "Cap at which node-to-node message channels will be closed, and a new channel will be created. Can be used to limit use of single cryptographic key",
      "minimum": 0
    },
    "historical_cache_soft_limit": {
      "type": "string",
      "default": "512MB",
      "description": "Historical queries cache soft limit (as size string)"
    }
  },
  "required": ["network", "command"],
  "additionalProperties": false,
  "$defs": {
    "RedirectionResolver": {
      "type": "object",
      "properties": {
        "kind": {
          "enum": ["NodeByRole", "StaticAddress"]
        },
        "target": {}
      },
      "required": ["kind"],
      "allOf": [
        {
          "if": {
            "properties": {
              "kind": {
                "const": "NodeByRole"
              }
            }
          },
          "then": {
            "properties": {
              "target": {
                "type": "object",
                "properties": {
                  "role": {
                    "enum": ["primary", "backup"],
                    "default": "primary"
                  }
                },
                "additionalProperties": false
              }
            }
          }
        },
        {
          "if": {
            "properties": {
              "kind": {
                "const": "StaticAddress"
              }
            }
          },
          "then": {
            "properties": {
              "target": {
                "type": "object",
                "properties": {
                  "address": {
                    "type": "string"
                  }
                },
                "required": ["address"],
                "additionalProperties": false
              }
            },
            "required": ["target"]
          }
        }
      ],
      "additionalProperties": false
    }
  }
}<|MERGE_RESOLUTION|>--- conflicted
+++ resolved
@@ -418,16 +418,18 @@
                     "type": ["string"],
                     "description": "Path to the sealed ledger secret folder, the ledger secrets for the recovered service will be unsealed from here instead of reconstructed from recovery shares."
                   },
-<<<<<<< HEAD
-                  "self_healing_open_addresses": {
-=======
                   "constitution_files": {
->>>>>>> 0152a4e2
                     "type": "array",
                     "items": {
                       "type": "string"
                     },
-<<<<<<< HEAD
+                    "description": "List of constitution files. These typically include actions.js, validate.js, resolve.js and apply.js"
+                  },
+                  "self_healing_open_addresses": {
+                    "type": "array",
+                    "items": {
+                      "type": "string"
+                    },
                     "description": "List of addresses (host:port) of the cluster that should open via self-healing-open"
                   },
                   "self_healing_open_retry_timeout": {
@@ -439,9 +441,6 @@
                     "type": "string",
                     "default": "2000ms",
                     "description": "Interval (time string) after which the node forcibly advances to the next phase of the self-healing-open protocol"
-=======
-                    "description": "List of constitution files. These typically include actions.js, validate.js, resolve.js and apply.js"
->>>>>>> 0152a4e2
                   }
                 },
                 "required": ["previous_service_identity_file"],
