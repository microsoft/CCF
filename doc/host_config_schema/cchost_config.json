--- conflicted
+++ resolved
@@ -445,11 +445,7 @@
           "properties": {
             "report_endorsements": {
               "type": ["string", "null"],
-<<<<<<< HEAD
-              "description": "Name of environment variable (e.g. ``UVM_HOST_AMD_CERTIFICATE``) containing base64-encoded attestation report endorsements (Azure Container Instance SEV-SNP only). If this is set, specified ``snp_endorsements_servers`` are ignored"
-=======
               "description": "Name of environment variable (e.g. ``UVM_HOST_AMD_CERTIFICATE``) containing base64-encoded attestation report endorsements as JSON object (Azure Container Instance SEV-SNP only). If this is set, specified ``snp_endorsements_servers`` are ignored"
->>>>>>> bb1a12c9
             },
             "security_policy": {
               "type": ["string", "null"],
@@ -457,11 +453,7 @@
             },
             "uvm_endorsements": {
               "type": ["string", "null"],
-<<<<<<< HEAD
-              "description": "Name of environment variable (e.g. ``UVM_REFERENCE_INFO``) containing base64-encoded UVM endorsements (Azure Container Instance SEV-SNP only)"
-=======
               "description": "Name of environment variable (e.g. ``UVM_REFERENCE_INFO``) containing base64-encoded UVM endorsements as COSE Sign1 document (Azure Container Instance SEV-SNP only)"
->>>>>>> bb1a12c9
             }
           },
           "description": "Environment variables required to provide best auditability and serviceability for Azure Container Instance deployments (SEV-SNP only)",
@@ -486,11 +478,7 @@
             "required": ["url"],
             "additionalProperties": false
           },
-<<<<<<< HEAD
-          "description": "List of servers used to retrieve attestation report endorsement certificates (SEV-SNP only). The first server in the list is always used and other servers are only specified as fallback. Ignore if ``environment.report_endorsements`` is set"
-=======
           "description": "List of servers used to retrieve attestation report endorsement certificates (SEV-SNP only). The first server in the list is always used and other servers are only specified as fallback. Ignored if ``environment.report_endorsements`` is set"
->>>>>>> bb1a12c9
         }
       },
       "description": "This section includes configuration for the attestation for AMD SEV-SNP platform (ignored for SGX)",
