--- conflicted
+++ resolved
@@ -413,6 +413,7 @@
             ccf_kv
             nghttp2
             ${CMAKE_THREAD_LIBS_INIT}
+            curl
 )
 
 target_include_directories(
@@ -425,36 +426,6 @@
          $<INSTALL_INTERFACE:include/3rdparty/>
 )
 
-<<<<<<< HEAD
-target_link_libraries(
-  ccf
-  PUBLIC ${LINK_LIBCXX}
-         http_parser
-         ccf_js
-         ccf_endpoints
-         ccfcrypto
-         ccf_kv
-         nghttp2
-         ${CMAKE_THREAD_LIBS_INIT}
-         curl
-)
-
-set_property(TARGET ccf PROPERTY POSITION_INDEPENDENT_CODE ON)
-
-add_san(ccf)
-add_tidy(ccf)
-add_warning_checks(ccf)
-
-if(CCF_DEVEL)
-  install(
-    TARGETS ccf
-    EXPORT ccf
-    DESTINATION lib
-  )
-endif()
-
-=======
->>>>>>> e90c0e42
 add_dependencies(ccf ccf)
 
 if(CCF_DEVEL)
