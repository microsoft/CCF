# Copyright (c) Microsoft Corporation. All rights reserved.
# Licensed under the Apache 2.0 License.
cmake_minimum_required(VERSION 3.16)

set(ALLOWED_TARGETS "sgx;snp;virtual")

set(COMPILE_TARGET
    "sgx"
    CACHE STRING
          "Target compilation platforms, Choose from: ${ALLOWED_TARGETS}"
)

set(CCF_DIR ${CMAKE_CURRENT_SOURCE_DIR})
include(${CCF_DIR}/cmake/preproject.cmake)
include(${CCF_DIR}/cmake/version.cmake)

project(
  ${CCF_PROJECT}
  VERSION ${CCF_RELEASE_VERSION}
  LANGUAGES C CXX
)

message(STATUS "CCF version = ${CCF_VERSION}")
message(STATUS "CCF release version = ${CCF_RELEASE_VERSION}")
message(STATUS "CCF version suffix = ${CCF_VERSION_SUFFIX}")

# Set the default install prefix for CCF. Users may override this value with the
# cmake command. For example:
#
# $ cmake -DCMAKE_INSTALL_PREFIX=/opt/myplace ..
#
if(CMAKE_INSTALL_PREFIX_INITIALIZED_TO_DEFAULT)
  set(CMAKE_INSTALL_PREFIX
      "/opt/${CCF_PROJECT}"
      CACHE PATH "Default install prefix" FORCE
  )
endif()

include(${CCF_DIR}/cmake/cpack_settings.cmake)

message(STATUS "CMAKE_INSTALL_PREFIX is '${CMAKE_INSTALL_PREFIX}'")

install(FILES ${CMAKE_CURRENT_SOURCE_DIR}/cmake/preproject.cmake
        DESTINATION cmake
)

include(GNUInstallDirs)

include(${CMAKE_CURRENT_SOURCE_DIR}/cmake/common.cmake)

# 3.0 temporary way to identify platform from Debian package
file(WRITE ${CMAKE_BINARY_DIR}/PLATFORM "${COMPILE_TARGET}")
install(FILES ${CMAKE_BINARY_DIR}/PLATFORM DESTINATION share)

set(CMAKE_GENERATED_COMMENT
    "This file was auto-generated by CMake from a corresponding *.in file. DO NOT EDIT"
)
configure_file(
  ${CCF_DIR}/src/common/version.h.in ${CCF_DIR}/include/ccf/version.h @ONLY
)
configure_file(
  ${CCF_DIR}/python/version.py.in ${CCF_DIR}/python/version.py @ONLY
)
install(FILES ${CCF_DIR}/include/ccf/version.h DESTINATION include/ccf)

file(READ ${CCF_DIR}/doc/host_config_schema/cchost_config.json
     HOST_CONFIG_SCHEMA
)
configure_file(
  ${CCF_DIR}/src/host/config_schema.h.in ${CCF_DIR}/src/host/config_schema.h
  @ONLY
)

set(CONSENSUSES cft)
set(CONSENSUS_FILTER cft)

option(BUILD_TESTS "Build tests" ON)
option(BUILD_UNIT_TESTS "Build unit tests" ON)
option(CLIENT_PROTOCOLS_TEST "Test client protocols (TLS, HTTP/2)" OFF)
option(BUILD_TPCC "Build TPPC sample app and clients" OFF)
option(
  FORCE_ENABLE_XAPIC_MITIGATION
  "Always enable aligned reads from host-memory to mitigate xAPIC stale data read vulnerability. When this setting is off, the mitigation is enabled at run-time when vulnerable hardware is detected"
  OFF
)

# Allow framework code to use LOG_*_FMT macros. These will be removed from
# public headers in future
add_compile_definitions(CCF_LOGGER_NO_DEPRECATE)

# Build common library for CCF enclaves
add_custom_target(ccf ALL)

set(CCF_IMPL_SOURCE
    ${CCF_DIR}/src/enclave/main.cpp ${CCF_DIR}/src/enclave/enclave_time.cpp
    ${CCF_DIR}/src/enclave/thread_local.cpp ${CCF_DIR}/src/js/wrap.cpp
    ${CCF_DIR}/src/node/quote.cpp
)

if(COMPILE_TARGET STREQUAL "sgx")
  # enclave version
  add_enclave_library(
    ccf.enclave ${CCF_IMPL_SOURCE} ${CCF_GENERATED_DIR}/ccf_t.cpp
  )

  target_compile_definitions(ccf.enclave PUBLIC PLATFORM_SGX)

  add_warning_checks(ccf.enclave)

  target_include_directories(
    ccf.enclave SYSTEM
    PUBLIC
      $<BUILD_INTERFACE:${CCF_GENERATED_DIR}>
      $<INSTALL_INTERFACE:include/ccf/> #< This contains the private headers
                                        #< which are currently under src, and
                                        #< should be removed or renamed
      $<INSTALL_INTERFACE:include/>
      $<INSTALL_INTERFACE:include/3rdparty/>
  )

  target_link_libraries(
    ccf.enclave
    PUBLIC quickjs.enclave
           http_parser.enclave
           sss.enclave
           ccf_endpoints.enclave
           ccfcrypto.enclave
           ccf_kv.enclave
           nghttp2.enclave
  )

  add_lvi_mitigations(ccf.enclave)

  install(
    TARGETS ccf.enclave
    EXPORT ccf
    DESTINATION lib
  )

  add_dependencies(ccf ccf.enclave)

  # Same as virtual for the time being but will diverge soon
elseif(COMPILE_TARGET STREQUAL "snp")

  # SNP version
  add_library(ccf.snp STATIC ${CCF_IMPL_SOURCE})

  target_compile_definitions(
    ccf.snp PUBLIC INSIDE_ENCLAVE VIRTUAL_ENCLAVE
                   _LIBCPP_HAS_THREAD_API_PTHREAD PLATFORM_SNP
  )

  target_compile_options(ccf.snp PUBLIC ${COMPILE_LIBCXX})
  add_warning_checks(ccf.snp)

  target_include_directories(
    ccf.snp SYSTEM
    PUBLIC
      $<BUILD_INTERFACE:${CCF_GENERATED_DIR}>
      $<INSTALL_INTERFACE:include/ccf/> #< This contains the private headers
                                        #< which are currently under src, and
                                        #< should be removed or renamed
      $<INSTALL_INTERFACE:include/>
      $<INSTALL_INTERFACE:include/3rdparty/>
  )

  target_link_libraries(
    ccf.snp
    PUBLIC ${LINK_LIBCXX}
           -lgcc
           http_parser.snp
           quickjs.snp
           sss.snp
           ccf_endpoints.snp
           ccfcrypto.snp
           ccf_kv.snp
           nghttp2.snp
           ${OE_HOST_LIBRARY}
           ${CMAKE_THREAD_LIBS_INIT}
  )

  set_property(TARGET ccf.snp PROPERTY POSITION_INDEPENDENT_CODE ON)

  add_san(ccf.snp)

  install(
    TARGETS ccf.snp
    EXPORT ccf
    DESTINATION lib
  )

  add_dependencies(ccf ccf.snp)

elseif(COMPILE_TARGET STREQUAL "virtual")

  # virtual version
  add_library(ccf.virtual STATIC ${CCF_IMPL_SOURCE})

  target_compile_definitions(
    ccf.virtual PUBLIC INSIDE_ENCLAVE VIRTUAL_ENCLAVE
                       _LIBCPP_HAS_THREAD_API_PTHREAD PLATFORM_VIRTUAL
  )

  target_compile_options(ccf.virtual PUBLIC ${COMPILE_LIBCXX})
  add_warning_checks(ccf.virtual)

  target_include_directories(
    ccf.virtual SYSTEM
    PUBLIC
      $<BUILD_INTERFACE:${CCF_GENERATED_DIR}>
      $<INSTALL_INTERFACE:include/ccf/> #< This contains the private headers
                                        #< which are currently under src, and
                                        #< should be removed or renamed
      $<INSTALL_INTERFACE:include/>
      $<INSTALL_INTERFACE:include/3rdparty/>
  )

  target_link_libraries(
    ccf.virtual
    PUBLIC ${LINK_LIBCXX}
           -lgcc
           http_parser.host
           quickjs.host
           sss.host
           ccf_endpoints.host
           ccfcrypto.host
           ccf_kv.host
           nghttp2.host
           ${OE_HOST_LIBRARY}
           ${CMAKE_THREAD_LIBS_INIT}
  )

  set_property(TARGET ccf.virtual PROPERTY POSITION_INDEPENDENT_CODE ON)

  add_san(ccf.virtual)

  install(
    TARGETS ccf.virtual
    EXPORT ccf
    DESTINATION lib
  )

  add_dependencies(ccf ccf.virtual)
endif()

install(
  EXPORT ccf
  DESTINATION cmake
  FILE ccf-targets.cmake
)

# Install exported 3rd-party library includes
install(
  DIRECTORY 3rdparty/exported/
  DESTINATION include/3rdparty
  FILES_MATCHING
  PATTERN "*.h"
  PATTERN "*.hpp"
  PATTERN "*.inc"
)

# Install all private CCF headers, which may still be needed
install(
  DIRECTORY src/
  DESTINATION include/ccf/_private
  FILES_MATCHING
  PATTERN "*.h"
  PATTERN "*/test*" EXCLUDE
)

# Install all public CCF headers
install(
  DIRECTORY include/
  DESTINATION include
  FILES_MATCHING
  PATTERN "*.h"
)

# Install CCF Python infrastructure
install(
  DIRECTORY tests/infra/
  DESTINATION bin/infra
  FILES_MATCHING
  PATTERN "*.py"
  PATTERN "*/__pycache__*" EXCLUDE
)

install(PROGRAMS tests/sandbox/sandbox.sh DESTINATION bin)
install(PROGRAMS tests/docker_wrap.sh DESTINATION bin)
install(FILES samples/constitutions/default/actions.js DESTINATION bin)
install(FILES samples/constitutions/default/validate.js DESTINATION bin)
install(FILES samples/constitutions/sandbox/resolve.js DESTINATION bin)
install(FILES samples/constitutions/default/apply.js DESTINATION bin)
install(FILES tests/start_network.py DESTINATION bin)
install(FILES tests/requirements.txt DESTINATION bin)

# Generate an ephemeral signing key
add_custom_command(
  OUTPUT ${CMAKE_CURRENT_BINARY_DIR}/signing_key.pem
  COMMAND openssl genrsa -out ${CMAKE_CURRENT_BINARY_DIR}/signing_key.pem -3
          3072
)
add_custom_target(
  signing_key ALL DEPENDS ${CMAKE_CURRENT_BINARY_DIR}/signing_key.pem
)

# Add sample apps
add_subdirectory(${CCF_DIR}/samples)

# Include attestation container to copy .proto files
add_subdirectory(${CMAKE_CURRENT_SOURCE_DIR}/attestation-container)

# Add external_executor app
add_subdirectory(${CMAKE_CURRENT_SOURCE_DIR}/src/apps/external_executor)

if(BUILD_TESTS)
  enable_testing()

  # Unit tests
  if(BUILD_UNIT_TESTS)
    add_unit_test(map_test ${CMAKE_CURRENT_SOURCE_DIR}/src/ds/test/map_test.cpp)

    add_unit_test(
      json_schema ${CMAKE_CURRENT_SOURCE_DIR}/src/ds/test/json_schema.cpp
    )

    add_unit_test(
      logger_test ${CMAKE_CURRENT_SOURCE_DIR}/src/ds/test/logger.cpp
    )

    add_unit_test(
      openapi_test ${CMAKE_CURRENT_SOURCE_DIR}/src/ds/test/openapi.cpp
    )
    target_link_libraries(openapi_test PRIVATE http_parser.host)

    add_unit_test(
      logger_json_test
      ${CMAKE_CURRENT_SOURCE_DIR}/src/ds/test/logger_json_test.cpp
    )
    target_compile_definitions(logger_json_test PUBLIC VERBOSE_LOGGING)

    add_unit_test(
      kv_test
      ${CMAKE_CURRENT_SOURCE_DIR}/src/kv/test/kv_test.cpp
      ${CMAKE_CURRENT_SOURCE_DIR}/src/kv/test/kv_contention.cpp
      ${CMAKE_CURRENT_SOURCE_DIR}/src/kv/test/kv_serialisation.cpp
      ${CMAKE_CURRENT_SOURCE_DIR}/src/kv/test/kv_snapshot.cpp
      ${CMAKE_CURRENT_SOURCE_DIR}/src/kv/test/kv_dynamic_tables.cpp
    )
    target_link_libraries(
      kv_test PRIVATE ${CMAKE_THREAD_LIBS_INIT} http_parser.host ccf_kv.host
    )

    if(not TSAN)
      add_unit_test(
        ds_test
        ${CMAKE_CURRENT_SOURCE_DIR}/src/ds/test/ring_buffer.cpp
        ${CMAKE_CURRENT_SOURCE_DIR}/src/ds/test/messaging.cpp
        ${CMAKE_CURRENT_SOURCE_DIR}/src/ds/test/oversized.cpp
        ${CMAKE_CURRENT_SOURCE_DIR}/src/ds/test/typed_messages.cpp
        ${CMAKE_CURRENT_SOURCE_DIR}/src/ds/test/serializer.cpp
        ${CMAKE_CURRENT_SOURCE_DIR}/src/ds/test/hash.cpp
        ${CMAKE_CURRENT_SOURCE_DIR}/src/ds/test/thread_messaging.cpp
        ${CMAKE_CURRENT_SOURCE_DIR}/src/ds/test/lru.cpp
        ${CMAKE_CURRENT_SOURCE_DIR}/src/ds/test/hex.cpp
        ${CMAKE_CURRENT_SOURCE_DIR}/src/ds/test/nonstd.cpp
        ${CMAKE_CURRENT_SOURCE_DIR}/src/ds/test/contiguous_set.cpp
        ${CMAKE_CURRENT_SOURCE_DIR}/src/ds/test/unit_strings.cpp
      )
      target_link_libraries(ds_test PRIVATE ${CMAKE_THREAD_LIBS_INIT})
    endif()

    add_unit_test(
      ledger_test ${CMAKE_CURRENT_SOURCE_DIR}/src/host/test/ledger.cpp
    )

    add_unit_test(
      raft_test ${CMAKE_CURRENT_SOURCE_DIR}/src/consensus/aft/test/main.cpp
      ${CMAKE_CURRENT_SOURCE_DIR}/src/consensus/aft/test/view_history.cpp
      ${CMAKE_CURRENT_SOURCE_DIR}/src/consensus/aft/test/committable_suffix.cpp
    )
    target_link_libraries(raft_test PRIVATE ccfcrypto.host)

    add_unit_test(
      raft_enclave_test
      ${CMAKE_CURRENT_SOURCE_DIR}/src/consensus/aft/test/enclave.cpp
    )
    target_include_directories(raft_enclave_test PRIVATE ${CCFCRYPTO_INC})
    target_link_libraries(raft_enclave_test PRIVATE ccfcrypto.host)

    add_unit_test(
      crypto_test ${CMAKE_CURRENT_SOURCE_DIR}/src/crypto/test/crypto.cpp
    )
    target_include_directories(crypto_test PRIVATE ${CCFCRYPTO_INC})
    target_link_libraries(crypto_test PRIVATE ccfcrypto.host)

    add_unit_test(
      key_exchange_test
      ${CMAKE_CURRENT_SOURCE_DIR}/src/crypto/test/key_exchange.cpp
    )
    target_link_libraries(key_exchange_test PRIVATE)

    add_unit_test(
      history_test ${CMAKE_CURRENT_SOURCE_DIR}/src/node/test/history.cpp
    )
    target_link_libraries(
      history_test PRIVATE ccfcrypto.host http_parser.host ccf_kv.host
    )

    add_unit_test(
      secret_sharing_test
      ${CMAKE_CURRENT_SOURCE_DIR}/src/node/test/secret_share.cpp
    )
    target_link_libraries(secret_sharing_test PRIVATE sss.host)

    add_unit_test(
      encryptor_test ${CMAKE_CURRENT_SOURCE_DIR}/src/node/test/encryptor.cpp
    )
    target_link_libraries(encryptor_test PRIVATE ccfcrypto.host ccf_kv.host)

    add_unit_test(js_test ${CMAKE_CURRENT_SOURCE_DIR}/src/js/test/js.cpp)
    target_link_libraries(
      js_test PRIVATE quickjs.host ccf_kv.host ccf_endpoints.host
                      ccfcrypto.host http_parser.host
    )

    add_unit_test(
      historical_queries_test
      ${CMAKE_CURRENT_SOURCE_DIR}/src/node/test/historical_queries.cpp
      ${CMAKE_CURRENT_SOURCE_DIR}/src/node/test/receipt.cpp
      ${CMAKE_CURRENT_SOURCE_DIR}/src/node/receipt.cpp
    )
    target_link_libraries(
      historical_queries_test PRIVATE http_parser.host sss.host ccf_kv.host
    )

    add_unit_test(
      indexing_test ${CMAKE_CURRENT_SOURCE_DIR}/src/indexing/test/indexing.cpp
      ${CMAKE_CURRENT_SOURCE_DIR}/src/indexing/test/lfs.cpp
    )
    target_link_libraries(
      indexing_test PRIVATE ccf_endpoints.host sss.host ccf_kv.host
    )

    add_unit_test(
      snapshot_test ${CMAKE_CURRENT_SOURCE_DIR}/src/node/test/snapshot.cpp
    )
    target_link_libraries(snapshot_test PRIVATE ccf_kv.host)

    add_unit_test(
      snapshotter_test
      ${CMAKE_CURRENT_SOURCE_DIR}/src/node/test/snapshotter.cpp
    )
    target_link_libraries(
      snapshotter_test PRIVATE ccf_kv.host ccf_endpoints.host
    )

    add_unit_test(
      node_info_json_test
      ${CMAKE_CURRENT_SOURCE_DIR}/src/node/test/node_info_json.cpp
    )

    if(ENABLE_QUICTLS)
      add_unit_test(
        quic_test ${CMAKE_CURRENT_SOURCE_DIR}/src/quic/test/main.cpp
      )
      target_include_directories(quic_test PUBLIC ${QUICTLS_INCLUDE_DIRS})
      target_link_libraries(quic_test PUBLIC ${QUICTLS_LIBRARIES})
    endif()

    add_unit_test(tls_test ${CMAKE_CURRENT_SOURCE_DIR}/src/tls/test/main.cpp)
    target_link_libraries(tls_test PRIVATE ${CMAKE_THREAD_LIBS_INIT})

    add_unit_test(
      base64_test ${CMAKE_CURRENT_SOURCE_DIR}/src/crypto/test/base64.cpp
    )
    target_link_libraries(base64_test PRIVATE ${CMAKE_THREAD_LIBS_INIT})

    add_test_bin(
      kp_cert_test ${CMAKE_CURRENT_SOURCE_DIR}/src/crypto/test/kp_cert.cpp
    )
    target_link_libraries(kp_cert_test PRIVATE ${CMAKE_THREAD_LIBS_INIT})

    add_unit_test(
      channels_test ${CMAKE_CURRENT_SOURCE_DIR}/src/node/test/channels.cpp
    )
    target_link_libraries(channels_test PRIVATE)

    add_unit_test(
      http_test ${CMAKE_CURRENT_SOURCE_DIR}/src/http/test/http_test.cpp
    )
    target_link_libraries(http_test PRIVATE http_parser.host)

    add_unit_test(
      frontend_test
      ${CMAKE_CURRENT_SOURCE_DIR}/src/js/wrap.cpp
      ${CMAKE_CURRENT_SOURCE_DIR}/src/node/rpc/test/frontend_test.cpp
      ${CMAKE_CURRENT_SOURCE_DIR}/src/enclave/enclave_time.cpp
      ${CCF_DIR}/src/node/quote.cpp
    )
    target_link_libraries(
      frontend_test
      PRIVATE ${CMAKE_THREAD_LIBS_INIT}
              http_parser.host
              sss.host
              ccf_endpoints.host
              ccfcrypto.host
              ccf_kv.host
              quickjs.host
    )

    add_unit_test(
      tx_status_test
      ${CMAKE_CURRENT_SOURCE_DIR}/src/node/rpc/test/tx_status_test.cpp
    )

    add_unit_test(
      proposal_id_test ${CMAKE_CURRENT_SOURCE_DIR}/src/js/wrap.cpp
      ${CMAKE_CURRENT_SOURCE_DIR}/src/node/rpc/test/proposal_id_test.cpp
    )
    target_link_libraries(
      proposal_id_test
      PRIVATE ${CMAKE_THREAD_LIBS_INIT}
              http_parser.host
              sss.host
              ccf_endpoints.host
              ccfcrypto.host
              quickjs.host
              ccf_kv.host
    )

    add_unit_test(
      node_frontend_test ${CMAKE_CURRENT_SOURCE_DIR}/src/js/wrap.cpp
      ${CMAKE_CURRENT_SOURCE_DIR}/src/node/rpc/test/node_frontend_test.cpp
      ${CCF_DIR}/src/node/quote.cpp
    )
    target_link_libraries(
      node_frontend_test
      PRIVATE ${CMAKE_THREAD_LIBS_INIT}
              http_parser.host
              sss.host
              ccf_endpoints.host
              ccfcrypto.host
              ccf_kv.host
              quickjs.host
    )

    add_unit_test(
      merkle_test ${CMAKE_CURRENT_SOURCE_DIR}/src/node/test/merkle_test.cpp
    )

    # Merkle Tree memory test
    add_executable(merkle_mem src/node/test/merkle_mem.cpp)
    target_compile_options(merkle_mem PRIVATE ${COMPILE_LIBCXX})
    target_link_libraries(
      merkle_mem PRIVATE ${CMAKE_THREAD_LIBS_INIT} ${LINK_LIBCXX} crypto
    )

    # Raft driver and scenario test
    add_executable(
      raft_driver ${CMAKE_CURRENT_SOURCE_DIR}/src/consensus/aft/test/driver.cpp
                  src/enclave/thread_local.cpp
    )
    target_link_libraries(raft_driver PRIVATE ccfcrypto.host)
    target_include_directories(raft_driver PRIVATE src/aft)

    add_test(
      NAME raft_scenario_test
      COMMAND ${PYTHON} ${CMAKE_SOURCE_DIR}/tests/raft_scenarios_runner.py
              ./raft_driver ${CMAKE_SOURCE_DIR}/tests/raft_scenarios/
    )
    set_property(TEST raft_scenario_test PROPERTY LABELS raft_scenario)

    add_test(NAME csr_test COMMAND ${PYTHON} ${CMAKE_SOURCE_DIR}/tests/certs.py
                                   ./kp_cert_test
    )
    set_property(
      TEST csr_test
      APPEND
      PROPERTY LABELS unit_test
    )

    if(NOT UNSAFE_VERSION)
      # Unsafe builds do not follow normal version conventions
      add_test(NAME versionifier_test
               COMMAND ${PYTHON}
                       ${CMAKE_SOURCE_DIR}/python/ccf/_versionifier.py
      )

      add_test(NAME github_version_lts_test
               COMMAND ${PYTHON} ${CMAKE_SOURCE_DIR}/tests/infra/github.py
      )
    endif()
  endif()

  if(NOT TSAN)
    # Picobench benchmarks
    add_picobench(map_bench SRCS src/ds/test/map_bench.cpp)
    add_picobench(logger_bench SRCS src/ds/test/logger_bench.cpp)
    target_compile_definitions(logger_bench PUBLIC VERBOSE_LOGGING)
    add_picobench(json_bench SRCS src/ds/test/json_bench.cpp)
    add_picobench(ring_buffer_bench SRCS src/ds/test/ring_buffer_bench.cpp)
    add_picobench(
      crypto_bench
      SRCS src/crypto/test/bench.cpp
      LINK_LIBS
    )
    add_picobench(
      history_bench
      SRCS src/node/test/history_bench.cpp src/enclave/thread_local.cpp
      LINK_LIBS ccf_kv.host
    )

    if(LONG_TESTS)
      add_picobench(
        kv_bench
        SRCS src/kv/test/kv_bench.cpp src/enclave/thread_local.cpp
        LINK_LIBS ccf_kv.host
      )
      add_picobench(merkle_bench SRCS src/node/test/merkle_bench.cpp)
      add_picobench(hash_bench SRCS src/ds/test/hash_bench.cpp)
    endif()

    set(CONSTITUTION_ARGS
        --constitution
        ${CCF_DIR}/samples/constitutions/default/actions.js
        --constitution
        ${CCF_DIR}/samples/constitutions/test/test_actions.js
        --constitution
        ${CCF_DIR}/samples/constitutions/default/validate.js
        --constitution
        ${CCF_DIR}/samples/constitutions/test/resolve.js
        --constitution
        ${CCF_DIR}/samples/constitutions/default/apply.js
    )

    if(LONG_TESTS)
      set(ADDITIONAL_RECOVERY_ARGS --with-load)
    endif()

    add_e2e_test(
      NAME recovery_test_cft
      PYTHON_SCRIPT ${CMAKE_SOURCE_DIR}/tests/recovery.py
      CONSENSUS cft
      ADDITIONAL_ARGS ${ADDITIONAL_RECOVERY_ARGS}
    )

    add_e2e_test(
      NAME recovery_test_suite
      PYTHON_SCRIPT ${CMAKE_SOURCE_DIR}/tests/e2e_suite.py
      CONSENSUS cft
      LABEL suite
      ADDITIONAL_ARGS
        --test-duration
        150
        --test-suite
        rekey_recovery
        --test-suite
        membership_recovery
        --jinja-templates-path
        ${CMAKE_SOURCE_DIR}/samples/templates
    )

    add_e2e_test(
      NAME reconfiguration_test_suite
      PYTHON_SCRIPT ${CMAKE_SOURCE_DIR}/tests/e2e_suite.py
      CONSENSUS cft
      LABEL suite
      ADDITIONAL_ARGS
        --test-duration 200 --test-suite reconfiguration --jinja-templates-path
        ${CMAKE_SOURCE_DIR}/samples/templates
    )

    add_e2e_test(
      NAME full_test_suite
      PYTHON_SCRIPT ${CMAKE_SOURCE_DIR}/tests/e2e_suite.py
      CONSENSUS cft
      LABEL suite
      ADDITIONAL_ARGS
        --oe-binary
        ${OE_BINDIR}
        --ledger-recovery-timeout
        20
        --test-duration
        200
        --test-suite
        all
        --jinja-templates-path
        ${CMAKE_SOURCE_DIR}/samples/templates
    )

    add_e2e_test(
      NAME committable_suffix_test
      PYTHON_SCRIPT ${CMAKE_SOURCE_DIR}/tests/committable.py
      CONSENSUS cft
      ADDITIONAL_ARGS --sig-ms-interval 100
    )

    add_e2e_test(
      NAME commit_latency
      PYTHON_SCRIPT ${CMAKE_SOURCE_DIR}/tests/commit_latency.py
      CONSENSUS cft
      LABEL perf
    )

    add_e2e_test(
      NAME js_batched_stress_test
      PYTHON_SCRIPT ${CMAKE_SOURCE_DIR}/tests/e2e_batched.py
      CONSENSUS cft
      ADDITIONAL_ARGS
        --js-app-bundle
        ${CMAKE_SOURCE_DIR}/src/apps/batched
        --election-timeout-ms
        10000 # Larger election timeout as recording large JS applications may
              # trigger leadership changes
    )

    add_e2e_test(
      NAME modules_test
      PYTHON_SCRIPT ${CMAKE_SOURCE_DIR}/tests/js-modules/modules.py
      CONSENSUS cft
      ADDITIONAL_ARGS
        --package
        libjs_generic
        --election-timeout-ms
        10000 # Larger election timeout as recording
        # large JS applications may trigger leadership changes
    )

    add_e2e_test(
      NAME auth
      PYTHON_SCRIPT
        ${CMAKE_SOURCE_DIR}/tests/js-custom-authorization/custom_authorization.py
      CONSENSUS cft
      ADDITIONAL_ARGS --package libjs_generic --js-app-bundle
                      ${CMAKE_SOURCE_DIR}/tests
    )

    add_e2e_test(
      NAME launch_host_process_test
      PYTHON_SCRIPT
        ${CMAKE_SOURCE_DIR}/tests/js-launch-host-process/host_process.py
      CONSENSUS cft
      ADDITIONAL_ARGS --js-app-bundle
                      ${CMAKE_SOURCE_DIR}/tests/js-launch-host-process
    )

    add_e2e_test(
      NAME governance_test
      PYTHON_SCRIPT ${CMAKE_SOURCE_DIR}/tests/governance.py
      CONSENSUS cft
      CONSTITUTION ${CONSTITUTION_ARGS}
      ADDITIONAL_ARGS
        --oe-binary ${OE_BINDIR} --initial-operator-count 1
        --jinja-templates-path ${CMAKE_SOURCE_DIR}/samples/templates
    )

    add_e2e_test(
      NAME jwt_test
      PYTHON_SCRIPT ${CMAKE_SOURCE_DIR}/tests/jwt_test.py
      CONSENSUS cft
    )

<<<<<<< HEAD
    add_e2e_test(
      NAME code_update_test
      PYTHON_SCRIPT ${CMAKE_SOURCE_DIR}/tests/code_update.py
      CONSENSUS cft
      ADDITIONAL_ARGS --oe-binary ${OE_BINDIR} --js-app-bundle
                      ${CMAKE_SOURCE_DIR}/samples/apps/logging/js
    )
=======
  add_e2e_test(
    NAME e2e_logging_cft
    PYTHON_SCRIPT ${CMAKE_SOURCE_DIR}/tests/e2e_logging.py
    CONSENSUS cft
    ADDITIONAL_ARGS --js-app-bundle ${CMAKE_SOURCE_DIR}/samples/apps/logging/js
  )
>>>>>>> ed0c9eba

    if(BUILD_TPCC)
      include(${CMAKE_CURRENT_SOURCE_DIR}/src/apps/tpcc/tpcc.cmake)
    endif()

    if(CLIENT_PROTOCOLS_TEST)
      add_custom_command(
        OUTPUT ${CMAKE_CURRENT_BINARY_DIR}/testssl/testssl.sh
        COMMAND
          rm -rf ${CMAKE_CURRENT_BINARY_DIR}/testssl && git clone --depth 1
          --branch v3.0.7 --single-branch
          https://github.com/drwetter/testssl.sh
          ${CMAKE_CURRENT_BINARY_DIR}/testssl
      )
      add_custom_target(
        testssl ALL DEPENDS ${CMAKE_CURRENT_BINARY_DIR}/testssl/testssl.sh
      )
    endif()

    add_e2e_test(
      NAME e2e_logging_cft
      PYTHON_SCRIPT ${CMAKE_SOURCE_DIR}/tests/e2e_logging.py
      CONSENSUS cft
      CONTAINER_NODES TRUE
      ADDITIONAL_ARGS --js-app-bundle
                      ${CMAKE_SOURCE_DIR}/samples/apps/logging/js
    )

    add_e2e_test(
      NAME e2e_logging_http2
      PYTHON_SCRIPT ${CMAKE_SOURCE_DIR}/tests/e2e_logging.py
      CONSENSUS cft
      ADDITIONAL_ARGS --js-app-bundle
                      ${CMAKE_SOURCE_DIR}/samples/apps/logging/js --http2
    )

    add_e2e_test(
      NAME membership
      PYTHON_SCRIPT ${CMAKE_SOURCE_DIR}/tests/membership.py
      CONSENSUS cft
    )
    set(PARTITIONS_TEST_ARGS
        # Higher snapshot interval as the test currently assumes that no
        # transactions
        # are emitted while partitions are up. To be removed when
        # https://github.com/microsoft/CCF/issues/2577 is implemented
        --snapshot-tx-interval 10000
    )
    if(ENABLE_2TX_RECONFIG)
      list(APPEND PARTITIONS_TEST_ARGS --include-2tx-reconfig)
    endif()

    add_e2e_test(
      NAME partitions_cft
      PYTHON_SCRIPT ${CMAKE_SOURCE_DIR}/tests/partitions_test.py
      CONSENSUS cft
      LABEL partitions
      CONFIGURATIONS partitions
      ADDITIONAL_ARGS ${PARTITIONS_TEST_ARGS}
    )

    add_e2e_test(
      NAME connections_cft
      PYTHON_SCRIPT ${CMAKE_SOURCE_DIR}/tests/connections.py
      CONSENSUS cft
    )

    if(CLIENT_PROTOCOLS_TEST)
      add_e2e_test(
        NAME client_protocols
        PYTHON_SCRIPT ${CMAKE_SOURCE_DIR}/tests/client_protocols.py
        CONSENSUS cft
        LABEL protocolstest
      )
    endif()

    add_e2e_test(
      NAME schema_test_cft
      PYTHON_SCRIPT ${CMAKE_SOURCE_DIR}/tests/schema.py
      CONSENSUS cft
      ADDITIONAL_ARGS
        --schema-dir
        ${CMAKE_SOURCE_DIR}/doc/schemas
        --ledger-tutorial
        ${CMAKE_SOURCE_DIR}/python/ledger_tutorial.py
        --config-samples-dir
        ${CMAKE_SOURCE_DIR}/samples/config
        --config-file-1x
        ${CMAKE_SOURCE_DIR}/python/config_1_x.ini
    )

    list(APPEND LTS_TEST_ARGS --oe-binary ${OE_BINDIR} --ccf-version
         ${CCF_VERSION}
    )
    if(LONG_TESTS)
      list(APPEND LTS_TEST_ARGS --check-ledger-compatibility
           --check-2tx-reconfig-migration
      )
    endif()

    if(NOT UNSAFE_VERSION)
      # Unsafe builds do not follow normal version conventions
      add_e2e_test(
        NAME lts_compatibility
        PYTHON_SCRIPT ${CMAKE_SOURCE_DIR}/tests/lts_compatibility.py
        CONSENSUS cft
        LABEL e2e
        ADDITIONAL_ARGS ${LTS_TEST_ARGS}
      )
    endif()

    if(LONG_TESTS)
      set(ROTATION_TEST_ARGS --rotation-retirements 10)
    endif()

    add_e2e_test(
      NAME rotation_test_cft
      PYTHON_SCRIPT ${CMAKE_SOURCE_DIR}/tests/rotation.py
      CONSENSUS cft
      LABEL rotation
      ADDITIONAL_ARGS ${ROTATION_TEST_ARGS}
    )

    set(RECONFIG_TEST_ARGS --ccf-version ${CCF_VERSION})
    if(ENABLE_2TX_RECONFIG)
      list(APPEND RECONFIG_TEST_ARGS --include-2tx-reconfig)
    endif()
    add_e2e_test(
      NAME reconfiguration_test_cft
      PYTHON_SCRIPT ${CMAKE_SOURCE_DIR}/tests/reconfiguration.py
      CONSENSUS cft
      ADDITIONAL_ARGS ${RECONFIG_TEST_ARGS}
    )

    add_e2e_test(
      NAME election_test
      PYTHON_SCRIPT ${CMAKE_SOURCE_DIR}/tests/election.py
      CONSENSUS ${CONSENSUS_FILTER}
    )

    add_e2e_test(
      NAME acme_endorsement_test
      PYTHON_SCRIPT ${CMAKE_SOURCE_DIR}/tests/acme_endorsement.py
      LABEL ACME
      CONSENSUS cft
    )

    foreach(CONSENSUS ${CONSENSUSES})
      add_e2e_test(
        NAME vegeta_stress_${CONSENSUS}
        PYTHON_SCRIPT ${CMAKE_SOURCE_DIR}/tests/vegeta_stress.py
        CONSENSUS ${CONSENSUS}
        LABEL vegeta
        ADDITIONAL_ARGS -p "samples/apps/logging/liblogging"
      )

      add_e2e_test(
        NAME vegeta_long_stress_${CONSENSUS}
        PYTHON_SCRIPT ${CMAKE_SOURCE_DIR}/tests/vegeta_stress.py
        CONSENSUS ${CONSENSUS}
        LABEL vegeta
        CONFIGURATIONS long_stress
        ADDITIONAL_ARGS -p "samples/apps/logging/liblogging" --duration 45m
      )

    endforeach()

    add_perf_test(
      NAME ls
      PYTHON_SCRIPT ${CMAKE_CURRENT_LIST_DIR}/tests/infra/perfclient.py
      CONSENSUS cft
      CLIENT_BIN ./scenario_perf_client
      ADDITIONAL_ARGS
        --package
        "samples/apps/logging/liblogging"
        --scenario-file
        ${CMAKE_CURRENT_LIST_DIR}/tests/perf_logging_scenario_100txs.json
        --max-writes-ahead
        1000
        --repetitions
        10000
        --msg-ser-fmt
        text
    )

    add_perf_test(
      NAME pi_ls
      PYTHON_SCRIPT ${CMAKE_CURRENT_LIST_DIR}/tests/infra/piccolo_driver.py
      CONSENSUS cft
      CLIENT_BIN ./submit
      ADDITIONAL_ARGS --package "samples/apps/logging/liblogging"
                      --max-writes-ahead 1000 --repetitions 10000
    )

    add_perf_test(
      NAME ls_jwt
      PYTHON_SCRIPT ${CMAKE_CURRENT_LIST_DIR}/tests/infra/perfclient.py
      CONSENSUS cft
      CLIENT_BIN ./scenario_perf_client
      ADDITIONAL_ARGS
        --package
        "samples/apps/logging/liblogging"
        --scenario-file
        ${CMAKE_CURRENT_LIST_DIR}/tests/perf_logging_scenario_100txs.json
        --max-writes-ahead
        1000
        --repetitions
        1000
        --use-jwt
        --msg-ser-fmt
        msgpack
    )

    add_perf_test(
      NAME pi_ls_jwt
      PYTHON_SCRIPT ${CMAKE_CURRENT_LIST_DIR}/tests/infra/piccolo_driver.py
      CONSENSUS cft
      CLIENT_BIN ./submit
      ADDITIONAL_ARGS
        --package
        "samples/apps/logging/liblogging"
        --max-writes-ahead
        1000
        --repetitions
        1000
        --use-jwt
    )

    add_perf_test(
      NAME ls_js
      PYTHON_SCRIPT ${CMAKE_CURRENT_LIST_DIR}/tests/infra/perfclient.py
      CONSENSUS cft
      CLIENT_BIN ./scenario_perf_client
      ADDITIONAL_ARGS
        --js-app-bundle
        ${CMAKE_SOURCE_DIR}/samples/apps/logging/js_perf
        --scenario-file
        ${CMAKE_CURRENT_LIST_DIR}/tests/perf_logging_scenario_100txs.json
        --max-writes-ahead
        1000
        --repetitions
        1000
        --msg-ser-fmt
        text
    )

    add_perf_test(
      NAME ls_full_js
      PYTHON_SCRIPT ${CMAKE_CURRENT_LIST_DIR}/tests/infra/perfclient.py
      CONSENSUS cft
      CLIENT_BIN ./scenario_perf_client
      ADDITIONAL_ARGS
        --js-app-bundle
        ${CMAKE_SOURCE_DIR}/samples/apps/logging/js
        --scenario-file
        ${CMAKE_CURRENT_LIST_DIR}/tests/perf_logging_scenario_100txs.json
        --max-writes-ahead
        1000
        --repetitions
        1000
        --msg-ser-fmt
        text
    )

    add_perf_test(
      NAME ls_js_jwt
      PYTHON_SCRIPT ${CMAKE_CURRENT_LIST_DIR}/tests/infra/perfclient.py
      CONSENSUS cft
      CLIENT_BIN ./scenario_perf_client
      ADDITIONAL_ARGS
        --js-app-bundle
        ${CMAKE_SOURCE_DIR}/samples/apps/logging/js_perf
        --scenario-file
        ${CMAKE_CURRENT_LIST_DIR}/tests/perf_logging_scenario_100txs.json
        --max-writes-ahead
        1000
        --repetitions
        700
        --use-jwt
        --msg-ser-fmt
        text
    )

    add_e2e_test(
      NAME historical_query_perf_test
      PYTHON_SCRIPT ${CMAKE_SOURCE_DIR}/tests/historical_query_perf.py
      CONSENSUS cft
      LABEL perf
    )

    add_e2e_test(
      NAME external_executor_test
      PYTHON_SCRIPT
        ${CMAKE_SOURCE_DIR}/tests/external_executor/external_executor.py
      CONSENSUS ${CONSENSUS_FILTER}
    )

    add_e2e_test(
      NAME external_indexer_test
      PYTHON_SCRIPT
        ${CMAKE_SOURCE_DIR}/tests/external_executor/external_indexer.py
      CONSENSUS ${CONSENSUS_FILTER}
    )
  endif()
endif()

# Generate and install CMake export file for consumers using CMake
include(CMakePackageConfigHelpers)
configure_package_config_file(
  ${CMAKE_CURRENT_SOURCE_DIR}/cmake/${CCF_PROJECT}-config.cmake.in
  ${CMAKE_BINARY_DIR}/cmake/${CCF_PROJECT}-config.cmake
  INSTALL_DESTINATION ${CMAKE_INSTALL_PREFIX}/cmake
  PATH_VARS CMAKE_INSTALL_LIBDIR CMAKE_INSTALL_BINDIR CMAKE_INSTALL_INCLUDEDIR
)
write_basic_package_version_file(
  ${CMAKE_BINARY_DIR}/cmake/${CCF_PROJECT}-config-version.cmake
  COMPATIBILITY SameMajorVersion
)
install(FILES ${CMAKE_BINARY_DIR}/cmake/${CCF_PROJECT}-config.cmake
              ${CMAKE_BINARY_DIR}/cmake/${CCF_PROJECT}-config-version.cmake
        DESTINATION ${CMAKE_INSTALL_PREFIX}/cmake
)

# Perf tool executable
include(${CCF_DIR}/tests/perf-system/submitter/CMakeLists.txt)<|MERGE_RESOLUTION|>--- conflicted
+++ resolved
@@ -761,7 +761,6 @@
       CONSENSUS cft
     )
 
-<<<<<<< HEAD
     add_e2e_test(
       NAME code_update_test
       PYTHON_SCRIPT ${CMAKE_SOURCE_DIR}/tests/code_update.py
@@ -769,14 +768,6 @@
       ADDITIONAL_ARGS --oe-binary ${OE_BINDIR} --js-app-bundle
                       ${CMAKE_SOURCE_DIR}/samples/apps/logging/js
     )
-=======
-  add_e2e_test(
-    NAME e2e_logging_cft
-    PYTHON_SCRIPT ${CMAKE_SOURCE_DIR}/tests/e2e_logging.py
-    CONSENSUS cft
-    ADDITIONAL_ARGS --js-app-bundle ${CMAKE_SOURCE_DIR}/samples/apps/logging/js
-  )
->>>>>>> ed0c9eba
 
     if(BUILD_TPCC)
       include(${CMAKE_CURRENT_SOURCE_DIR}/src/apps/tpcc/tpcc.cmake)
@@ -800,7 +791,6 @@
       NAME e2e_logging_cft
       PYTHON_SCRIPT ${CMAKE_SOURCE_DIR}/tests/e2e_logging.py
       CONSENSUS cft
-      CONTAINER_NODES TRUE
       ADDITIONAL_ARGS --js-app-bundle
                       ${CMAKE_SOURCE_DIR}/samples/apps/logging/js
     )
