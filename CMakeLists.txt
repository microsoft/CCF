# Copyright (c) Microsoft Corporation. All rights reserved.
# Licensed under the Apache 2.0 License.
cmake_minimum_required(VERSION 3.21)

set(CCF_DIR ${CMAKE_CURRENT_SOURCE_DIR})
include(${CCF_DIR}/cmake/preproject.cmake)
include(${CCF_DIR}/cmake/version.cmake)

project(
  ${CCF_PROJECT}
  VERSION ${CCF_RELEASE_VERSION}
  DESCRIPTION
    "Build confidential, highly-available distributed systems on top of secure hardware"
  HOMEPAGE_URL "https://github.com/Microsoft/CCF"
  LANGUAGES C CXX
)

message(STATUS "CCF version = ${CCF_VERSION}")
message(STATUS "CCF release version = ${CCF_RELEASE_VERSION}")
message(STATUS "CCF version suffix = ${CCF_VERSION_SUFFIX}")

# Set the default install prefix for CCF. Users may override this value with the
# cmake command. For example:
#
# $ cmake -DCMAKE_INSTALL_PREFIX=/opt/myplace ..
#
if(CMAKE_INSTALL_PREFIX_INITIALIZED_TO_DEFAULT)
  set(CMAKE_INSTALL_PREFIX
      "/opt/${CCF_PROJECT}"
      CACHE PATH "Default install prefix" FORCE
  )
endif()

include(${CCF_DIR}/cmake/cpack_settings.cmake)

message(STATUS "CMAKE_INSTALL_PREFIX is '${CMAKE_INSTALL_PREFIX}'")

install(FILES ${CMAKE_CURRENT_SOURCE_DIR}/cmake/preproject.cmake
        DESTINATION cmake
)

include(GNUInstallDirs)

# Use fixed name instead of absolute path for reproducible builds
add_compile_options("-ffile-prefix-map=${CCF_DIR}=CCF")

set(CMAKE_MODULE_PATH "${CCF_DIR}/cmake;${CMAKE_MODULE_PATH}")

set(CMAKE_EXPORT_COMPILE_COMMANDS ON)

find_package(Threads REQUIRED)

function(message)
  if(NOT MESSAGE_QUIET)
    _message(${ARGN})
  endif()
endfunction()

option(PROFILE_TESTS "Profile tests" OFF)

if("$ENV{CI}" STREQUAL "")
  set(PYTHON unbuffer python3)
else()
  set(PYTHON python3)
endif()

option(
  VERBOSE_LOGGING
  "Enable verbose, potentially unsafe logging of enclave code. Affects logging level passed at run-time to end-to-end-tests."
  OFF
)
set(TEST_LOGGING_LEVEL "info")
if(VERBOSE_LOGGING)
  set(TEST_LOGGING_LEVEL "trace")
endif()

option(USE_NULL_ENCRYPTOR "Turn off encryption of ledger updates - debug only"
       OFF
)
if(USE_NULL_ENCRYPTOR)
  add_compile_definitions(USE_NULL_ENCRYPTOR)
endif()

option(SAN "Enable Address and Undefined Behavior Sanitizers" OFF)
option(BUILD_END_TO_END_TESTS "Build end to end tests" ON)
option(COVERAGE "Enable coverage mapping" OFF)
option(SHUFFLE_SUITE "Shuffle end to end test suite" OFF)
option(LONG_TESTS "Enable long end-to-end tests" OFF)
option(KV_STATE_RB "Enable RBMap as underlying KV state implementation" OFF)
if(KV_STATE_RB)
  add_compile_definitions(KV_STATE_RB)
endif()

option(USE_SNMALLOC "Link against snmalloc" ON)
include(${CMAKE_CURRENT_SOURCE_DIR}/cmake/snmalloc.cmake)

# Useful for debugging with libc++ hardening options
option(USE_LIBCXX "Use libc++ instead of libstdc++" OFF)

option(CLANG_TIDY "Run clang-tidy on the codebase" OFF)
# Must happen before tools.cmake is included
if(CLANG_TIDY)
  find_program(
    CLANG_TIDY_EXE NAMES "clang-tidy" "clang-tidy-18" "clang-tidy-15"
  )
  message(STATUS "Using clang-tidy from: ${CLANG_TIDY_EXE}")
endif()

if(SAN OR TSAN)
  find_program(LLVM_SYMBOLIZER NAMES "llvm-symbolizer")
  message(STATUS "Using llvm symbolizer: ${LLVM_SYMBOLIZER}")

  if(USE_SNMALLOC)
    message(FATAL_ERROR "snmalloc cannot be used with SAN or TSAN")
  endif()
endif()

enable_language(ASM)

set(CCF_GENERATED_DIR ${CMAKE_CURRENT_BINARY_DIR}/generated)
include_directories(${CCF_DIR}/include)
include_directories(${CCF_DIR}/src)

set(CCF_3RD_PARTY_EXPORTED_DIR "${CCF_DIR}/3rdparty/exported")
set(CCF_3RD_PARTY_INTERNAL_DIR "${CCF_DIR}/3rdparty/internal")

include_directories(SYSTEM ${CCF_3RD_PARTY_EXPORTED_DIR})
include_directories(SYSTEM ${CCF_3RD_PARTY_INTERNAL_DIR})

include(${CMAKE_CURRENT_SOURCE_DIR}/cmake/tools.cmake)

install(FILES ${CMAKE_CURRENT_SOURCE_DIR}/cmake/tools.cmake DESTINATION cmake)

include(${CMAKE_CURRENT_SOURCE_DIR}/cmake/ccf_app.cmake)
install(FILES ${CMAKE_CURRENT_SOURCE_DIR}/cmake/ccf_app.cmake DESTINATION cmake)

# Copy and install CCF utilities
set(CCF_UTILITIES keygenerator.sh submit_recovery_share.sh)
foreach(UTILITY ${CCF_UTILITIES})
  configure_file(
    ${CCF_DIR}/python/utils/${UTILITY} ${CMAKE_CURRENT_BINARY_DIR} COPYONLY
  )
  install(PROGRAMS ${CCF_DIR}/python/utils/${UTILITY} DESTINATION bin)
endforeach()

# Copy utilities from tests directory
set(CCF_TEST_UTILITIES tests.sh convert_pico_to_bencher.py test_install.sh
                       docker_wrap.sh config.jinja recovery_benchmark.sh
)
foreach(UTILITY ${CCF_TEST_UTILITIES})
  configure_file(
    ${CCF_DIR}/tests/${UTILITY} ${CMAKE_CURRENT_BINARY_DIR} COPYONLY
  )
endforeach()

# Install additional utilities
install(PROGRAMS ${CCF_DIR}/samples/scripts/snpinfo.sh DESTINATION bin)
install(FILES ${CCF_DIR}/tests/config.jinja DESTINATION bin)

if(SAN)
  install(FILES ${CCF_DIR}/src/san_common.suppressions DESTINATION bin)
endif()

set(HTTP_PARSER_SOURCES
    ${CCF_3RD_PARTY_EXPORTED_DIR}/llhttp/api.c
    ${CCF_3RD_PARTY_EXPORTED_DIR}/llhttp/http.c
    ${CCF_3RD_PARTY_EXPORTED_DIR}/llhttp/llhttp.c
)

include(${CCF_DIR}/cmake/crypto.cmake)
include(${CCF_DIR}/cmake/quickjs.cmake)
include(${CCF_DIR}/cmake/qcbor.cmake)
include(${CCF_DIR}/cmake/t_cose.cmake)

# Launcher library
list(APPEND CCF_LAUNCHER_SOURCES ${CCF_DIR}/src/host/run.cpp
     ${CCF_DIR}/src/host/env.cpp
)

add_ccf_static_library(
  ccf_launcher
  SRCS ${CCF_LAUNCHER_SOURCES}
  LINK_LIBS uv
            ${TLS_LIBRARY}
            ${CMAKE_DL_LIBS}
            ${CMAKE_THREAD_LIBS_INIT}
            ${LINK_LIBCXX}
            ccfcrypto
            curl
            http_parser
)

target_include_directories(ccf_launcher PRIVATE ${CCF_GENERATED_DIR})

# HTTP parser
add_library(http_parser "${HTTP_PARSER_SOURCES}")
set_property(TARGET http_parser PROPERTY POSITION_INDEPENDENT_CODE ON)
install(
  TARGETS http_parser
  EXPORT ccf
  DESTINATION lib
)

# CCF platform agnostic library
add_ccf_static_library(
  ccf_pal
  SRCS ${CCF_DIR}/src/pal/attestation.cpp
  LINK_LIBS ccfcrypto
)

# CCF js lib
add_ccf_static_library(
  ccf_js
  SRCS ${CCF_DIR}/src/js/global_class_ids.cpp
       ${CCF_DIR}/src/js/core/wrapped_value.cpp
       ${CCF_DIR}/src/js/core/runtime.cpp
       ${CCF_DIR}/src/js/core/context.cpp
       ${CCF_DIR}/src/js/extensions/console.cpp
       ${CCF_DIR}/src/js/extensions/math/random.cpp
       ${CCF_DIR}/src/js/extensions/snp_attestation.cpp
       ${CCF_DIR}/src/js/extensions/ccf/consensus.cpp
       ${CCF_DIR}/src/js/extensions/ccf/converters.cpp
       ${CCF_DIR}/src/js/extensions/ccf/crypto.cpp
       ${CCF_DIR}/src/js/extensions/ccf/gov.cpp
       ${CCF_DIR}/src/js/extensions/ccf/gov_effects.cpp
       ${CCF_DIR}/src/js/extensions/ccf/historical.cpp
       ${CCF_DIR}/src/js/extensions/ccf/kv.cpp
       ${CCF_DIR}/src/js/extensions/ccf/network.cpp
       ${CCF_DIR}/src/js/extensions/ccf/node.cpp
       ${CCF_DIR}/src/js/extensions/ccf/rpc.cpp
       ${CCF_DIR}/src/js/extensions/ccf/request.cpp
       ${CCF_DIR}/src/js/registry.cpp
  LINK_LIBS ccfcrypto quickjs ccf_pal
)

# CCF kv lib
add_ccf_static_library(
  ccf_kv SRCS ${CCF_DIR}/src/kv/tx.cpp ${CCF_DIR}/src/kv/untyped_map_handle.cpp
              ${CCF_DIR}/src/kv/untyped_map_diff.cpp
)

# CCF endpoints lib
add_ccf_static_library(
  ccf_endpoints
  SRCS ${CCF_DIR}/src/endpoints/endpoint.cpp
       ${CCF_DIR}/src/endpoints/endpoint_registry.cpp
       ${CCF_DIR}/src/endpoints/base_endpoint_registry.cpp
       ${CCF_DIR}/src/endpoints/common_endpoint_registry.cpp
       ${CCF_DIR}/src/endpoints/user_endpoint_registry.cpp
       ${CCF_DIR}/src/endpoints/json_handler.cpp
       ${CCF_DIR}/src/endpoints/authentication/cose_auth.cpp
       ${CCF_DIR}/src/endpoints/authentication/cert_auth.cpp
       ${CCF_DIR}/src/endpoints/authentication/empty_auth.cpp
       ${CCF_DIR}/src/endpoints/authentication/jwt_auth.cpp
       ${CCF_DIR}/src/endpoints/authentication/all_of_auth.cpp
       ${CCF_DIR}/src/endpoints/endpoint_utils.cpp
       ${CCF_DIR}/src/indexing/strategies/seqnos_by_key_bucketed.cpp
       ${CCF_DIR}/src/indexing/strategies/seqnos_by_key_in_memory.cpp
       ${CCF_DIR}/src/indexing/strategies/visit_each_entry_in_map.cpp
       ${CCF_DIR}/src/node/historical_queries_adapter.cpp
       ${CCF_DIR}/src/node/historical_queries_utils.cpp
       ${CCF_DIR}/src/node/receipt.cpp
  LINK_LIBS qcbor t_cose http_parser ccfcrypto ccf_kv
)

# CCF task system library
add_ccf_static_library(
  ccf_tasks
  SRCS ${CCF_DIR}/src/tasks/task_system.cpp
       ${CCF_DIR}/src/tasks/job_board.cpp
       ${CCF_DIR}/src/tasks/ordered_tasks.cpp
       ${CCF_DIR}/src/tasks/fan_in_tasks.cpp
       ${CCF_DIR}/src/tasks/thread_manager.cpp
)

# Common test args for Python scripts starting up CCF networks
set(WORKER_THREADS
    0
    CACHE STRING "Number of worker threads to start on each CCF node"
)

set(CCF_NETWORK_TEST_DEFAULT_CONSTITUTION
    --constitution
    ${CCF_DIR}/samples/constitutions/default/actions.js
    --constitution
    ${CCF_DIR}/samples/constitutions/default/validate.js
    --constitution
    ${CCF_DIR}/samples/constitutions/default/resolve.js
    --constitution
    ${CCF_DIR}/samples/constitutions/default/apply.js
)
set(CCF_NETWORK_TEST_ARGS --log-level ${TEST_LOGGING_LEVEL} --worker-threads
                          ${WORKER_THREADS}
)

# SNIPPET_START: JS generic application
add_ccf_app(
  js_generic SRCS ${CCF_DIR}/src/apps/js_generic/js_generic.cpp
                  ${CCF_DIR}/samples/apps/main.cpp INSTALL_LIBS ON
)
# SNIPPET_END: JS generic application

install(DIRECTORY ${CCF_DIR}/samples/apps/logging/js
        DESTINATION samples/logging
)

include(${CMAKE_CURRENT_SOURCE_DIR}/cmake/common.cmake)

set(CMAKE_GENERATED_COMMENT
    "This file was auto-generated by CMake from a corresponding *.in file. DO NOT EDIT"
)

configure_file(
  ${CCF_DIR}/src/common/version.h.in ${CCF_DIR}/include/ccf/version.h @ONLY
)
install(FILES ${CCF_DIR}/include/ccf/version.h DESTINATION include/ccf)

file(READ ${CCF_DIR}/doc/host_config_schema/cchost_config.json
     HOST_CONFIG_SCHEMA
)
set_property(
  DIRECTORY
  APPEND
  PROPERTY CMAKE_CONFIGURE_DEPENDS
           ${CCF_DIR}/doc/host_config_schema/cchost_config.json
)
configure_file(
  ${CCF_DIR}/src/host/config_schema.h.in ${CCF_DIR}/src/host/config_schema.h
  @ONLY
)

file(READ ${CCF_DIR}/doc/schemas/gov/2023-06-01-preview/gov.json
     GOV_API_SCHEMA_2023_06_01_PREVIEW
)
set_property(
  DIRECTORY
  APPEND
  PROPERTY CMAKE_CONFIGURE_DEPENDS
           ${CCF_DIR}/doc/schemas/gov/2023-06-01-preview/gov.json
)
file(READ ${CCF_DIR}/doc/schemas/gov/2024-07-01/gov.json
     GOV_API_SCHEMA_2024_07_01
)
set_property(
  DIRECTORY
  APPEND
  PROPERTY CMAKE_CONFIGURE_DEPENDS
           ${CCF_DIR}/doc/schemas/gov/2024-07-01/gov.json
)
configure_file(
  ${CCF_DIR}/src/node/gov/api_schema.h.in ${CCF_DIR}/src/node/gov/api_schema.h
  @ONLY
)

option(BUILD_TESTS "Build tests" ON)
option(BUILD_UNIT_TESTS "Build unit tests" ON)
option(CLIENT_PROTOCOLS_TEST "Test client protocols (TLS, HTTP/2)" OFF)

option(CCF_RAFT_TRACING "Enable tracing of Raft consensus" OFF)
if(CCF_RAFT_TRACING)
  add_compile_definitions(CCF_RAFT_TRACING)
endif()

# Build common library for CCF enclaves
set(CCF_IMPL_SOURCE
    ${CCF_DIR}/src/enclave/main.cpp ${CCF_DIR}/src/enclave/thread_local.cpp
    ${CCF_DIR}/src/node/quote.cpp ${CCF_DIR}/src/node/uvm_endorsements.cpp
)

add_ccf_static_library(
  ccf
  SRCS ${CCF_IMPL_SOURCE}
  LINK_LIBS ${LINK_LIBCXX}
            http_parser
            ccf_js
            ccf_endpoints
            ccfcrypto
            ccf_kv
            nghttp2
            ${CMAKE_THREAD_LIBS_INIT}
            curl
            ccf_pal
)

target_include_directories(
  ccf SYSTEM
  PUBLIC $<BUILD_INTERFACE:${CCF_GENERATED_DIR}>
         $<INSTALL_INTERFACE:include/ccf/> #< This contains the private headers
                                           #< which are currently under src, and
                                           #< should be removed or renamed
         $<INSTALL_INTERFACE:include/>
         $<INSTALL_INTERFACE:include/3rdparty/>
)

add_dependencies(ccf ccf)

install(
  EXPORT ccf
  DESTINATION cmake
  FILE ccf-targets.cmake
)

# Install exported 3rd-party library includes
install(
  DIRECTORY 3rdparty/exported/
  DESTINATION include/3rdparty
  FILES_MATCHING
  PATTERN "*.h"
  PATTERN "*.hpp"
  PATTERN "*.inc"
)

# Install all private CCF headers, which may still be needed
install(
  DIRECTORY src/
  DESTINATION include/ccf/_private
  FILES_MATCHING
  PATTERN "*.h"
  PATTERN "*/test*" EXCLUDE
)

# Install all public CCF headers
install(
  DIRECTORY include/
  DESTINATION include
  FILES_MATCHING
  PATTERN "*.h"
)

# Install CCF Python infrastructure
install(
  DIRECTORY tests/infra/
  DESTINATION bin/infra
  FILES_MATCHING
  PATTERN "*.py"
  PATTERN "*/__pycache__*" EXCLUDE
)

install(PROGRAMS tests/sandbox/sandbox.sh DESTINATION bin)
install(PROGRAMS tests/docker_wrap.sh DESTINATION bin)
install(PROGRAMS scripts/ensure-snmalloc.sh DESTINATION bin)
install(FILES samples/constitutions/default/actions.js DESTINATION bin)
install(FILES samples/constitutions/default/validate.js DESTINATION bin)
install(FILES samples/constitutions/sandbox/resolve.js DESTINATION bin)
install(FILES samples/constitutions/default/apply.js DESTINATION bin)
install(FILES tests/start_network.py DESTINATION bin)
install(FILES tests/requirements.txt DESTINATION bin)

# Add sample apps
add_subdirectory(${CCF_DIR}/samples)

# UVM canary executable
add_test_bin(
  verify_uvm_attestation_and_endorsements
  ${CMAKE_CURRENT_SOURCE_DIR}/src/pal/test/verify_uvm_attestation_and_endorsements.cpp
  ${CMAKE_CURRENT_SOURCE_DIR}/src/host/env.cpp
)
target_link_libraries(
  verify_uvm_attestation_and_endorsements PRIVATE ccf_pal ccf
)
install(TARGETS verify_uvm_attestation_and_endorsements DESTINATION bin)

if(BUILD_TESTS)
  enable_testing()

  # Unit tests
  if(BUILD_UNIT_TESTS)
    add_test(
      NAME verify_uvm_attestation_and_endorsements
      COMMAND
        bash
        ${CMAKE_SOURCE_DIR}/tests/run_verify_uvm_attestation_and_endorsements.sh
        $<TARGET_FILE:verify_uvm_attestation_and_endorsements>
    )
    set_property(
      TEST verify_uvm_attestation_and_endorsements
      APPEND
      PROPERTY LABELS unit
    )
    add_san_test_properties(verify_uvm_attestation_and_endorsements)

    add_unit_test(
      snp_ioctl_test
      ${CMAKE_CURRENT_SOURCE_DIR}/src/pal/test/snp_ioctl_test.cpp
    )
    set_property(
      TEST snp_ioctl_test
      APPEND
      PROPERTY LABELS snp
    )
    set_property(
      TEST snp_ioctl_test
      APPEND
      PROPERTY CONFIGURATIONS snp
    )

    add_unit_test(
      snp_attestation_test
      ${CMAKE_CURRENT_SOURCE_DIR}/src/pal/test/snp_attestation_validation.cpp
    )
    target_link_libraries(snp_attestation_test PRIVATE ccf_pal ccfcrypto)
    set_property(
<<<<<<< HEAD
      TEST snp_ioctl_test
=======
      TEST snp_attestation_test
>>>>>>> 516fcaac
      APPEND
      PROPERTY LABELS snp
    )
    set_property(
<<<<<<< HEAD
      TEST snp_ioctl_test
=======
      TEST snp_attestation_test
>>>>>>> 516fcaac
      APPEND
      PROPERTY CONFIGURATIONS snp
    )

    add_unit_test(map_test ${CMAKE_CURRENT_SOURCE_DIR}/src/ds/test/map_test.cpp)

    add_unit_test(
      env_test ${CMAKE_CURRENT_SOURCE_DIR}/src/host/test/env.cpp
      ${CCF_DIR}/src/host/env.cpp
    )

    add_unit_test(
      json_schema ${CMAKE_CURRENT_SOURCE_DIR}/src/ds/test/json_schema.cpp
    )

    add_unit_test(
      logger_test ${CMAKE_CURRENT_SOURCE_DIR}/src/ds/test/logger.cpp
    )

    add_unit_test(
      openapi_test ${CMAKE_CURRENT_SOURCE_DIR}/src/ds/test/openapi.cpp
    )
    target_link_libraries(openapi_test PRIVATE http_parser)

    add_unit_test(
      logger_json_test
      ${CMAKE_CURRENT_SOURCE_DIR}/src/ds/test/logger_json_test.cpp
    )

    add_unit_test(
      kv_test
      ${CMAKE_CURRENT_SOURCE_DIR}/src/kv/test/kv_test.cpp
      ${CMAKE_CURRENT_SOURCE_DIR}/src/kv/test/kv_contention.cpp
      ${CMAKE_CURRENT_SOURCE_DIR}/src/kv/test/kv_serialisation.cpp
      ${CMAKE_CURRENT_SOURCE_DIR}/src/kv/test/kv_snapshot.cpp
      ${CMAKE_CURRENT_SOURCE_DIR}/src/kv/test/kv_dynamic_tables.cpp
    )
    target_link_libraries(
      kv_test PRIVATE ${CMAKE_THREAD_LIBS_INIT} http_parser ccf_kv
    )

    add_unit_test(
      ds_test
      ${CMAKE_CURRENT_SOURCE_DIR}/src/ds/test/ring_buffer.cpp
      ${CMAKE_CURRENT_SOURCE_DIR}/src/ds/test/messaging.cpp
      ${CMAKE_CURRENT_SOURCE_DIR}/src/ds/test/oversized.cpp
      ${CMAKE_CURRENT_SOURCE_DIR}/src/ds/test/typed_messages.cpp
      ${CMAKE_CURRENT_SOURCE_DIR}/src/ds/test/serialized.cpp
      ${CMAKE_CURRENT_SOURCE_DIR}/src/ds/test/serializer.cpp
      ${CMAKE_CURRENT_SOURCE_DIR}/src/ds/test/hash.cpp
      ${CMAKE_CURRENT_SOURCE_DIR}/src/ds/test/thread_messaging.cpp
      ${CMAKE_CURRENT_SOURCE_DIR}/src/ds/test/lru.cpp
      ${CMAKE_CURRENT_SOURCE_DIR}/src/ds/test/hex.cpp
      ${CMAKE_CURRENT_SOURCE_DIR}/src/ds/test/contiguous_set.cpp
      ${CMAKE_CURRENT_SOURCE_DIR}/src/ds/test/unit_strings.cpp
      ${CMAKE_CURRENT_SOURCE_DIR}/src/ds/test/dl_list.cpp
      ${CMAKE_CURRENT_SOURCE_DIR}/src/ds/test/nonstd.cpp
      ${CMAKE_CURRENT_SOURCE_DIR}/src/ds/test/work_beacon.cpp
    )
    target_link_libraries(ds_test PRIVATE ${CMAKE_THREAD_LIBS_INIT})

    add_unit_test(
      task_system_test
      ${CMAKE_CURRENT_SOURCE_DIR}/src/tasks/test/basic_tasks.cpp
      ${CMAKE_CURRENT_SOURCE_DIR}/src/tasks/test/ordered_tasks.cpp
      ${CMAKE_CURRENT_SOURCE_DIR}/src/tasks/test/delayed_tasks.cpp
      ${CMAKE_CURRENT_SOURCE_DIR}/src/tasks/test/fan_in_tasks.cpp
      ${CMAKE_CURRENT_SOURCE_DIR}/src/tasks/test/tasks_api.cpp
    )
    target_link_libraries(task_system_test PRIVATE ccf_tasks)

    add_unit_test(
      task_system_demo ${CMAKE_CURRENT_SOURCE_DIR}/src/tasks/test/demo/main.cpp
    )
    target_link_libraries(task_system_demo PRIVATE ccf_tasks)

    add_unit_test(
      ledger_test ${CMAKE_CURRENT_SOURCE_DIR}/src/host/test/ledger.cpp
    )

    add_unit_test(
      raft_test ${CMAKE_CURRENT_SOURCE_DIR}/src/consensus/aft/test/main.cpp
      ${CMAKE_CURRENT_SOURCE_DIR}/src/consensus/aft/test/view_history.cpp
      ${CMAKE_CURRENT_SOURCE_DIR}/src/consensus/aft/test/committable_suffix.cpp
    )
    target_link_libraries(raft_test PRIVATE ccfcrypto)

    add_unit_test(
      raft_enclave_test
      ${CMAKE_CURRENT_SOURCE_DIR}/src/consensus/aft/test/enclave.cpp
    )
    target_include_directories(raft_enclave_test PRIVATE ${CCFCRYPTO_INC})
    target_link_libraries(raft_enclave_test PRIVATE ccfcrypto)

    add_unit_test(
      crypto_test ${CMAKE_CURRENT_SOURCE_DIR}/src/crypto/test/crypto.cpp
    )
    target_include_directories(crypto_test PRIVATE ${CCFCRYPTO_INC})
    target_link_libraries(crypto_test PRIVATE ccfcrypto)

    add_unit_test(
      sharing_test
      ${CMAKE_CURRENT_SOURCE_DIR}/src/crypto/test/secret_sharing.cpp
    )
    target_include_directories(sharing_test PRIVATE ${CCFCRYPTO_INC})
    target_link_libraries(sharing_test PRIVATE ccfcrypto)

    add_unit_test(
      key_exchange_test
      ${CMAKE_CURRENT_SOURCE_DIR}/src/crypto/test/key_exchange.cpp
    )
    target_link_libraries(key_exchange_test PRIVATE)

    add_unit_test(
      history_test ${CMAKE_CURRENT_SOURCE_DIR}/src/node/test/history.cpp
    )
    target_link_libraries(history_test PRIVATE ccfcrypto http_parser ccf_kv)

    add_unit_test(
      encryptor_test ${CMAKE_CURRENT_SOURCE_DIR}/src/node/test/encryptor.cpp
    )
    target_link_libraries(encryptor_test PRIVATE ccfcrypto ccf_kv)

    add_unit_test(js_test ${CMAKE_CURRENT_SOURCE_DIR}/src/js/test/js.cpp)
    target_link_libraries(
      js_test PRIVATE ccf_js ccf_kv ccf_endpoints ccfcrypto http_parser
    )

    add_unit_test(
      endorsements_test
      ${CMAKE_CURRENT_SOURCE_DIR}/src/node/test/endorsements.cpp
      ${CMAKE_CURRENT_SOURCE_DIR}/src/node/uvm_endorsements.cpp
    )
    set_property(
      TEST endorsements_test
      APPEND
      PROPERTY
        ENVIRONMENT
        "TEST_ENDORSEMENTS_PATH=${CMAKE_CURRENT_SOURCE_DIR}/tests/uvm_endorsements"
    )

    add_unit_test(
      historical_queries_test
      ${CMAKE_CURRENT_SOURCE_DIR}/src/node/test/historical_queries.cpp
      ${CMAKE_CURRENT_SOURCE_DIR}/src/node/test/receipt.cpp
      ${CMAKE_CURRENT_SOURCE_DIR}/src/node/receipt.cpp
    )
    target_link_libraries(
      historical_queries_test PRIVATE http_parser ccf_kv ccf_endpoints
    )
    add_unit_test(
      indexing_test ${CMAKE_CURRENT_SOURCE_DIR}/src/indexing/test/indexing.cpp
      ${CMAKE_CURRENT_SOURCE_DIR}/src/indexing/test/lfs.cpp
    )
    target_link_libraries(indexing_test PRIVATE ccf_endpoints ccf_kv)

    add_unit_test(
      snapshot_test ${CMAKE_CURRENT_SOURCE_DIR}/src/node/test/snapshot.cpp
    )
    target_link_libraries(snapshot_test PRIVATE ccf_kv)

    add_unit_test(
      snapshotter_test
      ${CMAKE_CURRENT_SOURCE_DIR}/src/node/test/snapshotter.cpp
    )
    target_link_libraries(snapshotter_test PRIVATE ccf_kv ccf_endpoints)

    add_unit_test(
      node_info_json_test
      ${CMAKE_CURRENT_SOURCE_DIR}/src/node/test/node_info_json.cpp
    )

    add_unit_test(tls_test ${CMAKE_CURRENT_SOURCE_DIR}/src/tls/test/main.cpp)
    target_link_libraries(tls_test PRIVATE ${CMAKE_THREAD_LIBS_INIT})

    add_unit_test(
      base64_test ${CMAKE_CURRENT_SOURCE_DIR}/src/crypto/test/base64.cpp
    )
    target_link_libraries(base64_test PRIVATE ${CMAKE_THREAD_LIBS_INIT})

    add_unit_test(
      cose_test ${CMAKE_CURRENT_SOURCE_DIR}/src/crypto/test/cose.cpp
    )
    target_link_libraries(
      cose_test PRIVATE ${CMAKE_THREAD_LIBS_INIT} ccfcrypto qcbor
    )

    add_unit_test(pem_test ${CMAKE_CURRENT_SOURCE_DIR}/src/crypto/test/pem.cpp)
    target_link_libraries(pem_test PRIVATE ${CMAKE_THREAD_LIBS_INIT})

    add_test_bin(
      kp_cert_test ${CMAKE_CURRENT_SOURCE_DIR}/src/crypto/test/kp_cert.cpp
    )
    target_link_libraries(kp_cert_test PRIVATE ${CMAKE_THREAD_LIBS_INIT})

    add_unit_test(
      channels_test ${CMAKE_CURRENT_SOURCE_DIR}/src/node/test/channels.cpp
    )
    target_link_libraries(channels_test PRIVATE)

    add_unit_test(
      http_test ${CMAKE_CURRENT_SOURCE_DIR}/src/http/test/http_test.cpp
    )
    target_link_libraries(http_test PRIVATE http_parser)

    add_unit_test(
      http_etag_test
      ${CMAKE_CURRENT_SOURCE_DIR}/src/http/test/http_etag_test.cpp
    )

    add_unit_test(
      frontend_test
      ${CMAKE_CURRENT_SOURCE_DIR}/src/node/rpc/test/frontend_test.cpp
      ${CCF_DIR}/src/node/quote.cpp ${CCF_DIR}/src/node/uvm_endorsements.cpp
    )
    target_link_libraries(
      frontend_test PRIVATE ${CMAKE_THREAD_LIBS_INIT} http_parser ccf_js
                            ccf_endpoints ccfcrypto ccf_kv
    )

    add_unit_test(
      endpoint_registry_test
      ${CMAKE_CURRENT_SOURCE_DIR}/src/endpoints/test/endpoint_registry.cpp
    )
    target_include_directories(
      endpoint_registry_test PRIVATE ${CCF_DIR}/src/endpoints
    )
    target_link_libraries(endpoint_registry_test PRIVATE ccf_endpoints)

    add_unit_test(
      jwt_auth_test
      ${CMAKE_CURRENT_SOURCE_DIR}/src/endpoints/test/test_jwt_auth.cpp
    )
    target_link_libraries(jwt_auth_test PRIVATE ccf_endpoints)

    add_unit_test(
      tx_status_test
      ${CMAKE_CURRENT_SOURCE_DIR}/src/node/rpc/test/tx_status_test.cpp
    )

    add_unit_test(
      node_frontend_test
      ${CMAKE_CURRENT_SOURCE_DIR}/src/node/rpc/test/node_frontend_test.cpp
      ${CCF_DIR}/src/node/quote.cpp ${CCF_DIR}/src/node/uvm_endorsements.cpp
    )
    target_link_libraries(
      node_frontend_test PRIVATE ${CMAKE_THREAD_LIBS_INIT} http_parser ccf_js
                                 ccf_endpoints ccfcrypto ccf_kv
    )

    add_unit_test(
      merkle_test ${CMAKE_CURRENT_SOURCE_DIR}/src/node/test/merkle_test.cpp
    )

    # Merkle Tree memory test
    add_executable(
      merkle_mem src/node/test/merkle_mem.cpp
                 ${CCF_DIR}/src/enclave/thread_local.cpp
    )
    target_compile_options(merkle_mem PRIVATE ${COMPILE_LIBCXX})
    target_link_libraries(
      merkle_mem PRIVATE ${CMAKE_THREAD_LIBS_INIT} ${LINK_LIBCXX} ccfcrypto
    )

    # Raft driver and scenario test
    add_executable(
      raft_driver ${CMAKE_CURRENT_SOURCE_DIR}/src/consensus/aft/test/driver.cpp
                  src/enclave/thread_local.cpp
    )
    target_link_libraries(raft_driver PRIVATE ccfcrypto)
    target_include_directories(raft_driver PRIVATE src/aft)

    add_test(
      NAME raft_scenario_test
      COMMAND ${PYTHON} ${CMAKE_SOURCE_DIR}/tests/raft_scenarios_runner.py
              ./raft_driver ${CMAKE_SOURCE_DIR}/tests/raft_scenarios/
    )
    set_property(TEST raft_scenario_test PROPERTY LABELS raft_scenario)

    add_test(NAME csr_test COMMAND ${PYTHON} ${CMAKE_SOURCE_DIR}/tests/certs.py
                                   ./kp_cert_test
    )
    set_property(
      TEST csr_test
      APPEND
      PROPERTY LABELS unit_test
    )

    add_test(NAME versionifier_test
             COMMAND ${PYTHON}
                     ${CMAKE_SOURCE_DIR}/python/src/ccf/_versionifier.py
    )

    add_test(NAME github_version_lts_test
             COMMAND ${PYTHON} ${CMAKE_SOURCE_DIR}/tests/infra/github.py
    )
  endif()

  if(NOT TSAN AND NOT USE_LIBCXX)
    # Picobench benchmarks
    add_picobench(map_bench SRCS src/ds/test/map_bench.cpp)
    add_picobench(logger_bench SRCS src/ds/test/logger_bench.cpp)
    add_picobench(json_bench SRCS src/ds/test/json_bench.cpp)
    add_picobench(ring_buffer_bench SRCS src/ds/test/ring_buffer_bench.cpp)
    add_picobench(
      crypto_bench
      SRCS src/crypto/test/bench.cpp
      LINK_LIBS
    )
    add_picobench(
      history_bench
      SRCS src/node/test/history_bench.cpp src/enclave/thread_local.cpp
      LINK_LIBS ccf_kv
    )

    add_picobench(
      kv_bench
      SRCS src/kv/test/kv_bench.cpp src/enclave/thread_local.cpp
      LINK_LIBS ccf_kv
    )
    add_picobench(merkle_bench SRCS src/node/test/merkle_bench.cpp)
    add_picobench(hash_bench SRCS src/ds/test/hash_bench.cpp)

    add_picobench(
      task_bench
      SRCS ${CMAKE_CURRENT_SOURCE_DIR}/src/tasks/test/bench/merge_bench.cpp
           ${CMAKE_CURRENT_SOURCE_DIR}/src/tasks/test/bench/sleep_bench.cpp
           ${CMAKE_CURRENT_SOURCE_DIR}/src/tasks/test/bench/contention_bench.cpp
      LINK_LIBS ccf_tasks
    )
  endif()

  if(LONG_TESTS)
    set(ADDITIONAL_RECOVERY_ARGS --with-election --with-unsigned-suffix)
    if(NOT TSAN)
      set(ADDITIONAL_RECOVERY_ARGS ${ADDITIONAL_RECOVERY_ARGS} --with-load)
    endif()
  endif()

  add_e2e_test(
    NAME recovery_test_api_1
    PYTHON_SCRIPT ${CMAKE_SOURCE_DIR}/tests/recovery.py
    ADDITIONAL_ARGS ${ADDITIONAL_RECOVERY_ARGS}
  )

  add_e2e_test(
    NAME recovery_test_suite
    PYTHON_SCRIPT ${CMAKE_SOURCE_DIR}/tests/e2e_suite.py
    LABEL suite
    ADDITIONAL_ARGS
      --test-duration
      300
      --test-suite
      rekey_recovery
      --test-suite
      membership_recovery
      --jinja-templates-path
      ${CMAKE_SOURCE_DIR}/samples/templates
  )

  add_e2e_test(
    NAME reconfiguration_test_suite
    PYTHON_SCRIPT ${CMAKE_SOURCE_DIR}/tests/e2e_suite.py
    LABEL suite
    ADDITIONAL_ARGS
      --test-duration 300 --test-suite reconfiguration --jinja-templates-path
      ${CMAKE_SOURCE_DIR}/samples/templates
  )
  set_property(TEST reconfiguration_test_suite PROPERTY LABELS reconfiguration)

  if(LONG_TESTS)
    add_e2e_test(
      NAME regression_test_suite
      PYTHON_SCRIPT ${CMAKE_SOURCE_DIR}/tests/e2e_suite.py
      LABEL suite
      ADDITIONAL_ARGS --test-duration 300 --test-suite regression_5236
    )
  endif()

  add_e2e_test(
    NAME full_test_suite
    PYTHON_SCRIPT ${CMAKE_SOURCE_DIR}/tests/e2e_suite.py
    LABEL suite
    ADDITIONAL_ARGS
      --ledger-recovery-timeout
      20
      --test-duration
      300
      --test-suite
      all
      --jinja-templates-path
      ${CMAKE_SOURCE_DIR}/samples/templates
  )

  add_e2e_test(
    NAME commit_latency
    PYTHON_SCRIPT ${CMAKE_SOURCE_DIR}/tests/commit_latency.py
    LABEL perf
    CONFIGURATIONS perf
  )

  add_e2e_test(
    NAME js_batched_stress_test
    PYTHON_SCRIPT ${CMAKE_SOURCE_DIR}/tests/e2e_batched.py
    ADDITIONAL_ARGS
      --js-app-bundle
      ${CMAKE_SOURCE_DIR}/src/apps/batched
      --election-timeout-ms
      10000 # Larger election timeout as recording large JS applications may
            # trigger leadership changes
  )

  add_e2e_test(
    NAME modules_test
    PYTHON_SCRIPT ${CMAKE_SOURCE_DIR}/tests/js-modules/modules.py
    ADDITIONAL_ARGS
      --package js_generic --election-timeout-ms 10000 # Larger election
      # timeout as recording # large JS applications may trigger leadership
      # changes
  )

  add_e2e_test(
    NAME auth
    PYTHON_SCRIPT
      ${CMAKE_SOURCE_DIR}/tests/js-custom-authorization/custom_authorization.py
    ADDITIONAL_ARGS --package js_generic --js-app-bundle
                    ${CMAKE_SOURCE_DIR}/tests
  )

  set(CONSTITUTION_ARGS
      --constitution
      ${CCF_DIR}/samples/constitutions/default/actions.js
      --constitution
      ${CCF_DIR}/samples/constitutions/test/test_actions.js
      --constitution
      ${CCF_DIR}/samples/constitutions/default/validate.js
      --constitution
      ${CCF_DIR}/samples/constitutions/test/resolve.js
      --constitution
      ${CCF_DIR}/samples/constitutions/default/apply.js
  )

  add_e2e_test(
    NAME governance
    PYTHON_SCRIPT ${CMAKE_SOURCE_DIR}/tests/governance.py
    CONSTITUTION ${CONSTITUTION_ARGS}
    ADDITIONAL_ARGS --initial-operator-count 1 --jinja-templates-path
                    ${CMAKE_SOURCE_DIR}/samples/templates
  )

  add_e2e_test(
    NAME jwt_test PYTHON_SCRIPT ${CMAKE_SOURCE_DIR}/tests/jwt_test.py
  )

  add_e2e_test(
    NAME code_update_test
    PYTHON_SCRIPT ${CMAKE_SOURCE_DIR}/tests/code_update.py
    ADDITIONAL_ARGS
      --js-app-bundle
      ${CMAKE_SOURCE_DIR}/samples/apps/logging/js
      --constitution
      ${CMAKE_SOURCE_DIR}/samples/constitutions/virtual/virtual_attestation_actions.js
  )

  if(CLIENT_PROTOCOLS_TEST)
    add_custom_command(
      OUTPUT ${CMAKE_CURRENT_BINARY_DIR}/testssl/testssl.sh
      COMMAND
        rm -rf ${CMAKE_CURRENT_BINARY_DIR}/testssl && git clone --depth 1
        --branch v3.2rc4 --single-branch -c advice.detachedHead=false
        https://github.com/drwetter/testssl.sh
        ${CMAKE_CURRENT_BINARY_DIR}/testssl
    )
    add_custom_target(
      testssl ALL DEPENDS ${CMAKE_CURRENT_BINARY_DIR}/testssl/testssl.sh
    )
  endif()

  add_e2e_test(
    NAME e2e_logging
    PYTHON_SCRIPT ${CMAKE_SOURCE_DIR}/tests/e2e_logging.py
    ADDITIONAL_ARGS --js-app-bundle ${CMAKE_SOURCE_DIR}/samples/apps/logging/js
  )

  set(RBAC_CONSTITUTION_ARGS
      --constitution
      ${CCF_DIR}/samples/constitutions/default/actions.js
      --constitution
      ${CCF_DIR}/samples/constitutions/roles/set_role_definition.js
      --constitution
      ${CCF_DIR}/samples/constitutions/default/validate.js
      --constitution
      ${CCF_DIR}/samples/constitutions/default/resolve.js
      --constitution
      ${CCF_DIR}/samples/constitutions/default/apply.js
  )

  add_e2e_test(
    NAME programmability
    CONSTITUTION ${RBAC_CONSTITUTION_ARGS}
    PYTHON_SCRIPT ${CMAKE_SOURCE_DIR}/tests/programmability.py
    ADDITIONAL_ARGS --js-app-bundle ${CMAKE_SOURCE_DIR}/samples/apps/logging/js
  )

  # This test uses large requests (so too slow for SAN)
  if(NOT SAN)
    add_e2e_test(
      NAME e2e_limits PYTHON_SCRIPT ${CMAKE_SOURCE_DIR}/tests/limits.py
    )
  endif()

  add_e2e_test(
    NAME e2e_logging_http2
    PYTHON_SCRIPT ${CMAKE_SOURCE_DIR}/tests/e2e_logging.py
    ADDITIONAL_ARGS --js-app-bundle ${CMAKE_SOURCE_DIR}/samples/apps/logging/js
                    --http2
  )

  add_e2e_test(
    NAME partitions
    PYTHON_SCRIPT ${CMAKE_SOURCE_DIR}/tests/partitions_test.py
    LABEL partitions
    CONFIGURATIONS partitions
  )

  execute_process(
    COMMAND "cat" "/etc/os-release"
    COMMAND "grep" "^NAME="
    COMMAND "cut" "-d" "=" "-f" "2"
    COMMAND "tr" "-d" "\""
    OUTPUT_VARIABLE "OS_RELEASE"
    RESULT_VARIABLE RETURN_CODE
    OUTPUT_STRIP_TRAILING_WHITESPACE
  )
  if(NOT RETURN_CODE STREQUAL "0")
    message(FATAL_ERROR "Error calling cat /etc/os-release")
  endif()
  message(STATUS "OS_RELEASE = ${OS_RELEASE}")
  if(OS_RELEASE STREQUAL "Microsoft Azure Linux")
    set_property(
      TEST partitions
      APPEND
      PROPERTY ENVIRONMENT "XTABLES_LIBDIR=/usr/lib/iptables"
    )
  endif()

  add_e2e_test(
    NAME connections PYTHON_SCRIPT ${CMAKE_SOURCE_DIR}/tests/connections.py
  )

  if(CLIENT_PROTOCOLS_TEST)
    add_e2e_test(
      NAME client_protocols
      PYTHON_SCRIPT ${CMAKE_SOURCE_DIR}/tests/client_protocols.py
      LABEL protocolstest
    )
  endif()

  add_e2e_test(
    NAME schema_test
    PYTHON_SCRIPT ${CMAKE_SOURCE_DIR}/tests/schema.py
    ADDITIONAL_ARGS
      --schema-dir
      ${CMAKE_SOURCE_DIR}/doc/schemas
      --ledger-tutorial
      ${CMAKE_SOURCE_DIR}/python/ledger_tutorial.py
      --config-samples-dir
      ${CMAKE_SOURCE_DIR}/samples/config
      --historical-testdata
      ${CMAKE_SOURCE_DIR}/tests/testdata
  )

  add_e2e_test(
    NAME snp_platform_tests
<<<<<<< HEAD
    PYTHON_SCRIPT ${CMAKE_SOURCE_DIR}/tests/amd.py
=======
    PYTHON_SCRIPT ${CMAKE_SOURCE_DIR}/tests/amd_snp.py
>>>>>>> 516fcaac
    LABEL snp
    CONFIGURATIONS snp
  )

  list(APPEND LTS_TEST_ARGS --ccf-version ${CCF_VERSION})
  if(LONG_TESTS)
    list(APPEND LTS_TEST_ARGS --check-ledger-compatibility)
  endif()

  if(NOT SAN)
    add_e2e_test(
      NAME lts_compatibility
      PYTHON_SCRIPT ${CMAKE_SOURCE_DIR}/tests/lts_compatibility.py
      LABEL e2e
      ADDITIONAL_ARGS
        ${LTS_TEST_ARGS}
        --constitution
        ${CMAKE_SOURCE_DIR}/samples/constitutions/virtual/virtual_attestation_actions.js
    )
    set_property(
      TEST lts_compatibility
      APPEND
      PROPERTY ENVIRONMENT "LTS_COMPAT_GOV_CLIENT=1"
    )
    set_property(
      TEST lts_compatibility
      APPEND
      PROPERTY LABELS lts_compatibility
    )
  endif()

  set(RECONFIG_TEST_ARGS --ccf-version ${CCF_VERSION})
  add_e2e_test(
    NAME election_test
    PYTHON_SCRIPT ${CMAKE_SOURCE_DIR}/tests/election.py
    ADDITIONAL_ARGS ${RECONFIG_TEST_ARGS}
  )

  add_piccolo_test(
    NAME pi_ls
    PYTHON_SCRIPT ${CMAKE_CURRENT_LIST_DIR}/tests/infra/piccolo_driver.py
    CLIENT_BIN ./submit PERF_LABEL "Logging"
    ADDITIONAL_ARGS --package "samples/apps/logging/logging" --max-writes-ahead
                    1000 --repetitions 100000
  )

  add_piccolo_test(
    NAME pi_basic
    PYTHON_SCRIPT ${CMAKE_CURRENT_LIST_DIR}/tests/infra/basicperf.py
    CLIENT_BIN ./submit PERF_LABEL "Basic"
    ADDITIONAL_ARGS --package "samples/apps/basic/basic" --client-def
                    "1,write,3000000,primary"
  )

  add_piccolo_test(
    NAME pi_basic_js
    PYTHON_SCRIPT ${CMAKE_CURRENT_LIST_DIR}/tests/infra/basicperf.py
    CLIENT_BIN ./submit PERF_LABEL "Basic JS"
    ADDITIONAL_ARGS --js-app-bundle ${CMAKE_SOURCE_DIR}/samples/apps/basic/js
                    --client-def "1,write,300000,primary"
  )

  if(WORKER_THREADS)
    add_piccolo_test(
      NAME pi_basic_mt
      PYTHON_SCRIPT ${CMAKE_CURRENT_LIST_DIR}/tests/infra/basicperf.py
      CLIENT_BIN ./submit PERF_LABEL "Basic Multi-Threaded"
      ADDITIONAL_ARGS --package "samples/apps/basic/basic" --client-def
                      "${WORKER_THREADS},write,2000000,primary"
    )
  endif()

  add_piccolo_test(
    NAME pi_ls_jwt
    PYTHON_SCRIPT ${CMAKE_CURRENT_LIST_DIR}/tests/infra/piccolo_driver.py
    CLIENT_BIN ./submit PERF_LABEL "Logging JWT"
    ADDITIONAL_ARGS
      --package
      "samples/apps/logging/logging"
      --max-writes-ahead
      1000
      --repetitions
      10000
      --use-jwt
  )

  add_e2e_test(
    NAME historical_query_perf_test
    PYTHON_SCRIPT ${CMAKE_SOURCE_DIR}/tests/historical_query_perf.py
    LABEL perf
    CONFIGURATIONS perf
  )

  add_test_bin(
    curl_test ${CMAKE_CURRENT_SOURCE_DIR}/src/http/test/curl_test.cpp
  )
  target_link_libraries(curl_test PRIVATE curl uv http_parser)

  if(LONG_TESTS)
    add_e2e_test(
      NAME e2e_curl PYTHON_SCRIPT ${CMAKE_SOURCE_DIR}/tests/e2e_curl.py
    )

    add_e2e_test(
      NAME consistency_trace_validation
      PYTHON_SCRIPT ${CMAKE_SOURCE_DIR}/tests/consistency_trace_validation.py
    )
  endif()

endif()

# Generate and install CMake export file for consumers using CMake
include(CMakePackageConfigHelpers)
configure_package_config_file(
  ${CMAKE_CURRENT_SOURCE_DIR}/cmake/${CCF_PROJECT}-config.cmake.in
  ${CMAKE_BINARY_DIR}/cmake/${CCF_PROJECT}-config.cmake
  INSTALL_DESTINATION ${CMAKE_INSTALL_PREFIX}/cmake
  PATH_VARS CMAKE_INSTALL_LIBDIR CMAKE_INSTALL_BINDIR CMAKE_INSTALL_INCLUDEDIR
)
write_basic_package_version_file(
  ${CMAKE_BINARY_DIR}/cmake/${CCF_PROJECT}-config-version.cmake
  COMPATIBILITY SameMajorVersion
)
install(
  FILES ${CMAKE_BINARY_DIR}/cmake/${CCF_PROJECT}-config.cmake
        ${CMAKE_BINARY_DIR}/cmake/${CCF_PROJECT}-config-version.cmake
        ${CMAKE_CURRENT_SOURCE_DIR}/cmake/cpack_ccfapp.cmake
        ${CMAKE_CURRENT_SOURCE_DIR}/cmake/cpack_versions_pin.cmake
  DESTINATION ${CMAKE_INSTALL_PREFIX}/cmake
)

if(NOT USE_LIBCXX)
  # Perf tool executable
  include(${CCF_DIR}/tests/perf-system/submitter/CMakeLists.txt)
endif()<|MERGE_RESOLUTION|>--- conflicted
+++ resolved
@@ -500,20 +500,12 @@
     )
     target_link_libraries(snp_attestation_test PRIVATE ccf_pal ccfcrypto)
     set_property(
-<<<<<<< HEAD
-      TEST snp_ioctl_test
-=======
       TEST snp_attestation_test
->>>>>>> 516fcaac
       APPEND
       PROPERTY LABELS snp
     )
     set_property(
-<<<<<<< HEAD
-      TEST snp_ioctl_test
-=======
       TEST snp_attestation_test
->>>>>>> 516fcaac
       APPEND
       PROPERTY CONFIGURATIONS snp
     )
@@ -1088,11 +1080,7 @@
 
   add_e2e_test(
     NAME snp_platform_tests
-<<<<<<< HEAD
-    PYTHON_SCRIPT ${CMAKE_SOURCE_DIR}/tests/amd.py
-=======
     PYTHON_SCRIPT ${CMAKE_SOURCE_DIR}/tests/amd_snp.py
->>>>>>> 516fcaac
     LABEL snp
     CONFIGURATIONS snp
   )
