# Copyright (c) Microsoft Corporation. All rights reserved.
# Licensed under the Apache 2.0 License.
cmake_minimum_required(VERSION 3.21)

set(CCF_DIR ${CMAKE_CURRENT_SOURCE_DIR})
include(${CCF_DIR}/cmake/preproject.cmake)
include(${CCF_DIR}/cmake/version.cmake)

project(
  ${CCF_PROJECT}
  VERSION ${CCF_RELEASE_VERSION}
  DESCRIPTION
    "Build confidential, highly-available distributed systems on top of secure hardware"
  HOMEPAGE_URL "https://github.com/Microsoft/CCF"
  LANGUAGES C CXX
)

message(STATUS "CCF version = ${CCF_VERSION}")
message(STATUS "CCF release version = ${CCF_RELEASE_VERSION}")
message(STATUS "CCF version suffix = ${CCF_VERSION_SUFFIX}")

# Set the default install prefix for CCF. Users may override this value with the
# cmake command. For example:
#
# $ cmake -DCMAKE_INSTALL_PREFIX=/opt/myplace ..
#
if(CMAKE_INSTALL_PREFIX_INITIALIZED_TO_DEFAULT)
  set(CMAKE_INSTALL_PREFIX
      "/opt/${CCF_PROJECT}"
      CACHE PATH "Default install prefix" FORCE
  )
endif()

include(${CCF_DIR}/cmake/cpack_settings.cmake)

message(STATUS "CMAKE_INSTALL_PREFIX is '${CMAKE_INSTALL_PREFIX}'")

install(FILES ${CMAKE_CURRENT_SOURCE_DIR}/cmake/preproject.cmake
        DESTINATION cmake
)

include(GNUInstallDirs)

# Use fixed name instead of absolute path for reproducible builds
add_compile_options("-ffile-prefix-map=${CCF_DIR}=CCF")

set(CMAKE_MODULE_PATH "${CCF_DIR}/cmake;${CMAKE_MODULE_PATH}")

set(CMAKE_EXPORT_COMPILE_COMMANDS ON)

find_package(Threads REQUIRED)

function(message)
  if(NOT MESSAGE_QUIET)
    _message(${ARGN})
  endif()
endfunction()

option(PROFILE_TESTS "Profile tests" OFF)

if("$ENV{CI}" STREQUAL "")
  set(PYTHON unbuffer python3)
else()
  set(PYTHON python3)
endif()

set(DISTRIBUTE_PERF_TESTS
    ""
    CACHE
      STRING
      "Hosts to which performance tests should be distributed, for example -n ssh://x.x.x.x -n ssh://x.x.x.x -n ssh://x.x.x.x"
)

if(DISTRIBUTE_PERF_TESTS)
  separate_arguments(NODES UNIX_COMMAND ${DISTRIBUTE_PERF_TESTS})
else()
  unset(NODES)
endif()

option(
  VERBOSE_LOGGING
  "Enable verbose, potentially unsafe logging of enclave code. Affects logging level passed at run-time to end-to-end-tests."
  OFF
)
set(TEST_LOGGING_LEVEL "info")
if(VERBOSE_LOGGING)
  set(TEST_LOGGING_LEVEL "trace")
endif()

option(USE_NULL_ENCRYPTOR "Turn off encryption of ledger updates - debug only"
       OFF
)
if(USE_NULL_ENCRYPTOR)
  add_compile_definitions(USE_NULL_ENCRYPTOR)
endif()

option(SAN "Enable Address and Undefined Behavior Sanitizers" OFF)
option(BUILD_END_TO_END_TESTS "Build end to end tests" ON)
option(COVERAGE "Enable coverage mapping" OFF)
option(SHUFFLE_SUITE "Shuffle end to end test suite" OFF)
option(LONG_TESTS "Enable long end-to-end tests" OFF)
option(KV_STATE_RB "Enable RBMap as underlying KV state implementation" OFF)
if(KV_STATE_RB)
  add_compile_definitions(KV_STATE_RB)
endif()

option(USE_SNMALLOC "Link against snmalloc" ON)
include(${CMAKE_CURRENT_SOURCE_DIR}/cmake/snmalloc.cmake)

# Useful for debugging with libc++ hardening options
option(USE_LIBCXX "Use libc++ instead of libstdc++" OFF)

option(CLANG_TIDY "Run clang-tidy on the codebase" OFF)
# Must happen before tools.cmake is included
if(CLANG_TIDY)
  find_program(
    CLANG_TIDY_EXE NAMES "clang-tidy" "clang-tidy-18" "clang-tidy-15"
  )
  message(STATUS "Using clang-tidy from: ${CLANG_TIDY_EXE}")
endif()

if(SAN OR TSAN)
  find_program(LLVM_SYMBOLIZER NAMES "llvm-symbolizer")
  message(STATUS "Using llvm symbolizer: ${LLVM_SYMBOLIZER}")

  if(USE_SNMALLOC)
    message(FATAL_ERROR "snmalloc cannot be used with SAN or TSAN")
  endif()
endif()

enable_language(ASM)

set(CCF_GENERATED_DIR ${CMAKE_CURRENT_BINARY_DIR}/generated)
include_directories(${CCF_DIR}/include)
include_directories(${CCF_DIR}/src)

set(CCF_3RD_PARTY_EXPORTED_DIR "${CCF_DIR}/3rdparty/exported")
set(CCF_3RD_PARTY_INTERNAL_DIR "${CCF_DIR}/3rdparty/internal")

include_directories(SYSTEM ${CCF_3RD_PARTY_EXPORTED_DIR})
include_directories(SYSTEM ${CCF_3RD_PARTY_INTERNAL_DIR})

include(${CMAKE_CURRENT_SOURCE_DIR}/cmake/tools.cmake)

install(FILES ${CMAKE_CURRENT_SOURCE_DIR}/cmake/tools.cmake DESTINATION cmake)

include(${CMAKE_CURRENT_SOURCE_DIR}/cmake/ccf_app.cmake)
install(FILES ${CMAKE_CURRENT_SOURCE_DIR}/cmake/ccf_app.cmake DESTINATION cmake)

# Copy and install CCF utilities
set(CCF_UTILITIES keygenerator.sh submit_recovery_share.sh)
foreach(UTILITY ${CCF_UTILITIES})
  configure_file(
    ${CCF_DIR}/python/utils/${UTILITY} ${CMAKE_CURRENT_BINARY_DIR} COPYONLY
  )
  install(PROGRAMS ${CCF_DIR}/python/utils/${UTILITY} DESTINATION bin)
endforeach()

# Copy utilities from tests directory
set(CCF_TEST_UTILITIES tests.sh convert_pico_to_bencher.py test_install.sh
                       docker_wrap.sh config.jinja recovery_benchmark.sh
)
foreach(UTILITY ${CCF_TEST_UTILITIES})
  configure_file(
    ${CCF_DIR}/tests/${UTILITY} ${CMAKE_CURRENT_BINARY_DIR} COPYONLY
  )
endforeach()

# Install additional utilities
install(PROGRAMS ${CCF_DIR}/samples/scripts/snpinfo.sh DESTINATION bin)
install(FILES ${CCF_DIR}/tests/config.jinja DESTINATION bin)

if(SAN)
  install(FILES ${CCF_DIR}/src/san_common.suppressions DESTINATION bin)
endif()

# Install getting_started scripts for VM creation and setup
install(
  DIRECTORY ${CCF_DIR}/getting_started/
  DESTINATION getting_started
  USE_SOURCE_PERMISSIONS
)

set(HTTP_PARSER_SOURCES
    ${CCF_3RD_PARTY_EXPORTED_DIR}/llhttp/api.c
    ${CCF_3RD_PARTY_EXPORTED_DIR}/llhttp/http.c
    ${CCF_3RD_PARTY_EXPORTED_DIR}/llhttp/llhttp.c
)

include(${CCF_DIR}/cmake/crypto.cmake)
include(${CCF_DIR}/cmake/quickjs.cmake)
include(${CCF_DIR}/cmake/qcbor.cmake)
include(${CCF_DIR}/cmake/t_cose.cmake)

# Launcher library
list(APPEND CCF_LAUNCHER_SOURCES ${CCF_DIR}/src/host/run.cpp
     ${CCF_DIR}/src/host/env.cpp
)

add_ccf_static_library(
  ccf_launcher
  SRCS ${CCF_LAUNCHER_SOURCES}
  LINK_LIBS uv
            ${TLS_LIBRARY}
            ${CMAKE_DL_LIBS}
            ${CMAKE_THREAD_LIBS_INIT}
            ${LINK_LIBCXX}
            ccfcrypto
            curl
            http_parser
)

target_include_directories(ccf_launcher PRIVATE ${CCF_GENERATED_DIR})

# HTTP parser
add_library(http_parser "${HTTP_PARSER_SOURCES}")
set_property(TARGET http_parser PROPERTY POSITION_INDEPENDENT_CODE ON)
install(
  TARGETS http_parser
  EXPORT ccf
  DESTINATION lib
)

# CCF platform agnostic library
add_ccf_static_library(
  ccf_pal
  SRCS ${CCF_DIR}/src/pal/attestation.cpp
  LINK_LIBS ccfcrypto
)

# CCF js lib
add_ccf_static_library(
  ccf_js
  SRCS ${CCF_DIR}/src/js/global_class_ids.cpp
       ${CCF_DIR}/src/js/core/wrapped_value.cpp
       ${CCF_DIR}/src/js/core/runtime.cpp
       ${CCF_DIR}/src/js/core/context.cpp
       ${CCF_DIR}/src/js/extensions/console.cpp
       ${CCF_DIR}/src/js/extensions/math/random.cpp
       ${CCF_DIR}/src/js/extensions/snp_attestation.cpp
       ${CCF_DIR}/src/js/extensions/ccf/consensus.cpp
       ${CCF_DIR}/src/js/extensions/ccf/converters.cpp
       ${CCF_DIR}/src/js/extensions/ccf/crypto.cpp
       ${CCF_DIR}/src/js/extensions/ccf/gov.cpp
       ${CCF_DIR}/src/js/extensions/ccf/gov_effects.cpp
       ${CCF_DIR}/src/js/extensions/ccf/historical.cpp
       ${CCF_DIR}/src/js/extensions/ccf/host.cpp
       ${CCF_DIR}/src/js/extensions/ccf/kv.cpp
       ${CCF_DIR}/src/js/extensions/ccf/network.cpp
       ${CCF_DIR}/src/js/extensions/ccf/node.cpp
       ${CCF_DIR}/src/js/extensions/ccf/rpc.cpp
       ${CCF_DIR}/src/js/extensions/ccf/request.cpp
       ${CCF_DIR}/src/js/registry.cpp
  LINK_LIBS ccfcrypto quickjs ccf_pal
)

# CCF kv lib
add_ccf_static_library(
  ccf_kv SRCS ${CCF_DIR}/src/kv/tx.cpp ${CCF_DIR}/src/kv/untyped_map_handle.cpp
              ${CCF_DIR}/src/kv/untyped_map_diff.cpp
)

# CCF endpoints lib
add_ccf_static_library(
  ccf_endpoints
  SRCS ${CCF_DIR}/src/endpoints/endpoint.cpp
       ${CCF_DIR}/src/endpoints/endpoint_registry.cpp
       ${CCF_DIR}/src/endpoints/base_endpoint_registry.cpp
       ${CCF_DIR}/src/endpoints/common_endpoint_registry.cpp
       ${CCF_DIR}/src/endpoints/user_endpoint_registry.cpp
       ${CCF_DIR}/src/endpoints/json_handler.cpp
       ${CCF_DIR}/src/endpoints/authentication/cose_auth.cpp
       ${CCF_DIR}/src/endpoints/authentication/cert_auth.cpp
       ${CCF_DIR}/src/endpoints/authentication/empty_auth.cpp
       ${CCF_DIR}/src/endpoints/authentication/jwt_auth.cpp
       ${CCF_DIR}/src/endpoints/authentication/all_of_auth.cpp
       ${CCF_DIR}/src/endpoints/endpoint_utils.cpp
       ${CCF_DIR}/src/indexing/strategies/seqnos_by_key_bucketed.cpp
       ${CCF_DIR}/src/indexing/strategies/seqnos_by_key_in_memory.cpp
       ${CCF_DIR}/src/indexing/strategies/visit_each_entry_in_map.cpp
       ${CCF_DIR}/src/node/historical_queries_adapter.cpp
       ${CCF_DIR}/src/node/historical_queries_utils.cpp
       ${CCF_DIR}/src/node/receipt.cpp
  LINK_LIBS qcbor t_cose http_parser ccfcrypto ccf_kv
)

# CCF task system library
add_ccf_static_library(
  ccf_tasks
  SRCS ${CCF_DIR}/src/tasks/task_system.cpp ${CCF_DIR}/src/tasks/job_board.cpp
       ${CCF_DIR}/src/tasks/ordered_tasks.cpp
       ${CCF_DIR}/src/tasks/fan_in_tasks.cpp
)

# Common test args for Python scripts starting up CCF networks
set(WORKER_THREADS
    0
    CACHE STRING "Number of worker threads to start on each CCF node"
)

set(CCF_NETWORK_TEST_DEFAULT_CONSTITUTION
    --constitution
    ${CCF_DIR}/samples/constitutions/default/actions.js
    --constitution
    ${CCF_DIR}/samples/constitutions/default/validate.js
    --constitution
    ${CCF_DIR}/samples/constitutions/default/resolve.js
    --constitution
    ${CCF_DIR}/samples/constitutions/default/apply.js
)
set(CCF_NETWORK_TEST_ARGS --log-level ${TEST_LOGGING_LEVEL} --worker-threads
                          ${WORKER_THREADS}
)

# SNIPPET_START: JS generic application
add_ccf_app(
  js_generic SRCS ${CCF_DIR}/src/apps/js_generic/js_generic.cpp
                  ${CCF_DIR}/samples/apps/main.cpp INSTALL_LIBS ON
)
# SNIPPET_END: JS generic application

install(DIRECTORY ${CCF_DIR}/samples/apps/logging/js
        DESTINATION samples/logging
)

include(${CMAKE_CURRENT_SOURCE_DIR}/cmake/common.cmake)

set(CMAKE_GENERATED_COMMENT
    "This file was auto-generated by CMake from a corresponding *.in file. DO NOT EDIT"
)

configure_file(
  ${CCF_DIR}/src/common/version.h.in ${CCF_DIR}/include/ccf/version.h @ONLY
)
install(FILES ${CCF_DIR}/include/ccf/version.h DESTINATION include/ccf)

file(READ ${CCF_DIR}/doc/host_config_schema/cchost_config.json
     HOST_CONFIG_SCHEMA
)
set_property(
  DIRECTORY
  APPEND
  PROPERTY CMAKE_CONFIGURE_DEPENDS
           ${CCF_DIR}/doc/host_config_schema/cchost_config.json
)
configure_file(
  ${CCF_DIR}/src/host/config_schema.h.in ${CCF_DIR}/src/host/config_schema.h
  @ONLY
)

file(READ ${CCF_DIR}/doc/schemas/gov/2023-06-01-preview/gov.json
     GOV_API_SCHEMA_2023_06_01_PREVIEW
)
set_property(
  DIRECTORY
  APPEND
  PROPERTY CMAKE_CONFIGURE_DEPENDS
           ${CCF_DIR}/doc/schemas/gov/2023-06-01-preview/gov.json
)
file(READ ${CCF_DIR}/doc/schemas/gov/2024-07-01/gov.json
     GOV_API_SCHEMA_2024_07_01
)
set_property(
  DIRECTORY
  APPEND
  PROPERTY CMAKE_CONFIGURE_DEPENDS
           ${CCF_DIR}/doc/schemas/gov/2024-07-01/gov.json
)
configure_file(
  ${CCF_DIR}/src/node/gov/api_schema.h.in ${CCF_DIR}/src/node/gov/api_schema.h
  @ONLY
)

option(BUILD_TESTS "Build tests" ON)
option(BUILD_UNIT_TESTS "Build unit tests" ON)
option(CLIENT_PROTOCOLS_TEST "Test client protocols (TLS, HTTP/2)" OFF)

option(CCF_RAFT_TRACING "Enable tracing of Raft consensus" OFF)
if(CCF_RAFT_TRACING)
  add_compile_definitions(CCF_RAFT_TRACING)
endif()

# Build common library for CCF enclaves
set(CCF_IMPL_SOURCE
    ${CCF_DIR}/src/enclave/main.cpp ${CCF_DIR}/src/enclave/thread_local.cpp
    ${CCF_DIR}/src/node/quote.cpp ${CCF_DIR}/src/node/uvm_endorsements.cpp
    ${CCF_DIR}/src/node/self_healing_open_impl.cpp
)

add_ccf_static_library(
  ccf
  SRCS ${CCF_IMPL_SOURCE}
  LINK_LIBS ${LINK_LIBCXX}
            http_parser
            ccf_js
            ccf_endpoints
            ccfcrypto
            ccf_kv
            nghttp2
            ${CMAKE_THREAD_LIBS_INIT}
            curl
            ccf_pal
)

target_include_directories(
  ccf SYSTEM
  PUBLIC $<BUILD_INTERFACE:${CCF_GENERATED_DIR}>
         $<INSTALL_INTERFACE:include/ccf/> #< This contains the private headers
                                           #< which are currently under src, and
                                           #< should be removed or renamed
         $<INSTALL_INTERFACE:include/>
         $<INSTALL_INTERFACE:include/3rdparty/>
)

add_dependencies(ccf ccf)

install(
  EXPORT ccf
  DESTINATION cmake
  FILE ccf-targets.cmake
)

# Install exported 3rd-party library includes
install(
  DIRECTORY 3rdparty/exported/
  DESTINATION include/3rdparty
  FILES_MATCHING
  PATTERN "*.h"
  PATTERN "*.hpp"
  PATTERN "*.inc"
)

# Install all private CCF headers, which may still be needed
install(
  DIRECTORY src/
  DESTINATION include/ccf/_private
  FILES_MATCHING
  PATTERN "*.h"
  PATTERN "*/test*" EXCLUDE
)

# Install all public CCF headers
install(
  DIRECTORY include/
  DESTINATION include
  FILES_MATCHING
  PATTERN "*.h"
)

# Install CCF Python infrastructure
install(
  DIRECTORY tests/infra/
  DESTINATION bin/infra
  FILES_MATCHING
  PATTERN "*.py"
  PATTERN "*/__pycache__*" EXCLUDE
)

install(PROGRAMS tests/sandbox/sandbox.sh DESTINATION bin)
install(PROGRAMS tests/docker_wrap.sh DESTINATION bin)
install(PROGRAMS scripts/ensure-snmalloc.sh DESTINATION bin)
install(FILES samples/constitutions/default/actions.js DESTINATION bin)
install(FILES samples/constitutions/default/validate.js DESTINATION bin)
install(FILES samples/constitutions/sandbox/resolve.js DESTINATION bin)
install(FILES samples/constitutions/default/apply.js DESTINATION bin)
install(FILES tests/start_network.py DESTINATION bin)
install(FILES tests/requirements.txt DESTINATION bin)

# Add sample apps
add_subdirectory(${CCF_DIR}/samples)

# UVM canary executable
add_test_bin(
  verify_uvm_attestation_and_endorsements
  ${CMAKE_CURRENT_SOURCE_DIR}/src/pal/test/verify_uvm_attestation_and_endorsements.cpp
  ${CMAKE_CURRENT_SOURCE_DIR}/src/host/env.cpp
)
target_link_libraries(
  verify_uvm_attestation_and_endorsements PRIVATE ccf_pal ccf
)
install(TARGETS verify_uvm_attestation_and_endorsements DESTINATION bin)

if(BUILD_TESTS)
  enable_testing()

  # Unit tests
  if(BUILD_UNIT_TESTS)
    add_test(
      NAME verify_uvm_attestation_and_endorsements
      COMMAND
        bash
        ${CMAKE_SOURCE_DIR}/tests/run_verify_uvm_attestation_and_endorsements.sh
        $<TARGET_FILE:verify_uvm_attestation_and_endorsements>
    )
    set_property(
      TEST verify_uvm_attestation_and_endorsements
      APPEND
      PROPERTY LABELS unit
    )
    add_san_test_properties(verify_uvm_attestation_and_endorsements)

    add_unit_test(
      snp_ioctl_test
      ${CMAKE_CURRENT_SOURCE_DIR}/src/pal/test/snp_ioctl_test.cpp
    )

    add_unit_test(
      snp_attestation_test
      ${CMAKE_CURRENT_SOURCE_DIR}/src/pal/test/snp_attestation_validation.cpp
    )
    target_link_libraries(snp_attestation_test PRIVATE ccf_pal ccfcrypto)

    add_unit_test(map_test ${CMAKE_CURRENT_SOURCE_DIR}/src/ds/test/map_test.cpp)

    add_unit_test(
      env_test ${CMAKE_CURRENT_SOURCE_DIR}/src/host/test/env.cpp
      ${CCF_DIR}/src/host/env.cpp
    )

    add_unit_test(
      json_schema ${CMAKE_CURRENT_SOURCE_DIR}/src/ds/test/json_schema.cpp
    )

    add_unit_test(
      logger_test ${CMAKE_CURRENT_SOURCE_DIR}/src/ds/test/logger.cpp
    )

    add_unit_test(
      openapi_test ${CMAKE_CURRENT_SOURCE_DIR}/src/ds/test/openapi.cpp
    )
    target_link_libraries(openapi_test PRIVATE http_parser)

    add_unit_test(
      logger_json_test
      ${CMAKE_CURRENT_SOURCE_DIR}/src/ds/test/logger_json_test.cpp
    )

    add_unit_test(
      kv_test
      ${CMAKE_CURRENT_SOURCE_DIR}/src/kv/test/kv_test.cpp
      ${CMAKE_CURRENT_SOURCE_DIR}/src/kv/test/kv_contention.cpp
      ${CMAKE_CURRENT_SOURCE_DIR}/src/kv/test/kv_serialisation.cpp
      ${CMAKE_CURRENT_SOURCE_DIR}/src/kv/test/kv_snapshot.cpp
      ${CMAKE_CURRENT_SOURCE_DIR}/src/kv/test/kv_dynamic_tables.cpp
    )
    target_link_libraries(
      kv_test PRIVATE ${CMAKE_THREAD_LIBS_INIT} http_parser ccf_kv
    )

    add_unit_test(
      ds_test
      ${CMAKE_CURRENT_SOURCE_DIR}/src/ds/test/ring_buffer.cpp
      ${CMAKE_CURRENT_SOURCE_DIR}/src/ds/test/messaging.cpp
      ${CMAKE_CURRENT_SOURCE_DIR}/src/ds/test/oversized.cpp
      ${CMAKE_CURRENT_SOURCE_DIR}/src/ds/test/typed_messages.cpp
      ${CMAKE_CURRENT_SOURCE_DIR}/src/ds/test/serialized.cpp
      ${CMAKE_CURRENT_SOURCE_DIR}/src/ds/test/serializer.cpp
      ${CMAKE_CURRENT_SOURCE_DIR}/src/ds/test/hash.cpp
      ${CMAKE_CURRENT_SOURCE_DIR}/src/ds/test/thread_messaging.cpp
      ${CMAKE_CURRENT_SOURCE_DIR}/src/ds/test/lru.cpp
      ${CMAKE_CURRENT_SOURCE_DIR}/src/ds/test/hex.cpp
      ${CMAKE_CURRENT_SOURCE_DIR}/src/ds/test/contiguous_set.cpp
      ${CMAKE_CURRENT_SOURCE_DIR}/src/ds/test/unit_strings.cpp
      ${CMAKE_CURRENT_SOURCE_DIR}/src/ds/test/dl_list.cpp
      ${CMAKE_CURRENT_SOURCE_DIR}/src/ds/test/nonstd.cpp
      ${CMAKE_CURRENT_SOURCE_DIR}/src/ds/test/work_beacon.cpp
    )
    target_link_libraries(ds_test PRIVATE ${CMAKE_THREAD_LIBS_INIT})

    add_unit_test(
      task_system_test
      ${CMAKE_CURRENT_SOURCE_DIR}/src/tasks/test/basic_tasks.cpp
      ${CMAKE_CURRENT_SOURCE_DIR}/src/tasks/test/ordered_tasks.cpp
      ${CMAKE_CURRENT_SOURCE_DIR}/src/tasks/test/delayed_tasks.cpp
      ${CMAKE_CURRENT_SOURCE_DIR}/src/tasks/test/fan_in_tasks.cpp
    )
    target_link_libraries(task_system_test PRIVATE ccf_tasks)

    add_unit_test(
      task_system_demo ${CMAKE_CURRENT_SOURCE_DIR}/src/tasks/test/demo/main.cpp
    )
    target_link_libraries(task_system_demo PRIVATE ccf_tasks)

    add_unit_test(
      ledger_test ${CMAKE_CURRENT_SOURCE_DIR}/src/host/test/ledger.cpp
    )

    add_unit_test(
      raft_test ${CMAKE_CURRENT_SOURCE_DIR}/src/consensus/aft/test/main.cpp
      ${CMAKE_CURRENT_SOURCE_DIR}/src/consensus/aft/test/view_history.cpp
      ${CMAKE_CURRENT_SOURCE_DIR}/src/consensus/aft/test/committable_suffix.cpp
    )
    target_link_libraries(raft_test PRIVATE ccfcrypto)

    add_unit_test(
      raft_enclave_test
      ${CMAKE_CURRENT_SOURCE_DIR}/src/consensus/aft/test/enclave.cpp
    )
    target_include_directories(raft_enclave_test PRIVATE ${CCFCRYPTO_INC})
    target_link_libraries(raft_enclave_test PRIVATE ccfcrypto)

    add_unit_test(
      crypto_test ${CMAKE_CURRENT_SOURCE_DIR}/src/crypto/test/crypto.cpp
    )
    target_include_directories(crypto_test PRIVATE ${CCFCRYPTO_INC})
    target_link_libraries(crypto_test PRIVATE ccfcrypto)

    add_unit_test(
      sharing_test
      ${CMAKE_CURRENT_SOURCE_DIR}/src/crypto/test/secret_sharing.cpp
    )
    target_include_directories(sharing_test PRIVATE ${CCFCRYPTO_INC})
    target_link_libraries(sharing_test PRIVATE ccfcrypto)

    add_unit_test(
      key_exchange_test
      ${CMAKE_CURRENT_SOURCE_DIR}/src/crypto/test/key_exchange.cpp
    )
    target_link_libraries(key_exchange_test PRIVATE)

    add_unit_test(
      history_test ${CMAKE_CURRENT_SOURCE_DIR}/src/node/test/history.cpp
    )
    target_link_libraries(history_test PRIVATE ccfcrypto http_parser ccf_kv)

    add_unit_test(
      encryptor_test ${CMAKE_CURRENT_SOURCE_DIR}/src/node/test/encryptor.cpp
    )
    target_link_libraries(encryptor_test PRIVATE ccfcrypto ccf_kv)

    add_unit_test(js_test ${CMAKE_CURRENT_SOURCE_DIR}/src/js/test/js.cpp)
    target_link_libraries(
      js_test PRIVATE ccf_js ccf_kv ccf_endpoints ccfcrypto http_parser
    )

    add_unit_test(
      endorsements_test
      ${CMAKE_CURRENT_SOURCE_DIR}/src/node/test/endorsements.cpp
      ${CMAKE_CURRENT_SOURCE_DIR}/src/node/uvm_endorsements.cpp
    )
    set_property(
      TEST endorsements_test
      APPEND
      PROPERTY
        ENVIRONMENT
        "TEST_ENDORSEMENTS_PATH=${CMAKE_CURRENT_SOURCE_DIR}/tests/uvm_endorsements"
    )

    add_unit_test(
      historical_queries_test
      ${CMAKE_CURRENT_SOURCE_DIR}/src/node/test/historical_queries.cpp
      ${CMAKE_CURRENT_SOURCE_DIR}/src/node/test/receipt.cpp
      ${CMAKE_CURRENT_SOURCE_DIR}/src/node/receipt.cpp
    )
    target_link_libraries(
      historical_queries_test PRIVATE http_parser ccf_kv ccf_endpoints
    )
    add_unit_test(
      indexing_test ${CMAKE_CURRENT_SOURCE_DIR}/src/indexing/test/indexing.cpp
      ${CMAKE_CURRENT_SOURCE_DIR}/src/indexing/test/lfs.cpp
    )
    target_link_libraries(indexing_test PRIVATE ccf_endpoints ccf_kv)

    add_unit_test(
      snapshot_test ${CMAKE_CURRENT_SOURCE_DIR}/src/node/test/snapshot.cpp
    )
    target_link_libraries(snapshot_test PRIVATE ccf_kv)

    add_unit_test(
      snapshotter_test
      ${CMAKE_CURRENT_SOURCE_DIR}/src/node/test/snapshotter.cpp
    )
    target_link_libraries(snapshotter_test PRIVATE ccf_kv ccf_endpoints)

    add_unit_test(
      node_info_json_test
      ${CMAKE_CURRENT_SOURCE_DIR}/src/node/test/node_info_json.cpp
    )

    add_unit_test(tls_test ${CMAKE_CURRENT_SOURCE_DIR}/src/tls/test/main.cpp)
    target_link_libraries(tls_test PRIVATE ${CMAKE_THREAD_LIBS_INIT})

    add_unit_test(
      base64_test ${CMAKE_CURRENT_SOURCE_DIR}/src/crypto/test/base64.cpp
    )
    target_link_libraries(base64_test PRIVATE ${CMAKE_THREAD_LIBS_INIT})

    add_unit_test(
      cose_test ${CMAKE_CURRENT_SOURCE_DIR}/src/crypto/test/cose.cpp
    )
    target_link_libraries(
      cose_test PRIVATE ${CMAKE_THREAD_LIBS_INIT} ccfcrypto qcbor
    )

    add_unit_test(pem_test ${CMAKE_CURRENT_SOURCE_DIR}/src/crypto/test/pem.cpp)
    target_link_libraries(pem_test PRIVATE ${CMAKE_THREAD_LIBS_INIT})

    add_test_bin(
      kp_cert_test ${CMAKE_CURRENT_SOURCE_DIR}/src/crypto/test/kp_cert.cpp
    )
    target_link_libraries(kp_cert_test PRIVATE ${CMAKE_THREAD_LIBS_INIT})

    add_unit_test(
      channels_test ${CMAKE_CURRENT_SOURCE_DIR}/src/node/test/channels.cpp
    )
    target_link_libraries(channels_test PRIVATE)

    add_unit_test(
      http_test ${CMAKE_CURRENT_SOURCE_DIR}/src/http/test/http_test.cpp
    )
    target_link_libraries(http_test PRIVATE http_parser)

    add_unit_test(
      http_etag_test
      ${CMAKE_CURRENT_SOURCE_DIR}/src/http/test/http_etag_test.cpp
    )

    add_unit_test(
      frontend_test
      ${CMAKE_CURRENT_SOURCE_DIR}/src/node/rpc/test/frontend_test.cpp
      ${CCF_DIR}/src/node/quote.cpp
      ${CCF_DIR}/src/node/uvm_endorsements.cpp
      ${CMAKE_CURRENT_SOURCE_DIR}/src/node/self_healing_open_impl.cpp
    )
    target_link_libraries(
      frontend_test
      PRIVATE ${CMAKE_THREAD_LIBS_INIT}
              http_parser
              ccf_js
              ccf_endpoints
              ccfcrypto
              ccf_kv
              uv
              curl
    )

    add_unit_test(
      endpoint_registry_test
      ${CMAKE_CURRENT_SOURCE_DIR}/src/endpoints/test/endpoint_registry.cpp
    )
    target_include_directories(
      endpoint_registry_test PRIVATE ${CCF_DIR}/src/endpoints
    )
    target_link_libraries(endpoint_registry_test PRIVATE ccf_endpoints)

    add_unit_test(
      jwt_auth_test
      ${CMAKE_CURRENT_SOURCE_DIR}/src/endpoints/test/test_jwt_auth.cpp
    )
    target_link_libraries(jwt_auth_test PRIVATE ccf_endpoints)

    add_unit_test(
      tx_status_test
      ${CMAKE_CURRENT_SOURCE_DIR}/src/node/rpc/test/tx_status_test.cpp
    )

    add_unit_test(
      node_frontend_test
      ${CMAKE_CURRENT_SOURCE_DIR}/src/node/rpc/test/node_frontend_test.cpp
      ${CCF_DIR}/src/node/quote.cpp
      ${CCF_DIR}/src/node/uvm_endorsements.cpp
      ${CMAKE_CURRENT_SOURCE_DIR}/src/node/self_healing_open_impl.cpp
    )
    target_link_libraries(
      node_frontend_test
      PRIVATE ${CMAKE_THREAD_LIBS_INIT}
              http_parser
              ccf_js
              ccf_endpoints
              ccfcrypto
              ccf_kv
              uv
              curl
    )

    add_unit_test(
      merkle_test ${CMAKE_CURRENT_SOURCE_DIR}/src/node/test/merkle_test.cpp
    )

    # Merkle Tree memory test
    add_executable(
      merkle_mem src/node/test/merkle_mem.cpp
                 ${CCF_DIR}/src/enclave/thread_local.cpp
    )
    target_compile_options(merkle_mem PRIVATE ${COMPILE_LIBCXX})
    target_link_libraries(
      merkle_mem PRIVATE ${CMAKE_THREAD_LIBS_INIT} ${LINK_LIBCXX} ccfcrypto
    )

    # Raft driver and scenario test
    add_executable(
      raft_driver ${CMAKE_CURRENT_SOURCE_DIR}/src/consensus/aft/test/driver.cpp
                  src/enclave/thread_local.cpp
    )
    target_link_libraries(raft_driver PRIVATE ccfcrypto)
    target_include_directories(raft_driver PRIVATE src/aft)

    add_test(
      NAME raft_scenario_test
      COMMAND ${PYTHON} ${CMAKE_SOURCE_DIR}/tests/raft_scenarios_runner.py
              ./raft_driver ${CMAKE_SOURCE_DIR}/tests/raft_scenarios/
    )
    set_property(TEST raft_scenario_test PROPERTY LABELS raft_scenario)

    add_test(NAME csr_test COMMAND ${PYTHON} ${CMAKE_SOURCE_DIR}/tests/certs.py
                                   ./kp_cert_test
    )
    set_property(
      TEST csr_test
      APPEND
      PROPERTY LABELS unit_test
    )

    add_test(NAME versionifier_test
             COMMAND ${PYTHON}
                     ${CMAKE_SOURCE_DIR}/python/src/ccf/_versionifier.py
    )

    add_test(NAME github_version_lts_test
             COMMAND ${PYTHON} ${CMAKE_SOURCE_DIR}/tests/infra/github.py
    )
  endif()

  if(NOT TSAN AND NOT USE_LIBCXX)
    # Picobench benchmarks
    add_picobench(map_bench SRCS src/ds/test/map_bench.cpp)
    add_picobench(logger_bench SRCS src/ds/test/logger_bench.cpp)
    add_picobench(json_bench SRCS src/ds/test/json_bench.cpp)
    add_picobench(ring_buffer_bench SRCS src/ds/test/ring_buffer_bench.cpp)
    add_picobench(
      crypto_bench
      SRCS src/crypto/test/bench.cpp
      LINK_LIBS
    )
    add_picobench(
      history_bench
      SRCS src/node/test/history_bench.cpp src/enclave/thread_local.cpp
      LINK_LIBS ccf_kv
    )

    add_picobench(
      kv_bench
      SRCS src/kv/test/kv_bench.cpp src/enclave/thread_local.cpp
      LINK_LIBS ccf_kv
    )
    add_picobench(merkle_bench SRCS src/node/test/merkle_bench.cpp)
    add_picobench(hash_bench SRCS src/ds/test/hash_bench.cpp)

    add_picobench(
      task_bench
      SRCS ${CMAKE_CURRENT_SOURCE_DIR}/src/tasks/test/bench/merge_bench.cpp
           ${CMAKE_CURRENT_SOURCE_DIR}/src/tasks/test/bench/sleep_bench.cpp
           ${CMAKE_CURRENT_SOURCE_DIR}/src/tasks/test/bench/contention_bench.cpp
      LINK_LIBS ccf_tasks
    )
  endif()

  if(LONG_TESTS)
    set(ADDITIONAL_RECOVERY_ARGS --with-election --with-unsigned-suffix)
    if(NOT TSAN)
      set(ADDITIONAL_RECOVERY_ARGS ${ADDITIONAL_RECOVERY_ARGS} --with-load)
    endif()
  endif()

  add_e2e_test(
    NAME recovery_test_cft_api_1
    PYTHON_SCRIPT ${CMAKE_SOURCE_DIR}/tests/recovery.py
    ADDITIONAL_ARGS ${ADDITIONAL_RECOVERY_ARGS} --gov-api-version "2024-07-01"
  )

  add_e2e_test(
    NAME recovery_test_suite
    PYTHON_SCRIPT ${CMAKE_SOURCE_DIR}/tests/e2e_suite.py
    LABEL suite
    ADDITIONAL_ARGS
      --test-duration
      300
      --test-suite
      rekey_recovery
      --test-suite
      membership_recovery
      --jinja-templates-path
      ${CMAKE_SOURCE_DIR}/samples/templates
  )

  add_e2e_test(
    NAME reconfiguration_test_suite
    PYTHON_SCRIPT ${CMAKE_SOURCE_DIR}/tests/e2e_suite.py
    LABEL suite
    ADDITIONAL_ARGS
      --test-duration 300 --test-suite reconfiguration --jinja-templates-path
      ${CMAKE_SOURCE_DIR}/samples/templates
  )
  set_property(TEST reconfiguration_test_suite PROPERTY LABELS reconfiguration)

  if(LONG_TESTS)
    add_e2e_test(
      NAME regression_test_suite
      PYTHON_SCRIPT ${CMAKE_SOURCE_DIR}/tests/e2e_suite.py
      LABEL suite
      ADDITIONAL_ARGS --test-duration 300 --test-suite regression_5236
    )
  endif()

  add_e2e_test(
    NAME full_test_suite
    PYTHON_SCRIPT ${CMAKE_SOURCE_DIR}/tests/e2e_suite.py
    LABEL suite
    ADDITIONAL_ARGS
      --ledger-recovery-timeout
      20
      --test-duration
      300
      --test-suite
      all
      --jinja-templates-path
      ${CMAKE_SOURCE_DIR}/samples/templates
  )

  add_e2e_test(
    NAME committable_suffix_test
    PYTHON_SCRIPT ${CMAKE_SOURCE_DIR}/tests/committable.py
    ADDITIONAL_ARGS --sig-ms-interval 100
  )

  add_e2e_test(
    NAME commit_latency
    PYTHON_SCRIPT ${CMAKE_SOURCE_DIR}/tests/commit_latency.py
    LABEL perf
  )

  add_e2e_test(
    NAME js_batched_stress_test
    PYTHON_SCRIPT ${CMAKE_SOURCE_DIR}/tests/e2e_batched.py
    ADDITIONAL_ARGS
      --js-app-bundle
      ${CMAKE_SOURCE_DIR}/src/apps/batched
      --election-timeout-ms
      10000 # Larger election timeout as recording large JS applications may
            # trigger leadership changes
  )

  add_e2e_test(
    NAME modules_test
    PYTHON_SCRIPT ${CMAKE_SOURCE_DIR}/tests/js-modules/modules.py
    ADDITIONAL_ARGS
      --package js_generic --election-timeout-ms 10000 # Larger election
      # timeout as recording # large JS applications may trigger leadership
      # changes
  )

  add_e2e_test(
    NAME auth
    PYTHON_SCRIPT
      ${CMAKE_SOURCE_DIR}/tests/js-custom-authorization/custom_authorization.py
    ADDITIONAL_ARGS --package js_generic --js-app-bundle
                    ${CMAKE_SOURCE_DIR}/tests
  )

  add_e2e_test(
    NAME launch_host_process_test
    PYTHON_SCRIPT
      ${CMAKE_SOURCE_DIR}/tests/js-launch-host-process/host_process.py
    ADDITIONAL_ARGS --js-app-bundle
                    ${CMAKE_SOURCE_DIR}/tests/js-launch-host-process
  )

  set(CONSTITUTION_ARGS
      --constitution
      ${CCF_DIR}/samples/constitutions/default/actions.js
      --constitution
      ${CCF_DIR}/samples/constitutions/test/test_actions.js
      --constitution
      ${CCF_DIR}/samples/constitutions/default/validate.js
      --constitution
      ${CCF_DIR}/samples/constitutions/test/resolve.js
      --constitution
      ${CCF_DIR}/samples/constitutions/default/apply.js
  )

  add_e2e_test(
    NAME governance_test
    PYTHON_SCRIPT ${CMAKE_SOURCE_DIR}/tests/governance.py
    CONSTITUTION ${CONSTITUTION_ARGS}
    ADDITIONAL_ARGS --initial-operator-count 1 --jinja-templates-path
                    ${CMAKE_SOURCE_DIR}/samples/templates
  )

  add_e2e_test(
    NAME jwt_test PYTHON_SCRIPT ${CMAKE_SOURCE_DIR}/tests/jwt_test.py
  )

  add_e2e_test(
    NAME code_update_test
    PYTHON_SCRIPT ${CMAKE_SOURCE_DIR}/tests/code_update.py
    ADDITIONAL_ARGS
      --js-app-bundle
      ${CMAKE_SOURCE_DIR}/samples/apps/logging/js
      --constitution
      ${CMAKE_SOURCE_DIR}/samples/constitutions/virtual/virtual_attestation_actions.js
  )

  if(CLIENT_PROTOCOLS_TEST)
    add_custom_command(
      OUTPUT ${CMAKE_CURRENT_BINARY_DIR}/testssl/testssl.sh
      COMMAND
        rm -rf ${CMAKE_CURRENT_BINARY_DIR}/testssl && git clone --depth 1
        --branch v3.2rc4 --single-branch -c advice.detachedHead=false
        https://github.com/drwetter/testssl.sh
        ${CMAKE_CURRENT_BINARY_DIR}/testssl
    )
    add_custom_target(
      testssl ALL DEPENDS ${CMAKE_CURRENT_BINARY_DIR}/testssl/testssl.sh
    )
  endif()

  add_e2e_test(
    NAME e2e_logging_cft
    PYTHON_SCRIPT ${CMAKE_SOURCE_DIR}/tests/e2e_logging.py
    ADDITIONAL_ARGS --js-app-bundle ${CMAKE_SOURCE_DIR}/samples/apps/logging/js
  )

  set(RBAC_CONSTITUTION_ARGS
      --constitution
      ${CCF_DIR}/samples/constitutions/default/actions.js
      --constitution
      ${CCF_DIR}/samples/constitutions/roles/set_role_definition.js
      --constitution
      ${CCF_DIR}/samples/constitutions/default/validate.js
      --constitution
      ${CCF_DIR}/samples/constitutions/default/resolve.js
      --constitution
      ${CCF_DIR}/samples/constitutions/default/apply.js
  )

  add_e2e_test(
    NAME programmability
    CONSTITUTION ${RBAC_CONSTITUTION_ARGS}
    PYTHON_SCRIPT ${CMAKE_SOURCE_DIR}/tests/programmability.py
  )

  # This test uses large requests (so too slow for SAN)
  if(NOT SAN)
    add_e2e_test(
      NAME e2e_limits PYTHON_SCRIPT ${CMAKE_SOURCE_DIR}/tests/limits.py
    )
  endif()

  add_e2e_test(
    NAME e2e_redirects
    PYTHON_SCRIPT ${CMAKE_SOURCE_DIR}/tests/redirects.py
    ADDITIONAL_ARGS --js-app-bundle ${CMAKE_SOURCE_DIR}/samples/apps/logging/js
  )

  add_e2e_test(
    NAME e2e_logging_http2
    PYTHON_SCRIPT ${CMAKE_SOURCE_DIR}/tests/e2e_logging.py
    ADDITIONAL_ARGS --js-app-bundle ${CMAKE_SOURCE_DIR}/samples/apps/logging/js
                    --http2
  )

  add_e2e_test(
    NAME membership_api_1
    PYTHON_SCRIPT ${CMAKE_SOURCE_DIR}/tests/membership.py
    ADDITIONAL_ARGS --gov-api-version "2024-07-01"
  )

  add_e2e_test(
    NAME partitions_cft
    PYTHON_SCRIPT ${CMAKE_SOURCE_DIR}/tests/partitions_test.py
    LABEL partitions
    CONFIGURATIONS partitions
  )

  execute_process(
    COMMAND "cat" "/etc/os-release"
    COMMAND "grep" "^NAME="
    COMMAND "cut" "-d" "=" "-f" "2"
    COMMAND "tr" "-d" "\""
    OUTPUT_VARIABLE "OS_RELEASE"
    RESULT_VARIABLE RETURN_CODE
    OUTPUT_STRIP_TRAILING_WHITESPACE
  )
  if(NOT RETURN_CODE STREQUAL "0")
    message(FATAL_ERROR "Error calling cat /etc/os-release")
  endif()
  message(STATUS "OS_RELEASE = ${OS_RELEASE}")
  if(OS_RELEASE STREQUAL "Microsoft Azure Linux")
    set_property(
      TEST partitions_cft
      APPEND
      PROPERTY ENVIRONMENT "XTABLES_LIBDIR=/usr/lib/iptables"
    )
  endif()

  add_e2e_test(
    NAME connections_cft PYTHON_SCRIPT ${CMAKE_SOURCE_DIR}/tests/connections.py
  )

  add_e2e_test(
    NAME consistency_trace_validation
    PYTHON_SCRIPT ${CMAKE_SOURCE_DIR}/tests/consistency_trace_validation.py
  )

  add_e2e_test(
    NAME fuzz_test PYTHON_SCRIPT ${CMAKE_SOURCE_DIR}/tests/fuzzing.py
  )

  if(CLIENT_PROTOCOLS_TEST)
    add_e2e_test(
      NAME client_protocols
      PYTHON_SCRIPT ${CMAKE_SOURCE_DIR}/tests/client_protocols.py
      LABEL protocolstest
    )
  endif()

  add_e2e_test(
    NAME schema_test_cft
    PYTHON_SCRIPT ${CMAKE_SOURCE_DIR}/tests/schema.py
    ADDITIONAL_ARGS
      --schema-dir
      ${CMAKE_SOURCE_DIR}/doc/schemas
      --ledger-tutorial
      ${CMAKE_SOURCE_DIR}/python/ledger_tutorial.py
      --config-samples-dir
      ${CMAKE_SOURCE_DIR}/samples/config
      --historical-testdata
      ${CMAKE_SOURCE_DIR}/tests/testdata
  )

  list(APPEND LTS_TEST_ARGS --ccf-version ${CCF_VERSION})
  if(LONG_TESTS)
    list(APPEND LTS_TEST_ARGS --check-ledger-compatibility)
  endif()

  if(NOT SAN)
    add_e2e_test(
      NAME lts_compatibility
      PYTHON_SCRIPT ${CMAKE_SOURCE_DIR}/tests/lts_compatibility.py
      LABEL e2e
      ADDITIONAL_ARGS
        ${LTS_TEST_ARGS}
        --constitution
        ${CMAKE_SOURCE_DIR}/samples/constitutions/virtual/virtual_attestation_actions.js
    )
    set_property(
      TEST lts_compatibility
      APPEND
      PROPERTY ENVIRONMENT "LTS_COMPAT_GOV_CLIENT=1"
    )
    set_property(
      TEST lts_compatibility
      APPEND
      PROPERTY LABELS lts_compatibility
    )
  endif()

  if(LONG_TESTS)
    set(ROTATION_TEST_ARGS --rotation-retirements 10)
  endif()

  add_e2e_test(
    NAME rotation_test_cft
    PYTHON_SCRIPT ${CMAKE_SOURCE_DIR}/tests/rotation.py
    LABEL rotation
    ADDITIONAL_ARGS ${ROTATION_TEST_ARGS}
  )

  set(RECONFIG_TEST_ARGS --ccf-version ${CCF_VERSION})
  add_e2e_test(
    NAME reconfiguration_test_cft
    PYTHON_SCRIPT ${CMAKE_SOURCE_DIR}/tests/reconfiguration.py
    ADDITIONAL_ARGS ${RECONFIG_TEST_ARGS}
  )
  set_property(TEST reconfiguration_test_cft PROPERTY LABELS reconfiguration)

  add_e2e_test(
    NAME election_test PYTHON_SCRIPT ${CMAKE_SOURCE_DIR}/tests/election.py
  )

  if(LONG_TESTS)
    add_e2e_test(
      NAME acme_endorsement_test
      PYTHON_SCRIPT ${CMAKE_SOURCE_DIR}/tests/acme_endorsement.py
      LABEL ACME
    )
  endif()

  add_piccolo_test(
    NAME pi_ls
    PYTHON_SCRIPT ${CMAKE_CURRENT_LIST_DIR}/tests/infra/piccolo_driver.py
    CLIENT_BIN ./submit PERF_LABEL "Logging"
    ADDITIONAL_ARGS --package "samples/apps/logging/logging" --max-writes-ahead
                    1000 --repetitions 100000
  )

  add_piccolo_test(
    NAME pi_basic
    PYTHON_SCRIPT ${CMAKE_CURRENT_LIST_DIR}/tests/infra/basicperf.py
    CLIENT_BIN ./submit PERF_LABEL "Basic"
    ADDITIONAL_ARGS --package "samples/apps/basic/basic" --client-def
                    "1,write,3000000,primary"
  )

  add_piccolo_test(
    NAME pi_basic_js
    PYTHON_SCRIPT ${CMAKE_CURRENT_LIST_DIR}/tests/infra/basicperf.py
    CLIENT_BIN ./submit PERF_LABEL "Basic JS"
    ADDITIONAL_ARGS --js-app-bundle ${CMAKE_SOURCE_DIR}/samples/apps/basic/js
                    --client-def "1,write,300000,primary"
  )

  if(WORKER_THREADS)
    add_piccolo_test(
      NAME pi_basic_mt
      PYTHON_SCRIPT ${CMAKE_CURRENT_LIST_DIR}/tests/infra/basicperf.py
      CLIENT_BIN ./submit PERF_LABEL "Basic Multi-Threaded"
      ADDITIONAL_ARGS --package "samples/apps/basic/basic" --client-def
                      "${WORKER_THREADS},write,2000000,primary"
    )
  endif()

  add_piccolo_test(
    NAME pi_ls_jwt
    PYTHON_SCRIPT ${CMAKE_CURRENT_LIST_DIR}/tests/infra/piccolo_driver.py
    CLIENT_BIN ./submit PERF_LABEL "Logging JWT"
    ADDITIONAL_ARGS
      --package
      "samples/apps/logging/logging"
      --max-writes-ahead
      1000
      --repetitions
      10000
      --use-jwt
  )
<<<<<<< HEAD
=======

  add_e2e_test(
    NAME historical_query_perf_test
    PYTHON_SCRIPT ${CMAKE_SOURCE_DIR}/tests/historical_query_perf.py
    LABEL perf
    CONFIGURATIONS perf
  )

  add_test_bin(
    curl_test ${CMAKE_CURRENT_SOURCE_DIR}/src/http/test/curl_test.cpp
  )
  target_link_libraries(curl_test PRIVATE curl uv http_parser)
>>>>>>> 71e7eb86

  if(LONG_TESTS)
    add_e2e_test(
      NAME e2e_curl PYTHON_SCRIPT ${CMAKE_SOURCE_DIR}/tests/e2e_curl.py
    )

    add_test_bin(
      curl_test ${CMAKE_CURRENT_SOURCE_DIR}/src/http/test/curl_test.cpp
    )
    target_link_libraries(curl_test PRIVATE curl uv http_parser)
  endif()
endif()

# Generate and install CMake export file for consumers using CMake
include(CMakePackageConfigHelpers)
configure_package_config_file(
  ${CMAKE_CURRENT_SOURCE_DIR}/cmake/${CCF_PROJECT}-config.cmake.in
  ${CMAKE_BINARY_DIR}/cmake/${CCF_PROJECT}-config.cmake
  INSTALL_DESTINATION ${CMAKE_INSTALL_PREFIX}/cmake
  PATH_VARS CMAKE_INSTALL_LIBDIR CMAKE_INSTALL_BINDIR CMAKE_INSTALL_INCLUDEDIR
)
write_basic_package_version_file(
  ${CMAKE_BINARY_DIR}/cmake/${CCF_PROJECT}-config-version.cmake
  COMPATIBILITY SameMajorVersion
)
install(
  FILES ${CMAKE_BINARY_DIR}/cmake/${CCF_PROJECT}-config.cmake
        ${CMAKE_BINARY_DIR}/cmake/${CCF_PROJECT}-config-version.cmake
        ${CMAKE_CURRENT_SOURCE_DIR}/cmake/cpack_ccfapp.cmake
        ${CMAKE_CURRENT_SOURCE_DIR}/cmake/cpack_versions_pin.cmake
  DESTINATION ${CMAKE_INSTALL_PREFIX}/cmake
)

if(NOT USE_LIBCXX)
  # Perf tool executable
  include(${CCF_DIR}/tests/perf-system/submitter/CMakeLists.txt)
endif()<|MERGE_RESOLUTION|>--- conflicted
+++ resolved
@@ -1233,8 +1233,6 @@
       10000
       --use-jwt
   )
-<<<<<<< HEAD
-=======
 
   add_e2e_test(
     NAME historical_query_perf_test
@@ -1242,12 +1240,6 @@
     LABEL perf
     CONFIGURATIONS perf
   )
-
-  add_test_bin(
-    curl_test ${CMAKE_CURRENT_SOURCE_DIR}/src/http/test/curl_test.cpp
-  )
-  target_link_libraries(curl_test PRIVATE curl uv http_parser)
->>>>>>> 71e7eb86
 
   if(LONG_TESTS)
     add_e2e_test(
