# Copyright (c) Microsoft Corporation. All rights reserved.
# Licensed under the Apache 2.0 License.
cmake_minimum_required(VERSION 3.21)

set(CCF_DIR ${CMAKE_CURRENT_SOURCE_DIR})
include(${CCF_DIR}/cmake/preproject.cmake)
include(${CCF_DIR}/cmake/version.cmake)

project(
  ${CCF_PROJECT}
  VERSION ${CCF_RELEASE_VERSION}
  DESCRIPTION
    "Build confidential, highly-available distributed systems on top of secure hardware"
  HOMEPAGE_URL "https://github.com/Microsoft/CCF"
  LANGUAGES C CXX
)

message(STATUS "CCF version = ${CCF_VERSION}")
message(STATUS "CCF release version = ${CCF_RELEASE_VERSION}")
message(STATUS "CCF version suffix = ${CCF_VERSION_SUFFIX}")

# Set the default install prefix for CCF. Users may override this value with the
# cmake command. For example:
#
# $ cmake -DCMAKE_INSTALL_PREFIX=/opt/myplace ..
#
if(CMAKE_INSTALL_PREFIX_INITIALIZED_TO_DEFAULT)
  set(CMAKE_INSTALL_PREFIX
      "/opt/${CCF_PROJECT}"
      CACHE PATH "Default install prefix" FORCE
  )
endif()

include(${CCF_DIR}/cmake/cpack_settings.cmake)

message(STATUS "CMAKE_INSTALL_PREFIX is '${CMAKE_INSTALL_PREFIX}'")

install(FILES ${CMAKE_CURRENT_SOURCE_DIR}/cmake/preproject.cmake
        DESTINATION cmake
)

include(GNUInstallDirs)

# Use fixed name instead of absolute path for reproducible builds
add_compile_options("-ffile-prefix-map=${CCF_DIR}=CCF")

set(CMAKE_MODULE_PATH "${CCF_DIR}/cmake;${CMAKE_MODULE_PATH}")

set(CMAKE_EXPORT_COMPILE_COMMANDS ON)

find_package(Threads REQUIRED)

function(message)
  if(NOT MESSAGE_QUIET)
    _message(${ARGN})
  endif()
endfunction()

option(PROFILE_TESTS "Profile tests" OFF)

if("$ENV{CI}" STREQUAL "")
  set(PYTHON unbuffer python3)
else()
  set(PYTHON python3)
endif()

set(DISTRIBUTE_PERF_TESTS
    ""
    CACHE
      STRING
      "Hosts to which performance tests should be distributed, for example -n ssh://x.x.x.x -n ssh://x.x.x.x -n ssh://x.x.x.x"
)

if(DISTRIBUTE_PERF_TESTS)
  separate_arguments(NODES UNIX_COMMAND ${DISTRIBUTE_PERF_TESTS})
else()
  unset(NODES)
endif()

option(
  VERBOSE_LOGGING
  "Enable verbose, potentially unsafe logging of enclave code. Affects logging level passed at run-time to end-to-end-tests."
  OFF
)
set(TEST_LOGGING_LEVEL "info")
if(VERBOSE_LOGGING)
  set(TEST_LOGGING_LEVEL "trace")
endif()

option(USE_NULL_ENCRYPTOR "Turn off encryption of ledger updates - debug only"
       OFF
)
if(USE_NULL_ENCRYPTOR)
  add_compile_definitions(USE_NULL_ENCRYPTOR)
endif()

option(SAN "Enable Address and Undefined Behavior Sanitizers" OFF)
option(BUILD_END_TO_END_TESTS "Build end to end tests" ON)
option(COVERAGE "Enable coverage mapping" OFF)
option(SHUFFLE_SUITE "Shuffle end to end test suite" OFF)
option(LONG_TESTS "Enable long end-to-end tests" OFF)
option(KV_STATE_RB "Enable RBMap as underlying KV state implementation" OFF)
if(KV_STATE_RB)
  add_compile_definitions(KV_STATE_RB)
endif()

option(USE_SNMALLOC "Link against snmalloc" ON)
include(${CMAKE_CURRENT_SOURCE_DIR}/cmake/snmalloc.cmake)

# Useful for debugging with libc++ hardening options
option(USE_LIBCXX "Use libc++ instead of libstdc++" OFF)

option(CLANG_TIDY "Run clang-tidy on the codebase" OFF)
# Must happen before tools.cmake is included
if(CLANG_TIDY)
  find_program(
    CLANG_TIDY_EXE NAMES "clang-tidy" "clang-tidy-18" "clang-tidy-15"
  )
  message(STATUS "Using clang-tidy from: ${CLANG_TIDY_EXE}")
endif()

if(SAN OR TSAN)
  find_program(LLVM_SYMBOLIZER NAMES "llvm-symbolizer")
  message(STATUS "Using llvm symbolizer: ${LLVM_SYMBOLIZER}")

  if(USE_SNMALLOC)
    message(FATAL_ERROR "snmalloc cannot be used with SAN or TSAN")
  endif()
endif()

enable_language(ASM)

set(CCF_GENERATED_DIR ${CMAKE_CURRENT_BINARY_DIR}/generated)
include_directories(${CCF_DIR}/include)
include_directories(${CCF_DIR}/src)

set(CCF_3RD_PARTY_EXPORTED_DIR "${CCF_DIR}/3rdparty/exported")
set(CCF_3RD_PARTY_INTERNAL_DIR "${CCF_DIR}/3rdparty/internal")

include_directories(SYSTEM ${CCF_3RD_PARTY_EXPORTED_DIR})
include_directories(SYSTEM ${CCF_3RD_PARTY_INTERNAL_DIR})

include(${CMAKE_CURRENT_SOURCE_DIR}/cmake/tools.cmake)

install(FILES ${CMAKE_CURRENT_SOURCE_DIR}/cmake/tools.cmake DESTINATION cmake)

include(${CMAKE_CURRENT_SOURCE_DIR}/cmake/ccf_app.cmake)
install(FILES ${CMAKE_CURRENT_SOURCE_DIR}/cmake/ccf_app.cmake DESTINATION cmake)

# Copy and install CCF utilities
set(CCF_UTILITIES keygenerator.sh submit_recovery_share.sh)
foreach(UTILITY ${CCF_UTILITIES})
  configure_file(
    ${CCF_DIR}/python/utils/${UTILITY} ${CMAKE_CURRENT_BINARY_DIR} COPYONLY
  )
  install(PROGRAMS ${CCF_DIR}/python/utils/${UTILITY} DESTINATION bin)
endforeach()

# Copy utilities from tests directory
set(CCF_TEST_UTILITIES tests.sh convert_pico_to_bencher.py test_install.sh
                       docker_wrap.sh config.jinja recovery_benchmark.sh
)
foreach(UTILITY ${CCF_TEST_UTILITIES})
  configure_file(
    ${CCF_DIR}/tests/${UTILITY} ${CMAKE_CURRENT_BINARY_DIR} COPYONLY
  )
endforeach()

# Install additional utilities
install(PROGRAMS ${CCF_DIR}/samples/scripts/snpinfo.sh DESTINATION bin)
install(FILES ${CCF_DIR}/tests/config.jinja DESTINATION bin)

if(SAN)
  install(FILES ${CCF_DIR}/src/san_common.suppressions DESTINATION bin)
endif()

# Install getting_started scripts for VM creation and setup
install(
  DIRECTORY ${CCF_DIR}/getting_started/
  DESTINATION getting_started
  USE_SOURCE_PERMISSIONS
)

set(HTTP_PARSER_SOURCES
    ${CCF_3RD_PARTY_EXPORTED_DIR}/llhttp/api.c
    ${CCF_3RD_PARTY_EXPORTED_DIR}/llhttp/http.c
    ${CCF_3RD_PARTY_EXPORTED_DIR}/llhttp/llhttp.c
)

include(${CCF_DIR}/cmake/crypto.cmake)
include(${CCF_DIR}/cmake/quickjs.cmake)
include(${CCF_DIR}/cmake/qcbor.cmake)
include(${CCF_DIR}/cmake/t_cose.cmake)

# Launcher library
list(APPEND CCF_LAUNCHER_SOURCES ${CCF_DIR}/src/host/run.cpp
     ${CCF_DIR}/src/host/env.cpp
)

add_ccf_static_library(
  ccf_launcher
  SRCS ${CCF_LAUNCHER_SOURCES}
  LINK_LIBS uv
            ${TLS_LIBRARY}
            ${CMAKE_DL_LIBS}
            ${CMAKE_THREAD_LIBS_INIT}
            ${LINK_LIBCXX}
            ccfcrypto
            curl
            http_parser
)

target_include_directories(ccf_launcher PRIVATE ${CCF_GENERATED_DIR})

# HTTP parser
add_library(http_parser "${HTTP_PARSER_SOURCES}")
set_property(TARGET http_parser PROPERTY POSITION_INDEPENDENT_CODE ON)
install(
  TARGETS http_parser
  EXPORT ccf
  DESTINATION lib
)

# CCF platform agnostic library
add_ccf_static_library(ccf_pal SRCS ${CCF_DIR}/src/pal/attestation.cpp)

# CCF js lib
add_ccf_static_library(
  ccf_js
  SRCS ${CCF_DIR}/src/js/global_class_ids.cpp
       ${CCF_DIR}/src/js/core/wrapped_value.cpp
       ${CCF_DIR}/src/js/core/runtime.cpp
       ${CCF_DIR}/src/js/core/context.cpp
       ${CCF_DIR}/src/js/extensions/console.cpp
       ${CCF_DIR}/src/js/extensions/math/random.cpp
       ${CCF_DIR}/src/js/extensions/snp_attestation.cpp
       ${CCF_DIR}/src/js/extensions/ccf/consensus.cpp
       ${CCF_DIR}/src/js/extensions/ccf/converters.cpp
       ${CCF_DIR}/src/js/extensions/ccf/crypto.cpp
       ${CCF_DIR}/src/js/extensions/ccf/gov.cpp
       ${CCF_DIR}/src/js/extensions/ccf/gov_effects.cpp
       ${CCF_DIR}/src/js/extensions/ccf/historical.cpp
       ${CCF_DIR}/src/js/extensions/ccf/host.cpp
       ${CCF_DIR}/src/js/extensions/ccf/kv.cpp
       ${CCF_DIR}/src/js/extensions/ccf/network.cpp
       ${CCF_DIR}/src/js/extensions/ccf/node.cpp
       ${CCF_DIR}/src/js/extensions/ccf/rpc.cpp
       ${CCF_DIR}/src/js/extensions/ccf/request.cpp
       ${CCF_DIR}/src/js/registry.cpp
  LINK_LIBS ccfcrypto quickjs ccf_pal
)

# CCF kv lib
add_ccf_static_library(
  ccf_kv SRCS ${CCF_DIR}/src/kv/tx.cpp ${CCF_DIR}/src/kv/untyped_map_handle.cpp
              ${CCF_DIR}/src/kv/untyped_map_diff.cpp
)

# CCF endpoints lib
add_ccf_static_library(
  ccf_endpoints
  SRCS ${CCF_DIR}/src/endpoints/endpoint.cpp
       ${CCF_DIR}/src/endpoints/endpoint_registry.cpp
       ${CCF_DIR}/src/endpoints/base_endpoint_registry.cpp
       ${CCF_DIR}/src/endpoints/common_endpoint_registry.cpp
       ${CCF_DIR}/src/endpoints/user_endpoint_registry.cpp
       ${CCF_DIR}/src/endpoints/json_handler.cpp
       ${CCF_DIR}/src/endpoints/authentication/cose_auth.cpp
       ${CCF_DIR}/src/endpoints/authentication/cert_auth.cpp
       ${CCF_DIR}/src/endpoints/authentication/empty_auth.cpp
       ${CCF_DIR}/src/endpoints/authentication/jwt_auth.cpp
       ${CCF_DIR}/src/endpoints/authentication/all_of_auth.cpp
       ${CCF_DIR}/src/endpoints/endpoint_utils.cpp
       ${CCF_DIR}/src/indexing/strategies/seqnos_by_key_bucketed.cpp
       ${CCF_DIR}/src/indexing/strategies/seqnos_by_key_in_memory.cpp
       ${CCF_DIR}/src/indexing/strategies/visit_each_entry_in_map.cpp
       ${CCF_DIR}/src/node/historical_queries_adapter.cpp
       ${CCF_DIR}/src/node/historical_queries_utils.cpp
       ${CCF_DIR}/src/node/receipt.cpp
  LINK_LIBS qcbor t_cose http_parser ccfcrypto ccf_kv
)

# Common test args for Python scripts starting up CCF networks
set(WORKER_THREADS
    0
    CACHE STRING "Number of worker threads to start on each CCF node"
)

set(CCF_NETWORK_TEST_DEFAULT_CONSTITUTION
    --constitution
    ${CCF_DIR}/samples/constitutions/default/actions.js
    --constitution
    ${CCF_DIR}/samples/constitutions/default/validate.js
    --constitution
    ${CCF_DIR}/samples/constitutions/default/resolve.js
    --constitution
    ${CCF_DIR}/samples/constitutions/default/apply.js
)
set(CCF_NETWORK_TEST_ARGS --log-level ${TEST_LOGGING_LEVEL} --worker-threads
                          ${WORKER_THREADS}
)

# SNIPPET_START: JS generic application
add_ccf_app(
  js_generic SRCS ${CCF_DIR}/src/apps/js_generic/js_generic.cpp
                  ${CCF_DIR}/samples/apps/main.cpp INSTALL_LIBS ON
)
# SNIPPET_END: JS generic application

install(DIRECTORY ${CCF_DIR}/samples/apps/logging/js
        DESTINATION samples/logging
)

include(${CMAKE_CURRENT_SOURCE_DIR}/cmake/common.cmake)

set(CMAKE_GENERATED_COMMENT
    "This file was auto-generated by CMake from a corresponding *.in file. DO NOT EDIT"
)

configure_file(
  ${CCF_DIR}/src/common/version.h.in ${CCF_DIR}/include/ccf/version.h @ONLY
)
install(FILES ${CCF_DIR}/include/ccf/version.h DESTINATION include/ccf)

file(READ ${CCF_DIR}/doc/host_config_schema/cchost_config.json
     HOST_CONFIG_SCHEMA
)
set_property(
  DIRECTORY
  APPEND
  PROPERTY CMAKE_CONFIGURE_DEPENDS
           ${CCF_DIR}/doc/host_config_schema/cchost_config.json
)
configure_file(
  ${CCF_DIR}/src/host/config_schema.h.in ${CCF_DIR}/src/host/config_schema.h
  @ONLY
)

file(READ ${CCF_DIR}/doc/schemas/gov/2023-06-01-preview/gov.json
     GOV_API_SCHEMA_2023_06_01_PREVIEW
)
set_property(
  DIRECTORY
  APPEND
  PROPERTY CMAKE_CONFIGURE_DEPENDS
           ${CCF_DIR}/doc/schemas/gov/2023-06-01-preview/gov.json
)
file(READ ${CCF_DIR}/doc/schemas/gov/2024-07-01/gov.json
     GOV_API_SCHEMA_2024_07_01
)
set_property(
  DIRECTORY
  APPEND
  PROPERTY CMAKE_CONFIGURE_DEPENDS
           ${CCF_DIR}/doc/schemas/gov/2024-07-01/gov.json
)
configure_file(
  ${CCF_DIR}/src/node/gov/api_schema.h.in ${CCF_DIR}/src/node/gov/api_schema.h
  @ONLY
)

option(BUILD_TESTS "Build tests" ON)
option(BUILD_UNIT_TESTS "Build unit tests" ON)
option(CLIENT_PROTOCOLS_TEST "Test client protocols (TLS, HTTP/2)" OFF)

option(CCF_RAFT_TRACING "Enable tracing of Raft consensus" OFF)
if(CCF_RAFT_TRACING)
  add_compile_definitions(CCF_RAFT_TRACING)
endif()

# Build common library for CCF enclaves
set(CCF_IMPL_SOURCE
    ${CCF_DIR}/src/enclave/main.cpp ${CCF_DIR}/src/enclave/thread_local.cpp
    ${CCF_DIR}/src/node/quote.cpp ${CCF_DIR}/src/node/uvm_endorsements.cpp
)

add_ccf_static_library(
  ccf
  SRCS ${CCF_IMPL_SOURCE}
  LINK_LIBS ${LINK_LIBCXX}
            http_parser
            ccf_js
            ccf_endpoints
            ccfcrypto
            ccf_kv
            nghttp2
            ${CMAKE_THREAD_LIBS_INIT}
            curl
<<<<<<< HEAD
=======
            ccf_pal
>>>>>>> 2daab25f
)

target_include_directories(
  ccf SYSTEM
  PUBLIC $<BUILD_INTERFACE:${CCF_GENERATED_DIR}>
         $<INSTALL_INTERFACE:include/ccf/> #< This contains the private headers
                                           #< which are currently under src, and
                                           #< should be removed or renamed
         $<INSTALL_INTERFACE:include/>
         $<INSTALL_INTERFACE:include/3rdparty/>
)

add_dependencies(ccf ccf)

install(
  EXPORT ccf
  DESTINATION cmake
  FILE ccf-targets.cmake
)

# Install exported 3rd-party library includes
install(
  DIRECTORY 3rdparty/exported/
  DESTINATION include/3rdparty
  FILES_MATCHING
  PATTERN "*.h"
  PATTERN "*.hpp"
  PATTERN "*.inc"
)

# Install all private CCF headers, which may still be needed
install(
  DIRECTORY src/
  DESTINATION include/ccf/_private
  FILES_MATCHING
  PATTERN "*.h"
  PATTERN "*/test*" EXCLUDE
)

# Install all public CCF headers
install(
  DIRECTORY include/
  DESTINATION include
  FILES_MATCHING
  PATTERN "*.h"
)

# Install CCF Python infrastructure
install(
  DIRECTORY tests/infra/
  DESTINATION bin/infra
  FILES_MATCHING
  PATTERN "*.py"
  PATTERN "*/__pycache__*" EXCLUDE
)

install(PROGRAMS tests/sandbox/sandbox.sh DESTINATION bin)
install(PROGRAMS tests/docker_wrap.sh DESTINATION bin)
install(PROGRAMS scripts/ensure-snmalloc.sh DESTINATION bin)
install(FILES samples/constitutions/default/actions.js DESTINATION bin)
install(FILES samples/constitutions/default/validate.js DESTINATION bin)
install(FILES samples/constitutions/sandbox/resolve.js DESTINATION bin)
install(FILES samples/constitutions/default/apply.js DESTINATION bin)
install(FILES tests/start_network.py DESTINATION bin)
install(FILES tests/requirements.txt DESTINATION bin)

# Add sample apps
add_subdirectory(${CCF_DIR}/samples)

if(BUILD_TESTS)
  enable_testing()

  # Unit tests
  if(BUILD_UNIT_TESTS)
    add_unit_test(
      snp_ioctl_test
      ${CMAKE_CURRENT_SOURCE_DIR}/src/pal/test/snp_ioctl_test.cpp
    )

    add_unit_test(
      snp_attestation_test
      ${CMAKE_CURRENT_SOURCE_DIR}/src/pal/test/snp_attestation_validation.cpp
    )
    target_link_libraries(snp_attestation_test PRIVATE ccf_pal ccfcrypto)

    add_unit_test(map_test ${CMAKE_CURRENT_SOURCE_DIR}/src/ds/test/map_test.cpp)

    add_unit_test(
      env_test ${CMAKE_CURRENT_SOURCE_DIR}/src/host/test/env.cpp
      ${CCF_DIR}/src/host/env.cpp
    )

    add_unit_test(
      json_schema ${CMAKE_CURRENT_SOURCE_DIR}/src/ds/test/json_schema.cpp
    )

    add_unit_test(
      logger_test ${CMAKE_CURRENT_SOURCE_DIR}/src/ds/test/logger.cpp
    )

    add_unit_test(
      openapi_test ${CMAKE_CURRENT_SOURCE_DIR}/src/ds/test/openapi.cpp
    )
    target_link_libraries(openapi_test PRIVATE http_parser)

    add_unit_test(
      logger_json_test
      ${CMAKE_CURRENT_SOURCE_DIR}/src/ds/test/logger_json_test.cpp
    )

    add_unit_test(
      kv_test
      ${CMAKE_CURRENT_SOURCE_DIR}/src/kv/test/kv_test.cpp
      ${CMAKE_CURRENT_SOURCE_DIR}/src/kv/test/kv_contention.cpp
      ${CMAKE_CURRENT_SOURCE_DIR}/src/kv/test/kv_serialisation.cpp
      ${CMAKE_CURRENT_SOURCE_DIR}/src/kv/test/kv_snapshot.cpp
      ${CMAKE_CURRENT_SOURCE_DIR}/src/kv/test/kv_dynamic_tables.cpp
    )
    target_link_libraries(
      kv_test PRIVATE ${CMAKE_THREAD_LIBS_INIT} http_parser ccf_kv
    )

    add_unit_test(
      ds_test
      ${CMAKE_CURRENT_SOURCE_DIR}/src/ds/test/ring_buffer.cpp
      ${CMAKE_CURRENT_SOURCE_DIR}/src/ds/test/messaging.cpp
      ${CMAKE_CURRENT_SOURCE_DIR}/src/ds/test/oversized.cpp
      ${CMAKE_CURRENT_SOURCE_DIR}/src/ds/test/typed_messages.cpp
      ${CMAKE_CURRENT_SOURCE_DIR}/src/ds/test/serialized.cpp
      ${CMAKE_CURRENT_SOURCE_DIR}/src/ds/test/serializer.cpp
      ${CMAKE_CURRENT_SOURCE_DIR}/src/ds/test/hash.cpp
      ${CMAKE_CURRENT_SOURCE_DIR}/src/ds/test/thread_messaging.cpp
      ${CMAKE_CURRENT_SOURCE_DIR}/src/ds/test/lru.cpp
      ${CMAKE_CURRENT_SOURCE_DIR}/src/ds/test/hex.cpp
      ${CMAKE_CURRENT_SOURCE_DIR}/src/ds/test/contiguous_set.cpp
      ${CMAKE_CURRENT_SOURCE_DIR}/src/ds/test/unit_strings.cpp
      ${CMAKE_CURRENT_SOURCE_DIR}/src/ds/test/dl_list.cpp
      ${CMAKE_CURRENT_SOURCE_DIR}/src/ds/test/nonstd.cpp
      ${CMAKE_CURRENT_SOURCE_DIR}/src/ds/test/work_beacon.cpp
    )
    target_link_libraries(ds_test PRIVATE ${CMAKE_THREAD_LIBS_INIT})

    add_unit_test(
      ledger_test ${CMAKE_CURRENT_SOURCE_DIR}/src/host/test/ledger.cpp
    )

    add_unit_test(
      raft_test ${CMAKE_CURRENT_SOURCE_DIR}/src/consensus/aft/test/main.cpp
      ${CMAKE_CURRENT_SOURCE_DIR}/src/consensus/aft/test/view_history.cpp
      ${CMAKE_CURRENT_SOURCE_DIR}/src/consensus/aft/test/committable_suffix.cpp
    )
    target_link_libraries(raft_test PRIVATE ccfcrypto)

    add_unit_test(
      raft_enclave_test
      ${CMAKE_CURRENT_SOURCE_DIR}/src/consensus/aft/test/enclave.cpp
    )
    target_include_directories(raft_enclave_test PRIVATE ${CCFCRYPTO_INC})
    target_link_libraries(raft_enclave_test PRIVATE ccfcrypto)

    add_unit_test(
      crypto_test ${CMAKE_CURRENT_SOURCE_DIR}/src/crypto/test/crypto.cpp
    )
    target_include_directories(crypto_test PRIVATE ${CCFCRYPTO_INC})
    target_link_libraries(crypto_test PRIVATE ccfcrypto)

    add_unit_test(
      sharing_test
      ${CMAKE_CURRENT_SOURCE_DIR}/src/crypto/test/secret_sharing.cpp
    )
    target_include_directories(sharing_test PRIVATE ${CCFCRYPTO_INC})
    target_link_libraries(sharing_test PRIVATE ccfcrypto)

    add_unit_test(
      key_exchange_test
      ${CMAKE_CURRENT_SOURCE_DIR}/src/crypto/test/key_exchange.cpp
    )
    target_link_libraries(key_exchange_test PRIVATE)

    add_unit_test(
      history_test ${CMAKE_CURRENT_SOURCE_DIR}/src/node/test/history.cpp
    )
    target_link_libraries(history_test PRIVATE ccfcrypto http_parser ccf_kv)

    add_unit_test(
      encryptor_test ${CMAKE_CURRENT_SOURCE_DIR}/src/node/test/encryptor.cpp
    )
    target_link_libraries(encryptor_test PRIVATE ccfcrypto ccf_kv)

    add_unit_test(js_test ${CMAKE_CURRENT_SOURCE_DIR}/src/js/test/js.cpp)
    target_link_libraries(
      js_test PRIVATE ccf_js ccf_kv ccf_endpoints ccfcrypto http_parser
    )

    add_unit_test(
      endorsements_test
      ${CMAKE_CURRENT_SOURCE_DIR}/src/node/test/endorsements.cpp
      ${CMAKE_CURRENT_SOURCE_DIR}/src/node/uvm_endorsements.cpp
    )
    set_property(
      TEST endorsements_test
      APPEND
      PROPERTY
        ENVIRONMENT
        "TEST_ENDORSEMENTS_PATH=${CMAKE_CURRENT_SOURCE_DIR}/tests/uvm_endorsements"
    )

    add_unit_test(
      historical_queries_test
      ${CMAKE_CURRENT_SOURCE_DIR}/src/node/test/historical_queries.cpp
      ${CMAKE_CURRENT_SOURCE_DIR}/src/node/test/receipt.cpp
      ${CMAKE_CURRENT_SOURCE_DIR}/src/node/receipt.cpp
    )
    target_link_libraries(
      historical_queries_test PRIVATE http_parser ccf_kv ccf_endpoints
    )
    add_unit_test(
      indexing_test ${CMAKE_CURRENT_SOURCE_DIR}/src/indexing/test/indexing.cpp
      ${CMAKE_CURRENT_SOURCE_DIR}/src/indexing/test/lfs.cpp
    )
    target_link_libraries(indexing_test PRIVATE ccf_endpoints ccf_kv)

    add_unit_test(
      snapshot_test ${CMAKE_CURRENT_SOURCE_DIR}/src/node/test/snapshot.cpp
    )
    target_link_libraries(snapshot_test PRIVATE ccf_kv)

    add_unit_test(
      snapshotter_test
      ${CMAKE_CURRENT_SOURCE_DIR}/src/node/test/snapshotter.cpp
    )
    target_link_libraries(snapshotter_test PRIVATE ccf_kv ccf_endpoints)

    add_unit_test(
      node_info_json_test
      ${CMAKE_CURRENT_SOURCE_DIR}/src/node/test/node_info_json.cpp
    )

    add_unit_test(tls_test ${CMAKE_CURRENT_SOURCE_DIR}/src/tls/test/main.cpp)
    target_link_libraries(tls_test PRIVATE ${CMAKE_THREAD_LIBS_INIT})

    add_unit_test(
      base64_test ${CMAKE_CURRENT_SOURCE_DIR}/src/crypto/test/base64.cpp
    )
    target_link_libraries(base64_test PRIVATE ${CMAKE_THREAD_LIBS_INIT})

    add_unit_test(
      cose_test ${CMAKE_CURRENT_SOURCE_DIR}/src/crypto/test/cose.cpp
    )
    target_link_libraries(
      cose_test PRIVATE ${CMAKE_THREAD_LIBS_INIT} ccfcrypto qcbor
    )

    add_unit_test(pem_test ${CMAKE_CURRENT_SOURCE_DIR}/src/crypto/test/pem.cpp)
    target_link_libraries(pem_test PRIVATE ${CMAKE_THREAD_LIBS_INIT})

    add_test_bin(
      kp_cert_test ${CMAKE_CURRENT_SOURCE_DIR}/src/crypto/test/kp_cert.cpp
    )
    target_link_libraries(kp_cert_test PRIVATE ${CMAKE_THREAD_LIBS_INIT})

    add_unit_test(
      channels_test ${CMAKE_CURRENT_SOURCE_DIR}/src/node/test/channels.cpp
    )
    target_link_libraries(channels_test PRIVATE)

    add_unit_test(
      http_test ${CMAKE_CURRENT_SOURCE_DIR}/src/http/test/http_test.cpp
    )
    target_link_libraries(http_test PRIVATE http_parser)

    add_unit_test(
      http_etag_test
      ${CMAKE_CURRENT_SOURCE_DIR}/src/http/test/http_etag_test.cpp
    )

    add_unit_test(
      frontend_test
      ${CMAKE_CURRENT_SOURCE_DIR}/src/node/rpc/test/frontend_test.cpp
      ${CCF_DIR}/src/node/quote.cpp ${CCF_DIR}/src/node/uvm_endorsements.cpp
    )
    target_link_libraries(
      frontend_test PRIVATE ${CMAKE_THREAD_LIBS_INIT} http_parser ccf_js
                            ccf_endpoints ccfcrypto ccf_kv
    )

    add_unit_test(
      endpoint_registry_test
      ${CMAKE_CURRENT_SOURCE_DIR}/src/endpoints/test/endpoint_registry.cpp
    )
    target_include_directories(
      endpoint_registry_test PRIVATE ${CCF_DIR}/src/endpoints
    )
    target_link_libraries(endpoint_registry_test PRIVATE ccf_endpoints)

    add_unit_test(
      jwt_auth_test
      ${CMAKE_CURRENT_SOURCE_DIR}/src/endpoints/test/test_jwt_auth.cpp
    )
    target_link_libraries(jwt_auth_test PRIVATE ccf_endpoints)

    add_unit_test(
      tx_status_test
      ${CMAKE_CURRENT_SOURCE_DIR}/src/node/rpc/test/tx_status_test.cpp
    )

    add_unit_test(
      node_frontend_test
      ${CMAKE_CURRENT_SOURCE_DIR}/src/node/rpc/test/node_frontend_test.cpp
      ${CCF_DIR}/src/node/quote.cpp ${CCF_DIR}/src/node/uvm_endorsements.cpp
    )
    target_link_libraries(
      node_frontend_test PRIVATE ${CMAKE_THREAD_LIBS_INIT} http_parser ccf_js
                                 ccf_endpoints ccfcrypto ccf_kv
    )

    add_unit_test(
      merkle_test ${CMAKE_CURRENT_SOURCE_DIR}/src/node/test/merkle_test.cpp
    )

    # Merkle Tree memory test
    add_executable(
      merkle_mem src/node/test/merkle_mem.cpp
                 ${CCF_DIR}/src/enclave/thread_local.cpp
    )
    target_compile_options(merkle_mem PRIVATE ${COMPILE_LIBCXX})
    target_link_libraries(
      merkle_mem PRIVATE ${CMAKE_THREAD_LIBS_INIT} ${LINK_LIBCXX} ccfcrypto
    )

    # Raft driver and scenario test
    add_executable(
      raft_driver ${CMAKE_CURRENT_SOURCE_DIR}/src/consensus/aft/test/driver.cpp
                  src/enclave/thread_local.cpp
    )
    target_link_libraries(raft_driver PRIVATE ccfcrypto)
    target_include_directories(raft_driver PRIVATE src/aft)

    add_test(
      NAME raft_scenario_test
      COMMAND ${PYTHON} ${CMAKE_SOURCE_DIR}/tests/raft_scenarios_runner.py
              ./raft_driver ${CMAKE_SOURCE_DIR}/tests/raft_scenarios/
    )
    set_property(TEST raft_scenario_test PROPERTY LABELS raft_scenario)

    add_test(NAME csr_test COMMAND ${PYTHON} ${CMAKE_SOURCE_DIR}/tests/certs.py
                                   ./kp_cert_test
    )
    set_property(
      TEST csr_test
      APPEND
      PROPERTY LABELS unit_test
    )

    add_test(NAME versionifier_test
             COMMAND ${PYTHON}
                     ${CMAKE_SOURCE_DIR}/python/src/ccf/_versionifier.py
    )

    add_test(NAME github_version_lts_test
             COMMAND ${PYTHON} ${CMAKE_SOURCE_DIR}/tests/infra/github.py
    )
  endif()

  if(NOT TSAN AND NOT USE_LIBCXX)
    # Picobench benchmarks
    add_picobench(map_bench SRCS src/ds/test/map_bench.cpp)
    add_picobench(logger_bench SRCS src/ds/test/logger_bench.cpp)
    add_picobench(json_bench SRCS src/ds/test/json_bench.cpp)
    add_picobench(ring_buffer_bench SRCS src/ds/test/ring_buffer_bench.cpp)
    add_picobench(
      crypto_bench
      SRCS src/crypto/test/bench.cpp
      LINK_LIBS
    )
    add_picobench(
      history_bench
      SRCS src/node/test/history_bench.cpp src/enclave/thread_local.cpp
      LINK_LIBS ccf_kv
    )

    add_picobench(
      kv_bench
      SRCS src/kv/test/kv_bench.cpp src/enclave/thread_local.cpp
      LINK_LIBS ccf_kv
    )
    add_picobench(merkle_bench SRCS src/node/test/merkle_bench.cpp)
    add_picobench(hash_bench SRCS src/ds/test/hash_bench.cpp)
  endif()

  if(LONG_TESTS)
    set(ADDITIONAL_RECOVERY_ARGS --with-election --with-unsigned-suffix)
    if(NOT TSAN)
      set(ADDITIONAL_RECOVERY_ARGS ${ADDITIONAL_RECOVERY_ARGS} --with-load)
    endif()
  endif()

  add_e2e_test(
    NAME recovery_test_cft_api_1
    PYTHON_SCRIPT ${CMAKE_SOURCE_DIR}/tests/recovery.py
    ADDITIONAL_ARGS ${ADDITIONAL_RECOVERY_ARGS} --gov-api-version "2024-07-01"
  )

  add_e2e_test(
    NAME recovery_test_suite
    PYTHON_SCRIPT ${CMAKE_SOURCE_DIR}/tests/e2e_suite.py
    LABEL suite
    ADDITIONAL_ARGS
      --test-duration
      300
      --test-suite
      rekey_recovery
      --test-suite
      membership_recovery
      --jinja-templates-path
      ${CMAKE_SOURCE_DIR}/samples/templates
  )

  add_e2e_test(
    NAME reconfiguration_test_suite
    PYTHON_SCRIPT ${CMAKE_SOURCE_DIR}/tests/e2e_suite.py
    LABEL suite
    ADDITIONAL_ARGS
      --test-duration 300 --test-suite reconfiguration --jinja-templates-path
      ${CMAKE_SOURCE_DIR}/samples/templates
  )
  set_property(TEST reconfiguration_test_suite PROPERTY LABELS reconfiguration)

  if(LONG_TESTS)
    add_e2e_test(
      NAME regression_test_suite
      PYTHON_SCRIPT ${CMAKE_SOURCE_DIR}/tests/e2e_suite.py
      LABEL suite
      ADDITIONAL_ARGS --test-duration 300 --test-suite regression_5236
    )
  endif()

  add_e2e_test(
    NAME full_test_suite
    PYTHON_SCRIPT ${CMAKE_SOURCE_DIR}/tests/e2e_suite.py
    LABEL suite
    ADDITIONAL_ARGS
      --ledger-recovery-timeout
      20
      --test-duration
      300
      --test-suite
      all
      --jinja-templates-path
      ${CMAKE_SOURCE_DIR}/samples/templates
  )

  add_e2e_test(
    NAME committable_suffix_test
    PYTHON_SCRIPT ${CMAKE_SOURCE_DIR}/tests/committable.py
    ADDITIONAL_ARGS --sig-ms-interval 100
  )

  add_e2e_test(
    NAME commit_latency
    PYTHON_SCRIPT ${CMAKE_SOURCE_DIR}/tests/commit_latency.py
    LABEL perf
  )

  add_e2e_test(
    NAME js_batched_stress_test
    PYTHON_SCRIPT ${CMAKE_SOURCE_DIR}/tests/e2e_batched.py
    ADDITIONAL_ARGS
      --js-app-bundle
      ${CMAKE_SOURCE_DIR}/src/apps/batched
      --election-timeout-ms
      10000 # Larger election timeout as recording large JS applications may
            # trigger leadership changes
  )

  add_e2e_test(
    NAME modules_test
    PYTHON_SCRIPT ${CMAKE_SOURCE_DIR}/tests/js-modules/modules.py
    ADDITIONAL_ARGS
      --package js_generic --election-timeout-ms 10000 # Larger election
      # timeout as recording # large JS applications may trigger leadership
      # changes
  )

  add_e2e_test(
    NAME auth
    PYTHON_SCRIPT
      ${CMAKE_SOURCE_DIR}/tests/js-custom-authorization/custom_authorization.py
    ADDITIONAL_ARGS --package js_generic --js-app-bundle
                    ${CMAKE_SOURCE_DIR}/tests
  )

  add_e2e_test(
    NAME launch_host_process_test
    PYTHON_SCRIPT
      ${CMAKE_SOURCE_DIR}/tests/js-launch-host-process/host_process.py
    ADDITIONAL_ARGS --js-app-bundle
                    ${CMAKE_SOURCE_DIR}/tests/js-launch-host-process
  )

  set(CONSTITUTION_ARGS
      --constitution
      ${CCF_DIR}/samples/constitutions/default/actions.js
      --constitution
      ${CCF_DIR}/samples/constitutions/test/test_actions.js
      --constitution
      ${CCF_DIR}/samples/constitutions/default/validate.js
      --constitution
      ${CCF_DIR}/samples/constitutions/test/resolve.js
      --constitution
      ${CCF_DIR}/samples/constitutions/default/apply.js
  )

  add_e2e_test(
    NAME governance_test
    PYTHON_SCRIPT ${CMAKE_SOURCE_DIR}/tests/governance.py
    CONSTITUTION ${CONSTITUTION_ARGS}
    ADDITIONAL_ARGS --initial-operator-count 1 --jinja-templates-path
                    ${CMAKE_SOURCE_DIR}/samples/templates
  )

  add_e2e_test(
    NAME jwt_test PYTHON_SCRIPT ${CMAKE_SOURCE_DIR}/tests/jwt_test.py
  )

  add_e2e_test(
    NAME code_update_test
    PYTHON_SCRIPT ${CMAKE_SOURCE_DIR}/tests/code_update.py
    ADDITIONAL_ARGS
      --js-app-bundle
      ${CMAKE_SOURCE_DIR}/samples/apps/logging/js
      --constitution
      ${CMAKE_SOURCE_DIR}/samples/constitutions/virtual/virtual_attestation_actions.js
  )

  if(CLIENT_PROTOCOLS_TEST)
    add_custom_command(
      OUTPUT ${CMAKE_CURRENT_BINARY_DIR}/testssl/testssl.sh
      COMMAND
        rm -rf ${CMAKE_CURRENT_BINARY_DIR}/testssl && git clone --depth 1
        --branch v3.2rc4 --single-branch -c advice.detachedHead=false
        https://github.com/drwetter/testssl.sh
        ${CMAKE_CURRENT_BINARY_DIR}/testssl
    )
    add_custom_target(
      testssl ALL DEPENDS ${CMAKE_CURRENT_BINARY_DIR}/testssl/testssl.sh
    )
  endif()

  add_e2e_test(
    NAME e2e_logging_cft
    PYTHON_SCRIPT ${CMAKE_SOURCE_DIR}/tests/e2e_logging.py
    ADDITIONAL_ARGS --js-app-bundle ${CMAKE_SOURCE_DIR}/samples/apps/logging/js
  )

  set(RBAC_CONSTITUTION_ARGS
      --constitution
      ${CCF_DIR}/samples/constitutions/default/actions.js
      --constitution
      ${CCF_DIR}/samples/constitutions/roles/set_role_definition.js
      --constitution
      ${CCF_DIR}/samples/constitutions/default/validate.js
      --constitution
      ${CCF_DIR}/samples/constitutions/default/resolve.js
      --constitution
      ${CCF_DIR}/samples/constitutions/default/apply.js
  )

  add_e2e_test(
    NAME programmability
    CONSTITUTION ${RBAC_CONSTITUTION_ARGS}
    PYTHON_SCRIPT ${CMAKE_SOURCE_DIR}/tests/programmability.py
  )

  # This test uses large requests (so too slow for SAN)
  if(NOT SAN)
    add_e2e_test(
      NAME e2e_limits PYTHON_SCRIPT ${CMAKE_SOURCE_DIR}/tests/limits.py
    )
  endif()

  add_e2e_test(
    NAME e2e_redirects
    PYTHON_SCRIPT ${CMAKE_SOURCE_DIR}/tests/redirects.py
    ADDITIONAL_ARGS --js-app-bundle ${CMAKE_SOURCE_DIR}/samples/apps/logging/js
  )

  add_e2e_test(
    NAME e2e_logging_http2
    PYTHON_SCRIPT ${CMAKE_SOURCE_DIR}/tests/e2e_logging.py
    ADDITIONAL_ARGS --js-app-bundle ${CMAKE_SOURCE_DIR}/samples/apps/logging/js
                    --http2
  )

  add_e2e_test(
    NAME membership_api_1
    PYTHON_SCRIPT ${CMAKE_SOURCE_DIR}/tests/membership.py
    ADDITIONAL_ARGS --gov-api-version "2024-07-01"
  )

  add_e2e_test(
    NAME partitions_cft
    PYTHON_SCRIPT ${CMAKE_SOURCE_DIR}/tests/partitions_test.py
    LABEL partitions
    CONFIGURATIONS partitions
  )

  execute_process(
    COMMAND "cat" "/etc/os-release"
    COMMAND "grep" "^NAME="
    COMMAND "cut" "-d" "=" "-f" "2"
    COMMAND "tr" "-d" "\""
    OUTPUT_VARIABLE "OS_RELEASE"
    RESULT_VARIABLE RETURN_CODE
    OUTPUT_STRIP_TRAILING_WHITESPACE
  )
  if(NOT RETURN_CODE STREQUAL "0")
    message(FATAL_ERROR "Error calling cat /etc/os-release")
  endif()
  message(STATUS "OS_RELEASE = ${OS_RELEASE}")
  if(OS_RELEASE STREQUAL "Microsoft Azure Linux")
    set_property(
      TEST partitions_cft
      APPEND
      PROPERTY ENVIRONMENT "XTABLES_LIBDIR=/usr/lib/iptables"
    )
  endif()

  add_e2e_test(
    NAME connections_cft PYTHON_SCRIPT ${CMAKE_SOURCE_DIR}/tests/connections.py
  )

  add_e2e_test(
    NAME consistency_trace_validation
    PYTHON_SCRIPT ${CMAKE_SOURCE_DIR}/tests/consistency_trace_validation.py
  )

  add_e2e_test(
    NAME fuzz_test PYTHON_SCRIPT ${CMAKE_SOURCE_DIR}/tests/fuzzing.py
  )

  if(CLIENT_PROTOCOLS_TEST)
    add_e2e_test(
      NAME client_protocols
      PYTHON_SCRIPT ${CMAKE_SOURCE_DIR}/tests/client_protocols.py
      LABEL protocolstest
    )
  endif()

  add_e2e_test(
    NAME schema_test_cft
    PYTHON_SCRIPT ${CMAKE_SOURCE_DIR}/tests/schema.py
    ADDITIONAL_ARGS
      --schema-dir
      ${CMAKE_SOURCE_DIR}/doc/schemas
      --ledger-tutorial
      ${CMAKE_SOURCE_DIR}/python/ledger_tutorial.py
      --config-samples-dir
      ${CMAKE_SOURCE_DIR}/samples/config
      --historical-testdata
      ${CMAKE_SOURCE_DIR}/tests/testdata
  )

  list(APPEND LTS_TEST_ARGS --ccf-version ${CCF_VERSION})
  if(LONG_TESTS)
    list(APPEND LTS_TEST_ARGS --check-ledger-compatibility)
  endif()

  if(NOT SAN)
    add_e2e_test(
      NAME lts_compatibility
      PYTHON_SCRIPT ${CMAKE_SOURCE_DIR}/tests/lts_compatibility.py
      LABEL e2e
      ADDITIONAL_ARGS
        ${LTS_TEST_ARGS}
        --constitution
        ${CMAKE_SOURCE_DIR}/samples/constitutions/virtual/virtual_attestation_actions.js
    )
    set_property(
      TEST lts_compatibility
      APPEND
      PROPERTY ENVIRONMENT "LTS_COMPAT_GOV_CLIENT=1"
    )
    set_property(
      TEST lts_compatibility
      APPEND
      PROPERTY LABELS lts_compatibility
    )
  endif()

  if(LONG_TESTS)
    set(ROTATION_TEST_ARGS --rotation-retirements 10)
  endif()

  add_e2e_test(
    NAME rotation_test_cft
    PYTHON_SCRIPT ${CMAKE_SOURCE_DIR}/tests/rotation.py
    LABEL rotation
    ADDITIONAL_ARGS ${ROTATION_TEST_ARGS}
  )

  set(RECONFIG_TEST_ARGS --ccf-version ${CCF_VERSION})
  add_e2e_test(
    NAME reconfiguration_test_cft
    PYTHON_SCRIPT ${CMAKE_SOURCE_DIR}/tests/reconfiguration.py
    ADDITIONAL_ARGS ${RECONFIG_TEST_ARGS}
  )
  set_property(TEST reconfiguration_test_cft PROPERTY LABELS reconfiguration)

  add_e2e_test(
    NAME election_test PYTHON_SCRIPT ${CMAKE_SOURCE_DIR}/tests/election.py
  )

  if(LONG_TESTS)
    add_e2e_test(
      NAME acme_endorsement_test
      PYTHON_SCRIPT ${CMAKE_SOURCE_DIR}/tests/acme_endorsement.py
      LABEL ACME
    )
  endif()

  add_piccolo_test(
    NAME pi_ls
    PYTHON_SCRIPT ${CMAKE_CURRENT_LIST_DIR}/tests/infra/piccolo_driver.py
    CLIENT_BIN ./submit PERF_LABEL "Logging"
    ADDITIONAL_ARGS --package "samples/apps/logging/logging" --max-writes-ahead
                    1000 --repetitions 100000
  )

  add_piccolo_test(
    NAME pi_basic
    PYTHON_SCRIPT ${CMAKE_CURRENT_LIST_DIR}/tests/infra/basicperf.py
    CLIENT_BIN ./submit PERF_LABEL "Basic"
    ADDITIONAL_ARGS --package "samples/apps/basic/basic" --client-def
                    "1,write,3000000,primary"
  )

  add_piccolo_test(
    NAME pi_basic_js
    PYTHON_SCRIPT ${CMAKE_CURRENT_LIST_DIR}/tests/infra/basicperf.py
    CLIENT_BIN ./submit PERF_LABEL "Basic JS"
    ADDITIONAL_ARGS --js-app-bundle ${CMAKE_SOURCE_DIR}/samples/apps/basic/js
                    --client-def "1,write,300000,primary"
  )

  if(WORKER_THREADS)
    add_piccolo_test(
      NAME pi_basic_mt
      PYTHON_SCRIPT ${CMAKE_CURRENT_LIST_DIR}/tests/infra/basicperf.py
      CLIENT_BIN ./submit PERF_LABEL "Basic Multi-Threaded"
      ADDITIONAL_ARGS --package "samples/apps/basic/basic" --client-def
                      "${WORKER_THREADS},write,2000000,primary"
    )
  endif()

  add_piccolo_test(
    NAME pi_ls_jwt
    PYTHON_SCRIPT ${CMAKE_CURRENT_LIST_DIR}/tests/infra/piccolo_driver.py
    CLIENT_BIN ./submit PERF_LABEL "Logging JWT"
    ADDITIONAL_ARGS
      --package
      "samples/apps/logging/logging"
      --max-writes-ahead
      1000
      --repetitions
      10000
      --use-jwt
  )
  add_test_bin(
    curl_test ${CMAKE_CURRENT_SOURCE_DIR}/src/http/test/curl_test.cpp
  )
  target_link_libraries(curl_test PRIVATE curl uv http_parser)

  if(LONG_TESTS)
    add_e2e_test(
      NAME e2e_curl PYTHON_SCRIPT ${CMAKE_SOURCE_DIR}/tests/e2e_curl.py
    )

    add_test_bin(
      curl_test ${CMAKE_CURRENT_SOURCE_DIR}/src/http/test/curl_test.cpp
    )
    target_link_libraries(curl_test PRIVATE curl uv http_parser)

    if(LONG_TESTS)
      add_e2e_test(
        NAME e2e_curl PYTHON_SCRIPT ${CMAKE_SOURCE_DIR}/tests/e2e_curl.py
      )
    endif()
  endif()
endif()

# Generate and install CMake export file for consumers using CMake
include(CMakePackageConfigHelpers)
configure_package_config_file(
  ${CMAKE_CURRENT_SOURCE_DIR}/cmake/${CCF_PROJECT}-config.cmake.in
  ${CMAKE_BINARY_DIR}/cmake/${CCF_PROJECT}-config.cmake
  INSTALL_DESTINATION ${CMAKE_INSTALL_PREFIX}/cmake
  PATH_VARS CMAKE_INSTALL_LIBDIR CMAKE_INSTALL_BINDIR CMAKE_INSTALL_INCLUDEDIR
)
write_basic_package_version_file(
  ${CMAKE_BINARY_DIR}/cmake/${CCF_PROJECT}-config-version.cmake
  COMPATIBILITY SameMajorVersion
)
install(
  FILES ${CMAKE_BINARY_DIR}/cmake/${CCF_PROJECT}-config.cmake
        ${CMAKE_BINARY_DIR}/cmake/${CCF_PROJECT}-config-version.cmake
        ${CMAKE_CURRENT_SOURCE_DIR}/cmake/cpack_ccfapp.cmake
        ${CMAKE_CURRENT_SOURCE_DIR}/cmake/cpack_versions_pin.cmake
  DESTINATION ${CMAKE_INSTALL_PREFIX}/cmake
)

if(NOT USE_LIBCXX)
  # Perf tool executable
  include(${CCF_DIR}/tests/perf-system/submitter/CMakeLists.txt)
endif()<|MERGE_RESOLUTION|>--- conflicted
+++ resolved
@@ -386,10 +386,7 @@
             nghttp2
             ${CMAKE_THREAD_LIBS_INIT}
             curl
-<<<<<<< HEAD
-=======
             ccf_pal
->>>>>>> 2daab25f
 )
 
 target_include_directories(
