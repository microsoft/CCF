--- conflicted
+++ resolved
@@ -580,16 +580,20 @@
 file(READ ${CCF_DIR}/doc/schemas/gov/2023-06-01-preview/gov.json
      GOV_API_SCHEMA_2023_06_01_PREVIEW
 )
-<<<<<<< HEAD
-file(READ ${CCF_DIR}/doc/schemas/gov/2024-07-01/gov.json
-     GOV_API_SCHEMA_2024_07_01
-=======
 set_property(
   DIRECTORY
   APPEND
   PROPERTY CMAKE_CONFIGURE_DEPENDS
-           ${CCF_DIR}/doc/schemas/mccf/2023-06-01-preview/mccfgov.json
->>>>>>> 99fbf1b7
+           ${CCF_DIR}/doc/schemas/gov/2023-06-01-preview/gov.json
+)
+file(READ ${CCF_DIR}/doc/schemas/gov/2024-07-01/gov.json
+     GOV_API_SCHEMA_2024_07_01
+)
+set_property(
+  DIRECTORY
+  APPEND
+  PROPERTY CMAKE_CONFIGURE_DEPENDS
+           ${CCF_DIR}/doc/schemas/gov/2024-07-01/gov.json
 )
 configure_file(
   ${CCF_DIR}/src/node/gov/api_schema.h.in ${CCF_DIR}/src/node/gov/api_schema.h
