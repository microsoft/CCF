--- conflicted
+++ resolved
@@ -783,34 +783,6 @@
     )
   endif()
 
-<<<<<<< HEAD
-  if(NOT TSAN)
-    if(NOT USE_LIBCXX)
-      # Picobench benchmarks
-      add_picobench(map_bench SRCS src/ds/test/map_bench.cpp)
-      add_picobench(logger_bench SRCS src/ds/test/logger_bench.cpp)
-      add_picobench(json_bench SRCS src/ds/test/json_bench.cpp)
-      add_picobench(ring_buffer_bench SRCS src/ds/test/ring_buffer_bench.cpp)
-      add_picobench(
-        crypto_bench
-        SRCS src/crypto/test/bench.cpp
-        LINK_LIBS
-      )
-      add_picobench(
-        history_bench
-        SRCS src/node/test/history_bench.cpp src/enclave/thread_local.cpp
-        LINK_LIBS ccf_kv ccf_tasks
-      )
-
-      add_picobench(
-        kv_bench
-        SRCS src/kv/test/kv_bench.cpp src/enclave/thread_local.cpp
-        LINK_LIBS ccf_kv
-      )
-      add_picobench(merkle_bench SRCS src/node/test/merkle_bench.cpp)
-      add_picobench(hash_bench SRCS src/ds/test/hash_bench.cpp)
-    endif()
-=======
   if(NOT TSAN AND NOT USE_LIBCXX)
     # Picobench benchmarks
     add_picobench(map_bench SRCS src/ds/test/map_bench.cpp)
@@ -825,7 +797,7 @@
     add_picobench(
       history_bench
       SRCS src/node/test/history_bench.cpp src/enclave/thread_local.cpp
-      LINK_LIBS ccf_kv
+      LINK_LIBS ccf_kv ccf_tasks
     )
 
     add_picobench(
@@ -836,7 +808,6 @@
     add_picobench(merkle_bench SRCS src/node/test/merkle_bench.cpp)
     add_picobench(hash_bench SRCS src/ds/test/hash_bench.cpp)
   endif()
->>>>>>> a9495412
 
   if(LONG_TESTS)
     set(ADDITIONAL_RECOVERY_ARGS --with-election --with-unsigned-suffix)
