--- conflicted
+++ resolved
@@ -1255,58 +1255,12 @@
       ${CMAKE_SOURCE_DIR}/python/config_1_x.ini
   )
 
-<<<<<<< HEAD
   list(APPEND LTS_TEST_ARGS --oe-binary ${OE_BINDIR} --ccf-version
        ${CCF_VERSION}
   )
   if(LONG_TESTS)
     list(APPEND LTS_TEST_ARGS --check-ledger-compatibility)
   endif()
-=======
-    add_e2e_test(
-      NAME schema_test_cft
-      PYTHON_SCRIPT ${CMAKE_SOURCE_DIR}/tests/schema.py
-      ADDITIONAL_ARGS
-        --schema-dir
-        ${CMAKE_SOURCE_DIR}/doc/schemas
-        --ledger-tutorial
-        ${CMAKE_SOURCE_DIR}/python/ledger_tutorial.py
-        --config-samples-dir
-        ${CMAKE_SOURCE_DIR}/samples/config
-        --config-file-1x
-        ${CMAKE_SOURCE_DIR}/python/config_1_x.ini
-    )
-
-    list(APPEND LTS_TEST_ARGS --oe-binary ${OE_BINDIR} --ccf-version
-         ${CCF_VERSION}
-    )
-    if(LONG_TESTS)
-      list(APPEND LTS_TEST_ARGS --check-ledger-compatibility)
-    endif()
-
-    if(NOT SAN)
-      add_e2e_test(
-        NAME lts_compatibility
-        PYTHON_SCRIPT ${CMAKE_SOURCE_DIR}/tests/lts_compatibility.py
-        LABEL e2e
-        ADDITIONAL_ARGS ${LTS_TEST_ARGS}
-      )
-      set_property(
-        TEST lts_compatibility
-        APPEND
-        PROPERTY ENVIRONMENT "LTS_COMPAT_GOV_CLIENT=1"
-      )
-      set_property(
-        TEST lts_compatibility
-        APPEND
-        PROPERTY LABELS lts_compatibility
-      )
-    endif()
-
-    if(LONG_TESTS)
-      set(ROTATION_TEST_ARGS --rotation-retirements 10)
-    endif()
->>>>>>> 7f720b7e
 
   if(NOT SAN)
     add_e2e_test(
