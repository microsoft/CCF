# Copyright (c) Microsoft Corporation. All rights reserved.
# Licensed under the Apache 2.0 License.
cmake_minimum_required(VERSION 3.21)

set(CCF_DIR ${CMAKE_CURRENT_SOURCE_DIR})
include(${CCF_DIR}/cmake/preproject.cmake)
include(${CCF_DIR}/cmake/version.cmake)

project(
  ${CCF_PROJECT}
  VERSION ${CCF_RELEASE_VERSION}
  DESCRIPTION
    "Build confidential, highly-available distributed systems on top of secure hardware"
  HOMEPAGE_URL "https://github.com/Microsoft/CCF"
  LANGUAGES C CXX
)

message(STATUS "CCF version = ${CCF_VERSION}")
message(STATUS "CCF release version = ${CCF_RELEASE_VERSION}")
message(STATUS "CCF version suffix = ${CCF_VERSION_SUFFIX}")

# Set the default install prefix for CCF. Users may override this value with the
# cmake command. For example:
#
# $ cmake -DCMAKE_INSTALL_PREFIX=/opt/myplace ..
#
if(CMAKE_INSTALL_PREFIX_INITIALIZED_TO_DEFAULT)
  set(CMAKE_INSTALL_PREFIX
      "/opt/${CCF_PROJECT}"
      CACHE PATH "Default install prefix" FORCE
  )
endif()

include(${CCF_DIR}/cmake/cpack_settings.cmake)

message(STATUS "CMAKE_INSTALL_PREFIX is '${CMAKE_INSTALL_PREFIX}'")

install(FILES ${CMAKE_CURRENT_SOURCE_DIR}/cmake/preproject.cmake
        DESTINATION cmake
)

include(GNUInstallDirs)

# Use fixed name instead of absolute path for reproducible builds
add_compile_options("-ffile-prefix-map=${CCF_DIR}=CCF")

set(CMAKE_MODULE_PATH "${CCF_DIR}/cmake;${CMAKE_MODULE_PATH}")

set(CMAKE_EXPORT_COMPILE_COMMANDS ON)

find_package(Threads REQUIRED)

function(message)
  if(NOT MESSAGE_QUIET)
    _message(${ARGN})
  endif()
endfunction()

option(PROFILE_TESTS "Profile tests" OFF)

if("$ENV{CI}" STREQUAL "")
  set(PYTHON unbuffer python3)
else()
  set(PYTHON python3)
endif()

option(
  VERBOSE_LOGGING
  "Enable verbose, potentially unsafe logging of enclave code. Affects logging level passed at run-time to end-to-end-tests."
  OFF
)
set(TEST_LOGGING_LEVEL "info")
if(VERBOSE_LOGGING)
  set(TEST_LOGGING_LEVEL "trace")
endif()

option(USE_NULL_ENCRYPTOR "Turn off encryption of ledger updates - debug only"
       OFF
)
if(USE_NULL_ENCRYPTOR)
  add_compile_definitions(USE_NULL_ENCRYPTOR)
endif()

option(SAN "Enable Address and Undefined Behavior Sanitizers" OFF)
option(BUILD_END_TO_END_TESTS "Build end to end tests" ON)
option(COVERAGE "Enable coverage mapping" OFF)
option(SHUFFLE_SUITE "Shuffle end to end test suite" OFF)
option(LONG_TESTS "Enable long end-to-end tests" OFF)
option(KV_STATE_RB "Enable RBMap as underlying KV state implementation" OFF)
if(KV_STATE_RB)
  add_compile_definitions(KV_STATE_RB)
endif()

option(USE_SNMALLOC "Link against snmalloc" ON)
include(${CMAKE_CURRENT_SOURCE_DIR}/cmake/snmalloc.cmake)

# Useful for debugging with libc++ hardening options
option(USE_LIBCXX "Use libc++ instead of libstdc++" OFF)

option(CLANG_TIDY "Run clang-tidy on the codebase" OFF)
# Must happen before tools.cmake is included
if(CLANG_TIDY)
  find_program(
    CLANG_TIDY_EXE NAMES "clang-tidy" "clang-tidy-18" "clang-tidy-15"
  )
  message(STATUS "Using clang-tidy from: ${CLANG_TIDY_EXE}")
endif()

if(SAN OR TSAN)
  find_program(LLVM_SYMBOLIZER NAMES "llvm-symbolizer")
  message(STATUS "Using llvm symbolizer: ${LLVM_SYMBOLIZER}")

  if(USE_SNMALLOC)
    message(FATAL_ERROR "snmalloc cannot be used with SAN or TSAN")
  endif()
endif()

enable_language(ASM)

set(CCF_GENERATED_DIR ${CMAKE_CURRENT_BINARY_DIR}/generated)
include_directories(${CCF_DIR}/include)
include_directories(${CCF_DIR}/src)

set(CCF_3RD_PARTY_EXPORTED_DIR "${CCF_DIR}/3rdparty/exported")
set(CCF_3RD_PARTY_INTERNAL_DIR "${CCF_DIR}/3rdparty/internal")

include_directories(SYSTEM ${CCF_3RD_PARTY_EXPORTED_DIR})
include_directories(SYSTEM ${CCF_3RD_PARTY_INTERNAL_DIR})

include(${CMAKE_CURRENT_SOURCE_DIR}/cmake/tools.cmake)

install(FILES ${CMAKE_CURRENT_SOURCE_DIR}/cmake/tools.cmake DESTINATION cmake)

include(${CMAKE_CURRENT_SOURCE_DIR}/cmake/ccf_app.cmake)
install(FILES ${CMAKE_CURRENT_SOURCE_DIR}/cmake/ccf_app.cmake DESTINATION cmake)

# Copy and install CCF utilities
set(CCF_UTILITIES keygenerator.sh submit_recovery_share.sh)
foreach(UTILITY ${CCF_UTILITIES})
  configure_file(
    ${CCF_DIR}/python/utils/${UTILITY} ${CMAKE_CURRENT_BINARY_DIR} COPYONLY
  )
  install(PROGRAMS ${CCF_DIR}/python/utils/${UTILITY} DESTINATION bin)
endforeach()

# Copy utilities from tests directory
set(CCF_TEST_UTILITIES tests.sh convert_pico_to_bencher.py test_install.sh
                       docker_wrap.sh config.jinja recovery_benchmark.sh
)
foreach(UTILITY ${CCF_TEST_UTILITIES})
  configure_file(
    ${CCF_DIR}/tests/${UTILITY} ${CMAKE_CURRENT_BINARY_DIR} COPYONLY
  )
endforeach()

# Install additional utilities
install(PROGRAMS ${CCF_DIR}/samples/scripts/snpinfo.sh DESTINATION bin)
install(FILES ${CCF_DIR}/tests/config.jinja DESTINATION bin)

if(SAN)
  install(FILES ${CCF_DIR}/src/san_common.suppressions DESTINATION bin)
endif()

set(HTTP_PARSER_SOURCES
    ${CCF_3RD_PARTY_EXPORTED_DIR}/llhttp/api.c
    ${CCF_3RD_PARTY_EXPORTED_DIR}/llhttp/http.c
    ${CCF_3RD_PARTY_EXPORTED_DIR}/llhttp/llhttp.c
)

include(${CCF_DIR}/cmake/crypto.cmake)
include(${CCF_DIR}/cmake/quickjs.cmake)
include(${CCF_DIR}/cmake/qcbor.cmake)
include(${CCF_DIR}/cmake/evercbor.cmake)
include(${CCF_DIR}/cmake/t_cose.cmake)

# Launcher library
list(APPEND CCF_LAUNCHER_SOURCES ${CCF_DIR}/src/host/run.cpp
     ${CCF_DIR}/src/host/env.cpp
)

add_ccf_static_library(
  ccf_launcher
  SRCS ${CCF_LAUNCHER_SOURCES}
  LINK_LIBS uv
            ${TLS_LIBRARY}
            ${CMAKE_DL_LIBS}
            ${CMAKE_THREAD_LIBS_INIT}
            ${LINK_LIBCXX}
            ccfcrypto
            curl
            http_parser
)

target_include_directories(ccf_launcher PRIVATE ${CCF_GENERATED_DIR})

# HTTP parser
add_library(http_parser "${HTTP_PARSER_SOURCES}")
set_property(TARGET http_parser PROPERTY POSITION_INDEPENDENT_CODE ON)
install(
  TARGETS http_parser
  EXPORT ccf
  DESTINATION lib
)

# CCF platform agnostic library
add_ccf_static_library(
  ccf_pal
  SRCS ${CCF_DIR}/src/pal/attestation.cpp
  LINK_LIBS ccfcrypto
)

# CCF js lib
add_ccf_static_library(
  ccf_js
  SRCS ${CCF_DIR}/src/js/global_class_ids.cpp
       ${CCF_DIR}/src/js/core/wrapped_value.cpp
       ${CCF_DIR}/src/js/core/runtime.cpp
       ${CCF_DIR}/src/js/core/context.cpp
       ${CCF_DIR}/src/js/extensions/console.cpp
       ${CCF_DIR}/src/js/extensions/math/random.cpp
       ${CCF_DIR}/src/js/extensions/snp_attestation.cpp
       ${CCF_DIR}/src/js/extensions/ccf/consensus.cpp
       ${CCF_DIR}/src/js/extensions/ccf/converters.cpp
       ${CCF_DIR}/src/js/extensions/ccf/crypto.cpp
       ${CCF_DIR}/src/js/extensions/ccf/gov.cpp
       ${CCF_DIR}/src/js/extensions/ccf/gov_effects.cpp
       ${CCF_DIR}/src/js/extensions/ccf/historical.cpp
       ${CCF_DIR}/src/js/extensions/ccf/kv.cpp
       ${CCF_DIR}/src/js/extensions/ccf/network.cpp
       ${CCF_DIR}/src/js/extensions/ccf/node.cpp
       ${CCF_DIR}/src/js/extensions/ccf/rpc.cpp
       ${CCF_DIR}/src/js/extensions/ccf/request.cpp
       ${CCF_DIR}/src/js/registry.cpp
  LINK_LIBS ccfcrypto quickjs ccf_pal
)

# CCF kv lib
add_ccf_static_library(
  ccf_kv SRCS ${CCF_DIR}/src/kv/tx.cpp ${CCF_DIR}/src/kv/untyped_map_handle.cpp
              ${CCF_DIR}/src/kv/untyped_map_diff.cpp
)

# CCF endpoints lib
add_ccf_static_library(
  ccf_endpoints
  SRCS ${CCF_DIR}/src/endpoints/endpoint.cpp
       ${CCF_DIR}/src/endpoints/endpoint_registry.cpp
       ${CCF_DIR}/src/endpoints/base_endpoint_registry.cpp
       ${CCF_DIR}/src/endpoints/common_endpoint_registry.cpp
       ${CCF_DIR}/src/endpoints/user_endpoint_registry.cpp
       ${CCF_DIR}/src/endpoints/json_handler.cpp
       ${CCF_DIR}/src/endpoints/authentication/cose_auth.cpp
       ${CCF_DIR}/src/endpoints/authentication/cert_auth.cpp
       ${CCF_DIR}/src/endpoints/authentication/empty_auth.cpp
       ${CCF_DIR}/src/endpoints/authentication/jwt_auth.cpp
       ${CCF_DIR}/src/endpoints/authentication/all_of_auth.cpp
       ${CCF_DIR}/src/endpoints/endpoint_utils.cpp
       ${CCF_DIR}/src/indexing/strategies/seqnos_by_key_bucketed.cpp
       ${CCF_DIR}/src/indexing/strategies/seqnos_by_key_in_memory.cpp
       ${CCF_DIR}/src/indexing/strategies/visit_each_entry_in_map.cpp
       ${CCF_DIR}/src/node/historical_queries_adapter.cpp
       ${CCF_DIR}/src/node/historical_queries_utils.cpp
       ${CCF_DIR}/src/node/receipt.cpp
  LINK_LIBS qcbor evercbor t_cose http_parser ccfcrypto ccf_kv
)

# CCF task system library
add_ccf_static_library(
  ccf_tasks
  SRCS ${CCF_DIR}/src/tasks/task_system.cpp
       ${CCF_DIR}/src/tasks/job_board.cpp
       ${CCF_DIR}/src/tasks/ordered_tasks.cpp
       ${CCF_DIR}/src/tasks/fan_in_tasks.cpp
       ${CCF_DIR}/src/tasks/thread_manager.cpp
)

# Common test args for Python scripts starting up CCF networks
set(WORKER_THREADS
    0
    CACHE STRING "Number of worker threads to start on each CCF node"
)

set(CCF_NETWORK_TEST_DEFAULT_CONSTITUTION
    --constitution
    ${CCF_DIR}/samples/constitutions/default/actions.js
    --constitution
    ${CCF_DIR}/samples/constitutions/default/validate.js
    --constitution
    ${CCF_DIR}/samples/constitutions/default/resolve.js
    --constitution
    ${CCF_DIR}/samples/constitutions/default/apply.js
)
set(CCF_NETWORK_TEST_ARGS --log-level ${TEST_LOGGING_LEVEL} --worker-threads
                          ${WORKER_THREADS}
)

# SNIPPET_START: JS generic application
add_ccf_app(
  js_generic SRCS ${CCF_DIR}/src/apps/js_generic/js_generic.cpp
                  ${CCF_DIR}/samples/apps/main.cpp INSTALL_LIBS ON
)
# SNIPPET_END: JS generic application

install(DIRECTORY ${CCF_DIR}/samples/apps/logging/js
        DESTINATION samples/logging
)

include(${CMAKE_CURRENT_SOURCE_DIR}/cmake/common.cmake)

set(CMAKE_GENERATED_COMMENT
    "This file was auto-generated by CMake from a corresponding *.in file. DO NOT EDIT"
)

configure_file(
  ${CCF_DIR}/src/common/version.h.in ${CCF_DIR}/include/ccf/version.h @ONLY
)
install(FILES ${CCF_DIR}/include/ccf/version.h DESTINATION include/ccf)

file(READ ${CCF_DIR}/doc/host_config_schema/cchost_config.json
     HOST_CONFIG_SCHEMA
)
set_property(
  DIRECTORY
  APPEND
  PROPERTY CMAKE_CONFIGURE_DEPENDS
           ${CCF_DIR}/doc/host_config_schema/cchost_config.json
)
configure_file(
  ${CCF_DIR}/src/host/config_schema.h.in ${CCF_DIR}/src/host/config_schema.h
  @ONLY
)

file(READ ${CCF_DIR}/doc/schemas/gov/2023-06-01-preview/gov.json
     GOV_API_SCHEMA_2023_06_01_PREVIEW
)
set_property(
  DIRECTORY
  APPEND
  PROPERTY CMAKE_CONFIGURE_DEPENDS
           ${CCF_DIR}/doc/schemas/gov/2023-06-01-preview/gov.json
)
file(READ ${CCF_DIR}/doc/schemas/gov/2024-07-01/gov.json
     GOV_API_SCHEMA_2024_07_01
)
set_property(
  DIRECTORY
  APPEND
  PROPERTY CMAKE_CONFIGURE_DEPENDS
           ${CCF_DIR}/doc/schemas/gov/2024-07-01/gov.json
)
configure_file(
  ${CCF_DIR}/src/node/gov/api_schema.h.in ${CCF_DIR}/src/node/gov/api_schema.h
  @ONLY
)

option(BUILD_TESTS "Build tests" ON)
option(BUILD_UNIT_TESTS "Build unit tests" ON)
option(CLIENT_PROTOCOLS_TEST "Test client protocols (TLS, HTTP/2)" OFF)

option(CCF_RAFT_TRACING "Enable tracing of Raft consensus" OFF)
if(CCF_RAFT_TRACING)
  add_compile_definitions(CCF_RAFT_TRACING)
endif()

# Build common library for CCF enclaves
set(CCF_IMPL_SOURCE
    ${CCF_DIR}/src/enclave/main.cpp ${CCF_DIR}/src/enclave/thread_local.cpp
    ${CCF_DIR}/src/node/quote.cpp ${CCF_DIR}/src/node/uvm_endorsements.cpp
    ${CCF_DIR}/src/node/self_healing_open_impl.cpp
)

add_ccf_static_library(
  ccf
  SRCS ${CCF_IMPL_SOURCE}
  LINK_LIBS ${LINK_LIBCXX}
            http_parser
            ccf_js
            ccf_endpoints
            ccfcrypto
            ccf_kv
            ccf_tasks
            nghttp2
            ${CMAKE_THREAD_LIBS_INIT}
            curl
            ccf_pal
)

target_include_directories(
  ccf SYSTEM
  PUBLIC $<BUILD_INTERFACE:${CCF_GENERATED_DIR}>
         $<INSTALL_INTERFACE:include/ccf/> #< This contains the private headers
                                           #< which are currently under src, and
                                           #< should be removed or renamed
         $<INSTALL_INTERFACE:include/>
         $<INSTALL_INTERFACE:include/3rdparty/>
)

add_dependencies(ccf ccf)

install(
  EXPORT ccf
  DESTINATION cmake
  FILE ccf-targets.cmake
)

# Install exported 3rd-party library includes
install(
  DIRECTORY 3rdparty/exported/
  DESTINATION include/3rdparty
  FILES_MATCHING
  PATTERN "*.h"
  PATTERN "*.hpp"
  PATTERN "*.inc"
)

# Install all private CCF headers, which may still be needed
install(
  DIRECTORY src/
  DESTINATION include/ccf/_private
  FILES_MATCHING
  PATTERN "*.h"
  PATTERN "*/test*" EXCLUDE
)

# Install all public CCF headers
install(
  DIRECTORY include/
  DESTINATION include
  FILES_MATCHING
  PATTERN "*.h"
)

# Install CCF Python infrastructure
install(
  DIRECTORY tests/infra/
  DESTINATION bin/infra
  FILES_MATCHING
  PATTERN "*.py"
  PATTERN "*/__pycache__*" EXCLUDE
)

install(PROGRAMS tests/sandbox/sandbox.sh DESTINATION bin)
install(PROGRAMS tests/docker_wrap.sh DESTINATION bin)
install(PROGRAMS scripts/ensure-snmalloc.sh DESTINATION bin)
install(FILES samples/constitutions/default/actions.js DESTINATION bin)
install(FILES samples/constitutions/default/validate.js DESTINATION bin)
install(FILES samples/constitutions/sandbox/resolve.js DESTINATION bin)
install(FILES samples/constitutions/default/apply.js DESTINATION bin)
install(FILES tests/start_network.py DESTINATION bin)
install(FILES tests/requirements.txt DESTINATION bin)

# Add sample apps
add_subdirectory(${CCF_DIR}/samples)

# UVM canary executable
add_test_bin(
  verify_uvm_attestation_and_endorsements
  ${CMAKE_CURRENT_SOURCE_DIR}/src/pal/test/verify_uvm_attestation_and_endorsements.cpp
  ${CMAKE_CURRENT_SOURCE_DIR}/src/host/env.cpp
)
target_link_libraries(
  verify_uvm_attestation_and_endorsements PRIVATE ccf_pal ccf
)
install(TARGETS verify_uvm_attestation_and_endorsements DESTINATION bin)

# SNP attestation fetching and verification binary
add_test_bin(
  verify_attestation
  ${CMAKE_CURRENT_SOURCE_DIR}/src/pal/test/verify_attestation.cpp
)
target_link_libraries(
  verify_attestation PRIVATE ccf_pal ccf_tasks uv curl http_parser
)
install(TARGETS verify_attestation DESTINATION bin)

if(BUILD_TESTS)
  enable_testing()

  # Unit tests
  if(BUILD_UNIT_TESTS)
    add_test(
      NAME verify_uvm_attestation_and_endorsements
      COMMAND
        bash
        ${CMAKE_SOURCE_DIR}/tests/run_verify_uvm_attestation_and_endorsements.sh
        $<TARGET_FILE:verify_uvm_attestation_and_endorsements>
    )
    set_property(
      TEST verify_uvm_attestation_and_endorsements
      APPEND
      PROPERTY LABELS unit
    )
    add_san_test_properties(verify_uvm_attestation_and_endorsements)

    add_unit_test(
      snp_ioctl_test
      ${CMAKE_CURRENT_SOURCE_DIR}/src/pal/test/snp_ioctl_test.cpp
    )
    set_property(
      TEST snp_ioctl_test
      APPEND
      PROPERTY LABELS snp
    )
    set_property(
      TEST snp_ioctl_test
      APPEND
      PROPERTY CONFIGURATIONS snp
    )

    add_unit_test(
      snp_attestation_test
      ${CMAKE_CURRENT_SOURCE_DIR}/src/pal/test/snp_attestation_validation.cpp
    )
    target_link_libraries(snp_attestation_test PRIVATE ccf_pal ccfcrypto)
    set_property(
      TEST snp_attestation_test
      APPEND
      PROPERTY LABELS snp
    )
    set_property(
      TEST snp_attestation_test
      APPEND
      PROPERTY CONFIGURATIONS snp
    )

    add_unit_test(map_test ${CMAKE_CURRENT_SOURCE_DIR}/src/ds/test/map_test.cpp)

    add_unit_test(
      env_test ${CMAKE_CURRENT_SOURCE_DIR}/src/host/test/env.cpp
      ${CCF_DIR}/src/host/env.cpp
    )

    add_unit_test(
      json_schema ${CMAKE_CURRENT_SOURCE_DIR}/src/ds/test/json_schema.cpp
    )

    add_unit_test(
      logger_test ${CMAKE_CURRENT_SOURCE_DIR}/src/ds/test/logger.cpp
    )

    add_unit_test(
      openapi_test ${CMAKE_CURRENT_SOURCE_DIR}/src/ds/test/openapi.cpp
    )
    target_link_libraries(openapi_test PRIVATE http_parser)

    add_unit_test(
      logger_json_test
      ${CMAKE_CURRENT_SOURCE_DIR}/src/ds/test/logger_json_test.cpp
    )

    add_unit_test(
      kv_test
      ${CMAKE_CURRENT_SOURCE_DIR}/src/kv/test/kv_test.cpp
      ${CMAKE_CURRENT_SOURCE_DIR}/src/kv/test/kv_contention.cpp
      ${CMAKE_CURRENT_SOURCE_DIR}/src/kv/test/kv_serialisation.cpp
      ${CMAKE_CURRENT_SOURCE_DIR}/src/kv/test/kv_snapshot.cpp
      ${CMAKE_CURRENT_SOURCE_DIR}/src/kv/test/kv_dynamic_tables.cpp
    )
    target_link_libraries(
      kv_test PRIVATE ${CMAKE_THREAD_LIBS_INIT} http_parser ccf_kv
    )

    add_unit_test(
      ds_test
      ${CMAKE_CURRENT_SOURCE_DIR}/src/ds/test/ring_buffer.cpp
      ${CMAKE_CURRENT_SOURCE_DIR}/src/ds/test/messaging.cpp
      ${CMAKE_CURRENT_SOURCE_DIR}/src/ds/test/oversized.cpp
      ${CMAKE_CURRENT_SOURCE_DIR}/src/ds/test/typed_messages.cpp
      ${CMAKE_CURRENT_SOURCE_DIR}/src/ds/test/serialized.cpp
      ${CMAKE_CURRENT_SOURCE_DIR}/src/ds/test/serializer.cpp
      ${CMAKE_CURRENT_SOURCE_DIR}/src/ds/test/hash.cpp
      ${CMAKE_CURRENT_SOURCE_DIR}/src/ds/test/lru.cpp
      ${CMAKE_CURRENT_SOURCE_DIR}/src/ds/test/hex.cpp
      ${CMAKE_CURRENT_SOURCE_DIR}/src/ds/test/contiguous_set.cpp
      ${CMAKE_CURRENT_SOURCE_DIR}/src/ds/test/unit_strings.cpp
      ${CMAKE_CURRENT_SOURCE_DIR}/src/ds/test/dl_list.cpp
      ${CMAKE_CURRENT_SOURCE_DIR}/src/ds/test/nonstd.cpp
      ${CMAKE_CURRENT_SOURCE_DIR}/src/ds/test/work_beacon.cpp
    )
    target_link_libraries(ds_test PRIVATE ${CMAKE_THREAD_LIBS_INIT})

    add_unit_test(
      task_system_test
      ${CMAKE_CURRENT_SOURCE_DIR}/src/tasks/test/basic_tasks.cpp
      ${CMAKE_CURRENT_SOURCE_DIR}/src/tasks/test/ordered_tasks.cpp
      ${CMAKE_CURRENT_SOURCE_DIR}/src/tasks/test/delayed_tasks.cpp
      ${CMAKE_CURRENT_SOURCE_DIR}/src/tasks/test/fan_in_tasks.cpp
      ${CMAKE_CURRENT_SOURCE_DIR}/src/tasks/test/tasks_api.cpp
    )
    target_link_libraries(task_system_test PRIVATE ccf_tasks)

    add_unit_test(
      task_system_demo ${CMAKE_CURRENT_SOURCE_DIR}/src/tasks/test/demo/main.cpp
    )
    target_link_libraries(task_system_demo PRIVATE ccf_tasks)

    add_unit_test(
      ledger_test ${CMAKE_CURRENT_SOURCE_DIR}/src/host/test/ledger.cpp
    )

    add_unit_test(
      raft_test ${CMAKE_CURRENT_SOURCE_DIR}/src/consensus/aft/test/main.cpp
      ${CMAKE_CURRENT_SOURCE_DIR}/src/consensus/aft/test/view_history.cpp
      ${CMAKE_CURRENT_SOURCE_DIR}/src/consensus/aft/test/committable_suffix.cpp
    )
    target_link_libraries(raft_test PRIVATE ccfcrypto ccf_tasks)

    add_unit_test(
      raft_enclave_test
      ${CMAKE_CURRENT_SOURCE_DIR}/src/consensus/aft/test/enclave.cpp
    )
    target_include_directories(raft_enclave_test PRIVATE ${CCFCRYPTO_INC})
    target_link_libraries(raft_enclave_test PRIVATE ccfcrypto)

    add_unit_test(
      crypto_test ${CMAKE_CURRENT_SOURCE_DIR}/src/crypto/test/crypto.cpp
    )
    target_include_directories(crypto_test PRIVATE ${CCFCRYPTO_INC})
    target_link_libraries(crypto_test PRIVATE ccfcrypto)

    add_unit_test(
      sharing_test
      ${CMAKE_CURRENT_SOURCE_DIR}/src/crypto/test/secret_sharing.cpp
    )
    target_include_directories(sharing_test PRIVATE ${CCFCRYPTO_INC})
    target_link_libraries(sharing_test PRIVATE ccfcrypto)

    add_unit_test(
      key_exchange_test
      ${CMAKE_CURRENT_SOURCE_DIR}/src/crypto/test/key_exchange.cpp
    )
    target_link_libraries(key_exchange_test PRIVATE)

    add_unit_test(
      history_test ${CMAKE_CURRENT_SOURCE_DIR}/src/node/test/history.cpp
    )
    target_link_libraries(
      history_test PRIVATE ccfcrypto http_parser ccf_kv ccf_tasks
    )

    add_unit_test(
      encryptor_test ${CMAKE_CURRENT_SOURCE_DIR}/src/node/test/encryptor.cpp
    )
    target_link_libraries(encryptor_test PRIVATE ccfcrypto ccf_kv)

    add_unit_test(js_test ${CMAKE_CURRENT_SOURCE_DIR}/src/js/test/js.cpp)
    target_link_libraries(
      js_test PRIVATE ccf_js ccf_kv ccf_endpoints ccfcrypto http_parser
    )

    add_unit_test(
      endorsements_test
      ${CMAKE_CURRENT_SOURCE_DIR}/src/node/test/endorsements.cpp
      ${CMAKE_CURRENT_SOURCE_DIR}/src/node/uvm_endorsements.cpp
    )
    set_property(
      TEST endorsements_test
      APPEND
      PROPERTY
        ENVIRONMENT
        "TEST_ENDORSEMENTS_PATH=${CMAKE_CURRENT_SOURCE_DIR}/tests/uvm_endorsements"
    )
    target_link_libraries(endorsements_test PRIVATE evercbor)

    add_unit_test(
      historical_queries_test
      ${CMAKE_CURRENT_SOURCE_DIR}/src/node/test/historical_queries.cpp
      ${CMAKE_CURRENT_SOURCE_DIR}/src/node/test/receipt.cpp
      ${CMAKE_CURRENT_SOURCE_DIR}/src/node/receipt.cpp
    )
    target_link_libraries(
      historical_queries_test PRIVATE http_parser ccf_kv ccf_endpoints
                                      ccf_tasks
    )
    add_unit_test(
      indexing_test ${CMAKE_CURRENT_SOURCE_DIR}/src/indexing/test/indexing.cpp
      ${CMAKE_CURRENT_SOURCE_DIR}/src/indexing/test/lfs.cpp
    )
    target_link_libraries(indexing_test PRIVATE ccf_endpoints ccf_kv ccf_tasks)

    add_unit_test(
      snapshot_test ${CMAKE_CURRENT_SOURCE_DIR}/src/node/test/snapshot.cpp
    )
    target_link_libraries(snapshot_test PRIVATE ccf_kv ccf_tasks)

    add_unit_test(
      snapshotter_test
      ${CMAKE_CURRENT_SOURCE_DIR}/src/node/test/snapshotter.cpp
    )
    target_link_libraries(
      snapshotter_test PRIVATE ccf_kv ccf_endpoints ccf_tasks
    )

    add_unit_test(
      node_info_json_test
      ${CMAKE_CURRENT_SOURCE_DIR}/src/node/test/node_info_json.cpp
    )

    add_unit_test(tls_test ${CMAKE_CURRENT_SOURCE_DIR}/src/tls/test/main.cpp)
    target_link_libraries(tls_test PRIVATE ${CMAKE_THREAD_LIBS_INIT})

    add_unit_test(
      base64_test ${CMAKE_CURRENT_SOURCE_DIR}/src/crypto/test/base64.cpp
    )
    target_link_libraries(base64_test PRIVATE ${CMAKE_THREAD_LIBS_INIT})

    add_unit_test(
      cose_test ${CMAKE_CURRENT_SOURCE_DIR}/src/crypto/test/cose.cpp
    )
    target_link_libraries(
      cose_test PRIVATE ${CMAKE_THREAD_LIBS_INIT} ccfcrypto qcbor
    )

    add_unit_test(pem_test ${CMAKE_CURRENT_SOURCE_DIR}/src/crypto/test/pem.cpp)
    target_link_libraries(pem_test PRIVATE ${CMAKE_THREAD_LIBS_INIT})

    add_test_bin(
      kp_cert_test ${CMAKE_CURRENT_SOURCE_DIR}/src/crypto/test/kp_cert.cpp
    )
    target_link_libraries(kp_cert_test PRIVATE ${CMAKE_THREAD_LIBS_INIT})

    add_unit_test(
      channels_test ${CMAKE_CURRENT_SOURCE_DIR}/src/node/test/channels.cpp
    )
    target_link_libraries(channels_test PRIVATE)

    add_unit_test(
      http_test ${CMAKE_CURRENT_SOURCE_DIR}/src/http/test/http_test.cpp
    )
    target_link_libraries(http_test PRIVATE http_parser)

    add_unit_test(
      http_etag_test
      ${CMAKE_CURRENT_SOURCE_DIR}/src/http/test/http_etag_test.cpp
    )

    add_unit_test(
      frontend_test
      ${CMAKE_CURRENT_SOURCE_DIR}/src/node/rpc/test/frontend_test.cpp
      ${CCF_DIR}/src/node/quote.cpp
      ${CCF_DIR}/src/node/uvm_endorsements.cpp
      ${CMAKE_CURRENT_SOURCE_DIR}/src/node/self_healing_open_impl.cpp
    )
    target_link_libraries(
      frontend_test
      PRIVATE ${CMAKE_THREAD_LIBS_INIT}
              http_parser
              ccf_js
              ccf_endpoints
              ccfcrypto
              ccf_kv
<<<<<<< HEAD
              uv
              curl
=======
              ccf_tasks
>>>>>>> 81df0d6e
    )

    add_unit_test(
      endpoint_registry_test
      ${CMAKE_CURRENT_SOURCE_DIR}/src/endpoints/test/endpoint_registry.cpp
    )
    target_include_directories(
      endpoint_registry_test PRIVATE ${CCF_DIR}/src/endpoints
    )
    target_link_libraries(endpoint_registry_test PRIVATE ccf_endpoints)

    add_unit_test(
      jwt_auth_test
      ${CMAKE_CURRENT_SOURCE_DIR}/src/endpoints/test/test_jwt_auth.cpp
    )
    target_link_libraries(jwt_auth_test PRIVATE ccf_endpoints)

    add_unit_test(
      tx_status_test
      ${CMAKE_CURRENT_SOURCE_DIR}/src/node/rpc/test/tx_status_test.cpp
    )

    add_unit_test(
      node_frontend_test
      ${CMAKE_CURRENT_SOURCE_DIR}/src/node/rpc/test/node_frontend_test.cpp
      ${CCF_DIR}/src/node/quote.cpp
      ${CCF_DIR}/src/node/uvm_endorsements.cpp
      ${CMAKE_CURRENT_SOURCE_DIR}/src/node/self_healing_open_impl.cpp
    )
    target_link_libraries(
      node_frontend_test
      PRIVATE ${CMAKE_THREAD_LIBS_INIT}
              http_parser
              ccf_js
              ccf_endpoints
              ccfcrypto
              ccf_kv
              uv
              curl
    )

    add_unit_test(
      merkle_test ${CMAKE_CURRENT_SOURCE_DIR}/src/node/test/merkle_test.cpp
    )

    # Merkle Tree memory test
    add_executable(
      merkle_mem src/node/test/merkle_mem.cpp
                 ${CCF_DIR}/src/enclave/thread_local.cpp
    )
    target_compile_options(merkle_mem PRIVATE ${COMPILE_LIBCXX})
    target_link_libraries(
      merkle_mem PRIVATE ${CMAKE_THREAD_LIBS_INIT} ${LINK_LIBCXX} ccfcrypto
    )

    # Raft driver and scenario test
    add_executable(
      raft_driver ${CMAKE_CURRENT_SOURCE_DIR}/src/consensus/aft/test/driver.cpp
                  src/enclave/thread_local.cpp
    )
    target_link_libraries(raft_driver PRIVATE ccfcrypto ccf_tasks)
    target_include_directories(raft_driver PRIVATE src/aft)

    add_test(
      NAME raft_scenario_test
      COMMAND ${PYTHON} ${CMAKE_SOURCE_DIR}/tests/raft_scenarios_runner.py
              ./raft_driver ${CMAKE_SOURCE_DIR}/tests/raft_scenarios/
    )
    set_property(TEST raft_scenario_test PROPERTY LABELS raft_scenario)

    add_test(NAME csr_test COMMAND ${PYTHON} ${CMAKE_SOURCE_DIR}/tests/certs.py
                                   ./kp_cert_test
    )
    set_property(
      TEST csr_test
      APPEND
      PROPERTY LABELS unit_test
    )

    add_test(NAME versionifier_test
             COMMAND ${PYTHON}
                     ${CMAKE_SOURCE_DIR}/python/src/ccf/_versionifier.py
    )

    add_test(NAME github_version_lts_test
             COMMAND ${PYTHON} ${CMAKE_SOURCE_DIR}/tests/infra/github.py
    )
  endif()

  if(NOT TSAN AND NOT USE_LIBCXX)
    # Picobench benchmarks
    add_picobench(map_bench SRCS src/ds/test/map_bench.cpp)
    add_picobench(logger_bench SRCS src/ds/test/logger_bench.cpp)
    add_picobench(json_bench SRCS src/ds/test/json_bench.cpp)
    add_picobench(ring_buffer_bench SRCS src/ds/test/ring_buffer_bench.cpp)
    add_picobench(
      crypto_bench
      SRCS src/crypto/test/bench.cpp
      LINK_LIBS
    )
    add_picobench(
      history_bench
      SRCS src/node/test/history_bench.cpp src/enclave/thread_local.cpp
      LINK_LIBS ccf_kv ccf_tasks
    )

    add_picobench(
      kv_bench
      SRCS src/kv/test/kv_bench.cpp src/enclave/thread_local.cpp
      LINK_LIBS ccf_kv
    )
    add_picobench(merkle_bench SRCS src/node/test/merkle_bench.cpp)
    add_picobench(hash_bench SRCS src/ds/test/hash_bench.cpp)

    add_picobench(
      task_bench
      SRCS ${CMAKE_CURRENT_SOURCE_DIR}/src/tasks/test/bench/merge_bench.cpp
           ${CMAKE_CURRENT_SOURCE_DIR}/src/tasks/test/bench/sleep_bench.cpp
           ${CMAKE_CURRENT_SOURCE_DIR}/src/tasks/test/bench/contention_bench.cpp
      LINK_LIBS ccf_tasks
    )
  endif()

  if(LONG_TESTS)
    set(ADDITIONAL_RECOVERY_ARGS --with-election --with-unsigned-suffix)
    if(NOT TSAN)
      set(ADDITIONAL_RECOVERY_ARGS ${ADDITIONAL_RECOVERY_ARGS} --with-load)
    endif()
  endif()

  add_e2e_test(
    NAME recovery_test
    PYTHON_SCRIPT ${CMAKE_SOURCE_DIR}/tests/recovery.py
    ADDITIONAL_ARGS ${ADDITIONAL_RECOVERY_ARGS}
  )

  add_e2e_test(
    NAME recovery_test_suite
    PYTHON_SCRIPT ${CMAKE_SOURCE_DIR}/tests/e2e_suite.py
    LABEL suite
    ADDITIONAL_ARGS
      --test-duration
      300
      --test-suite
      rekey_recovery
      --test-suite
      membership_recovery
      --jinja-templates-path
      ${CMAKE_SOURCE_DIR}/samples/templates
  )

  add_e2e_test(
    NAME reconfiguration_test_suite
    PYTHON_SCRIPT ${CMAKE_SOURCE_DIR}/tests/e2e_suite.py
    LABEL suite
    ADDITIONAL_ARGS
      --test-duration 300 --test-suite reconfiguration --jinja-templates-path
      ${CMAKE_SOURCE_DIR}/samples/templates
  )

  if(LONG_TESTS)
    add_e2e_test(
      NAME regression_test_suite
      PYTHON_SCRIPT ${CMAKE_SOURCE_DIR}/tests/e2e_suite.py
      LABEL suite
      ADDITIONAL_ARGS --test-duration 300 --test-suite regression_5236
    )
  endif()

  add_e2e_test(
    NAME full_test_suite
    PYTHON_SCRIPT ${CMAKE_SOURCE_DIR}/tests/e2e_suite.py
    LABEL suite
    ADDITIONAL_ARGS
      --ledger-recovery-timeout
      20
      --test-duration
      300
      --test-suite
      all
      --jinja-templates-path
      ${CMAKE_SOURCE_DIR}/samples/templates
  )

  add_e2e_test(
    NAME commit_latency
    PYTHON_SCRIPT ${CMAKE_SOURCE_DIR}/tests/commit_latency.py
    LABEL perf
    CONFIGURATIONS perf
  )

  add_e2e_test(
    NAME js_batched_stress_test
    PYTHON_SCRIPT ${CMAKE_SOURCE_DIR}/tests/e2e_batched.py
    ADDITIONAL_ARGS
      --js-app-bundle
      ${CMAKE_SOURCE_DIR}/src/apps/batched
      --election-timeout-ms
      10000 # Larger election timeout as recording large JS applications may
            # trigger leadership changes
  )

  add_e2e_test(
    NAME modules_test
    PYTHON_SCRIPT ${CMAKE_SOURCE_DIR}/tests/js-modules/modules.py
    ADDITIONAL_ARGS
      --package js_generic --election-timeout-ms 10000 # Larger election
      # timeout as recording # large JS applications may trigger leadership
      # changes
  )

  add_e2e_test(
    NAME auth
    PYTHON_SCRIPT
      ${CMAKE_SOURCE_DIR}/tests/js-custom-authorization/custom_authorization.py
    ADDITIONAL_ARGS --package js_generic --js-app-bundle
                    ${CMAKE_SOURCE_DIR}/tests
  )

  set(CONSTITUTION_ARGS
      --constitution
      ${CCF_DIR}/samples/constitutions/default/actions.js
      --constitution
      ${CCF_DIR}/samples/constitutions/test/test_actions.js
      --constitution
      ${CCF_DIR}/samples/constitutions/default/validate.js
      --constitution
      ${CCF_DIR}/samples/constitutions/test/resolve.js
      --constitution
      ${CCF_DIR}/samples/constitutions/default/apply.js
  )

  add_e2e_test(
    NAME governance_test
    PYTHON_SCRIPT ${CMAKE_SOURCE_DIR}/tests/governance.py
    CONSTITUTION ${CONSTITUTION_ARGS}
    ADDITIONAL_ARGS --initial-operator-count 1 --jinja-templates-path
                    ${CMAKE_SOURCE_DIR}/samples/templates
  )

  add_e2e_test(
    NAME code_update_test
    PYTHON_SCRIPT ${CMAKE_SOURCE_DIR}/tests/code_update.py
    ADDITIONAL_ARGS
      --js-app-bundle
      ${CMAKE_SOURCE_DIR}/samples/apps/logging/js
      --constitution
      ${CMAKE_SOURCE_DIR}/samples/constitutions/virtual/virtual_attestation_actions.js
  )

  if(CLIENT_PROTOCOLS_TEST)
    add_custom_command(
      OUTPUT ${CMAKE_CURRENT_BINARY_DIR}/testssl/testssl.sh
      COMMAND
        rm -rf ${CMAKE_CURRENT_BINARY_DIR}/testssl && git clone --depth 1
        --branch v3.2rc4 --single-branch -c advice.detachedHead=false
        https://github.com/drwetter/testssl.sh
        ${CMAKE_CURRENT_BINARY_DIR}/testssl
    )
    add_custom_target(
      testssl ALL DEPENDS ${CMAKE_CURRENT_BINARY_DIR}/testssl/testssl.sh
    )
  endif()

  add_e2e_test(
    NAME e2e_logging
    PYTHON_SCRIPT ${CMAKE_SOURCE_DIR}/tests/e2e_logging.py
    ADDITIONAL_ARGS --js-app-bundle ${CMAKE_SOURCE_DIR}/samples/apps/logging/js
  )

  set(RBAC_CONSTITUTION_ARGS
      --constitution
      ${CCF_DIR}/samples/constitutions/default/actions.js
      --constitution
      ${CCF_DIR}/samples/constitutions/roles/set_role_definition.js
      --constitution
      ${CCF_DIR}/samples/constitutions/default/validate.js
      --constitution
      ${CCF_DIR}/samples/constitutions/default/resolve.js
      --constitution
      ${CCF_DIR}/samples/constitutions/default/apply.js
  )

  add_e2e_test(
    NAME programmability_and_jwt
    CONSTITUTION ${RBAC_CONSTITUTION_ARGS}
    PYTHON_SCRIPT ${CMAKE_SOURCE_DIR}/tests/programmability.py
  )

  # This test uses large requests (so too slow for SAN)
  if(NOT SAN)
    add_e2e_test(
      NAME e2e_limits PYTHON_SCRIPT ${CMAKE_SOURCE_DIR}/tests/limits.py
    )
  endif()

  add_e2e_test(
    NAME e2e_redirects
    PYTHON_SCRIPT ${CMAKE_SOURCE_DIR}/tests/redirects.py
    ADDITIONAL_ARGS --js-app-bundle ${CMAKE_SOURCE_DIR}/samples/apps/logging/js
  )

  add_e2e_test(
    NAME e2e_logging_http2
    PYTHON_SCRIPT ${CMAKE_SOURCE_DIR}/tests/e2e_logging.py
    ADDITIONAL_ARGS --js-app-bundle ${CMAKE_SOURCE_DIR}/samples/apps/logging/js
                    --http2
  )

  add_e2e_test(
    NAME partitions
    PYTHON_SCRIPT ${CMAKE_SOURCE_DIR}/tests/partitions_test.py
    LABEL partitions
    CONFIGURATIONS partitions
  )

  execute_process(
    COMMAND "cat" "/etc/os-release"
    COMMAND "grep" "^NAME="
    COMMAND "cut" "-d" "=" "-f" "2"
    COMMAND "tr" "-d" "\""
    OUTPUT_VARIABLE "OS_RELEASE"
    RESULT_VARIABLE RETURN_CODE
    OUTPUT_STRIP_TRAILING_WHITESPACE
  )
  if(NOT RETURN_CODE STREQUAL "0")
    message(FATAL_ERROR "Error calling cat /etc/os-release")
  endif()
  message(STATUS "OS_RELEASE = ${OS_RELEASE}")
  if(OS_RELEASE STREQUAL "Microsoft Azure Linux")
    set_property(
      TEST partitions
      APPEND
      PROPERTY ENVIRONMENT "XTABLES_LIBDIR=/usr/lib/iptables"
    )
  endif()

  add_e2e_test(
    NAME tls_stress_test PYTHON_SCRIPT ${CMAKE_SOURCE_DIR}/tests/connections.py
  )

  if(CLIENT_PROTOCOLS_TEST)
    add_e2e_test(
      NAME client_protocols
      PYTHON_SCRIPT ${CMAKE_SOURCE_DIR}/tests/client_protocols.py
      LABEL protocolstest
    )
  endif()

  add_e2e_test(
    NAME schema_test
    PYTHON_SCRIPT ${CMAKE_SOURCE_DIR}/tests/schema.py
    ADDITIONAL_ARGS
      --schema-dir
      ${CMAKE_SOURCE_DIR}/doc/schemas
      --ledger-tutorial
      ${CMAKE_SOURCE_DIR}/python/ledger_tutorial.py
      --config-samples-dir
      ${CMAKE_SOURCE_DIR}/samples/config
      --historical-testdata
      ${CMAKE_SOURCE_DIR}/tests/testdata
  )

  add_e2e_test(
    NAME snp_platform_tests
    PYTHON_SCRIPT ${CMAKE_SOURCE_DIR}/tests/amd_snp.py
    LABEL snp
    CONFIGURATIONS snp
  )

  list(APPEND LTS_TEST_ARGS --ccf-version ${CCF_VERSION})
  if(LONG_TESTS)
    list(APPEND LTS_TEST_ARGS --check-ledger-compatibility)
  endif()

  if(NOT SAN)
    add_e2e_test(
      NAME lts_compatibility
      PYTHON_SCRIPT ${CMAKE_SOURCE_DIR}/tests/lts_compatibility.py
      LABEL e2e
      ADDITIONAL_ARGS
        ${LTS_TEST_ARGS}
        --constitution
        ${CMAKE_SOURCE_DIR}/samples/constitutions/virtual/virtual_attestation_actions.js
    )
    set_property(
      TEST lts_compatibility
      APPEND
      PROPERTY ENVIRONMENT "LTS_COMPAT_GOV_CLIENT=1"
    )
    set_property(
      TEST lts_compatibility
      APPEND
      PROPERTY LABELS lts_compatibility
    )
  endif()

  if(LONG_TESTS)
    set(ROTATION_TEST_ARGS --rotation-retirements 10)
  endif()

  set(RECONFIG_TEST_ARGS --ccf-version ${CCF_VERSION})
  add_e2e_test(
    NAME nodes_test
    PYTHON_SCRIPT ${CMAKE_SOURCE_DIR}/tests/nodes.py
    ADDITIONAL_ARGS ${RECONFIG_TEST_ARGS} ${ROTATION_TEST_ARGS}
  )

  add_piccolo_test(
    NAME pi_ls
    PYTHON_SCRIPT ${CMAKE_CURRENT_LIST_DIR}/tests/infra/piccolo_driver.py
    CLIENT_BIN ./submit PERF_LABEL "Logging"
    ADDITIONAL_ARGS --package "samples/apps/logging/logging" --max-writes-ahead
                    1000 --repetitions 100000
  )

  add_piccolo_test(
    NAME pi_basic
    PYTHON_SCRIPT ${CMAKE_CURRENT_LIST_DIR}/tests/infra/basicperf.py
    CLIENT_BIN ./submit PERF_LABEL "Basic"
    ADDITIONAL_ARGS --package "samples/apps/basic/basic" --client-def
                    "1,write,3000000,primary"
  )

  add_piccolo_test(
    NAME pi_basic_js
    PYTHON_SCRIPT ${CMAKE_CURRENT_LIST_DIR}/tests/infra/basicperf.py
    CLIENT_BIN ./submit PERF_LABEL "Basic JS"
    ADDITIONAL_ARGS --js-app-bundle ${CMAKE_SOURCE_DIR}/samples/apps/basic/js
                    --client-def "1,write,300000,primary"
  )

  if(WORKER_THREADS)
    add_piccolo_test(
      NAME pi_basic_mt
      PYTHON_SCRIPT ${CMAKE_CURRENT_LIST_DIR}/tests/infra/basicperf.py
      CLIENT_BIN ./submit PERF_LABEL "Basic Multi-Threaded"
      ADDITIONAL_ARGS --package "samples/apps/basic/basic" --client-def
                      "${WORKER_THREADS},write,2000000,primary"
    )
  endif()

  add_piccolo_test(
    NAME pi_ls_jwt
    PYTHON_SCRIPT ${CMAKE_CURRENT_LIST_DIR}/tests/infra/piccolo_driver.py
    CLIENT_BIN ./submit PERF_LABEL "Logging JWT"
    ADDITIONAL_ARGS
      --package
      "samples/apps/logging/logging"
      --max-writes-ahead
      1000
      --repetitions
      10000
      --use-jwt
  )

  add_e2e_test(
    NAME historical_query_perf_test
    PYTHON_SCRIPT ${CMAKE_SOURCE_DIR}/tests/historical_query_perf.py
    LABEL perf
    CONFIGURATIONS perf
  )

  if(LONG_TESTS)
    add_e2e_test(
      NAME e2e_curl PYTHON_SCRIPT ${CMAKE_SOURCE_DIR}/tests/e2e_curl.py
    )

<<<<<<< HEAD
    add_test_bin(
      curl_test ${CMAKE_CURRENT_SOURCE_DIR}/src/http/test/curl_test.cpp
    )
    target_link_libraries(curl_test PRIVATE curl uv http_parser)
=======
    add_e2e_test(
      NAME consistency_trace_validation
      PYTHON_SCRIPT ${CMAKE_SOURCE_DIR}/tests/consistency_trace_validation.py
    )
>>>>>>> 81df0d6e
  endif()
endif()

# Generate and install CMake export file for consumers using CMake
include(CMakePackageConfigHelpers)
configure_package_config_file(
  ${CMAKE_CURRENT_SOURCE_DIR}/cmake/${CCF_PROJECT}-config.cmake.in
  ${CMAKE_BINARY_DIR}/cmake/${CCF_PROJECT}-config.cmake
  INSTALL_DESTINATION ${CMAKE_INSTALL_PREFIX}/cmake
  PATH_VARS CMAKE_INSTALL_LIBDIR CMAKE_INSTALL_BINDIR CMAKE_INSTALL_INCLUDEDIR
)
write_basic_package_version_file(
  ${CMAKE_BINARY_DIR}/cmake/${CCF_PROJECT}-config-version.cmake
  COMPATIBILITY SameMajorVersion
)
install(
  FILES ${CMAKE_BINARY_DIR}/cmake/${CCF_PROJECT}-config.cmake
        ${CMAKE_BINARY_DIR}/cmake/${CCF_PROJECT}-config-version.cmake
        ${CMAKE_CURRENT_SOURCE_DIR}/cmake/cpack_ccfapp.cmake
        ${CMAKE_CURRENT_SOURCE_DIR}/cmake/cpack_versions_pin.cmake
  DESTINATION ${CMAKE_INSTALL_PREFIX}/cmake
)

if(NOT USE_LIBCXX)
  # Perf tool executable
  include(${CCF_DIR}/tests/perf-system/submitter/CMakeLists.txt)
endif()<|MERGE_RESOLUTION|>--- conflicted
+++ resolved
@@ -749,12 +749,7 @@
               ccf_endpoints
               ccfcrypto
               ccf_kv
-<<<<<<< HEAD
-              uv
-              curl
-=======
               ccf_tasks
->>>>>>> 81df0d6e
     )
 
     add_unit_test(
@@ -1223,17 +1218,10 @@
       NAME e2e_curl PYTHON_SCRIPT ${CMAKE_SOURCE_DIR}/tests/e2e_curl.py
     )
 
-<<<<<<< HEAD
-    add_test_bin(
-      curl_test ${CMAKE_CURRENT_SOURCE_DIR}/src/http/test/curl_test.cpp
-    )
-    target_link_libraries(curl_test PRIVATE curl uv http_parser)
-=======
     add_e2e_test(
       NAME consistency_trace_validation
       PYTHON_SCRIPT ${CMAKE_SOURCE_DIR}/tests/consistency_trace_validation.py
     )
->>>>>>> 81df0d6e
   endif()
 endif()
 
