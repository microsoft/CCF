--- conflicted
+++ resolved
@@ -467,23 +467,7 @@
 
 add_library(ccf STATIC ${CCF_IMPL_SOURCE})
 
-<<<<<<< HEAD
-  target_link_libraries(
-    ccf.snp
-    PUBLIC ${LINK_LIBCXX}
-           -lgcc
-           http_parser.snp
-           ccf_js.snp
-           ccf_endpoints.snp
-           ccfcrypto.snp
-           ccf_kv.snp
-           nghttp2
-           ${CMAKE_THREAD_LIBS_INIT}
-           curl
-  )
-=======
 target_compile_definitions(ccf PUBLIC INSIDE_ENCLAVE VIRTUAL_ENCLAVE)
->>>>>>> 00ba5f6b
 
 target_compile_options(ccf PUBLIC ${COMPILE_LIBCXX})
 target_compile_definitions(ccf PRIVATE CCF_LOGGER_NO_DEPRECATE)
@@ -508,6 +492,7 @@
          ccf_kv
          nghttp2
          ${CMAKE_THREAD_LIBS_INIT}
+         curl
 )
 
 set_property(TARGET ccf PROPERTY POSITION_INDEPENDENT_CODE ON)
@@ -516,26 +501,11 @@
 add_tidy(ccf)
 add_warning_checks(ccf)
 
-<<<<<<< HEAD
-  target_link_libraries(
-    ccf.virtual
-    PUBLIC ${LINK_LIBCXX}
-           -lgcc
-           http_parser.host
-           ccf_js.host
-           ccf_endpoints.host
-           ccfcrypto.host
-           ccf_kv.host
-           nghttp2
-           ${CMAKE_THREAD_LIBS_INIT}
-           curl
-=======
 if(CCF_DEVEL)
   install(
     TARGETS ccf
     EXPORT ccf
     DESTINATION lib
->>>>>>> 00ba5f6b
   )
 endif()
 
