# Copyright (c) Microsoft Corporation. All rights reserved.
# Licensed under the Apache 2.0 License.
cmake_minimum_required(VERSION 3.11)

set(CCF_DIR ${CMAKE_CURRENT_SOURCE_DIR})
include(${CCF_DIR}/cmake/preproject.cmake)

project(ccf C CXX)

set(TESTS_SUFFIX $ENV{TESTS_SUFFIX})
message(STATUS "Setting TESTS_SUFFIX on performance tests to '${TESTS_SUFFIX}'")
set(ENV{BETTER_EXCEPTIONS} 1)

include(${CMAKE_CURRENT_SOURCE_DIR}/cmake/common.cmake)

option(BUILD_TESTS "Build tests" ON)
option(BUILD_SMALLBANK "Build SmallBank sample app and clients" ON)

# TODO: remove once FTCP support is disabled
# MemberClient executable
add_executable(memberclient src/clients/memberclient.cpp)
use_client_mbedtls(memberclient)
target_link_libraries(memberclient PRIVATE
  ${CMAKE_THREAD_LIBS_INIT}
  ccfcrypto.host
  secp256k1.host
  http_parser.host
)

add_dependencies(memberclient flatbuffers)

# TODO: remove once FTCP support is disabled
# Logging Client executable
add_executable(logging_client src/clients/logging_client.cpp)
use_client_mbedtls(logging_client)
target_link_libraries(logging_client PRIVATE
  ${CMAKE_THREAD_LIBS_INIT}
  http_parser.host
)

add_enclave_lib(loggingenc
  ${CMAKE_CURRENT_SOURCE_DIR}/src/apps/logging/oe_sign.conf
  ${CMAKE_CURRENT_SOURCE_DIR}/src/apps/sample_key.pem
  SRCS
    src/apps/logging/logging.cpp
    src/apps/logging/stub_for_code_signing.cpp
)

if(BUILD_TESTS)
  enable_testing()

  # Unit tests
  add_unit_test(map_test
    ${CMAKE_CURRENT_SOURCE_DIR}/src/ds/test/map_test.cpp)

  add_unit_test(json_schema
    ${CMAKE_CURRENT_SOURCE_DIR}/src/ds/test/json_schema.cpp)

  add_unit_test(logger_json_test
    ${CMAKE_CURRENT_SOURCE_DIR}/src/ds/test/logger_json_test.cpp)

  add_unit_test(kv_test
    ${CMAKE_CURRENT_SOURCE_DIR}/src/kv/test/kv_test.cpp
    ${CMAKE_CURRENT_SOURCE_DIR}/src/kv/test/kv_contention.cpp
    ${CMAKE_CURRENT_SOURCE_DIR}/src/kv/test/kv_serialisation.cpp)
  use_client_mbedtls(kv_test)
  target_link_libraries(kv_test PRIVATE
    ${CMAKE_THREAD_LIBS_INIT}
    secp256k1.host)

  add_unit_test(ds_test
    ${CMAKE_CURRENT_SOURCE_DIR}/src/ds/test/ringbuffer.cpp
    ${CMAKE_CURRENT_SOURCE_DIR}/src/ds/test/messaging.cpp
    ${CMAKE_CURRENT_SOURCE_DIR}/src/ds/test/oversized.cpp
    ${CMAKE_CURRENT_SOURCE_DIR}/src/ds/test/serializer.cpp
    ${CMAKE_CURRENT_SOURCE_DIR}/src/ds/test/hash.cpp)
  target_link_libraries(ds_test PRIVATE
    ${CMAKE_THREAD_LIBS_INIT})

  add_unit_test(ledger_test
    ${CMAKE_CURRENT_SOURCE_DIR}/src/host/test/ledger.cpp)

  if (NOT PBFT)
    add_unit_test(raft_test
      ${CMAKE_CURRENT_SOURCE_DIR}/src/consensus/raft/test/main.cpp)
    target_link_libraries(raft_test PRIVATE
      ${CRYPTO_LIBRARY})

    add_unit_test(raft_enclave_test
      ${CMAKE_CURRENT_SOURCE_DIR}/src/consensus/raft/test/enclave.cpp)
    target_include_directories(raft_enclave_test PRIVATE
      ${CCFCRYPTO_INC})
    target_link_libraries(raft_enclave_test PRIVATE
      ${CRYPTO_LIBRARY}
      secp256k1.host)
  endif()

  add_unit_test(crypto_test
    ${CMAKE_CURRENT_SOURCE_DIR}/src/crypto/test/crypto.cpp)
  target_include_directories(crypto_test PRIVATE
    ${CCFCRYPTO_INC})
  target_link_libraries(crypto_test PRIVATE
    ${CRYPTO_LIBRARY})

   add_unit_test(history_test
     ${CMAKE_CURRENT_SOURCE_DIR}/src/node/test/history.cpp)
   target_include_directories(history_test PRIVATE
     ${EVERCRYPT_INC})
   target_link_libraries(history_test PRIVATE
     ${CRYPTO_LIBRARY}
     evercrypt.host
     secp256k1.host)

  add_unit_test(encryptor_test
    ${CMAKE_CURRENT_SOURCE_DIR}/src/node/test/encryptor.cpp
    ${CMAKE_CURRENT_SOURCE_DIR}/src/crypto/symmkey.cpp)
  use_client_mbedtls(encryptor_test)
  target_link_libraries(encryptor_test PRIVATE
    secp256k1.host)

  add_unit_test(msgpack_serialization_test
    ${CMAKE_CURRENT_SOURCE_DIR}/src/node/test/msgpack_serialization.cpp)

  add_unit_test(tls_test
    ${CMAKE_CURRENT_SOURCE_DIR}/src/tls/test/main.cpp)
  target_link_libraries(tls_test PRIVATE
    ${CMAKE_THREAD_LIBS_INIT}
    secp256k1.host)

  add_unit_test(keyexchange_test
    ${CMAKE_CURRENT_SOURCE_DIR}/src/tls/test/keyexchange.cpp)
  use_client_mbedtls(keyexchange_test)

  add_unit_test(channels_test
    ${CMAKE_CURRENT_SOURCE_DIR}/src/node/test/channels.cpp)
  use_client_mbedtls(channels_test)
  target_link_libraries(channels_test PRIVATE secp256k1.host)

  add_unit_test(http_test
    ${CMAKE_CURRENT_SOURCE_DIR}/src/enclave/test/http.cpp)
  target_link_libraries(http_test PRIVATE http_parser.host)

  add_unit_test(frontend_test
      ${CMAKE_CURRENT_SOURCE_DIR}/src/node/rpc/test/frontend_test.cpp)
    target_link_libraries(frontend_test PRIVATE
      ${CMAKE_THREAD_LIBS_INIT}
      evercrypt.host
      lua.host
      secp256k1.host
    )

  if(NOT PBFT)
    add_unit_test(membervoting_test
      ${CMAKE_CURRENT_SOURCE_DIR}/src/node/rpc/test/membervoting_test.cpp)
    target_link_libraries(membervoting_test PRIVATE
      ${CMAKE_THREAD_LIBS_INIT}
      evercrypt.host
      lua.host
      secp256k1.host)

    add_unit_test(nodefrontend_test
      ${CMAKE_CURRENT_SOURCE_DIR}/src/node/rpc/test/nodefrontend_test.cpp)
    target_link_libraries(nodefrontend_test PRIVATE
      ${CMAKE_THREAD_LIBS_INIT}
      evercrypt.host
      lua.host
      secp256k1.host)

    if(NOT ENV{RUNTIME_CONFIG_DIR})
      set_tests_properties(membervoting_test PROPERTIES ENVIRONMENT RUNTIME_CONFIG_DIR=${CMAKE_SOURCE_DIR}/src/runtime_config)
    endif()

    add_unit_test(luageneric_test
      ${CMAKE_CURRENT_SOURCE_DIR}/src/apps/luageneric/test/luageneric_test.cpp
      ${CMAKE_CURRENT_SOURCE_DIR}/src/apps/luageneric/luageneric.cpp)
    target_include_directories(luageneric_test PRIVATE
      ${LUA_DIR})
    target_link_libraries(luageneric_test PRIVATE
      lua.host
      secp256k1.host)
  endif()

  add_unit_test(lua_test
    ${CMAKE_CURRENT_SOURCE_DIR}/src/luainterp/test/lua_test.cpp
    ${CMAKE_CURRENT_SOURCE_DIR}/src/luainterp/test/luakv.cpp)
  target_include_directories(lua_test PRIVATE
    ${LUA_DIR})
  target_link_libraries(lua_test PRIVATE
    lua.host)

  ## Picobench benchmarks
  add_picobench(map_bench
    SRCS src/ds/test/map_bench.cpp
  )
  add_picobench(logger_bench
    SRCS src/ds/test/logger_bench.cpp
  )
  add_picobench(logger_json_bench
    SRCS src/ds/test/logger_json_bench.cpp
  )
  add_picobench(json_bench
    SRCS src/ds/test/json_bench.cpp
  )
  add_picobench(ringbuffer_bench
    SRCS src/ds/test/ringbuffer_bench.cpp
  )
  add_picobench(tls_bench
    SRCS src/tls/test/bench.cpp
    LINK_LIBS secp256k1.host
  )
  add_picobench(merkle_bench
    SRCS src/node/test/merkle_bench.cpp
    LINK_LIBS ccfcrypto.host evercrypt.host secp256k1.host
    INCLUDE_DIRS ${EVERCRYPT_INC}
  )
  add_picobench(history_bench
    SRCS src/node/test/history_bench.cpp
    LINK_LIBS ccfcrypto.host evercrypt.host secp256k1.host
    INCLUDE_DIRS ${EVERCRYPT_INC}
  )
  add_picobench(kv_bench
    SRCS src/kv/test/kv_bench.cpp src/crypto/symmkey.cpp
  )

  # Merkle Tree memory test
  add_executable(merkle_mem src/node/test/merkle_mem.cpp)
  target_link_libraries(merkle_mem PRIVATE
    ccfcrypto.host
    evercrypt.host
    secp256k1.host
    ${CMAKE_THREAD_LIBS_INIT})
  use_client_mbedtls(merkle_mem)
  target_include_directories(merkle_mem PRIVATE
    ${EVERCRYPT_INC}
    src)
  add_dependencies(merkle_mem flatbuffers)

  if (NOT PBFT)
    # Raft driver and scenario test
    add_executable(raft_driver
      ${CMAKE_CURRENT_SOURCE_DIR}/src/consensus/raft/test/driver.cpp)
    use_client_mbedtls(raft_driver)
    target_include_directories(raft_driver PRIVATE
      src/raft)
    add_dependencies(raft_driver flatbuffers)
    add_test(
      NAME raft_scenario_test
      COMMAND
        ${PYTHON} ${CMAKE_SOURCE_DIR}/tests/raft_scenarios_runner.py ./raft_driver
          ${CMAKE_SOURCE_DIR}/tests/raft_scenarios ${CMAKE_SOURCE_DIR})
    set_property(TEST raft_scenario_test PROPERTY LABELS raft_scenario)

    ## Storing signed votes test
    add_e2e_test(
      NAME voting_history_test
      PYTHON_SCRIPT ${CMAKE_SOURCE_DIR}/tests/votinghistory.py)

    # TODO: Sends an ACK via C++ memberclient, which must be signed.
    # ACK should be sent from Python, AND HTTP memberclient should sign
    if (NOT HTTP)
      # Member client end to end tests
      add_e2e_test(
        NAME member_client_test
        PYTHON_SCRIPT ${CMAKE_SOURCE_DIR}/tests/memberclient.py
      )
    endif()

    ## Logging client end to end test
    add_e2e_test(
      NAME logging_client_test
      PYTHON_SCRIPT ${CMAKE_SOURCE_DIR}/tests/loggingclient.py
    )

    ## Lua sample app (tx regulator) end to end test
    add_e2e_test(
      NAME lua_txregulator_test
      PYTHON_SCRIPT ${CMAKE_CURRENT_SOURCE_DIR}/samples/apps/txregulator/tests/txregulatorclient.py
      ADDITIONAL_ARGS
        --app-script ${CMAKE_CURRENT_SOURCE_DIR}/samples/apps/txregulator/app/txregulator.lua
        --datafile ${CMAKE_CURRENT_SOURCE_DIR}/samples/apps/txregulator/dataset/sample_data.csv)

    ## Receipts end to end test
    add_e2e_test(
      NAME receipts_test
      PYTHON_SCRIPT ${CMAKE_SOURCE_DIR}/tests/receipts.py
    )

    if(QUOTES_ENABLED)
      add_e2e_test(
        NAME governance_tests
        PYTHON_SCRIPT ${CMAKE_SOURCE_DIR}/tests/governance.py
        ADDITIONAL_ARGS
          --oesign ${OESIGN}
      )
    endif()

    add_e2e_test(
      NAME recovery_tests
      PYTHON_SCRIPT ${CMAKE_SOURCE_DIR}/tests/recovery.py
      ADDITIONAL_ARGS
        ${RECOVERY_ARGS}
    )

    add_e2e_test(
      NAME test_suite
      PYTHON_SCRIPT ${CMAKE_SOURCE_DIR}/tests/e2e_suite.py
      IS_SUITE TRUE
      ADDITIONAL_ARGS
      --test-duration 100
      --enforce-reqs
    )

    add_e2e_test(
      NAME lua_end_to_end_batched
      PYTHON_SCRIPT ${CMAKE_SOURCE_DIR}/tests/e2e_batched.py
      ADDITIONAL_ARGS
        --app-script ${CMAKE_SOURCE_DIR}/src/apps/batched/batched.lua)

    add_e2e_test(
      NAME end_to_end_logging
      PYTHON_SCRIPT ${CMAKE_SOURCE_DIR}/tests/e2e_logging.py
      CURL_CLIENT TRUE
    )

    add_e2e_test(
      NAME lua_end_to_end_logging
      PYTHON_SCRIPT ${CMAKE_SOURCE_DIR}/tests/e2e_logging.py
      ADDITIONAL_ARGS
        --app-script ${CMAKE_SOURCE_DIR}/src/apps/logging/logging.lua
    )

    add_e2e_test(
      NAME end_to_end_scenario
      PYTHON_SCRIPT ${CMAKE_SOURCE_DIR}/tests/e2e_scenarios.py
      ADDITIONAL_ARGS
        --scenario ${CMAKE_SOURCE_DIR}/tests/simple_logging_scenario.json
    )

    if (NOT SAN)
      add_e2e_test(
        NAME connections
        PYTHON_SCRIPT ${CMAKE_SOURCE_DIR}/tests/connections.py
      )
    endif()

    add_e2e_test(
      NAME schema_tests
      PYTHON_SCRIPT ${CMAKE_SOURCE_DIR}/tests/schema.py
      ADDITIONAL_ARGS
      -p libloggingenc
      --schema-dir ${CMAKE_SOURCE_DIR}/sphinx/source/schemas
    )

    if(QUOTES_ENABLED)
      add_e2e_test(
        NAME reconfiguration_test
        PYTHON_SCRIPT ${CMAKE_SOURCE_DIR}/tests/reconfiguration.py
      )

      add_e2e_test(
        NAME code_update_test
        PYTHON_SCRIPT ${CMAKE_SOURCE_DIR}/tests/code_update.py
        ADDITIONAL_ARGS
          --oesign ${OESIGN}
          --oeconfpath ${CMAKE_CURRENT_SOURCE_DIR}/src/apps/logging/oe_sign.conf
          --oesignkeypath ${CMAKE_CURRENT_SOURCE_DIR}/src/apps/sample_key.pem
          # TODO: This test spins up many nodes that go through the join protocol
          # Since oe_verify_report can take quite a long time to execute (~2s)
          # and trigger Raft elections, the election timeout should stay high
          # until https://github.com/microsoft/CCF/issues/480 is fixed
          --election-timeout 5000
      )
    endif()

  else()
    message(STATUS "Using PBFT as consensus")
    include(${CMAKE_CURRENT_SOURCE_DIR}/cmake/pbft.cmake)
  endif()

<<<<<<< HEAD
    if (BUILD_SMALLBANK)
      include(${CMAKE_CURRENT_SOURCE_DIR}/samples/apps/smallbank/smallbank.cmake)
      include(${CMAKE_CURRENT_SOURCE_DIR}/samples/apps/tpcc/tpcc.cmake)
    endif()
=======
  if (BUILD_SMALLBANK)
    include(${CMAKE_CURRENT_SOURCE_DIR}/samples/apps/smallbank/smallbank.cmake)
  endif()

  # TODO: Fix signed HTTP RPCs with PBFT
  if (NOT (HTTP AND PBFT))
    add_e2e_test(
      NAME election_tests
      PYTHON_SCRIPT ${CMAKE_SOURCE_DIR}/tests/election.py
      ADDITIONAL_ARGS
        --election-timeout 2000
    )
  endif()

  if (NOT PBFT)
    # Logging scenario perf test
    add_perf_test(
      NAME logging_scenario_perf_test
      PYTHON_SCRIPT ${CMAKE_CURRENT_LIST_DIR}/tests/perfclient.py
      CLIENT_BIN ./scenario_perf_client
      LABEL logging_scenario_perf_test
      ADDITIONAL_ARGS
        --package libloggingenc
        --scenario-file ${CMAKE_CURRENT_LIST_DIR}/tests/perf_logging_scenario_100txs.json
        --max-writes-ahead 1000
        --repetitions 1000
    )
>>>>>>> 57337459
  endif()

  if (EXTENSIVE_TESTS)
    set_tests_properties(recovery_tests PROPERTIES TIMEOUT 2000)
  endif()
endif()<|MERGE_RESOLUTION|>--- conflicted
+++ resolved
@@ -377,12 +377,6 @@
     include(${CMAKE_CURRENT_SOURCE_DIR}/cmake/pbft.cmake)
   endif()
 
-<<<<<<< HEAD
-    if (BUILD_SMALLBANK)
-      include(${CMAKE_CURRENT_SOURCE_DIR}/samples/apps/smallbank/smallbank.cmake)
-      include(${CMAKE_CURRENT_SOURCE_DIR}/samples/apps/tpcc/tpcc.cmake)
-    endif()
-=======
   if (BUILD_SMALLBANK)
     include(${CMAKE_CURRENT_SOURCE_DIR}/samples/apps/smallbank/smallbank.cmake)
   endif()
@@ -410,7 +404,6 @@
         --max-writes-ahead 1000
         --repetitions 1000
     )
->>>>>>> 57337459
   endif()
 
   if (EXTENSIVE_TESTS)
