# Copyright (c) Microsoft Corporation. All rights reserved.
# Licensed under the Apache 2.0 License.
cmake_minimum_required(VERSION 3.11)

add_definitions(-DOE_API_VERSION=2)

set(CCF_DIR ${CMAKE_CURRENT_SOURCE_DIR})
include(${CCF_DIR}/cmake/preproject.cmake)

project(ccf C CXX)

include(${CMAKE_CURRENT_SOURCE_DIR}/cmake/common.cmake)

set(TEST_HOST_LOGGING_LEVEL "info")
set(ENV{BETTER_EXCEPTIONS} 1)

option(BUILD_TESTS "Build tests" ON)
option(BUILD_SMALLBANK "Build SmallBank sample app and clients" ON)

# MemberClient executable
add_executable(memberclient src/clients/memberclient.cpp)
use_client_mbedtls(memberclient)
target_link_libraries(memberclient PRIVATE
  ${CMAKE_THREAD_LIBS_INIT}
  ccfcrypto.host
  secp256k1.host
)

# Logging Client executable
add_executable(logging_client src/clients/logging_client.cpp)
use_client_mbedtls(logging_client)
target_link_libraries(logging_client PRIVATE
  ${CMAKE_THREAD_LIBS_INIT}
)

# SNIPPET: Logging application
add_enclave_lib(loggingenc ${CMAKE_CURRENT_SOURCE_DIR}/src/apps/logging/oe_sign.conf ${CMAKE_CURRENT_SOURCE_DIR}/src/apps/sample_key.pem SRCS src/apps/logging/logging.cpp src/apps/logging/stub_for_code_signing.cpp)

if(BUILD_TESTS)
  # Tests
  enable_testing()

  ## Unit tests
  add_unit_test(map_test
    ${CMAKE_CURRENT_SOURCE_DIR}/src/ds/test/map_test.cpp)

  add_unit_test(json_schema
    ${CMAKE_CURRENT_SOURCE_DIR}/src/ds/test/json_schema.cpp)

  add_unit_test(kv_test
    ${CMAKE_CURRENT_SOURCE_DIR}/src/kv/test/kv_test.cpp
    ${CMAKE_CURRENT_SOURCE_DIR}/src/kv/test/kv_contention.cpp
    ${CMAKE_CURRENT_SOURCE_DIR}/src/kv/test/kv_serialisation.cpp)
  use_client_mbedtls(kv_test)
  target_link_libraries(kv_test PRIVATE
    ${CMAKE_THREAD_LIBS_INIT}
    secp256k1.host)

  add_unit_test(ds_test
    ${CMAKE_CURRENT_SOURCE_DIR}/src/ds/test/ringbuffer.cpp
    ${CMAKE_CURRENT_SOURCE_DIR}/src/ds/test/messaging.cpp
    ${CMAKE_CURRENT_SOURCE_DIR}/src/ds/test/oversized.cpp
    ${CMAKE_CURRENT_SOURCE_DIR}/src/ds/test/serializer.cpp
    ${CMAKE_CURRENT_SOURCE_DIR}/src/ds/test/hash.cpp)
  target_link_libraries(ds_test PRIVATE
    ${CMAKE_THREAD_LIBS_INIT})

  add_unit_test(raft_test
    ${CMAKE_CURRENT_SOURCE_DIR}/src/raft/test/main.cpp)
  target_link_libraries(raft_test PRIVATE
    ${CRYPTO_LIBRARY})

  add_unit_test(ledger_test
    ${CMAKE_CURRENT_SOURCE_DIR}/src/host/test/ledger.cpp)

  add_unit_test(raft_enclave_test
    ${CMAKE_CURRENT_SOURCE_DIR}/src/raft/test/enclave.cpp)
  target_include_directories(raft_enclave_test PRIVATE
    ${CCFCRYPTO_INC})
  target_link_libraries(raft_enclave_test PRIVATE
    ${CRYPTO_LIBRARY}
    secp256k1.host)

  add_unit_test(crypto_test
    ${CMAKE_CURRENT_SOURCE_DIR}/src/crypto/test/crypto.cpp)
  target_include_directories(crypto_test PRIVATE
    ${CCFCRYPTO_INC})
  target_link_libraries(crypto_test PRIVATE
    ${CRYPTO_LIBRARY})

   add_unit_test(history_test
     ${CMAKE_CURRENT_SOURCE_DIR}/src/node/test/history.cpp)
   target_include_directories(history_test PRIVATE
     ${EVERCRYPT_INC})
   target_link_libraries(history_test PRIVATE
     ${CRYPTO_LIBRARY}
     evercrypt.host
     secp256k1.host)

  add_unit_test(encryptor_test
    ${CMAKE_CURRENT_SOURCE_DIR}/src/node/test/encryptor.cpp
    ${CMAKE_CURRENT_SOURCE_DIR}/src/crypto/symmkey.cpp)
  use_client_mbedtls(encryptor_test)
  target_link_libraries(encryptor_test PRIVATE
    secp256k1.host)

  add_unit_test(msgpack_serialization_test
    ${CMAKE_CURRENT_SOURCE_DIR}/src/node/test/msgpack_serialization.cpp)

  add_unit_test(tls_test
    ${CMAKE_CURRENT_SOURCE_DIR}/src/tls/test/main.cpp)
  target_link_libraries(tls_test PRIVATE
    ${CMAKE_THREAD_LIBS_INIT}
    secp256k1.host)

  add_unit_test(keyexchange_test
    ${CMAKE_CURRENT_SOURCE_DIR}/src/tls/test/keyexchange.cpp)
  use_client_mbedtls(keyexchange_test)

  add_unit_test(channels_test
    ${CMAKE_CURRENT_SOURCE_DIR}/src/node/test/channels.cpp)
  use_client_mbedtls(channels_test)
  target_link_libraries(channels_test PRIVATE secp256k1.host)

  if(NOT PBFT)
    add_unit_test(frontend_test
      ${CMAKE_CURRENT_SOURCE_DIR}/src/node/rpc/test/frontend_test.cpp)
    target_link_libraries(frontend_test PRIVATE
      ${CMAKE_THREAD_LIBS_INIT}
      evercrypt.host
      lua.host
      secp256k1.host)

    add_unit_test(membervoting_test
      ${CMAKE_CURRENT_SOURCE_DIR}/src/node/rpc/test/membervoting_test.cpp)
    target_link_libraries(membervoting_test PRIVATE
      ${CMAKE_THREAD_LIBS_INIT}
      evercrypt.host
      lua.host
      secp256k1.host)

    if(NOT ENV{RUNTIME_CONFIG_DIR})
      set_tests_properties(membervoting_test PROPERTIES ENVIRONMENT RUNTIME_CONFIG_DIR=${CMAKE_SOURCE_DIR}/src/runtime_config)
    endif()

    add_unit_test(luageneric_test
      ${CMAKE_CURRENT_SOURCE_DIR}/src/apps/luageneric/luageneric_test.cpp
      ${CMAKE_CURRENT_SOURCE_DIR}/src/apps/luageneric/luageneric.cpp)
    target_include_directories(luageneric_test PRIVATE
      ${LUA_DIR})
    target_link_libraries(luageneric_test PRIVATE
      lua.host
      secp256k1.host)
  endif()

  add_unit_test(lua_test
    ${CMAKE_CURRENT_SOURCE_DIR}/src/luainterp/test/lua_test.cpp
    ${CMAKE_CURRENT_SOURCE_DIR}/src/luainterp/test/luakv.cpp)
  target_include_directories(lua_test PRIVATE
    ${LUA_DIR})
  target_link_libraries(lua_test PRIVATE
    lua.host)

  ## Picobench wrapper
  function(add_picobench name)
    add_executable(${name}
      ${ARGN})
    target_include_directories(${name} PRIVATE src)
    # -Wall -Werror catches a number of warnings in picobench
    target_include_directories(${name} SYSTEM PRIVATE 3rdparty)
    add_test(
      NAME ${name}
      COMMAND ${name} --samples=1000)
    use_client_mbedtls(${name})
    target_link_libraries(${name} PRIVATE
      ${CMAKE_THREAD_LIBS_INIT}
    )
    set_property(TEST ${name} PROPERTY LABELS benchmark)
  endfunction()

  ## Picobench benchmarks
  add_picobench(map_bench src/ds/test/map_bench.cpp)
  add_picobench(logger_bench src/ds/test/logger_bench.cpp)
  add_picobench(json_bench src/ds/test/json_bench.cpp)
  add_picobench(ringbuffer_bench src/ds/test/ringbuffer_bench.cpp)
  target_link_libraries(ringbuffer_bench PRIVATE
    ${CMAKE_THREAD_LIBS_INIT})
  add_picobench(tls_bench src/tls/test/bench.cpp)
  target_link_libraries(tls_bench PRIVATE
    ${CMAKE_THREAD_LIBS_INIT}
    secp256k1.host)
  add_picobench(merkle_bench src/node/test/merkle_bench.cpp)
  target_link_libraries(merkle_bench PRIVATE
    ccfcrypto.host
    evercrypt.host
    secp256k1.host)
  target_include_directories(merkle_bench PRIVATE
    ${EVERCRYPT_INC})
  add_picobench(history_bench src/node/test/history_bench.cpp)
  target_link_libraries(history_bench PRIVATE
    ccfcrypto.host
    evercrypt.host
    secp256k1.host)
  target_include_directories(history_bench PRIVATE
    ${EVERCRYPT_INC})
  add_picobench(kv_bench src/kv/test/kv_bench.cpp
    ${CMAKE_CURRENT_SOURCE_DIR}/src/crypto/symmkey.cpp)

  # Merkle Tree memory test
  add_executable(merkle_mem src/node/test/merkle_mem.cpp)
  target_link_libraries(merkle_mem PRIVATE
    ccfcrypto.host
    evercrypt.host
    secp256k1.host
    ${CMAKE_THREAD_LIBS_INIT})
  use_client_mbedtls(merkle_mem)
  target_include_directories(merkle_mem PRIVATE
    ${EVERCRYPT_INC}
    src)

<<<<<<< HEAD
  # Raft driver and scenario test
  add_executable(raft_driver
    ${CMAKE_CURRENT_SOURCE_DIR}/src/raft/test/driver.cpp)
  use_client_mbedtls(raft_driver)
  target_include_directories(raft_driver PRIVATE
    src/raft)
  add_test(
     NAME raft_scenario_test
     COMMAND
       ${PYTHON} ${CMAKE_SOURCE_DIR}/tests/raft_scenarios_runner.py ./raft_driver
         ${CMAKE_SOURCE_DIR}/tests/raft_scenarios ${CMAKE_SOURCE_DIR})
  set_property(TEST raft_scenario_test PROPERTY LABELS raft_scenario)

  ## Member client end to end tests
  add_e2e_test(
    NAME member_client_test
    PYTHON_SCRIPT ${CMAKE_SOURCE_DIR}/tests/memberclient.py
  )

  add_e2e_test(
    NAME propose_load_test
    PYTHON_SCRIPT ${CMAKE_SOURCE_DIR}/tests/propose.py
  )

  ## Logging client end to end test
  add_e2e_test(
    NAME logging_client_test
    PYTHON_SCRIPT ${CMAKE_SOURCE_DIR}/tests/loggingclient.py
  )

  ## Storing signed votes test
  add_e2e_test(
    NAME voting_history_test
    PYTHON_SCRIPT ${CMAKE_SOURCE_DIR}/tests/votinghistory.py)

  ## Lua Logging client end to end test
  add_e2e_test(
    NAME lua_logging_client_test
    PYTHON_SCRIPT ${CMAKE_SOURCE_DIR}/tests/loggingclient.py
    ADDITIONAL_ARGS
      --app-script ${CMAKE_SOURCE_DIR}/src/apps/logging/logging.lua)

  if(QUOTES_ENABLED)
=======
  if (NOT PBFT)
    # Raft driver and scenario test
    add_executable(raft_driver
      ${CMAKE_CURRENT_SOURCE_DIR}/src/raft/test/driver.cpp)
    use_client_mbedtls(raft_driver)
    target_include_directories(raft_driver PRIVATE
      src/raft)
    add_test(
      NAME raft_scenario_test
      COMMAND
        ${PYTHON} ${CMAKE_SOURCE_DIR}/tests/raft_scenarios_runner.py ./raft_driver
          ${CMAKE_SOURCE_DIR}/tests/raft_scenarios ${CMAKE_SOURCE_DIR})
    set_property(TEST raft_scenario_test PROPERTY LABELS raft_scenario)

    ## Member client end to end tests
>>>>>>> 5d5bbfec
    add_e2e_test(
      NAME member_client_test
      PYTHON_SCRIPT ${CMAKE_SOURCE_DIR}/tests/memberclient.py
    )

    ## Logging client end to end test
    add_e2e_test(
      NAME logging_client_test
      PYTHON_SCRIPT ${CMAKE_SOURCE_DIR}/tests/loggingclient.py
    )

    ## Storing signed votes test
    add_e2e_test(
      NAME voting_history_test
      PYTHON_SCRIPT ${CMAKE_SOURCE_DIR}/tests/votinghistory.py)

    ## Lua Logging client end to end test
    add_e2e_test(
      NAME lua_logging_client_test
      PYTHON_SCRIPT ${CMAKE_SOURCE_DIR}/tests/loggingclient.py
      ADDITIONAL_ARGS
        --app-script ${CMAKE_SOURCE_DIR}/src/apps/logging/logging.lua)

    if(QUOTES_ENABLED)
      add_e2e_test(
        NAME quote_verification_test
        PYTHON_SCRIPT ${CMAKE_SOURCE_DIR}/tests/quote_verification.py
      )

      add_e2e_test(
        NAME governance_tests
        PYTHON_SCRIPT ${CMAKE_SOURCE_DIR}/tests/governance.py
        ADDITIONAL_ARGS
          --oesign ${OESIGN}
      )

      add_e2e_test(
        NAME add_node_test
        PYTHON_SCRIPT ${CMAKE_SOURCE_DIR}/tests/addnode.py
      )

      ## Code update test
      add_e2e_test(
        NAME code_update_test
        PYTHON_SCRIPT ${CMAKE_SOURCE_DIR}/tests/code_update.py
        ADDITIONAL_ARGS
          --oesign ${OESIGN}
          --oeconfpath ${CMAKE_CURRENT_SOURCE_DIR}/src/apps/logging/oe_sign.conf
          --oesignkeypath ${CMAKE_CURRENT_SOURCE_DIR}/src/apps/sample_key.pem
          --election-timeout 1500
      )
    endif()

    add_e2e_test(
      NAME end_to_end_logging
      PYTHON_SCRIPT ${CMAKE_SOURCE_DIR}/tests/e2e_logging.py
    )

    add_e2e_test(
      NAME end_to_end_scenario
      PYTHON_SCRIPT ${CMAKE_SOURCE_DIR}/tests/e2e_scenarios.py
      ADDITIONAL_ARGS
        --scenario ${CMAKE_SOURCE_DIR}/tests/simple_logging_scenario.json
    )

    # TODO: These tests make use of dynamic node configuration that is not
    # yet supported by PBFT
    add_e2e_test(
      NAME election_tests
      PYTHON_SCRIPT ${CMAKE_SOURCE_DIR}/tests/election.py
      ADDITIONAL_ARGS
        --election-timeout 2000
    )

    add_e2e_test(
      NAME recovery_tests
      PYTHON_SCRIPT ${CMAKE_SOURCE_DIR}/tests/recovery.py
      ADDITIONAL_ARGS
        ${RECOVERY_ARGS}
    )

    add_e2e_test(
      NAME schema_tests
      PYTHON_SCRIPT ${CMAKE_SOURCE_DIR}/tests/schema.py
      ADDITIONAL_ARGS
      -p libloggingenc
      --schema-dir ${CMAKE_SOURCE_DIR}/sphinx/source/schemas
      )

    if (BUILD_SMALLBANK)
      include(${CMAKE_CURRENT_SOURCE_DIR}/samples/apps/smallbank/smallbank.cmake)
    endif()

  else()
    # TODO: For now, this is the only end to end test run with PBFT. When the
    # integration is complete, all existing tests will be supported with both
    # Raft and PBFT.
    add_e2e_test(
      NAME end_to_end_pbft
      PYTHON_SCRIPT ${CMAKE_SOURCE_DIR}/tests/e2e_logging_pbft.py
    )
  endif()

  if (EXTENSIVE_TESTS)
    set_tests_properties(recovery_tests PROPERTIES TIMEOUT 2000)
  endif()
endif()<|MERGE_RESOLUTION|>--- conflicted
+++ resolved
@@ -218,51 +218,6 @@
     ${EVERCRYPT_INC}
     src)
 
-<<<<<<< HEAD
-  # Raft driver and scenario test
-  add_executable(raft_driver
-    ${CMAKE_CURRENT_SOURCE_DIR}/src/raft/test/driver.cpp)
-  use_client_mbedtls(raft_driver)
-  target_include_directories(raft_driver PRIVATE
-    src/raft)
-  add_test(
-     NAME raft_scenario_test
-     COMMAND
-       ${PYTHON} ${CMAKE_SOURCE_DIR}/tests/raft_scenarios_runner.py ./raft_driver
-         ${CMAKE_SOURCE_DIR}/tests/raft_scenarios ${CMAKE_SOURCE_DIR})
-  set_property(TEST raft_scenario_test PROPERTY LABELS raft_scenario)
-
-  ## Member client end to end tests
-  add_e2e_test(
-    NAME member_client_test
-    PYTHON_SCRIPT ${CMAKE_SOURCE_DIR}/tests/memberclient.py
-  )
-
-  add_e2e_test(
-    NAME propose_load_test
-    PYTHON_SCRIPT ${CMAKE_SOURCE_DIR}/tests/propose.py
-  )
-
-  ## Logging client end to end test
-  add_e2e_test(
-    NAME logging_client_test
-    PYTHON_SCRIPT ${CMAKE_SOURCE_DIR}/tests/loggingclient.py
-  )
-
-  ## Storing signed votes test
-  add_e2e_test(
-    NAME voting_history_test
-    PYTHON_SCRIPT ${CMAKE_SOURCE_DIR}/tests/votinghistory.py)
-
-  ## Lua Logging client end to end test
-  add_e2e_test(
-    NAME lua_logging_client_test
-    PYTHON_SCRIPT ${CMAKE_SOURCE_DIR}/tests/loggingclient.py
-    ADDITIONAL_ARGS
-      --app-script ${CMAKE_SOURCE_DIR}/src/apps/logging/logging.lua)
-
-  if(QUOTES_ENABLED)
-=======
   if (NOT PBFT)
     # Raft driver and scenario test
     add_executable(raft_driver
@@ -278,7 +233,6 @@
     set_property(TEST raft_scenario_test PROPERTY LABELS raft_scenario)
 
     ## Member client end to end tests
->>>>>>> 5d5bbfec
     add_e2e_test(
       NAME member_client_test
       PYTHON_SCRIPT ${CMAKE_SOURCE_DIR}/tests/memberclient.py
@@ -288,6 +242,11 @@
     add_e2e_test(
       NAME logging_client_test
       PYTHON_SCRIPT ${CMAKE_SOURCE_DIR}/tests/loggingclient.py
+    )
+
+    add_e2e_test(
+      NAME propose
+      PYTHON_SCRIPT ${CMAKE_SOURCE_DIR}/tests/propose.py
     )
 
     ## Storing signed votes test
