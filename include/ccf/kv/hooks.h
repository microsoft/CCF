// Copyright (c) Microsoft Corporation. All rights reserved.
// Licensed under the Apache 2.0 License.
#pragma once

#include "ccf/kv/version.h"

#include <functional>
#include <memory>

namespace ccf::kv
{
  class ConfigurableConsensus;

  class ConsensusHook
  {
  public:
    virtual void call(ConfigurableConsensus*) = 0;
<<<<<<< HEAD
    virtual ~ConsensusHook() {};
=======
    virtual ~ConsensusHook() = default;
>>>>>>> ae12e611
  };

  using ConsensusHookPtr = std::unique_ptr<ConsensusHook>;
  using ConsensusHookPtrs = std::vector<ConsensusHookPtr>;

  /// Signature for transaction commit handlers
  template <typename TWrites>
  using CommitHook = std::function<void(Version, const TWrites&)>;

  template <typename TWrites>
  using MapHook =
    std::function<std::unique_ptr<ConsensusHook>(Version, const TWrites&)>;
}<|MERGE_RESOLUTION|>--- conflicted
+++ resolved
@@ -15,11 +15,7 @@
   {
   public:
     virtual void call(ConfigurableConsensus*) = 0;
-<<<<<<< HEAD
-    virtual ~ConsensusHook() {};
-=======
     virtual ~ConsensusHook() = default;
->>>>>>> ae12e611
   };
 
   using ConsensusHookPtr = std::unique_ptr<ConsensusHook>;
