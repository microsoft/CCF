--- conflicted
+++ resolved
@@ -91,7 +91,6 @@
 
   using RSAPublicKeyPtr = std::shared_ptr<RSAPublicKey>;
 
-<<<<<<< HEAD
   RSAPublicKeyPtr make_rsa_public_key(const uint8_t* data, size_t size);
 
   RSAPublicKeyPtr make_rsa_public_key(const Pem& public_pem);
@@ -99,14 +98,4 @@
   RSAPublicKeyPtr make_rsa_public_key(const std::vector<uint8_t>& der);
 
   RSAPublicKeyPtr make_rsa_public_key(const JsonWebKeyRSAPublic& jwk);
-=======
-    [[nodiscard]] virtual Components components() const = 0;
-
-    /**
-     * Get the public key in JWK format
-     */
-    [[nodiscard]] virtual JsonWebKeyRSAPublic public_key_jwk_rsa(
-      const std::optional<std::string>& kid = std::nullopt) const = 0;
-  };
->>>>>>> 730d2069
 }