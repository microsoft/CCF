// Copyright (c) Microsoft Corporation. All rights reserved.
// Licensed under the Apache 2.0 License.
#pragma once

#include "ccf/crypto/curve.h"
#include "ccf/crypto/jwk.h"
#include "ccf/crypto/pem.h"
#include "ccf/crypto/public_key.h"
#include "ccf/crypto/san.h"

#include <cstdint>
#include <optional>
#include <string>
#include <vector>

namespace crypto
{
  class KeyPair
  {
  public:
    virtual ~KeyPair() = default;

    virtual Pem private_key_pem() const = 0;
    virtual Pem public_key_pem() const = 0;
    virtual std::vector<uint8_t> public_key_der() const = 0;
    virtual std::vector<uint8_t> private_key_der() const = 0;

    virtual bool verify(
      const std::vector<uint8_t>& contents,
      const std::vector<uint8_t>& signature) = 0;

    virtual bool verify(
      const uint8_t* contents,
      size_t contents_size,
      const uint8_t* signature,
      size_t signature_size) = 0;

    virtual std::vector<uint8_t> sign_hash(
      const uint8_t* hash, size_t hash_size) const = 0;

    virtual int sign_hash(
      const uint8_t* hash,
      size_t hash_size,
      size_t* sig_size,
      uint8_t* sig) const = 0;

    virtual std::vector<uint8_t> sign(
      std::span<const uint8_t> d, MDType md_type = {}) const = 0;

    virtual Pem create_csr(
      const std::string& subject_name,
      const std::vector<SubjectAltName>& subject_alt_names,
      const std::optional<Pem>& public_key = std::nullopt) const = 0;

    Pem create_csr(const std::string& subject_name) const
    {
      return create_csr(subject_name, {});
    }

    virtual std::vector<uint8_t> create_csr_der(
      const std::string& subject_name,
      const std::vector<SubjectAltName>& subject_alt_names,
      const std::optional<Pem>& public_key = std::nullopt) const = 0;

    // Note about the signed_by_issuer parameter to sign_csr: when issuing a new
    // certificate for an old subject, which does not exist anymore, we cannot
    // sign the CSR with that old subject's private key. Instead, the issuer
    // signs the CSR itself, which is slightly unusal. Instead, we could also
    // ask the subject to produce a CSR right after it becomes alive and keep it
    // around until we need it, but those complications are not stricly
    // necessary. In our case, we use this to re-endorse previous service
    // identities, which are self-signed, and replace them with new endorsements
    // by the current service identity (which doesn't have the private key of
    // previous ones).

    enum class Signer
    {
      SUBJECT = 0,
      ISSUER = 1
    };

  private:
    virtual Pem sign_csr_impl(
      const std::optional<Pem>& issuer_cert,
      const Pem& signing_request,
      const std::string& valid_from,
      const std::string& valid_to,
      bool ca = false,
      Signer signer = Signer::SUBJECT) const = 0;

  public:
    virtual Pem sign_csr(
      const Pem& issuer_cert,
      const Pem& signing_request,
      const std::string& valid_from,
      const std::string& valid_to,
      bool ca = false,
      Signer signer = Signer::SUBJECT) const
    {
      return sign_csr_impl(
        issuer_cert, signing_request, valid_from, valid_to, ca, signer);
    }

    Pem self_sign(
      const std::string& name,
      const std::string& valid_from,
      const std::string& valid_to,
      const std::optional<SubjectAltName> subject_alt_name = std::nullopt,
      bool ca = true) const
    {
      std::vector<SubjectAltName> sans;
      if (subject_alt_name.has_value())
      {
        sans.push_back(subject_alt_name.value());
      }
      auto csr = create_csr(name, sans);
      return sign_csr_impl(std::nullopt, csr, valid_from, valid_to, ca);
    }

    Pem self_sign(
      const std::string& subject_name,
      const std::string& valid_from,
      const std::string& valid_to,
      const std::vector<SubjectAltName>& subject_alt_names,
      bool ca = true) const
    {
      auto csr = create_csr(subject_name, subject_alt_names);
      return sign_csr_impl(std::nullopt, csr, valid_from, valid_to, ca);
    }

    virtual std::vector<uint8_t> derive_shared_secret(
      const PublicKey& peer_key) = 0;

    virtual std::vector<uint8_t> public_key_raw() const = 0;

    virtual CurveID get_curve_id() const = 0;

    virtual PublicKey::Coordinates coordinates() const = 0;

    virtual JsonWebKeyECPrivate private_key_jwk(
      const std::optional<std::string>& kid = std::nullopt) const = 0;
  };

  using PublicKeyPtr = std::shared_ptr<PublicKey>;
  using KeyPairPtr = std::shared_ptr<KeyPair>;

  /**
   * Construct PublicKey from a raw public key in PEM format
   *
   * @param pem Sequence of bytes containing the key in PEM format
   * @return Public key
   */
  PublicKeyPtr make_public_key(const Pem& pem);

  /**
   * Construct PublicKey from a raw public key in DER format
   *
   * @param der Sequence of bytes containing the key in DER format
   * @return Public key
   */
  PublicKeyPtr make_public_key(const std::vector<uint8_t>& der);

  /**
   * Construct PublicKey from a JsonWebKeyECPublic object
   *
   * @param jwk JsonWebKeyECPublic object
   * @return Public key
   */
<<<<<<< HEAD
  PublicKeyPtr make_public_key(const JsonWebKeyECPublic& pem);
=======
  PublicKeyPtr make_public_key(const JsonWebKeyECPublic& jwk);
>>>>>>> a5ccb03e

  /**
   * Create a new public / private ECDSA key pair on specified curve and
   * implementation
   *
   * @param curve_id Elliptic curve to use
   * @return Key pair
   */
  KeyPairPtr make_key_pair(CurveID curve_id = service_identity_curve_choice);

  /**
   * Create a public / private ECDSA key pair from existing private key data
   *
   * @param pkey PEM key to load
   * @return Key pair
   */
  KeyPairPtr make_key_pair(const Pem& pkey);

  /**
   * Construct a new public / private ECDSA key pair from a JsonWebKeyECPrivate
   * object
   *
   * @param jwk JsonWebKeyECPrivate object
   * @return Key pair
   */
  KeyPairPtr make_key_pair(const JsonWebKeyECPrivate& jwk);
}<|MERGE_RESOLUTION|>--- conflicted
+++ resolved
@@ -166,11 +166,7 @@
    * @param jwk JsonWebKeyECPublic object
    * @return Public key
    */
-<<<<<<< HEAD
-  PublicKeyPtr make_public_key(const JsonWebKeyECPublic& pem);
-=======
   PublicKeyPtr make_public_key(const JsonWebKeyECPublic& jwk);
->>>>>>> a5ccb03e
 
   /**
    * Create a new public / private ECDSA key pair on specified curve and
