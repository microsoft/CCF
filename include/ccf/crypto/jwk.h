// Copyright (c) Microsoft Corporation. All rights reserved.
// Licensed under the Apache 2.0 License.
#pragma once

#include "ccf/crypto/curve.h"
#include "ccf/ds/json.h"
#include "ccf/ds/logger.h"

#include <string>

namespace crypto
{
  enum class JsonWebKeyType
  {
    EC = 0,
    RSA = 1,
    OKP = 2
  };
  DECLARE_JSON_ENUM(
    JsonWebKeyType,
    {{JsonWebKeyType::EC, "EC"},
     {JsonWebKeyType::RSA, "RSA"},
     {JsonWebKeyType::OKP, "OKP"}});

  struct JsonWebKey
  {
    JsonWebKeyType kty;
    std::optional<std::string> kid = std::nullopt;
    std::optional<std::vector<std::string>> x5c = std::nullopt;

    bool operator==(const JsonWebKey&) const = default;
  };
  DECLARE_JSON_TYPE_WITH_OPTIONAL_FIELDS(JsonWebKey);
  DECLARE_JSON_REQUIRED_FIELDS(JsonWebKey, kty);
  DECLARE_JSON_OPTIONAL_FIELDS(JsonWebKey, kid, x5c);

  enum class JsonWebKeyECCurve
  {
    P256 = 0,
    P256K1 = 1,
    P384 = 2,
    P521 = 3
  };
  DECLARE_JSON_ENUM(
    JsonWebKeyECCurve,
    {{JsonWebKeyECCurve::P256, "P-256"},
     {JsonWebKeyECCurve::P256K1,
      "secp256k1"}, // As per
                    // https://www.rfc-editor.org/rfc/rfc8812#name-jose-and-cose-secp256k1-cur
     {JsonWebKeyECCurve::P384, "P-384"},
     {JsonWebKeyECCurve::P521, "P-521"}});

  static JsonWebKeyECCurve curve_id_to_jwk_curve(CurveID curve_id)
  {
    switch (curve_id)
    {
      case CurveID::SECP384R1:
        return JsonWebKeyECCurve::P384;
      case CurveID::SECP256R1:
        return JsonWebKeyECCurve::P256;
      case CurveID::SECP256K1:
        return JsonWebKeyECCurve::P256K1;
      default:
        throw std::logic_error(fmt::format("Unknown curve {}", curve_id));
    }
  }

  static CurveID jwk_curve_to_curve_id(JsonWebKeyECCurve jwk_curve)
  {
    switch (jwk_curve)
    {
      case JsonWebKeyECCurve::P384:
        return CurveID::SECP384R1;
      case JsonWebKeyECCurve::P256:
<<<<<<< HEAD
        return CurveID::SECP384R1;
=======
        return CurveID::SECP256R1;
>>>>>>> a5ccb03e
      case JsonWebKeyECCurve::P256K1:
        return CurveID::SECP256K1;
      default:
        throw std::logic_error(fmt::format("Unknown JWK curve {}", jwk_curve));
    }
  }

  enum class JsonWebKeyEdDSACurve
  {
    ED25519 = 0
  };
  DECLARE_JSON_ENUM(
    JsonWebKeyEdDSACurve, {{JsonWebKeyEdDSACurve::ED25519, "Ed25519"}});

  static JsonWebKeyEdDSACurve curve_id_to_jwk_eddsa_curve(CurveID curve_id)
  {
    switch (curve_id)
    {
      case CurveID::CURVE25519:
        return JsonWebKeyEdDSACurve::ED25519;
      default:
        throw std::logic_error(fmt::format("Unknown EdDSA curve {}", curve_id));
    }
  }

  struct JsonWebKeyECPublic : JsonWebKey
  {
    JsonWebKeyECCurve crv;
    std::string x; // base64url
    std::string y; // base64url

    bool operator==(const JsonWebKeyECPublic&) const = default;
  };
  DECLARE_JSON_TYPE_WITH_BASE(JsonWebKeyECPublic, JsonWebKey);
  DECLARE_JSON_REQUIRED_FIELDS(JsonWebKeyECPublic, crv, x, y);

  struct JsonWebKeyECPrivate : JsonWebKeyECPublic
  {
    std::string d; // base64url

    bool operator==(const JsonWebKeyECPrivate&) const = default;
  };
  DECLARE_JSON_TYPE_WITH_BASE(JsonWebKeyECPrivate, JsonWebKeyECPublic);
  DECLARE_JSON_REQUIRED_FIELDS(JsonWebKeyECPrivate, d);

  struct JsonWebKeyRSAPublic : JsonWebKey
  {
    std::string n; // base64url
    std::string e; // base64url

    bool operator==(const JsonWebKeyRSAPublic&) const = default;
  };
  DECLARE_JSON_TYPE_WITH_BASE(JsonWebKeyRSAPublic, JsonWebKey);
  DECLARE_JSON_REQUIRED_FIELDS(JsonWebKeyRSAPublic, n, e);

  struct JsonWebKeyRSAPrivate : JsonWebKeyRSAPublic
  {
    std::string d; // base64url
    std::string p; // base64url
    std::string q; // base64url
    std::string dp; // base64url
    std::string dq; // base64url
    std::string qi; // base64url

    bool operator==(const JsonWebKeyRSAPrivate&) const = default;
  };
  DECLARE_JSON_TYPE_WITH_BASE(JsonWebKeyRSAPrivate, JsonWebKeyRSAPublic);
  DECLARE_JSON_REQUIRED_FIELDS(JsonWebKeyRSAPrivate, d, p, q, dp, dq, qi);

  struct JsonWebKeyEdDSAPublic : JsonWebKey
  {
    JsonWebKeyEdDSACurve crv;
    std::string x; // base64url

    bool operator==(const JsonWebKeyEdDSAPublic&) const = default;
  };
  DECLARE_JSON_TYPE_WITH_BASE(JsonWebKeyEdDSAPublic, JsonWebKey);
  DECLARE_JSON_REQUIRED_FIELDS(JsonWebKeyEdDSAPublic, crv, x);

  struct JsonWebKeyEdDSAPrivate : JsonWebKeyEdDSAPublic
  {
    std::string d; // base64url

    bool operator==(const JsonWebKeyEdDSAPrivate&) const = default;
  };
  DECLARE_JSON_TYPE_WITH_BASE(JsonWebKeyEdDSAPrivate, JsonWebKeyEdDSAPublic);
  DECLARE_JSON_REQUIRED_FIELDS(JsonWebKeyEdDSAPrivate, d);
}<|MERGE_RESOLUTION|>--- conflicted
+++ resolved
@@ -72,11 +72,7 @@
       case JsonWebKeyECCurve::P384:
         return CurveID::SECP384R1;
       case JsonWebKeyECCurve::P256:
-<<<<<<< HEAD
-        return CurveID::SECP384R1;
-=======
         return CurveID::SECP256R1;
->>>>>>> a5ccb03e
       case JsonWebKeyECCurve::P256K1:
         return CurveID::SECP256K1;
       default:
