--- conflicted
+++ resolved
@@ -538,12 +538,8 @@
             microcode,
             product,
             max_retries_count,
-<<<<<<< HEAD
-            max_client_response_size));
-=======
             max_client_response_size,
             fmc));
->>>>>>> 2daab25f
           break;
         }
         case EndorsementsEndpointType::THIM:
