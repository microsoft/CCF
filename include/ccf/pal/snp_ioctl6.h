--- conflicted
+++ resolved
@@ -136,13 +136,8 @@
     uint32_t reserved2 = 0;
     uint64_t guest_field_select = 0;
     uint32_t vmpl = 0;
-<<<<<<< HEAD
-    uint32_t guest_svn;
-    TcbVersion tcb_version;
-=======
     uint32_t guest_svn = 0;
     TcbVersion tcb_version = TcbVersion();
->>>>>>> 60106357
   }; // snp_derived_key_req in (linux) include/uapi/linux/sev-guest.h
 #pragma pack(pop)
 
@@ -278,11 +273,7 @@
     PaddedDerivedKeyResp& padded_resp = resp_with_sentinel.data;
 
   public:
-<<<<<<< HEAD
-    DerivedKey(TcbVersion version = {})
-=======
     DerivedKey(TcbVersion tcb = {})
->>>>>>> 60106357
     {
       int fd = open(DEVICE, O_RDWR | O_CLOEXEC);
       if (fd < 0)
@@ -294,15 +285,8 @@
       // This req by default mixes in HostData and the CPU VCEK
       DerivedKeyReq req = {};
 
-<<<<<<< HEAD
-      // We must also mix in the measurement and the TCB version
-      req.guest_field_select.measurement = 1;
-      req.tcb_version = version;
-      req.guest_field_select.tcb_version = 1;
-=======
       req.guest_field_select = GUEST_FIELD_SELECT_MEASUREMENT | GUEST_FIELD_SELECT_TCB_VERSION;
       req.tcb_version = tcb;
->>>>>>> 60106357
 
       GuestRequestDerivedKey payload = {
         .req_data = &req, .resp_wrapper = &padded_resp, .exit_info = {0}};
