// Copyright (c) Microsoft Corporation. All rights reserved.
// Licensed under the Apache 2.0 License.
#pragma once

#include "ccf/crypto/ecdsa.h"
#include "ccf/crypto/pem.h"
#include "ccf/crypto/verifier.h"
#include "ccf/ds/hex.h"
#include "ccf/ds/logger.h"
#include "ccf/ds/quote_info.h"
#include "ccf/pal/attestation_sev_snp.h"
#include "ccf/pal/measurement.h"

#include <fcntl.h>
#include <functional>
#include <unistd.h>

#if !defined(INSIDE_ENCLAVE) || defined(VIRTUAL_ENCLAVE)
#  include <sys/ioctl.h>
#else
#  include "ccf/pal/attestation_sgx.h"
#endif

namespace ccf::pal
{
  // Caller-supplied callback used to retrieve endorsements as specified by
  // the config argument. When called back, the quote_info argument will have
  // already been populated with the raw quote.
  using RetrieveEndorsementCallback = std::function<void(
    const QuoteInfo& quote_info,
    const snp::EndorsementEndpointsConfiguration& config)>;

  // Verifying SNP attestation report is available on all platforms as unlike
  // SGX, this does not require external dependencies (Open Enclave for SGX).
  static void verify_snp_attestation_report(
    const QuoteInfo& quote_info,
    PlatformAttestationMeasurement& measurement,
    PlatformAttestationReportData& report_data)
  {
    if (quote_info.format != QuoteFormat::amd_sev_snp_v1)
    {
      throw std::logic_error(fmt::format(
        "Unexpected attestation report to verify for SEV-SNP: {}",
        quote_info.format));
    }

    if (quote_info.quote.size() != sizeof(snp::Attestation))
    {
      throw std::logic_error(fmt::format(
        "Input SEV-SNP attestation report is not of expected size {}: {}",
        sizeof(snp::Attestation),
        quote_info.quote.size()));
    }

    auto quote =
      *reinterpret_cast<const snp::Attestation*>(quote_info.quote.data());

    if (quote.version != snp::attestation_version)
    {
      throw std::logic_error(fmt::format(
        "SEV-SNP: Attestation version is {} not expected {}",
        quote.version,
        snp::attestation_version));
    }

    if (quote.flags.signing_key != snp::attestation_flags_signing_key_vcek)
    {
      throw std::logic_error(fmt::format(
        "SEV-SNP: Attestation report must be signed by VCEK: {}",
        static_cast<uint8_t>(quote.flags.signing_key)));
    }

    if (quote.flags.mask_chip_key != 0)
    {
      throw std::logic_error(
        fmt::format("SEV-SNP: Mask chip key must not be set"));
    }

    report_data = SnpAttestationReportData(quote.report_data);
    measurement = SnpAttestationMeasurement(quote.measurement);

    auto certificates = crypto::split_x509_cert_bundle(std::string_view(
      reinterpret_cast<const char*>(quote_info.endorsements.data()),
      quote_info.endorsements.size()));
    if (certificates.size() != 3)
    {
      throw std::logic_error(fmt::format(
        "Expected 3 endorsement certificates but got {}", certificates.size()));
    }
    auto chip_certificate = certificates[0];
    auto sev_version_certificate = certificates[1];
    auto root_certificate = certificates[2];

    auto root_cert_verifier = crypto::make_verifier(root_certificate);

    if (
      root_cert_verifier->public_key_pem().str() !=
      snp::amd_milan_root_signing_public_key)
    {
      throw std::logic_error(fmt::format(
        "SEV-SNP: The root of trust public key for this attestation was not "
        "the expected one {}",
        root_cert_verifier->public_key_pem().str()));
    }

    if (!root_cert_verifier->verify_certificate({&root_certificate}))
    {
      throw std::logic_error(
        "SEV-SNP: The root of trust public key for this attestation was not "
        "self signed as expected");
    }

    auto chip_cert_verifier = crypto::make_verifier(chip_certificate);
    if (!chip_cert_verifier->verify_certificate(
          {&root_certificate, &sev_version_certificate}))
    {
      throw std::logic_error(
        "SEV-SNP: The chain of signatures from the root of trust to this "
        "attestation is broken");
    }

    if (quote.signature_algo != snp::SignatureAlgorithm::ecdsa_p384_sha384)
    {
      throw std::logic_error(fmt::format(
        "SEV-SNP: Unsupported signature algorithm: {} (supported: {})",
        quote.signature_algo,
        snp::SignatureAlgorithm::ecdsa_p384_sha384));
    }

    // Make ASN1 DER signature
    auto quote_signature = crypto::ecdsa_sig_from_r_s(
      quote.signature.r,
      sizeof(quote.signature.r),
      quote.signature.s,
      sizeof(quote.signature.s),
      false /* little endian */
    );

    std::span quote_without_signature{
      quote_info.quote.data(),
      quote_info.quote.size() - sizeof(quote.signature)};
    if (!chip_cert_verifier->verify(quote_without_signature, quote_signature))
    {
      throw std::logic_error(
        "SEV-SNP: Chip certificate (VCEK) did not sign this attestation");
    }

    // We should check this (although not security critical) but the guest
    // policy ABI is currently set to 0.31, although we are targeting 1.54
    // if (quote.policy.abi_major < snp::attestation_policy_abi_major)
    // {
    //   throw std::logic_error(fmt::format(
    //     "SEV-SNP: Attestation guest policy ABI major {} must be greater than
    //     " "or equal to {}", quote.policy.abi_major,
    //     snp::attestation_policy_abi_major));
    // }

    if (quote.policy.debug != 0)
    {
      throw std::logic_error(
        "SEV-SNP: SNP attestation report guest policy debugging must not be "
        "enabled");
    }

    if (quote.policy.migrate_ma != 0)
    {
      throw std::logic_error("SEV-SNP: Migration agents must not be enabled");
    }

    // Only has value when endorsements are retrieved from environment
    if (quote_info.endorsed_tcb.has_value())
    {
      const auto& endorsed_tcb = quote_info.endorsed_tcb.value();
      auto raw_tcb = ds::from_hex(quote_info.endorsed_tcb.value());

      if (raw_tcb.size() != sizeof(snp::TcbVersion))
      {
        throw std::logic_error(fmt::format(
          "SEV-SNP: TCB of size {}, expected {}",
          raw_tcb.size(),
          sizeof(snp::TcbVersion)));
      }

      snp::TcbVersion tcb = *reinterpret_cast<snp::TcbVersion*>(raw_tcb.data());
      if (tcb != quote.reported_tcb)
      {
        auto* reported_tcb = reinterpret_cast<uint8_t*>(&quote.reported_tcb);
        throw std::logic_error(fmt::format(
          "SEV-SNP: endorsed TCB {} does not match reported TCB {}",
          endorsed_tcb,
          ds::to_hex(
            {reported_tcb, reported_tcb + sizeof(quote.reported_tcb)})));
      }
    }
  }

#if defined(PLATFORM_VIRTUAL)

  static void generate_quote(
    PlatformAttestationReportData& report_data,
    RetrieveEndorsementCallback endorsement_cb,
    const snp::EndorsementsServers& endorsements_servers = {})
  {
    endorsement_cb(
      {
        .format = QuoteFormat::insecure_virtual,
      },
      {});
  }

#elif defined(PLATFORM_SNP)

  static void generate_quote(
    PlatformAttestationReportData& report_data,
    RetrieveEndorsementCallback endorsement_cb,
    const snp::EndorsementsServers& endorsements_servers = {})
  {
    QuoteInfo node_quote_info = {};

    node_quote_info.format = QuoteFormat::amd_sev_snp_v1;
    int fd = open(snp::DEVICE, O_RDWR | O_CLOEXEC);
    if (fd < 0)
    {
      throw std::logic_error(fmt::format("Failed to open \"{}\"", snp::DEVICE));
    }

    snp::AttestationReq req = {};
    snp::AttestationResp resp = {};

    // Arbitrary report data
<<<<<<< HEAD
    std::memset(req.report_data, 0, snp_attestation_report_data_size);
    memcpy(req.report_data, report_data.data.data(), crypto::Sha256Hash::SIZE);
=======
    if (report_data.data.size() <= snp_attestation_report_data_size)
    {
      std::copy(
        report_data.data.begin(), report_data.data.end(), req.report_data);
    }
    else
    {
      throw std::logic_error(
        "User-defined report data is larger than available space");
    }
>>>>>>> b1fa9552

    // Documented at
    // https://www.kernel.org/doc/html/latest/virt/coco/sev-guest.html
    snp::GuestRequest payload = {
      .req_msg_type = snp::MSG_REPORT_REQ,
      .rsp_msg_type = snp::MSG_REPORT_RSP,
      .msg_version = 1,
      .request_len = sizeof(req),
      .request_uaddr = reinterpret_cast<uint64_t>(&req),
      .response_len = sizeof(resp),
      .response_uaddr = reinterpret_cast<uint64_t>(&resp),
      .error = 0};

    int rc = ioctl(fd, SEV_SNP_GUEST_MSG_REPORT, &payload);
    if (rc < 0)
    {
      CCF_APP_FAIL("IOCTL call failed: {}", strerror(errno));
      CCF_APP_FAIL("Payload error: {}", payload.error);
      throw std::logic_error("Failed to issue ioctl SEV_SNP_GUEST_MSG_REPORT");
    }

    auto quote = &resp.report;
    auto quote_bytes = reinterpret_cast<uint8_t*>(&resp.report);
    node_quote_info.quote.assign(quote_bytes, quote_bytes + resp.report_size);

    if (endorsement_cb != nullptr)
    {
      endorsement_cb(
        node_quote_info,
        snp::make_endorsement_endpoint_configuration(
          *quote, endorsements_servers));
    }
  }
#endif

#if !defined(INSIDE_ENCLAVE) || defined(VIRTUAL_ENCLAVE)

  static void verify_quote(
    const QuoteInfo& quote_info,
    PlatformAttestationMeasurement& measurement,
    PlatformAttestationReportData& report_data)
  {
    auto is_sev_snp = access(snp::DEVICE, F_OK) == 0;

    if (quote_info.format == QuoteFormat::insecure_virtual)
    {
      if (is_sev_snp)
      {
        throw std::logic_error(
          "Cannot verify virtual attestation report if node is SEV-SNP");
      }
      // For now, virtual resembles SGX (mostly for historical reasons)
      measurement = SgxAttestationMeasurement();
      report_data = SgxAttestationReportData();
    }
    else if (quote_info.format == QuoteFormat::amd_sev_snp_v1)
    {
      if (!is_sev_snp)
      {
        throw std::logic_error(
          "Cannot verify SEV-SNP attestation report if node is virtual");
      }

      verify_snp_attestation_report(quote_info, measurement, report_data);
    }
    else
    {
      if (is_sev_snp)
      {
        throw std::logic_error(
          "Cannot verify SGX attestation report if node is SEV-SNP");
      }
      else
      {
        throw std::logic_error(
          "Cannot verify SGX attestation report if node is virtual");
      }
    }
  }

#else // SGX

  static void generate_quote(
    PlatformAttestationReportData& report_data,
    RetrieveEndorsementCallback endorsement_cb,
    const snp::EndorsementsServers& endorsements_servers = {})
  {
    QuoteInfo node_quote_info = {};
    node_quote_info.format = QuoteFormat::oe_sgx_v1;

    sgx::Evidence evidence;
    sgx::Endorsements endorsements;
    sgx::SerialisedClaims serialised_custom_claims;

    const size_t custom_claim_length = 1;
    oe_claim_t custom_claim;
    custom_claim.name = const_cast<char*>(sgx::report_data_claim_name);
    custom_claim.value = report_data.data.data();
    custom_claim.value_size = report_data.data.size();

    auto rc = oe_serialize_custom_claims(
      &custom_claim,
      custom_claim_length,
      &serialised_custom_claims.buffer,
      &serialised_custom_claims.size);
    if (rc != OE_OK)
    {
      throw std::logic_error(fmt::format(
        "Could not serialise node's public key as quote custom claim: {}",
        oe_result_str(rc)));
    }

    rc = oe_get_evidence(
      &sgx::oe_quote_format,
      0,
      serialised_custom_claims.buffer,
      serialised_custom_claims.size,
      nullptr,
      0,
      &evidence.buffer,
      &evidence.size,
      &endorsements.buffer,
      &endorsements.size);
    if (rc != OE_OK)
    {
      throw std::logic_error(
        fmt::format("Failed to get evidence: {}", oe_result_str(rc)));
    }

    node_quote_info.quote.assign(
      evidence.buffer, evidence.buffer + evidence.size);
    node_quote_info.endorsements.assign(
      endorsements.buffer, endorsements.buffer + endorsements.size);

    if (endorsement_cb != nullptr)
    {
      endorsement_cb(node_quote_info, {});
    }
  }

  static void verify_quote(
    const QuoteInfo& quote_info,
    PlatformAttestationMeasurement& measurement,
    PlatformAttestationReportData& report_data)
  {
    if (quote_info.format == QuoteFormat::insecure_virtual)
    {
      throw std::logic_error(fmt::format(
        "Cannot verify virtual insecure attestation report on SGX platform"));
    }
    else if (quote_info.format == QuoteFormat::amd_sev_snp_v1)
    {
      verify_snp_attestation_report(quote_info, measurement, report_data);
      return;
    }

    sgx::Claims claims;

    auto rc = oe_verify_evidence(
      &sgx::oe_quote_format,
      quote_info.quote.data(),
      quote_info.quote.size(),
      quote_info.endorsements.data(),
      quote_info.endorsements.size(),
      nullptr,
      0,
      &claims.data,
      &claims.length);
    if (rc != OE_OK)
    {
      throw std::logic_error(fmt::format(
        "Failed to verify evidence in SGX attestation report: {}",
        oe_result_str(rc)));
    }

    std::optional<SgxAttestationMeasurement> claim_measurement = std::nullopt;
    std::optional<SgxAttestationReportData> custom_claim_report_data =
      std::nullopt;
    for (size_t i = 0; i < claims.length; i++)
    {
      auto& claim = claims.data[i];
      auto claim_name = std::string(claim.name);
      if (claim_name == OE_CLAIM_UNIQUE_ID)
      {
        if (claim.value_size != SgxAttestationMeasurement::size())
        {
          throw std::logic_error(
            fmt::format("SGX measurement claim is not of expected size"));
        }

        claim_measurement =
          SgxAttestationMeasurement({claim.value, claim.value_size});
      }
      else if (claim_name == OE_CLAIM_CUSTOM_CLAIMS_BUFFER)
      {
        // Find sgx report data in custom claims
        sgx::CustomClaims custom_claims;
        rc = oe_deserialize_custom_claims(
          claim.value,
          claim.value_size,
          &custom_claims.data,
          &custom_claims.length);
        if (rc != OE_OK)
        {
          throw std::logic_error(fmt::format(
            "Failed to deserialise custom claims in SGX attestation report",
            oe_result_str(rc)));
        }

        for (size_t j = 0; j < custom_claims.length; j++)
        {
          auto& custom_claim = custom_claims.data[j];
          if (std::string(custom_claim.name) == sgx::report_data_claim_name)
          {
            if (custom_claim.value_size != SgxAttestationReportData::size())
            {
              throw std::logic_error(fmt::format(
                "Expected claim {} of size {}, had size {}",
                sgx::report_data_claim_name,
                SgxAttestationReportData::size(),
                custom_claim.value_size));
            }

            custom_claim_report_data = SgxAttestationReportData(
              {custom_claim.value, custom_claim.value_size});

            break;
          }
        }
      }
    }

    if (!claim_measurement.has_value())
    {
      throw std::logic_error(
        "Could not find measurement in SGX attestation report");
    }

    if (!custom_claim_report_data.has_value())
    {
      throw std::logic_error(
        "Could not find report data in SGX attestation report");
    }

    measurement = claim_measurement.value();
    report_data = custom_claim_report_data.value();
  }

#endif
}<|MERGE_RESOLUTION|>--- conflicted
+++ resolved
@@ -228,10 +228,6 @@
     snp::AttestationResp resp = {};
 
     // Arbitrary report data
-<<<<<<< HEAD
-    std::memset(req.report_data, 0, snp_attestation_report_data_size);
-    memcpy(req.report_data, report_data.data.data(), crypto::Sha256Hash::SIZE);
-=======
     if (report_data.data.size() <= snp_attestation_report_data_size)
     {
       std::copy(
@@ -242,7 +238,6 @@
       throw std::logic_error(
         "User-defined report data is larger than available space");
     }
->>>>>>> b1fa9552
 
     // Documented at
     // https://www.kernel.org/doc/html/latest/virt/coco/sev-guest.html
