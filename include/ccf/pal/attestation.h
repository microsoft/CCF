--- conflicted
+++ resolved
@@ -216,84 +216,28 @@
     }
   }
 
-<<<<<<< HEAD
-#if defined(PLATFORM_VIRTUAL)
-
-  static void generate_quote(
-    PlatformAttestationReportData& report_data,
-    RetrieveEndorsementCallback endorsement_cb,
-    const snp::EndorsementsServers& endorsements_servers = {})
-  {
-    endorsement_cb(
-      {.format = QuoteFormat::insecure_virtual,
-       .quote = {},
-       .endorsements = {},
-       .uvm_endorsements = {},
-       .endorsed_tcb = {}},
-      {});
-  }
-
-#elif defined(PLATFORM_SNP)
-
-  static void generate_quote(
-    PlatformAttestationReportData& report_data,
-    RetrieveEndorsementCallback endorsement_cb,
-    const snp::EndorsementsServers& endorsements_servers = {})
-  {
-    QuoteInfo node_quote_info = {};
-    node_quote_info.format = QuoteFormat::amd_sev_snp_v1;
-    auto attestation = snp::get_attestation(report_data);
-
-    node_quote_info.quote = attestation->get_raw();
-
-    if (endorsement_cb != nullptr)
-    {
-      endorsement_cb(
-        node_quote_info,
-        snp::make_endorsement_endpoint_configuration(
-          attestation->get(), endorsements_servers));
+#if !defined(INSIDE_ENCLAVE) || defined(VIRTUAL_ENCLAVE)
+
+  static void verify_quote(
+    const QuoteInfo& quote_info,
+    PlatformAttestationMeasurement& measurement,
+    PlatformAttestationReportData& report_data)
+  {
+    if (quote_info.format == QuoteFormat::insecure_virtual)
+    {
+      verify_virtual_attestation_report(quote_info, measurement, report_data);
+    }
+    else if (quote_info.format == QuoteFormat::amd_sev_snp_v1)
+    {
+      verify_snp_attestation_report(quote_info, measurement, report_data);
+    }
+    else
+    {
+      throw std::logic_error(
+        "SGX attestation reports are no longer supported from 6.0.0 onwards");
     }
   }
 #endif
-=======
-#if !defined(INSIDE_ENCLAVE) || defined(VIRTUAL_ENCLAVE)
->>>>>>> 685a7196
-
-  static void verify_quote(
-    const QuoteInfo& quote_info,
-    PlatformAttestationMeasurement& measurement,
-    PlatformAttestationReportData& report_data)
-  {
-    if (quote_info.format == QuoteFormat::insecure_virtual)
-    {
-      verify_virtual_attestation_report(quote_info, measurement, report_data);
-    }
-    else if (quote_info.format == QuoteFormat::amd_sev_snp_v1)
-    {
-      verify_snp_attestation_report(quote_info, measurement, report_data);
-    }
-    else
-    {
-<<<<<<< HEAD
-      if (is_sev_snp)
-      {
-        throw std::logic_error(
-          "Cannot verify SGX attestation report if node is SEV-SNP");
-      }
-      else
-      {
-        throw std::logic_error(
-          "Cannot verify SGX attestation report if node is virtual");
-      }
-    }
-  }
-=======
-      throw std::logic_error(
-        "SGX attestation reports are no longer supported from 6.0.0 onwards");
-    }
-  }
-#endif
->>>>>>> 685a7196
 
   class AttestationCollateralFetchingTimeout : public std::exception
   {
