--- conflicted
+++ resolved
@@ -26,106 +26,7 @@
   void verify_snp_attestation_report(
     const QuoteInfo& quote_info,
     PlatformAttestationMeasurement& measurement,
-<<<<<<< HEAD
-    PlatformAttestationReportData& report_data)
-  {
-    if (quote_info.format != QuoteFormat::amd_sev_snp_v1)
-    {
-      throw std::logic_error(fmt::format(
-        "Unexpected attestation report to verify for SEV-SNP: {}",
-        quote_info.format));
-    }
-
-    if (quote_info.quote.size() != sizeof(snp::Attestation))
-    {
-      throw std::logic_error(fmt::format(
-        "Input SEV-SNP attestation report is not of expected size {}: {}",
-        sizeof(snp::Attestation),
-        quote_info.quote.size()));
-    }
-
-    auto quote =
-      *reinterpret_cast<const snp::Attestation*>(quote_info.quote.data());
-
-    if (quote.version < snp::minimum_attestation_version)
-    {
-      throw std::logic_error(fmt::format(
-        "SEV-SNP: Attestation version is {} not >= expected minimum {}",
-        quote.version,
-        snp::minimum_attestation_version));
-    }
-
-    if (quote.flags.signing_key != snp::attestation_flags_signing_key_vcek)
-    {
-      throw std::logic_error(fmt::format(
-        "SEV-SNP: Attestation report must be signed by VCEK: {}",
-        static_cast<uint8_t>(quote.flags.signing_key)));
-    }
-
-    if (quote.flags.mask_chip_key != 0)
-    {
-      throw std::logic_error(
-        fmt::format("SEV-SNP: Mask chip key must not be set"));
-    }
-
-    // Introduced in
-    // https://www.amd.com/content/dam/amd/en/documents/epyc-technical-docs/programmer-references/56860.pdf
-    // The guest sets the VMPL field to a value from 0 thru 3 which indicates a
-    // request from the guest. For a Guest requested attestation report this
-    // field will contain the value (0-3). A Host requested attestation report
-    // will have a value of 0xffffffff. CCF current always sets VMPL to 0, and
-    // rejects non-guest values.
-    if (quote.vmpl > 3)
-    {
-      throw std::logic_error(fmt::format(
-        "SEV-SNP: VMPL for guest attestations must be in 0-3 range, not {}",
-        quote.vmpl));
-    }
-
-    report_data = SnpAttestationReportData(quote.report_data);
-    measurement = SnpAttestationMeasurement(quote.measurement);
-
-    auto certificates = ccf::crypto::split_x509_cert_bundle(std::string_view(
-      reinterpret_cast<const char*>(quote_info.endorsements.data()),
-      quote_info.endorsements.size()));
-    if (certificates.size() != 3)
-    {
-      throw std::logic_error(fmt::format(
-        "Expected 3 endorsement certificates but got {}", certificates.size()));
-    }
-
-    // chip_cert (VCEK) <-signs- sev_version (ASK)
-    // ASK <-signs- root_certificate (ARK)
-    auto chip_certificate = certificates[0];
-    auto sev_version_certificate = certificates[1];
-    auto root_certificate = certificates[2];
-
-    auto root_cert_verifier = ccf::crypto::make_verifier(root_certificate);
-
-    std::string expected_root_public_key;
-    auto product_name =
-      snp::get_sev_snp_product(quote.cpuid_fam_id, quote.cpuid_mod_id);
-    auto key = snp::amd_root_signing_keys.find(product_name);
-    if (key == snp::amd_root_signing_keys.end())
-    {
-      throw std::logic_error(
-        fmt::format("SEV-SNP: No known root certificate for {}", product_name));
-    }
-    expected_root_public_key = key->second;
-    if (root_cert_verifier->public_key_pem().str() != expected_root_public_key)
-    {
-      throw std::logic_error(fmt::format(
-        "SEV-SNP: The root of trust public key for this attestation was not "
-        "the expected one for v{} {} {}:  {} != {}",
-        quote.version,
-        quote.cpuid_fam_id,
-        quote.cpuid_mod_id,
-        root_cert_verifier->public_key_pem().str(),
-        expected_root_public_key));
-    }
-=======
     PlatformAttestationReportData& report_data);
->>>>>>> d1b1b182
 
   void verify_quote(
     const QuoteInfo& quote_info,
