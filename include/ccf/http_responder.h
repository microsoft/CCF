--- conflicted
+++ resolved
@@ -35,14 +35,9 @@
     bool send_odata_error_response(ccf::ErrorDetails&& error)
     {
       nlohmann::json body = ccf::ODataErrorResponse{
-<<<<<<< HEAD
         ccf::ODataError{std::move(error.code), std::move(error.msg), {}}};
-      const auto s = body.dump();
-=======
-        ccf::ODataError{std::move(error.code), std::move(error.msg)}};
       const std::string s = body.dump();
       std::vector<uint8_t> v(s.begin(), s.end());
->>>>>>> a1214d10
 
       http::HeaderMap headers;
       headers[http::headers::CONTENT_TYPE] =
