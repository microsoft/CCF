// Copyright (c) Microsoft Corporation. All rights reserved.
// Licensed under the Apache 2.0 License.
#pragma once

#include "ccf/ds/json.h"
#include "ccf/http_status.h"

namespace ccf
{
  struct ODataAuthErrorDetails
  {
    std::string auth_policy;
    std::string code;
    std::string message;

    bool operator==(const ODataAuthErrorDetails&) const = default;
  };

  DECLARE_JSON_TYPE(ODataAuthErrorDetails);
  DECLARE_JSON_REQUIRED_FIELDS(
    ODataAuthErrorDetails, auth_policy, code, message);

  struct ODataJSExceptionDetails
  {
    std::string code;
    std::string message;
    std::optional<std::string> trace;

    bool operator==(const ODataJSExceptionDetails&) const = default;
  };

  DECLARE_JSON_TYPE_WITH_OPTIONAL_FIELDS(ODataJSExceptionDetails);
  DECLARE_JSON_REQUIRED_FIELDS(ODataJSExceptionDetails, code, message);
  DECLARE_JSON_OPTIONAL_FIELDS(ODataJSExceptionDetails, trace);

  struct ODataError
  {
    std::string code;
    std::string message;
    std::vector<nlohmann::json> details = {};
  };

  DECLARE_JSON_TYPE_WITH_OPTIONAL_FIELDS(ODataError);
  DECLARE_JSON_REQUIRED_FIELDS(ODataError, code, message);
  DECLARE_JSON_OPTIONAL_FIELDS(ODataError, details);

  struct ODataErrorResponse
  {
    ODataError error;
  };

  DECLARE_JSON_TYPE(ODataErrorResponse);
  DECLARE_JSON_REQUIRED_FIELDS(ODataErrorResponse, error);

  struct ErrorDetails
  {
    http_status status;
    std::string code;
    std::string msg;
  };

  namespace errors
  {
#define ERROR(code) constexpr const char* code = #code;

    // For inspiration, see:
    // https://docs.microsoft.com/en-us/rest/api/storageservices/common-rest-api-error-codes

    // Generic errors
    ERROR(AuthorizationFailed)
    ERROR(InternalError)
    ERROR(NotImplemented)
    ERROR(InvalidAuthenticationInfo)
    ERROR(InvalidHeaderValue)
    ERROR(InvalidInput)
    ERROR(InvalidQueryParameterValue)
    ERROR(InvalidResourceName)
    ERROR(MissingRequiredHeader)
    ERROR(ResourceNotFound)
    ERROR(RequestNotSigned)
    ERROR(UnsupportedHttpVerb)
    ERROR(UnsupportedContentType)
    ERROR(RequestBodyTooLarge)
    ERROR(RequestHeaderTooLarge)

    // CCF-specific errors
    // client-facing:
    ERROR(SessionCapExhausted)
    ERROR(FrontendNotOpen)
    ERROR(KeyNotFound)
    ERROR(NodeAlreadyRecovering)
    ERROR(ProposalNotOpen)
    ERROR(ProposalNotFound)
    ERROR(ProposalFailedToValidate)
    ERROR(ServiceNotWaitingForRecoveryShares)
    ERROR(StateDigestMismatch)
    ERROR(TransactionNotFound)
    ERROR(TransactionCommitAttemptsExceedLimit)
    ERROR(TransactionReplicationFailed)
    ERROR(UnknownCertificate)
    ERROR(VoteNotFound)
    ERROR(VoteAlreadyExists)
    ERROR(NodeCannotHandleRequest)
    ERROR(TransactionPendingOrUnknown)
    ERROR(TransactionInvalid)
    ERROR(PrimaryNotFound)
    ERROR(RequestAlreadyForwarded)
    ERROR(NodeNotRetiredCommitted)
    ERROR(SessionConsistencyLost)
    ERROR(ExecutorDispatchFailed)
    ERROR(ProposalReplay)
    ERROR(ProposalCreatedTooLongAgo)
    ERROR(InvalidCreatedAt)
    ERROR(JSException)
<<<<<<< HEAD
    ERROR(TooManyPendingTransactions)
=======
    ERROR(MissingApiVersionParameter)
    ERROR(UnsupportedApiVersionValue)
>>>>>>> 88cb1eae

    // node-to-node (/join and /create):
    ERROR(ConsensusTypeMismatch)
    ERROR(InvalidQuote)
    ERROR(InvalidNodeState)
    ERROR(NodeAlreadyExists)
    ERROR(StartupSeqnoIsOld)
    ERROR(CSRPublicKeyInvalid)

#undef ERROR
  }
}<|MERGE_RESOLUTION|>--- conflicted
+++ resolved
@@ -112,12 +112,9 @@
     ERROR(ProposalCreatedTooLongAgo)
     ERROR(InvalidCreatedAt)
     ERROR(JSException)
-<<<<<<< HEAD
     ERROR(TooManyPendingTransactions)
-=======
     ERROR(MissingApiVersionParameter)
     ERROR(UnsupportedApiVersionValue)
->>>>>>> 88cb1eae
 
     // node-to-node (/join and /create):
     ERROR(ConsensusTypeMismatch)
