--- conflicted
+++ resolved
@@ -187,84 +187,4 @@
       tuple_for_each<I + 1>(t, f);
     }
   }
-<<<<<<< HEAD
-=======
-
-  static inline std::string expand_envvar(const std::string& str)
-  {
-    if (str.empty() || str[0] != '$')
-    {
-      return str;
-    }
-
-    char* e = std::getenv(str.c_str() + 1);
-    if (e == nullptr)
-    {
-      return str;
-    }
-    else
-    {
-      return std::string(e);
-    }
-  }
-
-  static inline std::string expand_envvars_in_path(const std::string& str)
-  {
-    std::filesystem::path path(str);
-
-    if (path.empty())
-    {
-      return str;
-    }
-
-    std::vector<std::filesystem::path> elements;
-    auto it = path.begin();
-    if (path.has_root_directory())
-    {
-      ++it;
-      elements.push_back(path.root_directory());
-    }
-
-    while (it != path.end())
-    {
-      elements.push_back(expand_envvar(*it++));
-    }
-
-    std::filesystem::path resolved;
-    for (auto& element : elements)
-    {
-      resolved /= element;
-    }
-
-    return resolved.lexically_normal().string();
-  }
-
-  static inline std::string camel_case(
-    std::string s,
-    // Should the first character be upper-cased?
-    bool camel_first = true,
-    // Regex fragment to identify which characters should be upper-cased, by
-    // matching a separator preceding them. Default is to match any
-    // non-alphanumeric character
-    const std::string& separator_regex = "[^[:alnum:]]")
-  {
-    // Replacement is always a 1-character string
-    std::string replacement(1, '\0');
-
-    std::string prefix_matcher =
-      camel_first ? fmt::format("(^|{})", separator_regex) : separator_regex;
-    std::regex re(prefix_matcher + "[a-z]");
-    std::smatch match;
-
-    while (std::regex_search(s, match, re))
-    {
-      // Replacement is the upper-casing of the final character from the match
-      replacement[0] = std::toupper(match.str()[match.length() - 1]);
-
-      s = s.replace(match.position(), match.length(), replacement);
-    }
-
-    return s;
-  }
->>>>>>> 79618c21
 }