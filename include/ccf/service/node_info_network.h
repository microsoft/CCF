--- conflicted
+++ resolved
@@ -5,11 +5,8 @@
 
 #include "ccf/ds/json.h"
 #include "ccf/ds/nonstd.h"
-<<<<<<< HEAD
 #include "ccf/http_configuration.h"
-=======
 #include "ccf/service/acme_client_config.h"
->>>>>>> e351390f
 
 #include <string>
 
@@ -114,17 +111,14 @@
     max_open_sessions_soft,
     max_open_sessions_hard,
     published_address,
-<<<<<<< HEAD
     protocol,
     http_configuration);
   DECLARE_JSON_TYPE(NodeInfoNetwork_v2);
-=======
-    protocol);
+
   DECLARE_JSON_TYPE(NodeInfoNetwork_v2::ACME);
   DECLARE_JSON_REQUIRED_FIELDS(
     NodeInfoNetwork_v2::ACME, configurations, challenge_server_interface);
   DECLARE_JSON_TYPE_WITH_OPTIONAL_FIELDS(NodeInfoNetwork_v2);
->>>>>>> e351390f
   DECLARE_JSON_REQUIRED_FIELDS(
     NodeInfoNetwork_v2, node_to_node_interface, rpc_interfaces);
   DECLARE_JSON_OPTIONAL_FIELDS(NodeInfoNetwork_v2, acme);
