--- conflicted
+++ resolved
@@ -34,14 +34,11 @@
     std::optional<kv::Version> previous_service_identity_version = std::nullopt;
     /// Number of disaster recoveries performed on this service
     std::optional<size_t> recovery_count = std::nullopt;
-<<<<<<< HEAD
     /// Free-form user data, can be used by members to store additional
     /// information about service
     nlohmann::json service_data = nullptr;
-=======
     /// TxID at which current service was created
     std::optional<ccf::TxID> current_service_create_txid = std::nullopt;
->>>>>>> 47804201
   };
   DECLARE_JSON_TYPE_WITH_OPTIONAL_FIELDS(ServiceInfo);
   DECLARE_JSON_REQUIRED_FIELDS(ServiceInfo, cert, status);
@@ -49,11 +46,8 @@
     ServiceInfo,
     previous_service_identity_version,
     recovery_count,
-<<<<<<< HEAD
-    service_data);
-=======
+    service_data,
     current_service_create_txid);
->>>>>>> 47804201
 
   // As there is only one service active at a given time, it is stored in single
   // Value in the KV
