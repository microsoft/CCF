--- conflicted
+++ resolved
@@ -126,13 +126,8 @@
     virtual void set_response_body(std::vector<uint8_t>&& body) = 0;
     /// Sets the main body or payload of the response.
     virtual void set_response_body(std::string&& body) = 0;
-<<<<<<< HEAD
-    [[nodiscard]] virtual const std::vector<uint8_t>& get_response_body()
-      const = 0;
-=======
-    virtual const std::vector<uint8_t>& get_response_body() const = 0;
-    virtual std::vector<uint8_t>&& take_response_body() = 0;
->>>>>>> a1214d10
+    [[nodiscard]] virtual const std::vector<uint8_t>& get_response_body() const = 0;
+    [[nodiscard]] virtual std::vector<uint8_t>&& take_response_body() = 0;
 
     /// Sets initial status code summarising result of RPC.
     virtual void set_response_status(int status) = 0;
