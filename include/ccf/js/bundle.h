--- conflicted
+++ resolved
@@ -31,12 +31,7 @@
 
   struct Bundle
   {
-<<<<<<< HEAD
-    // Module name -> content (JS source code)
-    std::map<std::string, std::string> modules;
-=======
     std::vector<ModuleDef> modules;
->>>>>>> d26271f9
     Metadata metadata;
   };
 
