// Copyright (c) Microsoft Corporation. All rights reserved.
// Licensed under the Apache 2.0 License.
#pragma once

#include "ccf/ds/json.h"
#include "ccf/ds/openapi.h"
#include "ccf/endpoint_context.h"
#include "ccf/http_consts.h"
#include "ccf/rest_verb.h"

#include <string>
#include <utility>

namespace ccf::endpoints
{
  using URI = std::string;

  struct EndpointKey
  {
    /// URI path to endpoint
    URI uri_path;
    /// HTTP Verb
    RESTVerb verb = HTTP_POST;
  };

  DECLARE_JSON_TYPE(EndpointKey);
  DECLARE_JSON_REQUIRED_FIELDS(EndpointKey, uri_path, verb);

  enum class ForwardingRequired
  {
    Sometimes,
    Always,
    Never
  };

  enum class ExecuteOutsideConsensus
  {
    Never,
    Locally,
    Primary
  };

  enum class Mode
  {
    ReadWrite,
    ReadOnly,
    Historical
  };

  enum QueryParamPresence
  {
    RequiredParameter,
    OptionalParameter,
  };

  DECLARE_JSON_ENUM(
    ForwardingRequired,
    {{ForwardingRequired::Sometimes, "sometimes"},
     {ForwardingRequired::Always, "always"},
     {ForwardingRequired::Never, "never"}});

  DECLARE_JSON_ENUM(
    ExecuteOutsideConsensus,
    {{ExecuteOutsideConsensus::Never, "never"},
     {ExecuteOutsideConsensus::Locally, "locally"},
     {ExecuteOutsideConsensus::Primary, "primary"}});

  DECLARE_JSON_ENUM(
    Mode,
    {{Mode::ReadWrite, "readwrite"},
     {Mode::ReadOnly, "readonly"},
     {Mode::Historical, "historical"}});

  struct EndpointProperties
  {
    /// Endpoint mode
    Mode mode = Mode::ReadWrite;
    /// Endpoint forwarding policy
    ForwardingRequired forwarding_required = ForwardingRequired::Always;
    /// Execution policy
    ExecuteOutsideConsensus execute_outside_consensus =
      ExecuteOutsideConsensus::Never;
    /// Authentication policies
    std::vector<std::string> authn_policies = {};
    /// OpenAPI schema for endpoint
    nlohmann::json openapi;
    //// Whether to include endpoint schema in frontend schema
    bool openapi_hidden = false;
    /// JavaScript module
    std::string js_module;
    /// JavaScript function name
    std::string js_function;
  };

  DECLARE_JSON_TYPE_WITH_OPTIONAL_FIELDS(EndpointProperties);
  DECLARE_JSON_REQUIRED_FIELDS(
    EndpointProperties, forwarding_required, authn_policies);
  DECLARE_JSON_OPTIONAL_FIELDS(
    EndpointProperties, openapi, openapi_hidden, mode, js_module, js_function);

  struct EndpointDefinition
  {
    virtual ~EndpointDefinition() = default;

    EndpointKey dispatch;

    /// Full URI path to endpoint, including method prefix
    URI full_uri_path;

    EndpointProperties properties;

    /** List of authentication policies which will be checked before executing
     * this endpoint.
     *
     * When multiple policies are specified, any single successful check is
     * sufficient to grant access, even if others fail. If all policies fail,
     * the last will set an error status on the response, and the endpoint
     * will not be invoked. If no policies are specified then the default
     * behaviour is that the endpoint accepts all requests, without any
     * authentication checks.
     *
     * If an auth policy passes, it may construct an object describing the
     * Identity of the caller to be used by the endpoint. This can be
     * retrieved inside the endpoint with ctx.get_caller<IdentType>(),
     * @see ccf::UserCertAuthnIdentity
     * @see ccf::JwtAuthnIdentity
     * @see ccf::UserSignatureAuthnIdentity
     *
     * @see ccf::empty_auth_policy
     * @see ccf::user_cert_auth_policy
     * @see ccf::user_signature_auth_policy
     */
    AuthnPolicies authn_policies;
  };

  using EndpointDefinitionPtr = std::shared_ptr<const EndpointDefinition>;

<<<<<<< HEAD
=======
  using EndpointsMap = ccf::ServiceMap<EndpointKey, EndpointProperties>;
  namespace Tables
  {
    static constexpr auto ENDPOINTS = "public:ccf.gov.endpoints";
  }

>>>>>>> 0f74bdd8
  /** An Endpoint represents a user-defined resource that can be invoked by
   * authorised users via HTTP requests, over TLS. An Endpoint is accessible
   * at a specific verb and URI, e.g. POST /app/accounts or GET /app/records.
   *
   * Endpoints can read from and mutate the state of the replicated key-value
   * store.
   *
   * A CCF application is a collection of Endpoints recorded in the
   * application's EndpointRegistry.
   */
  struct Endpoint : public EndpointDefinition
  {
    // Functor which is invoked to process requests for this Endpoint
    EndpointFunction func = {};

    struct Installer
    {
      virtual void install(Endpoint&) = 0;
    };
    Installer* installer;

    using SchemaBuilderFn =
      std::function<void(nlohmann::json&, const Endpoint&)>;
    std::vector<SchemaBuilderFn> schema_builders = {};

    bool openapi_hidden = false;

    http_status success_status = HTTP_STATUS_OK;
    nlohmann::json params_schema = nullptr;
    nlohmann::json result_schema = nullptr;

    /** Whether the endpoint should be omitted from the OpenAPI document.
     *
     * @return This Endpoint for further modification
     */
    Endpoint& set_openapi_hidden(bool hidden);

    /** Sets the JSON schema that the request parameters must comply with.
     *
     * @param j Request parameters JSON schema
     * @return This Endpoint for further modification
     */
    Endpoint& set_params_schema(const nlohmann::json& j);

    /** Sets the JSON schema that the request response must comply with.
     *
     * @param j Request response JSON schema
     * @param status Request response status code
     * @return This Endpoint for further modification
     */
    Endpoint& set_result_schema(
      const nlohmann::json& j,
      std::optional<http_status> status = std::nullopt);

    /** Sets the schema that the request and response bodies should comply
     * with. These are used to populate the generated OpenAPI document, but do
     * not introduce any constraints on the actual types that are parsed or
     * produced by the handling functor.
     *
     * \verbatim embed:rst:leading-asterisk
     * .. note::
     *  See ``DECLARE_JSON_`` serialisation macros for serialising
     *  user-defined data structures.
     * \endverbatim
     *
     * @tparam In Request body JSON-serialisable data structure
     * @tparam Out Response body JSON-serialisable data structure
     * @param status Response status code
     * @return This Endpoint for further modification
     */
    template <typename In, typename Out>
    Endpoint& set_auto_schema(std::optional<http_status> status = std::nullopt)
    {
      if constexpr (!std::is_same_v<In, void>)
      {
        params_schema = ds::json::build_schema<In>();

        schema_builders.push_back(
          [](nlohmann::json& document, const Endpoint& endpoint) {
            const auto http_verb = endpoint.dispatch.verb.get_http_method();
            if (!http_verb.has_value())
            {
              // Non-HTTP endpoints are not documented
              return;
            }

            ds::openapi::add_request_body_schema<In>(
              document,
              endpoint.full_uri_path,
              http_verb.value(),
              http::headervalues::contenttype::JSON);
          });
      }
      else
      {
        params_schema = nullptr;
      }

      if constexpr (!std::is_same_v<Out, void>)
      {
        success_status = status.value_or(HTTP_STATUS_OK);

        result_schema = ds::json::build_schema<Out>();

        schema_builders.push_back(
          [](nlohmann::json& document, const Endpoint& endpoint) {
            const auto http_verb = endpoint.dispatch.verb.get_http_method();
            if (!http_verb.has_value())
            {
              return;
            }

            ds::openapi::add_response_schema<Out>(
              document,
              endpoint.full_uri_path,
              http_verb.value(),
              endpoint.success_status,
              http::headervalues::contenttype::JSON);
          });
      }
      else
      {
        success_status = status.value_or(HTTP_STATUS_NO_CONTENT);
        result_schema = nullptr;
      }

      return *this;
    }

    /** Sets schemas for request and response bodies using typedefs within T.
     * @see set_auto_schema
     *
     * \verbatim embed:rst:leading-asterisk
     * .. note::
     *   ``T`` data structure should contain two nested ``In`` and ``Out``
     *   structures for request parameters and response format, respectively.
     * \endverbatim
     *
     * @tparam T Type containing ``In`` and ``Out`` typedefs with JSON-schema
     * description specialisations
     * @param status Request response status code
     * @return This Endpoint for further modification
     */
    template <typename T>
    Endpoint& set_auto_schema(std::optional<http_status> status = std::nullopt)
    {
      return set_auto_schema<typename T::In, typename T::Out>(status);
    }

    /** Add OpenAPI documentation for a query parameter which can be passed to
     * this endpoint.
     *
     * @tparam T Type with appropriate ``ds::json`` specialisations to
     * generate a JSON schema description
     * @param param_name Name to be used for the query parameter to this
     * Endpoint
     * @param presence Enum value indicating whether this parameter is
     * required or optional
     * @return This Endpoint for further modification
     */
    template <typename T>
    Endpoint& add_query_parameter(
      const std::string& param_name,
      QueryParamPresence presence = RequiredParameter)
    {
      schema_builders.push_back(
        [param_name,
         presence](nlohmann::json& document, const Endpoint& endpoint) {
          const auto http_verb = endpoint.dispatch.verb.get_http_method();
          if (!http_verb.has_value())
          {
            // Non-HTTP endpoints are not documented
            return;
          }

          const auto schema_name = ds::json::schema_name<T>();
          const auto query_schema = ds::json::build_schema<T>();

          auto parameter = nlohmann::json::object();
          parameter["name"] = param_name;
          parameter["in"] = "query";
          parameter["required"] = presence == RequiredParameter;
          parameter["schema"] = ds::openapi::add_schema_to_components(
            document, schema_name, query_schema);
          ds::openapi::add_request_parameter_schema(
            document, endpoint.full_uri_path, http_verb.value(), parameter);
        });

      return *this;
    }

    /** Overrides whether a Endpoint is always forwarded, or whether it is
     * safe to sometimes execute on followers.
     *
     * @param fr Enum value with desired status
     * @return This Endpoint for further modification
     */
    Endpoint& set_forwarding_required(ForwardingRequired fr);

    /** Indicates that the execution of the Endpoint does not require
     * consensus from other nodes in the network.
     *
     * By default, endpoints are not executed locally.
     *
     * \verbatim embed:rst:leading-asterisk
     * .. warning::
     *  Use with caution. This should only be used for non-critical endpoints
     *  that do not read or mutate the state of the key-value store.
     * \endverbatim
     *
     * @param v Enum indicating whether the Endpoint is executed locally,
     * on the node receiving the request, locally on the primary or via the
     * consensus.
     * @return This Endpoint for further modification
     */
    Endpoint& set_execute_outside_consensus(ExecuteOutsideConsensus v);

    void install()
    {
      if (installer == nullptr)
      {
        LOG_FATAL_FMT(
          "Can't install this endpoint ({}) - it is not associated with an "
          "installer",
          full_uri_path);
      }
      else
      {
        installer->install(*this);
      }
    }
  };

  using EndpointPtr = std::shared_ptr<const Endpoint>;
}<|MERGE_RESOLUTION|>--- conflicted
+++ resolved
@@ -135,15 +135,12 @@
 
   using EndpointDefinitionPtr = std::shared_ptr<const EndpointDefinition>;
 
-<<<<<<< HEAD
-=======
   using EndpointsMap = ccf::ServiceMap<EndpointKey, EndpointProperties>;
   namespace Tables
   {
     static constexpr auto ENDPOINTS = "public:ccf.gov.endpoints";
   }
 
->>>>>>> 0f74bdd8
   /** An Endpoint represents a user-defined resource that can be invoked by
    * authorised users via HTTP requests, over TLS. An Endpoint is accessible
    * at a specific verb and URI, e.g. POST /app/accounts or GET /app/records.
