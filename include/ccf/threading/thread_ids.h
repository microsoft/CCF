--- conflicted
+++ resolved
@@ -20,12 +20,8 @@
   static constexpr ThreadID MAIN_THREAD_ID = 0;
 
   uint16_t get_current_thread_id();
-<<<<<<< HEAD
-  void reset_thread_id_generator();
+  void reset_thread_id_generator(ThreadID to = MAIN_THREAD_ID);
 
   std::string get_current_thread_name();
   void set_current_thread_name(std::string_view sv);
-=======
-  void reset_thread_id_generator(ThreadID to = MAIN_THREAD_ID);
->>>>>>> 845fa4f5
 }