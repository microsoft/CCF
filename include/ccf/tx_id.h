// Copyright (c) Microsoft Corporation. All rights reserved.
// Licensed under the Apache 2.0 License.
#pragma once

#include "ds/json.h"

#include <charconv>
#include <cstdint>
<<<<<<< HEAD
=======
#include <fmt/format.h>
>>>>>>> b3e7bac5
#include <nlohmann/json.hpp>
#include <optional>
#include <string>
#include <string_view>

namespace ccf
{
  using View = uint64_t;
  using SeqNo = uint64_t;

  struct TxID
  {
    View view;
    SeqNo seqno;

    std::string to_str() const
    {
      return std::to_string(view) + "." + std::to_string(seqno);
    }

    static std::optional<TxID> from_str(const std::string_view& sv)
    {
      const auto separator_idx = sv.find(".");
      if (separator_idx == std::string_view::npos)
      {
        return std::nullopt;
      }

      TxID tx_id;

      {
        const auto view_sv = sv.substr(0, separator_idx);
        const auto [p, ec] =
          std::from_chars(view_sv.begin(), view_sv.end(), tx_id.view);
        if (ec != std::errc() || p != view_sv.end())
        {
          return std::nullopt;
        }
      }

      {
        const auto seqno_sv = sv.substr(separator_idx + 1);
        const auto [p, ec] =
          std::from_chars(seqno_sv.begin(), seqno_sv.end(), tx_id.seqno);
        if (ec != std::errc() || p != seqno_sv.end())
        {
          return std::nullopt;
        }
      }

      return tx_id;
    }
  };

  // ADL-found functions used during JSON conversion and OpenAPI/JSON schema
  // generation
  inline void to_json(nlohmann::json& j, const TxID& tx_id)
  {
    j = tx_id.to_str();
  }

  inline void from_json(const nlohmann::json& j, TxID& tx_id)
  {
    if (!j.is_string())
    {
      throw JsonParseError(
        fmt::format("Cannot parse TxID: Expected string, got {}", j.dump()));
    }

    const auto opt = TxID::from_str(j.get<std::string>());
    if (!opt.has_value())
    {
      throw JsonParseError(fmt::format("Cannot parse TxID: {}", j.dump()));
    }

    tx_id = opt.value();
  }

  inline std::string schema_name(const TxID&)
  {
    return "TransactionId";
  }

  inline void fill_json_schema(nlohmann::json& schema, const TxID&)
  {
    schema["type"] = "string";
    schema["pattern"] = "^[0-9]+\\.[0-9]+$";
  }
}<|MERGE_RESOLUTION|>--- conflicted
+++ resolved
@@ -6,10 +6,7 @@
 
 #include <charconv>
 #include <cstdint>
-<<<<<<< HEAD
-=======
 #include <fmt/format.h>
->>>>>>> b3e7bac5
 #include <nlohmann/json.hpp>
 #include <optional>
 #include <string>
