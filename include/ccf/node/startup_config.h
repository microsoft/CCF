// Copyright (c) Microsoft Corporation. All rights reserved.
// Licensed under the Apache 2.0 License.
#pragma once

#include "ccf/crypto/curve.h"
#include "ccf/ds/unit_strings.h"
#include "ccf/node/cose_signatures_config.h"
#include "ccf/pal/attestation_sev_snp_endorsements.h"
#include "ccf/service/consensus_config.h"
#include "ccf/service/node_info_network.h"
#include "ccf/service/service_config.h"
#include "ccf/service/tables/host_data.h"
#include "ccf/service/tables/members.h"

#include <optional>
#include <string>
#include <vector>

namespace ccf
{
  struct CCFConfig
  {
    size_t worker_threads = 0;

    // 2**24.5 as per RFC8446 Section 5.5
    size_t node_to_node_message_limit = 23'726'566;

    ccf::ds::SizeString historical_cache_soft_limit = {"512MB"};

    ccf::consensus::Configuration consensus = {};
    ccf::NodeInfoNetwork network = {};

    struct NodeCertificateInfo
    {
      std::string subject_name = "CN=CCF Node";
      std::vector<std::string> subject_alt_names = {};
      ccf::crypto::CurveID curve_id = ccf::crypto::CurveID::SECP384R1;
      size_t initial_validity_days = 1;

      bool operator==(const NodeCertificateInfo&) const = default;
    };
    NodeCertificateInfo node_certificate = {};

    struct Ledger
    {
      std::string directory = "ledger";
      std::vector<std::string> read_only_directories = {};
      ccf::ds::SizeString chunk_size = {"5MB"};

      bool operator==(const Ledger&) const = default;
    };
    Ledger ledger = {};

    struct LedgerSignatures
    {
      size_t tx_count = 5000;
      ccf::ds::TimeString delay = {"1000ms"};

      bool operator==(const LedgerSignatures&) const = default;
    };
    LedgerSignatures ledger_signatures = {};

    struct JWT
    {
      ccf::ds::TimeString key_refresh_interval = {"30min"};

      bool operator==(const JWT&) const = default;
    };
    JWT jwt = {};

    struct Attestation
    {
      ccf::pal::snp::EndorsementsServers snp_endorsements_servers = {};
      std::optional<std::string> snp_security_policy_file = std::nullopt;
      std::optional<std::string> snp_uvm_endorsements_file = std::nullopt;
      std::optional<std::string> snp_endorsements_file = std::nullopt;

      struct Environment
      {
        // Each of these contains the string read from the relevant file. It is
        // expected to be a base-64 string.
        std::optional<std::string> security_policy = std::nullopt;
        std::optional<std::string> uvm_endorsements = std::nullopt;
        std::optional<std::string> snp_endorsements = std::nullopt;

        bool operator==(const Environment&) const = default;
      };
      Environment environment = {};

      bool operator==(const Attestation&) const = default;
    };
    Attestation attestation = {};

    struct Snapshots
    {
      std::string directory = "snapshots";
      size_t tx_count = 10'000;
      std::optional<std::string> read_only_directory = std::nullopt;

      bool operator==(const Snapshots&) const = default;
    };
    Snapshots snapshots = {};
  };

  struct StartupConfig : CCFConfig
  {
    StartupConfig() = default;
    StartupConfig(const CCFConfig& common_base) : CCFConfig(common_base) {}

    std::string startup_host_time;
    size_t snapshot_tx_interval = 10'000;

    // Only if starting or recovering
    size_t initial_service_certificate_validity_days = 1;
    std::string service_subject_name = "CN=CCF Service";
    ccf::COSESignaturesConfig cose_signatures;

    std::optional<std::string> sealed_ledger_secret_location;

    nlohmann::json service_data = nullptr;

    nlohmann::json node_data = nullptr;

    struct Start
    {
      std::vector<ccf::NewMember> members;
      std::string constitution;
      ccf::ServiceConfiguration service_configuration;

      bool operator==(const Start& other) const = default;
    };
    Start start = {};

    struct Join
    {
      ccf::NodeInfoNetwork::NetAddress target_rpc_address;
      ccf::ds::TimeString retry_timeout = {"1000ms"};
      std::vector<uint8_t> service_cert = {};
      bool follow_redirect = true;
    };
    Join join = {};

    struct Recover
    {
      std::optional<std::vector<uint8_t>> previous_service_identity =
        std::nullopt;
      std::optional<std::string> previous_sealed_ledger_secret_location =
        std::nullopt;
<<<<<<< HEAD
      std::optional<std::string> constitution = std::nullopt;
      std::optional<std::vector<ccf::NodeInfoNetwork::NetAddress>>
        self_healing_open_addresses = std::nullopt;
      ccf::ds::TimeString self_healing_open_retry_timeout = {"100ms"};
      ccf::ds::TimeString self_healing_open_timeout = {"2000ms"};
=======
>>>>>>> 6e05563b
    };
    Recover recover = {};
  };
}<|MERGE_RESOLUTION|>--- conflicted
+++ resolved
@@ -146,14 +146,10 @@
         std::nullopt;
       std::optional<std::string> previous_sealed_ledger_secret_location =
         std::nullopt;
-<<<<<<< HEAD
-      std::optional<std::string> constitution = std::nullopt;
       std::optional<std::vector<ccf::NodeInfoNetwork::NetAddress>>
         self_healing_open_addresses = std::nullopt;
       ccf::ds::TimeString self_healing_open_retry_timeout = {"100ms"};
       ccf::ds::TimeString self_healing_open_timeout = {"2000ms"};
-=======
->>>>>>> 6e05563b
     };
     Recover recover = {};
   };
