--- conflicted
+++ resolved
@@ -1,51 +1,3 @@
-<<<<<<< HEAD
-# TODO: Not now
-# pr:
-#   branches:
-#     include:
-#       - main
-#       - "release/*"
-#   paths:
-#     include:
-#       - .daily.yml
-#       - .azure-pipelines-templates/*
-#       - .daily_canary
-
-# trigger: none
-
-# schedules:
-#   - cron: "0 3 * * Mon-Fri"
-#     displayName: Daily build
-#     branches:
-#       include:
-#         - main
-#         - "release/*"
-#       exclude:
-#         - "release/[1-2].x"
-#     always: true
-
-# resources:
-#   containers:
-#     - container: virtual
-#       image: ccfmsrc.azurecr.io/ccf/ci:oe-0.19.3-virtual-clang15
-#       options: --publish-all --cap-add NET_ADMIN --cap-add NET_RAW --cap-add SYS_PTRACE
-
-#     - container: snp
-#       image: ccfmsrc.azurecr.io/ccf/ci:oe-0.19.3-snp-clang15
-#       options: --publish-all --cap-add NET_ADMIN --cap-add NET_RAW --cap-add SYS_PTRACE -v /lib/modules:/lib/modules:ro
-
-#     - container: sgx
-#       image: ccfmsrc.azurecr.io/ccf/ci:oe-0.19.3-sgx
-#       options: --publish-all --cap-add NET_ADMIN --cap-add NET_RAW --device /dev/sgx_enclave:/dev/sgx_enclave --device /dev/sgx_provision:/dev/sgx_provision -v /dev/sgx:/dev/sgx
-
-# variables:
-#   Codeql.Enabled: false
-
-# jobs:
-#   - template: .azure-pipelines-templates/configure.yml
-
-#   - template: .azure-pipelines-templates/daily-matrix.yml
-=======
 pr:
   branches:
     include:
@@ -84,8 +36,8 @@
       image: ccfmsrc.azurecr.io/ccf/ci:16-08-2023-1-sgx
       options: --publish-all --cap-add NET_ADMIN --cap-add NET_RAW --device /dev/sgx_enclave:/dev/sgx_enclave --device /dev/sgx_provision:/dev/sgx_provision -v /dev/sgx:/dev/sgx
 
-jobs:
-  - template: .azure-pipelines-templates/configure.yml
+# TODO: Not now
+# jobs:
+#   - template: .azure-pipelines-templates/configure.yml
 
-  - template: .azure-pipelines-templates/daily-matrix.yml
->>>>>>> 0972dcc2
+#   - template: .azure-pipelines-templates/daily-matrix.yml